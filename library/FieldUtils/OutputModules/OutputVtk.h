////////////////////////////////////////////////////////////////////////////////
//
//  File: OutputVtk.h
//
//  For more information, please see: http://www.nektar.info/
//
//  The MIT License
//
//  Copyright (c) 2006 Division of Applied Mathematics, Brown University (USA),
//  Department of Aeronautics, Imperial College London (UK), and Scientific
//  Computing and Imaging Institute, University of Utah (USA).
//
//  Permission is hereby granted, free of charge, to any person obtaining a
//  copy of this software and associated documentation files (the "Software"),
//  to deal in the Software without restriction, including without limitation
//  the rights to use, copy, modify, merge, publish, distribute, sublicense,
//  and/or sell copies of the Software, and to permit persons to whom the
//  Software is furnished to do so, subject to the following conditions:
//
//  The above copyright notice and this permission notice shall be included
//  in all copies or substantial portions of the Software.
//
//  THE SOFTWARE IS PROVIDED "AS IS", WITHOUT WARRANTY OF ANY KIND, EXPRESS
//  OR IMPLIED, INCLUDING BUT NOT LIMITED TO THE WARRANTIES OF MERCHANTABILITY,
//  FITNESS FOR A PARTICULAR PURPOSE AND NONINFRINGEMENT. IN NO EVENT SHALL
//  THE AUTHORS OR COPYRIGHT HOLDERS BE LIABLE FOR ANY CLAIM, DAMAGES OR OTHER
//  LIABILITY, WHETHER IN AN ACTION OF CONTRACT, TORT OR OTHERWISE, ARISING
//  FROM, OUT OF OR IN CONNECTION WITH THE SOFTWARE OR THE USE OR OTHER
//  DEALINGS IN THE SOFTWARE.
//
//  Description: Vtk output module using the VTK library
//
////////////////////////////////////////////////////////////////////////////////

#ifndef FIELDUTILS_OUTPUTVTK
#define FIELDUTILS_OUTPUTVTK

#include "OutputVtkBase.h"
#include <tinyxml.h>

#include <vtkNew.h>
#include <vtkSmartPointer.h>
#include <vtkUnstructuredGrid.h>

namespace Nektar
{
namespace FieldUtils
{

/// Converter from fld to vtk.
class OutputVtk final : public OutputVtkBase
{
public:
    /// Creates an instance of this class
    static std::shared_ptr<Module> create(const FieldSharedPtr &f)
    {
        return MemoryManager<OutputVtk>::AllocateSharedPtr(f);
    }

    static ModuleKey m_className;

    explicit OutputVtk(FieldSharedPtr f);

    ~OutputVtk() final = default;

    std::string GetModuleName() final
    {
        return "OutputVtk";
    }

protected:
    /// Write from pts to output file.
    void OutputFromPts(po::variables_map &vm) final;

    /// Write from m_exp to output file.
    void OutputFromExp(po::variables_map &vm) final;

    /// Write from data to output file.
    void OutputFromData(po::variables_map &vm) final;

    /// Cache file for unstructured grid VTK mesh data
    vtkSmartPointer<vtkUnstructuredGrid> m_vtkMesh;

    /// Number of planes if homogeneous
    int m_numPlanes = 1;

    /// Flag if extra plane in case of fourier expansion in homogeneous dir
    bool m_extraPlane = false;

    /// Flag if mesh has been cached
    bool m_cachedMesh = false;

    std::string PrepareOutput(po::variables_map &vm);

private:
    /// Prepare high order Lagrange VTK output
    vtkSmartPointer<vtkUnstructuredGrid> OutputFromExpHighOrder(
        po::variables_map &vm);

    /// Add field data to high order Lagrange VTK output
    void AddFieldDataToVTKHighOrder(
        po::variables_map &vm, std::string &filename,
        vtkSmartPointer<vtkUnstructuredGrid> &vtkMesh);

    /// Prepare low order VTK output
    vtkSmartPointer<vtkUnstructuredGrid> OutputFromExpLowOrder();

<<<<<<< HEAD
=======
    /// Add field data to low order VTK output
    void AddFieldDataToVTKLowOrder(
        po::variables_map &vm, std::string &filename,
        vtkSmartPointer<vtkUnstructuredGrid> &vtkMesh);

    /// Prepare low order multi-block VTK output & add field data
    void OutputFromExpLowOrderMultiBlock(po::variables_map &vm,
                                         std::string &filename);

    /// Write VTK file using @param vtkMesh
    void WriteVTK(vtkDataObject *vtkMesh, std::string &filename,
                  po::variables_map &vm);

    /// Write the parallel .pvtu file
>>>>>>> 2e0fb86d
    void WritePVtu(po::variables_map &vm);
};
} // namespace FieldUtils
} // namespace Nektar

#endif<|MERGE_RESOLUTION|>--- conflicted
+++ resolved
@@ -105,8 +105,6 @@
     /// Prepare low order VTK output
     vtkSmartPointer<vtkUnstructuredGrid> OutputFromExpLowOrder();
 
-<<<<<<< HEAD
-=======
     /// Add field data to low order VTK output
     void AddFieldDataToVTKLowOrder(
         po::variables_map &vm, std::string &filename,
@@ -121,7 +119,6 @@
                   po::variables_map &vm);
 
     /// Write the parallel .pvtu file
->>>>>>> 2e0fb86d
     void WritePVtu(po::variables_map &vm);
 };
 } // namespace FieldUtils
