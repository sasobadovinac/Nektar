////////////////////////////////////////////////////////////////////////////////
//
//  File: OutputVtk.cpp
//
//  For more information, please see: http://www.nektar.info/
//
//  The MIT License
//
//  Copyright (c) 2006 Division of Applied Mathematics, Brown University (USA),
//  Department of Aeronautics, Imperial College London (UK), and Scientific
//  Computing and Imaging Institute, University of Utah (USA).
//
//  Permission is hereby granted, free of charge, to any person obtaining a
//  copy of this software and associated documentation files (the "Software"),
//  to deal in the Software without restriction, including without limitation
//  the rights to use, copy, modify, merge, publish, distribute, sublicense,
//  and/or sell copies of the Software, and to permit persons to whom the
//  Software is furnished to do so, subject to the following conditions:
//
//  The above copyright notice and this permission notice shall be included
//  in all copies or substantial portions of the Software.
//
//  THE SOFTWARE IS PROVIDED "AS IS", WITHOUT WARRANTY OF ANY KIND, EXPRESS
//  OR IMPLIED, INCLUDING BUT NOT LIMITED TO THE WARRANTIES OF MERCHANTABILITY,
//  FITNESS FOR A PARTICULAR PURPOSE AND NONINFRINGEMENT. IN NO EVENT SHALL
//  THE AUTHORS OR COPYRIGHT HOLDERS BE LIABLE FOR ANY CLAIM, DAMAGES OR OTHER
//  LIABILITY, WHETHER IN AN ACTION OF CONTRACT, TORT OR OTHERWISE, ARISING
//  FROM, OUT OF OR IN CONNECTION WITH THE SOFTWARE OR THE USE OR OTHER
//  DEALINGS IN THE SOFTWARE.
//
//  Description: VTK file format output using VTK library.
//
////////////////////////////////////////////////////////////////////////////////

#include <boost/core/ignore_unused.hpp>
#include <boost/format.hpp>

#include "OutputVtk.h"
#include <FieldUtils/ProcessModules/ProcessEquiSpacedOutput.h>
#include <LibUtilities/BasicUtils/ParseUtils.h>

#include <vtkCellType.h>
#include <vtkDoubleArray.h>
#include <vtkInformation.h>
#include <vtkMultiBlockDataSet.h>
#include <vtkPointData.h>
#include <vtkPoints.h>
#include <vtkXMLMultiBlockDataWriter.h>
#include <vtkXMLUnstructuredGridWriter.h>

namespace Nektar
{
namespace FieldUtils
{

ModuleKey OutputVtk::m_className = GetModuleFactory().RegisterCreatorFunction(
    ModuleKey(eOutputModule, "vtu"), OutputVtk::create, "Writes a VTU file.");

OutputVtk::OutputVtk(FieldSharedPtr f) : OutputVtkBase(std::move(f))
{
    m_requireEquiSpaced = true;
    m_config["legacy"] =
        ConfigOption(true, "0", "Output using legacy manual file writers");
    m_config["highorder"] = ConfigOption(
        true, "0", "Output using new high-order Lagrange elements");
    m_config["multiblock"] = ConfigOption(
        true, "0", "Output using multi-blocks to separate composites");
    m_config["uncompress"] = ConfigOption(true, "0", "Uncompress xml sections");
}

// Anonymous namespace for spectral order -> VTK order mapping functions
// be aware that these orderings are very similar to gmsh but not the same!
namespace
{
// Hashing function for the ordering map taking two integers
inline size_t key2(int i, int j)
{
    return (size_t)i << 32 | (unsigned int)j;
}

// Hashing function for the ordering map taking three integers
inline size_t key3(int i, int j, int k)
{
    return (size_t)i << 10 ^ j << 5 ^ k;
}

// Map that takes (a,b,c) -> m
typedef std::tuple<int, int, int> Mode;

struct cmpop
{
    bool operator()(Mode const &a, Mode const &b) const
    {
        if (std::get<0>(a) < std::get<0>(b))
        {
            return true;
        }
        if (std::get<0>(a) > std::get<0>(b))
        {
            return false;
        }
        if (std::get<1>(a) < std::get<1>(b))
        {
            return true;
        }
        if (std::get<1>(a) > std::get<1>(b))
        {
            return false;
        }
        if (std::get<2>(a) < std::get<2>(b))
        {
            return true;
        }

        return false;
    }
};

void Rotate(int nrot, std::vector<long long> &surfVerts)
{
    int n, i, j, cnt;
    int np = static_cast<int>(
        (sqrt(8.0 * static_cast<int>(surfVerts.size()) + 1.0) - 1) / 2);
    std::vector<long long> tmp(np * np);

    for (n = 0; n < nrot; ++n)
    {
        for (cnt = i = 0; i < np; ++i)
        {
            for (j = 0; j < np - i; ++j, cnt++)
            {
                tmp[i * np + j] = surfVerts[cnt];
            }
        }
        for (cnt = i = 0; i < np; ++i)
        {
            for (j = 0; j < np - i; ++j, cnt++)
            {
                surfVerts[cnt] = tmp[(np - 1 - i - j) * np + i];
            }
        }
    }
}

void Reflect(std::vector<long long> &surfVerts)
{
    int i, j, cnt;
    int np = static_cast<int>(
        (sqrt(8.0 * static_cast<double>(surfVerts.size()) + 1.0) - 1) / 2);
    std::vector<long long> tmp(np * np);

    for (cnt = i = 0; i < np; ++i)
    {
        for (j = 0; j < np - i; ++j, cnt++)
        {
            tmp[i * np + np - i - 1 - j] = surfVerts[cnt];
        }
    }

    for (cnt = i = 0; i < np; ++i)
    {
        for (j = 0; j < np - i; ++j, cnt++)
        {
            surfVerts[cnt] = tmp[i * np + j];
        }
    }
}

void Align(std::vector<long long> thisVertId, std::vector<long long> vertId,
           std::vector<long long> &surfVerts)
{
    if (vertId[0] == thisVertId[0])
    {
        if (vertId[1] == thisVertId[1] || vertId[1] == thisVertId[2])
        {
            if (vertId[1] == thisVertId[2])
            {
                Rotate(1, surfVerts);
                Reflect(surfVerts);
            }
        }
    }
    else if (vertId[0] == thisVertId[1])
    {
        if (vertId[1] == thisVertId[0] || vertId[1] == thisVertId[2])
        {
            if (vertId[1] == thisVertId[0])
            {
                Reflect(surfVerts);
            }
            else
            {
                Rotate(2, surfVerts);
            }
        }
    }
    else if (vertId[0] == thisVertId[2])
    {
        if (vertId[1] == thisVertId[0] || vertId[1] == thisVertId[1])
        {
            if (vertId[1] == thisVertId[1])
            {
                Rotate(2, surfVerts);
                Reflect(surfVerts);
            }
            else
            {
                Rotate(1, surfVerts);
            }
        }
    }
}

std::vector<long long> quadTensorNodeOrdering(
    const std::vector<long long> &nodes)
{
    int nN = static_cast<int>(nodes.size());
    int n  = static_cast<int>(sqrt(nN));

    std::vector<long long> nodeList(nN);

    // Vertices
    nodeList[0] = nodes[0];
    if (n > 1)
    {
        nodeList[n - 1]       = nodes[1];
        nodeList[n * n - 1]   = nodes[2];
        nodeList[n * (n - 1)] = nodes[3];
    }

    if (n > 2)
    {
        // Edge 0 -> 1
        for (int i = 1; i < n - 1; ++i)
        {
            nodeList[i] = nodes[4 + i - 1];
        }

        // Edge 3 -> 2
        for (int i = 1; i < n - 1; ++i)
        {
            nodeList[n * (n - 1) + i] = nodes[4 + 2 * (n - 2) + i - 1];
        }

        for (int j = 1; j < n - 1; ++j)
        {
            // Edge 0 -> 3
            nodeList[n * (n - j - 1)] = nodes[4 + 3 * (n - 2) + n - 2 - j];

            // Interior
            for (int i = 1; i < n - 1; ++i)
            {
                nodeList[j * n + i] = nodes[(i - 3) - 2 * j + (3 + j) * n];
            }

            // Edge 1 -> 2
            nodeList[(j + 1) * n - 1] = nodes[4 + (n - 2) + j - 1];
        }
    }

    return nodeList;
}

std::vector<long long> triTensorNodeOrdering(
    const std::vector<long long> &nodes)
{
    int nN = static_cast<int>(nodes.size());
    int n  = static_cast<int>(std::sqrt(2 * nN));

    std::vector<long long> nodeList(nN);
    int cnt2;

    // Vertices
    nodeList[0] = nodes[0];
    if (n > 1)
    {
        nodeList[n - 1]               = nodes[1];
        nodeList[n * (n + 1) / 2 - 1] = nodes[2];
    }

    // Edges
    int cnt = n;
    for (int i = 1; i < n - 1; ++i)
    {
        nodeList[i]               = nodes[3 + i - 1];
        nodeList[cnt]             = nodes[3 + 3 * (n - 2) - i];
        nodeList[cnt + n - i - 1] = nodes[3 + (n - 2) + i - 1];
        cnt += n - i;
    }

    // Interior (recursion)
    if (n > 3)
    {
        // Reorder interior nodes
        std::vector<long long> interior((n - 3) * (n - 2) / 2);
        std::copy(nodes.begin() + 3 + 3 * (n - 2), nodes.end(),
                  interior.begin());
        interior = triTensorNodeOrdering(interior);

        // Copy into full node list
        cnt  = n;
        cnt2 = 0;
        for (int j = 1; j < n - 2; ++j)
        {
            for (int i = 0; i < n - j - 2; ++i)
            {
                nodeList[cnt + i + 1] = interior[cnt2 + i];
            }
            cnt += n - j;
            cnt2 += n - 2 - j;
        }
    }

    return nodeList;
}

std::vector<long long> tetTensorNodeOrdering(
    const std::vector<long long> &nodes)
{
    int nN = static_cast<int>(nodes.size());
    int n  = static_cast<int>(
        std::cbrt(3 * nN + std::sqrt(9 * nN * nN - 1 / 27)) +
        std::cbrt(3 * nN - std::sqrt(9 * nN * nN - 1 / 27)) - 0.5);

    std::vector<long long> nodeList(nN);
    int nTri = n * (n + 1) / 2;
    int nTet = n * (n + 1) * (n + 2) / 6;

    // Vertices
    nodeList[0] = nodes[0];
    if (n == 1)
    {
        return nodeList;
    }

    nodeList[n - 1]    = nodes[1];
    nodeList[nTri - 1] = nodes[2];
    nodeList[nTet - 1] = nodes[3];

    if (n == 2)
    {
        return nodeList;
    }

    // Set up a map that takes (a,b,c) -> m to help us figure out where things
    // are inside the tetrahedron.
    std::map<Mode, int, cmpop> tmp;
    for (int k = 0, cnt = 0; k < n; ++k)
    {
        for (int j = 0; j < n - k; ++j)
        {
            for (int i = 0; i < n - k - j; ++i)
            {
                tmp[Mode(i, j, k)] = cnt++;
            }
        }
    }

    // Edges first 3
    for (int i = 1; i < n - 1; ++i)
    {
        int eI                               = i - 1;
        nodeList[tmp[Mode(i, 0, 0)]]         = nodes[4 + eI];
        nodeList[tmp[Mode(n - 1 - i, i, 0)]] = nodes[4 + (n - 2) + eI];
        nodeList[tmp[Mode(0, n - 1 - i, 0)]] = nodes[4 + 2 * (n - 2) + eI];
    }

    // Edges last 3 reversed (compared with NekMesh)
    for (int i = 1; i < n - 1; ++i)
    {
        int eI                               = (n - 1 - i) - 1;
        nodeList[tmp[Mode(0, 0, n - 1 - i)]] = nodes[4 + 3 * (n - 2) + eI];
        nodeList[tmp[Mode(i, 0, n - 1 - i)]] = nodes[4 + 4 * (n - 2) + eI];
        nodeList[tmp[Mode(0, i, n - 1 - i)]] = nodes[4 + 5 * (n - 2) + eI];
    }

    if (n == 3)
    {
        return nodeList;
    }

    // For faces, we use the triTensorNodeOrdering routine to make our lives
    // slightly easier.
    int nFacePts = (n - 3) * (n - 2) / 2;

    // Grab face points and reorder into a tensor-product type format
    std::vector<std::vector<long long>> tmpNodes(4);
    int offset = 4 + 6 * (n - 2);

    for (int i = 0; i < 4; ++i)
    {
        tmpNodes[i].resize(nFacePts);
        for (int j = 0; j < nFacePts; ++j)
        {
            tmpNodes[i][j] = nodes[offset++];
        }
        tmpNodes[i] = triTensorNodeOrdering(tmpNodes[i]);
    }

    if (n > 4)
    {
        // Now align faces (different to NekMesh)
        std::vector<long long> triVertId(3), toAlign(3);
        triVertId[0] = 0;
        triVertId[1] = 1;
        triVertId[2] = 2;

        toAlign[0] = 0;
        toAlign[1] = 2;
        toAlign[2] = 1;
        Align(triVertId, toAlign, tmpNodes[2]);
        Align(triVertId, toAlign, tmpNodes[3]);

        toAlign[0] = 2;
        toAlign[1] = 0;
        toAlign[2] = 1;
        Align(triVertId, toAlign, tmpNodes[1]);
    }

    // Reordered from NekMesh to put base last
    for (int j = 1, cnt = 0; j < n - 2; ++j)
    {
        for (int i = 1; i < n - j - 1; ++i, ++cnt)
        {
            nodeList[tmp[Mode(i, j, 0)]]             = tmpNodes[3][cnt];
            nodeList[tmp[Mode(i, 0, j)]]             = tmpNodes[0][cnt];
            nodeList[tmp[Mode(n - 1 - i - j, i, j)]] = tmpNodes[1][cnt];
            nodeList[tmp[Mode(0, i, j)]]             = tmpNodes[2][cnt];
        }
    }

    if (n == 4)
    {
        return nodeList;
    }

    // Finally, recurse on interior volume
    std::vector<long long> intNodes, tmpInt;
    for (int i = offset; i < nTet; ++i)
    {
        intNodes.emplace_back(nodes[i]);
    }

    tmpInt = tetTensorNodeOrdering(intNodes);

    for (int k = 1, cnt = 0; k < n - 2; ++k)
    {
        for (int j = 1; j < n - k - 1; ++j)
        {
            for (int i = 1; i < n - k - j - 1; ++i)
            {
                nodeList[tmp[Mode(i, j, k)]] = tmpInt[cnt++];
            }
        }
    }

    return nodeList;
}

// This prism mapping is NOT using the standard spectral mapping! The point
// output from ProcessEquiSpacedOutput is not the same as the rest of the code.
std::vector<long long> prismTensorNodeOrdering(
    const std::vector<long long> &nodes)
{
<<<<<<< HEAD
    // Extract the output filename and extension
    string filename = PrepareOutput(vm);

    // Move geometry based on zones data in .xml and time in .fld metadatamap
    // Perform movement of zones based on time in field files metadata map
    if (m_f->m_graph->GetMovement()->GetMoveFlag())
    {
        if (!m_f->m_fieldMetaDataMap["Time"].empty())
        {
            m_f->m_graph->GetMovement()->PerformMovement(
                boost::lexical_cast<NekDouble>(
                    m_f->m_fieldMetaDataMap["Time"]));
            for (auto &i : m_f->m_exp)
            {
                i->Reset();
            }
        }
    }

    // Write solution.
    ofstream outfile(filename.c_str());
    WriteVtkHeader(outfile);
    int nfields = m_f->m_variables.size();
=======
    int nN = static_cast<int>(nodes.size());
    int n  = static_cast<int>(std::cbrt(2 * nN));

    std::vector<long long> nodeList(nN);
    int nQuad  = n * n;
    int nPrism = n * n * (n + 1) / 2;
    int edge   = n - 2;

    // Vertices
    nodeList[0] = nodes[0];
    if (n > 1)
    {
        nodeList[nPrism - n] = nodes[1];
        nodeList[n - 1]      = nodes[2];
        nodeList[nQuad - n]  = nodes[3];
        nodeList[nPrism - 1] = nodes[4];
        nodeList[nQuad - 1]  = nodes[5];
    }

    if (n == 2)
    {
        return nodeList;
    }

    int nPts = 6;
    int cnt  = 0;
    for (int i = 0; i < n - 2; ++i)
    {
        // Triangle 1 edges
        cnt += n * (n - i); // This is adding the quads as they reduce a side by
                            // one each time
        nodeList[cnt]            = nodes[nPts + i];                // Edge 1
        nodeList[cnt + edge - i] = nodes[nPts + 2 * edge - i - 1]; // Edge 2
        nodeList[i + 1]          = nodes[nPts + 3 * edge - i - 1]; // Edge 3
    }

    cnt = nQuad;
    for (int i = 1; i < n - 1; ++i)
    {
        // Triangle 2 edges
        cnt += n * (n - i); // This is adding the quads as they reduce a side by
                            // one each time
        nodeList[cnt - n + i]   = nodes[nPts + 3 * edge + i - 1]; // Edge 1 (4)
        nodeList[cnt - 1]       = nodes[nPts + 5 * edge - i];     // Edge 2 (5)
        nodeList[nQuad - i - 1] = nodes[nPts + 5 * edge + i - 1]; // Edge 3 (6)
    }
>>>>>>> 2e0fb86d

    // Vertical edges
    for (int i = 1; i < n - 1; ++i)
    {
        // Vertical prism edges
        nodeList[n * i]          = nodes[nPts + 6 * edge + i - 1]; // Edge 1 (7)
        nodeList[nPrism - n + i] = nodes[nPts + 7 * edge + i - 1]; // Edge 2 (8)
        nodeList[n * i + n - 1]  = nodes[nPts + 8 * edge + i - 1]; // Edge 3 (9)
    }

    // Do quad faces first as when n == 3 we have no tri faces
    int nSmallTri  = (n - 3) * (n - 2) / 2;
    int nSmallQuad = (n - 2) * (n - 2);
    nPts           = 6 + 9 * edge + 2 * nSmallTri;
    cnt            = nQuad;
    for (int i = 1; i < n - 1; ++i)
    {
<<<<<<< HEAD
        // For each field write out field data for each expansion.
        for (int i = 0; i < m_f->m_exp[0]->GetNumElmts(); ++i)
=======
        for (int j = 0; j < n - 2; ++j)
>>>>>>> 2e0fb86d
        {
            nodeList[cnt + (n - i) + (n - i) * j] =
                nodes[nPts + j * edge + (i - 1)];

            nodeList[cnt + 2 * (n - i) - 1 + (n - i) * j] =
                nodes[nPts + nSmallQuad + (j + 1) * edge - i];

            nodeList[i * n + j + 1] =
                nodes[nPts + 2 * nSmallQuad + i * edge - j - 1];
        }

<<<<<<< HEAD
            // For this expansion write out each field.
            for (int j = 0; j < nfields; ++j)
=======
        cnt += n * (n - i);
    }

    if (n == 3)
    {
        return nodeList;
    }

    // Triangular alignment
    std::vector<long long> tmpNodes(nSmallTri);
    std::iota(tmpNodes.begin(), tmpNodes.end(), 0);
    if (n > 4)
    {
        std::vector<long long> triVertId(3), toAlign(3);
        triVertId[0] = 0;
        triVertId[1] = 1;
        triVertId[2] = 2;

        toAlign[0] = 0;
        toAlign[1] = 2;
        toAlign[2] = 1;
        Align(triVertId, toAlign, tmpNodes);
    }

    // Triangle face 1
    nPts     = 6 + 9 * edge;
    cnt      = nQuad;
    int cnt2 = 0;
    for (int i = 1; i < n - 2; ++i)
    {
        for (int j = 1; j < n - i - 1; ++j)
        {
            nodeList[cnt + j] = nPts + tmpNodes[cnt2++];
        }

        cnt += n * (n - i);
    }

    // Triangle face 2
    cnt  = nQuad;
    cnt2 = 0;
    for (int i = 1; i < n - 2; ++i)
    {
        cnt += n * (n - i);
        for (int j = 1; j < n - i - 1; ++j)
        {
            nodeList[cnt - (n - i) + j] = nPts + nSmallTri + tmpNodes[cnt2++];
        }
    }

    // Triangular volume (uses same alignment mapping)
    nPts = 6 + 9 * edge + 2 * nSmallTri + 3 * nSmallQuad;
    for (int k = 1; k < n - 1; ++k)
    {
        cnt  = nQuad;
        cnt2 = 0;
        for (int i = 1; i < n - 2; ++i)
        {
            for (int j = 1; j < n - i - 1; ++j)
>>>>>>> 2e0fb86d
            {
                nodeList[cnt + k * (n - i) + j] = nPts + tmpNodes[cnt2++];
            }

            cnt += n * (n - i);
        }

        nPts += nSmallTri;
    }

    return nodeList;
}

std::vector<long long> hexTensorNodeOrdering(
    const std::vector<long long> &nodes)
{
    int nN = static_cast<int>(nodes.size());
    int n  = static_cast<int>(std::cbrt(nN));

    std::vector<long long> nodeList(nN);

    // Vertices
    nodeList[0] = nodes[0];
    if (n == 1)
    {
        return nodeList;
    }

    // Vertices: same order as Nektar++
    nodeList[n - 1]                         = nodes[1];
    nodeList[n * n - 1]                     = nodes[2];
    nodeList[n * (n - 1)]                   = nodes[3];
    nodeList[n * n * (n - 1)]               = nodes[4];
    nodeList[n - 1 + n * n * (n - 1)]       = nodes[5];
    nodeList[n * n - 1 + n * n * (n - 1)]   = nodes[6];
    nodeList[n * (n - 1) + n * n * (n - 1)] = nodes[7];

    if (n == 2)
    {
        return nodeList;
    }

    int hexEdges[12][2] = {{0, 1},
                           {n - 1, n},
                           {n * n - 1, -1},
                           {n * (n - 1), -n},
                           {0, n * n},
                           {n - 1, n * n},
                           {n * n - 1, n * n},
                           {n * (n - 1), n * n},
                           {n * n * (n - 1), 1},
                           {n * n * (n - 1) + n - 1, n},
                           {n * n * n - 1, -1},
                           {n * n * (n - 1) + n * (n - 1), -n}};
    int hexFaces[6][3]  = {{0, 1, n},         {0, 1, n * n},
                          {n - 1, n, n * n}, {n * (n - 1), 1, n * n},
                          {0, n, n * n},     {n * n * (n - 1), 1, n}};

    int gmshToNekEdge[12] = {0, 1, -2, -3, 8, 9, -10, -11, 4, 5, 6, 7};

    // Edges
    int offset = 8;
    for (int i : gmshToNekEdge)
    {
        int e = abs(i);

        if (i >= 0)
        {
            for (int j = 1; j < n - 1; ++j)
            {
                nodeList[hexEdges[e][0] + j * hexEdges[e][1]] = nodes[offset++];
            }
        }
        else
        {
            for (int j = 1; j < n - 1; ++j)
            {
                nodeList[hexEdges[e][0] + (n - j - 1) * hexEdges[e][1]] =
                    nodes[offset++];
            }
        }
    }

    // Faces
    int gmsh2NekFace[6] = {4, 2, 1, 3, 0, 5};

    // Map which defines orientation between Gmsh and Nektar++ faces.
    StdRegions::Orientation faceOrient[6] = {
        StdRegions::eDir1FwdDir2_Dir2FwdDir1,
        StdRegions::eDir1FwdDir1_Dir2FwdDir2,
        StdRegions::eDir1FwdDir2_Dir2FwdDir1,
        StdRegions::eDir1FwdDir1_Dir2FwdDir2,
        StdRegions::eDir1BwdDir1_Dir2FwdDir2,
        StdRegions::eDir1FwdDir1_Dir2FwdDir2};

    for (int i = 0; i < 6; ++i)
    {
        int n2   = (n - 2) * (n - 2);
        int face = gmsh2NekFace[i];
        offset   = 8 + 12 * (n - 2) + i * n2;

        // Create a list of interior face nodes for this face only.
        std::vector<long long> faceNodes(n2);
        for (int j = 0; j < n2; ++j)
        {
            faceNodes[j] = nodes[offset + j];
        }

        // Now get the reordering of this face, which puts Gmsh
        // recursive ordering into Nektar++ row-by-row order.
        std::vector<long long> tmp(n2);

        // Finally reorient the face according to the geometry
        // differences.
        if (faceOrient[i] == StdRegions::eDir1FwdDir1_Dir2FwdDir2)
        {
            // Orientation is the same, just copy.
            tmp = faceNodes;
        }
        else if (faceOrient[i] == StdRegions::eDir1FwdDir2_Dir2FwdDir1)
        {
            // Tranposed faces
            for (int j = 0; j < n - 2; ++j)
            {
                for (int k = 0; k < n - 2; ++k)
                {
                    tmp[j * (n - 2) + k] = faceNodes[k * (n - 2) + j];
                }
            }
        }
        else if (faceOrient[i] == StdRegions::eDir1BwdDir1_Dir2FwdDir2)
        {
            for (int j = 0; j < n - 2; ++j)
            {
                for (int k = 0; k < n - 2; ++k)
                {
                    tmp[j * (n - 2) + k] = faceNodes[j * (n - 2) + (n - k - 3)];
                }
            }
        }

        // Now put this into the right place in the output array
        for (int k = 1; k < n - 1; ++k)
        {
            for (int j = 1; j < n - 1; ++j)
            {
                nodeList[hexFaces[face][0] + j * hexFaces[face][1] +
                         k * hexFaces[face][2]] =
                    faceNodes[(k - 1) * (n - 2) + j - 1];
            }
        }
    }

    // Finally, recurse on interior volume
    std::vector<long long> intNodes, tmpInt;
    for (int i = 8 + 12 * (n - 2) + 6 * (n - 2) * (n - 2); i < n * n * n; ++i)
    {
        intNodes.push_back(nodes[i]);
    }

    if (!intNodes.empty())
    {
        tmpInt = hexTensorNodeOrdering(intNodes);
        for (int k = 1, cnt = 0; k < n - 1; ++k)
        {
            for (int j = 1; j < n - 1; ++j)
            {
                for (int i = 1; i < n - 1; ++i)
                {
                    nodeList[i + j * n + k * n * n] = tmpInt[cnt++];
                }
            }
        }
    }

    return nodeList;
}

std::vector<long long> lowOrderMapping(int nDim, Array<OneD, int> nquad)
{
    std::vector<long long> p;
    switch (nDim)
    {
        case 3:
            for (int j = 0; j < nquad[0] - 1; ++j)
            {
                for (int k = 0; k < nquad[1] - 1; ++k)
                {
                    for (int l = 0; l < nquad[2] - 1; ++l)
                    {
                        p.insert(
                            p.end(),
                            {l * nquad[0] * nquad[1] + k * nquad[0] + j,
                             l * nquad[0] * nquad[1] + k * nquad[0] + j + 1,
                             l * nquad[0] * nquad[1] + (k + 1) * nquad[0] + j +
                                 1,
                             l * nquad[0] * nquad[1] + (k + 1) * nquad[0] + j,
                             (l + 1) * nquad[0] * nquad[1] + k * nquad[0] + j,
                             (l + 1) * nquad[0] * nquad[1] + k * nquad[0] + j +
                                 1,
                             (l + 1) * nquad[0] * nquad[1] +
                                 (k + 1) * nquad[0] + j + 1,
                             (l + 1) * nquad[0] * nquad[1] +
                                 (k + 1) * nquad[0] + j});
                    }
                }
            }
            break;
        case 2:
            for (int j = 0; j < nquad[0] - 1; ++j)
            {
                for (int k = 0; k < nquad[1] - 1; ++k)
                {
                    p.insert(p.end(), {k * nquad[0] + j, k * nquad[0] + j + 1,
                                       (k + 1) * nquad[0] + j + 1,
                                       (k + 1) * nquad[0] + j});
                }
            }
            break;
        case 1:
            for (int j = 0; j < nquad[0] - 1; ++j)
            {
                p.insert(p.end(), {j, j + 1});
            }
            break;
        default:
            break;
    }

    return p;
}

int GetHighOrderVtkCellType(int sType)
{
#if VTK_MAJOR_VERSION >= 8
    // For deformed elements this is a map of shape type to VTK type
    static const std::map<int, int> vtkCellType = {
        {{LibUtilities::eSegment, VTK_LAGRANGE_CURVE},
         {LibUtilities::eTriangle, VTK_LAGRANGE_TRIANGLE},
         {LibUtilities::eQuadrilateral, VTK_LAGRANGE_QUADRILATERAL},
         {LibUtilities::eTetrahedron, VTK_LAGRANGE_TETRAHEDRON},
         {LibUtilities::ePyramid, VTK_LAGRANGE_PYRAMID},
         {LibUtilities::ePrism, VTK_LAGRANGE_WEDGE},
         {LibUtilities::eHexahedron, VTK_LAGRANGE_HEXAHEDRON}}};

    return vtkCellType.at(sType);
#else
    boost::ignore_unused(sType);
    NEKERROR(
        ErrorUtil::efatal,
        "High-order VTK output requires minimum VTK library version of 8.0")
    return 0;
#endif
}

} // namespace

vtkSmartPointer<vtkUnstructuredGrid> OutputVtk::OutputFromExpLowOrder()
{
    // Mesh file to output
    vtkSmartPointer<vtkUnstructuredGrid> vtkMesh =
        vtkSmartPointer<vtkUnstructuredGrid>::New();

    // Cache ordering so we aren't recreating mappings
    std::unordered_map<size_t, std::vector<long long>> mappingCache;

    // Choose cell types and num quad points based on dimension
    int nDim     = m_f->m_exp[0]->GetShapeDimension();
    int nHomoDir = m_f->m_numHomogeneousDir;

    auto type = (nDim + nHomoDir == 3)   ? VTK_HEXAHEDRON
                : (nDim + nHomoDir == 2) ? VTK_QUAD
                                         : VTK_LINE;
    int nQpts = (nDim + nHomoDir == 3) ? 8 : (nDim + nHomoDir == 2) ? 4 : 2;

    // Fill homogeneous info
    if (nHomoDir != 0)
    {
        ASSERTL0(nHomoDir == 1 &&
                     m_f->m_exp[0]->GetExpType() == MultiRegions::e3DH1D,
                 "Only regular expansions and the 3DH1D homogeneous expansion "
                 "are supported in the new VTK writer. Please use the 'legacy' "
                 "option for all other expansion types.")

        m_numPlanes = m_f->m_exp[0]->GetHomogeneousBasis()->GetNumModes();
        // Extra plane if fourier
        m_extraPlane = (m_f->m_exp[0]->GetHomogeneousBasis()->GetBasisType() ==
                            LibUtilities::eFourier &&
                        m_f->m_exp[0]->GetHomogeneousBasis()->GetPointsType() ==
                            LibUtilities::eFourierEvenlySpaced);
    }

    // Insert points
    vtkNew<vtkPoints> vtkPoints;
    vtkPoints->SetDataType(VTK_DOUBLE);

    int offset = 0;
    int nElmts = static_cast<int>(m_f->m_exp[0]->GetNumElmts());
    for (int i = 0; i < nElmts; ++i)
    {
        Array<OneD, int> nquad(3, 0);
        for (int j = 0; j < nDim; ++j)
        {
            nquad[j] = m_f->m_exp[0]->GetExp(i)->GetNumPoints(j);
        }

        // Add homogeneous direction num points
        if (nHomoDir != 0)
        {
            nquad[nDim] = m_numPlanes;

            // Add extra plane if fourier
            if (m_extraPlane)
            {
                nquad[nDim]++;
            }
        }

        // Get total points by multiplying all nquads together (accounts for
        // homo)
        int nPts = nquad[0];
        for (int j = 1; j < nDim + nHomoDir; ++j)
        {
            nPts *= nquad[j];
        }

        // Get all coordinates at quadrature points in this element
        Array<OneD, NekDouble> x(nPts, 0.0), y(nPts, 0.0), z(nPts, 0.0);
        m_f->m_exp[0]->GetCoords(i, x, y, z);

        // If add extra plane for fourier need to fill last plane coordinates
        if (m_extraPlane)
        {
            // Copy x & y to extra plane
            Array<OneD, NekDouble> tmp;
            Vmath::Vcopy(nquad[0] * nquad[1], x, 1,
                         tmp = x + (nquad[2] - 1) * nquad[0] * nquad[1], 1);
            Vmath::Vcopy(nquad[0] * nquad[1], y, 1,
                         tmp = y + (nquad[2] - 1) * nquad[0] * nquad[1], 1);

            // Fill z on extra plane
            NekDouble zDouble = z[nquad[0] * nquad[1] * (nquad[2] - 1) - 1] +
                                (z[nquad[0] * nquad[1]] - z[0]);
            Vmath::Fill(nquad[0] * nquad[1], zDouble,
                        tmp = z + (nquad[2] - 1) * nquad[0] * nquad[1], 1);
        }

        // Insert points in to vtk mesh
        for (int j = 0; j < nPts; ++j)
        {
            vtkPoints->InsertNextPoint(x[j], y[j], z[j]);
        }

        // Insert elements
        auto oIt = mappingCache.find(key3(nquad[0], nquad[1], nquad[2]));
        if (oIt == mappingCache.end())
        {
            auto p = lowOrderMapping(nDim + nHomoDir, nquad);
            oIt    = mappingCache
                      .insert(
                          std::make_pair(key3(nquad[0], nquad[1], nquad[2]), p))
                      .first;
        }

        auto p = oIt->second;
        std::for_each(p.begin(), p.end(),
                      [offset](long long &d) { d += offset; });
        for (int j = 0; j < p.size(); j += nQpts)
        {
            vtkMesh->InsertNextCell(type, nQpts, &p[j]);
        }

        offset += nPts;
    }

    vtkMesh->SetPoints(vtkPoints.GetPointer());

    return vtkMesh;
}

void OutputVtk::AddFieldDataToVTKLowOrder(
    po::variables_map &vm, std::string &filename,
    vtkSmartPointer<vtkUnstructuredGrid> &vtkMesh)
{
    // Insert field information we iterate by element from first plane to last,
    // while the fld file iterates by plane from first element to last
    int nElmts         = static_cast<int>(m_f->m_exp[0]->GetNumElmts());
    int numPtsPerPlane = m_f->m_exp[0]->GetTotPoints() / m_numPlanes;
    for (int v = 0; v < m_f->m_variables.size(); ++v)
    {
        vtkNew<vtkDoubleArray> fieldData;
        for (int i = 0; i < nElmts; ++i)
        {
            int elmtOffset          = m_f->m_exp[v]->GetPhys_Offset(i);
            int nPtsPerElmtPerPlane = m_f->m_exp[v]->GetExp(i)->GetTotPoints();

            for (int j = 0; j < m_numPlanes; ++j)
            {
                int planeOffset = j * numPtsPerPlane;
                for (int k = 0; k < nPtsPerElmtPerPlane; ++k)
                {
                    fieldData->InsertNextValue(
                        m_f->m_exp[v]->GetPhys()[elmtOffset + planeOffset + k]);
                }
            }

            // if extra plane we copy the first plane values in to last plane
            if (m_extraPlane)
            {
                for (int k = 0; k < nPtsPerElmtPerPlane; ++k)
                {
                    fieldData->InsertNextValue(
                        m_f->m_exp[v]->GetPhys()[elmtOffset + k]);
                }
            }
        }

        fieldData->SetName(&m_f->m_variables[v][0]);
        vtkMesh->GetPointData()->AddArray(fieldData.GetPointer());
    }

    WriteVTK(vtkMesh, filename, vm);
}

void OutputVtk::OutputFromExpLowOrderMultiBlock(po::variables_map &vm,
                                                std::string &filename)
{
    ASSERTL0(
        m_f->m_numHomogeneousDir == 0,
        "Multi block VTK is not implemented for homogeneous expansion types.")

    ASSERTL0(m_f->m_comm->IsSerial(),
             "Multi block VTK is not implemented in parallel.")

    int dim = m_f->m_graph->GetMeshDimension();

    // Create mappings from geometry id to expansion ids
    std::array<std::map<int, std::pair<int, int>>, 4> geomIdToExpId;
    int nElmts = static_cast<int>(m_f->m_exp[0]->GetNumElmts());
    for (int i = 0; i < nElmts; ++i)
    {
        auto geom = m_f->m_exp[0]->GetExp(i)->GetGeom();
        geomIdToExpId[geom->GetShapeDim()][geom->GetGlobalID()] =
            std::make_pair(i, -1);

        for (int j = 0; j < geom->GetNumFaces(); ++j)
        {
            geomIdToExpId[2][geom->GetFid(j)] = std::make_pair(i, j);
        }

        for (int j = 0; j < geom->GetNumEdges(); ++j)
        {
            geomIdToExpId[1][geom->GetEid(j)] = std::make_pair(i, j);
        }
    }

    // Cache ordering so we aren't recreating mappings
    std::unordered_map<size_t, std::vector<long long>> mappingCache;

    std::map<int, vtkNew<vtkUnstructuredGrid>> vtkMesh;
    std::map<int, SpatialDomains::CompositeSharedPtr> composites =
        m_f->m_graph->GetComposites();
    std::map<int, std::string> compositeNames;
    for (auto &comp : composites)
    {
        // Vector of field data
        std::vector<vtkNew<vtkDoubleArray>> fieldData(m_f->m_variables.size());

        // Insert points
        vtkNew<vtkPoints> vtkPoints;
        vtkPoints->SetDataType(VTK_DOUBLE);

        int compId = comp.first;
        std::vector<std::shared_ptr<SpatialDomains::Geometry>> geomVec =
            comp.second->m_geomVec;

        unsigned int offset = 0;
        for (auto &geom : geomVec)
        {
            int geomId = geom->GetGlobalID();
            int sDim   = geom->GetShapeDim();
            auto type  = (sDim == 3)   ? VTK_HEXAHEDRON
                         : (sDim == 2) ? VTK_QUAD
                                       : VTK_LINE;
            int nQpts  = (sDim == 3) ? 8 : (sDim == 2) ? 4 : 2;

            LocalRegions::ExpansionSharedPtr exp =
                m_f->m_exp[0]->GetExp(geomIdToExpId[sDim][geomId].first);

            unsigned int nPts = exp->GetTotPoints();
            Array<OneD, NekDouble> x(nPts, 0.0), y(nPts, 0.0), z(nPts, 0.0);
            exp->GetCoords(x, y, z);

            int offsetPhys = m_f->m_exp[0]->GetPhys_Offset(
                geomIdToExpId[sDim][geomId].first);
            if (sDim == dim)
            {
                for (int j = 0; j < nPts; ++j)
                {
                    vtkPoints->InsertNextPoint(x[j], y[j], z[j]);

                    // Add field data
                    for (int k = 0; k < m_f->m_variables.size(); ++k)
                    {
                        fieldData[k]->InsertNextValue(
                            m_f->m_exp[k]->GetPhys()[j + offsetPhys]);
                    }
                }
            }
            else
            {
                Array<OneD, int> pointsMap;
                exp->GetTracePhysMap(geomIdToExpId[sDim][geomId].second,
                                     pointsMap);
                for (int j : pointsMap)
                {
                    vtkPoints->InsertNextPoint(x[j], y[j], z[j]);

                    // Add field data
                    for (int k = 0; k < m_f->m_variables.size(); ++k)
                    {
                        fieldData[k]->InsertNextValue(
                            m_f->m_exp[k]->GetPhys()[offsetPhys + j]);
                    }
                }

                exp  = exp->GetTraceExp(geomIdToExpId[sDim][geomId].second);
                nPts = pointsMap.size();
            }

            Array<OneD, int> nquad(3, 0);
            for (int j = 0; j < sDim; ++j)
            {
                nquad[j] = exp->GetNumPoints(j);
            }

            auto oIt = mappingCache.find(key3(nquad[0], nquad[1], nquad[2]));
            if (oIt == mappingCache.end())
            {
                auto p = lowOrderMapping(sDim, nquad);
                oIt    = mappingCache
                          .insert(std::make_pair(
                              key3(nquad[0], nquad[1], nquad[2]), p))
                          .first;
            }

            auto p = oIt->second;
            std::for_each(p.begin(), p.end(),
                          [offset](long long &d) { d += offset; });

            for (int j = 0; j < p.size(); j += nQpts)
            {
                vtkMesh[compId]->InsertNextCell(type, nQpts, &p[j]);
            }

            offset += nPts;
        }

        vtkMesh[compId]->SetPoints(vtkPoints.GetPointer());

        // Add all fields to vtkMesh
        for (int k = 0; k < m_f->m_variables.size(); ++k)
        {
            fieldData[k]->SetName(&m_f->m_variables[k][0]);
            vtkMesh[compId]->GetPointData()->AddArray(
                fieldData[k].GetPointer());
        }

        // Find composite names if exists and store in map
        // Set name as boundary label if it exists otherwise index ID
        compositeNames[compId] = "Composite ID " + std::to_string(compId);
        auto clabels           = m_f->m_graph->GetCompositesLabels();
        auto oIt               = clabels.find(compId);
        if (oIt != clabels.end())
        {
            compositeNames[compId] = oIt->second;
        }
    }

    // Main multi-block set
    vtkNew<vtkMultiBlockDataSet> mainBlock;

    std::set<int> compSet;

    // Fill domain multi blocks from composites
    vtkNew<vtkMultiBlockDataSet> mainDomainBlock;
    auto domains = m_f->m_graph->GetDomain();
    std::vector<vtkNew<vtkMultiBlockDataSet>> domainMultiBlocks(domains.size());
    for (int i = 0; i < domains.size(); ++i)
    {
        auto dom = domains[i];

        // Loop over composites and see if in domain
        for (auto &comp : composites)
        {
            int compId = comp.first;
            if (dom.find(compId) != dom.end())
            {
                unsigned int nBlock = domainMultiBlocks[i]->GetNumberOfBlocks();
                domainMultiBlocks[i]->SetBlock(nBlock,
                                               vtkMesh[compId].GetPointer());
                domainMultiBlocks[i]->GetMetaData(nBlock)->Set(
                    vtkCompositeDataSet::NAME(),
                    compositeNames[compId].c_str());
                compSet.insert(compId);
            }
        }

        unsigned int nBlock = mainDomainBlock->GetNumberOfBlocks();
        mainDomainBlock->SetBlock(nBlock, domainMultiBlocks[i].GetPointer());
        mainDomainBlock->GetMetaData(nBlock)->Set(
            vtkCompositeDataSet::NAME(),
            ("Domain ID " + std::to_string(i)).c_str());
    }

    if (mainDomainBlock->GetNumberOfBlocks() != 0)
    {
        auto nBlock = static_cast<unsigned int>(mainBlock->GetNumberOfBlocks());
        mainBlock->SetBlock(nBlock, mainDomainBlock.GetPointer());
        mainBlock->GetMetaData(nBlock)->Set(vtkCompositeDataSet::NAME(),
                                            "Domains");
    }

    // Fill boundary multi blocks from composites
    SpatialDomains::BoundaryConditions bcs(m_f->m_session,
                                           m_f->m_exp[0]->GetGraph());
    const SpatialDomains::BoundaryRegionCollection &bregions =
        bcs.GetBoundaryRegions();

    vtkNew<vtkMultiBlockDataSet> mainBoundaryBlock;
    std::vector<vtkNew<vtkMultiBlockDataSet>> boundaryMultiBlocks(
        bregions.size());
    int cnt = 0;
    for (auto &boundary : bregions)
    {
        // Loop over composites and see if in boundary
        for (auto &comp : composites)
        {
            int compId = comp.first;
            if (boundary.second->find(compId) != boundary.second->end())
            {
                unsigned int nBlock =
                    boundaryMultiBlocks[cnt]->GetNumberOfBlocks();
                boundaryMultiBlocks[cnt]->SetBlock(
                    nBlock, vtkMesh[compId].GetPointer());
                boundaryMultiBlocks[cnt]->GetMetaData(nBlock)->Set(
                    vtkCompositeDataSet::NAME(),
                    compositeNames[compId].c_str());
                compSet.insert(compId);
            }
        }

        unsigned int nBlock = mainBoundaryBlock->GetNumberOfBlocks();
        mainBoundaryBlock->SetBlock(nBlock,
                                    boundaryMultiBlocks[cnt++].GetPointer());

        // Set name as boundary label if it exists otherwise index ID
        std::string name = "Boundary ID " + std::to_string(boundary.first);
        auto blabels     = bcs.GetBoundaryLabels();
        auto oIt         = blabels.find(boundary.first);
        if (oIt != blabels.end())
        {
            name = oIt->second;
        }

        mainBoundaryBlock->GetMetaData(nBlock)->Set(vtkCompositeDataSet::NAME(),
                                                    name.c_str());
    }

    if (mainBoundaryBlock->GetNumberOfBlocks() != 0)
    {
        auto nBlock = static_cast<unsigned int>(mainBlock->GetNumberOfBlocks());
        mainBlock->SetBlock(nBlock, mainBoundaryBlock.GetPointer());
        mainBlock->GetMetaData(nBlock)->Set(vtkCompositeDataSet::NAME(),
                                            "Boundaries");
    }

    // Include all other composites (not domains or boundaries)
    vtkNew<vtkMultiBlockDataSet> compsMultiBlocks;
    cnt = 0;
    for (auto &comp : composites)
    {
        int compId = comp.first;
        if (compSet.find(compId) == compSet.end())
        {
            unsigned int nBlock = compsMultiBlocks->GetNumberOfBlocks();
            compsMultiBlocks->SetBlock(nBlock, vtkMesh[compId].GetPointer());
            compsMultiBlocks->GetMetaData(nBlock)->Set(
                vtkCompositeDataSet::NAME(), compositeNames[compId].c_str());
        }
    }

    if (compsMultiBlocks->GetNumberOfBlocks() != 0)
    {
        auto nBlock = static_cast<unsigned int>(mainBlock->GetNumberOfBlocks());
        mainBlock->SetBlock(nBlock, compsMultiBlocks.GetPointer());
        mainBlock->GetMetaData(nBlock)->Set(vtkCompositeDataSet::NAME(),
                                            "Other composites");
    }

    WriteVTK(mainBlock.GetPointer(), filename, vm);
}

vtkSmartPointer<vtkUnstructuredGrid> OutputVtk::OutputFromExpHighOrder(
    po::variables_map &vm)
{
    ASSERTL0(
        m_f->m_numHomogeneousDir == 0,
        "High order VTK is not implemented for homogeneous expansion types.")

    // Save shapetypes before convert to equispaced because that nukes the
    // explist
    std::vector<LibUtilities::ShapeType> sType;
    for (auto &i : *m_f->m_exp[0]->GetExp())
    {
        sType.emplace_back(i->GetGeom()->GetShapeType());
    }

    // Convert expansion to an equispaced points field
    auto equispaced =
        MemoryManager<ProcessEquiSpacedOutput>::AllocateSharedPtr(m_f);
    equispaced->Process(vm);

    // Insert points
    vtkNew<vtkPoints> vtkPoints;
    LibUtilities::PtsFieldSharedPtr fPts = m_f->m_fieldPts;
    vtkPoints->SetDataType(VTK_DOUBLE);

    Array<OneD, Array<OneD, NekDouble>> pts;
    fPts->GetPts(pts);

    int dim  = static_cast<int>(fPts->GetDim());
    int nPts = static_cast<int>(fPts->GetNpoints());
    switch (dim)
    {
        case 3:
            for (int i = 0; i < nPts; ++i)
            {
                vtkPoints->InsertNextPoint(pts[0][i], pts[1][i], pts[2][i]);
            }
            break;
        case 2:
            for (int i = 0; i < nPts; ++i)
            {
                vtkPoints->InsertNextPoint(pts[0][i], pts[1][i], 0.0);
            }
            break;
        case 1:
            for (int i = 0; i < nPts; ++i)
            {
                vtkPoints->InsertNextPoint(pts[0][i], 0.0, 0.0);
            }
            break;
        default:
            break;
    }

    // Mesh file to output
    vtkSmartPointer<vtkUnstructuredGrid> vtkMesh =
        vtkSmartPointer<vtkUnstructuredGrid>::New();
    vtkMesh->SetPoints(vtkPoints.GetPointer());

    // Cache ordering for shape type & npts so we aren't recreating mappings
    std::unordered_map<size_t, std::vector<long long>> mappingCache;

    // Get offset per element in a vector from ppe
    std::vector<int> ppe = m_f->m_fieldPts->GetPointsPerElement();
    Array<OneD, int> ppeOffset(ppe.size() + 1, 0.0);
    std::partial_sum(ppe.begin(), ppe.end(), &ppeOffset[1]);

    // Insert elements
    for (int i = 0; i < ppe.size(); ++i)
    {
        // Construct inverse of input reordering.
        // First try to find it in our mapping cache.
        auto oIt = mappingCache.find(key2(sType[i], ppe[i]));
        if (oIt == mappingCache.end())
        {
            std::vector<long long> p(ppe[i]);
            std::iota(p.begin(), p.end(), 0);
            switch (sType[i])
            {
                case LibUtilities::eQuadrilateral:
                    p = quadTensorNodeOrdering(p);
                    break;
                case LibUtilities::eTriangle:
                    p = triTensorNodeOrdering(p);
                    break;
                case LibUtilities::eTetrahedron:
                    p = tetTensorNodeOrdering(p);
                    break;
                case LibUtilities::eHexahedron:
                    p = hexTensorNodeOrdering(p);
                    break;
                case LibUtilities::ePrism:
                    p = prismTensorNodeOrdering(p);
                    break;
                default:
                    NEKERROR(ErrorUtil::efatal,
                             "High-order VTU output not set up for the " +
                                 static_cast<std::string>(
                                     LibUtilities::ShapeTypeMap[sType[i]]) +
                                 " shape type.");
                    break;
            }

            // Invert the ordering as this is for spectral -> recursive (VTU)
            std::vector<long long> inv(ppe[i]);
            for (int j = 0; j < ppe[i]; ++j)
            {
                inv[p[j]] = j;
            }

            oIt =
                mappingCache.insert(std::make_pair(key2(sType[i], ppe[i]), inv))
                    .first;
        }

        // Add offset to reordering
        std::vector<long long> p = oIt->second;
        for (long long &j : p)
        {
            j += ppeOffset[i];
        }

        vtkMesh->InsertNextCell(GetHighOrderVtkCellType(sType[i]), ppe[i],
                                &p[0]);
    }

    return vtkMesh;
}

void OutputVtk::AddFieldDataToVTKHighOrder(
    po::variables_map &vm, std::string &filename,
    vtkSmartPointer<vtkUnstructuredGrid> &vtkMesh)
{
    // Convert expansion to an equispaced points field
    if (m_cachedMesh)
    {
        auto equispaced =
            MemoryManager<ProcessEquiSpacedOutput>::AllocateSharedPtr(m_f);
        equispaced->Process(vm);
    }
    LibUtilities::PtsFieldSharedPtr fPts = m_f->m_fieldPts;

    int nPts = static_cast<int>(fPts->GetNpoints());
    int dim  = static_cast<int>(fPts->GetDim());

    Array<OneD, Array<OneD, NekDouble>> pts;
    fPts->GetPts(pts);

    // Insert field information
    for (int i = 0; i < fPts->GetNFields(); ++i)
    {
        vtkNew<vtkDoubleArray> fieldData;
        fieldData->SetArray(&pts[dim + i][0], nPts, 1);
        fieldData->SetName(&fPts->GetFieldName(i)[0]);
        vtkMesh->GetPointData()->AddArray(fieldData.GetPointer());
    }

    WriteVTK(vtkMesh, filename, vm);
}

void OutputVtk::WriteVTK(vtkDataObject *vtkMesh, std::string &filename,
                         po::variables_map &vm)
{
    // Initialise base writer class as default structured grid writer
    vtkSmartPointer<vtkXMLWriter> vtkMeshWriter =
        vtkNew<vtkXMLUnstructuredGridWriter>().GetPointer();

    // If multi block we need to switch to the MultiBlock writer
    if (m_config["multiblock"].m_beenSet)
    {
        vtkMeshWriter = vtkNew<vtkXMLMultiBlockDataWriter>().GetPointer();
    }

    // Choose the correct extension based on which mesh writer is used
    int dot          = static_cast<int>(filename.find_last_of('.'));
    std::string body = filename.substr(0, dot + 1);
    filename         = body + vtkMeshWriter->GetDefaultFileExtension();

    // Set time information if exists
    if (!m_f->m_fieldMetaDataMap["Time"].empty())
    {
        vtkMesh->GetInformation()->Set(
            vtkDataObject::DATA_TIME_STEP(),
            std::stod(m_f->m_fieldMetaDataMap["Time"]));
    }
    else if (!m_f->m_fieldMetaDataMap["FinalTime"].empty())
    {
        vtkMesh->GetInformation()->Set(
            vtkDataObject::DATA_TIME_STEP(),
            std::stod(m_f->m_fieldMetaDataMap["FinalTime"]));
    }

    // Write out the new mesh in XML format (don't support legacy
    // format here as we still have standard OutputVtk.cpp)
    vtkMeshWriter->SetFileName(filename.c_str());

#if VTK_MAJOR_VERSION <= 5
    vtkMeshWriter->SetInput(vtkMesh);
#else
    vtkMeshWriter->SetInputData(vtkMesh);
#endif

    if (m_config["uncompress"].m_beenSet)
    {
        vtkMeshWriter->SetDataModeToAscii();
    }

    vtkMeshWriter->Update();

    std::cout << "Written file: " << filename << std::endl;

    // Output parallel file information if needed - using a manual write.
    // We could use the VTK lib to do this, but that requires VTK with MPI
    // enabled & messing about with the parallel controller & changing
    // our file naming scheme as VTK forces _${proc-number} as a suffix...
    if (m_f->m_comm->TreatAsRankZero() && !m_f->m_comm->IsSerial())
    {
        WritePVtu(vm);
    }
}

void OutputVtk::WritePVtu(po::variables_map &vm)
{
    std::string filename = m_config["outfile"].as<std::string>();
    int dot              = static_cast<int>(filename.find_last_of('.'));
    std::string body     = filename.substr(0, dot);
    filename             = body + ".pvtu";

    std::ofstream outfile(filename.c_str());

    int nprocs = m_f->m_comm->GetSize();
    std::string path =
        LibUtilities::PortablePath(OutputVtkBase::GetPath(filename, vm));

    outfile << "<?xml version=\"1.0\"?>" << endl;
    outfile << "<VTKFile type=\"PUnstructuredGrid\" version=\"0.1\" "
            << "byte_order=\"LittleEndian\">" << endl;
    outfile << "  <PUnstructuredGrid GhostLevel=\"0\">" << endl;

    // Add time if exists
    if (!m_f->m_fieldMetaDataMap["Time"].empty())
    {
        outfile << "    <FieldData> " << endl;
        outfile << "      <DataArray type=\"Float64\" Name=\"TimeValue\" "
                   "NumberOfTuples=\"1\" format=\"ascii\">"
                << endl;
        outfile << m_f->m_fieldMetaDataMap["Time"] << std::endl;
        outfile << "      </DataArray>" << std::endl;
        outfile << "    </FieldData> " << endl;
    }

    // Add point coordinates
    outfile << "    <PPoints> " << endl;
    outfile << "      <PDataArray type=\"Float64\" NumberOfComponents=\"" << 3
            << "\"/> " << endl;
    outfile << "    </PPoints>" << endl;

    // Add cell information
    outfile << "    <PCells>" << endl;
    outfile << "      <PDataArray type=\"Int64\" Name=\"connectivity\" "
               "NumberOfComponents=\"1\"/>"
            << endl;
    outfile << "      <PDataArray type=\"Int64\" Name=\"offsets\"      "
               "NumberOfComponents=\"1\"/>"
            << endl;
    outfile << "      <PDataArray type=\"UInt8\" Name=\"types\"        "
               "NumberOfComponents=\"1\"/>"
            << endl;
    outfile << "    </PCells>" << endl;

    // Add fields (point data)
    outfile << "    <PPointData>" << endl;
    for (auto &var : m_f->m_variables)
    {
        outfile << "      <PDataArray type=\"Float64\" Name=\"" << var << "\"/>"
                << endl;
    }
    outfile << "    </PPointData>" << endl;

    // Add parallel files
    for (int i = 0; i < nprocs; ++i)
    {
        boost::format pad("P%1$07d.vtu");
        pad % i;
        outfile << "    <Piece Source=\"" << path << "/" << pad.str() << "\"/>"
                << endl;
    }
    outfile << "  </PUnstructuredGrid>" << endl;
    outfile << "</VTKFile>" << endl;

    cout << "Written file: " << filename << endl;
}

void OutputVtk::OutputFromData(po::variables_map &vm)
{
    boost::ignore_unused(vm);
    NEKERROR(ErrorUtil::efatal, "OutputVtk can't write using only FieldData.");
}

void OutputVtk::OutputFromPts(po::variables_map &vm)
{
    OutputVtkBase::OutputFromPts(vm);
}

void OutputVtk::OutputFromExp(po::variables_map &vm)
{
    if (m_config["legacy"].m_beenSet)
    {
        ASSERTL0(!m_config["multiblock"].m_beenSet,
                 "Multi block VTK is not implemented for legacy output.")

        ASSERTL0(!m_config["highorder"].m_beenSet,
                 "High order VTK is not implemented for legacy output.")

        // No caching of mesh data in legacy output
        OutputVtkBase::OutputFromExp(vm);
        return;
    }

    // Extract the output filename and extension
    std::string filename = OutputVtkBase::PrepareOutput(vm);

    // Save mesh state (if using filter this allows us to only ProcessEquispaced
    // if needed)
    m_cachedMesh = m_vtkMesh;

    if (m_config["highorder"].m_beenSet)
    {
        ASSERTL0(!m_config["multiblock"].m_beenSet,
                 "Multi block VTK is not implemented for high-order output.")

        if (!m_cachedMesh)
        {
            m_vtkMesh = OutputFromExpHighOrder(vm);
        }

        AddFieldDataToVTKHighOrder(vm, filename, m_vtkMesh);
    }
    else if (m_config["multiblock"].m_beenSet)
    {
        // No mesh caching for multiblock due to complexity of field data
        OutputFromExpLowOrderMultiBlock(vm, filename);
    }
    else
    {
        if (!m_cachedMesh)
        {
            m_vtkMesh = OutputFromExpLowOrder();
        }

        AddFieldDataToVTKLowOrder(vm, filename, m_vtkMesh);
    }
}

} // namespace FieldUtils
} // namespace Nektar<|MERGE_RESOLUTION|>--- conflicted
+++ resolved
@@ -462,31 +462,6 @@
 std::vector<long long> prismTensorNodeOrdering(
     const std::vector<long long> &nodes)
 {
-<<<<<<< HEAD
-    // Extract the output filename and extension
-    string filename = PrepareOutput(vm);
-
-    // Move geometry based on zones data in .xml and time in .fld metadatamap
-    // Perform movement of zones based on time in field files metadata map
-    if (m_f->m_graph->GetMovement()->GetMoveFlag())
-    {
-        if (!m_f->m_fieldMetaDataMap["Time"].empty())
-        {
-            m_f->m_graph->GetMovement()->PerformMovement(
-                boost::lexical_cast<NekDouble>(
-                    m_f->m_fieldMetaDataMap["Time"]));
-            for (auto &i : m_f->m_exp)
-            {
-                i->Reset();
-            }
-        }
-    }
-
-    // Write solution.
-    ofstream outfile(filename.c_str());
-    WriteVtkHeader(outfile);
-    int nfields = m_f->m_variables.size();
-=======
     int nN = static_cast<int>(nodes.size());
     int n  = static_cast<int>(std::cbrt(2 * nN));
 
@@ -533,7 +508,6 @@
         nodeList[cnt - 1]       = nodes[nPts + 5 * edge - i];     // Edge 2 (5)
         nodeList[nQuad - i - 1] = nodes[nPts + 5 * edge + i - 1]; // Edge 3 (6)
     }
->>>>>>> 2e0fb86d
 
     // Vertical edges
     for (int i = 1; i < n - 1; ++i)
@@ -551,12 +525,7 @@
     cnt            = nQuad;
     for (int i = 1; i < n - 1; ++i)
     {
-<<<<<<< HEAD
-        // For each field write out field data for each expansion.
-        for (int i = 0; i < m_f->m_exp[0]->GetNumElmts(); ++i)
-=======
         for (int j = 0; j < n - 2; ++j)
->>>>>>> 2e0fb86d
         {
             nodeList[cnt + (n - i) + (n - i) * j] =
                 nodes[nPts + j * edge + (i - 1)];
@@ -568,10 +537,6 @@
                 nodes[nPts + 2 * nSmallQuad + i * edge - j - 1];
         }
 
-<<<<<<< HEAD
-            // For this expansion write out each field.
-            for (int j = 0; j < nfields; ++j)
-=======
         cnt += n * (n - i);
     }
 
@@ -631,7 +596,6 @@
         for (int i = 1; i < n - 2; ++i)
         {
             for (int j = 1; j < n - i - 1; ++j)
->>>>>>> 2e0fb86d
             {
                 nodeList[cnt + k * (n - i) + j] = nPts + tmpNodes[cnt2++];
             }
@@ -1563,6 +1527,8 @@
     std::string body     = filename.substr(0, dot);
     filename             = body + ".pvtu";
 
+    int nprocs  = m_f->m_comm->GetSize();
+    string path = LibUtilities::PortablePath(GetPath(filename, vm));
     std::ofstream outfile(filename.c_str());
 
     int nprocs = m_f->m_comm->GetSize();
