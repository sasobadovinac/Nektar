///////////////////////////////////////////////////////////////////////////////
//
//  File: ProcessIsoContour.cpp
//
//  For more information, please see: http://www.nektar.info/
//
//  The MIT License
//
//  Copyright (c) 2006 Division of Applied Mathematics, Brown University (USA),
//  Department of Aeronautics, Imperial College London (UK), and Scientific
//  Computing and Imaging Institute, University of Utah (USA).
//
//  License for the specific language governing rights and limitations under
//  Permission is hereby granted, free of charge, to any person obtaining a
//  copy of this software and associated documentation files (the "Software"),
//  to deal in the Software without restriction, including without limitation
//  the rights to use, copy, modify, merge, publish, distribute, sublicense,
//  and/or sell copies of the Software, and to permit persons to whom the
//  Software is furnished to do so, subject to the following conditions:
//
//  The above copyright notice and this permission notice shall be included
//  in all copies or substantial portions of the Software.
//
//  THE SOFTWARE IS PROVIDED "AS IS", WITHOUT WARRANTY OF ANY KIND, EXPRESS
//  OR IMPLIED, INCLUDING BUT NOT LIMITED TO THE WARRANTIES OF MERCHANTABILITY,
//  FITNESS FOR A PARTICULAR PURPOSE AND NONINFRINGEMENT. IN NO EVENT SHALL
//  THE AUTHORS OR COPYRIGHT HOLDERS BE LIABLE FOR ANY CLAIM, DAMAGES OR OTHER
//  LIABILITY, WHETHER IN AN ACTION OF CONTRACT, TORT OR OTHERWISE, ARISING
//  FROM, OUT OF OR IN CONNECTION WITH THE SOFTWARE OR THE USE OR OTHER
//  DEALINGS IN THE SOFTWARE.
//
//  Description: Generate isocontours from field data.
//
///////////////////////////////////////////////////////////////////////////////
#include <string>
#include <iostream>

#include "ProcessIsoContour.h"

#include <LibUtilities/BasicUtils/SharedArray.hpp>
#include <LibUtilities/BasicUtils/ParseUtils.hpp>
#include <LibUtilities/BasicUtils/Progressbar.hpp>
#include <boost/math/special_functions/fpclassify.hpp>

#include <boost/geometry.hpp>
#include <boost/geometry/geometries/point.hpp>
#include <boost/geometry/geometries/box.hpp>
#include <boost/geometry/index/rtree.hpp>

namespace bg  = boost::geometry;
namespace bgi = boost::geometry::index;

using namespace std;

namespace Nektar
{
namespace FieldUtils
{

ModuleKey ProcessIsoContour::className =
    GetModuleFactory().RegisterCreatorFunction(
                        ModuleKey(eProcessModule, "isocontour"),
                        ProcessIsoContour::create,
                        "Extract an isocontour of fieldid variable and at "
                        "value fieldvalue, Optionally fieldstr can be "
                        "specified for a string defiition or smooth for "
                        "smoothing");

ProcessIsoContour::ProcessIsoContour(FieldSharedPtr f) :
    ProcessEquiSpacedOutput(f)
{

    m_config["fieldstr"]           = ConfigOption(false, "NotSet",
                                        "string of isocontour to be extracted");
    m_config["fieldname"]          = ConfigOption(false, "isocon",
                                        "name for isocontour if fieldstr "
                                        "specified, default is isocon");

    m_config["fieldid"]            = ConfigOption(false, "NotSet",
                                        "field id to extract");

    m_config["fieldvalue"]         = ConfigOption(false, "NotSet",
                                        "field value to extract");

    m_config["globalcondense"]     = ConfigOption(true, "NotSet",
                                        "Globally condense contour to unique "
                                        "values");

    m_config["smooth"]             = ConfigOption(true, "NotSet",
                                        "Smooth isocontour (might require "
                                                  "globalcondense)");

    m_config["smoothiter"]         = ConfigOption(false, "100",
                                        "Number of smoothing cycle, default = "
                                        "100");

    m_config["smoothposdiffusion"] = ConfigOption(false,"0.5",
                                        "Postive diffusion coefficient "
                                        "(0 < lambda < 1), default = 0.5");

    m_config["smoothnegdiffusion"] = ConfigOption(false,"0.505",
                                        "Negative diffusion coefficient "
                                        "(0 < mu < 1), default = 0.505");

    m_config["removesmallcontour"] = ConfigOption(false,"0",
                                        "Remove contours with less than specified number of triangles."
                                         "Only valid with GlobalCondense or Smooth options.");


}

ProcessIsoContour::~ProcessIsoContour(void)
{
}

void ProcessIsoContour::Process(po::variables_map &vm)
{
    Timer timer;
    int rank = m_f->m_comm->GetRank();

    if(m_f->m_verbose)
    {
        if(rank == 0)
        {
            cout << "Process Contour extraction..." << endl;
            timer.Start();
        }
    }

    vector<IsoSharedPtr> iso;

    if(m_f->m_fieldPts.get()) // assume we have read .dat file to directly input dat file.
    {
        if(rank == 0)
        {
            cout << "Process read iso from Field Pts" << endl;
        }

        SetupIsoFromFieldPts(iso);
    }
    else // extract isocontour from field
    {
        if(m_f->m_exp.size() == 0)
        {
            return;
        }

        // extract all fields to equi-spaced
        SetupEquiSpacedField();

        int     fieldid;
        NekDouble value;

        if(m_config["fieldstr"].m_beenSet) //generate field of interest
        {
            fieldid = m_f->m_fieldPts->GetNFields();

            Array<OneD, NekDouble> pts(m_f->m_fieldPts->GetNpoints());

            // evaluate new function
            LibUtilities::AnalyticExpressionEvaluator strEval;
            string varstr = "x y z";
            vector<Array<OneD, const NekDouble> > interpfields;

            for(int i = 0; i < m_f->m_fieldPts->GetDim(); ++i)
            {
                interpfields.push_back(m_f->m_fieldPts->GetPts(i));
            }
            for(int i = 0; i < m_f->m_fieldPts->GetNFields(); ++i)
            {
                varstr += " " + m_f->m_fieldPts->GetFieldName(i);
                interpfields.push_back(m_f->m_fieldPts->GetPts(i+3));
            }

            int ExprId  = -1;
            std::string str = m_config["fieldstr"].as<string>();
            ExprId = strEval.DefineFunction(varstr.c_str(), str);

            strEval.Evaluate(ExprId, interpfields, pts);

            // set up field name if provided otherwise called "isocon" from default
            string fieldName = m_config["fieldname"].as<string>();

            m_f->m_fieldPts->AddField(pts, fieldName);
        }
        else
        {
            ASSERTL0(m_config["fieldid"].as<string>() != "NotSet", "fieldid must be specified");
            fieldid = m_config["fieldid"].as<int>();
        }

        ASSERTL0(m_config["fieldvalue"].as<string>() != "NotSet", "fieldvalue must be specified");
        value   = m_config["fieldvalue"].as<NekDouble>();

        iso = ExtractContour(fieldid,value);

    }

    // Process isocontour
    bool smoothing      = m_config["smooth"].m_beenSet;
    bool globalcondense = m_config["globalcondense"].m_beenSet;
    if(globalcondense)
    {
        if(rank == 0)
        {
            cout << "Process global condense ..." << endl;
        }
        int nfields = m_f->m_fieldPts->GetNFields() + m_f->m_fieldPts->GetDim();
        IsoSharedPtr g_iso = MemoryManager<Iso>::AllocateSharedPtr(nfields-3);

        g_iso->GlobalCondense(iso,m_f->m_verbose);


        iso.clear();
        iso.push_back(g_iso);
    }

    if(smoothing)
    {
        Timer timersm;

        if(m_f->m_verbose)
        {
            if(rank == 0)
            {
                cout << "Process Contour smoothing ..." << endl;
                timersm.Start();
            }
        }

        int  niter = m_config["smoothiter"].as<int>();
        NekDouble lambda = m_config["smoothposdiffusion"].as<NekDouble>();
        NekDouble mu     = m_config["smoothnegdiffusion"].as<NekDouble>();
        for(int i =0 ; i < iso.size(); ++i)
        {
            iso[i]->Smooth(niter,lambda,-mu);
        }

        if(m_f->m_verbose)
        {
            if(rank == 0)
            {
                timersm.Stop();
                NekDouble cpuTime = timersm.TimePerTest(1);

                stringstream ss;
                ss << cpuTime << "s";
                cout << "Process smooth CPU Time: " << setw(8) << left
                     << ss.str() << endl;
                cpuTime = 0.0;
            }
        }
    }

    int mincontour = 0;
    if((mincontour = m_config["removesmallcontour"].as<int>()))
    {
        vector<IsoSharedPtr> new_iso;

        if(rank == 0)
        {
            cout << "Identifying separate regions [." << flush ;
        }
        for(int i =0 ; i < iso.size(); ++i)
        {
            iso[i]->SeparateRegions(new_iso,mincontour,m_f->m_verbose);
        }

        if(rank == 0)
        {
            cout << "]" << endl <<  flush ;
        }

        // reset iso to new_iso;
        iso = new_iso;
    }

    ResetFieldPts(iso);


    if(m_f->m_verbose)
    {
        if(rank == 0)
        {
            timer.Stop();
            NekDouble cpuTime = timer.TimePerTest(1);

            stringstream ss;
            ss << cpuTime << "s";
            cout << "Process Isocontour CPU Time: " << setw(8) << left
                 << ss.str() << endl;
            cpuTime = 0.0;
        }
    }
}


/*********************/
/* Function TwoPairs */
/*********************/

void TwoPairs (Array<OneD, NekDouble> &cx,
               Array<OneD, NekDouble> &cy,
               Array<OneD, NekDouble> &cz,
               int &pr)
/*  The logic of the following SWITCH statement may only be
    understood with a "peusdo truth-table" */
{
    if (((cx[0]-cx[1])==0.0)&&
        ((cy[0]-cy[1])==0.0)&&
        ((cz[0]-cz[1])==0.0))
    {
        if (((cx[2]-cx[3])==0.0)&&
            ((cy[2]-cy[3])==0.0)&&
            ((cz[2]-cz[3])==0.0))
        {
            pr=4;
        }
        else
        {
            pr=3;
        }
    }
    else
    {
        pr=1;
    }
}


/*************************/
/* Function ThreeSimilar */
/*************************/
void ThreeSimilar (const int i, const int j, const int k,
                   int &pr, int &ps)
/*  The logic of the following SWITCH statement may be
    understood with a "peusdo truth-table" */
{
    switch (i + j + k)
    {
        case (3):
            pr = 3;
            ps = 4;
            break;
        case (4):
            pr = 2;
            ps = 4;
            break;
        case (5):
            if (j == 1)
            {
                pr = 2;
                ps = 3;
            }
            else
            {
                pr = 1;
                ps = 4;
            }
            break;
        case (6):
            if (i == 0)
            {
                pr = 1;
                ps = 3;
            }
            else
            {
                pr = 0;
                ps = 4;
            }
            break;
        case (7):
            if (i == 0)
            {
                pr = 1;
                ps = 2;
            }
            else
            {
                pr = 0;
                ps = 3;
            }
            break;
        case (8):
            pr = 0;
            ps = 2;
            break;
        case (9):
            pr = 0;
            ps = 1;
            break;
        default:
            ASSERTL0(false,"Error in 5-point triangulation in ThreeSimilar");
            break;
    }
}

vector<IsoSharedPtr> ProcessIsoContour::ExtractContour(
        const int fieldid,
        const NekDouble val)
{
    vector<IsoSharedPtr> returnval;

    int coordim = m_f->m_fieldPts->GetDim();
    int nfields = m_f->m_fieldPts->GetNFields() + coordim;

    ASSERTL0(m_f->m_fieldPts->GetPtsType() == LibUtilities::ePtsTetBlock,
             "This methods is currently only set up for 3D fields");
    ASSERTL1(coordim + fieldid < nfields,
             "field id is larger than number contained in FieldPts");
    Array<OneD, Array<OneD, NekDouble> > fields;
    m_f->m_fieldPts->GetPts(fields);

    Array<OneD, NekDouble> c = fields[coordim + fieldid];

    int i, j, k, ii, jj, kk, r, s, n, counter, boolean;
    Array<OneD, Array<OneD, NekDouble> > intfields(nfields);
    intfields[0] = Array<OneD, NekDouble>(5*nfields);
    for(i = 1; i < nfields; ++i)
    {
        intfields[i] = intfields[i-1] + 5;
    }
    Array<OneD, NekDouble> cx = intfields[0];
    Array<OneD, NekDouble> cy = intfields[1];
    Array<OneD, NekDouble> cz = intfields[2];

    vector<Array<OneD, int> > ptsConn;
    m_f->m_fieldPts->GetConnectivity(ptsConn);
    for(int zone = 0; zone < ptsConn.size(); ++zone)
    {
        IsoSharedPtr iso;

        iso = MemoryManager<Iso>::AllocateSharedPtr(nfields-3);

        int nelmt = ptsConn[zone].num_elements()
            /(coordim+1);

        Array<OneD, int> conn = ptsConn[zone];

        for (n = 0, i = 0; i < nelmt; ++i)
        {
            // check to see if val is between vertex values
            if(!(((c[conn[i*4]]  >val)&&(c[conn[i*4+1]]>val)&&
                  (c[conn[i*4+2]]>val)&&(c[conn[i*4+3]]>val))||
                 ((c[conn[i*4  ]]<val)&&(c[conn[i*4+1]]<val)&&
                  (c[conn[i*4+2]]<val)&&(c[conn[i*4+3]]<val))))
            {

                // loop over all edges and interpolate if
                // contour is between vertex values
                for (counter = 0, j=0; j<=2; j++)
                {
                    for (k=j+1; k<=3; k++)
                    {
                        if (((c[conn[i*4+j]]>=val)&&
                             (val>=c[conn[i*4+k]]))||
                            ((c[conn[i*4+j]]<=val)&&
                             (val<=c[conn[i*4+k]])))
                        {
                            // linear interpolation of fields
                            // (and coords).
                            NekDouble cj = c[conn[i*4+j]];
                            NekDouble ck = c[conn[i*4+k]];
                            NekDouble factor =  (val-cj)/(ck-cj);

                            if(fabs(cj-ck) > 1e-12)
                            {
                                // interpolate coordinates and fields
                                for(int f = 0; f < nfields; ++f)
                                {
                                    if(counter == 5)
                                    {
                                        ASSERTL0(false,"Counter is 5");
                                    }
                                    intfields[f][counter] =
                                        fields[f][conn[4*i+j]] +
                                        factor*(fields[f][conn[4*i+k]] -
                                                fields[f][conn[4*i+j]]);
                                }
                                ++counter;
                            }
                        }
                    }
                }

                switch(counter)
                {
                case 3:
                    n+=1;
                    iso->ResizeFields(3*n);

                    for(j = 0; j < 3; ++j)
                    {
                        iso->SetFields(3*(n-1)+j,intfields,j);
                    }
                    break;
                case 4:
                    n+=2;
                    iso->ResizeFields(3*n);

                    for(j = 0; j < 3; ++j)
                    {
                        iso->SetFields(3*(n-2)+j,intfields,j);
                        iso->SetFields(3*(n-1)+j,intfields,j+1);
                    }
                    break;
                case 5:
                    n+=1;
                    iso->ResizeFields(3*n);

                    boolean=0;
                    for (ii=0;ii<=2;ii++)
                    {
                        for (jj=ii+1;jj<=3;jj++)
                        {
                            for (kk=jj+1;kk<=4;kk++)
                            {
                                if((((cx[ii]-cx[jj])==0.0)&&
                                    ((cy[ii]-cy[jj])==0.0)&&
                                    ((cz[ii]-cz[jj])==0.0))&&
                                   (((cx[ii]-cx[kk])==0.0)&&
                                    ((cy[ii]-cy[kk])==0.0)&&
                                    ((cz[ii]-cz[kk])==0.0)))
                                {
                                    boolean+=1;
                                    ThreeSimilar (ii,jj,kk,r,s);

                                    iso->SetFields(3*(n-1)  ,intfields,ii);
                                    iso->SetFields(3*(n-1)+1,intfields,r);
                                    iso->SetFields(3*(n-1)+2,intfields,s);
                                }
                                else
                                {
                                    boolean+=0;
                                }
                            }
                        }
                    }

                    if (boolean==0)
                    {
                        TwoPairs (cx,cy,cz,r);

                        iso->SetFields(3*(n-1)  ,intfields,0);
                        iso->SetFields(3*(n-1)+1,intfields,2);
                        iso->SetFields(3*(n-1)+2,intfields,r);
                    }
                    break;
                }
            }
        }
        iso->SetNTris(n);

        // condense the information in this elemental extraction.
        iso->Condense();
        returnval.push_back(iso);
    }

    return returnval;
}

// reset m_fieldPts with values from iso;
void ProcessIsoContour::ResetFieldPts(vector<IsoSharedPtr> &iso)
{
    int nfields = m_f->m_fieldPts->GetNFields() + m_f->m_fieldPts->GetDim();

    // set output to triangle block.
    m_f->m_fieldPts->SetPtsType(LibUtilities::ePtsTriBlock);

    Array<OneD, Array<OneD, NekDouble> > newfields(nfields);

    // count up number of points
    int npts = 0;
    for(int i =0; i < iso.size(); ++i)
    {
        npts += iso[i]->GetNVert();
    }

    // set up coordinate in new field
    newfields[0] = Array<OneD, NekDouble>(npts);
    newfields[1] = Array<OneD, NekDouble>(npts);
    newfields[2] = Array<OneD, NekDouble>(npts);

    int cnt = 0;
    for(int i =0; i < iso.size(); ++i)
    {
        for(int j = 0; j < iso[i]->GetNVert(); ++j,++cnt)
        {
            newfields[0][cnt] = iso[i]->GetX(j);
            newfields[1][cnt] = iso[i]->GetY(j);
            newfields[2][cnt] = iso[i]->GetZ(j);
        }
    }


    // set up fields
    for(int f = 0; f < nfields-3; ++f)
    {
        newfields[f+3] = Array<OneD, NekDouble>(npts);

        cnt = 0;
        for(int i =0; i < iso.size(); ++i)
        {
            for(int j = 0; j < iso[i]->GetNVert(); ++j,++cnt)
            {
                newfields[f+3][cnt] = iso[i]->GetFields(f,j);
            }
        }
    }

    m_f->m_fieldPts->SetPts(newfields);

    // set up connectivity data.
    vector<Array<OneD, int> > ptsConn;
    m_f->m_fieldPts->GetConnectivity(ptsConn);
    cnt = 0;
    ptsConn.clear();
    for(int i =0; i < iso.size(); ++i)
    {
        int ntris = iso[i]->GetNTris();
        Array<OneD, int> conn(ntris*3);

        for(int j = 0; j < 3*ntris; ++j)
        {
            conn[j] = cnt + iso[i]->GetVId(j);
        }
        ptsConn.push_back(conn);
        cnt += iso[i]->GetNVert();
    }
    m_f->m_fieldPts->SetConnectivity(ptsConn);
}

// reset m_fieldPts with values from iso;
void ProcessIsoContour::SetupIsoFromFieldPts(vector<IsoSharedPtr> &isovec)
{
    ASSERTL0(m_f->m_fieldPts->GetPtsType() == LibUtilities::ePtsTriBlock,
             "Assume input is from ePtsTriBlock");

    // get information from PtsField
    int dim     = m_f->m_fieldPts->GetDim();
    int nfields = m_f->m_fieldPts->GetNFields() + dim;
    Array<OneD, Array<OneD, NekDouble> > fieldpts;
    m_f->m_fieldPts->GetPts(fieldpts);
    vector<Array<OneD, int> > ptsConn;
    m_f->m_fieldPts->GetConnectivity(ptsConn);


    int cnt = 0;
    for(int c = 0; c < ptsConn.size(); ++c)
    {
        // set up single iso with all the information from PtsField
        IsoSharedPtr iso = MemoryManager<Iso>::AllocateSharedPtr(nfields-dim);

        int nelmt = 0;
        nelmt = ptsConn[c].num_elements()/3;

        iso->SetNTris(nelmt);
        iso->ResizeVId(3*nelmt);

        // fill in connectivity values.
        int nvert = 0;
        for(int i = 0; i < ptsConn[c].num_elements(); ++i)
        {
            int cid = ptsConn[c][i]-cnt;
            iso->SetVId(i,cid);
            nvert = max(cid,nvert);
        }
        nvert++;

        iso->SetNVert(nvert);
        iso->ResizeFields(nvert);

        // fill in points values (including coordinates)
        for(int i = 0; i < nvert; ++i)
        {
            iso->SetFields(i,fieldpts,i+cnt);
        }
        cnt += nvert;
        isovec.push_back(iso);
    }

}


void Iso::Condense(void)
{
    register int i,j,cnt;
    IsoVertex v;
    vector<IsoVertex> vert;
    vector<IsoVertex>::iterator pt;

    if(!m_ntris) return;

    if(m_condensed) return;
    m_condensed = true;

    vert.reserve(m_ntris/6);

    m_vid = Array<OneD, int>(3*m_ntris);

    // fill first 3 points and initialise fields
    v.m_fields.resize(m_fields.size());
    for(cnt =0, i = 0; i < 3; ++i)
    {
        v.m_x = m_x[i];
        v.m_y = m_y[i];
        v.m_z = m_z[i];
        for(int f = 0; f < m_fields.size(); ++f)
        {
            v.m_fields[f] = m_fields[f][i];
        }
        v.m_id = cnt;
        vert.push_back(v);
        m_vid[i] = v.m_id;
        ++cnt;
    }

    for(i = 1; i < m_ntris; ++i)
    {
        for(j = 0; j < 3; ++j)
        {
            v.m_x = m_x[3*i+j];
            v.m_y = m_y[3*i+j];
            v.m_z = m_z[3*i+j];

            pt = find(vert.begin(),vert.end(),v);
            if(pt != vert.end())
            {
                m_vid[3*i+j] = pt[0].m_id;
            }
            else
            {
                v.m_id = cnt;

                for(int f = 0; f < m_fields.size(); ++f)
                {
                    v.m_fields[f] = m_fields[f][3*i+j];
                }

                vert.push_back(v);

                m_vid[3*i+j] = v.m_id;
                ++cnt;
           }
        }
    }

    // remove elements with multiple vertices
    for(i = 0,cnt=0; i < m_ntris;)
    {
        if((m_vid[3*i]  ==m_vid[3*i+1])||
           (m_vid[3*i]  ==m_vid[3*i+2])||
           (m_vid[3*i+1]==m_vid[3*i+2]))
        {
            cnt++;
            for(j = 3*i; j < 3*(m_ntris-1); ++j)
            {
                m_vid[j] = m_vid[j+3];
            }
            m_ntris--;
        }
        else
        {
            ++i;
        }
    }

    m_nvert  = vert.size();

    m_x.resize(m_nvert);
    m_y.resize(m_nvert);
    m_z.resize(m_nvert);

    for(int f = 0; f < m_fields.size(); ++f)
    {
        m_fields[f].resize(m_nvert);
    }

    for(i = 0; i < m_nvert; ++i)
    {
        m_x[i] = vert[i].m_x;
        m_y[i] = vert[i].m_y;
        m_z[i] = vert[i].m_z;
        for(int f = 0; f < m_fields.size(); ++f)
        {
            m_fields[f][i] = vert[i].m_fields[f];
        }
    }
}


void Iso::GlobalCondense(vector<IsoSharedPtr> &iso, bool verbose)
{
    typedef bg::model::point<NekDouble, 3, bg::cs::cartesian> BPoint;
    typedef std::pair<BPoint, unsigned int> PointPair;

    int    i,j,n;
    int    nelmt;
    int    niso=iso.size();
    int    id1,id2;
    Array<OneD, Array<OneD, int> > vidmap;

    if(m_condensed) return;
    m_condensed = true;

    vidmap = Array<OneD, Array<OneD, int> > (niso);

    m_ntris = 0;
    for(i = 0; i < niso; ++i)
    {
        if(iso[i]->m_ntris)
        {
            m_ntris += iso[i]->m_ntris;
        }
    }

    m_vid = Array<OneD, int>(3*m_ntris);

    m_nvert = 0;
    for(i = 0; i < niso; ++i)
    {
        if(iso[i]->m_ntris)
        {
            m_nvert += iso[i]->m_nvert;
        }
    }

    vector< vector<int> > isocon;
    isocon.resize(niso);
    vector<int> global_to_unique_map;
    global_to_unique_map.resize(m_nvert);

    vector< pair<int,int> > global_to_iso_map;
    global_to_iso_map.resize(m_nvert);

    //Fill vertex array into rtree format
    id2 = 0;
    std::vector<PointPair> inPoints;
    for(i = 0; i < niso; ++i)
    {
        for(id1 = 0; id1 < iso[i]->m_nvert; ++id1)
        {
            inPoints.push_back(PointPair(BPoint( iso[i]->m_x[id1],
                                                 iso[i]->m_y[id1],
                                                 iso[i]->m_z[id1]), id2));
            global_to_unique_map[id2]=id2;
            global_to_iso_map[id2] = make_pair(i,id1);
            id2++;
        }
    }


    if(verbose)
    {
        cout << "Process building tree ..." << endl;
    }

    //Build tree
    bgi::rtree<PointPair, bgi::rstar<16> > rtree;
    rtree.insert(inPoints.begin(), inPoints.end());

    //Find neipghbours
    int      unique_index = 0;
<<<<<<< HEAD
    int      prog = -1;
=======
    int      prog=0;
>>>>>>> 236cb5f9
    for(i = 0; i < m_nvert; ++i)
    {
        if(verbose)
        {
            prog = LibUtilities::PrintProgressbar(i,m_nvert,
                                                  "Nearest verts",prog);
        }

        BPoint queryPoint = inPoints[i].first;


        // check to see if point has been already reset to lower than
        // unique value
        if(global_to_unique_map[i] < unique_index) // do nothing
        {
        }
        else
        {

            // find nearest 10 points within the distance box
            std::vector<PointPair> result;
            rtree.query(bgi::nearest(queryPoint, 10), std::back_inserter(result));

            //see if any values have unique value  already
            set<int> samept;
            set<int>::iterator it;
            int new_index = -1;
            for(id1 = 0; id1 < result.size(); ++id1)
            {
                NekDouble dist = bg::distance(queryPoint, result[id1].first);
                if(dist*dist<SQ_PNT_TOL) // same point
                {
                    id2 = result[id1].second;
                    samept.insert(id2);

                    if(global_to_unique_map[id2] <unique_index)
                    {
                        new_index = global_to_unique_map[id2];
                    }
                }
            }
            if(new_index == -1)
            {
                new_index = unique_index;
                unique_index++;
            }

            // reset all same values to new_index
            global_to_unique_map[i] = new_index;
            for(it = samept.begin(); it != samept.end(); ++it)
            {
                global_to_unique_map[*it] = new_index;
            }
        }
    }

    if(verbose)
    {
        cout << endl;
    }

    m_nvert = unique_index;

    nelmt = 0;
    // reset m_vid;
    int cnt = 0;
    for(n = 0; n < niso; ++n)
    {
        for(i = 0; i < iso[n]->m_ntris; ++i,nelmt++)
        {
            for(j=0; j < 3;++j)
            {
                m_vid[3*nelmt+j] = global_to_unique_map[iso[n]->m_vid[3*i+j]+cnt];
            }
        }
        cnt += iso[n]->m_nvert;
    }

    m_ntris = nelmt;

    m_x.resize(m_nvert);
    m_y.resize(m_nvert);
    m_z.resize(m_nvert);

    m_fields.resize(iso[0]->m_fields.size());
    for(i = 0; i < iso[0]->m_fields.size(); ++i)
    {
        m_fields[i].resize(m_nvert);
    }

    for(n = 0; n < global_to_unique_map.size(); ++n)
    {

        m_x[global_to_unique_map[n]] = bg::get<0>(inPoints[n].first);
        m_y[global_to_unique_map[n]] = bg::get<1>(inPoints[n].first);
        m_z[global_to_unique_map[n]] = bg::get<2>(inPoints[n].first);

        int isoid = global_to_iso_map[n].first;
        int ptid  = global_to_iso_map[n].second;
        for(j = 0; j < m_fields.size(); ++j)
        {
            m_fields[j][global_to_unique_map[n]] = iso[isoid]->
                m_fields[j][ptid];
        }
    }
}


// define == if point is within 1e-8
bool operator == (const IsoVertex& x, const IsoVertex& y)
{
    return ((x.m_x-y.m_x)*(x.m_x-y.m_x) + (x.m_y-y.m_y)*(x.m_y-y.m_y) +
            (x.m_z-y.m_z)*(x.m_z-y.m_z) < SQ_PNT_TOL)? true:false;
}

// define != if point is outside 1e-8
bool operator != (const IsoVertex& x, const IsoVertex& y)
{
    return ((x.m_x-y.m_x)*(x.m_x-y.m_x) + (x.m_y-y.m_y)*(x.m_y-y.m_y) +
            (x.m_z-y.m_z)*(x.m_z-y.m_z) < SQ_PNT_TOL)? 0:1;
}

void Iso::Smooth(int n_iter, NekDouble lambda, NekDouble mu)
{
    int   iter,i,j,k;
    NekDouble del_v[3];
    NekDouble w;
    Array<OneD, NekDouble>  xtemp, ytemp, ztemp;
    vector< vector<int> > adj,vertcon;
    vector< vector<NekDouble > >  wght;
    vector<int>::iterator iad;
    vector<int>::iterator ipt;

    // determine elements around each vertex
    vertcon.resize(m_nvert);
    for(i = 0; i < m_ntris; ++i)
    {
        for(j = 0; j < 3; ++j)
        {
            vertcon[m_vid[3*i+j]].push_back(i);
        }
    }

    // determine vertices and weights around each vertex
    adj.resize(m_nvert);
    wght.resize(m_nvert);

    for(i =0; i < m_nvert; ++i)
    {
        // loop over surrounding elements
        for(ipt = vertcon[i].begin(); ipt != vertcon[i].end(); ++ipt)
        {
            for(j = 0; j < 3; ++j)
            {
                // make sure not adding own vertex
                if(m_vid[3*(*ipt)+j] != i)
                {
                    // check to see if vertex has already been added
                    for(k = 0; k < adj[i].size(); ++k)
                    {
                        if(adj[i][k] == m_vid[3*(*ipt)+j])
                        {
                            break;
                        }
                    }

                    if(k == adj[i].size())
                    {
                        adj[i].push_back(m_vid[3*(*ipt)+j]);
                    }
                }
            }
        }
    }

    // Currently set weights up as even distribution
    for(i =0; i < m_nvert; ++i)
    {
        w = 1.0/((NekDouble)adj[i].size());
        for(j = 0; j < adj[i].size(); ++j)
        {
            wght[i].push_back(w);
        }
    }


    xtemp = Array<OneD, NekDouble>(m_nvert);
    ytemp = Array<OneD, NekDouble>(m_nvert);
    ztemp = Array<OneD, NekDouble>(m_nvert);

    // smooth each point
    for (iter=0;iter<n_iter;iter++)
    {
        // compute first weighted average
        for(i=0;i< m_nvert;++i)
        {
            del_v[0] = del_v[1] = del_v[2] = 0.0;
            for(j = 0; j < adj[i].size(); ++j)
            {
                del_v[0] =  del_v[0] + (m_x[adj[i][j]]-m_x[i])*wght[i][j];
                del_v[1] =  del_v[1] + (m_y[adj[i][j]]-m_y[i])*wght[i][j];
                del_v[2] =  del_v[2] + (m_z[adj[i][j]]-m_z[i])*wght[i][j];
            }

            xtemp[i] = m_x[i] + del_v[0] * lambda;
            ytemp[i] = m_y[i] + del_v[1] * lambda;
            ztemp[i] = m_z[i] + del_v[2] * lambda;
        }

        // compute second weighted average
        for(i=0;i< m_nvert;++i)
        {
            del_v[0] = del_v[1] = del_v[2] = 0;
            for(j = 0; j < adj[i].size(); ++j)
            {
                del_v[0] =  del_v[0] + (xtemp[adj[i][j]]-xtemp[i])*wght[i][j];
                del_v[1] =  del_v[1] + (ytemp[adj[i][j]]-ytemp[i])*wght[i][j];
                del_v[2] =  del_v[2] + (ztemp[adj[i][j]]-ztemp[i])*wght[i][j];
            }

            m_x[i] = xtemp[i] + del_v[0] * mu;
            m_y[i] = ytemp[i] + del_v[1] * mu;
            m_z[i] = ztemp[i] + del_v[2] * mu;
        }
    }
}


void Iso::SeparateRegions(vector<IsoSharedPtr> &sep_iso, int minsize, bool verbose)
{
    int i,j,k,id;
    Array<OneD, vector<int> >vertcon(m_nvert);
    vector<int>::iterator ipt;
    list<int> tocheck;
    list<int>::iterator cid;

    Array<OneD, bool> viddone(m_nvert,false);

    // make list of connecting tris around each vertex
    for(i = 0; i < m_ntris; ++i)
    {
        for(j = 0; j < 3; ++j)
        {
            vertcon[m_vid[3*i+j]].push_back(i);
        }
    }

    Array<OneD, int> vidregion(m_nvert,-1);

    int nregions = -1;


    // check all points are assigned to a region
    int progcnt  = -1;
    for(k = 0; k < m_nvert; ++k)
    {
        if(verbose)
        {
            progcnt = LibUtilities::PrintProgressbar(k,m_nvert,"Separating regions",progcnt);
        }

        if(vidregion[k] == -1)
        {
            vidregion[k] = ++nregions;

            // find all elmts around this.. vertex  that need to be checked
            for(ipt = vertcon[k].begin(); ipt != vertcon[k].end(); ++ipt)
            {
                for(i = 0; i < 3; ++i)
                {
                    if(vidregion[id = m_vid[3*(ipt[0])+i]] == -1)
                    {
                        tocheck.push_back(id);
                        vidregion[id] = nregions;
                    }
                }
            }
            viddone[k] = 1;

            // check all other neighbouring vertices
            while(tocheck.size())
            {
                cid = tocheck.begin();
                while(cid != tocheck.end())
                {
                    if(!viddone[*cid])
                    {
                        for(ipt = vertcon[*cid].begin(); ipt != vertcon[*cid].end(); ++ipt)
                        {
                            for(i = 0; i < 3; ++i)
                            {
                                if(vidregion[id = m_vid[3*(ipt[0])+i]] == -1)
                                {
                                    tocheck.push_back(id);
                                    vidregion[id] = nregions;
                                }
                            }
                        }
                        viddone[*cid] = 1;
                        ++cid;
                        tocheck.pop_front();
                    }
                }
            }
        }
    }
    nregions++;


    Array<OneD, int> nvert(nregions,0);
    Array<OneD, int> nelmt(nregions,0);

    // count nverts
    for(i = 0; i < m_nvert; ++i)
    {
        nvert[vidregion[i]] +=1;
    }

    // count nelmts
    for(i = 0; i < m_ntris; ++i)
    {
        nelmt[vidregion[m_vid[3*i]]] +=1;
    }

    Array<OneD, int> vidmap(m_nvert);
    // generate new list of isocontour
    for(int n = 0; n < nregions; ++n)
    {
        if(nelmt[n] > minsize)
        {
            int nfields = m_fields.size();
            IsoSharedPtr iso = MemoryManager<Iso>::AllocateSharedPtr(nfields);

            iso->m_ntris = nelmt[n];
            iso->m_vid = Array<OneD, int>(3*nelmt[n]);

            iso->m_nvert = nvert[n];
            iso->m_x.resize(nvert[n]);
            iso->m_y.resize(nvert[n]);
            iso->m_z.resize(nvert[n]);

            iso->m_fields.resize(nfields);
            for(i = 0; i < nfields; ++i)
            {
                iso->m_fields[i].resize(nvert[n]);
            }


            int cnt = 0;
            // generate vid map;
            Vmath::Zero(m_nvert,vidmap,1);
            for(i = 0; i < m_nvert; ++i)
            {
                if(vidregion[i] == n)
                {
                    vidmap[i] = cnt++;
                }
            }

            cnt = 0;
            for(i = 0; i < m_ntris; ++i)
            {
                if(vidregion[m_vid[3*i]] == n)
                {
                    for(j = 0; j < 3; ++j)
                    {
                        iso->m_vid[3*cnt+j] = vidmap[m_vid[3*i+j]];

                        iso->m_x[vidmap[m_vid[3*i+j]]] = m_x[m_vid[3*i+j]];
                        iso->m_y[vidmap[m_vid[3*i+j]]] = m_y[m_vid[3*i+j]];
                        iso->m_z[vidmap[m_vid[3*i+j]]] = m_z[m_vid[3*i+j]];

                        for(k = 0; k < nfields; ++k)
                        {
                            iso->m_fields[k][vidmap[m_vid[3*i+j]]] = m_fields[k][m_vid[3*i+j]];
                        }
                    }
                    cnt++;
                }
            }

            WARNINGL0(cnt == nelmt[n],"Number of elements do not match");
            sep_iso.push_back(iso);
        }
    }
}

}
}<|MERGE_RESOLUTION|>--- conflicted
+++ resolved
@@ -862,11 +862,7 @@
 
     //Find neipghbours
     int      unique_index = 0;
-<<<<<<< HEAD
-    int      prog = -1;
-=======
     int      prog=0;
->>>>>>> 236cb5f9
     for(i = 0; i < m_nvert; ++i)
     {
         if(verbose)
