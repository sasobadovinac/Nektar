--- conflicted
+++ resolved
@@ -80,11 +80,7 @@
 
     virtual std::vector<ModuleKey> v_GetModulePrerequisites() override
     {
-<<<<<<< HEAD
-        return { {eProcessModule,  "createExp"} };
-=======
         return {{eProcessModule, "createExp"}};
->>>>>>> 9a747eef
     }
 
 private:
