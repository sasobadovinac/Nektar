////////////////////////////////////////////////////////////////////////////////
//
//  File: ProcessMapping.cpp
//
//  For more information, please see: http://www.nektar.info/
//
//  The MIT License
//
//  Copyright (c) 2006 Division of Applied Mathematics, Brown University (USA),
//  Department of Aeronautics, Imperial College London (UK), and Scientific
//  Computing and Imaging Institute, University of Utah (USA).
//
//  Permission is hereby granted, free of charge, to any person obtaining a
//  copy of this software and associated documentation files (the "Software"),
//  to deal in the Software without restriction, including without limitation
//  the rights to use, copy, modify, merge, publish, distribute, sublicense,
//  and/or sell copies of the Software, and to permit persons to whom the
//  Software is furnished to do so, subject to the following conditions:
//
//  The above copyright notice and this permission notice shall be included
//  in all copies or substantial portions of the Software.
//
//  THE SOFTWARE IS PROVIDED "AS IS", WITHOUT WARRANTY OF ANY KIND, EXPRESS
//  OR IMPLIED, INCLUDING BUT NOT LIMITED TO THE WARRANTIES OF MERCHANTABILITY,
//  FITNESS FOR A PARTICULAR PURPOSE AND NONINFRINGEMENT. IN NO EVENT SHALL
//  THE AUTHORS OR COPYRIGHT HOLDERS BE LIABLE FOR ANY CLAIM, DAMAGES OR OTHER
//  LIABILITY, WHETHER IN AN ACTION OF CONTRACT, TORT OR OTHERWISE, ARISING
//  FROM, OUT OF OR IN CONNECTION WITH THE SOFTWARE OR THE USE OR OTHER
//  DEALINGS IN THE SOFTWARE.
//
//  Description: Add mapping coordinates to field
//
////////////////////////////////////////////////////////////////////////////////

#include <iostream>
#include <string>
using namespace std;

#include <boost/core/ignore_unused.hpp>

#include <LibUtilities/BasicUtils/SharedArray.hpp>

#include "ProcessMapping.h"

namespace Nektar
{
namespace FieldUtils
{
ModuleKey ProcessMapping::className =
    GetModuleFactory().RegisterCreatorFunction(
        ModuleKey(eProcessModule, "mapping"),
        ProcessMapping::create,
        "Add mapping coordinates to output file.");

ProcessMapping::ProcessMapping(FieldSharedPtr f) : ProcessModule(f)
{
}

ProcessMapping::~ProcessMapping()
{
}

void ProcessMapping::Process(po::variables_map &vm)
{
<<<<<<< HEAD
	m_f->SetUpExp(vm);
	
=======
    boost::ignore_unused(vm);

>>>>>>> 21dc3e13
    // Determine dimensions of mesh, solution, etc...
    int npoints  = m_f->m_exp[0]->GetNpoints();
    int expdim   = m_f->m_graph->GetMeshDimension();
    int spacedim = expdim;
    if ((m_f->m_numHomogeneousDir) == 1 || (m_f->m_numHomogeneousDir) == 2)
    {
        spacedim = 3;
    }
    int nfields   = m_f->m_variables.size();
    int addfields = expdim;

    string fieldNames[3] = {"xCoord", "yCoord", "zCoord"};
    for (int i = 0; i < addfields; ++i)
    {
        m_f->m_variables.push_back(fieldNames[i]);
    }

    // Skip in case of empty partition
    if (m_f->m_exp[0]->GetNumElmts() == 0)
    {
        return;
    }

    m_f->m_exp.resize(nfields + addfields);

    // Load mapping
    GlobalMapping::MappingSharedPtr mapping = GetMapping(m_f);

    // Convert velocity to Cartesian system
    if (m_f->m_fieldMetaDataMap.count("MappingCartesianVel"))
    {
        if (m_f->m_fieldMetaDataMap["MappingCartesianVel"] == "False")
        {
            m_f->m_fieldMetaDataMap["MappingCartesianVel"] = "True";

            Array<OneD, Array<OneD, NekDouble> > vel(spacedim);
            // Initialize arrays and copy velocity
            for (int i = 0; i < spacedim; ++i)
            {
                vel[i] = Array<OneD, NekDouble>(npoints);
                if (m_f->m_exp[0]->GetWaveSpace())
                {
                    m_f->m_exp[0]->HomogeneousBwdTrans(m_f->m_exp[i]->GetPhys(),
                                                       vel[i]);
                }
                else
                {
                    Vmath::Vcopy(npoints, m_f->m_exp[i]->GetPhys(), 1, vel[i],
                                 1);
                }
            }
            // Convert velocity to cartesian system
            mapping->ContravarToCartesian(vel, vel);
            // Copy result back
            for (int i = 0; i < spacedim; ++i)
            {
                if (m_f->m_exp[0]->GetWaveSpace())
                {
                    m_f->m_exp[0]->HomogeneousFwdTrans(
                        vel[i], m_f->m_exp[i]->UpdatePhys());
                }
                else
                {
                    Vmath::Vcopy(npoints, vel[i], 1,
                                 m_f->m_exp[i]->UpdatePhys(), 1);
                }
                m_f->m_exp[i]->FwdTrans_IterPerExp(
                    m_f->m_exp[i]->GetPhys(), m_f->m_exp[i]->UpdateCoeffs());
            }
        }
    }

    // Get coordinates from mapping
    Array<OneD, Array<OneD, NekDouble> > coords(3);
    mapping->GetCartesianCoordinates(coords[0], coords[1], coords[2]);

    // Add new information to m_f
    for (int i = 0; i < addfields; ++i)
    {
        m_f->m_exp[nfields + i] =
            m_f->AppendExpList(m_f->m_numHomogeneousDir);
        Vmath::Vcopy(npoints, coords[i], 1,
                     m_f->m_exp[nfields + i]->UpdatePhys(), 1);
        m_f->m_exp[nfields + i]->FwdTrans_IterPerExp(
            coords[i], m_f->m_exp[nfields + i]->UpdateCoeffs());
    }
}

GlobalMapping::MappingSharedPtr ProcessMapping::GetMapping(FieldSharedPtr f)
{
    // Create mapping object
    Array<OneD, MultiRegions::ExpListSharedPtr> field(1);
    field[0] = f->m_exp[0];
    GlobalMapping::MappingSharedPtr mapping =
        GlobalMapping::Mapping::Load(f->m_session, field);

    // Get time from metadata
    NekDouble time;
    if (f->m_fieldMetaDataMap.count("Time"))
    {
        string s_time = f->m_fieldMetaDataMap["Time"];
        time          = atof(s_time.c_str());
    }
    else
    {
        time = 0.0;
    }

    // Get field information
    int npoints  = f->m_exp[0]->GetNpoints();
    int expdim   = f->m_graph->GetMeshDimension();
    int spacedim = expdim + f->m_numHomogeneousDir;

    // Declare coordinates storage
    Array<OneD, Array<OneD, NekDouble> > coords_new(3);
    Array<OneD, Array<OneD, NekDouble> > coords_vel(3);
    for (int i = 0; i < 3; i++)
    {
        coords_new[i] = Array<OneD, NekDouble>(npoints);
        coords_vel[i] = Array<OneD, NekDouble>(npoints, 0.0);
    }

    string fieldNames[3]    = {"x", "y", "z"};
    string velFieldNames[3] = {"vx", "vy", "vz"};

    // Evaluate coordinates and coordinates velocity
    if (f->m_fieldMetaDataMap.count("MappingType"))
    {
        if (f->m_fieldMetaDataMap["MappingType"] == "Expression")
        {
            // Get name of the functions
            string funcName;
            string velFuncName;
            if (f->m_fieldMetaDataMap.count("MappingExpression"))
            {
                funcName = f->m_fieldMetaDataMap["MappingExpression"];
            }
            else
            {
                funcName = "";
            }
            if (f->m_fieldMetaDataMap.count("MappingVelExpression"))
            {
                velFuncName = f->m_fieldMetaDataMap["MappingVelExpression"];
            }
            else
            {
                velFuncName = "";
            }

            // Get original coordinates (in case some of them are not changed)
            Array<OneD, Array<OneD, NekDouble> > coords(3);
            for (int i = 0; i < 3; i++)
            {
                coords[i] = Array<OneD, NekDouble>(npoints);
            }
            f->m_exp[0]->GetCoords(coords[0], coords[1], coords[2]);

            // Load coordinates
            std::string s_FieldStr;
            for (int i = 0; i < 3; i++)
            {
                s_FieldStr = fieldNames[i];
                if (f->m_session->DefinesFunction(funcName, s_FieldStr))
                {
                    LibUtilities::EquationSharedPtr ffunc =
                        f->m_session->GetFunction(funcName, s_FieldStr);
                    ffunc->Evaluate(coords[0], coords[1], coords[2], time,
                                    coords_new[i]);
                }
                else
                {
                    // This coordinate is not defined, so use (x^i)' = x^i
                    Vmath::Vcopy(npoints, coords[i], 1, coords_new[i], 1);
                }
            }
            // Load velocities
            if (f->m_session->DefinesFunction(velFuncName))
            {
                for (int i = 0; i < 3; i++)
                {
                    s_FieldStr = velFieldNames[i];
                    if (f->m_session->DefinesFunction(velFuncName, s_FieldStr))
                    {
                        LibUtilities::EquationSharedPtr ffunc =
                            f->m_session->GetFunction(velFuncName, s_FieldStr);
                        ffunc->Evaluate(coords[0], coords[1], coords[2], time,
                                        coords_vel[i]);
                    }
                }
            }

            // Update mapping with coordinates
            mapping->SetFromFunction(false);
            mapping->UpdateMapping(time, coords_new, coords_vel);
        }
        else if (f->m_fieldMetaDataMap["MappingType"] == "File")
        {
            ASSERTL0(f->m_fieldMetaDataMap.count("FileName"),
                     "FileName parameter for Mapping missing in field file.");
            string fileName = f->m_fieldMetaDataMap["FileName"];
            std::vector<LibUtilities::FieldDefinitionsSharedPtr> FieldDef;
            std::vector<std::vector<NekDouble> > FieldData;

            f->FieldIOForFile(fileName)->Import(fileName, FieldDef, FieldData);

            for (int j = 0; j < spacedim; ++j)
            {
                int ncoeffs = f->m_exp[0]->GetNcoeffs();
                Array<OneD, NekDouble> fieldcoeffs(ncoeffs, 0.0);
                for (int i = 0; i < FieldData.size(); ++i)
                {
                    f->m_exp[j]->ExtractDataToCoeffs(
                        FieldDef[i], FieldData[i], fieldNames[j], fieldcoeffs);
                }
                bool wavespace = f->m_exp[0]->GetWaveSpace();
                f->m_exp[0]->SetWaveSpace(false);

                f->m_exp[0]->BwdTrans(fieldcoeffs, coords_new[j]);

                // Load coordinate velocity
                if (std::find(FieldDef[0]->m_fields.begin(),
                              FieldDef[0]->m_fields.end(),
                              velFieldNames[j]) != FieldDef[0]->m_fields.end())
                {
                    for (int i = 0; i < FieldData.size(); ++i)
                    {
                        f->m_exp[j]->ExtractDataToCoeffs(
                            FieldDef[i], FieldData[i], velFieldNames[j],
                            fieldcoeffs);
                    }
                    f->m_exp[0]->BwdTrans(fieldcoeffs, coords_vel[j]);
                }
                f->m_exp[0]->SetWaveSpace(wavespace);
            }
            // Update mapping with coordinates
            mapping->SetFromFunction(false);
            mapping->UpdateMapping(time, coords_new, coords_vel);
        }
    }
    else
    {
        // Use trivial mapping
        Array<OneD, Array<OneD, NekDouble> > coords(3);
        Array<OneD, Array<OneD, NekDouble> > coords_vel(3);
        for (int i = 0; i < 3; i++)
        {
            coords[i]     = Array<OneD, NekDouble>(npoints);
            coords_vel[i] = Array<OneD, NekDouble>(npoints, 0.0);
        }
        f->m_exp[0]->GetCoords(coords[0], coords[1], coords[2]);
        mapping->SetFromFunction(false);
        mapping->UpdateMapping(time, coords, coords_vel);
    }

    return mapping;
}
}
}<|MERGE_RESOLUTION|>--- conflicted
+++ resolved
@@ -62,13 +62,8 @@
 
 void ProcessMapping::Process(po::variables_map &vm)
 {
-<<<<<<< HEAD
-	m_f->SetUpExp(vm);
-	
-=======
-    boost::ignore_unused(vm);
-
->>>>>>> 21dc3e13
+    m_f->SetUpExp(vm);
+
     // Determine dimensions of mesh, solution, etc...
     int npoints  = m_f->m_exp[0]->GetNpoints();
     int expdim   = m_f->m_graph->GetMeshDimension();
