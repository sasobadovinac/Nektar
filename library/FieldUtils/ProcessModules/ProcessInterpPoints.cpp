////////////////////////////////////////////////////////////////////////////////
//
//  File: ProcessInterpPoints.cpp
//
//  For more information, please see: http://www.nektar.info/
//
//  The MIT License
//
//  Copyright (c) 2006 Division of Applied Mathematics, Brown University (USA),
//  Department of Aeronautics, Imperial College London (UK), and Scientific
//  Computing and Imaging Institute, University of Utah (USA).
//
//  License for the specific language governing rights and limitations under
//  Permission is hereby granted, free of charge, to any person obtaining a
//  copy of this software and associated documentation files (the "Software"),
//  to deal in the Software without restriction, including without limitation
//  the rights to use, copy, modify, merge, publish, distribute, sublicense,
//  and/or sell copies of the Software, and to permit persons to whom the
//  Software is furnished to do so, subject to the following conditions:
//
//  The above copyright notice and this permission notice shall be included
//  in all copies or substantial portions of the Software.
//
//  THE SOFTWARE IS PROVIDED "AS IS", WITHOUT WARRANTY OF ANY KIND, EXPRESS
//  OR IMPLIED, INCLUDING BUT NOT LIMITED TO THE WARRANTIES OF MERCHANTABILITY,
//  FITNESS FOR A PARTICULAR PURPOSE AND NONINFRINGEMENT. IN NO EVENT SHALL
//  THE AUTHORS OR COPYRIGHT HOLDERS BE LIABLE FOR ANY CLAIM, DAMAGES OR OTHER
//  LIABILITY, WHETHER IN AN ACTION OF CONTRACT, TORT OR OTHERWISE, ARISING
//  FROM, OUT OF OR IN CONNECTION WITH THE SOFTWARE OR THE USE OR OTHER
//  DEALINGS IN THE SOFTWARE.
//
//  Description: Interpolate  field to a series of specified points.
//
////////////////////////////////////////////////////////////////////////////////

#include <iostream>
#include <string>
using namespace std;

#include <boost/geometry.hpp>
#include "ProcessInterpPoints.h"

#include <FieldUtils/Interpolator.h>

#include <LibUtilities/BasicUtils/ParseUtils.hpp>
#include <LibUtilities/BasicUtils/Progressbar.hpp>
#include <LibUtilities/BasicUtils/SharedArray.hpp>
#include <boost/lexical_cast.hpp>
#include <boost/math/special_functions/fpclassify.hpp>

namespace bg  = boost::geometry;
namespace bgi = boost::geometry::index;

namespace Nektar
{
namespace FieldUtils
{

ModuleKey ProcessInterpPoints::className =
    GetModuleFactory().RegisterCreatorFunction(
        ModuleKey(eProcessModule, "interppoints"),
        ProcessInterpPoints::create,
        "Interpolates a field to a set of points. Requires fromfld, fromxml "
        "to be defined, and a topts, line, plane or block of target points  ");

ProcessInterpPoints::ProcessInterpPoints(FieldSharedPtr f) : ProcessModule(f)
{
    m_config["fromxml"] = ConfigOption(
        false, "NotSet", "Xml file from which to interpolate field");

    m_config["fromfld"] = ConfigOption(
        false, "NotSet", "Fld file from which to interpolate field");

    m_config["topts"] = ConfigOption(
        false, "NotSet", "Pts file to which interpolate field");
    m_config["line"] =  ConfigOption(
        false, "NotSet", "Specify a line of N points using "
                         "line=N,x0,y0,z0,z1,y1,z1");
    m_config["plane"] = ConfigOption(
        false, "NotSet", "Specify a plane of N1 x N2 points using "
                         "plane=N1,N2,x0,y0,z0,z1,y1,z1,x2,y2,z2,x3,y3,z3");
    m_config["box"] = ConfigOption(
        false, "NotSet", "Specify a rectangular box of N1 x N2 x N3 points "
                         "using a box of points limited by box="
                         "N1,N2,N3,xmin,xmax,ymin,ymax,zmin,zmax");

    m_config["clamptolowervalue"] =
        ConfigOption(false, "-10000000", "Lower bound for interpolation value");
    m_config["clamptouppervalue"] =
        ConfigOption(false, "10000000", "Upper bound for interpolation value");
    m_config["defaultvalue"] =
        ConfigOption(false, "0", "Default value if point is outside domain");

    m_config["cp"] =
        ConfigOption(false, "NotSet",
                     "Parameters p0 and q to determine pressure coefficients");
}

ProcessInterpPoints::~ProcessInterpPoints()
{
}

void ProcessInterpPoints::Process(po::variables_map &vm)
{
    CreateFieldPts(vm);

<<<<<<< HEAD
    FieldSharedPtr fromField = std::shared_ptr<Field>(new Field());

=======
    FieldSharedPtr fromField = boost::shared_ptr<Field>(new Field());
>>>>>>> 18e4c734
    std::vector<std::string> files;
    ParseUtils::GenerateOrderedStringVector(
        m_config["fromxml"].as<string>().c_str(), files);
    // set up session file for from field
    fromField->m_session =
        LibUtilities::SessionReader::CreateInstance(0, 0, files);
    // Set up range based on min and max of local parallel partition
    SpatialDomains::DomainRangeShPtr rng =
        MemoryManager<SpatialDomains::DomainRange>::AllocateSharedPtr();
    int coordim = m_f->m_fieldPts->GetDim();
    int npts    = m_f->m_fieldPts->GetNpoints();
    Array<OneD, Array<OneD, NekDouble> > pts;
    m_f->m_fieldPts->GetPts(pts);
    rng->m_checkShape = false;
    rng->m_zmin       = -1;
    rng->m_zmax       =  1;
    rng->m_ymin       = -1;
    rng->m_ymax       =  1;
    switch (coordim)
    {
        case 3:
            rng->m_doZrange = true;
            rng->m_zmin     = Vmath::Vmin(npts, pts[2], 1);
            rng->m_zmax     = Vmath::Vmax(npts, pts[2], 1);
            if (rng->m_zmax == rng->m_zmin)
            {
                rng->m_zmin -= 1;
                rng->m_zmax += 1;
            }
        case 2:
            rng->m_doYrange = true;
            rng->m_ymin     = Vmath::Vmin(npts, pts[1], 1);
            rng->m_ymax     = Vmath::Vmax(npts, pts[1], 1);
        case 1:
            rng->m_doXrange = true;
            rng->m_xmin     = Vmath::Vmin(npts, pts[0], 1);
            rng->m_xmax     = Vmath::Vmax(npts, pts[0], 1);
            break;
        default:
            ASSERTL0(false, "too many values specfied in range");
    }
    // setup rng parameters.
    fromField->m_graph =
        SpatialDomains::MeshGraph::Read(fromField->m_session, rng);
    // Read in local from field partitions
    const SpatialDomains::ExpansionMap &expansions =
        fromField->m_graph->GetExpansions();
    Array<OneD, int> ElementGIDs(expansions.size());
<<<<<<< HEAD

=======
    SpatialDomains::ExpansionMap::const_iterator expIt;
>>>>>>> 18e4c734
    int i = 0;
    for (auto &expIt : expansions)
    {
        ElementGIDs[i++] = expIt.second->m_geomShPtr->GetGlobalID();
    }
    // check to see that we do have some elmement in teh domain since
    // possibly all points could be outside of the domain
    ASSERTL0(i > 0, "No elements are set. Are the interpolated points "
                    "wihtin the domain given by the xml files?");
    string fromfld = m_config["fromfld"].as<string>();
    m_f->FieldIOForFile(fromfld)->Import(
        fromfld, fromField->m_fielddef, fromField->m_data,
        LibUtilities::NullFieldMetaDataMap, ElementGIDs);
    int NumHomogeneousDir = fromField->m_fielddef[0]->m_numHomogeneousDir;
    //----------------------------------------------
    // Set up Expansion information to use mode order from field
    fromField->m_graph->SetExpansions(fromField->m_fielddef);
    int nfields = fromField->m_fielddef[0]->m_fields.size();
    fromField->m_exp.resize(nfields);
    fromField->m_exp[0] = fromField->SetUpFirstExpList(NumHomogeneousDir, true);
    m_f->m_exp.resize(nfields);
    // declare auxiliary fields.
    for (i = 1; i < nfields; ++i)
    {
        fromField->m_exp[i] = fromField->AppendExpList(NumHomogeneousDir);
    }
    // load field into expansion in fromfield.
    for (int j = 0; j < nfields; ++j)
    {
        for (i = 0; i < fromField->m_fielddef.size(); i++)
        {
            fromField->m_exp[j]->ExtractDataToCoeffs(
                fromField->m_fielddef[i], fromField->m_data[i],
                fromField->m_fielddef[0]->m_fields[j],
                fromField->m_exp[j]->UpdateCoeffs());
        }
        fromField->m_exp[j]->BwdTrans(fromField->m_exp[j]->GetCoeffs(),
                                      fromField->m_exp[j]->UpdatePhys());
        Array<OneD, NekDouble> newPts(m_f->m_fieldPts->GetNpoints());
        m_f->m_fieldPts->AddField(newPts,
                                  fromField->m_fielddef[0]->m_fields[j]);
        m_f->m_variables.push_back(fromField->m_fielddef[0]->m_fields[j]);
    }

    NekDouble clamp_low = m_config["clamptolowervalue"].as<NekDouble>();
    NekDouble clamp_up  = m_config["clamptouppervalue"].as<NekDouble>();
    NekDouble def_value = m_config["defaultvalue"].as<NekDouble>();

    InterpolateFieldToPts(fromField->m_exp, m_f->m_fieldPts, clamp_low,
                          clamp_up, def_value);

    if (!boost::iequals(m_config["cp"].as<string>(), "NotSet"))
    {
        calcCp0();
    }
}

void ProcessInterpPoints::CreateFieldPts(po::variables_map &vm)
{
    int rank   = m_f->m_comm->GetRank();
    int nprocs = m_f->m_comm->GetSize();
    // Check for command line point specification
    if (m_config["topts"].as<string>().compare("NotSet") != 0)
    {
        string inFile = m_config["topts"].as<string>();

        LibUtilities::PtsIOSharedPtr ptsIO =
            MemoryManager<LibUtilities::PtsIO>::AllocateSharedPtr(m_f->m_comm);

        ptsIO->Import(inFile, m_f->m_fieldPts);
    }
    else if (m_config["line"].as<string>().compare("NotSet") != 0)
    {
        vector<NekDouble> values;
        ASSERTL0(ParseUtils::GenerateUnOrderedVector(
                     m_config["line"].as<string>().c_str(), values),
                 "Failed to interpret line string");

        ASSERTL0(values.size() > 2,
                 "line string should contain 2*Dim+1 values "
                 "N,x0,y0,z0,x1,y1,z1");

        double tmp;
        ASSERTL0(std::modf(values[0], &tmp) == 0.0, "N is not an integer");
        ASSERTL0(values[0] > 1, "N is not a valid number");

        int dim  = (values.size() - 1) / 2;
        int npts = values[0];

        // Information for partitioning
        int ptsPerProc = npts / nprocs;
        int extraPts   = (rank < nprocs - 1) ? 0: npts % nprocs;
        int locPts     = ptsPerProc + extraPts;
        int start      = rank * ptsPerProc;
        int end        = start + locPts;

        Array<OneD, Array<OneD, NekDouble> > pts(dim);
        Array<OneD, NekDouble>               delta(dim);
        for (int i = 0; i < dim; ++i)
        {
            pts[i]   = Array<OneD, NekDouble>(locPts);
            delta[i] = (values[dim + i + 1] - values[ i + 1]) / (npts - 1);
        }



        for (int i = 0, cntLoc = 0; i < npts; ++i)
        {
            if (i >= start && i < end)
            {
                for (int n = 0; n < dim; ++n)
                {
                    pts[n][cntLoc] = values[n+1] + i * delta[n];
                }
                ++cntLoc;
            }
        }

        vector<int> ppe;
        ppe.push_back(npts);
        m_f->m_fieldPts =
            MemoryManager<LibUtilities::PtsField>::AllocateSharedPtr(dim,
                                                                     pts);
        m_f->m_fieldPts->SetPtsType(LibUtilities::ePtsLine);
        m_f->m_fieldPts->SetPointsPerEdge(ppe);
    }
    else if (m_config["plane"].as<string>().compare("NotSet") != 0)
    {
        vector<NekDouble> values;
        ASSERTL0(ParseUtils::GenerateUnOrderedVector(
                     m_config["plane"].as<string>().c_str(), values),
                 "Failed to interpret plane string");

        ASSERTL0(values.size() > 9,
                 "plane string should contain 4 Dim+2 values "
                 "N1,N2,x0,y0,z0,x1,y1,z1,x2,y2,z2,x3,y3,z3");

        double tmp;
        ASSERTL0(std::modf(values[0], &tmp) == 0.0, "N1 is not an integer");
        ASSERTL0(std::modf(values[1], &tmp) == 0.0, "N2 is not an integer");

        ASSERTL0(values[0] > 1, "N1 is not a valid number");
        ASSERTL0(values[1] > 1, "N2 is not a valid number");

        int dim = (values.size() - 2) / 4;

        Array<OneD, int> npts(2);
        npts[0] = values[0];
        npts[1] = values[1];

        int totpts  = npts[0] * npts[1];

        // Information for partitioning
        int ptsPerProc = totpts / nprocs;
        int extraPts   = (rank < nprocs - 1) ? 0: totpts % nprocs;
        int locPts     = ptsPerProc + extraPts;
        int start      = rank * ptsPerProc;
        int end        = start + locPts;

        Array<OneD, Array<OneD, NekDouble> > pts(dim);
        Array<OneD, NekDouble>               delta1(dim);
        Array<OneD, NekDouble>               delta2(dim);
        for (int i = 0; i < dim; ++i)
        {
            pts[i]    = Array<OneD, NekDouble>(locPts);
            delta1[i] = (values[2+1*dim + i] - values[2+0*dim + i])/(npts[0]-1);
            delta2[i] = (values[2+2*dim + i] - values[2+3*dim + i])/(npts[0]-1);
        }

        for (int j = 0, cnt = 0, cntLoc = 0; j < npts[1]; ++j)
        {
            for (int i = 0; i < npts[0]; ++i, ++cnt)
            {
                if (cnt >= start && cnt < end)
                {
                    for (int n = 0; n < dim; ++n)
                    {
                        pts[n][cntLoc] =
                            (values[2+n] + i * delta1[n]) *
                                (1.0 - j / ((NekDouble)(npts[1]-1))) +
                            (values[2 + 3*dim + n] + i * delta2[n]) *
                                (      j / ((NekDouble)(npts[1]-1)));
                    }
                    ++cntLoc;
                }
            }
        }

        vector<int> ppe;
        ppe.push_back(npts[0]);
        ppe.push_back(npts[1]);
        m_f->m_fieldPts =
            MemoryManager<LibUtilities::PtsField>::AllocateSharedPtr(dim,
                                                                     pts);
        m_f->m_fieldPts->SetPtsType(LibUtilities::ePtsPlane);
        m_f->m_fieldPts->SetPointsPerEdge(ppe);
    }
    else if (m_config["box"].as<string>().compare("NotSet") != 0)
    {
        vector<NekDouble> values;
        ASSERTL0(ParseUtils::GenerateUnOrderedVector(
                     m_config["box"].as<string>().c_str(), values),
                 "Failed to interpret box string");

        ASSERTL0(values.size() == 9,
                 "box string should contain 9 values "
                 "N1,N2,N3,xmin,xmax,ymin,ymax,zmin,zmax");

        int dim = 3;
        Array<OneD, int> npts(3);
        npts[0] = values[0];
        npts[1] = values[1];
        npts[2] = values[2];

        int totpts  = npts[0]*npts[1]*npts[2];

        Array<OneD, Array<OneD, NekDouble> > pts(dim);
        Array<OneD, NekDouble>               delta(dim);

        // Information for partitioning
        int ptsPerProc = totpts / nprocs;
        int extraPts   = (rank < nprocs - 1) ? 0: totpts % nprocs;
        int locPts     = ptsPerProc + extraPts;
        int start      = rank * ptsPerProc;
        int end        = start + locPts;

        for (int i = 0; i < dim; ++i)
        {
            pts[i]   = Array<OneD, NekDouble>(locPts);
            delta[i] = (values[4 + 2*i] - values[3 + 2*i]) / (npts[i] - 1);
        }



        for (int k = 0, cnt = 0, cntLoc = 0; k < npts[2]; ++k)
        {
            for (int j = 0; j < npts[1]; ++j)
            {
                for (int i = 0; i < npts[0]; ++i, ++cnt)
                {
                    if (cnt >= start && cnt < end)
                    {
                        pts[0][cntLoc] = values[3] + i * delta[0];
                        pts[1][cntLoc] = values[5] + j * delta[1];
                        pts[2][cntLoc] = values[7] + k * delta[2];
                        ++cntLoc;
                    }
                }
            }
        }

        vector<int> ppe;
        ppe.push_back(npts[0]);
        ppe.push_back(npts[1]);
        ppe.push_back(npts[2]);
        m_f->m_fieldPts =
            MemoryManager<LibUtilities::PtsField>::AllocateSharedPtr(dim,
                                                                     pts);
        m_f->m_fieldPts->SetPtsType(LibUtilities::ePtsBox);
        m_f->m_fieldPts->SetPointsPerEdge(ppe);
        vector<NekDouble> boxdim;
        boxdim.assign(&values[3], &values[3] + 6);
        m_f->m_fieldPts->SetBoxSize(boxdim);
    }
    else
    {
        ASSERTL0(false,
            "Missing target points for ProcessInterpPoints.");
    }
}

void ProcessInterpPoints::InterpolateFieldToPts(
    vector<MultiRegions::ExpListSharedPtr> &field0,
    LibUtilities::PtsFieldSharedPtr &pts,
    NekDouble clamp_low,
    NekDouble clamp_up,
    NekDouble def_value)
{
    ASSERTL0(pts->GetNFields() >= field0.size(), "ptField has too few fields");

    int nfields = field0.size();

    Interpolator interp;
    if (m_f->m_comm->GetRank() == 0)
    {
        interp.SetProgressCallback(&ProcessInterpPoints::PrintProgressbar,
                                   this);
    }
    interp.Interpolate(field0, pts);
    if (m_f->m_comm->GetRank() == 0)
    {
        cout << endl;
    }

    for (int f = 0; f < nfields; ++f)
    {
        for (int i = 0; i < pts->GetNpoints(); ++i)
        {
            if (pts->GetPointVal(f, i) > clamp_up)
            {
                pts->SetPointVal(f, i, clamp_up);
            }
            else if (pts->GetPointVal(f, i) < clamp_low)
            {
                pts->SetPointVal(f, i, clamp_low);
            }
        }
    }
}

void ProcessInterpPoints::calcCp0()
{
    LibUtilities::PtsFieldSharedPtr pts = m_f->m_fieldPts;
    int dim = pts->GetDim();
    int nq1 = pts->GetNpoints();
    int r, f;
    int pfield = -1;
    NekDouble p0,qinv;
    vector<int> velid;

    vector<NekDouble> values;
    ASSERTL0(ParseUtils::GenerateUnOrderedVector(
                    m_config["cp"].as<string>().c_str(),values),
                "Failed to interpret cp string");

    ASSERTL0(values.size() == 2,
                "cp string should contain 2 values "
                "p0 and q (=1/2 rho u^2)");

    p0  =  values[0];
    qinv = 1.0/values[1];

    for(int i = 0; i < pts->GetNFields(); ++i)
    {
        if(boost::iequals(pts->GetFieldName(i),"p"))
        {
            pfield = i;
        }

        if(boost::iequals(pts->GetFieldName(i),"u")||
            boost::iequals(pts->GetFieldName(i),"v")||
            boost::iequals(pts->GetFieldName(i),"w"))
        {
            velid.push_back(i);
        }
    }

    if(pfield != -1)
    {
        if(!velid.size())
        {
            WARNINGL0(false,"Did not find velocity components for Cp0");
        }
    }
    else
    {
        WARNINGL0(false,"Failed to find 'p' field to determine cp0");
    }

    // Allocate data storage
    Array<OneD, Array< OneD, NekDouble> > data(2);

    for (f = 0; f < 2; ++f)
    {
        data[f] = Array< OneD, NekDouble>(nq1, 0.0);
    }

    for (r = 0; r < nq1; r++)
    {
        if(pfield != -1) // calculate cp
        {
            data[0][r] = qinv*(pts->GetPointVal(dim + pfield, r) - p0);

            if(velid.size()) // calculate cp0
            {
                NekDouble q = 0;
                for(int i = 0; i < velid.size(); ++i)
                {
                    q += 0.5*pts->GetPointVal(dim + velid[i], r)*
                             pts->GetPointVal(dim + velid[i], r);
                }
                data[1][r] = qinv*(pts->GetPointVal(dim + pfield, r)+q - p0);
            }
        }
    }

    if(pfield != -1)
    {
        pts->AddField(data[0], "Cp");
        m_f->m_variables.push_back("Cp");
        if(velid.size())
        {
            pts->AddField(data[1], "Cp0");
            m_f->m_variables.push_back("Cp0");
        }
    }
}

void ProcessInterpPoints::PrintProgressbar(const int position,
                                           const int goal) const
{
    LibUtilities::PrintProgressbar(position, goal, "Interpolating");
}
}
}<|MERGE_RESOLUTION|>--- conflicted
+++ resolved
@@ -104,12 +104,7 @@
 {
     CreateFieldPts(vm);
 
-<<<<<<< HEAD
     FieldSharedPtr fromField = std::shared_ptr<Field>(new Field());
-
-=======
-    FieldSharedPtr fromField = boost::shared_ptr<Field>(new Field());
->>>>>>> 18e4c734
     std::vector<std::string> files;
     ParseUtils::GenerateOrderedStringVector(
         m_config["fromxml"].as<string>().c_str(), files);
@@ -158,11 +153,7 @@
     const SpatialDomains::ExpansionMap &expansions =
         fromField->m_graph->GetExpansions();
     Array<OneD, int> ElementGIDs(expansions.size());
-<<<<<<< HEAD
-
-=======
-    SpatialDomains::ExpansionMap::const_iterator expIt;
->>>>>>> 18e4c734
+
     int i = 0;
     for (auto &expIt : expansions)
     {
