--- conflicted
+++ resolved
@@ -399,8 +399,6 @@
         return exp;
     };
 
-<<<<<<< HEAD
-=======
     /**
      * @brief Construct a FieldIO object for the file @p filename.
      *
@@ -412,7 +410,6 @@
      * @param filename  Filename to open.
      * @return Reader for @p filename.
      */
->>>>>>> bff54bcf
     FIELD_UTILS_EXPORT LibUtilities::FieldIOSharedPtr FieldIOForFile(
         string filename)
     {
@@ -728,11 +725,8 @@
     }
 
 private:
-<<<<<<< HEAD
-=======
     /// Map to store FieldIO instances. Key is the reader type, value is the
     /// FieldIO object.
->>>>>>> bff54bcf
     map<string, LibUtilities::FieldIOSharedPtr> m_fld;
 };
 
