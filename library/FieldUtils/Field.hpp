--- conflicted
+++ resolved
@@ -110,223 +110,220 @@
 
     LibUtilities::FieldMetaDataMap m_fieldMetaDataMap;
 	
-	FIELD_UTILS_EXPORT void SetUpExp(boost::program_options::variables_map &vm) 
-	{
-		if (m_graph && !m_exp.size()) 
-		{
-			CreateExp(vm, true);
-		}
-		else if (m_graph && m_data.size())
-		{
-			CreateExp(vm, false);
-		}
-	}
+    FIELD_UTILS_EXPORT void SetUpExp(boost::program_options::variables_map &vm) 
+    {
+        if (m_graph && !m_exp.size()) 
+        {
+            CreateExp(vm, true);
+        }
+        else if (m_graph && m_data.size())
+        {
+            CreateExp(vm, false);
+        }
+    }
+    
+    FIELD_UTILS_EXPORT void CreateExp(boost::program_options::variables_map &vm, bool newExp)
+    {
+        
+        bool fldfilegiven = (m_fielddef.size() != 0);
+        if (newExp)
+        {
+            LibUtilities::Timer timerpart;
+            if (m_verbose)
+            {
+                if (m_comm->TreatAsRankZero())
+                {
+                    timerpart.Start();
+                }
+            }
+            // check to see if fld file defined so can use in
+            // expansion defintion if required
+            
+            bool expFromFld = fldfilegiven  && !vm.count("useSessionExpansion");
+            
+            // load fielddef header if fld file is defined. This gives
+            // precedence to Homogeneous definition in fld file
+            m_numHomogeneousDir = 0;
+            if (expFromFld)
+            {
+                m_numHomogeneousDir = m_fielddef[0]->m_numHomogeneousDir;
+                
+                // Set up Expansion information to use mode order from field
+                m_graph->SetExpansions(m_fielddef);
+            }
+            else
+            {
+                if (m_session->DefinesSolverInfo("HOMOGENEOUS"))
+                {
+                    std::string HomoStr = 
+                        m_session->GetSolverInfo("HOMOGENEOUS");
+                    
+                    if ((HomoStr == "HOMOGENEOUS1D") ||
+                        (HomoStr == "Homogeneous1D") ||
+                        (HomoStr == "1D") || (HomoStr == "Homo1D"))
+                    {
+                        m_numHomogeneousDir = 1;
+                    }
+                    if ((HomoStr == "HOMOGENEOUS2D") ||
+                        (HomoStr == "Homogeneous2D") ||
+                        (HomoStr == "2D") || (HomoStr == "Homo2D"))
+                    {
+                        m_numHomogeneousDir = 2;
+                    }
+                }
+            }
+            
+            m_exp.resize(1);
+            // Check  if there are any elements to process
+            std::vector<int> IDs;
+            auto domain = m_graph->GetDomain();
+            for(int d = 0; d < domain.size(); ++d)
+            {
+                for (auto &compIter : domain[d])
+                {
+                    for (auto &x : compIter.second->m_geomVec)
+                    {
+                        IDs.push_back(x->GetGlobalID());
+                    }
+                }
+            }
+            // if Range has been specified it is possible to have a
+            // partition which is empty so check this and return with empty
+            // expansion if no elements present.
+            if (!IDs.size())
+            {
+                m_exp[0] = MemoryManager<MultiRegions::ExpList>::
+                    AllocateSharedPtr();
+                return;
+            }
+            
+            // Adjust number of quadrature points
+            if (vm.count("output-points"))
+            {
+                int nPointsNew = vm["output-points"].as<int>();
+                m_graph->SetExpansionsToPointOrder(nPointsNew);
+            }
+            
+            if (m_verbose)
+            {
+                if (m_comm->TreatAsRankZero())
+                {
+                    timerpart.Stop();
+                    NekDouble cpuTime = timerpart.TimePerTest(1);
+                    
+                    std::stringstream ss;
+                    ss << cpuTime << "s";
+                    std::cout << "\t CreateExp setexpansion CPU Time: "
+                              << std::setw(8) << std::left
+                              << ss.str() << std::endl;
+                    timerpart.Start();
+                }
+            }
+            // Override number of planes with value from cmd line
+            if (m_numHomogeneousDir == 1 && vm.count("output-points-hom-z"))
+            {
+                int expdim = m_graph->GetMeshDimension();
+                m_fielddef[0]->m_numModes[expdim] = 
+                    vm["output-points-hom-z"].as<int>();
+		
+            }
+            m_exp[0] = SetUpFirstExpList(m_numHomogeneousDir,
+                                         expFromFld);
+            if (m_verbose)
+            {
+                if (m_comm->TreatAsRankZero())
+                {
+                    timerpart.Stop();
+                    NekDouble cpuTime = timerpart.TimePerTest(1);
+                    
+                    std::stringstream ss1;
+                    
+                    ss1 << cpuTime << "s";
+                    std::cout << "\t CreateExp set first exp CPU Time: "
+                              << std::setw(8)   << std::left
+                              << ss1.str() << std::endl;
+                }
+            }
+        }
 	
-	FIELD_UTILS_EXPORT void CreateExp(boost::program_options::variables_map &vm, bool newExp)
-	{
-	
-			bool fldfilegiven = (m_fielddef.size() != 0);
-			if (newExp)
-			{
-				LibUtilities::Timer timerpart;
-				if (m_verbose)
-				{
-					if (m_comm->TreatAsRankZero())
-					{
-						timerpart.Start();
-					}
-				}
-				// check to see if fld file defined so can use in
-				// expansion defintion if required
-				
-				bool expFromFld = fldfilegiven  && !vm.count("useSessionExpansion");
-
-				// load fielddef header if fld file is defined. This gives
-				// precedence to Homogeneous definition in fld file
-				m_numHomogeneousDir = 0;
-				if (expFromFld)
-				{
-					m_numHomogeneousDir = m_fielddef[0]->m_numHomogeneousDir;
-
-					// Set up Expansion information to use mode order from field
-					m_graph->SetExpansions(m_fielddef);
-				}
-				else
-				{
-					if (m_session->DefinesSolverInfo("HOMOGENEOUS"))
-					{
-						std::string HomoStr = 
-								m_session->GetSolverInfo("HOMOGENEOUS");
-
-						if ((HomoStr == "HOMOGENEOUS1D") ||
-							(HomoStr == "Homogeneous1D") ||
-							(HomoStr == "1D") || (HomoStr == "Homo1D"))
-						{
-							m_numHomogeneousDir = 1;
-						}
-						if ((HomoStr == "HOMOGENEOUS2D") ||
-							(HomoStr == "Homogeneous2D") ||
-							(HomoStr == "2D") || (HomoStr == "Homo2D"))
-						{
-							m_numHomogeneousDir = 2;
-						}
-					}
-				}
-
-				m_exp.resize(1);
-				// Check  if there are any elements to process
-				vector<int> IDs;
-				auto domain = m_graph->GetDomain();
-				for(int d = 0; d < domain.size(); ++d)
-				{
-					for (auto &compIter : domain[d])
-					{
-						for (auto &x : compIter.second->m_geomVec)
-						{
-							IDs.push_back(x->GetGlobalID());
-						}
-					}
-				}
-				// if Range has been specified it is possible to have a
-				// partition which is empty so check this and return with empty
-				// expansion if no elements present.
-				if (!IDs.size())
-				{
-					m_exp[0] = MemoryManager<MultiRegions::ExpList>::
-									AllocateSharedPtr();
-					return;
-				}
-
-				// Adjust number of quadrature points
-				if (vm.count("output-points"))
-				{
-					int nPointsNew = vm["output-points"].as<int>();
-					m_graph->SetExpansionsToPointOrder(nPointsNew);
-				}
-
-				if (m_verbose)
-				{
-					if (m_comm->TreatAsRankZero())
-					{
-						timerpart.Stop();
-						NekDouble cpuTime = timerpart.TimePerTest(1);
-
-						stringstream ss;
-						ss << cpuTime << "s";
-						cout << "\t CreateExp setexpansion CPU Time: "
-							 << setw(8) << left
-							 << ss.str() << endl;
-						timerpart.Start();
-					}
-				}
-				// Override number of planes with value from cmd line
-				if (m_numHomogeneousDir == 1 && vm.count("output-points-hom-z"))
-				{
-					int expdim = m_graph->GetMeshDimension();
-					m_fielddef[0]->m_numModes[expdim] = 
-						vm["output-points-hom-z"].as<int>();
-					
-				}
-				m_exp[0] = SetUpFirstExpList(m_numHomogeneousDir,
-														expFromFld);
-				if (m_verbose)
-				{
-					if (m_comm->TreatAsRankZero())
-					{
-						timerpart.Stop();
-						NekDouble cpuTime = timerpart.TimePerTest(1);
-
-						stringstream ss1;
-
-						ss1 << cpuTime << "s";
-						cout << "\t CreateExp set first exp CPU Time: "
-							 << setw(8)   << left
-							 << ss1.str() << endl;
-					}
-				}
-			}
+        if (fldfilegiven) 
+        {
+            int i, j, nfields, nstrips;
+            m_session->LoadParameter("Strip_Z", nstrips, 1);
+            std::vector<std::string> vars = m_session->GetVariables();
+
+            if (vm.count("useSessionVariables"))
+            {
+                m_variables = vars;
+            }
+            nfields = m_variables.size();
+            
+            m_exp.resize(nfields * nstrips);
+            // declare other fields;
+            for (int s = 0; s < nstrips; ++s) // homogeneous strip varient
+            {
+                for (i = 0; i < nfields; ++i)
+                {
+                    if (i < vars.size())
+                    {
+                        // check to see if field already defined
+                        if (!m_exp[s * nfields + i])
+                        {
+                            m_exp[s * nfields + i] = AppendExpList(
+                                                                   m_numHomogeneousDir, vars[i]);
+                        }
+                        
+                    }
+                    else
+                    {
+                        if (vars.size())
+                        {	
+                            m_exp[s * nfields + i] = AppendExpList(
+                                                                   m_numHomogeneousDir, vars[0]);
+                        }
+                        else
+                        {
+                            m_exp[s * nfields + i] = AppendExpList(
+                                                                   m_numHomogeneousDir);
+                        }
 			
-			if (fldfilegiven) 
-			{
-				int i, j, nfields, nstrips;
-				m_session->LoadParameter("Strip_Z", nstrips, 1);
-				vector<string> vars = m_session->GetVariables();
-
-				if (vm.count("useSessionVariables"))
-				{
-					
-					m_variables = vars;
-				}
-				nfields = m_variables.size();
-
-				m_exp.resize(nfields * nstrips);
-				// declare other fields;
-				for (int s = 0; s < nstrips; ++s) // homogeneous strip varient
-				{
-					for (i = 0; i < nfields; ++i)
-					{
-						if (i < vars.size())
-						{
-							// check to see if field already defined
-							if (!m_exp[s * nfields + i])
-							{
-								m_exp[s * nfields + i] = AppendExpList(
-								m_numHomogeneousDir, vars[i]);
-							}
-							
-						}
-						else
-						{
-							if (vars.size())
-							{	
-								m_exp[s * nfields + i] = AppendExpList(
-								m_numHomogeneousDir, vars[0]);
-							}
-							else
-							{
-								m_exp[s * nfields + i] = AppendExpList(
-								m_numHomogeneousDir);
-							}
-							
-						}
-					}		
-				}
-
-				 // Extract data to coeffs and bwd transform
-				 for (int s = 0; s < nstrips; ++s) // homogeneous strip varient
-				 {
-					for (j = 0; j < nfields; ++j)
-					{
-						for (i = 0; i < m_data.size() / nstrips; ++i)
-						{
-							int n = i * nstrips + s;
-							// In case of multiple flds, we might not have a
-							//   variable in this m_data[n] -> skip in this case
-							auto it = find (m_fielddef[n]->m_fields.begin(),
-											m_fielddef[n]->m_fields.end(),
-											m_variables[j]);
-							if(it != m_fielddef[n]->m_fields.end())
-							{
-								m_exp[s * nfields + j]->ExtractDataToCoeffs(
+                    }
+                }		
+            }
+            
+            // Extract data to coeffs and bwd transform
+            for (int s = 0; s < nstrips; ++s) // homogeneous strip varient
+            {
+                for (j = 0; j < nfields; ++j)
+                {
+                    for (i = 0; i < m_data.size() / nstrips; ++i)
+                    {
+                        int n = i * nstrips + s;
+                        // In case of multiple flds, we might not have a
+                        //   variable in this m_data[n] -> skip in this case
+                        auto it = find (m_fielddef[n]->m_fields.begin(),
+                                        m_fielddef[n]->m_fields.end(),
+                                        m_variables[j]);
+                        if(it != m_fielddef[n]->m_fields.end())
+                        {
+                            m_exp[s * nfields + j]->ExtractDataToCoeffs(
 								m_fielddef[n],
 								m_data[n],
 								m_variables[j],
 								m_exp[s * nfields + j]->UpdateCoeffs());
-							}
-						}
-						m_exp[s * nfields + j]->BwdTrans(
-						m_exp[s * nfields + j]->GetCoeffs(),
-						m_exp[s * nfields + j]->UpdatePhys());
-					}
-				}
-				// Clear fielddef and data
-				//    (they should not be used after running this module)
-				m_fielddef = std::vector<LibUtilities::FieldDefinitionsSharedPtr>();
-				m_data     = std::vector<std::vector<NekDouble> >();
-			}
-	
-	}
-
+                        }
+                    }
+                    m_exp[s * nfields + j]->BwdTrans
+                        (m_exp[s * nfields + j]->GetCoeffs(),
+                         m_exp[s * nfields + j]->UpdatePhys());
+                }
+            }
+            // Clear fielddef and data
+            //    (they should not be used after running this module)
+            m_fielddef = std::vector<LibUtilities::FieldDefinitionsSharedPtr>();
+            m_data     = std::vector<std::vector<NekDouble> >();
+        }	
+    }
 	
 	
     FIELD_UTILS_EXPORT MultiRegions::ExpListSharedPtr SetUpFirstExpList(
@@ -661,14 +658,9 @@
     FIELD_UTILS_EXPORT LibUtilities::FieldIOSharedPtr FieldIOForFile(
         std::string filename)
     {
-<<<<<<< HEAD
-		LibUtilities::CommSharedPtr c = m_comm;
-		
-        string fmt = LibUtilities::FieldIO::GetFileType(filename, c);
-=======
         LibUtilities::CommSharedPtr c = m_comm;
         std::string fmt = LibUtilities::FieldIO::GetFileType(filename, c);
->>>>>>> 21dc3e13
+
         auto it = m_fld.find(fmt);
 
         if (it == m_fld.end())
