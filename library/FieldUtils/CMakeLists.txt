SET(FieldUtilsHeaders
    Module.h
    Field.hpp
    Interpolator.h
    Octree.h
    InputModules/InputDat.h
    InputModules/InputFld.h
    InputModules/InputXml.h
    InputModules/InputPts.h
    InputModules/InputNek5000.h
    InputModules/InputSemtex.h
    OutputModules/OutputFileBase.h
    OutputModules/OutputInfo.h
    OutputModules/OutputTecplot.h
    OutputModules/OutputVtkBase.h
    OutputModules/OutputFld.h
    OutputModules/OutputStdOut.h
    OutputModules/OutputPts.h
    OutputModules/OutputXml.h
    ProcessModules/ProcessAddCompositeID.h
    ProcessModules/ProcessFieldFromString.h
    ProcessModules/ProcessAddFld.h
    ProcessModules/ProcessBoundaryExtract.h
    ProcessModules/ProcessCFL.h
    ProcessModules/ProcessCombineAvg.h
    ProcessModules/ProcessConcatenateFld.h
    ProcessModules/ProcessCreateExp.h
    ProcessModules/ProcessDeform.h
    ProcessModules/ProcessDisplacement.h
    ProcessModules/ProcessDOF.h
    ProcessModules/ProcessEquiSpacedOutput.h
    ProcessModules/ProcessGrad.h
    ProcessModules/ProcessHalfModeToFourier.h
    ProcessModules/ProcessHomogeneousPlane.h
    ProcessModules/ProcessHomogeneousStretch.h
    ProcessModules/ProcessInnerProduct.h
    ProcessModules/ProcessInterpField.h
    ProcessModules/ProcessInterpPoints.h
    ProcessModules/ProcessInterpPointDataToFld.h
    ProcessModules/ProcessInterpPtsToPts.h
    ProcessModules/ProcessIsoContour.h
    ProcessModules/ProcessJacobianEnergy.h
    ProcessModules/ProcessL2Criterion.h
    ProcessModules/ProcessMapping.h
    ProcessModules/ProcessNumModes.h
    ProcessModules/ProcessMean.h
    ProcessModules/ProcessMeanMode.h
    ProcessModules/ProcessPhiFromFile.h
    ProcessModules/ProcessPointDataToFld.h
    ProcessModules/ProcessPrintFldNorms.h
    ProcessModules/ProcessRemoveField.h
    ProcessModules/ProcessScaleInFld.h
    ProcessModules/ProcessStreamFunction.h
    ProcessModules/ProcessSurfDistance.h
    ProcessModules/ProcessVorticity.h
    ProcessModules/ProcessScalGrad.h
    ProcessModules/ProcessMultiShear.h
    ProcessModules/ProcessWSS.h
    ProcessModules/ProcessWallNormalData.h
    ProcessModules/ProcessC0Projection.h
    ProcessModules/ProcessQCriterion.h
    ProcessModules/ProcessQualityMetric.h
)

SET(FieldUtilsSources
    Module.cpp
    Interpolator.cpp
    Octree.cpp
    InputModules/InputDat.cpp
    InputModules/InputFld.cpp
    InputModules/InputXml.cpp
    InputModules/InputPts.cpp
    InputModules/InputNek5000.cpp
    InputModules/InputSemtex.cpp
    OutputModules/OutputFileBase.cpp
    OutputModules/OutputInfo.cpp
    OutputModules/OutputTecplot.cpp
    OutputModules/OutputVtkBase.cpp
    OutputModules/OutputFld.cpp
    OutputModules/OutputStdOut.cpp
    OutputModules/OutputPts.cpp
    OutputModules/OutputXml.cpp
    ProcessModules/ProcessAddCompositeID.cpp
    ProcessModules/ProcessFieldFromString.cpp
    ProcessModules/ProcessAddFld.cpp
    ProcessModules/ProcessBoundaryExtract.cpp
    ProcessModules/ProcessCFL.cpp
    ProcessModules/ProcessCombineAvg.cpp
    ProcessModules/ProcessConcatenateFld.cpp
    ProcessModules/ProcessCreateExp.cpp
    ProcessModules/ProcessDeform.cpp
    ProcessModules/ProcessDisplacement.cpp
    ProcessModules/ProcessDOF.cpp
    ProcessModules/ProcessEquiSpacedOutput.cpp
    ProcessModules/ProcessGrad.cpp
    ProcessModules/ProcessHalfModeToFourier.cpp
    ProcessModules/ProcessHomogeneousPlane.cpp
    ProcessModules/ProcessHomogeneousStretch.cpp
    ProcessModules/ProcessInnerProduct.cpp
    ProcessModules/ProcessInterpField.cpp
    ProcessModules/ProcessInterpPoints.cpp
    ProcessModules/ProcessInterpPointDataToFld.cpp
    ProcessModules/ProcessInterpPtsToPts.cpp
    ProcessModules/ProcessIsoContour.cpp
    ProcessModules/ProcessJacobianEnergy.cpp
    ProcessModules/ProcessL2Criterion.cpp
    ProcessModules/ProcessMapping.cpp
    ProcessModules/ProcessNumModes.cpp
    ProcessModules/ProcessMean.cpp
    ProcessModules/ProcessMeanMode.cpp
    ProcessModules/ProcessPhiFromFile.cpp
    ProcessModules/ProcessPointDataToFld.cpp
    ProcessModules/ProcessPrintFldNorms.cpp
    ProcessModules/ProcessRemoveField.cpp    
    ProcessModules/ProcessScaleInFld.cpp
    ProcessModules/ProcessVorticity.cpp
    ProcessModules/ProcessScalGrad.cpp
    ProcessModules/ProcessStreamFunction.cpp
    ProcessModules/ProcessSurfDistance.cpp
    ProcessModules/ProcessMultiShear.cpp
    ProcessModules/ProcessWSS.cpp
    ProcessModules/ProcessWallNormalData.cpp
    ProcessModules/ProcessC0Projection.cpp
    ProcessModules/ProcessQCriterion.cpp
    ProcessModules/ProcessQualityMetric.cpp
)

IF (NEKTAR_USE_VTK)
    SET(FieldUtilsSources ${FieldUtilsSources}
<<<<<<< HEAD
            OutputModules/OutputVtkNew.cpp)
    SET(FieldUtilsHeaders ${FieldUtilsHeaders}
            OutputModules/OutputVtkNew.h)
=======
            OutputModules/OutputVtk.cpp)
    SET(FieldUtilsHeaders ${FieldUtilsHeaders}
            OutputModules/OutputVtk.h)
>>>>>>> 2e0fb86d
ENDIF()

ADD_NEKTAR_LIBRARY(FieldUtils
    SUMMARY "Nektar++ FieldUtils library"
    DESCRIPTION "Collection of post-processing modules for the FieldConvert utility and filter"
    SOURCES ${FieldUtilsSources}
    HEADERS ${FieldUtilsHeaders}
    DEPENDS GlobalMapping)

ADD_DEFINITIONS(-DFIELD_UTILS_EXPORTS)

IF (NEKTAR_USE_VTK)
    IF (VTK_MAJOR_VERSION LESS 6)
<<<<<<< HEAD
        TARGET_LINK_LIBRARIES(FieldUtils LINK_PUBLIC vtkCommon vtkIO vtkGraphics)
    ELSEIF (VTK_MAJOR_VERSION  GREATER_EQUAL 9)
        TARGET_LINK_LIBRARIES(FieldUtils LINK_PUBLIC VTK::CommonCore VTK::IOLegacy VTK::IOXML)
        vtk_module_autoinit(
                TARGETS FieldUtils
                MODULES VTK::CommonCore VTK::IOLegacy VTK::IOXML)
    ELSE ()
        TARGET_LINK_LIBRARIES(FieldUtils LINK_PUBLIC vtkCommonCore vtkIOLegacy vtkIOXML)
=======
        TARGET_LINK_LIBRARIES(FieldUtils LINK_PUBLIC vtkCommon vtkIO vtkGraphics vtkFiltersCore)
    ELSEIF (VTK_MAJOR_VERSION  GREATER_EQUAL 9)
        TARGET_LINK_LIBRARIES(FieldUtils LINK_PUBLIC VTK::CommonCore VTK::IOLegacy VTK::IOXML VTK::FiltersCore)
        vtk_module_autoinit(
                TARGETS FieldUtils
                MODULES VTK::CommonCore VTK::IOLegacy VTK::IOXML VTK::FiltersCore)
    ELSE ()
        TARGET_LINK_LIBRARIES(FieldUtils LINK_PUBLIC vtkCommonCore vtkIOLegacy vtkIOXML vtkFiltersCore)
>>>>>>> 2e0fb86d
    ENDIF ()
ENDIF (NEKTAR_USE_VTK)

IF (NEKTAR_BUILD_PYTHON)
    SUBDIRS(Python)
ENDIF()

INSTALL(DIRECTORY ./ DESTINATION ${NEKTAR_INCLUDE_DIR}/FieldUtils COMPONENT dev FILES_MATCHING PATTERN "*.h" PATTERN "*.hpp")<|MERGE_RESOLUTION|>--- conflicted
+++ resolved
@@ -127,15 +127,9 @@
 
 IF (NEKTAR_USE_VTK)
     SET(FieldUtilsSources ${FieldUtilsSources}
-<<<<<<< HEAD
-            OutputModules/OutputVtkNew.cpp)
-    SET(FieldUtilsHeaders ${FieldUtilsHeaders}
-            OutputModules/OutputVtkNew.h)
-=======
             OutputModules/OutputVtk.cpp)
     SET(FieldUtilsHeaders ${FieldUtilsHeaders}
             OutputModules/OutputVtk.h)
->>>>>>> 2e0fb86d
 ENDIF()
 
 ADD_NEKTAR_LIBRARY(FieldUtils
@@ -149,16 +143,6 @@
 
 IF (NEKTAR_USE_VTK)
     IF (VTK_MAJOR_VERSION LESS 6)
-<<<<<<< HEAD
-        TARGET_LINK_LIBRARIES(FieldUtils LINK_PUBLIC vtkCommon vtkIO vtkGraphics)
-    ELSEIF (VTK_MAJOR_VERSION  GREATER_EQUAL 9)
-        TARGET_LINK_LIBRARIES(FieldUtils LINK_PUBLIC VTK::CommonCore VTK::IOLegacy VTK::IOXML)
-        vtk_module_autoinit(
-                TARGETS FieldUtils
-                MODULES VTK::CommonCore VTK::IOLegacy VTK::IOXML)
-    ELSE ()
-        TARGET_LINK_LIBRARIES(FieldUtils LINK_PUBLIC vtkCommonCore vtkIOLegacy vtkIOXML)
-=======
         TARGET_LINK_LIBRARIES(FieldUtils LINK_PUBLIC vtkCommon vtkIO vtkGraphics vtkFiltersCore)
     ELSEIF (VTK_MAJOR_VERSION  GREATER_EQUAL 9)
         TARGET_LINK_LIBRARIES(FieldUtils LINK_PUBLIC VTK::CommonCore VTK::IOLegacy VTK::IOXML VTK::FiltersCore)
@@ -167,7 +151,6 @@
                 MODULES VTK::CommonCore VTK::IOLegacy VTK::IOXML VTK::FiltersCore)
     ELSE ()
         TARGET_LINK_LIBRARIES(FieldUtils LINK_PUBLIC vtkCommonCore vtkIOLegacy vtkIOXML vtkFiltersCore)
->>>>>>> 2e0fb86d
     ENDIF ()
 ENDIF (NEKTAR_USE_VTK)
 
