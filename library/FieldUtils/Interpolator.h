--- conflicted
+++ resolved
@@ -108,14 +108,9 @@
     Interpolator<std::vector<MultiRegions::ExpListSharedPtr>>>
     InterpolatorSharedPtr;
 
-<<<<<<< HEAD
 template class Interpolator<std::vector<MultiRegions::ExpListSharedPtr>>;
 template class Interpolator<Array<OneD, MultiRegions::ExpListSharedPtr>>;
-}
-}
-=======
 } // namespace FieldUtils
 } // namespace Nektar
->>>>>>> 48d95096
 
 #endif