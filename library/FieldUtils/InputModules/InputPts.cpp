--- conflicted
+++ resolved
@@ -54,15 +54,11 @@
     GetModuleFactory().RegisterCreatorFunction(
         ModuleKey(eInputModule, "pts"), InputPts::create, "Reads Pts file."),
     GetModuleFactory().RegisterCreatorFunction(
-<<<<<<< HEAD
         ModuleKey(eInputModule, "pts.gz"), InputPts::create, "Reads Pts file."),
     GetModuleFactory().RegisterCreatorFunction(
         ModuleKey(eInputModule, "csv"), InputPts::create, "Reads csv file."),
     GetModuleFactory().RegisterCreatorFunction(
         ModuleKey(eInputModule, "csv.gz"), InputPts::create, "Reads csv file."),
-=======
-        ModuleKey(eInputModule, "pts.gz"), InputPts::create, "Reads Pts file.")
->>>>>>> e7332e13
 };
 
 /**
@@ -87,9 +83,14 @@
  */
 void InputPts::Process(po::variables_map &vm)
 {
-    string inFile = m_config["infile"].as<string>();
+    if (m_f->m_verbose)
+    {
+        if (m_f->m_comm->TreatAsRankZero())
+        {
+            cout << "Processing input pts file" << endl;
+        }
+    }
 
-<<<<<<< HEAD
     string ptsending;
     // Determine appropriate field input
     if (m_f->m_inputfiles.count("pts") != 0)
@@ -106,18 +107,19 @@
     }
 
 
-    string inFile = (m_f->m_inputfiles[ptsending][0]).c_str();
+    string inFile = m_config["infile"].as<string>();
 
+    LibUtilities::PtsIOSharedPtr ptsIO;
     if (m_f->m_session)
     {
         if (!ptsending.compare("pts"))
         {
-            m_f->m_ptsIO = MemoryManager<LibUtilities::PtsIO>::AllocateSharedPtr(
+            ptsIO = MemoryManager<LibUtilities::PtsIO>::AllocateSharedPtr(
             m_f->m_session->GetComm());
         }
         else
         {
-            m_f->m_ptsIO = MemoryManager<LibUtilities::CsvIO>::AllocateSharedPtr(
+            ptsIO = MemoryManager<LibUtilities::CsvIO>::AllocateSharedPtr(
             m_f->m_session->GetComm());
         }
     }
@@ -127,16 +129,14 @@
             LibUtilities::GetCommFactory().CreateInstance("Serial", 0, 0);
         if (!ptsending.compare("pts"))
         {
-            m_f->m_ptsIO = MemoryManager<LibUtilities::PtsIO>::AllocateSharedPtr(c);
+            ptsIO = MemoryManager<LibUtilities::PtsIO>::AllocateSharedPtr(c);
         }
         else
         {
-            m_f->m_ptsIO = MemoryManager<LibUtilities::CsvIO>::AllocateSharedPtr(c);
+            ptsIO = MemoryManager<LibUtilities::CsvIO>::AllocateSharedPtr(c);
         }
 
-=======
-    LibUtilities::PtsIOSharedPtr ptsIO =
-        MemoryManager<LibUtilities::PtsIO>::AllocateSharedPtr(m_f->m_comm);
+    }
 
     ptsIO->Import(inFile, m_f->m_fieldPts);
 
@@ -144,7 +144,6 @@
     for (int j = 0; j < m_f->m_fieldPts->GetNFields(); ++j)
     {
         m_f->m_variables.push_back(m_f->m_fieldPts->GetFieldName(j));
->>>>>>> e7332e13
     }
 }
 }
