--- conflicted
+++ resolved
@@ -50,12 +50,7 @@
 public:
     LOCAL_REGIONS_EXPORT PointExp(
         const SpatialDomains::PointGeomSharedPtr &m_geom);
-<<<<<<< HEAD
-
-    LOCAL_REGIONS_EXPORT ~PointExp() final = default;
-=======
     LOCAL_REGIONS_EXPORT virtual ~PointExp() override = default;
->>>>>>> a1bdb76a
 
     inline const Array<OneD, const NekDouble> &GetCoeffs(void) const
     {
@@ -128,14 +123,6 @@
                 //!< same as the coefficient but is defined for consistency (It
                 //!< is also used in Robin boundary conditions)
 
-<<<<<<< HEAD
-    void v_GetCoords(Array<OneD, NekDouble> &coords_0,
-                     Array<OneD, NekDouble> &coords_1,
-                     Array<OneD, NekDouble> &coords_2) final;
-
-    void v_NormVectorIProductWRTBase(const Array<OneD, const NekDouble> &Fx,
-                                     Array<OneD, NekDouble> &outarray) final;
-=======
     virtual void v_GetCoords(Array<OneD, NekDouble> &coords_0,
                              Array<OneD, NekDouble> &coords_1,
                              Array<OneD, NekDouble> &coords_2) override;
@@ -143,7 +130,6 @@
     virtual void v_NormVectorIProductWRTBase(
         const Array<OneD, const NekDouble> &Fx,
         Array<OneD, NekDouble> &outarray) override;
->>>>>>> a1bdb76a
 };
 
 typedef std::shared_ptr<PointExp> PointExpSharedPtr;
