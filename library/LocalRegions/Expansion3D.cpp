///////////////////////////////////////////////////////////////////////////////
//
// File Expansion3D.cpp
//
// For more information, please see: http://www.nektar.info
//
// The MIT License
//
// Copyright (c) 2006 Division of Applied Mathematics, Brown University (USA),
// Department of Aeronautics, Imperial College London (UK), and Scientific
// Computing and Imaging Institute, University of Utah (USA).
//
// License for the specific language governing rights and limitations under
// Permission is hereby granted, free of charge, to any person obtaining a
// copy of this software and associated documentation files (the "Software"),
// to deal in the Software without restriction, including without limitation
// the rights to use, copy, modify, merge, publish, distribute, sublicense,
// and/or sell copies of the Software, and to permit persons to whom the
// Software is furnished to do so, subject to the following conditions:
//
// The above copyright notice and this permission notice shall be included
// in all copies or substantial portions of the Software.
//
// THE SOFTWARE IS PROVIDED "AS IS", WITHOUT WARRANTY OF ANY KIND, EXPRESS
// OR IMPLIED, INCLUDING BUT NOT LIMITED TO THE WARRANTIES OF MERCHANTABILITY,
// FITNESS FOR A PARTICULAR PURPOSE AND NONINFRINGEMENT. IN NO EVENT SHALL
// THE AUTHORS OR COPYRIGHT HOLDERS BE LIABLE FOR ANY CLAIM, DAMAGES OR OTHER
// LIABILITY, WHETHER IN AN ACTION OF CONTRACT, TORT OR OTHERWISE, ARISING
// FROM, OUT OF OR IN CONNECTION WITH THE SOFTWARE OR THE USE OR OTHER
// DEALINGS IN THE SOFTWARE.
//
// Description: File for Expansion3D routines
//
///////////////////////////////////////////////////////////////////////////////

#include <LocalRegions/Expansion3D.h>
#include <LocalRegions/Expansion2D.h>
#include <SpatialDomains/Geometry3D.h>
#include <LocalRegions/MatrixKey.h>

namespace Nektar
{
    namespace LocalRegions 
    {
        Expansion3D::Expansion3D() : m_requireNeg() {}
        
        void Expansion3D::AddHDGHelmholtzTraceTerms(
            const NekDouble                                tau,
            const Array<OneD, const NekDouble>            &inarray, 
            Array<OneD,StdRegions::StdExpansionSharedPtr> &FaceExp,  
            const StdRegions::VarCoeffMap                 &dirForcing,
            Array<OneD,NekDouble>                         &outarray)
        {
            
            ASSERTL0(&inarray[0] != &outarray[0],
                     "Input and output arrays use the same memory");
            
            int f,cnt;
            int order_f;
            int nfaces = GetNfaces();
            Array<OneD, const NekDouble> tmp;
            
            cnt = 0;
            for(f = 0; f < nfaces; ++f)
            {
                order_f = FaceExp[f]->GetNcoeffs();                    
                Vmath::Vcopy(order_f,tmp = inarray + cnt, 1, FaceExp[f]->UpdateCoeffs(), 1);
                FaceExp[f]->BwdTrans(FaceExp[f]->GetCoeffs(), FaceExp[f]->UpdatePhys());
                AddHDGHelmholtzFaceTerms(tau, f, FaceExp[f], dirForcing, outarray);
                cnt += order_f;
            }
        }
        
        //  evaluate additional terms in HDG face. Note that this assumes that
        // edges are unpacked into local cartesian order. 
        void Expansion3D::AddHDGHelmholtzFaceTerms(
            const NekDouble                    tau,
            const int                          face,
            StdRegions::StdExpansionSharedPtr  FaceExp,
            const StdRegions::VarCoeffMap     &varcoeffs,
            Array<OneD,NekDouble>             &outarray)
        {
            int i,j,n;
            int nquad_f = FaceExp->GetNumPoints(0)*FaceExp->GetNumPoints(1); 
            int order_f = FaceExp->GetNcoeffs();
            int coordim = GetCoordim();
            int ncoeffs = GetNcoeffs();

            Array<OneD, NekDouble> inval   (nquad_f);
            Array<OneD, NekDouble> outcoeff(order_f);
            Array<OneD, NekDouble> tmpcoeff(ncoeffs);

            const Array<OneD, const Array<OneD, NekDouble> > &normals
                = GetFaceNormal(face);

            DNekScalMat &invMass = *GetLocMatrix(StdRegions::eInvMass);
            
            DNekVec Coeffs(ncoeffs,outarray,eWrapper);
            DNekVec Tmpcoeff(ncoeffs,tmpcoeff,eWrapper);

            StdRegions::IndexMapKey ikey(
                StdRegions::eFaceToElement, DetShapeType(), 
                GetBasisNumModes(0), GetBasisNumModes(1), GetBasisNumModes(2),
                face, GetFaceOrient(face));
            StdRegions::IndexMapValuesSharedPtr map = 
                StdExpansion::GetIndexMap(ikey);

            StdRegions::MatrixType DerivType[3] = {StdRegions::eWeakDeriv0,
                                                   StdRegions::eWeakDeriv1,
                                                   StdRegions::eWeakDeriv2};

            // @TODO Variable coefficients
            /*
            StdRegions::VarCoeffType VarCoeff[3] = {StdRegions::eVarCoeffD00,
                                                    StdRegions::eVarCoeffD11,
                                                    StdRegions::eVarCoeffD22};
            Array<OneD, NekDouble> varcoeff_work(nquad_f);
            StdRegions::VarCoeffMap::const_iterator x;
            ///// @TODO: What direction to use here??
            if ((x = varcoeffs.find(VarCoeff[0])) != varcoeffs.end())
            {
                GetPhysFaceVarCoeffsFromElement(face,FaceExp,x->second,varcoeff_work);
                Vmath::Vmul(nquad_f,varcoeff_work,1,FaceExp->GetPhys(),1,FaceExp->UpdatePhys(),1);
            }
            */

            //================================================================
            // Add F = \tau <phi_i,in_phys>
            // Fill face and take inner product
            FaceExp->IProductWRTBase(FaceExp->GetPhys(),
                                     FaceExp->UpdateCoeffs());

            // add data to out array
            const Array<OneD, const NekDouble> &faceCoeffs = 
                FaceExp->GetCoeffs();

            for(i = 0; i < order_f; ++i)
            {
                outarray[(*map)[i].index] += (*map)[i].sign*tau*faceCoeffs[i];
            }
            //================================================================

            NekDouble scale = invMass.Scale();
            const NekDouble *data = invMass.GetRawPtr();

            //===============================================================
            // Add -\sum_i D_i^T M^{-1} G_i + E_i M^{-1} G_i = 
            //                         \sum_i D_i M^{-1} G_i term

            // Three independent direction
            for(n = 0; n < coordim; ++n)
            {
                Vmath::Vmul(nquad_f,normals[n],1,FaceExp->GetPhys(),1,inval,1);
                
                if (m_negatedNormals[face])
                {
                    Vmath::Neg(nquad_f, inval, 1);
                }

                // @TODO Multiply by variable coefficients
                // @TODO: Document this (probably not needed)
                /*
                StdRegions::VarCoeffMap::const_iterator x;
                if ((x = varcoeffs.find(VarCoeff[n])) != varcoeffs.end())
                {
                    GetPhysEdgeVarCoeffsFromElement(edge,FaceExp,x->second,varcoeff_work);
                    Vmath::Vmul(nquad_f,varcoeff_work,1,FaceExp->GetPhys(),1,FaceExp->UpdatePhys(),1);
                }
                */
                
                FaceExp->IProductWRTBase(inval,outcoeff);
                
                // M^{-1} G
                for(i = 0; i < ncoeffs; ++i)
                {
                    tmpcoeff[i] = 0;
                    for(j = 0; j < order_f; ++j)
                    {
                        tmpcoeff[i] += scale*data[i+(*map)[j].index*ncoeffs]*(*map)[j].sign*outcoeff[j];
                    }
                }
                
                DNekScalMat &Dmat = *GetLocMatrix(DerivType[n]);
                Coeffs = Coeffs  + Dmat*Tmpcoeff;       
                
                /*
                if(varcoeffs.find(VarCoeff[n]) != varcoeffs.end())
                {
                    MatrixKey mkey(DerivType[n], DetExpansionType(), *this, StdRegions::NullConstFactorMap, varcoeffs);
                    DNekScalMat &Dmat = *GetLocMatrix(mkey);
                    Coeffs = Coeffs  + Dmat*Tmpcoeff;                 
                }

                else
                {
                    DNekScalMat &Dmat = *GetLocMatrix(DerivType[n]);
                    Coeffs = Coeffs  + Dmat*Tmpcoeff;       
                }
                */
            }
        }

        /**
         * Computes the C matrix entries due to the presence of the identity
         * matrix in Eqn. 32.
         */
        void Expansion3D::AddNormTraceInt(const int dir,
                                          Array<OneD, const NekDouble> &inarray,
                                          Array<OneD,StdRegions::StdExpansionSharedPtr> &FaceExp,
                                          Array<OneD,NekDouble> &outarray,
                                          const StdRegions::VarCoeffMap &varcoeffs)
        {
            int i,f,cnt;
            int order_f,nquad_f;
            int nfaces = GetNfaces();

            cnt = 0;
            for(f = 0; f < nfaces; ++f)
            {
                order_f = FaceExp[f]->GetNcoeffs();
                nquad_f = FaceExp[f]->GetNumPoints(0)*FaceExp[f]->GetNumPoints(1);

                const Array<OneD, const Array<OneD, NekDouble> > normals = GetFaceNormal(f);
                
                for(i = 0; i < order_f; ++i)
                {
                    FaceExp[f]->SetCoeff(i,inarray[i+cnt]);
                }
                cnt += order_f;
                
                FaceExp[f]->BwdTrans(FaceExp[f]->GetCoeffs(),
                                     FaceExp[f]->UpdatePhys());
                
                // Multiply by variable coefficient
                /// @TODO: Document this
//                StdRegions::VarCoeffType VarCoeff[3] = {StdRegions::eVarCoeffD00,
//                                                        StdRegions::eVarCoeffD11,
//                                                        StdRegions::eVarCoeffD22};
//                StdRegions::VarCoeffMap::const_iterator x;
//                Array<OneD, NekDouble> varcoeff_work(nquad_e);

//                if ((x = varcoeffs.find(VarCoeff[dir])) != varcoeffs.end())
//                {
//                    GetPhysEdgeVarCoeffsFromElement(e,EdgeExp[e],x->second,varcoeff_work);
//                    Vmath::Vmul(nquad_e,varcoeff_work,1,EdgeExp[e]->GetPhys(),1,EdgeExp[e]->UpdatePhys(),1);
//                }

                Vmath::Vmul(nquad_f,normals[dir],1,
                            FaceExp[f]->GetPhys(),1,
                            FaceExp[f]->UpdatePhys(),1);
                
                if (m_negatedNormals[f])
                {
                    Vmath::Neg(nquad_f, FaceExp[f]->UpdatePhys(), 1);
                }

                AddFaceBoundaryInt(f,FaceExp[f],outarray,varcoeffs);
            }
        }


        /**
         * For a given face add the \tilde{F}_1j contributions
         */
        void Expansion3D::AddFaceBoundaryInt(const int face,
                                             StdRegions::StdExpansionSharedPtr &FaceExp,
                                             Array <OneD,NekDouble > &outarray,
                                             const StdRegions::VarCoeffMap &varcoeffs)
        {
            int i;
            int order_f = FaceExp->GetNcoeffs();
            Array<OneD, NekDouble> coeff(order_f);

            StdRegions::IndexMapKey ikey(
                StdRegions::eFaceToElement, DetShapeType(), 
                GetBasisNumModes(0), GetBasisNumModes(1), GetBasisNumModes(2),
                face, GetFaceOrient(face));
            StdRegions::IndexMapValuesSharedPtr map = 
                StdExpansion::GetIndexMap(ikey);

//            StdRegions::VarCoeffType VarCoeff[3] = {StdRegions::eVarCoeffD00,
//                                                    StdRegions::eVarCoeffD11,
//                                                    StdRegions::eVarCoeffD22};
//            StdRegions::VarCoeffMap::const_iterator x;
//            Array<OneD, NekDouble> varcoeff_work(nquad_e);
//
///// @TODO Variable coeffs
//            if ((x = varcoeffs.find(VarCoeff[0])) != varcoeffs.end())
//            {
//                GetPhysEdgeVarCoeffsFromElement(edge,EdgeExp,x->second,varcoeff_work);
//                Vmath::Vmul(nquad_e,varcoeff_work,1,EdgeExp->GetPhys(),1,EdgeExp->UpdatePhys(),1);
//            }

            FaceExp->IProductWRTBase(FaceExp->GetPhys(),coeff);

            // add data to out array
            for(i = 0; i < order_f; ++i)
            {
                outarray[(*map)[i].index] += (*map)[i].sign*coeff[i];
            }
        }

        /**
         * @brief Align face orientation with the geometry orientation.
         */	
        void Expansion3D::SetFaceToGeomOrientation(
            const int face, Array<OneD, NekDouble> &inout)
        {
            int j,k;
            int nface = GetFaceNcoeffs(face);
            Array<OneD, NekDouble> f_in(nface);
            Vmath::Vcopy(nface,&inout[0],1,&f_in[0],1);
            
            // retreiving face to element map for standard face orientation and
            // for actual face orientation
            StdRegions::IndexMapKey ikey1(
                StdRegions::eFaceToElement, DetShapeType(), 
                GetBasisNumModes(0), GetBasisNumModes(1), GetBasisNumModes(2),
                face, StdRegions::eDir1FwdDir1_Dir2FwdDir2);
            StdRegions::IndexMapValuesSharedPtr map1 = 
                StdExpansion::GetIndexMap(ikey1);
            StdRegions::IndexMapKey ikey2(
                StdRegions::eFaceToElement, DetShapeType(), 
                GetBasisNumModes(0), GetBasisNumModes(1), GetBasisNumModes(2),
                face, GetFaceOrient(face));
            StdRegions::IndexMapValuesSharedPtr map2 = 
                StdExpansion::GetIndexMap(ikey2);
            
            ASSERTL1((*map1).num_elements() == (*map2).num_elements(),
                     "There is an error with the GetFaceToElementMap");
            
            for(j = 0; j < (*map1).num_elements(); ++j)
            {
                // j = index in the standard orientation
                for(k = 0; k < (*map2).num_elements(); ++k)
                {
                    // k = index in the actual orientation
                    if((*map1)[j].index == (*map2)[k].index && k != j)
                    {
                        inout[k] = f_in[j];
                        //checking if sign is changing
                        if((*map1)[j].sign != (*map2)[k].sign)
                            inout[k] *= -1.0;
                        break;
                    }
                }
            }
        }
        
        /**
         * @brief Align trace orientation with the geometry orientation.
         */	
        void Expansion3D::SetTraceToGeomOrientation(Array<OneD, NekDouble> &inout)
        {
            int i,cnt = 0;
            int nfaces = GetNfaces();

            Array<OneD, NekDouble> f_tmp;
            
            for(i = 0; i < nfaces; ++i)
            {
                SetFaceToGeomOrientation(i, f_tmp = inout + cnt);
                cnt += GetFaceNcoeffs(i);
            }
        }


        /**
         * Computes matrices needed for the HDG formulation. References to
         * equations relate to the following paper (with a suitable changes in
         * formulation to adapt to 3D):
         *   R. M. Kirby, S. J. Sherwin, B. Cockburn, To CG or to HDG: A
         *   Comparative Study, J. Sci. Comp P1-30
         *   DOI 10.1007/s10915-011-9501-7
         *   NOTE: VARIABLE COEFFICIENTS CASE IS NOT IMPLEMENTED
         */
        DNekMatSharedPtr Expansion3D::v_GenMatrix(const StdRegions::StdMatrixKey &mkey)
        {
            //Variable coefficients are not implemented/////////
            ASSERTL1(!mkey.HasVarCoeff(StdRegions::eVarCoeffD00),
                     "Matrix construction is not implemented for variable "
                     "coefficients at the moment");
            ////////////////////////////////////////////////////

            DNekMatSharedPtr returnval;
            
            switch(mkey.GetMatrixType())
            {
                // (Z^e)^{-1} (Eqn. 33, P22)
                case StdRegions::eHybridDGHelmholtz:
                {
                    ASSERTL1(IsBoundaryInteriorExpansion(),
                             "HybridDGHelmholtz matrix not set up "
                             "for non boundary-interior expansions");
                    
                    int       i,j,k;
                    NekDouble lambdaval = mkey.GetConstFactor(StdRegions::eFactorLambda);
                    NekDouble tau       = mkey.GetConstFactor(StdRegions::eFactorTau);
                    int       ncoeffs   = GetNcoeffs();
                    int       nfaces    = GetNfaces();

                    Array<OneD,unsigned int> fmap;
                    Array<OneD,int> sign;
                    ExpansionSharedPtr FaceExp;
                    StdRegions::StdExpansionSharedPtr FaceExp2;

                    int order_f, coordim = GetCoordim();
                    DNekScalMat  &invMass = *GetLocMatrix(StdRegions::eInvMass);
                    StdRegions::MatrixType DerivType[3] = {StdRegions::eWeakDeriv0,
                                                           StdRegions::eWeakDeriv1,
                                                           StdRegions::eWeakDeriv2};

                    returnval = MemoryManager<DNekMat>::AllocateSharedPtr(ncoeffs,ncoeffs);
                    DNekMat &Mat = *returnval;
                    Vmath::Zero(ncoeffs*ncoeffs,Mat.GetPtr(),1);

                    // StdRegions::VarCoeffType Coeffs[3] = {StdRegions::eVarCoeffD00,
                    //                                       StdRegions::eVarCoeffD11,
                    //                                       StdRegions::eVarCoeffD22};

                    for(i=0;  i < coordim; ++i)
                    {
                        DNekScalMat &Dmat = *GetLocMatrix(DerivType[i]);
                        Mat = Mat + Dmat*invMass*Transpose(Dmat);
                        
                        /*
                        if(mkey.HasVarCoeff(Coeffs[i]))
                        {
                            MatrixKey DmatkeyL(DerivType[i], DetExpansionType(), *this, 
                                               StdRegions::NullConstFactorMap,
                                               mkey.GetVarCoeffAsMap(Coeffs[i]));
                            MatrixKey DmatkeyR(DerivType[i], DetExpansionType(), *this);

                            DNekScalMat &DmatL = *GetLocMatrix(DmatkeyL);
                            DNekScalMat &DmatR = *GetLocMatrix(DmatkeyR);
                            Mat = Mat + DmatL*invMass*Transpose(DmatR);
                        }
                        else
                        {
                            DNekScalMat &Dmat = *GetLocMatrix(DerivType[i]);
                            Mat = Mat + Dmat*invMass*Transpose(Dmat);
                        }
                        */
                    }

                    // Add Mass Matrix Contribution for Helmholtz problem
                    DNekScalMat  &Mass = *GetLocMatrix(StdRegions::eMass);
                    Mat = Mat + lambdaval*Mass;

                    // Add tau*E_l using elemental mass matrices on each edge
                    for(i = 0; i < nfaces; ++i)
                    {
                        FaceExp = GetFaceExp(i);
                        order_f = FaceExp->GetNcoeffs();  
                        StdRegions::IndexMapKey ikey(
                            StdRegions::eFaceToElement, DetShapeType(), 
                            GetBasisNumModes(0), GetBasisNumModes(1), 
                            GetBasisNumModes(2), i, GetFaceOrient(i));
                        StdRegions::IndexMapValuesSharedPtr map = 
                            StdExpansion::GetIndexMap(ikey);

                        // @TODO: Document
                        /*
                        StdRegions::VarCoeffMap edgeVarCoeffs;
                        if (mkey.HasVarCoeff(StdRegions::eVarCoeffD00))
                        {
                            Array<OneD, NekDouble> mu(nq);
                            GetPhysEdgeVarCoeffsFromElement(
                                i, EdgeExp2, 
                                mkey.GetVarCoeff(StdRegions::eVarCoeffD00), mu);
                            edgeVarCoeffs[StdRegions::eVarCoeffMass] = mu;
                        }
                        DNekScalMat &eMass = *EdgeExp->GetLocMatrix(
                            StdRegions::eMass, 
                            StdRegions::NullConstFactorMap, edgeVarCoeffs);
                        */

                        DNekScalMat &eMass = *FaceExp->GetLocMatrix(StdRegions::eMass);

                        for(j = 0; j < order_f; ++j)
                        {
                            for(k = 0; k < order_f; ++k)
                            {
                                Mat((*map)[j].index,(*map)[k].index) += 
                                    tau*(*map)[j].sign*(*map)[k].sign*eMass(j,k);
                            }
                        }
                    }
                    break;
                }

                // U^e (P22)
                case StdRegions::eHybridDGLamToU:
                {
                    int       i,j,k;
                    int       nbndry  = NumDGBndryCoeffs();
                    int       ncoeffs = GetNcoeffs();
                    int       nfaces  = GetNfaces();
                    NekDouble tau     = mkey.GetConstFactor(StdRegions::eFactorTau);
                    
                    Array<OneD,NekDouble> lambda(nbndry);
                    DNekVec Lambda(nbndry,lambda,eWrapper);
                    Array<OneD,NekDouble> ulam(ncoeffs);
                    DNekVec Ulam(ncoeffs,ulam,eWrapper);
                    Array<OneD,NekDouble> f(ncoeffs);
                    DNekVec F(ncoeffs,f,eWrapper);
                    
                    StdRegions::StdExpansionSharedPtr FaceExp;
                    // declare matrix space
                    returnval = MemoryManager<DNekMat>::AllocateSharedPtr(ncoeffs,nbndry); 
                    DNekMat &Umat = *returnval;
                    
                    // Z^e matrix
                    MatrixKey newkey(StdRegions::eInvHybridDGHelmholtz, DetShapeType(), *this, mkey.GetConstFactors(), mkey.GetVarCoeffs());
                    DNekScalMat  &invHmat = *GetLocMatrix(newkey);

                    Array<OneD,unsigned int> fmap;
                    Array<OneD,int> sign;
                    
                    //alternative way to add boundary terms contribution
                    int bndry_cnt = 0;
                    for(i = 0; i < nfaces; ++i)
                    {
                        FaceExp = GetFaceExp(i);//temporary, need to rewrite AddHDGHelmholtzFaceTerms
                        int nface = GetFaceNcoeffs(i);
                        Array<OneD, NekDouble> face_lambda(nface);
			
                        const Array<OneD, const Array<OneD, NekDouble> > normals
                            = GetFaceNormal(i);

                        //cout << endl << "face #" << i;
                        //cout << endl << "nquad_f " << FaceExp[i]->GetNumPoints(0)*FaceExp[i]->GetNumPoints(1);
                        //cout << endl << "normals[0] " <<  normals[0].num_elements();
                        //cout << endl << "normals[1] " <<  normals[1].num_elements();
                        //cout << endl << "normals[2] " <<  normals[2].num_elements();

                        for(j = 0; j < nface; ++j)
                        {
                            Vmath::Zero(nface,&face_lambda[0],1);
                            Vmath::Zero(ncoeffs,&f[0],1);
                            face_lambda[j] = 1.0;

                            SetFaceToGeomOrientation(i, face_lambda);
							
                            Vmath::Vcopy(nface, face_lambda, 1, FaceExp->UpdateCoeffs(), 1);

                            FaceExp->BwdTrans(FaceExp->GetCoeffs(), FaceExp->UpdatePhys());

                            AddHDGHelmholtzFaceTerms(tau, i, FaceExp, mkey.GetVarCoeffs(), f);
							
                            Ulam = invHmat*F; // generate Ulam from lambda

                            // fill column of matrix
                            for(k = 0; k < ncoeffs; ++k)
                            {
                                Umat(k,bndry_cnt) = Ulam[k]; 
                            }
							
                            ++bndry_cnt;
                        }
                    }

                    //// Set up face expansions from local geom info
                    //for(i = 0; i < nfaces; ++i)
                    //{
                    //    FaceExp[i] = GetFaceExp(i);
                    //}
                    //
                    //// for each degree of freedom of the lambda space
                    //// calculate Umat entry 
                    //// Generate Lambda to U_lambda matrix 
                    //for(j = 0; j < nbndry; ++j)
                    //{
                    //    // standard basis vectors e_j
                    //    Vmath::Zero(nbndry,&lambda[0],1);
                    //    Vmath::Zero(ncoeffs,&f[0],1);
                    //    lambda[j] = 1.0;
                    //    
					//	//cout << Lambda;
                    //    SetTraceToGeomOrientation(lambda);
					//	//cout << Lambda << endl;
                    //    
                    //    // Compute F = [I   D_1 M^{-1}   D_2 M^{-1}] C e_j
                    //    AddHDGHelmholtzTraceTerms(tau, lambda, FaceExp, mkey.GetVarCoeffs(), f);
                    //    
                    //    // Compute U^e_j
                    //    Ulam = invHmat*F; // generate Ulam from lambda
                    //    
                    //    // fill column of matrix
                    //    for(k = 0; k < ncoeffs; ++k)
                    //    {
                    //        Umat(k,j) = Ulam[k]; 
                    //    }
                    //}
                }
                break;
            // Q_0, Q_1, Q_2 matrices (P23)
            // Each are a product of a row of Eqn 32 with the C matrix.
            // Rather than explicitly computing all of Eqn 32, we note each
            // row is almost a multiple of U^e, so use that as our starting
            // point.
            case StdRegions::eHybridDGLamToQ0:
            case StdRegions::eHybridDGLamToQ1:
            case StdRegions::eHybridDGLamToQ2:
                {
                    int i,j,k,dir;
                    int nbndry = NumDGBndryCoeffs();
                    //int nquad  = GetNumPoints(0);
                    int ncoeffs = GetNcoeffs();
                    int nfaces  = GetNfaces();

                    Array<OneD,NekDouble> lambda(nbndry);
                    DNekVec Lambda(nbndry,lambda,eWrapper);                    
                    Array<OneD,StdRegions::StdExpansionSharedPtr>  FaceExp(nfaces);
                    
                    Array<OneD,NekDouble> ulam(ncoeffs);
                    DNekVec Ulam(ncoeffs,ulam,eWrapper);
                    Array<OneD,NekDouble> f(ncoeffs);
                    DNekVec F(ncoeffs,f,eWrapper);
                    
                    // declare matrix space
                    returnval  = MemoryManager<DNekMat>::AllocateSharedPtr(ncoeffs,nbndry); 
                    DNekMat &Qmat = *returnval;
                    
                    // Lambda to U matrix
                    MatrixKey lamToUkey(StdRegions::eHybridDGLamToU, DetShapeType(), *this, mkey.GetConstFactors(), mkey.GetVarCoeffs());
                    DNekScalMat &lamToU = *GetLocMatrix(lamToUkey);

                    // Inverse mass matrix 
                    DNekScalMat &invMass = *GetLocMatrix(StdRegions::eInvMass);
                    
                    for(i = 0; i < nfaces; ++i)
                    {
                        FaceExp[i] = GetFaceExp(i);
                    }

                    //Weak Derivative matrix 
                    DNekScalMatSharedPtr Dmat;
                    switch(mkey.GetMatrixType())
                    {
                    case StdRegions::eHybridDGLamToQ0:
                        dir = 0;
                        Dmat = GetLocMatrix(StdRegions::eWeakDeriv0);
                        break;
                    case StdRegions::eHybridDGLamToQ1:
                        dir = 1;
                        Dmat = GetLocMatrix(StdRegions::eWeakDeriv1);
                        break;
                    case StdRegions::eHybridDGLamToQ2:
                        dir = 2;
                        Dmat = GetLocMatrix(StdRegions::eWeakDeriv2);
                        break;
                    default:
                        ASSERTL0(false,"Direction not known");
                        break;
                    }
                
                    // for each degree of freedom of the lambda space
                    // calculate Qmat entry 
                    // Generate Lambda to Q_lambda matrix 
                    for(j = 0; j < nbndry; ++j)
                    {
                        Vmath::Zero(nbndry,&lambda[0],1);
                        lambda[j] = 1.0;
                        
                        // for lambda[j] = 1 this is the solution to ulam
                        for(k = 0; k < ncoeffs; ++k)
                        {
                            Ulam[k] = lamToU(k,j);
                        }
                        
                        // -D^T ulam
                        Vmath::Neg(ncoeffs,&ulam[0],1);
                        F = Transpose(*Dmat)*Ulam; 
                        
                        SetTraceToGeomOrientation(lambda);
                        
                        // Add the C terms resulting from the I's on the
                        // diagonals of Eqn 32
                        AddNormTraceInt(dir,lambda,FaceExp,f,mkey.GetVarCoeffs());
                        
                        // finally multiply by inverse mass matrix
                        Ulam = invMass*F; 
                        
                        // fill column of matrix (Qmat is in column major format)
                        Vmath::Vcopy(ncoeffs,&ulam[0],1,&(Qmat.GetPtr())[0]+j*ncoeffs,1);
                    }
                }
                break;            
            // Matrix K (P23)
            case StdRegions::eHybridDGHelmBndLam:
                {
                    int i,j,f,cnt;
                    int order_f, nquad_f;
                    int nbndry  = NumDGBndryCoeffs();
                    int nfaces  = GetNfaces();
                    NekDouble tau = mkey.GetConstFactor(StdRegions::eFactorTau);

                    Array<OneD,NekDouble>       work, varcoeff_work;
                    Array<OneD,const Array<OneD, NekDouble> > normals; 
                    Array<OneD,StdRegions::StdExpansionSharedPtr>  FaceExp(nfaces);
                    Array<OneD, NekDouble> lam(nbndry); 
                    
                    Array<OneD,unsigned int>    fmap;
                    Array<OneD, int>            sign;
                    
                    // declare matrix space
                    returnval = MemoryManager<DNekMat>::AllocateSharedPtr(nbndry, nbndry);
                    DNekMat &BndMat = *returnval;
                    
                    DNekScalMatSharedPtr LamToQ[3];
                    
                    // Matrix to map Lambda to U
                    MatrixKey LamToUkey(StdRegions::eHybridDGLamToU, DetShapeType(), *this, mkey.GetConstFactors(), mkey.GetVarCoeffs());
                    DNekScalMat &LamToU = *GetLocMatrix(LamToUkey);

                    // Matrix to map Lambda to Q0
                    MatrixKey LamToQ0key(StdRegions::eHybridDGLamToQ0, DetShapeType(), *this, mkey.GetConstFactors(), mkey.GetVarCoeffs());
                    LamToQ[0] = GetLocMatrix(LamToQ0key);
 
                    // Matrix to map Lambda to Q1
                    MatrixKey LamToQ1key(StdRegions::eHybridDGLamToQ1, DetShapeType(), *this, mkey.GetConstFactors(), mkey.GetVarCoeffs());
                    LamToQ[1] = GetLocMatrix(LamToQ1key);

                    // Matrix to map Lambda to Q2
                    MatrixKey LamToQ2key(StdRegions::eHybridDGLamToQ2, DetShapeType(), *this, mkey.GetConstFactors(), mkey.GetVarCoeffs());
                    LamToQ[2] = GetLocMatrix(LamToQ2key);

                    // Set up edge segment expansions from local geom info
                    for(i = 0; i < nfaces; ++i)
                    {
                        FaceExp[i] = GetFaceExp(i);
                    }

                    // Set up matrix derived from <mu, Q_lam.n - \tau (U_lam - Lam) > 
                    for(i = 0; i < nbndry; ++i)
                    {
                        cnt = 0;
                        
                        Vmath::Zero(nbndry,lam,1);
                        lam[i] = 1.0;
                        SetTraceToGeomOrientation(lam);

                        for(f = 0; f < nfaces; ++f)
                        {
                            order_f = FaceExp[f]->GetNcoeffs();  
                            nquad_f = FaceExp[f]->GetNumPoints(0)*FaceExp[f]->GetNumPoints(1);    
                            normals = GetFaceNormal(f);
                            
                            work = Array<OneD,NekDouble>(nquad_f);
                            varcoeff_work = Array<OneD, NekDouble>(nquad_f);

                            StdRegions::IndexMapKey ikey(
                                StdRegions::eFaceToElement, DetShapeType(), 
                                GetBasisNumModes(0), GetBasisNumModes(1), 
                                GetBasisNumModes(2), f, GetFaceOrient(f));
                            StdRegions::IndexMapValuesSharedPtr map = 
                                StdExpansion::GetIndexMap(ikey);

                            // @TODO Variable coefficients
                            /*
                            StdRegions::VarCoeffType VarCoeff[3] = {StdRegions::eVarCoeffD00,
                                                                    StdRegions::eVarCoeffD11,
                                                                    StdRegions::eVarCoeffD22};
                            const StdRegions::VarCoeffMap &varcoeffs = mkey.GetVarCoeffs();
                            StdRegions::VarCoeffMap::const_iterator x;
                            */

                            // Q0 * n0 (BQ_0 terms)
                            for(j = 0; j < order_f; ++j)
                            {
                                FaceExp[f]->SetCoeff(j,(*map)[j].sign*(*LamToQ[0])((*map)[j].index,i));
                            }
                            
                            FaceExp[f]->BwdTrans(FaceExp[f]->GetCoeffs(),
                                                 FaceExp[f]->UpdatePhys());

                            // @TODO Variable coefficients
                            // Multiply by variable coefficient
                            /*
                            if ((x = varcoeffs.find(VarCoeff[0])) != varcoeffs.end())
                            {
                                GetPhysEdgeVarCoeffsFromElement(e,EdgeExp[e],x->second,varcoeff_work);
                                Vmath::Vmul(nquad_e,varcoeff_work,1,EdgeExp[e]->GetPhys(),1,EdgeExp[e]->UpdatePhys(),1);
                            }
                            */
          
                            Vmath::Vmul(nquad_f,normals[0],1,FaceExp[f]->GetPhys(),1,work,1);
                            
                            // Q1 * n1 (BQ_1 terms)
                            for(j = 0; j < order_f; ++j)
                            {
                                FaceExp[f]->SetCoeff(j,(*map)[j].sign*(*LamToQ[1])((*map)[j].index,i));
                            }
                            
                            FaceExp[f]->BwdTrans(FaceExp[f]->GetCoeffs(),
                                                 FaceExp[f]->UpdatePhys());

                            // @TODO Variable coefficients
                            // Multiply by variable coefficients
                            /*
                            if ((x = varcoeffs.find(VarCoeff[1])) != varcoeffs.end())
                            {
                                GetPhysEdgeVarCoeffsFromElement(e,EdgeExp[e],x->second,varcoeff_work);
                                Vmath::Vmul(nquad_e,varcoeff_work,1,EdgeExp[e]->GetPhys(),1,EdgeExp[e]->UpdatePhys(),1);
                            }
                            */

                            Vmath::Vvtvp(nquad_f,normals[1],1,
                                         FaceExp[f]->GetPhys(),1,
                                         work,1,work,1);
                            
                            // Q2 * n2 (BQ_2 terms)
                            for(j = 0; j < order_f; ++j)
                            {
                                FaceExp[f]->SetCoeff(j,(*map)[j].sign*(*LamToQ[2])((*map)[j].index,i));
                            }
                            
                            FaceExp[f]->BwdTrans(FaceExp[f]->GetCoeffs(),
                                                 FaceExp[f]->UpdatePhys());

                            // @TODO Variable coefficients
                            // Multiply by variable coefficients
                            /*
                            if ((x = varcoeffs.find(VarCoeff[2])) != varcoeffs.end())
                            {
                                GetPhysEdgeVarCoeffsFromElement(e,EdgeExp[e],x->second,varcoeff_work);
                                Vmath::Vmul(nquad_e,varcoeff_work,1,EdgeExp[e]->GetPhys(),1,EdgeExp[e]->UpdatePhys(),1);
                            }
                            */

                            Vmath::Vvtvp(nquad_f,normals[2],1,
                                         FaceExp[f]->GetPhys(),1,
                                         work,1,work,1);
                            
                            if (m_negatedNormals[f])
                            {
                                Vmath::Neg(nquad_f, work, 1);
                            }

                            // - tau (ulam - lam)
                            // Corresponds to the G and BU terms.
                            for(j = 0; j < order_f; ++j)
                            {
                                FaceExp[f]->SetCoeff(j,(*map)[j].sign*LamToU((*map)[j].index,i) - lam[cnt+j]);
                            }
                            
                            FaceExp[f]->BwdTrans(FaceExp[f]->GetCoeffs(),
                                                 FaceExp[f]->UpdatePhys());

                            // @TODO Variable coefficients
                            // Multiply by variable coefficients
                            /*
                            if ((x = varcoeffs.find(VarCoeff[0])) != varcoeffs.end())
                            {
                                GetPhysEdgeVarCoeffsFromElement(e,FaceExp[f],x->second,varcoeff_work);
                                Vmath::Vmul(nquad_f,varcoeff_work,1,FaceExp[f]->GetPhys(),1,FaceExp[f]->UpdatePhys(),1);
                            }
                            */

                            Vmath::Svtvp(nquad_f,-tau,FaceExp[f]->GetPhys(),1,
                                         work,1,work,1);

                            // @TODO Add variable coefficients
                            FaceExp[f]->IProductWRTBase(work,FaceExp[f]->UpdateCoeffs());
                            
                            SetFaceToGeomOrientation(f, FaceExp[f]->UpdateCoeffs());

                            for(j = 0; j < order_f; ++j)
                            {
                                BndMat(cnt+j,i) = FaceExp[f]->GetCoeff(j);
                            }
                            
                            cnt += order_f;
                        }
                    }
                }
                break;
            default:
                ASSERTL0(false,"This matrix type cannot be generated from this class");
                break;
            }
            
            return returnval;
        }

        void Expansion3D::SetFaceExp(const int face, Expansion2DSharedPtr &f)
        {
            int nFaces = GetNfaces();
            ASSERTL1(face < nFaces, "Face is out of range.");
            if (m_faceExp.size() < nFaces)
            {
                m_faceExp.resize(nFaces);
            }
            m_faceExp[face] = f;
        }
        
        Expansion2DSharedPtr Expansion3D::GetFaceExp(const int face)
        {
            return m_faceExp[face].lock();
        }
        
        void Expansion3D::v_AddFaceNormBoundaryInt(
            const int                            face,
            StdRegions::StdExpansionSharedPtr   &FaceExp,
            const Array<OneD, const NekDouble>  &Fn,
                  Array<OneD,       NekDouble>  &outarray)
        {
            int i;
            
            StdRegions::IndexMapKey ikey(
                StdRegions::eFaceToElement, DetShapeType(), 
                GetBasisNumModes(0), GetBasisNumModes(1), GetBasisNumModes(2),
                face, GetFaceOrient(face));
            StdRegions::IndexMapValuesSharedPtr map = 
                StdExpansion::GetIndexMap(ikey);

            /*
             * Coming into this routine, the velocity V will have been
             * multiplied by the trace normals to give the input vector Vn. By
             * convention, these normals are inwards facing for elements which
             * have FaceExp as their right-adjacent face.  This conditional
             * statement therefore determines whether the normals must be
             * negated, since the integral being performed here requires an
             * outwards facing normal.
             */ 
            if (m_requireNeg.size() == 0)
            {
                m_requireNeg.resize(GetNfaces());
                
                for (i = 0; i < GetNfaces(); ++i)
                {
                    m_requireNeg[i] = false;
                    if (m_negatedNormals[i])
                    {
                        m_requireNeg[i] = true;
                        continue;
                    }
                    
                    Expansion2DSharedPtr faceExp = m_faceExp[i].lock();

                    if (faceExp->GetRightAdjacentElementExp())
                    {
                        if (faceExp->GetRightAdjacentElementExp()->GetGeom3D()->GetGlobalID() 
                            == GetGeom3D()->GetGlobalID())
                        {
                            m_requireNeg[i] = true;
                        }
                    }
                }
            }

            int order_e = (*map).num_elements(); // Order of the element
            int n_coeffs = FaceExp->GetCoeffs().num_elements(); // Order of the trace

            if(n_coeffs != order_e) // Going to orthogonal space
            {
                ASSERTL0(false, "Variable order not supported in 3D.");
            }
            else
            {
                FaceExp->IProductWRTBase(Fn,FaceExp->UpdateCoeffs());
            }
            
            if (m_requireNeg[face])
            {
                for(i = 0; i < order_e; ++i)
                {
                    outarray[(*map)[i].index] -= (*map)[i].sign*FaceExp->GetCoeff(i);
                }
            }
            else
            {
                for(i = 0; i < order_e; ++i)
                {
                    outarray[(*map)[i].index] += (*map)[i].sign*FaceExp->GetCoeff(i);
                }
            }
        }

        void Expansion3D::v_AddRobinMassMatrix(
            const int face, 
            const Array<OneD, const NekDouble > &primCoeffs, 
            DNekMatSharedPtr &inoutmat)
        {
            ASSERTL1(IsBoundaryInteriorExpansion(),
                     "Not set up for non boundary-interior expansions");
            ASSERTL1(inoutmat->GetRows() == inoutmat->GetColumns(),
                     "Assuming that input matrix was square");
            
            int i,j;
            int id1,id2;
            Expansion2DSharedPtr faceExp = m_faceExp[face].lock();
            int order_f = faceExp->GetNcoeffs();
         
            Array<OneD, unsigned int> map;
            Array<OneD,          int> sign;
            
            StdRegions::VarCoeffMap varcoeffs;
            varcoeffs[StdRegions::eVarCoeffMass] = primCoeffs;

            LibUtilities::ShapeType shapeType = 
                faceExp->DetShapeType();

            LocalRegions::MatrixKey mkey(
                StdRegions::eMass,
                shapeType, 
                *faceExp, 
                StdRegions::NullConstFactorMap, 
                varcoeffs);

            DNekScalMat &facemat = *faceExp->GetLocMatrix(mkey);

            // Now need to identify a map which takes the local face
            // mass matrix to the matrix stored in inoutmat;
            // This can currently be deduced from the size of the matrix
            
            // - if inoutmat.m_rows() == v_NCoeffs() it is a full
            //   matrix system
            
            // - if inoutmat.m_rows() == v_NumBndCoeffs() it is a
            //  boundary CG system

            // - if inoutmat.m_rows() == v_NumDGBndCoeffs() it is a
            //  trace DG system; still needs implementing.
            int rows = inoutmat->GetRows();

            if (rows == GetNcoeffs())
            {
                GetFaceToElementMap(face,GetFaceOrient(face),map,sign);
            }
            else if(rows == NumBndryCoeffs())
            {
                int nbndry = NumBndryCoeffs();
                Array<OneD,unsigned int> bmap(nbndry);

                GetFaceToElementMap(face,GetFaceOrient(face),map,sign);
                GetBoundaryMap(bmap);
                
                for(i = 0; i < order_f; ++i)
                {
                    for(j = 0; j < nbndry; ++j)
                    {
                        if(map[i] == bmap[j])
                        {
                            map[i] = j;
                            break;
                        }
                    }
                    ASSERTL1(j != nbndry,"Did not find number in map");
                }
            }
            else if (rows == NumDGBndryCoeffs())
            {
                // possibly this should be a separate method
                int cnt = 0; 
                map  = Array<OneD, unsigned int> (order_f);
                sign = Array<OneD,          int> (order_f,1);
                
                StdRegions::IndexMapKey ikey1(
                    StdRegions::eFaceToElement, DetShapeType(), 
                    GetBasisNumModes(0), GetBasisNumModes(1), GetBasisNumModes(2),
                    face, GetFaceOrient(face));
                StdRegions::IndexMapValuesSharedPtr map1 = 
                    StdExpansion::GetIndexMap(ikey1);
                StdRegions::IndexMapKey ikey2(
                    StdRegions::eFaceToElement, DetShapeType(), 
                    GetBasisNumModes(0), GetBasisNumModes(1), GetBasisNumModes(2),
                    face, StdRegions::eDir1FwdDir1_Dir2FwdDir2);
                StdRegions::IndexMapValuesSharedPtr map2 = 
                    StdExpansion::GetIndexMap(ikey2);
                
                ASSERTL1((*map1).num_elements() == (*map2).num_elements(),
                         "There is an error with the GetFaceToElementMap");
                
                for (i = 0; i < face; ++i)
                {
                    cnt += GetFaceNcoeffs(i);
                }

                for(i = 0; i < (*map1).num_elements(); ++i)
                {
                    int idx = -1;

                    for(j = 0; j < (*map2).num_elements(); ++j)
                    {
                        if((*map1)[i].index == (*map2)[j].index)
                        {
                            idx = j;
                            break;
                        }
                    }
                    
                    ASSERTL2(idx >= 0, "Index not found");
                    map [i] = idx + cnt;
                    sign[i] = (*map2)[idx].sign;
                }
            }
            else
            {
                ASSERTL0(false,"Could not identify matrix type from dimension");
            }

            for(i = 0; i < order_f; ++i)
            {
                id1 = map[i];
                for(j = 0; j < order_f; ++j)
                {
                    id2 = map[j];
                    (*inoutmat)(id1,id2) += facemat(i,j)*sign[i]*sign[j];
                }
            }
        }

        DNekMatSharedPtr Expansion3D::v_BuildVertexMatrix(
            const DNekScalMatSharedPtr &r_bnd)
        {
<<<<<<< HEAD
            NekDouble zero = 0.0;
=======
>>>>>>> b26c62c3
            MatrixStorage storage = eFULL;
            DNekMatSharedPtr m_vertexmatrix;

            int nVerts, vid1, vid2, vMap1, vMap2;
            NekDouble VertexValue;

<<<<<<< HEAD
            nVerts=GetNverts();

            m_vertexmatrix = 
                MemoryManager<DNekMat>::AllocateSharedPtr(
                    nVerts, nVerts, zero, storage);
            DNekMat &VetexMat = (*m_vertexmatrix);

            for(vid1=0; vid1<nVerts; ++vid1)
            {
                vMap1=GetVertexMap(vid1);

                for(vid2=0; vid2<nVerts; ++vid2)
                {
                    vMap2=GetVertexMap(vid2);
                    VertexValue=(*r_bnd)(vMap1,vMap2);
                    VetexMat.SetValue(vid1,vid2,VertexValue);
=======
            nVerts = GetNverts();

            m_vertexmatrix =
                MemoryManager<DNekMat>::AllocateSharedPtr(
                    nVerts, nVerts, 0.0, storage);
            DNekMat &VertexMat = (*m_vertexmatrix);

            for (vid1 = 0; vid1 < nVerts; ++vid1)
            {
                vMap1 = GetVertexMap(vid1);

                for (vid2 = 0; vid2 < nVerts; ++vid2)
                {
                    vMap2 = GetVertexMap(vid2);
                    VertexValue = (*r_bnd)(vMap1, vMap2);
                    VertexMat.SetValue(vid1, vid2, VertexValue);
>>>>>>> b26c62c3
                }
            }

            return m_vertexmatrix;
        }

        DNekMatSharedPtr Expansion3D::v_BuildTransformationMatrix(
            const DNekScalMatSharedPtr &r_bnd, 
            const StdRegions::MatrixType matrixType)
        {
            int nVerts, nEdges, nFaces;
            int eid, fid, vid, cnt, n, i;

<<<<<<< HEAD
            int nBndCoeffs=NumBndryCoeffs();

            const SpatialDomains::Geometry3DSharedPtr & m_geom=GetGeom3D();

            //Get geometric information about this element
            nVerts=GetNverts();
            nEdges=GetNedges();
            nFaces=GetNfaces();
=======
            int nBndCoeffs = NumBndryCoeffs();

            const SpatialDomains::Geometry3DSharedPtr &geom = GetGeom3D();

            // Get geometric information about this element
            nVerts = GetNverts();
            nEdges = GetNedges();
            nFaces = GetNfaces();
>>>>>>> b26c62c3

            /*************************************/
            /* Vetex-edge & vertex-face matrices */
            /*************************************/

            /**
             * The matrix component of \f$\mathbf{R}\f$ is given by \f[
<<<<<<< HEAD
             *\mathbf{R^{T}_{v}}=
             *-\mathbf{S}^{-1}_{ef,ef}\mathbf{S}^{T}_{v,ef}\f]
=======
             * \mathbf{R^{T}_{v}}=
             * -\mathbf{S}^{-1}_{ef,ef}\mathbf{S}^{T}_{v,ef}\f]
>>>>>>> b26c62c3
             *
             * For every vertex mode we extract the submatrices from statically
             * condensed matrix \f$\mathbf{S}\f$ corresponding to the coupling
             * between the attached edges and faces of a vertex
             * (\f$\mathbf{S_{ef,ef}}\f$). This matrix is then inverted and
             * multiplied by the submatrix representing the coupling between a
             * vertex and the attached edges and faces
             * (\f$\mathbf{S_{v,ef}}\f$).
             */

<<<<<<< HEAD
 	    int nmodes;
            int m;
            NekDouble VertexEdgeFaceValue;
            NekDouble zero = 0.0;

            //The number of connected edges/faces is 3 (for all elements)
            int nConnectedEdges=3;
            int nConnectedFaces=3;

            //location in the matrix
            Array<OneD, Array<OneD, unsigned int> > 
                MatEdgeLocation(nConnectedEdges);
            Array<OneD, Array<OneD, unsigned int> > 
=======
            int nmodes;
            int m;
            NekDouble VertexEdgeFaceValue;

            // The number of connected edges/faces is 3 (for all elements)
            int nConnectedEdges = 3;
            int nConnectedFaces = 3;

            // Location in the matrix
            Array<OneD, Array<OneD, unsigned int> >
                MatEdgeLocation(nConnectedEdges);
            Array<OneD, Array<OneD, unsigned int> >
>>>>>>> b26c62c3
                MatFaceLocation(nConnectedFaces);

            // Define storage for vertex transpose matrix and zero all entries
            MatrixStorage storage = eFULL;
            DNekMatSharedPtr m_transformationmatrix;
            DNekMatSharedPtr m_transposedtransformationmatrix;

<<<<<<< HEAD
            m_transformationmatrix = 
                MemoryManager<DNekMat>::AllocateSharedPtr(
                    nBndCoeffs, nBndCoeffs, zero, storage);
            m_transposedtransformationmatrix = 
                MemoryManager<DNekMat>::AllocateSharedPtr(
                    nBndCoeffs, nBndCoeffs, zero, storage);
            
            DNekMat &R = (*m_transformationmatrix);
            DNekMat &RT = (*m_transposedtransformationmatrix);

            //Build the vertex-edge/face transform matrix: This matrix is
            //constructed from the submatrices corresponding to the couping
            //between each vertex and the attached edges/faces
            for(vid=0; vid<nVerts; ++vid)
            {
                //row and column size of the vertex-edge/face matrix
                int efRow = GetEdgeNcoeffs(m_geom->GetVertexEdgeMap(vid,0)) +
                    GetEdgeNcoeffs(m_geom->GetVertexEdgeMap(vid,1)) +
                    GetEdgeNcoeffs(m_geom->GetVertexEdgeMap(vid,2)) +
                    GetFaceIntNcoeffs(m_geom->GetVertexFaceMap(vid,0)) +
                    GetFaceIntNcoeffs(m_geom->GetVertexFaceMap(vid,1)) +
                    GetFaceIntNcoeffs(m_geom->GetVertexFaceMap(vid,2)) 
                    - 6;

                int nedgemodesconnected=
                    GetEdgeNcoeffs(m_geom->GetVertexEdgeMap(vid,0)) +
                    GetEdgeNcoeffs(m_geom->GetVertexEdgeMap(vid,1)) +
                    GetEdgeNcoeffs(m_geom->GetVertexEdgeMap(vid,2))-6;
                Array<OneD, unsigned int> edgemodearray(nedgemodesconnected);

                int nfacemodesconnected=
                    GetFaceIntNcoeffs(m_geom->GetVertexFaceMap(vid,0)) +
                    GetFaceIntNcoeffs(m_geom->GetVertexFaceMap(vid,1)) +
                    GetFaceIntNcoeffs(m_geom->GetVertexFaceMap(vid,2));                   
                Array<OneD, unsigned int> facemodearray(nfacemodesconnected);

                int offset=0;
                //create array of edge modes
                for(eid=0; eid < nConnectedEdges; ++eid)
                {
                    MatEdgeLocation[eid]=
                        GetEdgeInverseBoundaryMap(m_geom->GetVertexEdgeMap(vid,eid));
                    nmodes=MatEdgeLocation[eid].num_elements();
                    
                    if(nmodes)
                    {
                        Vmath::Vcopy(nmodes, &MatEdgeLocation[eid][0], 
                                     1, &edgemodearray[offset], 1);
                    }

                    offset+=nmodes;
                }

                offset=0;
                //create array of face modes
                for(fid=0; fid < nConnectedFaces; ++fid)
                {
                    MatFaceLocation[fid]=
                        GetFaceInverseBoundaryMap(m_geom->GetVertexFaceMap(vid,fid));
                    nmodes=MatFaceLocation[fid].num_elements();
                    
                    if(nmodes)
                    {
                        Vmath::Vcopy(nmodes, &MatFaceLocation[fid][0], 
                                     1, &facemodearray[offset], 1);
                    }
                    offset+=nmodes;                    
                }

                DNekMatSharedPtr m_vertexedgefacetransformmatrix = 
                    MemoryManager<DNekMat>::AllocateSharedPtr
                    (1, efRow, zero, storage);
                DNekMat &Sveft = (*m_vertexedgefacetransformmatrix);

                DNekMatSharedPtr m_vertexedgefacecoupling = 
                    MemoryManager<DNekMat>::AllocateSharedPtr
                    (1, efRow, zero, storage);
                DNekMat &Svef = (*m_vertexedgefacecoupling);

                //vertex-edge coupling
                for (n=0; n<nedgemodesconnected; ++n)
                {
                    //Matrix value for each coefficient location
                    VertexEdgeFaceValue=(*r_bnd)(GetVertexMap(vid),
                                                 edgemodearray[n]);

                    //Set the value in the vertex edge/face matrix
                    Svef.SetValue(0,n,VertexEdgeFaceValue);
                }

                //vertex-face coupling
                for (n=0; n<nfacemodesconnected; ++n)
                {
                    //Matrix value for each coefficient location
                    VertexEdgeFaceValue=(*r_bnd)(GetVertexMap(vid),
                                                 facemodearray[n]);

                    //Set the value in the vertex edge/face matrix

                    Svef.SetValue(0,n+nedgemodesconnected,VertexEdgeFaceValue);
                }


                /*Build the edge-face transform matrix: This matrix is
                  constructed from the submatrices corresponding to the couping
                  between the edges and faces on the attached faces/edges of a
                  vertex*/

                //Allocation of matrix to store edge/face-edge/face coupling
                DNekMatSharedPtr m_edgefacecoupling = 
                    MemoryManager<DNekMat>::AllocateSharedPtr(
                                           efRow, efRow,zero,storage);
=======
            m_transformationmatrix =
                MemoryManager<DNekMat>::AllocateSharedPtr(
                    nBndCoeffs, nBndCoeffs, 0.0, storage);
            m_transposedtransformationmatrix =
                MemoryManager<DNekMat>::AllocateSharedPtr(
                    nBndCoeffs, nBndCoeffs, 0.0, storage);

            DNekMat &R  = (*m_transformationmatrix);
            DNekMat &RT = (*m_transposedtransformationmatrix);

            // Build the vertex-edge/face transform matrix: This matrix is
            // constructed from the submatrices corresponding to the couping
            // between each vertex and the attached edges/faces
            for (vid = 0; vid < nVerts; ++vid)
            {
                // Row and column size of the vertex-edge/face matrix
                int efRow =
                    GetEdgeNcoeffs   (geom->GetVertexEdgeMap(vid, 0)) +
                    GetEdgeNcoeffs   (geom->GetVertexEdgeMap(vid, 1)) +
                    GetEdgeNcoeffs   (geom->GetVertexEdgeMap(vid, 2)) +
                    GetFaceIntNcoeffs(geom->GetVertexFaceMap(vid, 0)) +
                    GetFaceIntNcoeffs(geom->GetVertexFaceMap(vid, 1)) +
                    GetFaceIntNcoeffs(geom->GetVertexFaceMap(vid, 2)) - 6;

                int nedgemodesconnected =
                    GetEdgeNcoeffs   (geom->GetVertexEdgeMap(vid, 0)) +
                    GetEdgeNcoeffs   (geom->GetVertexEdgeMap(vid, 1)) +
                    GetEdgeNcoeffs   (geom->GetVertexEdgeMap(vid, 2)) - 6;
                Array<OneD, unsigned int> edgemodearray(nedgemodesconnected);

                int nfacemodesconnected =
                    GetFaceIntNcoeffs(geom->GetVertexFaceMap(vid, 0)) +
                    GetFaceIntNcoeffs(geom->GetVertexFaceMap(vid, 1)) +
                    GetFaceIntNcoeffs(geom->GetVertexFaceMap(vid, 2));
                Array<OneD, unsigned int> facemodearray(nfacemodesconnected);

                int offset = 0;

                // Create array of edge modes
                for (eid = 0; eid < nConnectedEdges; ++eid)
                {
                    MatEdgeLocation[eid] = GetEdgeInverseBoundaryMap(
                        geom->GetVertexEdgeMap(vid, eid));
                    nmodes = MatEdgeLocation[eid].num_elements();

                    if (nmodes)
                    {
                        Vmath::Vcopy(nmodes, &MatEdgeLocation[eid][0],
                                     1, &edgemodearray[offset], 1);
                    }

                    offset += nmodes;
                }

                offset = 0;

                // Create array of face modes
                for (fid = 0; fid < nConnectedFaces; ++fid)
                {
                    MatFaceLocation[fid] = GetFaceInverseBoundaryMap(
                        geom->GetVertexFaceMap(vid, fid));
                    nmodes = MatFaceLocation[fid].num_elements();

                    if (nmodes)
                    {
                        Vmath::Vcopy(nmodes, &MatFaceLocation[fid][0],
                                     1, &facemodearray[offset], 1);
                    }
                    offset += nmodes;
                }

                DNekMatSharedPtr m_vertexedgefacetransformmatrix =
                    MemoryManager<DNekMat>::AllocateSharedPtr(
                        1, efRow, 0.0, storage);
                DNekMat &Sveft = (*m_vertexedgefacetransformmatrix);

                DNekMatSharedPtr m_vertexedgefacecoupling =
                    MemoryManager<DNekMat>::AllocateSharedPtr(
                        1, efRow, 0.0, storage);
                DNekMat &Svef = (*m_vertexedgefacecoupling);

                // Vertex-edge coupling
                for (n = 0; n < nedgemodesconnected; ++n)
                {
                    // Matrix value for each coefficient location
                    VertexEdgeFaceValue = (*r_bnd)(GetVertexMap(vid),
                                                   edgemodearray[n]);

                    // Set the value in the vertex edge/face matrix
                    Svef.SetValue(0, n, VertexEdgeFaceValue);
                }

                // Vertex-face coupling
                for (n = 0; n < nfacemodesconnected; ++n)
                {
                    // Matrix value for each coefficient location
                    VertexEdgeFaceValue = (*r_bnd)(GetVertexMap(vid),
                                                   facemodearray[n]);

                    // Set the value in the vertex edge/face matrix
                    Svef.SetValue(0, n + nedgemodesconnected, VertexEdgeFaceValue);
                }

                /*
                 * Build the edge-face transform matrix: This matrix is
                 * constructed from the submatrices corresponding to the couping
                 * between the edges and faces on the attached faces/edges of a
                 * vertex.
                 */

                // Allocation of matrix to store edge/face-edge/face coupling
                DNekMatSharedPtr m_edgefacecoupling =
                    MemoryManager<DNekMat>::AllocateSharedPtr(
                        efRow, efRow, 0.0, storage);
>>>>>>> b26c62c3
                DNekMat &Sefef = (*m_edgefacecoupling);

                NekDouble EdgeEdgeValue, FaceFaceValue;

<<<<<<< HEAD
                //edge-edge coupling (S_{ee})
                for (m=0; m<nedgemodesconnected; ++m)
                {
                    for (n=0; n<nedgemodesconnected; ++n)
                    {
                        //Matrix value for each coefficient location
                        EdgeEdgeValue=(*r_bnd)(edgemodearray[n],
                                               edgemodearray[m]);

                        //Set the value in the vertex edge/face matrix
                        Sefef.SetValue(n,m,EdgeEdgeValue);
                    }
                }

                //face-face coupling (S_{ff})
                for (n=0; n<nfacemodesconnected; ++n)
                {
                    for (m=0; m<nfacemodesconnected; ++m)
                    {
                        //Matrix value for each coefficient location
                        FaceFaceValue=(*r_bnd)(facemodearray[n],
                                               facemodearray[m]);
                        //Set the value in the vertex edge/face matrix
                        Sefef.SetValue(nedgemodesconnected+n,
                                       nedgemodesconnected+m,FaceFaceValue);
                    }
                }

                //edge-face coupling (S_{ef} and trans(S_{ef}))
                for (n=0; n<nedgemodesconnected; ++n)
                {
                    for (m=0; m<nfacemodesconnected; ++m)
                    {
                        //Matrix value for each coefficient location
                        FaceFaceValue=(*r_bnd)(edgemodearray[n],
                                               facemodearray[m]);

                        //Set the value in the vertex edge/face matrix 
                        Sefef.SetValue(n,nedgemodesconnected+m,FaceFaceValue);

                        //and transpose
                        Sefef.SetValue(nedgemodesconnected+m,n,FaceFaceValue);
                    }
                }                


                // Invert edge-face coupling matrix
                if(efRow)
=======
                // Edge-edge coupling (S_{ee})
                for (m = 0; m < nedgemodesconnected; ++m)
                {
                    for (n = 0; n < nedgemodesconnected; ++n)
                    {
                        // Matrix value for each coefficient location
                        EdgeEdgeValue = (*r_bnd)(edgemodearray[n],
                                                 edgemodearray[m]);

                        // Set the value in the vertex edge/face matrix
                        Sefef.SetValue(n, m, EdgeEdgeValue);
                    }
                }

                // Face-face coupling (S_{ff})
                for (n = 0; n < nfacemodesconnected; ++n)
                {
                    for (m = 0; m < nfacemodesconnected; ++m)
                    {
                        // Matrix value for each coefficient location
                        FaceFaceValue = (*r_bnd)(facemodearray[n],
                                                 facemodearray[m]);
                        // Set the value in the vertex edge/face matrix
                        Sefef.SetValue(nedgemodesconnected + n,
                                       nedgemodesconnected + m, FaceFaceValue);
                    }
                }

                // Edge-face coupling (S_{ef} and trans(S_{ef}))
                for (n = 0; n < nedgemodesconnected; ++n)
                {
                    for (m = 0; m < nfacemodesconnected; ++m)
                    {
                        // Matrix value for each coefficient location
                        FaceFaceValue = (*r_bnd)(edgemodearray[n],
                                                 facemodearray[m]);

                        // Set the value in the vertex edge/face matrix
                        Sefef.SetValue(
                            n, nedgemodesconnected + m, FaceFaceValue);

                        // and transpose
                        Sefef.SetValue(
                            nedgemodesconnected + m, n, FaceFaceValue);
                    }
                }


                // Invert edge-face coupling matrix
                if (efRow)
>>>>>>> b26c62c3
                {
                    Sefef.Invert();

                    //R_{v}=-S_{v,ef}inv(S_{ef,ef})
<<<<<<< HEAD
                    Sveft=-Svef*Sefef;
                }

                // Populate R with R_{ve} components
                for(n=0; n<edgemodearray.num_elements(); ++n)
                {
                    RT.SetValue(edgemodearray[n], GetVertexMap(vid), 
                                Sveft(0,n));
                    R.SetValue(GetVertexMap(vid), edgemodearray[n], 
                               Sveft(0,n));
                }

                // Populate R with R_{vf} components
                for(n=0; n<facemodearray.num_elements(); ++n)
                {
                    RT.SetValue(facemodearray[n], GetVertexMap(vid), 
                                Sveft(0,n+nedgemodesconnected));
                    R.SetValue(GetVertexMap(vid), facemodearray[n], 
                               Sveft(0,n+nedgemodesconnected));
=======
                    Sveft = -Svef * Sefef;
                }

                // Populate R with R_{ve} components
                for (n = 0; n < edgemodearray.num_elements(); ++n)
                {
                    RT.SetValue(edgemodearray[n], GetVertexMap(vid),
                                Sveft(0, n));
                    R.SetValue(GetVertexMap(vid), edgemodearray[n],
                               Sveft(0, n));
                }

                // Populate R with R_{vf} components
                for (n = 0; n < facemodearray.num_elements(); ++n)
                {
                    RT.SetValue(facemodearray[n], GetVertexMap(vid),
                                Sveft(0, n + nedgemodesconnected));
                    R.SetValue(GetVertexMap(vid), facemodearray[n],
                               Sveft(0, n + nedgemodesconnected));
>>>>>>> b26c62c3
                }
            }

            /********************/
            /* edge-face matrix */
            /********************/

<<<<<<< HEAD
            /* The matrix component of \f$\mathbf{R}\f$ is given by \f[
             *\mathbf{R^{T}_{ef}}=-\mathbf{S}^{-1}_{ff}\mathbf{S}^{T}_{ef}\f]
=======
            /* 
             * The matrix component of \f$\mathbf{R}\f$ is given by \f[
             * \mathbf{R^{T}_{ef}}=-\mathbf{S}^{-1}_{ff}\mathbf{S}^{T}_{ef}\f]
>>>>>>> b26c62c3
             *
             * For each edge extract the submatrices from statically condensed
             * matrix \f$\mathbf{S}\f$ corresponding to inner products of modes
             * on the two attached faces within themselves as well as the
             * coupling matrix between the two faces
             * (\f$\mathbf{S}_{ff}\f$). This matrix of face coupling is then
             * inverted and multiplied by the submatrices of corresponding to
             * the coupling between the edge and attached faces
             * (\f$\mathbf{S}_{ef}\f$).
<<<<<<< HEAD
             *
=======
>>>>>>> b26c62c3
             */

            NekDouble EdgeFaceValue, FaceFaceValue;
            int efCol, efRow, nedgemodes;
<<<<<<< HEAD
	    
            //number of attached faces is always 2
            nConnectedFaces=2;

            //location in the matrix
            MatEdgeLocation = Array<OneD, Array<OneD, unsigned int> > 
                (nEdges);
            MatFaceLocation = Array<OneD, Array<OneD, unsigned int> > 
                (nConnectedFaces);

            //Build the edge/face transform matrix: This matrix is constructed
            //from the submatrices corresponding to the couping between a
            //specific edge and the two attached faces.
            for (cnt=eid=0; eid<nEdges; ++eid)
            {


                //row and column size of the vertex-edge/face matrix
                efCol=GetFaceIntNcoeffs(m_geom->GetEdgeFaceMap(eid,0))+
                    GetFaceIntNcoeffs(m_geom->GetEdgeFaceMap(eid,1));
                efRow=GetEdgeNcoeffs(eid)-2;
                
                // Edge-face coupling matrix
                DNekMatSharedPtr m_efedgefacecoupling = 
                    MemoryManager<DNekMat>::AllocateSharedPtr
                    (efRow, efCol, zero, storage);
                DNekMat &Mef = (*m_efedgefacecoupling);
                
                // Face-face coupling matrix
                DNekMatSharedPtr m_effacefacecoupling = 
                    MemoryManager<DNekMat>::AllocateSharedPtr
                    (efCol, efCol, zero, storage);
                DNekMat &Meff = (*m_effacefacecoupling);

                // Edge-face transformation matrix
                DNekMatSharedPtr m_edgefacetransformmatrix = 
                    MemoryManager<DNekMat>::AllocateSharedPtr
                    (efRow, efCol, zero, storage);
                DNekMat &Meft = (*m_edgefacetransformmatrix);

                int nfacemodesconnected =
                    GetFaceIntNcoeffs(m_geom->GetEdgeFaceMap(eid,0)) +
                    GetFaceIntNcoeffs(m_geom->GetEdgeFaceMap(eid,1));
                Array<OneD, unsigned int> 
                    facemodearray(nfacemodesconnected);

                //create array of edge modes
                Array<OneD, unsigned int> inedgearray=GetEdgeInverseBoundaryMap(eid);
                nedgemodes=GetEdgeNcoeffs(eid)-2;
                Array<OneD, unsigned int> edgemodearray(nedgemodes);

                if(nedgemodes)
                {
                    Vmath::Vcopy(nedgemodes, &inedgearray[0], 
                                 1, &edgemodearray[0], 1);
                }

                int offset=0;
                //create array of face modes
                for(fid=0; fid < nConnectedFaces; ++fid)
                {
                    MatFaceLocation[fid]=
                        GetFaceInverseBoundaryMap(m_geom->GetEdgeFaceMap(eid,fid));
                    nmodes=MatFaceLocation[fid].num_elements();
                    
                    if(nmodes)
                    {
                        Vmath::Vcopy(nmodes, &MatFaceLocation[fid][0], 
                                     1, &facemodearray[offset], 1);
                    }
                    offset+=nmodes;
                }

                //edge-face coupling
                for (n=0; n<nedgemodes; ++n)
                {
                    for (m=0; m<nfacemodesconnected; ++m)
                    {
                        //Matrix value for each coefficient location
                        EdgeFaceValue=(*r_bnd)(edgemodearray[n],
                                               facemodearray[m]);

                        //Set the value in the edge/face matrix
                        Mef.SetValue(n,m,EdgeFaceValue);
                    }
                }

                //face-face coupling
                for (n=0; n<nfacemodesconnected; ++n)
                {
                    for (m=0; m<nfacemodesconnected; ++m)
                    {
                        //Matrix value for each coefficient location
                        FaceFaceValue=(*r_bnd)(facemodearray[n],
                                               facemodearray[m]);

                        //Set the value in the vertex edge/face matrix
                        Meff.SetValue(n,m,FaceFaceValue);
=======

            // Number of attached faces is always 2
            nConnectedFaces = 2;

            // Location in the matrix
            MatEdgeLocation = Array<OneD, Array<OneD, unsigned int> >
                (nEdges);
            MatFaceLocation = Array<OneD, Array<OneD, unsigned int> >
                (nConnectedFaces);

            // Build the edge/face transform matrix: This matrix is constructed
            // from the submatrices corresponding to the couping between a
            // specific edge and the two attached faces.
            for (cnt = eid = 0; eid < nEdges; ++eid)
            {
                // Row and column size of the vertex-edge/face matrix
                efCol = GetFaceIntNcoeffs(geom->GetEdgeFaceMap(eid, 0)) +
                    GetFaceIntNcoeffs(geom->GetEdgeFaceMap(eid, 1));
                efRow = GetEdgeNcoeffs(eid) - 2;

                // Edge-face coupling matrix
                DNekMatSharedPtr m_efedgefacecoupling =
                    MemoryManager<DNekMat>::AllocateSharedPtr(
                        efRow, efCol, 0.0, storage);
                DNekMat &Mef = (*m_efedgefacecoupling);

                // Face-face coupling matrix
                DNekMatSharedPtr m_effacefacecoupling =
                    MemoryManager<DNekMat>::AllocateSharedPtr(
                        efCol, efCol, 0.0, storage);
                DNekMat &Meff = (*m_effacefacecoupling);

                // Edge-face transformation matrix
                DNekMatSharedPtr m_edgefacetransformmatrix =
                    MemoryManager<DNekMat>::AllocateSharedPtr(
                        efRow, efCol, 0.0, storage);
                DNekMat &Meft = (*m_edgefacetransformmatrix);

                int nfacemodesconnected =
                    GetFaceIntNcoeffs(geom->GetEdgeFaceMap(eid, 0)) +
                    GetFaceIntNcoeffs(geom->GetEdgeFaceMap(eid, 1));
                Array<OneD, unsigned int>
                    facemodearray(nfacemodesconnected);

                // Create array of edge modes
                Array<OneD, unsigned int> inedgearray
                    = GetEdgeInverseBoundaryMap(eid);
                nedgemodes = GetEdgeNcoeffs(eid) - 2;
                Array<OneD, unsigned int> edgemodearray(nedgemodes);

                if (nedgemodes)
                {
                    Vmath::Vcopy(nedgemodes, &inedgearray[0],
                                 1, &edgemodearray[0], 1);
                }

                int offset = 0;

                // Create array of face modes
                for (fid = 0; fid < nConnectedFaces; ++fid)
                {
                    MatFaceLocation[fid] = GetFaceInverseBoundaryMap(
                        geom->GetEdgeFaceMap(eid, fid));
                    nmodes = MatFaceLocation[fid].num_elements();

                    if (nmodes)
                    {
                        Vmath::Vcopy(nmodes, &MatFaceLocation[fid][0],
                                     1, &facemodearray[offset], 1);
                    }
                    offset += nmodes;
                }

                // Edge-face coupling
                for (n = 0; n < nedgemodes; ++n)
                {
                    for (m = 0; m < nfacemodesconnected; ++m)
                    {
                        // Matrix value for each coefficient location
                        EdgeFaceValue = (*r_bnd)(edgemodearray[n],
                                                 facemodearray[m]);

                        // Set the value in the edge/face matrix
                        Mef.SetValue(n, m, EdgeFaceValue);
                    }
                }

                // Face-face coupling
                for (n = 0; n < nfacemodesconnected; ++n)
                {
                    for (m = 0; m < nfacemodesconnected; ++m)
                    {
                        // Matrix value for each coefficient location
                        FaceFaceValue = (*r_bnd)(facemodearray[n],
                                                 facemodearray[m]);

                        // Set the value in the vertex edge/face matrix
                        Meff.SetValue(n, m, FaceFaceValue);
>>>>>>> b26c62c3
                    }
                }

                if (efCol)
                {
                    // Invert edge-face coupling matrix
                    Meff.Invert();
<<<<<<< HEAD
                    
                    // trans(R_{ef})=-S_{ef}*(inv(S_{ff})
                    Meft=-Mef*Meff;
                }
                
                //Populate transformation matrix with Meft
                for(n=0; n<Meft.GetRows(); ++n)
                {
                    for(m=0; m<Meft.GetColumns(); ++m)
                    {
                        R.SetValue(edgemodearray[n], facemodearray[m], 
                                   Meft(n,m));
                        RT.SetValue(facemodearray[m], edgemodearray[n], 
                                    Meft(n,m));
=======

                    // trans(R_{ef})=-S_{ef}*(inv(S_{ff})
                    Meft = -Mef * Meff;
                }

                //Populate transformation matrix with Meft
                for (n = 0; n < Meft.GetRows(); ++n)
                {
                    for (m = 0; m < Meft.GetColumns(); ++m)
                    {
                        R.SetValue(edgemodearray[n], facemodearray[m],
                                   Meft(n, m));
                        RT.SetValue(facemodearray[m], edgemodearray[n],
                                    Meft(n, m));
>>>>>>> b26c62c3
                    }
                }
            }

            for (i = 0; i < R.GetRows(); ++i)
            {
<<<<<<< HEAD
                R.SetValue(i,i,1.0);
                RT.SetValue(i,i,1.0);
=======
                R.SetValue(i, i, 1.0);
                RT.SetValue(i, i, 1.0);
>>>>>>> b26c62c3
            }

            if (matrixType == StdRegions::ePreconR)
            {
                return m_transformationmatrix;
            }
            else if (matrixType == StdRegions::ePreconRT)
            {
                return m_transposedtransformationmatrix;
            }
            else
            {
<<<<<<< HEAD
                NEKERROR(ErrorUtil::efatal,"unkown matrix type" );
=======
                NEKERROR(ErrorUtil::efatal, "unkown matrix type" );
>>>>>>> b26c62c3
                return NullDNekMatSharedPtr;
            }
	}

        /**
<<<<<<< HEAD
	 * \brief Build inverse and inverse transposed transformation matrix: \f$\mathbf{R^{-1}}\f$ and \f$\mathbf{R^{-T}}\f$
	 *
	 * \f\mathbf{R^{-T}}=[\left[\begin{array}{ccc} \mathbf{I} & -\mathbf{R}_{ef} & -\mathbf{R}_{ve}+\mathbf{R}_{ve}\mathbf{R}_{vf} \\
	 *  0 & \mathbf{I} & \mathbf{R}_{ef} \\
	 *  0 & 0 & \mathbf{I}} \end{array}\right]\f]
	 *
=======
	 * \brief Build inverse and inverse transposed transformation matrix:
	 * \f$\mathbf{R^{-1}}\f$ and \f$\mathbf{R^{-T}}\f$
	 *
	 * \f\mathbf{R^{-T}}=[\left[\begin{array}{ccc} \mathbf{I} &
	 * -\mathbf{R}_{ef} & -\mathbf{R}_{ve}+\mathbf{R}_{ve}\mathbf{R}_{vf} \\
	 *  0 & \mathbf{I} & \mathbf{R}_{ef} \\
	 *  0 & 0 & \mathbf{I}} \end{array}\right]\f]
>>>>>>> b26c62c3
	 */
        DNekMatSharedPtr Expansion3D::v_BuildInverseTransformationMatrix(
            const DNekScalMatSharedPtr & m_transformationmatrix)
	{
<<<<<<< HEAD
            int i,j,n, eid=0, fid=0;
            int nCoeffs=NumBndryCoeffs();
            NekDouble MatrixValue;
            NekDouble zero=0.0;
            DNekScalMat &R = (*m_transformationmatrix);
            // Define storage for vertex transpose matrix and zero all entries
            MatrixStorage storage = eFULL;

            //inverse transformation matrix
            DNekMatSharedPtr m_inversetransformationmatrix = 
                MemoryManager<DNekMat>::AllocateSharedPtr(nCoeffs,nCoeffs,zero,storage);
            DNekMat &InvR = (*m_inversetransformationmatrix);

            int nVerts=GetNverts();
            int nEdges=GetNedges();
            int nFaces=GetNfaces();

            int nedgemodes=0;
            int nfacemodes=0;
            int nedgemodestotal=0;
            int nfacemodestotal=0;

            for(eid=0; eid < nEdges; ++eid)
            {
                nedgemodes=GetEdgeNcoeffs(eid)-2;
                nedgemodestotal+=nedgemodes;
            }

            for(fid=0; fid < nFaces; ++fid)
            {
                nfacemodes=GetFaceIntNcoeffs(fid);
                nfacemodestotal+=nfacemodes;
            }

            Array<OneD, unsigned int> 
                edgemodearray(nedgemodestotal);
            Array<OneD, unsigned int> 
                facemodearray(nfacemodestotal);

            int offset=0;

            //create array of edge modes
            for(eid=0; eid < nEdges; ++eid)
            {
                Array<OneD, unsigned int> edgearray=GetEdgeInverseBoundaryMap(eid);
                nedgemodes=GetEdgeNcoeffs(eid)-2;

                //Only copy if there are edge modes
                if(nedgemodes)
                {
                    Vmath::Vcopy(nedgemodes, &edgearray[0], 1, &edgemodearray[offset], 1);
                }

                offset+=nedgemodes;
            }

            offset=0;
            //create array of face modes
            for(fid=0; fid < nFaces; ++fid)
            {
                Array<OneD, unsigned int> facearray=GetFaceInverseBoundaryMap(fid);
                nfacemodes=GetFaceIntNcoeffs(fid);

                //Only copy if there are face modes
                if(nfacemodes)
                {
                    Vmath::Vcopy(nfacemodes, &facearray[0], 1, &facemodearray[offset], 1);
                }

                offset+=nfacemodes;
            }
            
            //vertex-edge/face
            for (i=0; i<nVerts; ++i)
            {
                for(j=0; j<nedgemodestotal; ++j)
                {
                    InvR.SetValue(
                        GetVertexMap(i),edgemodearray[j],
                        -R(GetVertexMap(i),edgemodearray[j]));
                }
                for(j=0; j<nfacemodestotal; ++j)
                {
                    InvR.SetValue(
                        GetVertexMap(i),facemodearray[j],
                        -R(GetVertexMap(i),facemodearray[j]));
                    for(n=0; n<nedgemodestotal; ++n)
                    {
                        MatrixValue=InvR.GetValue(
                            GetVertexMap(i),facemodearray[j])
                            +R(GetVertexMap(i),edgemodearray[n])
                            *R(edgemodearray[n],facemodearray[j]);
                        InvR.SetValue(
                            GetVertexMap(i),facemodearray[j],MatrixValue);
                    }
                }
            }
            
            //edge-face contributions
            for (i=0; i<nedgemodestotal; ++i)
            {
                for(j=0; j<nfacemodestotal; ++j)
                {
                    InvR.SetValue(
                        edgemodearray[i],facemodearray[j],
                        -R(edgemodearray[i],facemodearray[j]));
                }
            }
            
            for (i = 0; i < nCoeffs; ++i)
            {
                InvR.SetValue(i,i,1.0);
=======
            int i, j, n, eid = 0, fid = 0;
            int nCoeffs = NumBndryCoeffs();
            NekDouble MatrixValue;
            DNekScalMat &R = (*m_transformationmatrix);

            // Define storage for vertex transpose matrix and zero all entries
            MatrixStorage storage = eFULL;

            // Inverse transformation matrix
            DNekMatSharedPtr m_inversetransformationmatrix =
                MemoryManager<DNekMat>::AllocateSharedPtr(
                    nCoeffs, nCoeffs, 0.0, storage);
            DNekMat &InvR = (*m_inversetransformationmatrix);

            int nVerts = GetNverts();
            int nEdges = GetNedges();
            int nFaces = GetNfaces();

            int nedgemodes = 0;
            int nfacemodes = 0;
            int nedgemodestotal = 0;
            int nfacemodestotal = 0;

            for (eid = 0; eid < nEdges; ++eid)
            {
                nedgemodes = GetEdgeNcoeffs(eid) - 2;
                nedgemodestotal += nedgemodes;
            }

            for (fid = 0; fid < nFaces; ++fid)
            {
                nfacemodes = GetFaceIntNcoeffs(fid);
                nfacemodestotal += nfacemodes;
            }

            Array<OneD, unsigned int>
                edgemodearray(nedgemodestotal);
            Array<OneD, unsigned int>
                facemodearray(nfacemodestotal);

            int offset = 0;

            // Create array of edge modes
            for (eid = 0; eid < nEdges; ++eid)
            {
                Array<OneD, unsigned int> edgearray
                    = GetEdgeInverseBoundaryMap(eid);
                nedgemodes = GetEdgeNcoeffs(eid) - 2;

                // Only copy if there are edge modes
                if (nedgemodes)
                {
                    Vmath::Vcopy(nedgemodes, &edgearray[0], 1,
                                 &edgemodearray[offset], 1);
                }

                offset += nedgemodes;
            }

            offset = 0;

            // Create array of face modes
            for (fid = 0; fid < nFaces; ++fid)
            {
                Array<OneD, unsigned int> facearray
                    = GetFaceInverseBoundaryMap(fid);
                nfacemodes = GetFaceIntNcoeffs(fid);

                // Only copy if there are face modes
                if (nfacemodes)
                {
                    Vmath::Vcopy(nfacemodes, &facearray[0], 1,
                                 &facemodearray[offset], 1);
                }

                offset += nfacemodes;
            }

            // Vertex-edge/face
            for (i = 0; i < nVerts; ++i)
            {
                for (j = 0; j < nedgemodestotal; ++j)
                {
                    InvR.SetValue(
                        GetVertexMap(i), edgemodearray[j],
                        -R(GetVertexMap(i), edgemodearray[j]));
                }
                for (j = 0; j < nfacemodestotal; ++j)
                {
                    InvR.SetValue(
                        GetVertexMap(i), facemodearray[j],
                        -R(GetVertexMap(i), facemodearray[j]));
                    for (n = 0; n < nedgemodestotal; ++n)
                    {
                        MatrixValue = InvR.GetValue(
                            GetVertexMap(i), facemodearray[j])
                            + R(GetVertexMap(i), edgemodearray[n])
                            * R(edgemodearray[n], facemodearray[j]);
                        InvR.SetValue(
                            GetVertexMap(i), facemodearray[j], MatrixValue);
                    }
                }
            }

            // Edge-face contributions
            for (i = 0; i < nedgemodestotal; ++i)
            {
                for (j = 0; j < nfacemodestotal; ++j)
                {
                    InvR.SetValue(
                        edgemodearray[i], facemodearray[j],
                        -R(edgemodearray[i], facemodearray[j]));
                }
            }

            for (i = 0; i < nCoeffs; ++i)
            {
                InvR.SetValue(i, i, 1.0);
>>>>>>> b26c62c3
            }

            return m_inversetransformationmatrix;
	}

<<<<<<< HEAD
        Array<OneD, unsigned int>
        Expansion3D::v_GetEdgeInverseBoundaryMap(int eid)
        {
            int n, j;
            int nEdgeCoeffs;
            const SpatialDomains::Geometry3DSharedPtr & m_geom=GetGeom3D();
            int nBndCoeffs=NumBndryCoeffs();

            Array<OneD,unsigned int> bmap(nBndCoeffs);
            GetBoundaryMap(bmap);

            //map from full system to statically condensed system
            //i.e reverse GetBoundaryMap
            map<int,int> invmap;
            for(j = 0; j < nBndCoeffs; ++j)
=======
        Array<OneD, unsigned int> Expansion3D::v_GetEdgeInverseBoundaryMap(
            int eid)
        {
            int n, j;
            int nEdgeCoeffs;
            int nBndCoeffs = NumBndryCoeffs();

            Array<OneD, unsigned int> bmap(nBndCoeffs);
            GetBoundaryMap(bmap);

            // Map from full system to statically condensed system (i.e reverse
            // GetBoundaryMap)
            map<int, int> invmap;
            for (j = 0; j < nBndCoeffs; ++j)
>>>>>>> b26c62c3
            {
                invmap[bmap[j]] = j;
            }

<<<<<<< HEAD
            //Number of interior edge coefficients
            nEdgeCoeffs=GetEdgeNcoeffs(eid)-2;
            
            Array<OneD,unsigned int> edgemaparray(nEdgeCoeffs);
            StdRegions::Orientation eOrient=m_geom->GetEorient(eid);
            Array< OneD, unsigned int > maparray = Array<OneD, unsigned int>(nEdgeCoeffs);
            Array< OneD, int > signarray = Array<OneD, int>(nEdgeCoeffs,1);
            
            //maparray is the location of the edge within the matrix
            GetEdgeInteriorMap(eid,eOrient,maparray,signarray);
            
            for (n=0; n<nEdgeCoeffs; ++n)
            {
                edgemaparray[n]=invmap[maparray[n]];
            }
            return edgemaparray;
        }
            
=======
            // Number of interior edge coefficients
            nEdgeCoeffs = GetEdgeNcoeffs(eid) - 2;

            const SpatialDomains::Geometry3DSharedPtr &geom = GetGeom3D();

            Array<OneD, unsigned int> edgemaparray(nEdgeCoeffs);
            StdRegions::Orientation   eOrient  =
                geom->GetEorient(eid);
            Array<OneD, unsigned int> maparray =
                Array<OneD, unsigned int>(nEdgeCoeffs);
            Array<OneD, int> signarray         =
                Array<OneD, int>(nEdgeCoeffs, 1);

            // maparray is the location of the edge within the matrix
            GetEdgeInteriorMap(eid, eOrient, maparray, signarray);

            for (n = 0; n < nEdgeCoeffs; ++n)
            {
                edgemaparray[n] = invmap[maparray[n]];
            }

            return edgemaparray;
        }

>>>>>>> b26c62c3
        Array<OneD, unsigned int>
        Expansion3D::v_GetFaceInverseBoundaryMap(int fid)
        {
            int n, j;
            int nFaceCoeffs;

<<<<<<< HEAD
            int nBndCoeffs=NumBndryCoeffs();

            Array<OneD,unsigned int> bmap(nBndCoeffs);
            GetBoundaryMap(bmap);

            //map from full system to statically condensed system
            //i.e reverse GetBoundaryMap
            map<int,int> reversemap;
            for(j = 0; j < bmap.num_elements(); ++j)
            {
                reversemap[bmap[j]] = j;
            }
            
            //Number of interior face coefficients
            nFaceCoeffs=GetFaceIntNcoeffs(fid);
            
            Array<OneD,unsigned int> facemaparray(nFaceCoeffs);
            StdRegions::Orientation fOrient=GetFaceOrient(fid);
            Array< OneD, unsigned int > maparray = Array<OneD, unsigned int>(nFaceCoeffs);
            Array< OneD, int > signarray = Array<OneD, int>(nFaceCoeffs,1);
            
                //maparray is the location of the face within the matrix
            GetFaceInteriorMap(fid,fOrient,maparray,signarray);
            
            for (n=0; n<nFaceCoeffs; ++n)
            {
                facemaparray[n]=reversemap[maparray[n]];
=======
            int nBndCoeffs = NumBndryCoeffs();

            Array<OneD, unsigned int> bmap(nBndCoeffs);
            GetBoundaryMap(bmap);

            // Map from full system to statically condensed system (i.e reverse
            // GetBoundaryMap)
            map<int, int> reversemap;
            for (j = 0; j < bmap.num_elements(); ++j)
            {
                reversemap[bmap[j]] = j;
            }

            // Number of interior face coefficients
            nFaceCoeffs = GetFaceIntNcoeffs(fid);

            Array<OneD, unsigned int> facemaparray(nFaceCoeffs);
            StdRegions::Orientation   fOrient   =
                GetFaceOrient(fid);
            Array<OneD, unsigned int> maparray  =
                Array<OneD, unsigned int>(nFaceCoeffs);
            Array<OneD, int>          signarray =
                Array<OneD, int>(nFaceCoeffs, 1);

            // maparray is the location of the face within the matrix
            GetFaceInteriorMap(fid, fOrient, maparray, signarray);

            for (n = 0; n < nFaceCoeffs; ++n)
            {
                facemaparray[n] = reversemap[maparray[n]];
>>>>>>> b26c62c3
            }

            return facemaparray;
        }
<<<<<<< HEAD

=======
>>>>>>> b26c62c3
    } //end of namespace
} //end of namespace<|MERGE_RESOLUTION|>--- conflicted
+++ resolved
@@ -1115,34 +1115,12 @@
         DNekMatSharedPtr Expansion3D::v_BuildVertexMatrix(
             const DNekScalMatSharedPtr &r_bnd)
         {
-<<<<<<< HEAD
-            NekDouble zero = 0.0;
-=======
->>>>>>> b26c62c3
             MatrixStorage storage = eFULL;
             DNekMatSharedPtr m_vertexmatrix;
 
             int nVerts, vid1, vid2, vMap1, vMap2;
             NekDouble VertexValue;
 
-<<<<<<< HEAD
-            nVerts=GetNverts();
-
-            m_vertexmatrix = 
-                MemoryManager<DNekMat>::AllocateSharedPtr(
-                    nVerts, nVerts, zero, storage);
-            DNekMat &VetexMat = (*m_vertexmatrix);
-
-            for(vid1=0; vid1<nVerts; ++vid1)
-            {
-                vMap1=GetVertexMap(vid1);
-
-                for(vid2=0; vid2<nVerts; ++vid2)
-                {
-                    vMap2=GetVertexMap(vid2);
-                    VertexValue=(*r_bnd)(vMap1,vMap2);
-                    VetexMat.SetValue(vid1,vid2,VertexValue);
-=======
             nVerts = GetNverts();
 
             m_vertexmatrix =
@@ -1159,7 +1137,6 @@
                     vMap2 = GetVertexMap(vid2);
                     VertexValue = (*r_bnd)(vMap1, vMap2);
                     VertexMat.SetValue(vid1, vid2, VertexValue);
->>>>>>> b26c62c3
                 }
             }
 
@@ -1173,16 +1150,6 @@
             int nVerts, nEdges, nFaces;
             int eid, fid, vid, cnt, n, i;
 
-<<<<<<< HEAD
-            int nBndCoeffs=NumBndryCoeffs();
-
-            const SpatialDomains::Geometry3DSharedPtr & m_geom=GetGeom3D();
-
-            //Get geometric information about this element
-            nVerts=GetNverts();
-            nEdges=GetNedges();
-            nFaces=GetNfaces();
-=======
             int nBndCoeffs = NumBndryCoeffs();
 
             const SpatialDomains::Geometry3DSharedPtr &geom = GetGeom3D();
@@ -1191,7 +1158,6 @@
             nVerts = GetNverts();
             nEdges = GetNedges();
             nFaces = GetNfaces();
->>>>>>> b26c62c3
 
             /*************************************/
             /* Vetex-edge & vertex-face matrices */
@@ -1199,13 +1165,8 @@
 
             /**
              * The matrix component of \f$\mathbf{R}\f$ is given by \f[
-<<<<<<< HEAD
-             *\mathbf{R^{T}_{v}}=
-             *-\mathbf{S}^{-1}_{ef,ef}\mathbf{S}^{T}_{v,ef}\f]
-=======
              * \mathbf{R^{T}_{v}}=
              * -\mathbf{S}^{-1}_{ef,ef}\mathbf{S}^{T}_{v,ef}\f]
->>>>>>> b26c62c3
              *
              * For every vertex mode we extract the submatrices from statically
              * condensed matrix \f$\mathbf{S}\f$ corresponding to the coupling
@@ -1216,21 +1177,6 @@
              * (\f$\mathbf{S_{v,ef}}\f$).
              */
 
-<<<<<<< HEAD
- 	    int nmodes;
-            int m;
-            NekDouble VertexEdgeFaceValue;
-            NekDouble zero = 0.0;
-
-            //The number of connected edges/faces is 3 (for all elements)
-            int nConnectedEdges=3;
-            int nConnectedFaces=3;
-
-            //location in the matrix
-            Array<OneD, Array<OneD, unsigned int> > 
-                MatEdgeLocation(nConnectedEdges);
-            Array<OneD, Array<OneD, unsigned int> > 
-=======
             int nmodes;
             int m;
             NekDouble VertexEdgeFaceValue;
@@ -1243,7 +1189,6 @@
             Array<OneD, Array<OneD, unsigned int> >
                 MatEdgeLocation(nConnectedEdges);
             Array<OneD, Array<OneD, unsigned int> >
->>>>>>> b26c62c3
                 MatFaceLocation(nConnectedFaces);
 
             // Define storage for vertex transpose matrix and zero all entries
@@ -1251,120 +1196,6 @@
             DNekMatSharedPtr m_transformationmatrix;
             DNekMatSharedPtr m_transposedtransformationmatrix;
 
-<<<<<<< HEAD
-            m_transformationmatrix = 
-                MemoryManager<DNekMat>::AllocateSharedPtr(
-                    nBndCoeffs, nBndCoeffs, zero, storage);
-            m_transposedtransformationmatrix = 
-                MemoryManager<DNekMat>::AllocateSharedPtr(
-                    nBndCoeffs, nBndCoeffs, zero, storage);
-            
-            DNekMat &R = (*m_transformationmatrix);
-            DNekMat &RT = (*m_transposedtransformationmatrix);
-
-            //Build the vertex-edge/face transform matrix: This matrix is
-            //constructed from the submatrices corresponding to the couping
-            //between each vertex and the attached edges/faces
-            for(vid=0; vid<nVerts; ++vid)
-            {
-                //row and column size of the vertex-edge/face matrix
-                int efRow = GetEdgeNcoeffs(m_geom->GetVertexEdgeMap(vid,0)) +
-                    GetEdgeNcoeffs(m_geom->GetVertexEdgeMap(vid,1)) +
-                    GetEdgeNcoeffs(m_geom->GetVertexEdgeMap(vid,2)) +
-                    GetFaceIntNcoeffs(m_geom->GetVertexFaceMap(vid,0)) +
-                    GetFaceIntNcoeffs(m_geom->GetVertexFaceMap(vid,1)) +
-                    GetFaceIntNcoeffs(m_geom->GetVertexFaceMap(vid,2)) 
-                    - 6;
-
-                int nedgemodesconnected=
-                    GetEdgeNcoeffs(m_geom->GetVertexEdgeMap(vid,0)) +
-                    GetEdgeNcoeffs(m_geom->GetVertexEdgeMap(vid,1)) +
-                    GetEdgeNcoeffs(m_geom->GetVertexEdgeMap(vid,2))-6;
-                Array<OneD, unsigned int> edgemodearray(nedgemodesconnected);
-
-                int nfacemodesconnected=
-                    GetFaceIntNcoeffs(m_geom->GetVertexFaceMap(vid,0)) +
-                    GetFaceIntNcoeffs(m_geom->GetVertexFaceMap(vid,1)) +
-                    GetFaceIntNcoeffs(m_geom->GetVertexFaceMap(vid,2));                   
-                Array<OneD, unsigned int> facemodearray(nfacemodesconnected);
-
-                int offset=0;
-                //create array of edge modes
-                for(eid=0; eid < nConnectedEdges; ++eid)
-                {
-                    MatEdgeLocation[eid]=
-                        GetEdgeInverseBoundaryMap(m_geom->GetVertexEdgeMap(vid,eid));
-                    nmodes=MatEdgeLocation[eid].num_elements();
-                    
-                    if(nmodes)
-                    {
-                        Vmath::Vcopy(nmodes, &MatEdgeLocation[eid][0], 
-                                     1, &edgemodearray[offset], 1);
-                    }
-
-                    offset+=nmodes;
-                }
-
-                offset=0;
-                //create array of face modes
-                for(fid=0; fid < nConnectedFaces; ++fid)
-                {
-                    MatFaceLocation[fid]=
-                        GetFaceInverseBoundaryMap(m_geom->GetVertexFaceMap(vid,fid));
-                    nmodes=MatFaceLocation[fid].num_elements();
-                    
-                    if(nmodes)
-                    {
-                        Vmath::Vcopy(nmodes, &MatFaceLocation[fid][0], 
-                                     1, &facemodearray[offset], 1);
-                    }
-                    offset+=nmodes;                    
-                }
-
-                DNekMatSharedPtr m_vertexedgefacetransformmatrix = 
-                    MemoryManager<DNekMat>::AllocateSharedPtr
-                    (1, efRow, zero, storage);
-                DNekMat &Sveft = (*m_vertexedgefacetransformmatrix);
-
-                DNekMatSharedPtr m_vertexedgefacecoupling = 
-                    MemoryManager<DNekMat>::AllocateSharedPtr
-                    (1, efRow, zero, storage);
-                DNekMat &Svef = (*m_vertexedgefacecoupling);
-
-                //vertex-edge coupling
-                for (n=0; n<nedgemodesconnected; ++n)
-                {
-                    //Matrix value for each coefficient location
-                    VertexEdgeFaceValue=(*r_bnd)(GetVertexMap(vid),
-                                                 edgemodearray[n]);
-
-                    //Set the value in the vertex edge/face matrix
-                    Svef.SetValue(0,n,VertexEdgeFaceValue);
-                }
-
-                //vertex-face coupling
-                for (n=0; n<nfacemodesconnected; ++n)
-                {
-                    //Matrix value for each coefficient location
-                    VertexEdgeFaceValue=(*r_bnd)(GetVertexMap(vid),
-                                                 facemodearray[n]);
-
-                    //Set the value in the vertex edge/face matrix
-
-                    Svef.SetValue(0,n+nedgemodesconnected,VertexEdgeFaceValue);
-                }
-
-
-                /*Build the edge-face transform matrix: This matrix is
-                  constructed from the submatrices corresponding to the couping
-                  between the edges and faces on the attached faces/edges of a
-                  vertex*/
-
-                //Allocation of matrix to store edge/face-edge/face coupling
-                DNekMatSharedPtr m_edgefacecoupling = 
-                    MemoryManager<DNekMat>::AllocateSharedPtr(
-                                           efRow, efRow,zero,storage);
-=======
             m_transformationmatrix =
                 MemoryManager<DNekMat>::AllocateSharedPtr(
                     nBndCoeffs, nBndCoeffs, 0.0, storage);
@@ -1479,61 +1310,10 @@
                 DNekMatSharedPtr m_edgefacecoupling =
                     MemoryManager<DNekMat>::AllocateSharedPtr(
                         efRow, efRow, 0.0, storage);
->>>>>>> b26c62c3
                 DNekMat &Sefef = (*m_edgefacecoupling);
 
                 NekDouble EdgeEdgeValue, FaceFaceValue;
 
-<<<<<<< HEAD
-                //edge-edge coupling (S_{ee})
-                for (m=0; m<nedgemodesconnected; ++m)
-                {
-                    for (n=0; n<nedgemodesconnected; ++n)
-                    {
-                        //Matrix value for each coefficient location
-                        EdgeEdgeValue=(*r_bnd)(edgemodearray[n],
-                                               edgemodearray[m]);
-
-                        //Set the value in the vertex edge/face matrix
-                        Sefef.SetValue(n,m,EdgeEdgeValue);
-                    }
-                }
-
-                //face-face coupling (S_{ff})
-                for (n=0; n<nfacemodesconnected; ++n)
-                {
-                    for (m=0; m<nfacemodesconnected; ++m)
-                    {
-                        //Matrix value for each coefficient location
-                        FaceFaceValue=(*r_bnd)(facemodearray[n],
-                                               facemodearray[m]);
-                        //Set the value in the vertex edge/face matrix
-                        Sefef.SetValue(nedgemodesconnected+n,
-                                       nedgemodesconnected+m,FaceFaceValue);
-                    }
-                }
-
-                //edge-face coupling (S_{ef} and trans(S_{ef}))
-                for (n=0; n<nedgemodesconnected; ++n)
-                {
-                    for (m=0; m<nfacemodesconnected; ++m)
-                    {
-                        //Matrix value for each coefficient location
-                        FaceFaceValue=(*r_bnd)(edgemodearray[n],
-                                               facemodearray[m]);
-
-                        //Set the value in the vertex edge/face matrix 
-                        Sefef.SetValue(n,nedgemodesconnected+m,FaceFaceValue);
-
-                        //and transpose
-                        Sefef.SetValue(nedgemodesconnected+m,n,FaceFaceValue);
-                    }
-                }                
-
-
-                // Invert edge-face coupling matrix
-                if(efRow)
-=======
                 // Edge-edge coupling (S_{ee})
                 for (m = 0; m < nedgemodesconnected; ++m)
                 {
@@ -1584,32 +1364,10 @@
 
                 // Invert edge-face coupling matrix
                 if (efRow)
->>>>>>> b26c62c3
                 {
                     Sefef.Invert();
 
                     //R_{v}=-S_{v,ef}inv(S_{ef,ef})
-<<<<<<< HEAD
-                    Sveft=-Svef*Sefef;
-                }
-
-                // Populate R with R_{ve} components
-                for(n=0; n<edgemodearray.num_elements(); ++n)
-                {
-                    RT.SetValue(edgemodearray[n], GetVertexMap(vid), 
-                                Sveft(0,n));
-                    R.SetValue(GetVertexMap(vid), edgemodearray[n], 
-                               Sveft(0,n));
-                }
-
-                // Populate R with R_{vf} components
-                for(n=0; n<facemodearray.num_elements(); ++n)
-                {
-                    RT.SetValue(facemodearray[n], GetVertexMap(vid), 
-                                Sveft(0,n+nedgemodesconnected));
-                    R.SetValue(GetVertexMap(vid), facemodearray[n], 
-                               Sveft(0,n+nedgemodesconnected));
-=======
                     Sveft = -Svef * Sefef;
                 }
 
@@ -1629,7 +1387,6 @@
                                 Sveft(0, n + nedgemodesconnected));
                     R.SetValue(GetVertexMap(vid), facemodearray[n],
                                Sveft(0, n + nedgemodesconnected));
->>>>>>> b26c62c3
                 }
             }
 
@@ -1637,14 +1394,9 @@
             /* edge-face matrix */
             /********************/
 
-<<<<<<< HEAD
-            /* The matrix component of \f$\mathbf{R}\f$ is given by \f[
-             *\mathbf{R^{T}_{ef}}=-\mathbf{S}^{-1}_{ff}\mathbf{S}^{T}_{ef}\f]
-=======
             /* 
              * The matrix component of \f$\mathbf{R}\f$ is given by \f[
              * \mathbf{R^{T}_{ef}}=-\mathbf{S}^{-1}_{ff}\mathbf{S}^{T}_{ef}\f]
->>>>>>> b26c62c3
              *
              * For each edge extract the submatrices from statically condensed
              * matrix \f$\mathbf{S}\f$ corresponding to inner products of modes
@@ -1654,114 +1406,10 @@
              * inverted and multiplied by the submatrices of corresponding to
              * the coupling between the edge and attached faces
              * (\f$\mathbf{S}_{ef}\f$).
-<<<<<<< HEAD
-             *
-=======
->>>>>>> b26c62c3
              */
 
             NekDouble EdgeFaceValue, FaceFaceValue;
             int efCol, efRow, nedgemodes;
-<<<<<<< HEAD
-	    
-            //number of attached faces is always 2
-            nConnectedFaces=2;
-
-            //location in the matrix
-            MatEdgeLocation = Array<OneD, Array<OneD, unsigned int> > 
-                (nEdges);
-            MatFaceLocation = Array<OneD, Array<OneD, unsigned int> > 
-                (nConnectedFaces);
-
-            //Build the edge/face transform matrix: This matrix is constructed
-            //from the submatrices corresponding to the couping between a
-            //specific edge and the two attached faces.
-            for (cnt=eid=0; eid<nEdges; ++eid)
-            {
-
-
-                //row and column size of the vertex-edge/face matrix
-                efCol=GetFaceIntNcoeffs(m_geom->GetEdgeFaceMap(eid,0))+
-                    GetFaceIntNcoeffs(m_geom->GetEdgeFaceMap(eid,1));
-                efRow=GetEdgeNcoeffs(eid)-2;
-                
-                // Edge-face coupling matrix
-                DNekMatSharedPtr m_efedgefacecoupling = 
-                    MemoryManager<DNekMat>::AllocateSharedPtr
-                    (efRow, efCol, zero, storage);
-                DNekMat &Mef = (*m_efedgefacecoupling);
-                
-                // Face-face coupling matrix
-                DNekMatSharedPtr m_effacefacecoupling = 
-                    MemoryManager<DNekMat>::AllocateSharedPtr
-                    (efCol, efCol, zero, storage);
-                DNekMat &Meff = (*m_effacefacecoupling);
-
-                // Edge-face transformation matrix
-                DNekMatSharedPtr m_edgefacetransformmatrix = 
-                    MemoryManager<DNekMat>::AllocateSharedPtr
-                    (efRow, efCol, zero, storage);
-                DNekMat &Meft = (*m_edgefacetransformmatrix);
-
-                int nfacemodesconnected =
-                    GetFaceIntNcoeffs(m_geom->GetEdgeFaceMap(eid,0)) +
-                    GetFaceIntNcoeffs(m_geom->GetEdgeFaceMap(eid,1));
-                Array<OneD, unsigned int> 
-                    facemodearray(nfacemodesconnected);
-
-                //create array of edge modes
-                Array<OneD, unsigned int> inedgearray=GetEdgeInverseBoundaryMap(eid);
-                nedgemodes=GetEdgeNcoeffs(eid)-2;
-                Array<OneD, unsigned int> edgemodearray(nedgemodes);
-
-                if(nedgemodes)
-                {
-                    Vmath::Vcopy(nedgemodes, &inedgearray[0], 
-                                 1, &edgemodearray[0], 1);
-                }
-
-                int offset=0;
-                //create array of face modes
-                for(fid=0; fid < nConnectedFaces; ++fid)
-                {
-                    MatFaceLocation[fid]=
-                        GetFaceInverseBoundaryMap(m_geom->GetEdgeFaceMap(eid,fid));
-                    nmodes=MatFaceLocation[fid].num_elements();
-                    
-                    if(nmodes)
-                    {
-                        Vmath::Vcopy(nmodes, &MatFaceLocation[fid][0], 
-                                     1, &facemodearray[offset], 1);
-                    }
-                    offset+=nmodes;
-                }
-
-                //edge-face coupling
-                for (n=0; n<nedgemodes; ++n)
-                {
-                    for (m=0; m<nfacemodesconnected; ++m)
-                    {
-                        //Matrix value for each coefficient location
-                        EdgeFaceValue=(*r_bnd)(edgemodearray[n],
-                                               facemodearray[m]);
-
-                        //Set the value in the edge/face matrix
-                        Mef.SetValue(n,m,EdgeFaceValue);
-                    }
-                }
-
-                //face-face coupling
-                for (n=0; n<nfacemodesconnected; ++n)
-                {
-                    for (m=0; m<nfacemodesconnected; ++m)
-                    {
-                        //Matrix value for each coefficient location
-                        FaceFaceValue=(*r_bnd)(facemodearray[n],
-                                               facemodearray[m]);
-
-                        //Set the value in the vertex edge/face matrix
-                        Meff.SetValue(n,m,FaceFaceValue);
-=======
 
             // Number of attached faces is always 2
             nConnectedFaces = 2;
@@ -1860,7 +1508,6 @@
 
                         // Set the value in the vertex edge/face matrix
                         Meff.SetValue(n, m, FaceFaceValue);
->>>>>>> b26c62c3
                     }
                 }
 
@@ -1868,22 +1515,6 @@
                 {
                     // Invert edge-face coupling matrix
                     Meff.Invert();
-<<<<<<< HEAD
-                    
-                    // trans(R_{ef})=-S_{ef}*(inv(S_{ff})
-                    Meft=-Mef*Meff;
-                }
-                
-                //Populate transformation matrix with Meft
-                for(n=0; n<Meft.GetRows(); ++n)
-                {
-                    for(m=0; m<Meft.GetColumns(); ++m)
-                    {
-                        R.SetValue(edgemodearray[n], facemodearray[m], 
-                                   Meft(n,m));
-                        RT.SetValue(facemodearray[m], edgemodearray[n], 
-                                    Meft(n,m));
-=======
 
                     // trans(R_{ef})=-S_{ef}*(inv(S_{ff})
                     Meft = -Mef * Meff;
@@ -1898,20 +1529,14 @@
                                    Meft(n, m));
                         RT.SetValue(facemodearray[m], edgemodearray[n],
                                     Meft(n, m));
->>>>>>> b26c62c3
                     }
                 }
             }
 
             for (i = 0; i < R.GetRows(); ++i)
             {
-<<<<<<< HEAD
-                R.SetValue(i,i,1.0);
-                RT.SetValue(i,i,1.0);
-=======
                 R.SetValue(i, i, 1.0);
                 RT.SetValue(i, i, 1.0);
->>>>>>> b26c62c3
             }
 
             if (matrixType == StdRegions::ePreconR)
@@ -1924,24 +1549,12 @@
             }
             else
             {
-<<<<<<< HEAD
-                NEKERROR(ErrorUtil::efatal,"unkown matrix type" );
-=======
                 NEKERROR(ErrorUtil::efatal, "unkown matrix type" );
->>>>>>> b26c62c3
                 return NullDNekMatSharedPtr;
             }
 	}
 
         /**
-<<<<<<< HEAD
-	 * \brief Build inverse and inverse transposed transformation matrix: \f$\mathbf{R^{-1}}\f$ and \f$\mathbf{R^{-T}}\f$
-	 *
-	 * \f\mathbf{R^{-T}}=[\left[\begin{array}{ccc} \mathbf{I} & -\mathbf{R}_{ef} & -\mathbf{R}_{ve}+\mathbf{R}_{ve}\mathbf{R}_{vf} \\
-	 *  0 & \mathbf{I} & \mathbf{R}_{ef} \\
-	 *  0 & 0 & \mathbf{I}} \end{array}\right]\f]
-	 *
-=======
 	 * \brief Build inverse and inverse transposed transformation matrix:
 	 * \f$\mathbf{R^{-1}}\f$ and \f$\mathbf{R^{-T}}\f$
 	 *
@@ -1949,125 +1562,10 @@
 	 * -\mathbf{R}_{ef} & -\mathbf{R}_{ve}+\mathbf{R}_{ve}\mathbf{R}_{vf} \\
 	 *  0 & \mathbf{I} & \mathbf{R}_{ef} \\
 	 *  0 & 0 & \mathbf{I}} \end{array}\right]\f]
->>>>>>> b26c62c3
 	 */
         DNekMatSharedPtr Expansion3D::v_BuildInverseTransformationMatrix(
             const DNekScalMatSharedPtr & m_transformationmatrix)
 	{
-<<<<<<< HEAD
-            int i,j,n, eid=0, fid=0;
-            int nCoeffs=NumBndryCoeffs();
-            NekDouble MatrixValue;
-            NekDouble zero=0.0;
-            DNekScalMat &R = (*m_transformationmatrix);
-            // Define storage for vertex transpose matrix and zero all entries
-            MatrixStorage storage = eFULL;
-
-            //inverse transformation matrix
-            DNekMatSharedPtr m_inversetransformationmatrix = 
-                MemoryManager<DNekMat>::AllocateSharedPtr(nCoeffs,nCoeffs,zero,storage);
-            DNekMat &InvR = (*m_inversetransformationmatrix);
-
-            int nVerts=GetNverts();
-            int nEdges=GetNedges();
-            int nFaces=GetNfaces();
-
-            int nedgemodes=0;
-            int nfacemodes=0;
-            int nedgemodestotal=0;
-            int nfacemodestotal=0;
-
-            for(eid=0; eid < nEdges; ++eid)
-            {
-                nedgemodes=GetEdgeNcoeffs(eid)-2;
-                nedgemodestotal+=nedgemodes;
-            }
-
-            for(fid=0; fid < nFaces; ++fid)
-            {
-                nfacemodes=GetFaceIntNcoeffs(fid);
-                nfacemodestotal+=nfacemodes;
-            }
-
-            Array<OneD, unsigned int> 
-                edgemodearray(nedgemodestotal);
-            Array<OneD, unsigned int> 
-                facemodearray(nfacemodestotal);
-
-            int offset=0;
-
-            //create array of edge modes
-            for(eid=0; eid < nEdges; ++eid)
-            {
-                Array<OneD, unsigned int> edgearray=GetEdgeInverseBoundaryMap(eid);
-                nedgemodes=GetEdgeNcoeffs(eid)-2;
-
-                //Only copy if there are edge modes
-                if(nedgemodes)
-                {
-                    Vmath::Vcopy(nedgemodes, &edgearray[0], 1, &edgemodearray[offset], 1);
-                }
-
-                offset+=nedgemodes;
-            }
-
-            offset=0;
-            //create array of face modes
-            for(fid=0; fid < nFaces; ++fid)
-            {
-                Array<OneD, unsigned int> facearray=GetFaceInverseBoundaryMap(fid);
-                nfacemodes=GetFaceIntNcoeffs(fid);
-
-                //Only copy if there are face modes
-                if(nfacemodes)
-                {
-                    Vmath::Vcopy(nfacemodes, &facearray[0], 1, &facemodearray[offset], 1);
-                }
-
-                offset+=nfacemodes;
-            }
-            
-            //vertex-edge/face
-            for (i=0; i<nVerts; ++i)
-            {
-                for(j=0; j<nedgemodestotal; ++j)
-                {
-                    InvR.SetValue(
-                        GetVertexMap(i),edgemodearray[j],
-                        -R(GetVertexMap(i),edgemodearray[j]));
-                }
-                for(j=0; j<nfacemodestotal; ++j)
-                {
-                    InvR.SetValue(
-                        GetVertexMap(i),facemodearray[j],
-                        -R(GetVertexMap(i),facemodearray[j]));
-                    for(n=0; n<nedgemodestotal; ++n)
-                    {
-                        MatrixValue=InvR.GetValue(
-                            GetVertexMap(i),facemodearray[j])
-                            +R(GetVertexMap(i),edgemodearray[n])
-                            *R(edgemodearray[n],facemodearray[j]);
-                        InvR.SetValue(
-                            GetVertexMap(i),facemodearray[j],MatrixValue);
-                    }
-                }
-            }
-            
-            //edge-face contributions
-            for (i=0; i<nedgemodestotal; ++i)
-            {
-                for(j=0; j<nfacemodestotal; ++j)
-                {
-                    InvR.SetValue(
-                        edgemodearray[i],facemodearray[j],
-                        -R(edgemodearray[i],facemodearray[j]));
-                }
-            }
-            
-            for (i = 0; i < nCoeffs; ++i)
-            {
-                InvR.SetValue(i,i,1.0);
-=======
             int i, j, n, eid = 0, fid = 0;
             int nCoeffs = NumBndryCoeffs();
             NekDouble MatrixValue;
@@ -2186,29 +1684,11 @@
             for (i = 0; i < nCoeffs; ++i)
             {
                 InvR.SetValue(i, i, 1.0);
->>>>>>> b26c62c3
             }
 
             return m_inversetransformationmatrix;
 	}
 
-<<<<<<< HEAD
-        Array<OneD, unsigned int>
-        Expansion3D::v_GetEdgeInverseBoundaryMap(int eid)
-        {
-            int n, j;
-            int nEdgeCoeffs;
-            const SpatialDomains::Geometry3DSharedPtr & m_geom=GetGeom3D();
-            int nBndCoeffs=NumBndryCoeffs();
-
-            Array<OneD,unsigned int> bmap(nBndCoeffs);
-            GetBoundaryMap(bmap);
-
-            //map from full system to statically condensed system
-            //i.e reverse GetBoundaryMap
-            map<int,int> invmap;
-            for(j = 0; j < nBndCoeffs; ++j)
-=======
         Array<OneD, unsigned int> Expansion3D::v_GetEdgeInverseBoundaryMap(
             int eid)
         {
@@ -2223,31 +1703,10 @@
             // GetBoundaryMap)
             map<int, int> invmap;
             for (j = 0; j < nBndCoeffs; ++j)
->>>>>>> b26c62c3
             {
                 invmap[bmap[j]] = j;
             }
 
-<<<<<<< HEAD
-            //Number of interior edge coefficients
-            nEdgeCoeffs=GetEdgeNcoeffs(eid)-2;
-            
-            Array<OneD,unsigned int> edgemaparray(nEdgeCoeffs);
-            StdRegions::Orientation eOrient=m_geom->GetEorient(eid);
-            Array< OneD, unsigned int > maparray = Array<OneD, unsigned int>(nEdgeCoeffs);
-            Array< OneD, int > signarray = Array<OneD, int>(nEdgeCoeffs,1);
-            
-            //maparray is the location of the edge within the matrix
-            GetEdgeInteriorMap(eid,eOrient,maparray,signarray);
-            
-            for (n=0; n<nEdgeCoeffs; ++n)
-            {
-                edgemaparray[n]=invmap[maparray[n]];
-            }
-            return edgemaparray;
-        }
-            
-=======
             // Number of interior edge coefficients
             nEdgeCoeffs = GetEdgeNcoeffs(eid) - 2;
 
@@ -2272,42 +1731,12 @@
             return edgemaparray;
         }
 
->>>>>>> b26c62c3
         Array<OneD, unsigned int>
         Expansion3D::v_GetFaceInverseBoundaryMap(int fid)
         {
             int n, j;
             int nFaceCoeffs;
 
-<<<<<<< HEAD
-            int nBndCoeffs=NumBndryCoeffs();
-
-            Array<OneD,unsigned int> bmap(nBndCoeffs);
-            GetBoundaryMap(bmap);
-
-            //map from full system to statically condensed system
-            //i.e reverse GetBoundaryMap
-            map<int,int> reversemap;
-            for(j = 0; j < bmap.num_elements(); ++j)
-            {
-                reversemap[bmap[j]] = j;
-            }
-            
-            //Number of interior face coefficients
-            nFaceCoeffs=GetFaceIntNcoeffs(fid);
-            
-            Array<OneD,unsigned int> facemaparray(nFaceCoeffs);
-            StdRegions::Orientation fOrient=GetFaceOrient(fid);
-            Array< OneD, unsigned int > maparray = Array<OneD, unsigned int>(nFaceCoeffs);
-            Array< OneD, int > signarray = Array<OneD, int>(nFaceCoeffs,1);
-            
-                //maparray is the location of the face within the matrix
-            GetFaceInteriorMap(fid,fOrient,maparray,signarray);
-            
-            for (n=0; n<nFaceCoeffs; ++n)
-            {
-                facemaparray[n]=reversemap[maparray[n]];
-=======
             int nBndCoeffs = NumBndryCoeffs();
 
             Array<OneD, unsigned int> bmap(nBndCoeffs);
@@ -2338,14 +1767,9 @@
             for (n = 0; n < nFaceCoeffs; ++n)
             {
                 facemaparray[n] = reversemap[maparray[n]];
->>>>>>> b26c62c3
             }
 
             return facemaparray;
         }
-<<<<<<< HEAD
-
-=======
->>>>>>> b26c62c3
     } //end of namespace
 } //end of namespace