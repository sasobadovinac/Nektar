--- conflicted
+++ resolved
@@ -454,15 +454,6 @@
         break;
         case StdRegions::eInvMass:
         {
-<<<<<<< HEAD
-            int f;
-            int nquad_f;
-            int nfaces = GetNtraces();
-
-            for(f = 0; f < nfaces; ++f)
-            {
-                nquad_f = FaceExp[f]->GetNumPoints(0)*FaceExp[f]->GetNumPoints(1);
-=======
             if (m_metricinfo->GetGtype() == SpatialDomains::eDeformed)
             {
                 NekDouble one = 1.0;
@@ -541,7 +532,6 @@
             {
                 NekDouble one        = 1.0;
                 DNekMatSharedPtr mat = GenMatrix(mkey);
->>>>>>> 5833bc0b
 
                 returnval =
                     MemoryManager<DNekScalMat>::AllocateSharedPtr(one, mat);
@@ -598,15 +588,11 @@
                              mkey.GetConstFactors(), mkey.GetVarCoeffs());
             DNekScalMat &LapMat = *GetLocMatrix(lapkey);
 
-<<<<<<< HEAD
-                FaceExp[f]->BwdTrans(faceCoeffs[f], facePhys);
-=======
             int rows = LapMat.GetRows();
             int cols = LapMat.GetColumns();
 
             DNekMatSharedPtr helm =
                 MemoryManager<DNekMat>::AllocateSharedPtr(rows, cols);
->>>>>>> 5833bc0b
 
             NekDouble one = 1.0;
             (*helm)       = LapMat + factor * MassMat;
