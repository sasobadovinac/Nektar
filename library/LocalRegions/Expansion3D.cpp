--- conflicted
+++ resolved
@@ -2360,17 +2360,8 @@
                             }
                         }
                     }
-<<<<<<< HEAD
-                } 
-                break;
-            case StdRegions::eDir1BwdDir1_Dir2BwdDir2:
-                {
-                    //Direction A negative and B negative
-                    for (int j = 0; j < nq1; j++)
-=======
                     break;
                 case StdRegions::eDir1BwdDir1_Dir2BwdDir2:
->>>>>>> 244f4842
                     {
                         //Direction A negative and B negative
                         for (int j = 0; j < nq1; j++)
@@ -2381,22 +2372,11 @@
                             }
                         }
                     }
-<<<<<<< HEAD
-                }
-                break;
-            case StdRegions::eDir1FwdDir2_Dir2FwdDir1:
-                {
-                    //Transposed, Direction A and B positive
-                    for (int i =0; i < nq0; ++i)
-                    {   
-                        for (int j = 0; j < nq1; ++j)
-=======
                     break;
                 case StdRegions::eDir1FwdDir2_Dir2FwdDir1:
                     {
                         //Transposed, Direction A and B positive
                         for (int i =0; i < nq0; ++i)
->>>>>>> 244f4842
                         {
                             for (int j = 0; j < nq1; ++j)
                             {
@@ -2428,22 +2408,11 @@
                             }
                         }
                     }
-<<<<<<< HEAD
-                } 
-                break;
-            case StdRegions::eDir1BwdDir2_Dir2BwdDir1:
-                {
-                    //Transposed, Direction A and B negative
-                    for (int i =0; i < nq0; ++i)
-                    {   
-                        for (int j = 0; j < nq1; ++j)
-=======
                     break;
                 case StdRegions::eDir1BwdDir2_Dir2BwdDir1:
                     {
                         //Transposed, Direction A and B negative
                         for (int i =0; i < nq0; ++i)
->>>>>>> 244f4842
                         {
                             for (int j = 0; j < nq1; ++j)
                             {
