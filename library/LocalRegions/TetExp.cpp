///////////////////////////////////////////////////////////////////////////////
//
// File TetExp.cpp
//
// For more information, please see: http://www.nektar.info
//
// The MIT License
//
// Copyright (c) 2006 Division of Applied Mathematics, Brown University (USA),
// Department of Aeronautics, Imperial College London (UK), and Scientific
// Computing and Imaging Institute, University of Utah (USA).
//
// Permission is hereby granted, free of charge, to any person obtaining a
// copy of this software and associated documentation files (the "Software"),
// to deal in the Software without restriction, including without limitation
// the rights to use, copy, modify, merge, publish, distribute, sublicense,
// and/or sell copies of the Software, and to permit persons to whom the
// Software is furnished to do so, subject to the following conditions:
//
// The above copyright notice and this permission notice shall be included
// in all copies or substantial portions of the Software.
//
// THE SOFTWARE IS PROVIDED "AS IS", WITHOUT WARRANTY OF ANY KIND, EXPRESS
// OR IMPLIED, INCLUDING BUT NOT LIMITED TO THE WARRANTIES OF MERCHANTABILITY,
// FITNESS FOR A PARTICULAR PURPOSE AND NONINFRINGEMENT. IN NO EVENT SHALL
// THE AUTHORS OR COPYRIGHT HOLDERS BE LIABLE FOR ANY CLAIM, DAMAGES OR OTHER
// LIABILITY, WHETHER IN AN ACTION OF CONTRACT, TORT OR OTHERWISE, ARISING
// FROM, OUT OF OR IN CONNECTION WITH THE SOFTWARE OR THE USE OR OTHER
// DEALINGS IN THE SOFTWARE.
//
// Description:
//
///////////////////////////////////////////////////////////////////////////////

#include <boost/core/ignore_unused.hpp>

#include <LocalRegions/TetExp.h>
#include <SpatialDomains/SegGeom.h>
#include <LibUtilities/Foundations/InterpCoeff.h>
#include <LibUtilities/Foundations/Interp.h>

using namespace std;

namespace Nektar
{
    namespace LocalRegions
    {
        /**
         * @class TetExp
         * Defines a Tetrahedral local expansion.
         */

        /**
         * \brief Constructor using BasisKey class for quadrature points and
         * order definition
         *
         * @param   Ba          Basis key for first coordinate.
         * @param   Bb          Basis key for second coordinate.
         * @param   Bc          Basis key for third coordinate.
         */
        TetExp::TetExp( const LibUtilities::BasisKey &Ba,
                        const LibUtilities::BasisKey &Bb,
                        const LibUtilities::BasisKey &Bc,
                        const SpatialDomains::TetGeomSharedPtr &geom
                        ):
            StdExpansion  (
                LibUtilities::StdTetData::getNumberOfCoefficients(
                    Ba.GetNumModes(), Bb.GetNumModes(), Bc.GetNumModes()),
                    3, Ba, Bb, Bc),
            StdExpansion3D(
                LibUtilities::StdTetData::getNumberOfCoefficients(
                    Ba.GetNumModes(), Bb.GetNumModes(), Bc.GetNumModes()),
                    Ba, Bb, Bc),
            StdTetExp(Ba,Bb,Bc),
            Expansion     (geom),
            Expansion3D   (geom),
            m_matrixManager(
                std::bind(&TetExp::CreateMatrix, this, std::placeholders::_1),
                std::string("TetExpMatrix")),
            m_staticCondMatrixManager(
                std::bind(&TetExp::CreateStaticCondMatrix, this, std::placeholders::_1),
                std::string("TetExpStaticCondMatrix"))
        {
        }


        /**
         * \brief Copy Constructor
         */
        TetExp::TetExp(const TetExp &T):
            StdRegions::StdExpansion(T),
            StdRegions::StdExpansion3D(T),
            StdRegions::StdTetExp(T),
            Expansion(T),
            Expansion3D(T),
            m_matrixManager(T.m_matrixManager),
            m_staticCondMatrixManager(T.m_staticCondMatrixManager)
        {
        }

        /**
         * \brief Destructor
         */
        TetExp::~TetExp()
        {
        }


        //-----------------------------
        // Integration Methods
        //-----------------------------
        /**
         * \brief Integrate the physical point list \a inarray over region
         *
         * @param   inarray     Definition of function to be returned at
         *                      quadrature point of expansion.
         * @returns \f$\int^1_{-1}\int^1_{-1} \int^1_{-1}
         *   u(\eta_1, \eta_2, \eta_3) J[i,j,k] d \eta_1 d \eta_2 d \eta_3 \f$
         * where \f$inarray[i,j,k] = u(\eta_{1i},\eta_{2j},\eta_{3k})
         * \f$ and \f$ J[i,j,k] \f$ is the Jacobian evaluated at the quadrature
         * point.
         */
        NekDouble TetExp::v_Integral(
            const Array<OneD, const NekDouble> &inarray)
        {
            int    nquad0 = m_base[0]->GetNumPoints();
            int    nquad1 = m_base[1]->GetNumPoints();
            int    nquad2 = m_base[2]->GetNumPoints();
            Array<OneD, const NekDouble> jac = m_metricinfo->GetJac(GetPointsKeys());
            NekDouble retrunVal;
            Array<OneD,NekDouble> tmp(nquad0*nquad1*nquad2);

            // multiply inarray with Jacobian
            if(m_metricinfo->GetGtype() == SpatialDomains::eDeformed)
            {
                Vmath::Vmul(nquad0*nquad1*nquad2,&jac[0],1,
                            (NekDouble*)&inarray[0],1, &tmp[0],1);
            }
            else
            {
                Vmath::Smul(nquad0*nquad1*nquad2,(NekDouble) jac[0],
                            (NekDouble*)&inarray[0],1,&tmp[0],1);
            }

            // call StdTetExp version;
            retrunVal = StdTetExp::v_Integral(tmp);

            return retrunVal;
        }


        //-----------------------------
        // Differentiation Methods
        //-----------------------------
        /**
	 * \brief Differentiate \a inarray in the three coordinate directions.
	 *
         * @param   inarray     Input array of values at quadrature points to
         *                      be differentiated.
         * @param   out_d0      Derivative in first coordinate direction.
         * @param   out_d1      Derivative in second coordinate direction.
         * @param   out_d2      Derivative in third coordinate direction.
         */
        void TetExp::v_PhysDeriv(
                                 const Array<OneD, const NekDouble> &inarray,
                                 Array<OneD,       NekDouble> &out_d0,
                                 Array<OneD,       NekDouble> &out_d1,
                                 Array<OneD,       NekDouble> &out_d2)
        {
            int  TotPts = m_base[0]->GetNumPoints()*m_base[1]->GetNumPoints()*
                m_base[2]->GetNumPoints();

            Array<TwoD, const NekDouble> df =
                m_metricinfo->GetDerivFactors(GetPointsKeys());
            Array<OneD,NekDouble> Diff0 = Array<OneD,NekDouble>(3*TotPts);
            Array<OneD,NekDouble> Diff1 = Diff0 + TotPts;
            Array<OneD,NekDouble> Diff2 = Diff1 + TotPts;

            StdTetExp::v_PhysDeriv(inarray, Diff0, Diff1, Diff2);

            if(m_metricinfo->GetGtype() == SpatialDomains::eDeformed)
            {
                if(out_d0.size())
                {
                    Vmath::Vmul  (TotPts,&df[0][0],1,&Diff0[0],1, &out_d0[0], 1);
                    Vmath::Vvtvp (TotPts,&df[1][0],1,&Diff1[0],1, &out_d0[0], 1,&out_d0[0],1);
                    Vmath::Vvtvp (TotPts,&df[2][0],1,&Diff2[0],1, &out_d0[0], 1,&out_d0[0],1);
                }

                if(out_d1.size())
                {
                    Vmath::Vmul  (TotPts,&df[3][0],1,&Diff0[0],1, &out_d1[0], 1);
                    Vmath::Vvtvp (TotPts,&df[4][0],1,&Diff1[0],1, &out_d1[0], 1,&out_d1[0],1);
                    Vmath::Vvtvp (TotPts,&df[5][0],1,&Diff2[0],1, &out_d1[0], 1,&out_d1[0],1);
                }

                if(out_d2.size())
                {
                    Vmath::Vmul  (TotPts,&df[6][0],1,&Diff0[0],1, &out_d2[0], 1);
                    Vmath::Vvtvp (TotPts,&df[7][0],1,&Diff1[0],1, &out_d2[0], 1, &out_d2[0],1);
                    Vmath::Vvtvp (TotPts,&df[8][0],1,&Diff2[0],1, &out_d2[0], 1, &out_d2[0],1);
                }
            }
            else // regular geometry
            {
                if(out_d0.size())
                {
                    Vmath::Smul (TotPts,df[0][0],&Diff0[0],1, &out_d0[0], 1);
                    Blas::Daxpy (TotPts,df[1][0],&Diff1[0],1, &out_d0[0], 1);
                    Blas::Daxpy (TotPts,df[2][0],&Diff2[0],1, &out_d0[0], 1);
                }

                if(out_d1.size())
                {
                    Vmath::Smul (TotPts,df[3][0],&Diff0[0],1, &out_d1[0], 1);
                    Blas::Daxpy (TotPts,df[4][0],&Diff1[0],1, &out_d1[0], 1);
                    Blas::Daxpy (TotPts,df[5][0],&Diff2[0],1, &out_d1[0], 1);
                }

                if(out_d2.size())
                {
                    Vmath::Smul (TotPts,df[6][0],&Diff0[0],1, &out_d2[0], 1);
                    Blas::Daxpy (TotPts,df[7][0],&Diff1[0],1, &out_d2[0], 1);
                    Blas::Daxpy (TotPts,df[8][0],&Diff2[0],1, &out_d2[0], 1);
                }
            }
        }


        //-----------------------------
        // Transforms
        //-----------------------------
        /**
	 * \brief Forward transform from physical quadrature space stored in
	 * \a inarray and evaluate the expansion coefficients and store
	 * in \a (this)->_coeffs
	 *
         * @param   inarray     Array of physical quadrature points to be
         *                      transformed.
         * @param   outarray    Array of coefficients to update.
         */
        void TetExp::v_FwdTrans(
                                const Array<OneD, const NekDouble> & inarray,
                                Array<OneD,NekDouble> &outarray)
        {
            if((m_base[0]->Collocation())&&(m_base[1]->Collocation())&&(m_base[2]->Collocation()))
            {
                Vmath::Vcopy(GetNcoeffs(),&inarray[0],1,&outarray[0],1);
            }
            else
            {
                IProductWRTBase(inarray,outarray);

                // get Mass matrix inverse
                MatrixKey             masskey(StdRegions::eInvMass,
                                              DetShapeType(),*this);
                DNekScalMatSharedPtr  matsys = m_matrixManager[masskey];

                // copy inarray in case inarray == outarray
                DNekVec in (m_ncoeffs,outarray);
                DNekVec out(m_ncoeffs,outarray,eWrapper);

                out = (*matsys)*in;
            }
        }

        //-----------------------------
        // Inner product functions
        //-----------------------------
        /**
	 * \brief Calculate the inner product of inarray with respect to the
	 * basis B=m_base0*m_base1*m_base2 and put into outarray:
	 *
         * \f$ \begin{array}{rcl} I_{pqr} = (\phi_{pqr}, u)_{\delta}
         *   & = & \sum_{i=0}^{nq_0} \sum_{j=0}^{nq_1} \sum_{k=0}^{nq_2}
         *     \psi_{p}^{a} (\eta_{1i}) \psi_{pq}^{b} (\eta_{2j}) \psi_{pqr}^{c}
         *     (\eta_{3k}) w_i w_j w_k u(\eta_{1,i} \eta_{2,j} \eta_{3,k})
         * J_{i,j,k}\\ & = & \sum_{i=0}^{nq_0} \psi_p^a(\eta_{1,i})
         *   \sum_{j=0}^{nq_1} \psi_{pq}^b(\eta_{2,j}) \sum_{k=0}^{nq_2}
         *   \psi_{pqr}^c u(\eta_{1i},\eta_{2j},\eta_{3k}) J_{i,j,k}
         * \end{array} \f$ \n
         * where
         * \f$ \phi_{pqr} (\xi_1 , \xi_2 , \xi_3)
         *   = \psi_p^a (\eta_1) \psi_{pq}^b (\eta_2) \psi_{pqr}^c (\eta_3) \f$
         * which can be implemented as \n
         * \f$f_{pqr} (\xi_{3k})
         *   = \sum_{k=0}^{nq_3} \psi_{pqr}^c u(\eta_{1i},\eta_{2j},\eta_{3k})
         * J_{i,j,k} = {\bf B_3 U}   \f$ \n
         * \f$ g_{pq} (\xi_{3k})
         *   = \sum_{j=0}^{nq_1} \psi_{pq}^b (\xi_{2j}) f_{pqr} (\xi_{3k})
         *   = {\bf B_2 F}  \f$ \n
         * \f$ (\phi_{pqr}, u)_{\delta}
         *   = \sum_{k=0}^{nq_0} \psi_{p}^a (\xi_{3k}) g_{pq} (\xi_{3k})
         *   = {\bf B_1 G} \f$
         */
        void TetExp::v_IProductWRTBase(
                                       const Array<OneD, const NekDouble> &inarray,
                                       Array<OneD,       NekDouble> &outarray)
        {
            v_IProductWRTBase_SumFac(inarray, outarray);
        }

        void TetExp::v_IProductWRTBase_SumFac(
                                              const Array<OneD, const NekDouble> &inarray,
                                              Array<OneD,       NekDouble> &outarray,
                                              bool multiplybyweights)
        {
            const int nquad0 = m_base[0]->GetNumPoints();
            const int nquad1 = m_base[1]->GetNumPoints();
            const int nquad2 = m_base[2]->GetNumPoints();
            const int order0 = m_base[0]->GetNumModes();
            const int order1 = m_base[1]->GetNumModes();
            Array<OneD, NekDouble> wsp(nquad1*nquad2*order0 +
                                       nquad2*order0*(order1+1)/2);

            if(multiplybyweights)
            {
                Array<OneD, NekDouble> tmp(nquad0*nquad1*nquad2);

                MultiplyByQuadratureMetric(inarray, tmp);
                IProductWRTBase_SumFacKernel(m_base[0]->GetBdata(),
                                             m_base[1]->GetBdata(),
                                             m_base[2]->GetBdata(),
                                             tmp,outarray,wsp,
                                             true,true,true);
            }
            else
            {
                IProductWRTBase_SumFacKernel(m_base[0]->GetBdata(),
                                             m_base[1]->GetBdata(),
                                             m_base[2]->GetBdata(),
                                             inarray,outarray,wsp,
                                             true,true,true);
            }
        }

        /**
         * @brief Calculates the inner product \f$ I_{pqr} = (u,
         * \partial_{x_i} \phi_{pqr}) \f$.
         *
         * The derivative of the basis functions is performed using the chain
         * rule in order to incorporate the geometric factors. Assuming that
         * the basis functions are a tensor product
         * \f$\phi_{pqr}(\eta_1,\eta_2,\eta_3) =
         * \phi_1(\eta_1)\phi_2(\eta_2)\phi_3(\eta_3)\f$, this yields the
         * result
         *
         * \f[
         * I_{pqr} = \sum_{j=1}^3 \left(u, \frac{\partial u}{\partial \eta_j}
         * \frac{\partial \eta_j}{\partial x_i}\right)
         * \f]
         *
         * In the prismatic element, we must also incorporate a second set of
         * geometric factors which incorporate the collapsed co-ordinate
         * system, so that
         *
         * \f[ \frac{\partial\eta_j}{\partial x_i} = \sum_{k=1}^3
         * \frac{\partial\eta_j}{\partial\xi_k}\frac{\partial\xi_k}{\partial
         * x_i} \f]
         *
         * These derivatives can be found on p152 of Sherwin & Karniadakis.
         *
         * @param dir       Direction in which to take the derivative.
         * @param inarray   The function \f$ u \f$.
         * @param outarray  Value of the inner product.
         */
        void TetExp::v_IProductWRTDerivBase(
<<<<<<< HEAD
                                 const int                           dir,
                                 const Array<OneD, const NekDouble> &inarray,
                                 Array<OneD,       NekDouble> &outarray)
=======
                               const int                           dir,
                               const Array<OneD, const NekDouble> &inarray,
                               Array<OneD,       NekDouble> &outarray)
>>>>>>> aaa8f7eb
        {
            const int nquad0 = m_base[0]->GetNumPoints();
            const int nquad1 = m_base[1]->GetNumPoints();
            const int nquad2 = m_base[2]->GetNumPoints();
            const int order0 = m_base[0]->GetNumModes ();
            const int order1 = m_base[1]->GetNumModes ();
            const int nqtot  = nquad0*nquad1*nquad2;

            Array<OneD, NekDouble> tmp1 (nqtot);
            Array<OneD, NekDouble> tmp2 (nqtot);
            Array<OneD, NekDouble> tmp3 (nqtot);
            Array<OneD, NekDouble> tmp4 (nqtot);
            Array<OneD, NekDouble> tmp6 (m_ncoeffs);
            Array<OneD, NekDouble> wsp  (nquad1*nquad2*order0 +
                                         nquad2*order0*(order1+1)/2);

            MultiplyByQuadratureMetric(inarray,tmp1);

            Array<OneD, Array<OneD, NekDouble>> tmp2D{3};
            tmp2D[0] = tmp2;
            tmp2D[1] = tmp3;
            tmp2D[2] = tmp4;
            
            TetExp::v_AlignVectorToCollapsedDir(dir, tmp1, tmp2D);

            IProductWRTBase_SumFacKernel(m_base[0]->GetDbdata(),
                                         m_base[1]->GetBdata (),
                                         m_base[2]->GetBdata (),
                                         tmp2,outarray,wsp,
                                         false,true,true);

            IProductWRTBase_SumFacKernel(m_base[0]->GetBdata (),
                                         m_base[1]->GetDbdata(),
                                         m_base[2]->GetBdata (),
                                         tmp3,tmp6,wsp,
                                         true,false,true);

            Vmath::Vadd(m_ncoeffs, tmp6, 1, outarray, 1, outarray, 1);

            IProductWRTBase_SumFacKernel(m_base[0]->GetBdata (),
                                         m_base[1]->GetBdata (),
                                         m_base[2]->GetDbdata(),
                                         tmp4,tmp6,wsp,
                                         true,true,false);

            Vmath::Vadd(m_ncoeffs, tmp6, 1, outarray, 1, outarray, 1);
        }

        void TetExp::v_AlignVectorToCollapsedDir(
                const int                               dir, 
                const Array<OneD, const NekDouble>      &inarray, 
                Array<OneD, Array<OneD, NekDouble> >    &outarray)
        {
            int i, j;

            const int nquad0 = m_base[0]->GetNumPoints();
            const int nquad1 = m_base[1]->GetNumPoints();
            const int nquad2 = m_base[2]->GetNumPoints();
            const int nqtot  = nquad0*nquad1*nquad2;

            const Array<OneD, const NekDouble> &z0 = m_base[0]->GetZ();
            const Array<OneD, const NekDouble> &z1 = m_base[1]->GetZ();
            const Array<OneD, const NekDouble> &z2 = m_base[2]->GetZ();

            Array<OneD, NekDouble> tmp2   (nqtot);
            Array<OneD, NekDouble> tmp3   (nqtot);

            const Array<TwoD, const NekDouble>& df =
                m_metricinfo->GetDerivFactors(GetPointsKeys());

            if(m_metricinfo->GetGtype() == SpatialDomains::eDeformed)
            {
                Vmath::Vmul(nqtot,&df[3*dir][0],  1,inarray.get(),1,
                            tmp2.get(),1);
                Vmath::Vmul(nqtot,&df[3*dir+1][0],1,inarray.get(),1,
                            tmp3.get(),1);
                Vmath::Vmul(nqtot,&df[3*dir+2][0],1,inarray.get(),1,
                            outarray[2].get(),1);
            }
            else
            {
                Vmath::Smul(nqtot, df[3*dir  ][0],inarray.get(),1,
                            tmp2.get(), 1);
                Vmath::Smul(nqtot, df[3*dir+1][0],inarray.get(),1,
                            tmp3.get(), 1);
                Vmath::Smul(nqtot, df[3*dir+2][0],inarray.get(),1,
                            outarray[2].get(), 1);
            }

            NekDouble g0,g1,g1a,g2,g3;
            int k,cnt;
            
            for(cnt = 0, k = 0; k < nquad2; ++k)
            {
                for(j = 0; j < nquad1; ++j)
                {
                    g2 = 2.0/(1.0-z2[k]);
                    g1 =  g2/(1.0-z1[j]); 
                    g0 = 2.0*g1; 
                    g3 = (1.0+z1[j])*g2*0.5;

                    for(i = 0; i < nquad0; ++i,++cnt)
                    {
                        g1a = g1*(1+z0[i]);

                        outarray[0][cnt] = g0*tmp2[cnt] + g1a*(tmp3[cnt] +
                                                       outarray[2][cnt]); 

                        outarray[1][cnt] = g2*tmp3[cnt] + g3*outarray[2][cnt];

                    }
                }
            }
        }


        //-----------------------------
        // Evaluation functions
        //-----------------------------

        /**
         * Given the local cartesian coordinate \a Lcoord evaluate the
         * value of physvals at this point by calling through to the
         * StdExpansion method
         */
        NekDouble TetExp::v_StdPhysEvaluate(
                                            const Array<OneD, const NekDouble> &Lcoord,
                                            const Array<OneD, const NekDouble> &physvals)
        {
            // Evaluate point in local (eta) coordinates.
            return StdTetExp::v_PhysEvaluate(Lcoord,physvals);
        }

        /**
         * @param   coord       Physical space coordinate
         * @returns Evaluation of expansion at given coordinate.
         */
        NekDouble TetExp::v_PhysEvaluate(
                                         const Array<OneD, const NekDouble> &coord,
                                         const Array<OneD, const NekDouble> & physvals)
        {
            ASSERTL0(m_geom,"m_geom not defined");

            Array<OneD,NekDouble> Lcoord = Array<OneD,NekDouble>(3);

            // Get the local (eta) coordinates of the point
            m_geom->GetLocCoords(coord,Lcoord);

            // Evaluate point in local (eta) coordinates.
            return StdTetExp::v_PhysEvaluate(Lcoord,physvals);
        }

        /**
	 * \brief Get the coordinates "coords" at the local coordinates "Lcoords"
	 */
        void TetExp::v_GetCoord(
                                const Array<OneD, const NekDouble> &Lcoords,
                                Array<OneD,NekDouble> &coords)
        {
            int  i;

            ASSERTL1(Lcoords[0] <= -1.0 && Lcoords[0] >= 1.0 &&
                     Lcoords[1] <= -1.0 && Lcoords[1] >= 1.0 &&
                     Lcoords[2] <= -1.0 && Lcoords[2] >= 1.0,
                     "Local coordinates are not in region [-1,1]");

            // m_geom->FillGeom(); // TODO: implement FillGeom()

            for(i = 0; i < m_geom->GetCoordim(); ++i)
            {
                coords[i] = m_geom->GetCoord(i,Lcoords);
            }
        }

        void TetExp::v_GetCoords(
                                 Array<OneD, NekDouble> &coords_0,
                                 Array<OneD, NekDouble> &coords_1,
                                 Array<OneD, NekDouble> &coords_2)
        {
            Expansion::v_GetCoords(coords_0, coords_1, coords_2);
        }


        //-----------------------------
        // Helper functions
        //-----------------------------

        /**
         * \brief Return Shape of region, using  ShapeType enum list.
         */
        LibUtilities::ShapeType TetExp::v_DetShapeType() const
        {
            return LibUtilities::eTetrahedron;
        }

        StdRegions::StdExpansionSharedPtr TetExp::v_GetStdExp(void) const
        {
            return MemoryManager<StdRegions::StdTetExp>
                ::AllocateSharedPtr(m_base[0]->GetBasisKey(),
                                    m_base[1]->GetBasisKey(),
                                    m_base[2]->GetBasisKey());
        }


        StdRegions::StdExpansionSharedPtr TetExp::v_GetLinStdExp(void) const
        {
            LibUtilities::BasisKey bkey0(m_base[0]->GetBasisType(),
                           2, m_base[0]->GetPointsKey());
            LibUtilities::BasisKey bkey1(m_base[1]->GetBasisType(),
                           2, m_base[1]->GetPointsKey());
            LibUtilities::BasisKey bkey2(m_base[2]->GetBasisType(),
                           2, m_base[2]->GetPointsKey());

            return MemoryManager<StdRegions::StdTetExp>
                ::AllocateSharedPtr( bkey0, bkey1, bkey2);
        }


        int TetExp::v_GetCoordim()
        {
            return m_geom->GetCoordim();
        }

        void TetExp::v_ExtractDataToCoeffs(
                                           const NekDouble *data,
                                           const std::vector<unsigned int > &nummodes,
                                           const int mode_offset,
                                           NekDouble * coeffs,
                                           std::vector<LibUtilities::BasisType> &fromType)
        {
            boost::ignore_unused(fromType);

            int data_order0 = nummodes[mode_offset];
            int fillorder0  = min(m_base[0]->GetNumModes(),data_order0);
            int data_order1 = nummodes[mode_offset+1];
            int order1      = m_base[1]->GetNumModes();
            int fillorder1  = min(order1,data_order1);
            int data_order2 = nummodes[mode_offset+2];
            int order2      = m_base[2]->GetNumModes();
            int fillorder2  = min(order2,data_order2);

            switch(m_base[0]->GetBasisType())
            {
            case LibUtilities::eModified_A:
                {
                    int i,j;
                    int cnt  = 0;
                    int cnt1 = 0;

                    ASSERTL1(m_base[1]->GetBasisType() ==
                             LibUtilities::eModified_B,
                             "Extraction routine not set up for this basis");
                    ASSERTL1(m_base[2]->GetBasisType() ==
                             LibUtilities::eModified_C,
                             "Extraction routine not set up for this basis");

                    Vmath::Zero(m_ncoeffs,coeffs,1);
                    for(j = 0; j < fillorder0; ++j)
                    {
                        for(i = 0; i < fillorder1-j; ++i)
                        {
                            Vmath::Vcopy(fillorder2-j-i, &data[cnt],    1,
                                         &coeffs[cnt1], 1);
                            cnt  += data_order2-j-i;
                            cnt1 += order2-j-i;
                        }

                        // count out data for j iteration
                        for(i = fillorder1-j; i < data_order1-j; ++i)
                        {
                            cnt += data_order2-j-i;
                        }

                        for(i = fillorder1-j; i < order1-j; ++i)
                        {
                            cnt1 += order2-j-i;
                        }

                    }
                }
                break;
            default:
                ASSERTL0(false, "basis is either not set up or not "
                         "hierarchicial");
            }
        }

        /**
         * \brief Returns the physical values at the quadrature points of a face
         */
        void TetExp::v_GetTracePhysMap(const int                face,
                                      Array<OneD, int>        &outarray)
        {
            int nquad0 = m_base[0]->GetNumPoints();
            int nquad1 = m_base[1]->GetNumPoints();
            int nquad2 = m_base[2]->GetNumPoints();

            int nq0 = 0;
            int nq1 = 0;

            // get forward aligned faces.
            switch(face)
            {
                case 0:
                {
                    nq0 = nquad0;
                    nq1 = nquad1;
                    if(outarray.size()!=nq0*nq1)
                    {
                        outarray = Array<OneD, int>(nq0*nq1);
                    }

                    for (int i = 0; i < nquad0*nquad1; ++i)
                    {
                        outarray[i] = i;
                    }

                    break;
                }
                case 1:
                {
                    nq0 = nquad0;
                    nq1 = nquad2;
                    if(outarray.size()!=nq0*nq1)
                    {
                        outarray = Array<OneD, int>(nq0*nq1);
                    }

                    //Direction A and B positive
                    for (int k=0; k<nquad2; k++)
                    {
                        for(int i = 0; i < nquad0; ++i)
                        {
                            outarray[k*nquad0+i] = (nquad0*nquad1*k)+i;
                        }
                    }
                    break;
                }
                case 2:
                {
                    nq0 = nquad1;
                    nq1 = nquad2;
                    if(outarray.size()!=nq0*nq1)
                    {
                        outarray = Array<OneD, int>(nq0*nq1);
                    }

                    //Directions A and B positive
                    for(int j = 0; j < nquad1*nquad2; ++j)
                    {
                        outarray[j] = nquad0-1 + j*nquad0;
                    }
                    break;
                }
                case 3:
                {
                    nq0 = nquad1;
                    nq1 = nquad2;
                    if(outarray.size() != nq0*nq1)
                    {
                        outarray = Array<OneD, int>(nq0*nq1);
                    }

                    //Directions A and B positive
                    for(int j = 0; j < nquad1*nquad2; ++j)
                    {
                        outarray[j] = j*nquad0;
                    }
                }
                break;
            default:
                ASSERTL0(false,"face value (> 3) is out of range");
                break;
            }
        }


        /**
	 * \brief Compute the normal of a triangular face
	 */
        void TetExp::v_ComputeTraceNormal(const int face)
        {
            int i;
            const SpatialDomains::GeomFactorsSharedPtr &geomFactors =
                GetGeom()->GetMetricInfo();

            LibUtilities::PointsKeyVector ptsKeys = GetPointsKeys();
            for(int i = 0; i < ptsKeys.size(); ++i)
            {
                // Need at least 2 points for computing normals
                if (ptsKeys[i].GetNumPoints() == 1)
                {
                    LibUtilities::PointsKey pKey(2, ptsKeys[i].GetPointsType());
                    ptsKeys[i] = pKey;
                }
            }

            SpatialDomains::GeomType            type = geomFactors->GetGtype();
            const Array<TwoD, const NekDouble> &df   = geomFactors->GetDerivFactors(ptsKeys);
            const Array<OneD, const NekDouble> &jac  = geomFactors->GetJac(ptsKeys);

            LibUtilities::BasisKey tobasis0 = GetTraceBasisKey(face,0);
            LibUtilities::BasisKey tobasis1 = GetTraceBasisKey(face,1);

            // number of face quadrature points
            int nq_face = tobasis0.GetNumPoints()*tobasis1.GetNumPoints();

            int vCoordDim = GetCoordim();

            m_faceNormals[face] = Array<OneD, Array<OneD, NekDouble> >(vCoordDim);
            Array<OneD, Array<OneD, NekDouble> > &normal = m_faceNormals[face];
            for (i = 0; i < vCoordDim; ++i)
            {
                normal[i] = Array<OneD, NekDouble>(nq_face);
            }

            size_t nqb = nq_face;
            size_t nbnd= face;
            m_elmtBndNormDirElmtLen[nbnd] = Array<OneD, NekDouble> {nqb, 0.0};
            Array<OneD, NekDouble> &length = m_elmtBndNormDirElmtLen[nbnd];

            // Regular geometry case
            if (type == SpatialDomains::eRegular ||
                type == SpatialDomains::eMovingRegular)
            {
                NekDouble fac;

                // Set up normals
                switch (face)
                {
                    case 0:
                    {
                        for (i = 0; i < vCoordDim; ++i)
                        {
                            normal[i][0] = -df[3*i+2][0];
                        }

                        break;
                    }
                    case 1:
                    {
                        for (i = 0; i < vCoordDim; ++i)
                        {
                            normal[i][0] = -df[3*i+1][0];
                        }

                        break;
                    }
                    case 2:
                    {
                        for (i = 0; i < vCoordDim; ++i)
                        {
                            normal[i][0] = df[3*i][0]+df[3*i+1][0]+
                                df[3*i+2][0];
                        }

                        break;
                    }
                    case 3:
                    {
                        for(i = 0; i < vCoordDim; ++i)
                        {
                            normal[i][0] = -df[3*i][0];
                        }
                        break;
                    }
                    default:
                        ASSERTL0(false,"face is out of range (edge < 3)");
                }

                // normalise
                fac = 0.0;
                for (i = 0; i < vCoordDim; ++i)
                {
                    fac += normal[i][0]*normal[i][0];
                }
                fac = 1.0/sqrt(fac);
                Vmath::Fill(nqb, fac, length, 1);

                for (i = 0; i < vCoordDim; ++i)
                {
                    Vmath::Fill(nq_face,fac*normal[i][0],normal[i],1);
                }
	    }
            else
            {
                // Set up deformed normals
                int j, k;

                int nq0 = ptsKeys[0].GetNumPoints();
                int nq1 = ptsKeys[1].GetNumPoints();
                int nq2 = ptsKeys[2].GetNumPoints();
                int nqtot;
                int nq01 =nq0*nq1;

                // number of elemental quad points
                if (face == 0)
                {
                    nqtot = nq01;
                }
                else if (face == 1)
                {
                    nqtot = nq0*nq2;
                }
                else
                {
                    nqtot = nq1*nq2;
                }

                LibUtilities::PointsKey points0;
                LibUtilities::PointsKey points1;

                Array<OneD, NekDouble> faceJac(nqtot);
                Array<OneD,NekDouble>  normals(vCoordDim*nqtot, 0.0);

                // Extract Jacobian along face and recover local derivates
                // (dx/dr) for polynomial interpolation by multiplying m_gmat by
                // jacobian
                switch (face)
	        {
                    case 0:
                    {
                        for(j = 0; j < nq01; ++j)
                        {
                            normals[j]         = -df[2][j]*jac[j];
                            normals[nqtot+j]   = -df[5][j]*jac[j];
                            normals[2*nqtot+j] = -df[8][j]*jac[j];
                            faceJac[j]         = jac[j];
                        }

                        points0 = ptsKeys[0];
                        points1 = ptsKeys[1];
                        break;
                    }

                    case 1:
                    {
                        for (j = 0; j < nq0; ++j)
                        {
                            for(k = 0; k < nq2; ++k)
                            {
                                int tmp = j+nq01*k;
                                normals[j+k*nq0]          =
                                    -df[1][tmp]*jac[tmp];
                                normals[nqtot+j+k*nq0]    =
                                    -df[4][tmp]*jac[tmp];
                                normals[2*nqtot+j+k*nq0]  =
                                    -df[7][tmp]*jac[tmp];
                                faceJac[j+k*nq0] = jac[tmp];
                            }
                        }

                        points0 = ptsKeys[0];
                        points1 = ptsKeys[2];
                        break;
                    }

                    case 2:
                    {
                        for (j = 0; j < nq1; ++j)
                        {
                            for(k = 0; k < nq2; ++k)
                            {
                                int tmp = nq0-1+nq0*j+nq01*k;
                                normals[j+k*nq1]         =
                                    (df[0][tmp]+df[1][tmp]+df[2][tmp])*
                                        jac[tmp];
                                normals[nqtot+j+k*nq1]   =
                                    (df[3][tmp]+df[4][tmp]+df[5][tmp])*
                                        jac[tmp];
                                normals[2*nqtot+j+k*nq1] =
                                    (df[6][tmp]+df[7][tmp]+df[8][tmp])*
                                        jac[tmp];
                                faceJac[j+k*nq1] = jac[tmp];
                            }
                        }

                        points0 = ptsKeys[1];
                        points1 = ptsKeys[2];
                        break;
                    }

                    case 3:
                    {
                        for (j = 0; j < nq1; ++j)
                        {
                            for(k = 0; k < nq2; ++k)
                            {
                                int tmp = j*nq0+nq01*k;
                                normals[j+k*nq1]         =
                                    -df[0][tmp]*jac[tmp];
                                normals[nqtot+j+k*nq1]   =
                                    -df[3][tmp]*jac[tmp];
                                normals[2*nqtot+j+k*nq1] =
                                    -df[6][tmp]*jac[tmp];
                                faceJac[j+k*nq1] = jac[tmp];
                            }
                        }

                        points0 = ptsKeys[1];
                        points1 = ptsKeys[2];
                        break;
                    }

                    default:
                        ASSERTL0(false,"face is out of range (face < 3)");
                }

                Array<OneD,NekDouble> work   (nq_face,   0.0);
                // Interpolate Jacobian and invert
                LibUtilities::Interp2D(points0, points1, faceJac,
                                       tobasis0.GetPointsKey(),
                                       tobasis1.GetPointsKey(),
                                       work);
                Vmath::Sdiv(nq_face, 1.0, &work[0], 1, &work[0], 1);

                // Interpolate normal and multiply by inverse Jacobian.
                for(i = 0; i < vCoordDim; ++i)
                {
                    LibUtilities::Interp2D(points0, points1,
                                           &normals[i*nqtot],
                                           tobasis0.GetPointsKey(),
                                           tobasis1.GetPointsKey(),
                                           &normal[i][0]);
                    Vmath::Vmul(nq_face,work,1,normal[i],1,normal[i],1);
                }

                // Normalise to obtain unit normals.
                Vmath::Zero(nq_face,work,1);
                for(i = 0; i < GetCoordim(); ++i)
                {
                    Vmath::Vvtvp(nq_face,normal[i],1,normal[i],1,work,1,work,1);
                }

                Vmath::Vsqrt(nq_face,work,1,work,1);
                Vmath::Sdiv (nq_face,1.0,work,1,work,1);

                Vmath::Vcopy(nqb, work, 1, length, 1);

                for(i = 0; i < GetCoordim(); ++i)
                {
                    Vmath::Vmul(nq_face,normal[i],1,work,1,normal[i],1);
                }
            }
        }

        //-----------------------------
        // Operator creation functions
        //-----------------------------
        void TetExp::v_HelmholtzMatrixOp(
                  const Array<OneD, const NekDouble> &inarray,
                        Array<OneD,NekDouble> &outarray,
                  const StdRegions::StdMatrixKey &mkey)
        {
            TetExp::v_HelmholtzMatrixOp_MatFree(inarray,outarray,mkey);
        }


        void TetExp::v_LaplacianMatrixOp(
                  const Array<OneD, const NekDouble> &inarray,
                  Array<OneD,NekDouble> &outarray,
                  const StdRegions::StdMatrixKey &mkey)
        {
            TetExp::v_LaplacianMatrixOp_MatFree(inarray,outarray,mkey);
        }

        void TetExp::v_LaplacianMatrixOp(
                  const int k1,
                  const int k2,
                  const Array<OneD, const NekDouble> &inarray,
                        Array<OneD,NekDouble> &outarray,
                  const StdRegions::StdMatrixKey &mkey)
        {
            StdExpansion::LaplacianMatrixOp_MatFree(k1,k2,inarray,outarray,
                                                        mkey);
        }

        void TetExp::v_SVVLaplacianFilter(
                    Array<OneD, NekDouble> &array,
                    const StdRegions::StdMatrixKey &mkey)
        {
            int nq = GetTotPoints();

            // Calculate sqrt of the Jacobian
            Array<OneD, const NekDouble> jac =
                                    m_metricinfo->GetJac(GetPointsKeys());
            Array<OneD, NekDouble> sqrt_jac(nq);
            if (m_metricinfo->GetGtype() == SpatialDomains::eDeformed)
            {
                Vmath::Vsqrt(nq,jac,1,sqrt_jac,1);
            }
            else
            {
                Vmath::Fill(nq,sqrt(jac[0]),sqrt_jac,1);
            }

            // Multiply array by sqrt(Jac)
            Vmath::Vmul(nq,sqrt_jac,1,array,1,array,1);

            // Apply std region filter
            StdTetExp::v_SVVLaplacianFilter( array, mkey);

            // Divide by sqrt(Jac)
            Vmath::Vdiv(nq,array,1,sqrt_jac,1,array,1);
        }


        //-----------------------------
        // Matrix creation functions
        //-----------------------------
        DNekMatSharedPtr TetExp::v_GenMatrix(
                 const StdRegions::StdMatrixKey &mkey)
        {
            DNekMatSharedPtr returnval;

            switch(mkey.GetMatrixType())
            {
            case StdRegions::eHybridDGHelmholtz:
            case StdRegions::eHybridDGLamToU:
            case StdRegions::eHybridDGLamToQ0:
            case StdRegions::eHybridDGLamToQ1:
            case StdRegions::eHybridDGLamToQ2:
            case StdRegions::eHybridDGHelmBndLam:
            case StdRegions::eInvLaplacianWithUnityMean:
                returnval = Expansion3D::v_GenMatrix(mkey);
                break;
            default:
                returnval = StdTetExp::v_GenMatrix(mkey);
            }

            return returnval;
        }


        DNekScalMatSharedPtr TetExp::CreateMatrix(const MatrixKey &mkey)
        {
            DNekScalMatSharedPtr returnval;
            LibUtilities::PointsKeyVector ptsKeys = GetPointsKeys();

            ASSERTL2(m_metricinfo->GetGtype() != SpatialDomains::eNoGeomType,"Geometric information is not set up");

            switch(mkey.GetMatrixType())
            {
            case StdRegions::eMass:
                {
                    if(m_metricinfo->GetGtype() == SpatialDomains::eDeformed ||
                            mkey.GetNVarCoeff())
                    {
                        NekDouble one = 1.0;
                        DNekMatSharedPtr mat = GenMatrix(mkey);
                        returnval = MemoryManager<DNekScalMat>::AllocateSharedPtr(one,mat);
                    }
                    else
                    {
                        NekDouble jac = (m_metricinfo->GetJac(ptsKeys))[0];
                        DNekMatSharedPtr mat = GetStdMatrix(mkey);
                        returnval = MemoryManager<DNekScalMat>::AllocateSharedPtr(jac,mat);
                    }
                }
                break;
            case StdRegions::eInvMass:
                {
                    if(m_metricinfo->GetGtype() == SpatialDomains::eDeformed)
                    {
                        NekDouble one = 1.0;
                        StdRegions::StdMatrixKey masskey(StdRegions::eMass,DetShapeType(),
                                                         *this);
                        DNekMatSharedPtr mat = GenMatrix(masskey);
                        mat->Invert();
                        returnval = MemoryManager<DNekScalMat>::AllocateSharedPtr(one,mat);
                    }
                    else
                    {
                        NekDouble fac = 1.0/(m_metricinfo->GetJac(ptsKeys))[0];
                        DNekMatSharedPtr mat = GetStdMatrix(mkey);
                        returnval = MemoryManager<DNekScalMat>::AllocateSharedPtr(fac,mat);
                    }
                }
                break;
            case StdRegions::eWeakDeriv0:
            case StdRegions::eWeakDeriv1:
            case StdRegions::eWeakDeriv2:
                {
                    if(m_metricinfo->GetGtype() == SpatialDomains::eDeformed ||
                            mkey.GetNVarCoeff())
                    {
                        NekDouble one = 1.0;
                        DNekMatSharedPtr mat = GenMatrix(mkey);

                        returnval = MemoryManager<DNekScalMat>
                                                ::AllocateSharedPtr(one,mat);
                    }
                    else
                    {
                        NekDouble jac = (m_metricinfo->GetJac(ptsKeys))[0];
                        Array<TwoD, const NekDouble> df
                                    = m_metricinfo->GetDerivFactors(ptsKeys);
                        int dir = 0;

                        switch(mkey.GetMatrixType())
                        {
                            case StdRegions::eWeakDeriv0:
                                dir = 0;
                                break;
                            case StdRegions::eWeakDeriv1:
                                dir = 1;
                                break;
                            case StdRegions::eWeakDeriv2:
                                dir = 2;
                                break;
                            default:
                                break;
                        }

                        MatrixKey deriv0key(StdRegions::eWeakDeriv0,
                                            mkey.GetShapeType(), *this);
                        MatrixKey deriv1key(StdRegions::eWeakDeriv1,
                                            mkey.GetShapeType(), *this);
                        MatrixKey deriv2key(StdRegions::eWeakDeriv2,
                                            mkey.GetShapeType(), *this);

                        DNekMat &deriv0 = *GetStdMatrix(deriv0key);
                        DNekMat &deriv1 = *GetStdMatrix(deriv1key);
                        DNekMat &deriv2 = *GetStdMatrix(deriv2key);

                        int rows = deriv0.GetRows();
                        int cols = deriv1.GetColumns();

                        DNekMatSharedPtr WeakDeriv = MemoryManager<DNekMat>
                                                ::AllocateSharedPtr(rows,cols);
                        (*WeakDeriv) = df[3*dir][0]*deriv0
                                     + df[3*dir+1][0]*deriv1
                                     + df[3*dir+2][0]*deriv2;

                        returnval = MemoryManager<DNekScalMat>
                                            ::AllocateSharedPtr(jac,WeakDeriv);
                    }
                }
                break;
            case StdRegions::eLaplacian:
                {
                    if(m_metricinfo->GetGtype() == SpatialDomains::eDeformed ||
                       (mkey.GetNVarCoeff() > 0)||(mkey.ConstFactorExists(StdRegions::eFactorSVVCutoffRatio)))
                    {
                        NekDouble one = 1.0;
                        DNekMatSharedPtr mat = GenMatrix(mkey);

                        returnval = MemoryManager<DNekScalMat>
                                                ::AllocateSharedPtr(one,mat);
                    }
                    else
                    {
                        MatrixKey lap00key(StdRegions::eLaplacian00,
                                           mkey.GetShapeType(), *this);
                        MatrixKey lap01key(StdRegions::eLaplacian01,
                                           mkey.GetShapeType(), *this);
                        MatrixKey lap02key(StdRegions::eLaplacian02,
                                           mkey.GetShapeType(), *this);
                        MatrixKey lap11key(StdRegions::eLaplacian11,
                                           mkey.GetShapeType(), *this);
                        MatrixKey lap12key(StdRegions::eLaplacian12,
                                           mkey.GetShapeType(), *this);
                        MatrixKey lap22key(StdRegions::eLaplacian22,
                                           mkey.GetShapeType(), *this);

                        DNekMat &lap00 = *GetStdMatrix(lap00key);
                        DNekMat &lap01 = *GetStdMatrix(lap01key);
                        DNekMat &lap02 = *GetStdMatrix(lap02key);
                        DNekMat &lap11 = *GetStdMatrix(lap11key);
                        DNekMat &lap12 = *GetStdMatrix(lap12key);
                        DNekMat &lap22 = *GetStdMatrix(lap22key);

                        NekDouble jac = (m_metricinfo->GetJac(ptsKeys))[0];
                        Array<TwoD, const NekDouble> gmat
                                            = m_metricinfo->GetGmat(ptsKeys);

                        int rows = lap00.GetRows();
                        int cols = lap00.GetColumns();

                        DNekMatSharedPtr lap = MemoryManager<DNekMat>
                                                ::AllocateSharedPtr(rows,cols);

                        (*lap)  = gmat[0][0]*lap00
                                + gmat[4][0]*lap11
                                + gmat[8][0]*lap22
                                + gmat[3][0]*(lap01 + Transpose(lap01))
                                + gmat[6][0]*(lap02 + Transpose(lap02))
                                + gmat[7][0]*(lap12 + Transpose(lap12));

                        returnval = MemoryManager<DNekScalMat>
                                                ::AllocateSharedPtr(jac,lap);
                    }
                }
                break;
            case StdRegions::eHelmholtz:
                {
                    NekDouble factor = mkey.GetConstFactor(StdRegions::eFactorLambda);
                    MatrixKey masskey(StdRegions::eMass, mkey.GetShapeType(), *this);
                    DNekScalMat &MassMat = *(this->m_matrixManager[masskey]);
                    MatrixKey lapkey(StdRegions::eLaplacian, mkey.GetShapeType(), *this, mkey.GetConstFactors(), mkey.GetVarCoeffs());
                    DNekScalMat &LapMat = *(this->m_matrixManager[lapkey]);

                    int rows = LapMat.GetRows();
                    int cols = LapMat.GetColumns();

                    DNekMatSharedPtr helm = MemoryManager<DNekMat>::AllocateSharedPtr(rows, cols);

                    NekDouble one = 1.0;
                    (*helm) = LapMat + factor*MassMat;

                    returnval = MemoryManager<DNekScalMat>::AllocateSharedPtr(one, helm);
                }
                break;
            case StdRegions::eIProductWRTBase:
                {
                    if(m_metricinfo->GetGtype() == SpatialDomains::eDeformed)
                    {
                        NekDouble one = 1.0;
                        DNekMatSharedPtr mat = GenMatrix(mkey);
                        returnval = MemoryManager<DNekScalMat>::AllocateSharedPtr(one,mat);
                    }
                    else
                    {
                        NekDouble jac = (m_metricinfo->GetJac(ptsKeys))[0];
                        DNekMatSharedPtr mat = GetStdMatrix(mkey);
                        returnval = MemoryManager<DNekScalMat>::AllocateSharedPtr(jac,mat);
                    }
                }
                break;
            case StdRegions::eHybridDGHelmholtz:
            case StdRegions::eHybridDGLamToU:
            case StdRegions::eHybridDGLamToQ0:
            case StdRegions::eHybridDGLamToQ1:
            case StdRegions::eHybridDGLamToQ2:
            case StdRegions::eHybridDGHelmBndLam:
            case StdRegions::eInvLaplacianWithUnityMean:
                {
                    NekDouble one    = 1.0;

                    DNekMatSharedPtr mat = GenMatrix(mkey);
                    returnval = MemoryManager<DNekScalMat>::AllocateSharedPtr(one,mat);
                }
                break;
            case StdRegions::eInvHybridDGHelmholtz:
                {
                    NekDouble one = 1.0;

                    MatrixKey hkey(StdRegions::eHybridDGHelmholtz, DetShapeType(), *this, mkey.GetConstFactors(), mkey.GetVarCoeffs());
                    DNekMatSharedPtr mat = GenMatrix(hkey);

                    mat->Invert();
                    returnval = MemoryManager<DNekScalMat>::AllocateSharedPtr(one,mat);
                }
                break;
            case StdRegions::ePreconLinearSpace:
                {
                    NekDouble one = 1.0;
                    MatrixKey helmkey(StdRegions::eHelmholtz, mkey.GetShapeType(), *this, mkey.GetConstFactors(), mkey.GetVarCoeffs());
                    DNekScalBlkMatSharedPtr helmStatCond = GetLocStaticCondMatrix(helmkey);
                    DNekScalMatSharedPtr A =helmStatCond->GetBlock(0,0);
                    DNekMatSharedPtr R=BuildVertexMatrix(A);

                    returnval = MemoryManager<DNekScalMat>::AllocateSharedPtr(one,R);
                }
                break;
            case StdRegions::ePreconLinearSpaceMass:
                {
                    NekDouble one = 1.0;
                    MatrixKey masskey(StdRegions::eMass, mkey.GetShapeType(), *this);
                    DNekScalBlkMatSharedPtr massStatCond = GetLocStaticCondMatrix(masskey);
                    DNekScalMatSharedPtr A =massStatCond->GetBlock(0,0);
                    DNekMatSharedPtr R=BuildVertexMatrix(A);

                    returnval = MemoryManager<DNekScalMat>::AllocateSharedPtr(one,R);
                }
                break;
            case StdRegions::ePreconR:
                {
                    NekDouble one = 1.0;
                    MatrixKey helmkey(StdRegions::eHelmholtz, mkey.GetShapeType(), *this,mkey.GetConstFactors(), mkey.GetVarCoeffs());
                    DNekScalBlkMatSharedPtr helmStatCond = GetLocStaticCondMatrix(helmkey);
                    DNekScalMatSharedPtr A =helmStatCond->GetBlock(0,0);

                    DNekScalMatSharedPtr Atmp;
                    DNekMatSharedPtr R=BuildTransformationMatrix(A,mkey.GetMatrixType());

                    returnval = MemoryManager<DNekScalMat>::AllocateSharedPtr(one,R);
                }
                break;
            case StdRegions::ePreconRMass:
                {
                    NekDouble one = 1.0;
                    MatrixKey masskey(StdRegions::eMass, mkey.GetShapeType(), *this);
                    DNekScalBlkMatSharedPtr StatCond = GetLocStaticCondMatrix(masskey);
                    DNekScalMatSharedPtr A =StatCond->GetBlock(0,0);

                    DNekScalMatSharedPtr Atmp;
                    DNekMatSharedPtr R=BuildTransformationMatrix(A,mkey.GetMatrixType());

                    returnval = MemoryManager<DNekScalMat>::AllocateSharedPtr(one,R);
                }
                break;
            default:
                {
                    //ASSERTL0(false, "Missing definition for " + (*StdRegions::MatrixTypeMap[mkey.GetMatrixType()]));
                    NekDouble        one = 1.0;
                    DNekMatSharedPtr mat = GenMatrix(mkey);

                    returnval = MemoryManager<DNekScalMat>::AllocateSharedPtr(one,mat);
                }
                break;
            }

            return returnval;
        }


        DNekScalBlkMatSharedPtr TetExp::CreateStaticCondMatrix(
                 const MatrixKey &mkey)
        {
            DNekScalBlkMatSharedPtr returnval;

            ASSERTL2(m_metricinfo->GetGtype() != SpatialDomains::eNoGeomType,"Geometric information is not set up");

            // set up block matrix system
            unsigned int nbdry = NumBndryCoeffs();
            unsigned int nint = (unsigned int)(m_ncoeffs - nbdry);
            unsigned int exp_size[] = {nbdry, nint};
            unsigned int nblks = 2;
            returnval = MemoryManager<DNekScalBlkMat>::AllocateSharedPtr(nblks, nblks, exp_size, exp_size);

            NekDouble factor = 1.0;
            MatrixStorage AMatStorage = eFULL;

            switch(mkey.GetMatrixType())
            {
            case StdRegions::eLaplacian:
            case StdRegions::eHelmholtz: // special case since Helmholtz not defined in StdRegions
                // use Deformed case for both regular and deformed geometries
                factor = 1.0;
                goto UseLocRegionsMatrix;
                break;
            default:
                if(m_metricinfo->GetGtype() == SpatialDomains::eDeformed ||
                        mkey.GetNVarCoeff())
                {
                    factor = 1.0;
                    goto UseLocRegionsMatrix;
                }
                else
                {
                    DNekScalMatSharedPtr mat = GetLocMatrix(mkey);
                    factor = mat->Scale();
                    goto UseStdRegionsMatrix;
                }
                break;
            UseStdRegionsMatrix:
                {
                    NekDouble            invfactor = 1.0/factor;
                    NekDouble            one = 1.0;
                    DNekBlkMatSharedPtr  mat = GetStdStaticCondMatrix(mkey);
                    DNekScalMatSharedPtr Atmp;
                    DNekMatSharedPtr     Asubmat;

                    //TODO: check below
                    returnval->SetBlock(0,0,Atmp = MemoryManager<DNekScalMat>::AllocateSharedPtr(factor,Asubmat = mat->GetBlock(0,0)));
                    returnval->SetBlock(0,1,Atmp = MemoryManager<DNekScalMat>::AllocateSharedPtr(one,Asubmat = mat->GetBlock(0,1)));
                    returnval->SetBlock(1,0,Atmp = MemoryManager<DNekScalMat>::AllocateSharedPtr(factor,Asubmat = mat->GetBlock(1,0)));
                    returnval->SetBlock(1,1,Atmp = MemoryManager<DNekScalMat>::AllocateSharedPtr(invfactor,Asubmat = mat->GetBlock(1,1)));
                }
                break;
            UseLocRegionsMatrix:
                {
                    int i,j;
                    NekDouble            invfactor = 1.0/factor;
                    NekDouble            one = 1.0;
                    DNekScalMat &mat = *GetLocMatrix(mkey);
                    DNekMatSharedPtr A = MemoryManager<DNekMat>::AllocateSharedPtr(nbdry,nbdry,AMatStorage);
                    DNekMatSharedPtr B = MemoryManager<DNekMat>::AllocateSharedPtr(nbdry,nint);
                    DNekMatSharedPtr C = MemoryManager<DNekMat>::AllocateSharedPtr(nint,nbdry);
                    DNekMatSharedPtr D = MemoryManager<DNekMat>::AllocateSharedPtr(nint,nint);

                    Array<OneD,unsigned int> bmap(nbdry);
                    Array<OneD,unsigned int> imap(nint);
                    GetBoundaryMap(bmap);
                    GetInteriorMap(imap);

                    for(i = 0; i < nbdry; ++i)
                    {
                        for(j = 0; j < nbdry; ++j)
                        {
                            (*A)(i,j) = mat(bmap[i],bmap[j]);
                        }

                        for(j = 0; j < nint; ++j)
                        {
                            (*B)(i,j) = mat(bmap[i],imap[j]);
                        }
                    }

                    for(i = 0; i < nint; ++i)
                    {
                        for(j = 0; j < nbdry; ++j)
                        {
                            (*C)(i,j) = mat(imap[i],bmap[j]);
                        }

                        for(j = 0; j < nint; ++j)
                        {
                            (*D)(i,j) = mat(imap[i],imap[j]);
                        }
                    }

                    // Calculate static condensed system
                    if(nint)
                    {
                        D->Invert();
                        (*B) = (*B)*(*D);
                        (*A) = (*A) - (*B)*(*C);
                    }

                    DNekScalMatSharedPtr     Atmp;

                    returnval->SetBlock(0,0,Atmp = MemoryManager<DNekScalMat>::AllocateSharedPtr(factor,A));
                    returnval->SetBlock(0,1,Atmp = MemoryManager<DNekScalMat>::AllocateSharedPtr(one,B));
                    returnval->SetBlock(1,0,Atmp = MemoryManager<DNekScalMat>::AllocateSharedPtr(factor,C));
                    returnval->SetBlock(1,1,Atmp = MemoryManager<DNekScalMat>::AllocateSharedPtr(invfactor,D));

                }
                break;
            }
            return returnval;
        }


        DNekMatSharedPtr TetExp::v_CreateStdMatrix(
                 const StdRegions::StdMatrixKey &mkey)
        {
            LibUtilities::BasisKey bkey0 = m_base[0]->GetBasisKey();
            LibUtilities::BasisKey bkey1 = m_base[1]->GetBasisKey();
            LibUtilities::BasisKey bkey2 = m_base[2]->GetBasisKey();
            StdRegions::StdTetExpSharedPtr tmp = MemoryManager<StdTetExp>::AllocateSharedPtr(bkey0, bkey1, bkey2);

            return tmp->GetStdMatrix(mkey);
        }

        DNekScalMatSharedPtr TetExp::v_GetLocMatrix(const MatrixKey &mkey)
        {
            return m_matrixManager[mkey];
        }

        DNekScalBlkMatSharedPtr TetExp::v_GetLocStaticCondMatrix(const MatrixKey &mkey)
        {
            return m_staticCondMatrixManager[mkey];
        }

        void TetExp::v_DropLocStaticCondMatrix(const MatrixKey &mkey)
        {
            m_staticCondMatrixManager.DeleteObject(mkey);
        }

        void TetExp::GeneralMatrixOp_MatOp(
                            const Array<OneD, const NekDouble> &inarray,
                            Array<OneD,NekDouble> &outarray,
                            const StdRegions::StdMatrixKey &mkey)
        {
            DNekScalMatSharedPtr   mat = GetLocMatrix(mkey);

            if(inarray.get() == outarray.get())
            {
                Array<OneD,NekDouble> tmp(m_ncoeffs);
                Vmath::Vcopy(m_ncoeffs,inarray.get(),1,tmp.get(),1);

                Blas::Dgemv('N',m_ncoeffs,m_ncoeffs,mat->Scale(),(mat->GetOwnedMatrix())->GetPtr().get(),
                            m_ncoeffs, tmp.get(), 1, 0.0, outarray.get(), 1);
            }
            else
            {
                Blas::Dgemv('N',m_ncoeffs,m_ncoeffs,mat->Scale(),(mat->GetOwnedMatrix())->GetPtr().get(),
                            m_ncoeffs, inarray.get(), 1, 0.0, outarray.get(), 1);
            }
        }


        void TetExp::v_LaplacianMatrixOp_MatFree_Kernel(
            const Array<OneD, const NekDouble> &inarray,
                  Array<OneD,       NekDouble> &outarray,
                  Array<OneD,       NekDouble> &wsp)
        {
            // This implementation is only valid when there are no
            // coefficients associated to the Laplacian operator
            if (m_metrics.count(eMetricLaplacian00) == 0)
            {
                ComputeLaplacianMetric();
            }

            int nquad0  = m_base[0]->GetNumPoints();
            int nquad1  = m_base[1]->GetNumPoints();
            int nquad2  = m_base[2]->GetNumPoints();
            int nqtot   = nquad0*nquad1*nquad2;

            ASSERTL1(wsp.size() >= 6*nqtot,
                     "Insufficient workspace size.");
            ASSERTL1(m_ncoeffs <= nqtot,
                     "Workspace not set up for ncoeffs > nqtot");

            const Array<OneD, const NekDouble>& base0  = m_base[0]->GetBdata();
            const Array<OneD, const NekDouble>& base1  = m_base[1]->GetBdata();
            const Array<OneD, const NekDouble>& base2  = m_base[2]->GetBdata();
            const Array<OneD, const NekDouble>& dbase0 = m_base[0]->GetDbdata();
            const Array<OneD, const NekDouble>& dbase1 = m_base[1]->GetDbdata();
            const Array<OneD, const NekDouble>& dbase2 = m_base[2]->GetDbdata();
            const Array<OneD, const NekDouble>& metric00 = m_metrics[eMetricLaplacian00];
            const Array<OneD, const NekDouble>& metric01 = m_metrics[eMetricLaplacian01];
            const Array<OneD, const NekDouble>& metric02 = m_metrics[eMetricLaplacian02];
            const Array<OneD, const NekDouble>& metric11 = m_metrics[eMetricLaplacian11];
            const Array<OneD, const NekDouble>& metric12 = m_metrics[eMetricLaplacian12];
            const Array<OneD, const NekDouble>& metric22 = m_metrics[eMetricLaplacian22];

            // Allocate temporary storage
            Array<OneD,NekDouble> wsp0 (2*nqtot, wsp);
            Array<OneD,NekDouble> wsp1 (  nqtot, wsp+1*nqtot);
            Array<OneD,NekDouble> wsp2 (  nqtot, wsp+2*nqtot);
            Array<OneD,NekDouble> wsp3 (  nqtot, wsp+3*nqtot);
            Array<OneD,NekDouble> wsp4 (  nqtot, wsp+4*nqtot);
            Array<OneD,NekDouble> wsp5 (  nqtot, wsp+5*nqtot);

            // LAPLACIAN MATRIX OPERATION
            // wsp1 = du_dxi1 = D_xi1 * inarray = D_xi1 * u
            // wsp2 = du_dxi2 = D_xi2 * inarray = D_xi2 * u
            // wsp2 = du_dxi3 = D_xi3 * inarray = D_xi3 * u
            StdExpansion3D::PhysTensorDeriv(inarray,wsp0,wsp1,wsp2);

            // wsp0 = k = g0 * wsp1 + g1 * wsp2 = g0 * du_dxi1 + g1 * du_dxi2
            // wsp2 = l = g1 * wsp1 + g2 * wsp2 = g0 * du_dxi1 + g1 * du_dxi2
            // where g0, g1 and g2 are the metric terms set up in the GeomFactors class
            // especially for this purpose
            Vmath::Vvtvvtp(nqtot,&metric00[0],1,&wsp0[0],1,&metric01[0],1,&wsp1[0],1,&wsp3[0],1);
            Vmath::Vvtvp  (nqtot,&metric02[0],1,&wsp2[0],1,&wsp3[0],1,&wsp3[0],1);
            Vmath::Vvtvvtp(nqtot,&metric01[0],1,&wsp0[0],1,&metric11[0],1,&wsp1[0],1,&wsp4[0],1);
            Vmath::Vvtvp  (nqtot,&metric12[0],1,&wsp2[0],1,&wsp4[0],1,&wsp4[0],1);
            Vmath::Vvtvvtp(nqtot,&metric02[0],1,&wsp0[0],1,&metric12[0],1,&wsp1[0],1,&wsp5[0],1);
            Vmath::Vvtvp  (nqtot,&metric22[0],1,&wsp2[0],1,&wsp5[0],1,&wsp5[0],1);

            // outarray = m = (D_xi1 * B)^T * k
            // wsp1     = n = (D_xi2 * B)^T * l
            IProductWRTBase_SumFacKernel(dbase0,base1,base2,wsp3,outarray,wsp0,false,true,true);
            IProductWRTBase_SumFacKernel(base0,dbase1,base2,wsp4,wsp2,    wsp0,true,false,true);
            Vmath::Vadd(m_ncoeffs,wsp2.get(),1,outarray.get(),1,outarray.get(),1);
            IProductWRTBase_SumFacKernel(base0,base1,dbase2,wsp5,wsp2,    wsp0,true,true,false);
            Vmath::Vadd(m_ncoeffs,wsp2.get(),1,outarray.get(),1,outarray.get(),1);
        }


        void TetExp::v_ComputeLaplacianMetric()
        {
            if (m_metrics.count(eMetricQuadrature) == 0)
            {
                ComputeQuadratureMetric();
            }

            int i, j;
            const unsigned int nqtot = GetTotPoints();
            const unsigned int dim = 3;
            const MetricType m[3][3] = { {eMetricLaplacian00, eMetricLaplacian01, eMetricLaplacian02},
                                       {eMetricLaplacian01, eMetricLaplacian11, eMetricLaplacian12},
                                       {eMetricLaplacian02, eMetricLaplacian12, eMetricLaplacian22}
            };

            for (unsigned int i = 0; i < dim; ++i)
            {
                for (unsigned int j = i; j < dim; ++j)
                {
                    m_metrics[m[i][j]] = Array<OneD, NekDouble>(nqtot);
                }
            }

            // Define shorthand synonyms for m_metrics storage
            Array<OneD,NekDouble> g0   (m_metrics[m[0][0]]);
            Array<OneD,NekDouble> g1   (m_metrics[m[1][1]]);
            Array<OneD,NekDouble> g2   (m_metrics[m[2][2]]);
            Array<OneD,NekDouble> g3   (m_metrics[m[0][1]]);
            Array<OneD,NekDouble> g4   (m_metrics[m[0][2]]);
            Array<OneD,NekDouble> g5   (m_metrics[m[1][2]]);

            // Allocate temporary storage
            Array<OneD,NekDouble> alloc(7*nqtot,0.0);
            Array<OneD,NekDouble> h0   (alloc);         // h0
            Array<OneD,NekDouble> h1   (alloc+ 1*nqtot);// h1
            Array<OneD,NekDouble> h2   (alloc+ 2*nqtot);// h2
            Array<OneD,NekDouble> h3   (alloc+ 3*nqtot);// h3
            Array<OneD,NekDouble> wsp4 (alloc+ 4*nqtot);// wsp4
            Array<OneD,NekDouble> wsp5 (alloc+ 5*nqtot);// wsp5
            Array<OneD,NekDouble> wsp6 (alloc+ 6*nqtot);// wsp6
            // Reuse some of the storage as workspace
            Array<OneD,NekDouble> wsp7 (alloc);         // wsp7
            Array<OneD,NekDouble> wsp8 (alloc+ 1*nqtot);// wsp8
            Array<OneD,NekDouble> wsp9 (alloc+ 2*nqtot);// wsp9

            const Array<TwoD, const NekDouble>& df =
                                m_metricinfo->GetDerivFactors(GetPointsKeys());
            const Array<OneD, const NekDouble>& z0 = m_base[0]->GetZ();
            const Array<OneD, const NekDouble>& z1 = m_base[1]->GetZ();
            const Array<OneD, const NekDouble>& z2 = m_base[2]->GetZ();
            const unsigned int nquad0 = m_base[0]->GetNumPoints();
            const unsigned int nquad1 = m_base[1]->GetNumPoints();
            const unsigned int nquad2 = m_base[2]->GetNumPoints();

            for(j = 0; j < nquad2; ++j)
            {
                for(i = 0; i < nquad1; ++i)
                {
                    Vmath::Fill(nquad0, 4.0/(1.0-z1[i])/(1.0-z2[j]), &h0[0]+i*nquad0 + j*nquad0*nquad1,1);
                    Vmath::Fill(nquad0, 2.0/(1.0-z1[i])/(1.0-z2[j]), &h1[0]+i*nquad0 + j*nquad0*nquad1,1);
                    Vmath::Fill(nquad0, 2.0/(1.0-z2[j]),             &h2[0]+i*nquad0 + j*nquad0*nquad1,1);
                    Vmath::Fill(nquad0, (1.0+z1[i])/(1.0-z2[j]),     &h3[0]+i*nquad0 + j*nquad0*nquad1,1);
                }
            }
            for(i = 0; i < nquad0; i++)
            {
                Blas::Dscal(nquad1*nquad2, 1+z0[i], &h1[0]+i, nquad0);
            }

            // Step 3. Construct combined metric terms for physical space to
            // collapsed coordinate system.
            // Order of construction optimised to minimise temporary storage
            if(m_metricinfo->GetGtype() == SpatialDomains::eDeformed)
            {
                // wsp4
                Vmath::Vadd(nqtot, &df[1][0], 1, &df[2][0], 1, &wsp4[0], 1);
                Vmath::Vvtvvtp(nqtot, &df[0][0], 1, &h0[0], 1, &wsp4[0], 1, &h1[0], 1, &wsp4[0], 1);
                // wsp5
                Vmath::Vadd(nqtot, &df[4][0], 1, &df[5][0], 1, &wsp5[0], 1);
                Vmath::Vvtvvtp(nqtot, &df[3][0], 1, &h0[0], 1, &wsp5[0], 1, &h1[0], 1, &wsp5[0], 1);
                // wsp6
                Vmath::Vadd(nqtot, &df[7][0], 1, &df[8][0], 1, &wsp6[0], 1);
                Vmath::Vvtvvtp(nqtot, &df[6][0], 1, &h0[0], 1, &wsp6[0], 1, &h1[0], 1, &wsp6[0], 1);

                // g0
                Vmath::Vvtvvtp(nqtot, &wsp4[0], 1, &wsp4[0], 1, &wsp5[0], 1, &wsp5[0], 1, &g0[0], 1);
                Vmath::Vvtvp  (nqtot, &wsp6[0], 1, &wsp6[0], 1, &g0[0],   1, &g0[0],   1);

                // g4
                Vmath::Vvtvvtp(nqtot, &df[2][0], 1, &wsp4[0], 1, &df[5][0], 1, &wsp5[0], 1, &g4[0], 1);
                Vmath::Vvtvp  (nqtot, &df[8][0], 1, &wsp6[0], 1, &g4[0], 1, &g4[0], 1);

                // overwrite h0, h1, h2
                // wsp7 (h2f1 + h3f2)
                Vmath::Vvtvvtp(nqtot, &df[1][0], 1, &h2[0], 1, &df[2][0], 1, &h3[0], 1, &wsp7[0], 1);
                // wsp8 (h2f4 + h3f5)
                Vmath::Vvtvvtp(nqtot, &df[4][0], 1, &h2[0], 1, &df[5][0], 1, &h3[0], 1, &wsp8[0], 1);
                // wsp9 (h2f7 + h3f8)
                Vmath::Vvtvvtp(nqtot, &df[7][0], 1, &h2[0], 1, &df[8][0], 1, &h3[0], 1, &wsp9[0], 1);

                // g3
                Vmath::Vvtvvtp(nqtot, &wsp4[0], 1, &wsp7[0], 1, &wsp5[0], 1, &wsp8[0], 1, &g3[0], 1);
                Vmath::Vvtvp  (nqtot, &wsp6[0], 1, &wsp9[0], 1, &g3[0],   1, &g3[0],   1);

                // overwrite wsp4, wsp5, wsp6
                // g1
                Vmath::Vvtvvtp(nqtot, &wsp7[0], 1, &wsp7[0], 1, &wsp8[0], 1, &wsp8[0], 1, &g1[0], 1);
                Vmath::Vvtvp  (nqtot, &wsp9[0], 1, &wsp9[0], 1, &g1[0],   1, &g1[0],   1);

                // g5
                Vmath::Vvtvvtp(nqtot, &df[2][0], 1, &wsp7[0], 1, &df[5][0], 1, &wsp8[0], 1, &g5[0], 1);
                Vmath::Vvtvp  (nqtot, &df[8][0], 1, &wsp9[0], 1, &g5[0], 1, &g5[0], 1);

                // g2
                Vmath::Vvtvvtp(nqtot, &df[2][0], 1, &df[2][0], 1, &df[5][0], 1, &df[5][0], 1, &g2[0], 1);
                Vmath::Vvtvp  (nqtot, &df[8][0], 1, &df[8][0], 1, &g2[0],      1, &g2[0],      1);
            }
            else
            {
                // wsp4
                Vmath::Svtsvtp(nqtot, df[0][0], &h0[0], 1, df[1][0] + df[2][0], &h1[0], 1, &wsp4[0], 1);
                // wsp5
                Vmath::Svtsvtp(nqtot, df[3][0], &h0[0], 1, df[4][0] + df[5][0], &h1[0], 1, &wsp5[0], 1);
                // wsp6
                Vmath::Svtsvtp(nqtot, df[6][0], &h0[0], 1, df[7][0] + df[8][0], &h1[0], 1, &wsp6[0], 1);

                // g0
                Vmath::Vvtvvtp(nqtot, &wsp4[0], 1, &wsp4[0], 1, &wsp5[0], 1, &wsp5[0], 1, &g0[0], 1);
                Vmath::Vvtvp  (nqtot, &wsp6[0], 1, &wsp6[0], 1, &g0[0],   1, &g0[0],   1);

                // g4
                Vmath::Svtsvtp(nqtot, df[2][0], &wsp4[0], 1, df[5][0], &wsp5[0], 1, &g4[0], 1);
                Vmath::Svtvp  (nqtot, df[8][0], &wsp6[0], 1, &g4[0], 1, &g4[0], 1);

                // overwrite h0, h1, h2
                // wsp7 (h2f1 + h3f2)
                Vmath::Svtsvtp(nqtot, df[1][0], &h2[0], 1, df[2][0], &h3[0], 1, &wsp7[0], 1);
                // wsp8 (h2f4 + h3f5)
                Vmath::Svtsvtp(nqtot, df[4][0], &h2[0], 1, df[5][0], &h3[0], 1, &wsp8[0], 1);
                // wsp9 (h2f7 + h3f8)
                Vmath::Svtsvtp(nqtot, df[7][0], &h2[0], 1, df[8][0], &h3[0], 1, &wsp9[0], 1);

                // g3
                Vmath::Vvtvvtp(nqtot, &wsp4[0], 1, &wsp7[0], 1, &wsp5[0], 1, &wsp8[0], 1, &g3[0], 1);
                Vmath::Vvtvp  (nqtot, &wsp6[0], 1, &wsp9[0], 1, &g3[0],   1, &g3[0],   1);

                // overwrite wsp4, wsp5, wsp6
                // g1
                Vmath::Vvtvvtp(nqtot, &wsp7[0], 1, &wsp7[0], 1, &wsp8[0], 1, &wsp8[0], 1, &g1[0], 1);
                Vmath::Vvtvp  (nqtot, &wsp9[0], 1, &wsp9[0], 1, &g1[0],   1, &g1[0],   1);

                // g5
                Vmath::Svtsvtp(nqtot, df[2][0], &wsp7[0], 1, df[5][0], &wsp8[0], 1, &g5[0], 1);
                Vmath::Svtvp  (nqtot, df[8][0], &wsp9[0], 1, &g5[0], 1, &g5[0], 1);

                // g2
                Vmath::Fill(nqtot, df[2][0]*df[2][0] + df[5][0]*df[5][0] + df[8][0]*df[8][0], &g2[0], 1);
            }

            for (unsigned int i = 0; i < dim; ++i)
            {
                for (unsigned int j = i; j < dim; ++j)
                {
                    MultiplyByQuadratureMetric(m_metrics[m[i][j]],
                                               m_metrics[m[i][j]]);

                }
            }


        }


        /** @brief: This method gets all of the factors which are
            required as part of the Gradient Jump Penalty
            stabilisation and involves the product of the normal and
            geometric factors along the element trace.
        */
        void TetExp::v_NormalTraceDerivFactors
        (Array<OneD, Array<OneD, NekDouble> > &d0factors,
         Array<OneD, Array<OneD, NekDouble> > &d1factors,
         Array<OneD, Array<OneD, NekDouble> > &d2factors) 
        {
            int nquad0 = GetNumPoints(0);
            int nquad1 = GetNumPoints(1);
            int nquad2 = GetNumPoints(2);

            const Array<TwoD, const NekDouble>&
                       df = m_metricinfo->GetDerivFactors(GetPointsKeys());

            if(d0factors.size() !=4)
            {
                d0factors = Array<OneD, Array<OneD, NekDouble> > (4); 
                d1factors = Array<OneD, Array<OneD, NekDouble> > (4); 
                d2factors = Array<OneD, Array<OneD, NekDouble> > (4); 
            }

            if(d0factors[0].size() != nquad0*nquad1)
            {
                d0factors[0] = Array<OneD, NekDouble> (nquad0*nquad1);
                d1factors[0] = Array<OneD, NekDouble> (nquad0*nquad1);
                d2factors[0] = Array<OneD, NekDouble> (nquad0*nquad1);
            }

            if(d0factors[1].size() != nquad0*nquad2)
            {
                d0factors[1] = Array<OneD, NekDouble> (nquad0*nquad2);
                d1factors[1] = Array<OneD, NekDouble> (nquad0*nquad2);
                d2factors[1] = Array<OneD, NekDouble> (nquad0*nquad2);
            }

            if(d0factors[2].size() != nquad1*nquad2)
            {
                d0factors[2] = Array<OneD, NekDouble> (nquad1*nquad2);
                d0factors[3] = Array<OneD, NekDouble> (nquad1*nquad2);
                d1factors[2] = Array<OneD, NekDouble> (nquad1*nquad2);
                d1factors[3] = Array<OneD, NekDouble> (nquad1*nquad2);
                d2factors[2] = Array<OneD, NekDouble> (nquad1*nquad2);
                d2factors[3] = Array<OneD, NekDouble> (nquad1*nquad2);
            }
            
            // Outwards normals
            const Array<OneD, const Array<OneD, NekDouble> >
                &normal_0= GetTraceNormal(0);
            const Array<OneD, const Array<OneD, NekDouble> >
                &normal_1= GetTraceNormal(1);
            const Array<OneD, const Array<OneD, NekDouble> >
                &normal_2= GetTraceNormal(2);
            const Array<OneD, const Array<OneD, NekDouble> >
                &normal_3= GetTraceNormal(3);

            int ncoords = normal_0.size();
            
            // first gather together standard cartesian inner products
            if(m_metricinfo->GetGtype() == SpatialDomains::eDeformed)
            {             
                // face 0  
                for(int i = 0; i < nquad0*nquad1; ++i)
                {
                    d0factors[0][i] = df[0][i]*normal_0[0][i]; 
                    d1factors[0][i] = df[1][i]*normal_0[0][i]; 
                    d2factors[0][i] = df[2][i]*normal_0[0][i]; 
                }
                
                for(int n = 1; n < ncoords; ++n)
                {
                    for(int i = 0; i < nquad0*nquad1; ++i)
                    {
                        d0factors[0][i] += df[3*n][i]*normal_0[n][i]; 
                        d1factors[0][i] += df[3*n+1][i]*normal_0[n][i]; 
                        d2factors[0][i] += df[3*n+2][i]*normal_0[n][i]; 
                    }
                }

                // face 1
                for(int j = 0; j < nquad2; ++j)
                {
                    for(int i = 0; i < nquad0; ++i)
                    {
                        d0factors[1][i] = df[0][j*nquad0*nquad1+i]*
                            normal_1[0][j*nquad0+i];
                        d1factors[1][i] = df[1][j*nquad0*nquad1+i]*
                            normal_1[0][j*nquad0+i];
                        d2factors[1][i] = df[2][j*nquad0*nquad1+i]*
                            normal_1[0][j*nquad0+i];
                    }
                }
                
                for(int n = 1; n < ncoords; ++n)
                {
                    for(int j = 0; j < nquad2; ++j)
                    {
                        for(int i = 0; i < nquad0; ++i)
                        {
                            d0factors[1][i] = df[3*n][j*nquad0*nquad1+i]*
                                normal_1[0][j*nquad0+i];
                            d1factors[1][i] = df[3*n+1][j*nquad0*nquad1+i]*
                                normal_1[0][j*nquad0+i];
                            d2factors[1][i] = df[3*n+2][j*nquad0*nquad1+i]*
                                normal_1[0][j*nquad0+i];
                        }
                    }
                }
                    
                // faces 2 and 3
                for(int j = 0; j < nquad2; ++j)
                {
                    for(int i = 0; i < nquad1; ++i)
                    {
                        d0factors[2][j*nquad1+i]
                            = df[0][j*nquad0*nquad1 + (i+1)*nquad0 -1]*
                            normal_2[0][j*nquad1+i];
                        d0factors[3][j*nquad1+i]
                            = df[0][j*nquad0*nquad1 + i*nquad0]*
                            normal_3[0][j*nquad1+i];
                        d1factors[2][j*nquad1+i]
                            = df[1][j*nquad0*nquad1 + (i+1)*nquad0 -1]*
                            normal_2[0][j*nquad1+i];
                        d1factors[3][j*nquad1+i]
                            = df[1][j*nquad0*nquad1 + i*nquad0]*
                            normal_3[0][j*nquad1+i];
                        d2factors[2][j*nquad1+i]
                            = df[2][j*nquad0*nquad1 + (i+1)*nquad0 -1]*
                            normal_2[0][j*nquad1+i];
                        d2factors[3][j*nquad1+i]
                            = df[2][j*nquad0*nquad1 + i*nquad0]*
                            normal_3[0][j*nquad1+i];
                    }
                }

                for(int n = 1; n < ncoords; ++n)
                {
                    for(int j = 0; j < nquad2; ++j)
                    {
                        for(int i = 0; i < nquad1; ++i)
                        {
                            d0factors[2][j*nquad1+i] +=
                                df[3*n][j*nquad0*nquad1+ (i+1)*nquad0-1]*
                                normal_2[n][j*nquad0+i];
                            d0factors[3][j*nquad0+i] +=
                                df[3*n][i*nquad0 + j*nquad0*nquad1]*
                                normal_3[n][j*nquad0+i];
                            d1factors[2][j*nquad1+i] +=
                                df[3*n+1][j*nquad0*nquad1+ (i+1)*nquad0-1]*
                                normal_2[n][j*nquad0+i];
                            d1factors[3][j*nquad0+i] +=
                                df[3*n+1][i*nquad0 + j*nquad0*nquad1]*
                                normal_3[n][j*nquad0+i];
                            d2factors[2][j*nquad1+i] +=
                                df[3*n+2][j*nquad0*nquad1+ (i+1)*nquad0-1]*
                                normal_2[n][j*nquad0+i];
                            d2factors[3][j*nquad0+i] +=
                                df[3*n+2][i*nquad0 + j*nquad0*nquad1]*
                                normal_3[n][j*nquad0+i];
                        }
                    }
                }                   
            }
            else
            {
                // Face 0
                for(int i = 0; i < nquad0*nquad1; ++i)
                {
                    d0factors[0][i] = df[0][0]*normal_0[0][i]; 
                    d1factors[0][i] = df[1][0]*normal_0[0][i]; 
                    d2factors[0][i] = df[2][0]*normal_0[0][i]; 
                }
                
                for(int n = 1; n < ncoords; ++n)
                {
                    for(int i = 0; i < nquad0*nquad1; ++i)
                    {
                        d0factors[0][i] += df[3*n][0]*normal_0[n][i]; 
                        d1factors[0][i] += df[3*n+1][0]*normal_0[n][i]; 
                        d2factors[0][i] += df[3*n+2][0]*normal_0[n][i]; 
                    }
                }                    

                // face 1 
                for(int i = 0; i < nquad0*nquad2; ++i)
                {
                    d0factors[1][i] = df[0][0]*normal_1[0][i];
                    d1factors[1][i] = df[1][0]*normal_1[0][i];
                    d2factors[1][i] = df[2][0]*normal_1[0][i];
                }

                for(int n = 1; n < ncoords; ++n)
                {
                    for(int i = 0; i < nquad0*nquad2; ++i)
                    {
                        d0factors[1][i] += df[3*n][0]*normal_1[n][i];
                        d1factors[1][i] += df[3*n+1][0]*normal_1[n][i];
                        d2factors[1][i] += df[3*n+2][0]*normal_1[n][i];
                    }
                }
                
                // faces 2 and 3
                for(int i = 0; i < nquad1*nquad2; ++i)
                {
                    d0factors[2][i] = df[0][0]*normal_2[0][i];
                    d0factors[3][i] = df[0][0]*normal_3[0][i];

                    d1factors[2][i] = df[1][0]*normal_2[0][i];
                    d1factors[3][i] = df[1][0]*normal_3[0][i];

                    d2factors[2][i] = df[2][0]*normal_2[0][i];
                    d2factors[3][i] = df[2][0]*normal_3[0][i];
                }
                
                for(int n = 1; n < ncoords; ++n)
                {
                    for(int i = 0; i < nquad1*nquad2; ++i)
                    {
                        d0factors[2][i] += df[3*n][0]*normal_2[n][i];
                        d0factors[3][i] += df[3*n][0]*normal_3[n][i];

                        d1factors[2][i] += df[3*n+1][0]*normal_2[n][i];
                        d1factors[3][i] += df[3*n+1][0]*normal_3[n][i];

                        d2factors[2][i] += df[3*n+2][0]*normal_2[n][i];
                        d2factors[3][i] += df[3*n+2][0]*normal_3[n][i];
                    }
                }
            }
        }
    }//end of namespace
}//end of namespace<|MERGE_RESOLUTION|>--- conflicted
+++ resolved
@@ -365,15 +365,9 @@
          * @param outarray  Value of the inner product.
          */
         void TetExp::v_IProductWRTDerivBase(
-<<<<<<< HEAD
-                                 const int                           dir,
-                                 const Array<OneD, const NekDouble> &inarray,
-                                 Array<OneD,       NekDouble> &outarray)
-=======
                                const int                           dir,
                                const Array<OneD, const NekDouble> &inarray,
                                Array<OneD,       NekDouble> &outarray)
->>>>>>> aaa8f7eb
         {
             const int nquad0 = m_base[0]->GetNumPoints();
             const int nquad1 = m_base[1]->GetNumPoints();
