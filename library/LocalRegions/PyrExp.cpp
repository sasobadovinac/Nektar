///////////////////////////////////////////////////////////////////////////////
//
// File PyrExp.cpp
//
// For more information, please see: http://www.nektar.info
//
// The MIT License
//
// Copyright (c) 2006 Division of Applied Mathematics, Brown University (USA),
// Department of Aeronautics, Imperial College London (UK), and Scientific
// Computing and Imaging Institute, University of Utah (USA).
//
// License for the specific language governing rights and limitations under
// Permission is hereby granted, free of charge, to any person obtaining a
// copy of this software and associated documentation files (the "Software"),
// to deal in the Software without restriction, including without limitation
// the rights to use, copy, modify, merge, publish, distribute, sublicense,
// and/or sell copies of the Software, and to permit persons to whom the
// Software is furnished to do so, subject to the following conditions:
//
// The above copyright notice and this permission notice shall be included
// in all copies or substantial portions of the Software.
//
// THE SOFTWARE IS PROVIDED "AS IS", WITHOUT WARRANTY OF ANY KIND, EXPRESS
// OR IMPLIED, INCLUDING BUT NOT LIMITED TO THE WARRANTIES OF MERCHANTABILITY,
// FITNESS FOR A PARTICULAR PURPOSE AND NONINFRINGEMENT. IN NO EVENT SHALL
// THE AUTHORS OR COPYRIGHT HOLDERS BE LIABLE FOR ANY CLAIM, DAMAGES OR OTHER
// LIABILITY, WHETHER IN AN ACTION OF CONTRACT, TORT OR OTHERWISE, ARISING
// FROM, OUT OF OR IN CONNECTION WITH THE SOFTWARE OR THE USE OR OTHER
// DEALINGS IN THE SOFTWARE.
//
// Description:  PyrExp routines
//
///////////////////////////////////////////////////////////////////////////////

#include <LocalRegions/PyrExp.h>
#include <LibUtilities/Foundations/Interp.h>

namespace Nektar 
{
    namespace LocalRegions 
    {

	PyrExp::PyrExp(const LibUtilities::BasisKey &Ba,
                       const LibUtilities::BasisKey &Bb,
                       const LibUtilities::BasisKey &Bc,
                       const SpatialDomains::PyrGeomSharedPtr &geom):
            StdExpansion  (LibUtilities::StdPyrData::getNumberOfCoefficients(
                               Ba.GetNumModes(),
                               Bb.GetNumModes(),
                               Bc.GetNumModes()),
                           3, Ba, Bb, Bc),
            StdExpansion3D(LibUtilities::StdPyrData::getNumberOfCoefficients(
                               Ba.GetNumModes(),
                               Bb.GetNumModes(),
                               Bc.GetNumModes()),
                           Ba, Bb, Bc),
            StdPyrExp     (Ba,Bb,Bc),
            Expansion     (geom),
            Expansion3D   (geom),
            m_matrixManager(
                    boost::bind(&PyrExp::CreateMatrix, this, _1),
                    std::string("PyrExpMatrix")),
            m_staticCondMatrixManager(
                    boost::bind(&PyrExp::CreateStaticCondMatrix, this, _1),
                    std::string("PyrExpStaticCondMatrix"))
        {
        }

        PyrExp::PyrExp(const PyrExp &T):
            StdExpansion  (T),
            StdExpansion3D(T),
            StdPyrExp     (T),
            Expansion     (T),
            Expansion3D   (T),
            m_matrixManager(T.m_matrixManager),
            m_staticCondMatrixManager(T.m_staticCondMatrixManager)
        {
        } 

        PyrExp::~PyrExp()
        {
        }


        //----------------------------
        // Integration Methods
        //----------------------------

        /** 
         * \brief Integrate the physical point list \a inarray over pyramidic
         * region and return the value.
         * 
         * Inputs:\n 
         * 
         * - \a inarray: definition of function to be returned at quadrature
         * point of expansion.
         *
         * Outputs:\n
         *
         * - returns \f$\int^1_{-1}\int^1_{-1}\int^1_{-1} u(\bar \eta_1,
         * \eta_2, \eta_3) J[i,j,k] d \bar \eta_1 d \eta_2 d \eta_3\f$ \n \f$=
         * \sum_{i=0}^{Q_1 - 1} \sum_{j=0}^{Q_2 - 1} \sum_{k=0}^{Q_3 - 1}
         * u(\bar \eta_{1i}^{0,0}, \eta_{2j}^{0,0},\eta_{3k}^{2,0})w_{i}^{0,0}
         * w_{j}^{0,0} \hat w_{k}^{2,0} \f$ \n where \f$inarray[i,j, k] =
         * u(\bar \eta_{1i},\eta_{2j}, \eta_{3k}) \f$, \n \f$\hat w_{k}^{2,0}
         * = \frac {w^{2,0}} {2} \f$ \n and \f$ J[i,j,k] \f$ is the Jacobian
         * evaluated at the quadrature point.
         */
        NekDouble PyrExp::v_Integral(const Array<OneD, const NekDouble> &inarray)
        {
            int nquad0 = m_base[0]->GetNumPoints();
            int nquad1 = m_base[1]->GetNumPoints();
            int nquad2 = m_base[2]->GetNumPoints();
            Array<OneD, const NekDouble> jac = m_metricinfo->GetJac(GetPointsKeys());
            Array<OneD,       NekDouble> tmp(nquad0*nquad1*nquad2);

            // multiply inarray with Jacobian
            if(m_metricinfo->GetGtype() == SpatialDomains::eDeformed)
            {
                Vmath::Vmul(nquad0*nquad1*nquad2,&jac[0],1,(NekDouble*)&inarray[0],1, &tmp[0],1);
            }
            else
            {
                Vmath::Smul(nquad0*nquad1*nquad2,(NekDouble) jac[0], (NekDouble*)&inarray[0],1,&tmp[0],1);
            }

            // call StdPyrExp version;
            return StdPyrExp::v_Integral(tmp);
        }

        
        //----------------------------
        // Differentiation Methods
        //----------------------------

        void PyrExp::v_PhysDeriv(const Array<OneD, const NekDouble>& inarray,
                                       Array<OneD,       NekDouble>& out_d0,
                                       Array<OneD,       NekDouble>& out_d1,
                                       Array<OneD,       NekDouble>& out_d2)
        {
            int    nquad0 = m_base[0]->GetNumPoints();
            int    nquad1 = m_base[1]->GetNumPoints();
            int    nquad2 = m_base[2]->GetNumPoints();
            Array<TwoD, const NekDouble> gmat =
                                m_metricinfo->GetDerivFactors(GetPointsKeys());
            Array<OneD,NekDouble> diff0(nquad0*nquad1*nquad2);
            Array<OneD,NekDouble> diff1(nquad0*nquad1*nquad2);
            Array<OneD,NekDouble> diff2(nquad0*nquad1*nquad2);

            StdPyrExp::v_PhysDeriv(inarray, diff0, diff1, diff2);

            if(m_metricinfo->GetGtype() == SpatialDomains::eDeformed)
            {
                if(out_d0.num_elements())
                {
                    Vmath::Vmul  (nquad0*nquad1*nquad2,&gmat[0][0],1,&diff0[0],1, &out_d0[0], 1);
                    Vmath::Vvtvp (nquad0*nquad1*nquad2,&gmat[1][0],1,&diff1[0],1, &out_d0[0], 1,&out_d0[0],1);
                    Vmath::Vvtvp (nquad0*nquad1*nquad2,&gmat[2][0],1,&diff2[0],1, &out_d0[0], 1,&out_d0[0],1);
                }
                
                if(out_d1.num_elements())
                {
                    Vmath::Vmul  (nquad0*nquad1*nquad2,&gmat[3][0],1,&diff0[0],1, &out_d1[0], 1);
                    Vmath::Vvtvp (nquad0*nquad1*nquad2,&gmat[4][0],1,&diff1[0],1, &out_d1[0], 1,&out_d1[0],1);
                    Vmath::Vvtvp (nquad0*nquad1*nquad2,&gmat[5][0],1,&diff2[0],1, &out_d1[0], 1,&out_d1[0],1);
                }
                
                if(out_d2.num_elements())
                {
                    Vmath::Vmul  (nquad0*nquad1*nquad2,&gmat[6][0],1,&diff0[0],1, &out_d2[0], 1);
                    Vmath::Vvtvp (nquad0*nquad1*nquad2,&gmat[7][0],1,&diff1[0],1, &out_d2[0], 1, &out_d2[0],1);
                    Vmath::Vvtvp (nquad0*nquad1*nquad2,&gmat[8][0],1,&diff2[0],1, &out_d2[0], 1, &out_d2[0],1);
                }
            }
            else // regular geometry
            {
                if(out_d0.num_elements())
                {
                    Vmath::Smul  (nquad0*nquad1*nquad2,gmat[0][0],&diff0[0],1, &out_d0[0], 1);
                    Blas::Daxpy (nquad0*nquad1*nquad2,gmat[1][0],&diff1[0],1, &out_d0[0], 1);
                    Blas::Daxpy (nquad0*nquad1*nquad2,gmat[2][0],&diff2[0],1, &out_d0[0], 1);
                }
                
                if(out_d1.num_elements())
                {
                    Vmath::Smul  (nquad0*nquad1*nquad2,gmat[3][0],&diff0[0],1, &out_d1[0], 1);
                    Blas::Daxpy (nquad0*nquad1*nquad2,gmat[4][0],&diff1[0],1, &out_d1[0], 1);
                    Blas::Daxpy (nquad0*nquad1*nquad2,gmat[5][0],&diff2[0],1, &out_d1[0], 1);
                }
                
                if(out_d2.num_elements())
                {
                    Vmath::Smul  (nquad0*nquad1*nquad2,gmat[6][0],&diff0[0],1, &out_d2[0], 1);
                    Blas::Daxpy (nquad0*nquad1*nquad2,gmat[7][0],&diff1[0],1, &out_d2[0], 1);
                    Blas::Daxpy (nquad0*nquad1*nquad2,gmat[8][0],&diff2[0],1, &out_d2[0], 1);
                }
            }
        }

        
        //---------------------------------------
        // Transforms
        //---------------------------------------
        
        /**
         * \brief Forward transform from physical quadrature space stored in
         * \a inarray and evaluate the expansion coefficients and store in \a
         * (this)->m_coeffs
         *
         * Inputs:\n
         *
         * - \a inarray: array of physical quadrature points to be transformed
         *
         * Outputs:\n
         *
         * - (this)->_coeffs: updated array of expansion coefficients.
         */
        void PyrExp::v_FwdTrans(const Array<OneD, const NekDouble>& inarray,
                                      Array<OneD,       NekDouble>& outarray)
        {
            if(m_base[0]->Collocation() && 
               m_base[1]->Collocation() && 
               m_base[2]->Collocation())
            {
                Vmath::Vcopy(GetNcoeffs(),&inarray[0],1,&outarray[0],1);
            }
            else
            {
                v_IProductWRTBase(inarray,outarray);

                // get Mass matrix inverse
                MatrixKey             masskey(StdRegions::eInvMass,
                                              DetShapeType(),*this);
                DNekScalMatSharedPtr  matsys = m_matrixManager[masskey];

                // copy inarray in case inarray == outarray
                DNekVec in (m_ncoeffs,outarray);
                DNekVec out(m_ncoeffs,outarray,eWrapper);

                out = (*matsys)*in;
            }
        }
        

        //---------------------------------------
        // Inner product functions
        //---------------------------------------

        /**
         * \brief Calculate the inner product of inarray with respect to the
         * basis B=base0*base1*base2 and put into outarray:
         *
         * \f$ \begin{array}{rcl} I_{pqr} = (\phi_{pqr}, u)_{\delta} & = &
         * \sum_{i=0}^{nq_0} \sum_{j=0}^{nq_1} \sum_{k=0}^{nq_2} \psi_{p}^{a}
         * (\bar \eta_{1i}) \psi_{q}^{a} (\eta_{2j}) \psi_{pqr}^{c}
         * (\eta_{3k}) w_i w_j w_k u(\bar \eta_{1,i} \eta_{2,j} \eta_{3,k})
         * J_{i,j,k}\\ & = & \sum_{i=0}^{nq_0} \psi_p^a(\bar \eta_{1,i})
         * \sum_{j=0}^{nq_1} \psi_{q}^a(\eta_{2,j}) \sum_{k=0}^{nq_2}
         * \psi_{pqr}^c u(\bar \eta_{1i},\eta_{2j},\eta_{3k}) J_{i,j,k}
         * \end{array} \f$ \n
         * 
         * where
         *
         * \f$\phi_{pqr} (\xi_1 , \xi_2 , \xi_3) = \psi_p^a (\bar \eta_1)
         * \psi_{q}^a (\eta_2) \psi_{pqr}^c (\eta_3) \f$ \n
         * 
         * which can be implemented as \n \f$f_{pqr} (\xi_{3k}) =
         * \sum_{k=0}^{nq_3} \psi_{pqr}^c u(\bar
         * \eta_{1i},\eta_{2j},\eta_{3k}) J_{i,j,k} = {\bf B_3 U} \f$ \n \f$
         * g_{pq} (\xi_{3k}) = \sum_{j=0}^{nq_1} \psi_{q}^a (\xi_{2j}) f_{pqr}
         * (\xi_{3k}) = {\bf B_2 F} \f$ \n \f$ (\phi_{pqr}, u)_{\delta} =
         * \sum_{k=0}^{nq_0} \psi_{p}^a (\xi_{3k}) g_{pq} (\xi_{3k}) = {\bf
         * B_1 G} \f$
         */
        void PyrExp::v_IProductWRTBase(
            const Array<OneD, const NekDouble> &inarray, 
                  Array<OneD,       NekDouble> &outarray)
        {
            int nquad0 = m_base[0]->GetNumPoints();
            int nquad1 = m_base[1]->GetNumPoints();
            int nquad2 = m_base[2]->GetNumPoints();
            Array<OneD, const NekDouble> jac = m_metricinfo->GetJac(GetPointsKeys());
            Array<OneD,       NekDouble> tmp(nquad0*nquad1*nquad2);
            
            // multiply inarray with Jacobian
            if(m_metricinfo->GetGtype() == SpatialDomains::eDeformed)
            {
                Vmath::Vmul(nquad0*nquad1*nquad2,&jac[0],1,(NekDouble*)&inarray[0],1,&tmp[0],1);
            }
            else
            {
                Vmath::Smul(nquad0*nquad1*nquad2,jac[0],(NekDouble*)&inarray[0],1,&tmp[0],1);
            }
            
            StdPyrExp::v_IProductWRTBase(tmp,outarray);
        }
        

        //---------------------------------------
        // Evaluation functions
        //---------------------------------------
        
        /*
         * @brief Get the coordinates #coords at the local coordinates
         * #Lcoords
         */
        void PyrExp::v_GetCoord(const Array<OneD, const NekDouble>& Lcoords, 
                                      Array<OneD,       NekDouble>& coords)
        {
            int  i;
            
            ASSERTL1(Lcoords[0] <= -1.0 && Lcoords[0] >= 1.0 && 
                     Lcoords[1] <= -1.0 && Lcoords[1] >= 1.0 &&
                     Lcoords[2] <= -1.0 && Lcoords[2] >= 1.0,
                     "Local coordinates are not in region [-1,1]");
            
            // m_geom->FillGeom(); // TODO: implement FillGeom()
            
            for(i = 0; i < m_geom->GetCoordim(); ++i) 
            {
                coords[i] = m_geom->GetCoord(i,Lcoords);
            }
        }

        void PyrExp::v_GetCoords(
            Array<OneD, NekDouble> &coords_1,
            Array<OneD, NekDouble> &coords_2,
            Array<OneD, NekDouble> &coords_3)
        {
            Expansion::v_GetCoords(coords_1, coords_2, coords_3);
        }

        NekDouble PyrExp::v_PhysEvaluate(const Array<OneD, const NekDouble>& coord,
                                         const Array<OneD, const NekDouble>& physvals)
        {
            Array<OneD,NekDouble> Lcoord(3);

            ASSERTL0(m_geom,"m_geom not defined");
	
            //TODO: check GetLocCoords()
            m_geom->GetLocCoords(coord, Lcoord);
            
            return StdPyrExp::v_PhysEvaluate(Lcoord, physvals);
        }

        
        //---------------------------------------
        // Helper functions
        //---------------------------------------
        
        int PyrExp::v_GetCoordim()
        {
            return m_geom->GetCoordim();
        }

<<<<<<< HEAD
        StdRegions::Orientation PyrExp::v_GetFaceOrient(int face)
        {
            return GetGeom3D()->GetFaceOrient(face);
        }

        void PyrExp::v_GetFacePhysMap(const int               face,
                                      Array<OneD, int>        &outarray)
=======
        void PyrExp::v_GetFacePhysVals(
            const int                                face,
            const StdRegions::StdExpansionSharedPtr &FaceExp,
            const Array<OneD, const NekDouble>      &inarray,
                  Array<OneD,       NekDouble>      &outarray,
            StdRegions::Orientation                  orient)
>>>>>>> 47714371
        {
            int nquad0 = m_base[0]->GetNumPoints();
            int nquad1 = m_base[1]->GetNumPoints();
            int nquad2 = m_base[2]->GetNumPoints();
            
<<<<<<< HEAD
            int nq0 = 0; 
            int nq1 = 0; 
=======
            if (orient == StdRegions::eNoOrientation)
            {
                orient = GetForient(face);
            }
>>>>>>> 47714371

            switch(face)
            {
            case 0:
                nq0 = nquad0;
                nq1 = nquad1;
                if(outarray.num_elements()!=nq0*nq1)
                {
                    outarray = Array<OneD, int>(nq0*nq1);
                }
                
                //Directions A and B positive
                for(int i = 0; i < nquad0*nquad1; ++i)
                {
                    outarray[i] = i;
                }

                break;
                case 1:
                    nq0 = nquad0;
                    nq1 = nquad2;
                    if(outarray.num_elements()!=nq0*nq1)
                    {
                        outarray = Array<OneD, int>(nq0*nq1);
                    }
                    
                    //Direction A and B positive
                    for (int k=0; k<nquad2; k++)
                    {
                        for(int i = 0; i < nquad0; ++i)
                        {
                            outarray[k*nquad0+i] = (nquad0*nquad1*k)+i;
                        }
                    }

                    break; 
                case 2:
                    nq0 = nquad1;
                    nq1 = nquad2;
                    if(outarray.num_elements()!=nq0*nq1)
                    {
                        outarray = Array<OneD, int>(nq0*nq1);
                    }
                    
                    //Directions A and B positive
                    for(int j = 0; j < nquad1*nquad2; ++j)
                    {
                        outarray[j] = nquad0-1 + j*nquad0;
                        
                    }
                    break;
                case 3:
                
                    nq0 = nquad0;
                    nq1 = nquad2;
                    if(outarray.num_elements()!=nq0*nq1)
                    {
                        outarray = Array<OneD, int>(nq0*nq1);
                    }
                    
                    //Direction A and B positive
                    for (int k=0; k<nquad2; k++)
                    {
                        for(int i = 0; i < nquad0; ++i)
                        {
                            outarray[k*nquad0+i] = nquad0*(nquad1-1) + (nquad0*nquad1*k)+i;
                        }
                    }
                    
                case 4:
                    nq0 = nquad1;
                    nq1 = nquad2;

                    if(outarray.num_elements()!=nq0*nq1)
                    {
                        outarray = Array<OneD, int>(nq0*nq1);
                    }
                    
                    //Directions A and B positive
                    for(int j = 0; j < nquad1*nquad2; ++j)
                    {
                        outarray[j] = j*nquad0;
                        
                    }
                    break;
                default:
                    ASSERTL0(false,"face value (> 4) is out of range");
                    break;
            }
        }

        void PyrExp::v_ComputeFaceNormal(const int face)
        {
            const SpatialDomains::GeomFactorsSharedPtr &geomFactors =
                GetGeom()->GetMetricInfo();
            LibUtilities::PointsKeyVector ptsKeys = GetPointsKeys();
            SpatialDomains::GeomType type            = geomFactors->GetGtype();
            const Array<TwoD, const NekDouble> &df   = geomFactors->GetDerivFactors(ptsKeys);
            const Array<OneD, const NekDouble> &jac  = geomFactors->GetJac(ptsKeys);

            // Number of quadrature points in face expansion.
            int nq        = m_base[0]->GetNumPoints()*m_base[0]->GetNumPoints();
            int vCoordDim = GetCoordim();
            int i;

            m_faceNormals[face] = Array<OneD, Array<OneD, NekDouble> >(vCoordDim);
            Array<OneD, Array<OneD, NekDouble> > &normal = m_faceNormals[face];
            for (i = 0; i < vCoordDim; ++i)
            {
                normal[i] = Array<OneD, NekDouble>(nq);
            }

            // Regular geometry case
            if (type == SpatialDomains::eRegular      ||
                type == SpatialDomains::eMovingRegular)
            {
                NekDouble fac;
                // Set up normals
                switch(face)
                {
                    case 0:
                    {
                        for(i = 0; i < vCoordDim; ++i)
                        {
                            Vmath::Fill(nq,-df[3*i+2][0],normal[i],1);
                        }
                        break;
                    }
                    case 1:
                    {
                        for(i = 0; i < vCoordDim; ++i)
                        {
                            Vmath::Fill(nq,-df[3*i+1][0],normal[i],1);
                        }
                        break;
                    }
                    case 2:
                    {
                        for(i = 0; i < vCoordDim; ++i)
                        {
                            Vmath::Fill(nq,df[3*i][0]+df[3*i+2][0],normal[i],1);
                        }
                        break;
                    }
                    case 3:
                    {
                        for(i = 0; i < vCoordDim; ++i)
                        {
                            Vmath::Fill(nq,df[3*i+1][0]+df[3*i+2][0],normal[i],1);
                        }
                        break;
                    }
                    case 4:
                    {
                        for(i = 0; i < vCoordDim; ++i)
                        {
                            Vmath::Fill(nq,-df[3*i][0],normal[i],1);
                        }
                        break;
                    }
                    default:
                        ASSERTL0(false,"face is out of range (face < 4)");
                }

                // Normalise resulting vector.
                fac = 0.0;
                for(i = 0; i < vCoordDim; ++i)
                {
                    fac += normal[i][0]*normal[i][0];
                }
                fac = 1.0/sqrt(fac);
                for (i = 0; i < vCoordDim; ++i)
                {
                    Vmath::Smul(nq,fac,normal[i],1,normal[i],1);
                }
            }
            else
            {
                // Set up deformed normals.
                int j, k;

                int nq0  = ptsKeys[0].GetNumPoints();
                int nq1  = ptsKeys[1].GetNumPoints();
                int nq2  = ptsKeys[2].GetNumPoints();
                int nq01 = nq0*nq1;
                int nqtot;

                // Determine number of quadrature points on the face.
                if (face == 0)
                {
                    nqtot = nq0*nq1;
                }
                else if (face == 1 || face == 3)
                {
                    nqtot = nq0*nq2;
                }
                else
                {
                    nqtot = nq1*nq2;
                }

                LibUtilities::PointsKey points0;
                LibUtilities::PointsKey points1;

                Array<OneD, NekDouble> work   (nq,             0.0);
                Array<OneD, NekDouble> normals(vCoordDim*nqtot,0.0);

                // Extract Jacobian along face and recover local derivatives
                // (dx/dr) for polynomial interpolation by multiplying m_gmat by
                // jacobian
                switch(face)
                {
                    case 0:
                    {
                        for(j = 0; j < nq01; ++j)
                        {
                            normals[j]         = -df[2][j]*jac[j];
                            normals[nqtot+j]   = -df[5][j]*jac[j];
                            normals[2*nqtot+j] = -df[8][j]*jac[j];
                        }

                        points0 = ptsKeys[0];
                        points1 = ptsKeys[1];
                        break;
                    }

                    case 1:
                    {
                        for (j = 0; j < nq0; ++j)
                        {
                            for(k = 0; k < nq2; ++k)
                            {
                                int tmp = j+nq01*k;
                                normals[j+k*nq0]          =
                                    -df[1][tmp]*jac[tmp];
                                normals[nqtot+j+k*nq0]    =
                                    -df[4][tmp]*jac[tmp];
                                normals[2*nqtot+j+k*nq0]  =
                                    -df[7][tmp]*jac[tmp];
                            }
                        }

                        points0 = ptsKeys[0];
                        points1 = ptsKeys[2];
                        break;
                    }

                    case 2:
                    {
                        for (j = 0; j < nq1; ++j)
                        {
                            for(k = 0; k < nq2; ++k)
                            {
                                int tmp = nq0-1+nq0*j+nq01*k;
                                normals[j+k*nq1]         =
                                    (df[0][tmp]+df[2][tmp])*jac[tmp];
                                normals[nqtot+j+k*nq1]   =
                                    (df[3][tmp]+df[5][tmp])*jac[tmp];
                                normals[2*nqtot+j+k*nq1] =
                                    (df[6][tmp]+df[8][tmp])*jac[tmp];
                            }
                        }

                        points0 = ptsKeys[1];
                        points1 = ptsKeys[2];
                        break;
                    }

                    case 3:
                    {
                        for (j = 0; j < nq0; ++j)
                        {
                            for(k = 0; k < nq2; ++k)
                            {
                                int tmp = nq0*(nq1-1) + j + nq01*k;
                                normals[j+k*nq0]         =
                                    (df[1][tmp]+df[2][tmp])*jac[tmp];
                                normals[nqtot+j+k*nq0]   =
                                    (df[4][tmp]+df[5][tmp])*jac[tmp];
                                normals[2*nqtot+j+k*nq0] =
                                    (df[7][tmp]+df[8][tmp])*jac[tmp];
                            }
                        }

                        points0 = ptsKeys[0];
                        points1 = ptsKeys[2];
                        break;
                    }

                    case 4:
                    {
                        for (j = 0; j < nq1; ++j)
                        {
                            for(k = 0; k < nq2; ++k)
                            {
                                int tmp = j*nq0+nq01*k;
                                normals[j+k*nq1]         =
                                    -df[0][tmp]*jac[tmp];
                                normals[nqtot+j+k*nq1]   =
                                    -df[3][tmp]*jac[tmp];
                                normals[2*nqtot+j+k*nq1] =
                                    -df[6][tmp]*jac[tmp];
                            }
                        }

                        points0 = ptsKeys[1];
                        points1 = ptsKeys[2];
                        break;
                    }

                    default:
                        ASSERTL0(false,"face is out of range (face < 4)");
                }

                // Interpolate Jacobian and invert
                LibUtilities::Interp2D(points0, points1, jac,
                                       m_base[0]->GetPointsKey(),
                                       m_base[0]->GetPointsKey(),
                                       work);
                Vmath::Sdiv(nq, 1.0, &work[0], 1, &work[0], 1);

                // Interpolate normal and multiply by inverse Jacobian.
                for(i = 0; i < vCoordDim; ++i)
                {
                    LibUtilities::Interp2D(points0, points1,
                                           &normals[i*nqtot],
                                           m_base[0]->GetPointsKey(),
                                           m_base[0]->GetPointsKey(),
                                           &normal[i][0]);
                    Vmath::Vmul(nq,work,1,normal[i],1,normal[i],1);
                }

                // Normalise to obtain unit normals.
                Vmath::Zero(nq,work,1);
                for(i = 0; i < GetCoordim(); ++i)
                {
                    Vmath::Vvtvp(nq,normal[i],1,normal[i],1,work,1,work,1);
                }

                Vmath::Vsqrt(nq,work,1,work,1);
                Vmath::Sdiv (nq,1.0,work,1,work,1);

                for(i = 0; i < GetCoordim(); ++i)
                {
                    Vmath::Vmul(nq,normal[i],1,work,1,normal[i],1);
                }
            }
        }

        //---------------------------------------
        // Matrix creation functions
        //---------------------------------------
        
        DNekMatSharedPtr PyrExp::v_GenMatrix(const StdRegions::StdMatrixKey &mkey)
        {
            DNekMatSharedPtr returnval;

            switch(mkey.GetMatrixType())
            {
            case StdRegions::eHybridDGHelmholtz:
            case StdRegions::eHybridDGLamToU:
            case StdRegions::eHybridDGLamToQ0:
            case StdRegions::eHybridDGLamToQ1:
            case StdRegions::eHybridDGLamToQ2:
            case StdRegions::eHybridDGHelmBndLam:
                returnval = Expansion3D::v_GenMatrix(mkey);
                break;
            default:
                returnval = StdPyrExp::v_GenMatrix(mkey);
            }
            
            return returnval;            
        }

        DNekMatSharedPtr PyrExp::v_CreateStdMatrix(const StdRegions::StdMatrixKey &mkey)
        {
            LibUtilities::BasisKey bkey0 = m_base[0]->GetBasisKey();
            LibUtilities::BasisKey bkey1 = m_base[1]->GetBasisKey();
            LibUtilities::BasisKey bkey2 = m_base[2]->GetBasisKey();
            StdRegions::StdPyrExpSharedPtr tmp = 
                MemoryManager<StdPyrExp>::AllocateSharedPtr(bkey0, bkey1, bkey2);

            return tmp->GetStdMatrix(mkey);
        }

        DNekScalMatSharedPtr PyrExp::v_GetLocMatrix(const MatrixKey &mkey)
        {
            return m_matrixManager[mkey];
        }

        DNekScalBlkMatSharedPtr PyrExp::v_GetLocStaticCondMatrix(const MatrixKey &mkey)
        {
            return m_staticCondMatrixManager[mkey];
        }

        void PyrExp::v_DropLocStaticCondMatrix(const MatrixKey &mkey)
        {
            m_staticCondMatrixManager.DeleteObject(mkey);
        }

        DNekScalMatSharedPtr PyrExp::CreateMatrix(const MatrixKey &mkey)
        {
            DNekScalMatSharedPtr returnval;
            LibUtilities::PointsKeyVector ptsKeys = GetPointsKeys();

            ASSERTL2(m_metricinfo->GetGtype() != SpatialDomains::eNoGeomType,"Geometric information is not set up");

            switch(mkey.GetMatrixType())
            {
            case StdRegions::eMass:
                {
                    if(m_metricinfo->GetGtype() == SpatialDomains::eDeformed)
                    {
                        NekDouble one = 1.0;
                        DNekMatSharedPtr mat = GenMatrix(mkey);
                        returnval = MemoryManager<DNekScalMat>::AllocateSharedPtr(one,mat);
                    }
                    else
                    {
                        NekDouble jac = (m_metricinfo->GetJac(ptsKeys))[0];
                        DNekMatSharedPtr mat = GetStdMatrix(mkey);
                        returnval = MemoryManager<DNekScalMat>::AllocateSharedPtr(jac,mat);
                    }
                }
                break;
            case StdRegions::eInvMass:
                {
                    if(m_metricinfo->GetGtype() == SpatialDomains::eDeformed)
                    {
                        NekDouble one = 1.0;
                        StdRegions::StdMatrixKey masskey(StdRegions::eMass,DetShapeType(),
                                                         *this);
                        DNekMatSharedPtr mat = GenMatrix(masskey);
                        mat->Invert();
                        returnval = MemoryManager<DNekScalMat>::AllocateSharedPtr(one,mat);
                    }
                    else
                    {
                        NekDouble fac = 1.0/(m_metricinfo->GetJac(ptsKeys))[0];
                        DNekMatSharedPtr mat = GetStdMatrix(mkey);
                        returnval = MemoryManager<DNekScalMat>::AllocateSharedPtr(fac,mat);
                    }
                }
                break;
            case StdRegions::eLaplacian:
                {
                    if (m_metricinfo->GetGtype() == SpatialDomains::eDeformed ||
                        mkey.GetNVarCoeff() > 0 ||
                        mkey.ConstFactorExists(
                                StdRegions::eFactorSVVCutoffRatio))
                    {
                        NekDouble one = 1.0;
                        DNekMatSharedPtr mat = GenMatrix(mkey);

                        returnval = MemoryManager<DNekScalMat>::AllocateSharedPtr(one,mat);
                    }
                    else
                    {
                        MatrixKey lap00key(StdRegions::eLaplacian00,
                                           mkey.GetShapeType(), *this);
                        MatrixKey lap01key(StdRegions::eLaplacian01,
                                           mkey.GetShapeType(), *this);
                        MatrixKey lap02key(StdRegions::eLaplacian02,
                                           mkey.GetShapeType(), *this);
                        MatrixKey lap11key(StdRegions::eLaplacian11,
                                           mkey.GetShapeType(), *this);
                        MatrixKey lap12key(StdRegions::eLaplacian12,
                                           mkey.GetShapeType(), *this);
                        MatrixKey lap22key(StdRegions::eLaplacian22,
                                           mkey.GetShapeType(), *this);

                        DNekMat &lap00 = *GetStdMatrix(lap00key);
                        DNekMat &lap01 = *GetStdMatrix(lap01key);
                        DNekMat &lap02 = *GetStdMatrix(lap02key);
                        DNekMat &lap11 = *GetStdMatrix(lap11key);
                        DNekMat &lap12 = *GetStdMatrix(lap12key);
                        DNekMat &lap22 = *GetStdMatrix(lap22key);

                        NekDouble jac = (m_metricinfo->GetJac(ptsKeys))[0];
                        Array<TwoD, const NekDouble> gmat =
                                            m_metricinfo->GetGmat(ptsKeys);

                        int rows = lap00.GetRows();
                        int cols = lap00.GetColumns();

                        DNekMatSharedPtr lap = MemoryManager<DNekMat>
                                                ::AllocateSharedPtr(rows,cols);

                        (*lap)  = gmat[0][0]*lap00
                                + gmat[4][0]*lap11
                                + gmat[8][0]*lap22
                                + gmat[3][0]*(lap01 + Transpose(lap01))
                                + gmat[6][0]*(lap02 + Transpose(lap02))
                                + gmat[7][0]*(lap12 + Transpose(lap12));

                        returnval = MemoryManager<DNekScalMat>
                                                ::AllocateSharedPtr(jac, lap);
                    }
                }
                break;
            case StdRegions::eHelmholtz:
                {
                    NekDouble factor = mkey.GetConstFactor(StdRegions::eFactorLambda);
                    MatrixKey masskey(StdRegions::eMass, mkey.GetShapeType(), *this);
                    DNekScalMat &MassMat = *(this->m_matrixManager[masskey]);
                    MatrixKey lapkey(StdRegions::eLaplacian, mkey.GetShapeType(), *this, mkey.GetConstFactors(), mkey.GetVarCoeffs());
                    DNekScalMat &LapMat = *(this->m_matrixManager[lapkey]);

                    int rows = LapMat.GetRows();
                    int cols = LapMat.GetColumns();

                    DNekMatSharedPtr helm = MemoryManager<DNekMat>::AllocateSharedPtr(rows, cols);

                    (*helm) = LapMat + factor*MassMat;

                    returnval = MemoryManager<DNekScalMat>::AllocateSharedPtr(1.0, helm);
                }
                break;
            default:
                NEKERROR(ErrorUtil::efatal, "Matrix creation not defined");
                break;
            }

            return returnval;
        }

        DNekScalBlkMatSharedPtr PyrExp::CreateStaticCondMatrix(const MatrixKey &mkey)
        {
            DNekScalBlkMatSharedPtr returnval;

            ASSERTL2(m_metricinfo->GetGtype() != SpatialDomains::eNoGeomType,"Geometric information is not set up");

            // set up block matrix system
            unsigned int nbdry = NumBndryCoeffs();
            unsigned int nint = (unsigned int)(m_ncoeffs - nbdry);
            unsigned int exp_size[] = {nbdry, nint};
            unsigned int nblks = 2;
            returnval = MemoryManager<DNekScalBlkMat>::AllocateSharedPtr(nblks, nblks, exp_size, exp_size); //Really need a constructor which takes Arrays
            NekDouble factor = 1.0;

            switch(mkey.GetMatrixType())
            {
            case StdRegions::eLaplacian: 
            case StdRegions::eHelmholtz: // special case since Helmholtz not defined in StdRegions

                // use Deformed case for both regular and deformed geometries
                factor = 1.0;
                goto UseLocRegionsMatrix;
                break;
            default:
                if(m_metricinfo->GetGtype() == SpatialDomains::eDeformed)
                {
                    factor = 1.0;
                    goto UseLocRegionsMatrix;
                }
                else
                {
                    DNekScalMatSharedPtr mat = GetLocMatrix(mkey);
                    factor = mat->Scale();
                    goto UseStdRegionsMatrix;
                }
                break;
            UseStdRegionsMatrix:
                {
                    NekDouble            invfactor = 1.0/factor;
                    NekDouble            one = 1.0;
                    DNekBlkMatSharedPtr  mat = GetStdStaticCondMatrix(mkey);
                    DNekScalMatSharedPtr Atmp;
                    DNekMatSharedPtr     Asubmat;

                    //TODO: check below
                    returnval->SetBlock(0,0,Atmp = MemoryManager<DNekScalMat>::AllocateSharedPtr(factor,Asubmat = mat->GetBlock(0,0)));
                    returnval->SetBlock(0,1,Atmp = MemoryManager<DNekScalMat>::AllocateSharedPtr(one,Asubmat = mat->GetBlock(0,1)));
                    returnval->SetBlock(1,0,Atmp = MemoryManager<DNekScalMat>::AllocateSharedPtr(factor,Asubmat = mat->GetBlock(1,0)));
                    returnval->SetBlock(1,1,Atmp = MemoryManager<DNekScalMat>::AllocateSharedPtr(invfactor,Asubmat = mat->GetBlock(1,1)));
                }
                break;
            UseLocRegionsMatrix:
                {
                    int i,j;
                    NekDouble            invfactor = 1.0/factor;
                    NekDouble            one = 1.0;
                    DNekScalMat &mat = *GetLocMatrix(mkey);
                    DNekMatSharedPtr A = MemoryManager<DNekMat>::AllocateSharedPtr(nbdry,nbdry);
                    DNekMatSharedPtr B = MemoryManager<DNekMat>::AllocateSharedPtr(nbdry,nint);
                    DNekMatSharedPtr C = MemoryManager<DNekMat>::AllocateSharedPtr(nint,nbdry);
                    DNekMatSharedPtr D = MemoryManager<DNekMat>::AllocateSharedPtr(nint,nint);

                    Array<OneD,unsigned int> bmap(nbdry);
                    Array<OneD,unsigned int> imap(nint);
                    GetBoundaryMap(bmap);
                    GetInteriorMap(imap);

                    for(i = 0; i < nbdry; ++i)
                    {
                        for(j = 0; j < nbdry; ++j)
                        {
                            (*A)(i,j) = mat(bmap[i],bmap[j]);
                        }

                        for(j = 0; j < nint; ++j)
                        {
                            (*B)(i,j) = mat(bmap[i],imap[j]);
                        }
                    }

                    for(i = 0; i < nint; ++i)
                    {
                        for(j = 0; j < nbdry; ++j)
                        {
                            (*C)(i,j) = mat(imap[i],bmap[j]);
                        }

                        for(j = 0; j < nint; ++j)
                        {
                            (*D)(i,j) = mat(imap[i],imap[j]);
                        }
                    }

                    // Calculate static condensed system
                    if(nint)
                    {
                        D->Invert();
                        (*B) = (*B)*(*D);
                        (*A) = (*A) - (*B)*(*C);
                    }

                    DNekScalMatSharedPtr     Atmp;

                    returnval->SetBlock(0,0,Atmp = MemoryManager<DNekScalMat>::AllocateSharedPtr(factor,A));
                    returnval->SetBlock(0,1,Atmp = MemoryManager<DNekScalMat>::AllocateSharedPtr(one,B));
                    returnval->SetBlock(1,0,Atmp = MemoryManager<DNekScalMat>::AllocateSharedPtr(factor,C));
                    returnval->SetBlock(1,1,Atmp = MemoryManager<DNekScalMat>::AllocateSharedPtr(invfactor,D));

                }
            }
            return returnval;
        }

        void PyrExp::v_ComputeLaplacianMetric()
        {
            if (m_metrics.count(MetricQuadrature) == 0)
            {
                ComputeQuadratureMetric();
            }

            int i, j;
            const unsigned int nqtot = GetTotPoints();
            const unsigned int dim = 3;
            const MetricType m[3][3] = {
                { MetricLaplacian00, MetricLaplacian01, MetricLaplacian02 },
                { MetricLaplacian01, MetricLaplacian11, MetricLaplacian12 },
                { MetricLaplacian02, MetricLaplacian12, MetricLaplacian22 }
            };

            for (unsigned int i = 0; i < dim; ++i)
            {
                for (unsigned int j = i; j < dim; ++j)
                {
                    m_metrics[m[i][j]] = Array<OneD, NekDouble>(nqtot);
                }
            }

            // Define shorthand synonyms for m_metrics storage
            Array<OneD,NekDouble> g0   (m_metrics[m[0][0]]);
            Array<OneD,NekDouble> g1   (m_metrics[m[1][1]]);
            Array<OneD,NekDouble> g2   (m_metrics[m[2][2]]);
            Array<OneD,NekDouble> g3   (m_metrics[m[0][1]]);
            Array<OneD,NekDouble> g4   (m_metrics[m[0][2]]);
            Array<OneD,NekDouble> g5   (m_metrics[m[1][2]]);

            // Allocate temporary storage
            Array<OneD,NekDouble> alloc(9*nqtot,0.0);
            Array<OneD,NekDouble> h0   (nqtot, alloc);
            Array<OneD,NekDouble> h1   (nqtot, alloc+ 1*nqtot);
            Array<OneD,NekDouble> h2   (nqtot, alloc+ 2*nqtot);
            Array<OneD,NekDouble> wsp1 (nqtot, alloc+ 3*nqtot);
            Array<OneD,NekDouble> wsp2 (nqtot, alloc+ 4*nqtot);
            Array<OneD,NekDouble> wsp3 (nqtot, alloc+ 5*nqtot);
            Array<OneD,NekDouble> wsp4 (nqtot, alloc+ 6*nqtot);
            Array<OneD,NekDouble> wsp5 (nqtot, alloc+ 7*nqtot);
            Array<OneD,NekDouble> wsp6 (nqtot, alloc+ 8*nqtot);

            const Array<TwoD, const NekDouble>& df =
                                m_metricinfo->GetDerivFactors(GetPointsKeys());
            const Array<OneD, const NekDouble>& z0 = m_base[0]->GetZ();
            const Array<OneD, const NekDouble>& z1 = m_base[1]->GetZ();
            const Array<OneD, const NekDouble>& z2 = m_base[2]->GetZ();
            const unsigned int nquad0 = m_base[0]->GetNumPoints();
            const unsigned int nquad1 = m_base[1]->GetNumPoints();
            const unsigned int nquad2 = m_base[2]->GetNumPoints();

            // Populate collapsed coordinate arrays h0, h1 and h2.
            for(j = 0; j < nquad2; ++j)
            {
                for(i = 0; i < nquad1; ++i)
                {
                    Vmath::Fill(nquad0, 2.0/(1.0-z2[j]),         &h0[0]+i*nquad0 + j*nquad0*nquad1,1);
                    Vmath::Fill(nquad0, 1.0/(1.0-z2[j]),         &h1[0]+i*nquad0 + j*nquad0*nquad1,1);
                    Vmath::Fill(nquad0, (1.0+z1[i])/(1.0-z2[j]), &h2[0]+i*nquad0 + j*nquad0*nquad1,1);
                }
            }
            for(i = 0; i < nquad0; i++)
            {
                Blas::Dscal(nquad1*nquad2, 1+z0[i], &h1[0]+i, nquad0);
            }

            // Step 3. Construct combined metric terms for physical space to
            // collapsed coordinate system.
            // Order of construction optimised to minimise temporary storage
            if(m_metricinfo->GetGtype() == SpatialDomains::eDeformed)
            {
                // f_{1k}
                Vmath::Vvtvvtp(nqtot, &df[0][0], 1, &h0[0], 1, &df[2][0], 1, &h1[0], 1, &wsp1[0], 1);
                Vmath::Vvtvvtp(nqtot, &df[3][0], 1, &h0[0], 1, &df[5][0], 1, &h1[0], 1, &wsp2[0], 1);
                Vmath::Vvtvvtp(nqtot, &df[6][0], 1, &h0[0], 1, &df[8][0], 1, &h1[0], 1, &wsp3[0], 1);

                // g0
                Vmath::Vvtvvtp(nqtot, &wsp1[0], 1, &wsp1[0], 1, &wsp2[0], 1, &wsp2[0], 1, &g0[0], 1);
                Vmath::Vvtvp  (nqtot, &wsp3[0], 1, &wsp3[0], 1, &g0[0],   1, &g0[0],   1);

                // g4
                Vmath::Vvtvvtp(nqtot, &df[2][0], 1, &wsp1[0], 1, &df[5][0], 1, &wsp2[0], 1, &g4[0], 1);
                Vmath::Vvtvp  (nqtot, &df[8][0], 1, &wsp3[0], 1, &g4[0], 1, &g4[0], 1);

                // f_{2k}
                Vmath::Vvtvvtp(nqtot, &df[1][0], 1, &h0[0], 1, &df[2][0], 1, &h2[0], 1, &wsp4[0], 1);
                Vmath::Vvtvvtp(nqtot, &df[4][0], 1, &h0[0], 1, &df[5][0], 1, &h2[0], 1, &wsp5[0], 1);
                Vmath::Vvtvvtp(nqtot, &df[7][0], 1, &h0[0], 1, &df[8][0], 1, &h2[0], 1, &wsp6[0], 1);

                // g1
                Vmath::Vvtvvtp(nqtot, &wsp4[0], 1, &wsp4[0], 1, &wsp5[0], 1, &wsp5[0], 1, &g1[0], 1);
                Vmath::Vvtvp  (nqtot, &wsp6[0], 1, &wsp6[0], 1, &g1[0],   1, &g1[0],   1);

                // g3
                Vmath::Vvtvvtp(nqtot, &wsp1[0], 1, &wsp4[0], 1, &wsp2[0], 1, &wsp5[0], 1, &g3[0], 1);
                Vmath::Vvtvp  (nqtot, &wsp3[0], 1, &wsp6[0], 1, &g3[0],   1, &g3[0],   1);

                // g5
                Vmath::Vvtvvtp(nqtot, &df[2][0], 1, &wsp4[0], 1, &df[5][0], 1, &wsp5[0], 1, &g5[0], 1);
                Vmath::Vvtvp  (nqtot, &df[8][0], 1, &wsp6[0], 1, &g5[0], 1, &g5[0], 1);

                // g2
                Vmath::Vvtvvtp(nqtot, &df[2][0], 1, &df[2][0], 1, &df[5][0], 1, &df[5][0], 1, &g2[0], 1);
                Vmath::Vvtvp  (nqtot, &df[8][0], 1, &df[8][0], 1, &g2[0], 1, &g2[0], 1);
            }
            else
            {
                // f_{1k}
                Vmath::Svtsvtp(nqtot, df[0][0], &h0[0], 1, df[2][0], &h1[0], 1, &wsp1[0], 1);
                Vmath::Svtsvtp(nqtot, df[3][0], &h0[0], 1, df[5][0], &h1[0], 1, &wsp2[0], 1);
                Vmath::Svtsvtp(nqtot, df[6][0], &h0[0], 1, df[8][0], &h1[0], 1, &wsp3[0], 1);

                // g0
                Vmath::Vvtvvtp(nqtot, &wsp1[0], 1, &wsp1[0], 1, &wsp2[0], 1, &wsp2[0], 1, &g0[0], 1);
                Vmath::Vvtvp  (nqtot, &wsp3[0], 1, &wsp3[0], 1, &g0[0],   1, &g0[0],   1);

                // g4
                Vmath::Svtsvtp(nqtot, df[2][0], &wsp1[0], 1, df[5][0], &wsp2[0], 1, &g4[0], 1);
                Vmath::Svtvp  (nqtot, df[8][0], &wsp3[0], 1, &g4[0], 1, &g4[0], 1);

                // f_{2k}
                Vmath::Svtsvtp(nqtot, df[1][0], &h0[0], 1, df[2][0], &h2[0], 1, &wsp4[0], 1);
                Vmath::Svtsvtp(nqtot, df[4][0], &h0[0], 1, df[5][0], &h2[0], 1, &wsp5[0], 1);
                Vmath::Svtsvtp(nqtot, df[7][0], &h0[0], 1, df[8][0], &h2[0], 1, &wsp6[0], 1);

                // g1
                Vmath::Vvtvvtp(nqtot, &wsp4[0], 1, &wsp4[0], 1, &wsp5[0], 1, &wsp5[0], 1, &g1[0], 1);
                Vmath::Vvtvp  (nqtot, &wsp6[0], 1, &wsp6[0], 1, &g1[0],   1, &g1[0],   1);

                // g3
                Vmath::Vvtvvtp(nqtot, &wsp1[0], 1, &wsp4[0], 1, &wsp2[0], 1, &wsp5[0], 1, &g3[0], 1);
                Vmath::Vvtvp  (nqtot, &wsp3[0], 1, &wsp6[0], 1, &g3[0],   1, &g3[0],   1);

                // g5
                Vmath::Svtsvtp(nqtot, df[2][0], &wsp4[0], 1, df[5][0], &wsp5[0], 1, &g5[0], 1);
                Vmath::Svtvp  (nqtot, df[8][0], &wsp6[0], 1, &g5[0], 1, &g5[0], 1);

                // g2
                Vmath::Fill(nqtot, df[2][0]*df[2][0] + df[5][0]*df[5][0] + df[8][0]*df[8][0], &g2[0], 1);
            }

            for (unsigned int i = 0; i < dim; ++i)
            {
                for (unsigned int j = i; j < dim; ++j)
                {
                    MultiplyByQuadratureMetric(m_metrics[m[i][j]],
                                               m_metrics[m[i][j]]);

                }
            }
        }

        void PyrExp::v_LaplacianMatrixOp_MatFree_Kernel(
            const Array<OneD, const NekDouble> &inarray,
                  Array<OneD,       NekDouble> &outarray,
                  Array<OneD,       NekDouble> &wsp)
        {
            // This implementation is only valid when there are no coefficients
            // associated to the Laplacian operator
            if (m_metrics.count(MetricLaplacian00) == 0)
            {
                ComputeLaplacianMetric();
            }

            int nquad0  = m_base[0]->GetNumPoints();
            int nquad1  = m_base[1]->GetNumPoints();
            int nq2  = m_base[2]->GetNumPoints();
            int nqtot   = nquad0*nquad1*nq2;

            ASSERTL1(wsp.num_elements() >= 6*nqtot,
                     "Insufficient workspace size.");
            ASSERTL1(m_ncoeffs <= nqtot,
                     "Workspace not set up for ncoeffs > nqtot");

            const Array<OneD, const NekDouble>& base0  = m_base[0]->GetBdata();
            const Array<OneD, const NekDouble>& base1  = m_base[1]->GetBdata();
            const Array<OneD, const NekDouble>& base2  = m_base[2]->GetBdata();
            const Array<OneD, const NekDouble>& dbase0 = m_base[0]->GetDbdata();
            const Array<OneD, const NekDouble>& dbase1 = m_base[1]->GetDbdata();
            const Array<OneD, const NekDouble>& dbase2 = m_base[2]->GetDbdata();
            const Array<OneD, const NekDouble>& metric00 = m_metrics[MetricLaplacian00];
            const Array<OneD, const NekDouble>& metric01 = m_metrics[MetricLaplacian01];
            const Array<OneD, const NekDouble>& metric02 = m_metrics[MetricLaplacian02];
            const Array<OneD, const NekDouble>& metric11 = m_metrics[MetricLaplacian11];
            const Array<OneD, const NekDouble>& metric12 = m_metrics[MetricLaplacian12];
            const Array<OneD, const NekDouble>& metric22 = m_metrics[MetricLaplacian22];

            // Allocate temporary storage
            Array<OneD,NekDouble> wsp0 (2*nqtot, wsp);
            Array<OneD,NekDouble> wsp1 (  nqtot, wsp+1*nqtot);
            Array<OneD,NekDouble> wsp2 (  nqtot, wsp+2*nqtot);
            Array<OneD,NekDouble> wsp3 (  nqtot, wsp+3*nqtot);
            Array<OneD,NekDouble> wsp4 (  nqtot, wsp+4*nqtot);
            Array<OneD,NekDouble> wsp5 (  nqtot, wsp+5*nqtot);

            // LAPLACIAN MATRIX OPERATION
            // wsp1 = du_dxi1 = D_xi1 * inarray = D_xi1 * u
            // wsp2 = du_dxi2 = D_xi2 * inarray = D_xi2 * u
            // wsp2 = du_dxi3 = D_xi3 * inarray = D_xi3 * u
            StdExpansion3D::PhysTensorDeriv(inarray,wsp0,wsp1,wsp2);

            // wsp0 = k = g0 * wsp1 + g1 * wsp2 = g0 * du_dxi1 + g1 * du_dxi2
            // wsp2 = l = g1 * wsp1 + g2 * wsp2 = g0 * du_dxi1 + g1 * du_dxi2
            // where g0, g1 and g2 are the metric terms set up in the GeomFactors class
            // especially for this purpose
            Vmath::Vvtvvtp(nqtot,&metric00[0],1,&wsp0[0],1,&metric01[0],1,&wsp1[0],1,&wsp3[0],1);
            Vmath::Vvtvp  (nqtot,&metric02[0],1,&wsp2[0],1,&wsp3[0],1,&wsp3[0],1);
            Vmath::Vvtvvtp(nqtot,&metric01[0],1,&wsp0[0],1,&metric11[0],1,&wsp1[0],1,&wsp4[0],1);
            Vmath::Vvtvp  (nqtot,&metric12[0],1,&wsp2[0],1,&wsp4[0],1,&wsp4[0],1);
            Vmath::Vvtvvtp(nqtot,&metric02[0],1,&wsp0[0],1,&metric12[0],1,&wsp1[0],1,&wsp5[0],1);
            Vmath::Vvtvp  (nqtot,&metric22[0],1,&wsp2[0],1,&wsp5[0],1,&wsp5[0],1);

            // outarray = m = (D_xi1 * B)^T * k
            // wsp1     = n = (D_xi2 * B)^T * l
            IProductWRTBase_SumFacKernel(dbase0,base1,base2,wsp3,outarray,wsp0,false,true,true);
            IProductWRTBase_SumFacKernel(base0,dbase1,base2,wsp4,wsp2,    wsp0,true,false,true);
            Vmath::Vadd(m_ncoeffs,wsp2.get(),1,outarray.get(),1,outarray.get(),1);
            IProductWRTBase_SumFacKernel(base0,base1,dbase2,wsp5,wsp2,    wsp0,true,true,false);
            Vmath::Vadd(m_ncoeffs,wsp2.get(),1,outarray.get(),1,outarray.get(),1);
        }
    }//end of namespace
}//end of namespace<|MERGE_RESOLUTION|>--- conflicted
+++ resolved
@@ -354,36 +354,30 @@
             return m_geom->GetCoordim();
         }
 
-<<<<<<< HEAD
-        StdRegions::Orientation PyrExp::v_GetFaceOrient(int face)
-        {
-            return GetGeom3D()->GetFaceOrient(face);
-        }
-
-        void PyrExp::v_GetFacePhysMap(const int               face,
-                                      Array<OneD, int>        &outarray)
-=======
-        void PyrExp::v_GetFacePhysVals(
+        /**
+         * \brief Returns the physical values at the quadrature points of a face
+         * Wrapper function to v_GetFacePhysVals
+         */
+        void PyrExp::v_GetTracePhysVals(
             const int                                face,
             const StdRegions::StdExpansionSharedPtr &FaceExp,
             const Array<OneD, const NekDouble>      &inarray,
                   Array<OneD,       NekDouble>      &outarray,
             StdRegions::Orientation                  orient)
->>>>>>> 47714371
+        {
+            v_GetFacePhysVals(face,FaceExp,inarray,outarray,orient);
+        }
+
+
+        void PyrExp::v_GetFacePhysMap(const int               face,
+                                      Array<OneD, int>        &outarray)
         {
             int nquad0 = m_base[0]->GetNumPoints();
             int nquad1 = m_base[1]->GetNumPoints();
             int nquad2 = m_base[2]->GetNumPoints();
             
-<<<<<<< HEAD
             int nq0 = 0; 
             int nq1 = 0; 
-=======
-            if (orient == StdRegions::eNoOrientation)
-            {
-                orient = GetForient(face);
-            }
->>>>>>> 47714371
 
             switch(face)
             {
@@ -402,7 +396,7 @@
                 }
 
                 break;
-                case 1:
+              case 1:
                     nq0 = nquad0;
                     nq1 = nquad2;
                     if(outarray.num_elements()!=nq0*nq1)
