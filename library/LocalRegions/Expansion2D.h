--- conflicted
+++ resolved
@@ -68,12 +68,9 @@
                 Array<OneD, ExpansionSharedPtr> &EdgeExp,
                 Array<OneD, NekDouble>          &inout);
 
-<<<<<<< HEAD
-=======
             LOCAL_REGIONS_EXPORT Array<OneD, unsigned int>
                               GetTraceInverseBoundaryMap(int eid);
 
->>>>>>> 81af24da
             inline void AddNormTraceInt(
                 const int                             dir,
                 Array<OneD, ExpansionSharedPtr>      &EdgeExp,
@@ -162,11 +159,7 @@
             virtual void v_AddRobinTraceContribution(
                 const int traceid,
                 const Array<OneD, const NekDouble> &primCoeffs,
-<<<<<<< HEAD
-                const Array<OneD, NekDouble> &Incoeffs,
-=======
                 const Array<OneD, NekDouble> &incoeffs,
->>>>>>> 81af24da
                 Array<OneD, NekDouble> &coeffs);
 
             virtual DNekMatSharedPtr v_BuildVertexMatrix(
@@ -190,11 +183,6 @@
                                Array<OneD, int> &idmap,
                                const int nq0,  const int nq1);
 
-<<<<<<< HEAD
-            Array<OneD, unsigned int> v_GetEdgeInverseBoundaryMap(int eid);
-
-=======
->>>>>>> 81af24da
             virtual void v_NegateTraceNormal (const int edge);
             virtual bool v_TraceNormalNegated(const int edge);
             virtual void v_SetUpPhysNormals (const int edge);
