///////////////////////////////////////////////////////////////////////////////
//
// File Expansion2D.h
//
// For more information, please see: http://www.nektar.info
//
// The MIT License
//
// Copyright (c) 2006 Division of Applied Mathematics, Brown University (USA),
// Department of Aeronautics, Imperial College London (UK), and Scientific
// Computing and Imaging Institute, University of Utah (USA).
//
// Permission is hereby granted, free of charge, to any person obtaining a
// copy of this software and associated documentation files (the "Software"),
// to deal in the Software without restriction, including without limitation
// the rights to use, copy, modify, merge, publish, distribute, sublicense,
// and/or sell copies of the Software, and to permit persons to whom the
// Software is furnished to do so, subject to the following conditions:
//
// The above copyright notice and this permission notice shall be included
// in all copies or substantial portions of the Software.
//
// THE SOFTWARE IS PROVIDED "AS IS", WITHOUT WARRANTY OF ANY KIND, EXPRESS
// OR IMPLIED, INCLUDING BUT NOT LIMITED TO THE WARRANTIES OF MERCHANTABILITY,
// FITNESS FOR A PARTICULAR PURPOSE AND NONINFRINGEMENT. IN NO EVENT SHALL
// THE AUTHORS OR COPYRIGHT HOLDERS BE LIABLE FOR ANY CLAIM, DAMAGES OR OTHER
// LIABILITY, WHETHER IN AN ACTION OF CONTRACT, TORT OR OTHERWISE, ARISING
// FROM, OUT OF OR IN CONNECTION WITH THE SOFTWARE OR THE USE OR OTHER
// DEALINGS IN THE SOFTWARE.
//
// Description: Header file for Expansion2D routines
//
///////////////////////////////////////////////////////////////////////////////

#ifndef EXPANSION2D_H
#define EXPANSION2D_H

#include <boost/core/ignore_unused.hpp>

#include <LocalRegions/Expansion1D.h>
#include <StdRegions/StdExpansion2D.h>
#include <LocalRegions/LocalRegionsDeclspec.h>
#include <SpatialDomains/Geometry2D.h>
#include <LocalRegions/MatrixKey.h>

namespace Nektar
{
    namespace LocalRegions
    {
        class Expansion3D;
        typedef std::shared_ptr<Expansion3D> Expansion3DSharedPtr;
        typedef std::weak_ptr<Expansion3D>   Expansion3DWeakPtr;

        class Expansion2D;
        typedef std::shared_ptr<Expansion2D> Expansion2DSharedPtr;
        typedef std::weak_ptr<Expansion2D>   Expansion2DWeakPtr;
        typedef std::vector< Expansion2DSharedPtr > Expansion2DVector;

        class Expansion2D: virtual public Expansion,
            virtual public StdRegions::StdExpansion2D
        {
        public:
            LOCAL_REGIONS_EXPORT Expansion2D(SpatialDomains::
                                             Geometry2DSharedPtr pGeom);
            
            LOCAL_REGIONS_EXPORT virtual ~Expansion2D() {}
            
            LOCAL_REGIONS_EXPORT DNekScalMatSharedPtr
                  CreateMatrix(const MatrixKey &mkey);

            LOCAL_REGIONS_EXPORT void SetTraceToGeomOrientation(
                Array<OneD, ExpansionSharedPtr> &EdgeExp,
                Array<OneD, NekDouble>          &inout);

            LOCAL_REGIONS_EXPORT Array<OneD, unsigned int>

            GetTraceInverseBoundaryMap(int eid);

            inline void AddNormTraceInt(
                const int                             dir,
                Array<OneD, ExpansionSharedPtr>      &EdgeExp,
                Array<OneD, Array<OneD, NekDouble> > &edgeCoeffs,
                Array<OneD,             NekDouble>   &outarray);

            inline void AddNormTraceInt(
                const int                        dir,
                Array<OneD, const NekDouble>    &inarray,
                Array<OneD, ExpansionSharedPtr> &EdgeExp,
                Array<OneD, NekDouble>          &outarray,
                const StdRegions::VarCoeffMap   &varcoeffs);

            inline void AddEdgeBoundaryInt(
                const int                        edge,
                ExpansionSharedPtr              &EdgeExp,
                Array<OneD, NekDouble>          &edgePhys,
                Array<OneD, NekDouble>          &outarray,
                const StdRegions::VarCoeffMap   &varcoeffs = StdRegions::
                                                    NullVarCoeffMap);

            inline void AddHDGHelmholtzEdgeTerms(
                const NekDouble                  tau,
                const int                        edge,
                Array<OneD, ExpansionSharedPtr> &EdgeExp,
                Array<OneD, NekDouble>          &edgePhys,
                const StdRegions::VarCoeffMap   &dirForcing,
                Array<OneD, NekDouble>          &outarray);

            inline void AddHDGHelmholtzTraceTerms(
                const NekDouble                     tau,
                const Array<OneD, const NekDouble> &inarray,
                Array<OneD, ExpansionSharedPtr>    &EdgeExp,
                const StdRegions::VarCoeffMap      &dirForcing,
                Array<OneD, NekDouble>             &outarray);

            inline SpatialDomains::Geometry2DSharedPtr GetGeom2D() const;

            LOCAL_REGIONS_EXPORT void ReOrientEdgePhysMap(
                const int                        nvert,
                const StdRegions::Orientation    orient,
                const int                        nq0,
                Array<OneD, int>                &idmap);

<<<<<<< HEAD
            virtual DNekMatSharedPtr v_GenMatrix(
                                                 const StdRegions::StdMatrixKey &mkey);
=======
>>>>>>> 8a016aaa
            virtual void v_GenTraceExp(const int traceid,
                                       ExpansionSharedPtr &exp);
        protected:
            std::vector<bool>                  m_requireNeg;

            LOCAL_REGIONS_EXPORT virtual Array<OneD, NekDouble> v_GetMF(
                                                                        const int dir,
                                                                        const int shapedim,
                                                                        const StdRegions::VarCoeffMap   &varcoeffs);

            LOCAL_REGIONS_EXPORT virtual Array<OneD, NekDouble> v_GetMFDiv(
                                                                           const int dir,
                                                                           const StdRegions::VarCoeffMap   &varcoeffs);

            LOCAL_REGIONS_EXPORT virtual Array<OneD, NekDouble>
                    v_GetMFMag(const int dir,
                               const StdRegions::VarCoeffMap   &varcoeffs);


            // Hybridized DG routines
            virtual void v_DGDeriv(
                                   const int                             dir,
                                   const Array<OneD, const NekDouble>   &incoeffs,
                                   Array<OneD, ExpansionSharedPtr>      &EdgeExp,
                                   Array<OneD, Array<OneD, NekDouble> > &edgeCoeffs,
                                   Array<OneD, NekDouble>               &out_d);

            virtual void v_AddEdgeNormBoundaryInt(
                                                  const int                            edge,
                                                  const ExpansionSharedPtr            &EdgeExp,
                                                  const Array<OneD, const NekDouble>  &Fx,
                                                  const Array<OneD, const NekDouble>  &Fy,
                                                  Array<OneD,       NekDouble>  &outarray);

            virtual void v_AddEdgeNormBoundaryInt(
                                                  const int                            edge,
                                                  const ExpansionSharedPtr            &EdgeExp,
                                                  const Array<OneD, const NekDouble>  &Fn,
                                                  Array<OneD,       NekDouble>  &outarray);

            virtual void v_AddRobinMassMatrix(
                                              const int                            edgeid,
                                              const Array<OneD, const NekDouble > &primCoeffs,
                                              DNekMatSharedPtr                    &inoutmat);

            virtual void v_AddRobinTraceContribution(
                                                     const int traceid,
                                                     const Array<OneD, const NekDouble> &primCoeffs,
                                                     const Array<OneD, NekDouble> &incoeffs,
                                                     Array<OneD, NekDouble> &coeffs);

            virtual DNekMatSharedPtr v_BuildVertexMatrix(
                                                         const DNekScalMatSharedPtr &r_bnd); 

            void GetPhysEdgeVarCoeffsFromElement(
                                                 const int edge,
                                                 ExpansionSharedPtr &EdgeExp,
                                                 const Array<OneD, const NekDouble>  &varcoeff,
                                                 Array<OneD,NekDouble> &outarray);

            Array<OneD, NekDouble> v_GetnEdgecdotMF(
                                                    const int dir,
                                                    const int edge,
                                                    ExpansionSharedPtr &EdgeExp_e, 
                                                    const Array<OneD, const Array<OneD, NekDouble> > &normals,
                                                    const StdRegions::VarCoeffMap   &varcoeffs);

            void  v_ReOrientTracePhysMap
            (const StdRegions::Orientation orient,
             Array<OneD, int> &idmap,
             const int nq0,  const int nq1);

            virtual void v_SetUpPhysNormals (const int edge);
            virtual NekDouble v_VectorFlux(
                                           const Array<OneD, Array<OneD, NekDouble > > &vec);
            virtual void v_TraceNormLen(const int traceid, NekDouble &h, NekDouble &p);

        };


        inline SpatialDomains::Geometry2DSharedPtr
            Expansion2D::GetGeom2D() const
        {
            return std::dynamic_pointer_cast<SpatialDomains::
                Geometry2D>(m_geom);
        }
    } //end of namespace
} //end of namespace

#endif<|MERGE_RESOLUTION|>--- conflicted
+++ resolved
@@ -120,11 +120,8 @@
                 const int                        nq0,
                 Array<OneD, int>                &idmap);
 
-<<<<<<< HEAD
             virtual DNekMatSharedPtr v_GenMatrix(
                                                  const StdRegions::StdMatrixKey &mkey);
-=======
->>>>>>> 8a016aaa
             virtual void v_GenTraceExp(const int traceid,
                                        ExpansionSharedPtr &exp);
         protected:
