///////////////////////////////////////////////////////////////////////////////
//
// File TriExp.h
//
// For more information, please see: http://www.nektar.info
//
// The MIT License
//
// Copyright (c) 2006 Division of Applied Mathematics, Brown University (USA),
// Department of Aeronautics, Imperial College London (UK), and Scientific
// Computing and Imaging Institute, University of Utah (USA).
//
// Permission is hereby granted, free of charge, to any person obtaining a
// copy of this software and associated documentation files (the "Software"),
// to deal in the Software without restriction, including without limitation
// the rights to use, copy, modify, merge, publish, distribute, sublicense,
// and/or sell copies of the Software, and to permit persons to whom the
// Software is furnished to do so, subject to the following conditions:
//
// The above copyright notice and this permission notice shall be included
// in all copies or substantial portions of the Software.
//
// THE SOFTWARE IS PROVIDED "AS IS", WITHOUT WARRANTY OF ANY KIND, EXPRESS
// OR IMPLIED, INCLUDING BUT NOT LIMITED TO THE WARRANTIES OF MERCHANTABILITY,
// FITNESS FOR A PARTICULAR PURPOSE AND NONINFRINGEMENT. IN NO EVENT SHALL
// THE AUTHORS OR COPYRIGHT HOLDERS BE LIABLE FOR ANY CLAIM, DAMAGES OR OTHER
// LIABILITY, WHETHER IN AN ACTION OF CONTRACT, TORT OR OTHERWISE, ARISING
// FROM, OUT OF OR IN CONNECTION WITH THE SOFTWARE OR THE USE OR OTHER
// DEALINGS IN THE SOFTWARE.
//
// Description: Expansion for triangular elements.
//
///////////////////////////////////////////////////////////////////////////////

#ifndef TRIEXP_H
#define TRIEXP_H

#include <LocalRegions/Expansion2D.h>
#include <LocalRegions/LocalRegionsDeclspec.h>
#include <LocalRegions/MatrixKey.h>
#include <SpatialDomains/GeomFactors.h>
#include <SpatialDomains/TriGeom.h>
#include <StdRegions/StdTriExp.h>

namespace Nektar
{
namespace LocalRegions
{

class TriExp : virtual public StdRegions::StdTriExp, virtual public Expansion2D
{

public:
    /**
     * @brief Constructor using BasisKey class for quadrature
     * points and order definition
     */
    LOCAL_REGIONS_EXPORT TriExp(const LibUtilities::BasisKey &Ba,
                                const LibUtilities::BasisKey &Bb,
                                const SpatialDomains::TriGeomSharedPtr &geom);

    LOCAL_REGIONS_EXPORT TriExp(const TriExp &T);

<<<<<<< HEAD
    LOCAL_REGIONS_EXPORT ~TriExp();
=======
        public:
            /**
             * @brief Constructor using BasisKey class for quadrature
             * points and order definition
             */
            LOCAL_REGIONS_EXPORT TriExp(
                            const LibUtilities::BasisKey &Ba,
                            const LibUtilities::BasisKey &Bb,
                            const SpatialDomains::Geometry2DSharedPtr &geom);
>>>>>>> 5c19adb9

protected:
    //-------------------------------
    // Integration Methods
    //-------------------------------
    LOCAL_REGIONS_EXPORT virtual NekDouble v_Integral(
        const Array<OneD, const NekDouble> &inarray);

    //----------------------------
    // Differentiation Methods
    //----------------------------
    LOCAL_REGIONS_EXPORT virtual void v_PhysDeriv(
        const Array<OneD, const NekDouble> &inarray,
        Array<OneD, NekDouble> &out_d0, Array<OneD, NekDouble> &out_d1,
        Array<OneD, NekDouble> &out_d2 = NullNekDouble1DArray);
    LOCAL_REGIONS_EXPORT virtual void v_PhysDeriv(
        const int dir, const Array<OneD, const NekDouble> &inarray,
        Array<OneD, NekDouble> &outarray);
    LOCAL_REGIONS_EXPORT virtual void v_PhysDirectionalDeriv(
        const Array<OneD, const NekDouble> &inarray,
        const Array<OneD, const NekDouble> &direction,
        Array<OneD, NekDouble> &out);

    //---------------------------------------
    // Transforms
    //---------------------------------------
    LOCAL_REGIONS_EXPORT virtual void v_FwdTrans(
        const Array<OneD, const NekDouble> &inarray,
        Array<OneD, NekDouble> &outarray);
    LOCAL_REGIONS_EXPORT virtual void v_FwdTrans_BndConstrained(
        const Array<OneD, const NekDouble> &inarray,
        Array<OneD, NekDouble> &outarray);

    //---------------------------------------
    // Inner product functions
    //---------------------------------------
    LOCAL_REGIONS_EXPORT virtual void v_IProductWRTBase(
        const Array<OneD, const NekDouble> &inarray,
        Array<OneD, NekDouble> &outarray);
    LOCAL_REGIONS_EXPORT virtual void v_IProductWRTDerivBase(
        const int dir, const Array<OneD, const NekDouble> &inarray,
        Array<OneD, NekDouble> &outarray);
    LOCAL_REGIONS_EXPORT virtual void v_IProductWRTBase_SumFac(
        const Array<OneD, const NekDouble> &inarray,
        Array<OneD, NekDouble> &outarray, bool multiplybyweights = true);
    LOCAL_REGIONS_EXPORT virtual void v_IProductWRTBase_MatOp(
        const Array<OneD, const NekDouble> &inarray,
        Array<OneD, NekDouble> &outarray);
    LOCAL_REGIONS_EXPORT virtual void v_IProductWRTDerivBase_SumFac(
        const int dir, const Array<OneD, const NekDouble> &inarray,
        Array<OneD, NekDouble> &outarray);

    LOCAL_REGIONS_EXPORT virtual void v_IProductWRTDerivBase_MatOp(
        const int dir, const Array<OneD, const NekDouble> &inarray,
        Array<OneD, NekDouble> &outarray);

<<<<<<< HEAD
    LOCAL_REGIONS_EXPORT virtual void v_IProductWRTDirectionalDerivBase(
        const Array<OneD, const NekDouble> &direction,
        const Array<OneD, const NekDouble> &inarray,
        Array<OneD, NekDouble> &outarray);
=======
            //---------------------------------------
            // Inner product functions
            //---------------------------------------
            LOCAL_REGIONS_EXPORT virtual void v_IProductWRTBase(
                            const Array<OneD, const NekDouble>& inarray,
                                  Array<OneD, NekDouble> &outarray);
            LOCAL_REGIONS_EXPORT virtual void v_IProductWRTDerivBase(
                            const int dir,
                            const Array<OneD, const NekDouble>& inarray,
                                  Array<OneD, NekDouble> & outarray);
            LOCAL_REGIONS_EXPORT virtual void v_IProductWRTBase_SumFac(
                            const Array<OneD, const NekDouble>& inarray,
                            Array<OneD, NekDouble> &outarray,
                            bool multiplybyweights = true);
            LOCAL_REGIONS_EXPORT virtual void v_IProductWRTBase_MatOp(
                            const Array<OneD, const NekDouble>& inarray,
                                  Array<OneD, NekDouble> &outarray);
            LOCAL_REGIONS_EXPORT virtual void v_IProductWRTDerivBase_SumFac(
                            const int dir,
                            const Array<OneD, const NekDouble>& inarray,
                                  Array<OneD, NekDouble> & outarray);
            LOCAL_REGIONS_EXPORT virtual void v_AlignVectorToCollapsedDir(
                const int dir, 
                const Array<OneD, const NekDouble>      &inarray, 
                Array<OneD, Array<OneD, NekDouble> >    &outarray);
>>>>>>> 5c19adb9

    LOCAL_REGIONS_EXPORT virtual void v_IProductWRTDirectionalDerivBase_SumFac(
        const Array<OneD, const NekDouble> &direction,
        const Array<OneD, const NekDouble> &inarray,
        Array<OneD, NekDouble> &outarray);

    LOCAL_REGIONS_EXPORT virtual void v_NormVectorIProductWRTBase(
        const Array<OneD, const NekDouble> &Fx,
        const Array<OneD, const NekDouble> &Fy,
        const Array<OneD, const NekDouble> &Fz,
        Array<OneD, NekDouble> &outarray);

    LOCAL_REGIONS_EXPORT virtual void v_NormVectorIProductWRTBase(
        const Array<OneD, const Array<OneD, NekDouble>> &Fvec,
        Array<OneD, NekDouble> &outarray);

    //---------------------------------------
    // Evaluation functions
    //---------------------------------------
    LOCAL_REGIONS_EXPORT virtual StdRegions::StdExpansionSharedPtr v_GetStdExp(
        void) const;

    LOCAL_REGIONS_EXPORT virtual StdRegions::StdExpansionSharedPtr v_GetLinStdExp(
        void) const;

    LOCAL_REGIONS_EXPORT virtual void v_GetCoord(
        const Array<OneD, const NekDouble> &Lcoords,
        Array<OneD, NekDouble> &coords);
    LOCAL_REGIONS_EXPORT virtual void v_GetCoords(
        Array<OneD, NekDouble> &coords_1, Array<OneD, NekDouble> &coords_2,
        Array<OneD, NekDouble> &coords_3);
    LOCAL_REGIONS_EXPORT virtual NekDouble v_StdPhysEvaluate(
        const Array<OneD, const NekDouble> &Lcoord,
        const Array<OneD, const NekDouble> &physvals);
    LOCAL_REGIONS_EXPORT virtual NekDouble v_PhysEvaluate(
        const Array<OneD, const NekDouble> &coord,
        const Array<OneD, const NekDouble> &physvals);

    LOCAL_REGIONS_EXPORT virtual NekDouble v_PhysEvaluate(
        const Array<OneD, NekDouble> coord,
        const Array<OneD, const NekDouble> &inarray, NekDouble &out_d0,
        NekDouble &out_d1, NekDouble &out_d2);

    LOCAL_REGIONS_EXPORT virtual void v_GetTracePhysVals(
        const int edge, const StdRegions::StdExpansionSharedPtr &EdgeExp,
        const Array<OneD, const NekDouble> &inarray,
        Array<OneD, NekDouble> &outarray, StdRegions::Orientation orient);
    LOCAL_REGIONS_EXPORT virtual void v_GetEdgeInterpVals(
        const int edge, const Array<OneD, const NekDouble> &inarray,
        Array<OneD, NekDouble> &outarray);
    LOCAL_REGIONS_EXPORT virtual void v_GetTraceQFactors(
        const int edge, Array<OneD, NekDouble> &outarray);
    LOCAL_REGIONS_EXPORT virtual void v_ComputeTraceNormal(const int edge);

    //---------------------------------------
    // Helper functions
    //---------------------------------------
    LOCAL_REGIONS_EXPORT virtual int v_GetCoordim();
    LOCAL_REGIONS_EXPORT virtual void v_ExtractDataToCoeffs(
        const NekDouble *data, const std::vector<unsigned int> &nummodes,
        const int mode_offset, NekDouble *coeffs,
        std::vector<LibUtilities::BasisType> &fromType);
    LOCAL_REGIONS_EXPORT virtual StdRegions::Orientation v_GetTraceOrient(
        int edge);
    LOCAL_REGIONS_EXPORT virtual const LibUtilities::BasisSharedPtr &v_GetBasis(
        int dir) const;
    LOCAL_REGIONS_EXPORT virtual int v_GetNumPoints(const int dir) const;
    LOCAL_REGIONS_EXPORT virtual void v_GetTracePhysMap(
        const int edge, Array<OneD, int> &outarray);

<<<<<<< HEAD
    //---------------------------------------
    // Matrix creation functions
    //---------------------------------------
    LOCAL_REGIONS_EXPORT virtual DNekMatSharedPtr v_GenMatrix(
        const StdRegions::StdMatrixKey &mkey);
    LOCAL_REGIONS_EXPORT virtual DNekMatSharedPtr v_CreateStdMatrix(
        const StdRegions::StdMatrixKey &mkey);
    LOCAL_REGIONS_EXPORT virtual DNekScalMatSharedPtr CreateMatrix(
        const MatrixKey &mkey);
    LOCAL_REGIONS_EXPORT virtual DNekScalBlkMatSharedPtr CreateStaticCondMatrix(
        const MatrixKey &mkey);
    LOCAL_REGIONS_EXPORT virtual DNekScalMatSharedPtr v_GetLocMatrix(
        const MatrixKey &mkey);
    LOCAL_REGIONS_EXPORT virtual DNekScalBlkMatSharedPtr v_GetLocStaticCondMatrix(
        const MatrixKey &mkey);
=======
            //---------------------------------------
            // Matrix creation functions
            //---------------------------------------
            LOCAL_REGIONS_EXPORT virtual
                DNekMatSharedPtr v_GenMatrix(
                            const StdRegions::StdMatrixKey &mkey);
            LOCAL_REGIONS_EXPORT virtual
                DNekMatSharedPtr v_CreateStdMatrix(
                            const StdRegions::StdMatrixKey &mkey);
            LOCAL_REGIONS_EXPORT virtual
                DNekScalMatSharedPtr v_GetLocMatrix(
                            const MatrixKey &mkey);
            LOCAL_REGIONS_EXPORT virtual
                DNekScalBlkMatSharedPtr v_GetLocStaticCondMatrix(
                            const MatrixKey &mkey);
>>>>>>> 5c19adb9

    LOCAL_REGIONS_EXPORT void v_DropLocStaticCondMatrix(const MatrixKey &mkey);

    LOCAL_REGIONS_EXPORT virtual void v_MassMatrixOp(
        const Array<OneD, const NekDouble> &inarray,
        Array<OneD, NekDouble> &outarray, const StdRegions::StdMatrixKey &mkey);
    LOCAL_REGIONS_EXPORT virtual void v_LaplacianMatrixOp(
        const Array<OneD, const NekDouble> &inarray,
        Array<OneD, NekDouble> &outarray, const StdRegions::StdMatrixKey &mkey);
    LOCAL_REGIONS_EXPORT virtual void v_LaplacianMatrixOp(
        const int k1, const int k2, const Array<OneD, const NekDouble> &inarray,
        Array<OneD, NekDouble> &outarray, const StdRegions::StdMatrixKey &mkey);
    LOCAL_REGIONS_EXPORT virtual void v_WeakDerivMatrixOp(
        const int i, const Array<OneD, const NekDouble> &inarray,
        Array<OneD, NekDouble> &outarray, const StdRegions::StdMatrixKey &mkey);
    LOCAL_REGIONS_EXPORT virtual void v_WeakDirectionalDerivMatrixOp(
        const Array<OneD, const NekDouble> &inarray,
        Array<OneD, NekDouble> &outarray, const StdRegions::StdMatrixKey &mkey);
    LOCAL_REGIONS_EXPORT virtual void v_MassLevelCurvatureMatrixOp(
        const Array<OneD, const NekDouble> &inarray,
        Array<OneD, NekDouble> &outarray, const StdRegions::StdMatrixKey &mkey);
    LOCAL_REGIONS_EXPORT virtual void v_HelmholtzMatrixOp(
        const Array<OneD, const NekDouble> &inarray,
        Array<OneD, NekDouble> &outarray, const StdRegions::StdMatrixKey &mkey);
    LOCAL_REGIONS_EXPORT virtual void v_GeneralMatrixOp_MatOp(
        const Array<OneD, const NekDouble> &inarray,
        Array<OneD, NekDouble> &outarray, const StdRegions::StdMatrixKey &mkey);
    LOCAL_REGIONS_EXPORT virtual void v_LaplacianMatrixOp_MatFree_Kernel(
        const Array<OneD, const NekDouble> &inarray,
        Array<OneD, NekDouble> &outarray, Array<OneD, NekDouble> &wsp);
    LOCAL_REGIONS_EXPORT virtual void v_ReduceOrderCoeffs(
        int numMin, const Array<OneD, const NekDouble> &inarray,
        Array<OneD, NekDouble> &outarray);

    LOCAL_REGIONS_EXPORT virtual void v_ComputeLaplacianMetric();

    LOCAL_REGIONS_EXPORT virtual void v_SVVLaplacianFilter(
        Array<OneD, NekDouble> &array, const StdRegions::StdMatrixKey &mkey);

private:
    LibUtilities::NekManager<MatrixKey, DNekScalMat, MatrixKey::opLess>
        m_matrixManager;
    LibUtilities::NekManager<MatrixKey, DNekScalBlkMat, MatrixKey::opLess>
        m_staticCondMatrixManager;

    TriExp();
};

typedef std::shared_ptr<TriExp> TriExpSharedPtr;
typedef std::vector<TriExpSharedPtr> TriExpVector;
} // namespace LocalRegions
} // namespace Nektar

#endif<|MERGE_RESOLUTION|>--- conflicted
+++ resolved
@@ -35,35 +35,22 @@
 #ifndef TRIEXP_H
 #define TRIEXP_H
 
+#include <StdRegions/StdTriExp.h>
+#include <SpatialDomains/TriGeom.h>
+#include <SpatialDomains/GeomFactors.h>
+#include <LocalRegions/MatrixKey.h>
 #include <LocalRegions/Expansion2D.h>
 #include <LocalRegions/LocalRegionsDeclspec.h>
-#include <LocalRegions/MatrixKey.h>
-#include <SpatialDomains/GeomFactors.h>
-#include <SpatialDomains/TriGeom.h>
-#include <StdRegions/StdTriExp.h>
 
 namespace Nektar
 {
-namespace LocalRegions
-{
-
-class TriExp : virtual public StdRegions::StdTriExp, virtual public Expansion2D
-{
-
-public:
-    /**
-     * @brief Constructor using BasisKey class for quadrature
-     * points and order definition
-     */
-    LOCAL_REGIONS_EXPORT TriExp(const LibUtilities::BasisKey &Ba,
-                                const LibUtilities::BasisKey &Bb,
-                                const SpatialDomains::TriGeomSharedPtr &geom);
-
-    LOCAL_REGIONS_EXPORT TriExp(const TriExp &T);
-
-<<<<<<< HEAD
-    LOCAL_REGIONS_EXPORT ~TriExp();
-=======
+    namespace LocalRegions
+    {
+
+        class TriExp:   virtual public StdRegions::StdTriExp,
+                        virtual public Expansion2D
+        {
+
         public:
             /**
              * @brief Constructor using BasisKey class for quadrature
@@ -73,69 +60,46 @@
                             const LibUtilities::BasisKey &Ba,
                             const LibUtilities::BasisKey &Bb,
                             const SpatialDomains::Geometry2DSharedPtr &geom);
->>>>>>> 5c19adb9
-
-protected:
-    //-------------------------------
-    // Integration Methods
-    //-------------------------------
-    LOCAL_REGIONS_EXPORT virtual NekDouble v_Integral(
-        const Array<OneD, const NekDouble> &inarray);
-
-    //----------------------------
-    // Differentiation Methods
-    //----------------------------
-    LOCAL_REGIONS_EXPORT virtual void v_PhysDeriv(
-        const Array<OneD, const NekDouble> &inarray,
-        Array<OneD, NekDouble> &out_d0, Array<OneD, NekDouble> &out_d1,
-        Array<OneD, NekDouble> &out_d2 = NullNekDouble1DArray);
-    LOCAL_REGIONS_EXPORT virtual void v_PhysDeriv(
-        const int dir, const Array<OneD, const NekDouble> &inarray,
-        Array<OneD, NekDouble> &outarray);
-    LOCAL_REGIONS_EXPORT virtual void v_PhysDirectionalDeriv(
-        const Array<OneD, const NekDouble> &inarray,
-        const Array<OneD, const NekDouble> &direction,
-        Array<OneD, NekDouble> &out);
-
-    //---------------------------------------
-    // Transforms
-    //---------------------------------------
-    LOCAL_REGIONS_EXPORT virtual void v_FwdTrans(
-        const Array<OneD, const NekDouble> &inarray,
-        Array<OneD, NekDouble> &outarray);
-    LOCAL_REGIONS_EXPORT virtual void v_FwdTrans_BndConstrained(
-        const Array<OneD, const NekDouble> &inarray,
-        Array<OneD, NekDouble> &outarray);
-
-    //---------------------------------------
-    // Inner product functions
-    //---------------------------------------
-    LOCAL_REGIONS_EXPORT virtual void v_IProductWRTBase(
-        const Array<OneD, const NekDouble> &inarray,
-        Array<OneD, NekDouble> &outarray);
-    LOCAL_REGIONS_EXPORT virtual void v_IProductWRTDerivBase(
-        const int dir, const Array<OneD, const NekDouble> &inarray,
-        Array<OneD, NekDouble> &outarray);
-    LOCAL_REGIONS_EXPORT virtual void v_IProductWRTBase_SumFac(
-        const Array<OneD, const NekDouble> &inarray,
-        Array<OneD, NekDouble> &outarray, bool multiplybyweights = true);
-    LOCAL_REGIONS_EXPORT virtual void v_IProductWRTBase_MatOp(
-        const Array<OneD, const NekDouble> &inarray,
-        Array<OneD, NekDouble> &outarray);
-    LOCAL_REGIONS_EXPORT virtual void v_IProductWRTDerivBase_SumFac(
-        const int dir, const Array<OneD, const NekDouble> &inarray,
-        Array<OneD, NekDouble> &outarray);
-
-    LOCAL_REGIONS_EXPORT virtual void v_IProductWRTDerivBase_MatOp(
-        const int dir, const Array<OneD, const NekDouble> &inarray,
-        Array<OneD, NekDouble> &outarray);
-
-<<<<<<< HEAD
-    LOCAL_REGIONS_EXPORT virtual void v_IProductWRTDirectionalDerivBase(
-        const Array<OneD, const NekDouble> &direction,
-        const Array<OneD, const NekDouble> &inarray,
-        Array<OneD, NekDouble> &outarray);
-=======
+
+            LOCAL_REGIONS_EXPORT TriExp(const TriExp &T);
+
+            LOCAL_REGIONS_EXPORT ~TriExp();
+
+        protected:
+            //-------------------------------
+            // Integration Methods
+            //-------------------------------
+            LOCAL_REGIONS_EXPORT virtual NekDouble v_Integral(
+                            const Array<OneD, const NekDouble> &inarray);
+
+            //----------------------------
+            // Differentiation Methods
+            //----------------------------
+            LOCAL_REGIONS_EXPORT virtual void v_PhysDeriv(
+                const Array<OneD, const NekDouble> &inarray,
+                      Array<OneD,       NekDouble> &out_d0,
+                      Array<OneD,       NekDouble> &out_d1,
+                      Array<OneD,       NekDouble> &out_d2
+                                                      = NullNekDouble1DArray);
+            LOCAL_REGIONS_EXPORT virtual void v_PhysDeriv(
+                const int dir,
+                const Array<OneD, const NekDouble> &inarray,
+                      Array<OneD,       NekDouble> &outarray);
+            LOCAL_REGIONS_EXPORT virtual void v_PhysDirectionalDeriv(
+                const Array<OneD, const NekDouble> &inarray,
+                const Array<OneD, const NekDouble> &direction,
+                      Array<OneD,       NekDouble> &out);
+
+            //---------------------------------------
+            // Transforms
+            //---------------------------------------
+            LOCAL_REGIONS_EXPORT virtual void v_FwdTrans(
+                            const Array<OneD, const NekDouble> &inarray,
+                                  Array<OneD, NekDouble> &outarray);
+            LOCAL_REGIONS_EXPORT virtual void v_FwdTrans_BndConstrained(
+                            const Array<OneD, const NekDouble>& inarray,
+                                  Array<OneD, NekDouble> &outarray);
+
             //---------------------------------------
             // Inner product functions
             //---------------------------------------
@@ -158,97 +122,99 @@
                             const Array<OneD, const NekDouble>& inarray,
                                   Array<OneD, NekDouble> & outarray);
             LOCAL_REGIONS_EXPORT virtual void v_AlignVectorToCollapsedDir(
-                const int dir, 
-                const Array<OneD, const NekDouble>      &inarray, 
+                const int dir,
+                const Array<OneD, const NekDouble>      &inarray,
                 Array<OneD, Array<OneD, NekDouble> >    &outarray);
->>>>>>> 5c19adb9
-
-    LOCAL_REGIONS_EXPORT virtual void v_IProductWRTDirectionalDerivBase_SumFac(
-        const Array<OneD, const NekDouble> &direction,
-        const Array<OneD, const NekDouble> &inarray,
-        Array<OneD, NekDouble> &outarray);
-
-    LOCAL_REGIONS_EXPORT virtual void v_NormVectorIProductWRTBase(
-        const Array<OneD, const NekDouble> &Fx,
-        const Array<OneD, const NekDouble> &Fy,
-        const Array<OneD, const NekDouble> &Fz,
-        Array<OneD, NekDouble> &outarray);
-
-    LOCAL_REGIONS_EXPORT virtual void v_NormVectorIProductWRTBase(
-        const Array<OneD, const Array<OneD, NekDouble>> &Fvec,
-        Array<OneD, NekDouble> &outarray);
-
-    //---------------------------------------
-    // Evaluation functions
-    //---------------------------------------
-    LOCAL_REGIONS_EXPORT virtual StdRegions::StdExpansionSharedPtr v_GetStdExp(
-        void) const;
-
-    LOCAL_REGIONS_EXPORT virtual StdRegions::StdExpansionSharedPtr v_GetLinStdExp(
-        void) const;
-
-    LOCAL_REGIONS_EXPORT virtual void v_GetCoord(
-        const Array<OneD, const NekDouble> &Lcoords,
-        Array<OneD, NekDouble> &coords);
-    LOCAL_REGIONS_EXPORT virtual void v_GetCoords(
-        Array<OneD, NekDouble> &coords_1, Array<OneD, NekDouble> &coords_2,
-        Array<OneD, NekDouble> &coords_3);
-    LOCAL_REGIONS_EXPORT virtual NekDouble v_StdPhysEvaluate(
-        const Array<OneD, const NekDouble> &Lcoord,
-        const Array<OneD, const NekDouble> &physvals);
-    LOCAL_REGIONS_EXPORT virtual NekDouble v_PhysEvaluate(
-        const Array<OneD, const NekDouble> &coord,
-        const Array<OneD, const NekDouble> &physvals);
-
-    LOCAL_REGIONS_EXPORT virtual NekDouble v_PhysEvaluate(
-        const Array<OneD, NekDouble> coord,
-        const Array<OneD, const NekDouble> &inarray, NekDouble &out_d0,
-        NekDouble &out_d1, NekDouble &out_d2);
-
-    LOCAL_REGIONS_EXPORT virtual void v_GetTracePhysVals(
-        const int edge, const StdRegions::StdExpansionSharedPtr &EdgeExp,
-        const Array<OneD, const NekDouble> &inarray,
-        Array<OneD, NekDouble> &outarray, StdRegions::Orientation orient);
-    LOCAL_REGIONS_EXPORT virtual void v_GetEdgeInterpVals(
-        const int edge, const Array<OneD, const NekDouble> &inarray,
-        Array<OneD, NekDouble> &outarray);
-    LOCAL_REGIONS_EXPORT virtual void v_GetTraceQFactors(
-        const int edge, Array<OneD, NekDouble> &outarray);
-    LOCAL_REGIONS_EXPORT virtual void v_ComputeTraceNormal(const int edge);
-
-    //---------------------------------------
-    // Helper functions
-    //---------------------------------------
-    LOCAL_REGIONS_EXPORT virtual int v_GetCoordim();
-    LOCAL_REGIONS_EXPORT virtual void v_ExtractDataToCoeffs(
-        const NekDouble *data, const std::vector<unsigned int> &nummodes,
-        const int mode_offset, NekDouble *coeffs,
-        std::vector<LibUtilities::BasisType> &fromType);
-    LOCAL_REGIONS_EXPORT virtual StdRegions::Orientation v_GetTraceOrient(
-        int edge);
-    LOCAL_REGIONS_EXPORT virtual const LibUtilities::BasisSharedPtr &v_GetBasis(
-        int dir) const;
-    LOCAL_REGIONS_EXPORT virtual int v_GetNumPoints(const int dir) const;
-    LOCAL_REGIONS_EXPORT virtual void v_GetTracePhysMap(
-        const int edge, Array<OneD, int> &outarray);
-
-<<<<<<< HEAD
-    //---------------------------------------
-    // Matrix creation functions
-    //---------------------------------------
-    LOCAL_REGIONS_EXPORT virtual DNekMatSharedPtr v_GenMatrix(
-        const StdRegions::StdMatrixKey &mkey);
-    LOCAL_REGIONS_EXPORT virtual DNekMatSharedPtr v_CreateStdMatrix(
-        const StdRegions::StdMatrixKey &mkey);
-    LOCAL_REGIONS_EXPORT virtual DNekScalMatSharedPtr CreateMatrix(
-        const MatrixKey &mkey);
-    LOCAL_REGIONS_EXPORT virtual DNekScalBlkMatSharedPtr CreateStaticCondMatrix(
-        const MatrixKey &mkey);
-    LOCAL_REGIONS_EXPORT virtual DNekScalMatSharedPtr v_GetLocMatrix(
-        const MatrixKey &mkey);
-    LOCAL_REGIONS_EXPORT virtual DNekScalBlkMatSharedPtr v_GetLocStaticCondMatrix(
-        const MatrixKey &mkey);
-=======
+
+            LOCAL_REGIONS_EXPORT virtual void v_IProductWRTDerivBase_MatOp(
+                            const int dir,
+                            const Array<OneD, const NekDouble>& inarray,
+                                  Array<OneD, NekDouble> & outarray);
+
+            LOCAL_REGIONS_EXPORT virtual void v_IProductWRTDirectionalDerivBase(
+                            const Array<OneD, const NekDouble>& direction,
+                            const Array<OneD, const NekDouble>& inarray,
+                                  Array<OneD, NekDouble> & outarray);
+
+            LOCAL_REGIONS_EXPORT virtual void
+                    v_IProductWRTDirectionalDerivBase_SumFac(
+                            const Array<OneD, const NekDouble>& direction,
+                            const Array<OneD, const NekDouble>& inarray,
+                                  Array<OneD, NekDouble> & outarray);
+
+            LOCAL_REGIONS_EXPORT virtual void v_NormVectorIProductWRTBase(
+                    const Array<OneD, const NekDouble> &Fx,
+                    const Array<OneD, const NekDouble> &Fy, 
+                    const Array<OneD, const NekDouble> &Fz, 
+                    Array< OneD, NekDouble> &outarray);
+
+            LOCAL_REGIONS_EXPORT virtual void v_NormVectorIProductWRTBase(
+                    const Array<OneD, const Array<OneD, NekDouble> > &Fvec,
+                          Array<OneD,       NekDouble> &outarray);
+
+            //---------------------------------------
+            // Evaluation functions
+            //---------------------------------------
+            LOCAL_REGIONS_EXPORT virtual
+                StdRegions::StdExpansionSharedPtr v_GetStdExp(void) const;
+
+            LOCAL_REGIONS_EXPORT virtual
+                StdRegions::StdExpansionSharedPtr v_GetLinStdExp(void) const;
+            
+            LOCAL_REGIONS_EXPORT virtual void v_GetCoord(
+                            const Array<OneD, const NekDouble>& Lcoords,
+                                  Array<OneD,NekDouble> &coords);
+            LOCAL_REGIONS_EXPORT virtual void v_GetCoords(
+                                  Array<OneD,       NekDouble> &coords_1,
+                                  Array<OneD,       NekDouble> &coords_2,
+                                  Array<OneD,       NekDouble> &coords_3);
+            LOCAL_REGIONS_EXPORT virtual NekDouble v_StdPhysEvaluate(
+                            const Array<OneD, const NekDouble> &Lcoord,
+                            const Array<OneD, const NekDouble> &physvals);
+            LOCAL_REGIONS_EXPORT virtual NekDouble v_PhysEvaluate(
+                            const Array<OneD, const NekDouble> &coord,
+                            const Array<OneD, const NekDouble> &physvals);
+            LOCAL_REGIONS_EXPORT virtual NekDouble v_PhysEvaluate(
+                const Array<OneD, NekDouble> coord,
+                const Array<OneD, const NekDouble> &inarray, NekDouble &out_d0,
+                NekDouble &out_d1, NekDouble &out_d2);
+            LOCAL_REGIONS_EXPORT virtual void v_GetTracePhysVals(
+                            const int edge,
+                            const StdRegions::StdExpansionSharedPtr &EdgeExp,
+                            const Array<OneD, const NekDouble> &inarray,
+                            Array<OneD,NekDouble> &outarray,
+                            StdRegions::Orientation  orient);
+            LOCAL_REGIONS_EXPORT virtual void v_GetEdgeInterpVals(
+                            const int edge,
+                            const Array<OneD, const NekDouble> &inarray,
+                            Array<OneD,NekDouble> &outarray);
+            LOCAL_REGIONS_EXPORT virtual void v_GetTraceQFactors(
+                            const int edge,
+                            Array<OneD, NekDouble> &outarray);
+            LOCAL_REGIONS_EXPORT virtual void v_ComputeTraceNormal(
+                            const int edge);
+
+            //---------------------------------------
+            // Helper functions
+            //---------------------------------------
+            LOCAL_REGIONS_EXPORT virtual int v_GetCoordim();
+            LOCAL_REGIONS_EXPORT virtual void v_ExtractDataToCoeffs(
+                            const NekDouble *data,
+                            const std::vector<unsigned int > &nummodes,
+                            const int mode_offset,
+                            NekDouble *coeffs,
+                            std::vector<LibUtilities::BasisType> &fromType);
+            LOCAL_REGIONS_EXPORT virtual
+                StdRegions::Orientation v_GetTraceOrient(int edge);
+            LOCAL_REGIONS_EXPORT virtual const
+                LibUtilities::BasisSharedPtr& v_GetBasis(int dir) const;
+            LOCAL_REGIONS_EXPORT virtual int v_GetNumPoints(
+                const int dir) const;
+            LOCAL_REGIONS_EXPORT virtual void v_GetTracePhysMap(
+                const int                edge,
+                Array<OneD, int>        &outarray);
+
+
             //---------------------------------------
             // Matrix creation functions
             //---------------------------------------
@@ -264,58 +230,71 @@
             LOCAL_REGIONS_EXPORT virtual
                 DNekScalBlkMatSharedPtr v_GetLocStaticCondMatrix(
                             const MatrixKey &mkey);
->>>>>>> 5c19adb9
-
-    LOCAL_REGIONS_EXPORT void v_DropLocStaticCondMatrix(const MatrixKey &mkey);
-
-    LOCAL_REGIONS_EXPORT virtual void v_MassMatrixOp(
-        const Array<OneD, const NekDouble> &inarray,
-        Array<OneD, NekDouble> &outarray, const StdRegions::StdMatrixKey &mkey);
-    LOCAL_REGIONS_EXPORT virtual void v_LaplacianMatrixOp(
-        const Array<OneD, const NekDouble> &inarray,
-        Array<OneD, NekDouble> &outarray, const StdRegions::StdMatrixKey &mkey);
-    LOCAL_REGIONS_EXPORT virtual void v_LaplacianMatrixOp(
-        const int k1, const int k2, const Array<OneD, const NekDouble> &inarray,
-        Array<OneD, NekDouble> &outarray, const StdRegions::StdMatrixKey &mkey);
-    LOCAL_REGIONS_EXPORT virtual void v_WeakDerivMatrixOp(
-        const int i, const Array<OneD, const NekDouble> &inarray,
-        Array<OneD, NekDouble> &outarray, const StdRegions::StdMatrixKey &mkey);
-    LOCAL_REGIONS_EXPORT virtual void v_WeakDirectionalDerivMatrixOp(
-        const Array<OneD, const NekDouble> &inarray,
-        Array<OneD, NekDouble> &outarray, const StdRegions::StdMatrixKey &mkey);
-    LOCAL_REGIONS_EXPORT virtual void v_MassLevelCurvatureMatrixOp(
-        const Array<OneD, const NekDouble> &inarray,
-        Array<OneD, NekDouble> &outarray, const StdRegions::StdMatrixKey &mkey);
-    LOCAL_REGIONS_EXPORT virtual void v_HelmholtzMatrixOp(
-        const Array<OneD, const NekDouble> &inarray,
-        Array<OneD, NekDouble> &outarray, const StdRegions::StdMatrixKey &mkey);
-    LOCAL_REGIONS_EXPORT virtual void v_GeneralMatrixOp_MatOp(
-        const Array<OneD, const NekDouble> &inarray,
-        Array<OneD, NekDouble> &outarray, const StdRegions::StdMatrixKey &mkey);
-    LOCAL_REGIONS_EXPORT virtual void v_LaplacianMatrixOp_MatFree_Kernel(
-        const Array<OneD, const NekDouble> &inarray,
-        Array<OneD, NekDouble> &outarray, Array<OneD, NekDouble> &wsp);
-    LOCAL_REGIONS_EXPORT virtual void v_ReduceOrderCoeffs(
-        int numMin, const Array<OneD, const NekDouble> &inarray,
-        Array<OneD, NekDouble> &outarray);
-
-    LOCAL_REGIONS_EXPORT virtual void v_ComputeLaplacianMetric();
-
-    LOCAL_REGIONS_EXPORT virtual void v_SVVLaplacianFilter(
-        Array<OneD, NekDouble> &array, const StdRegions::StdMatrixKey &mkey);
-
-private:
-    LibUtilities::NekManager<MatrixKey, DNekScalMat, MatrixKey::opLess>
-        m_matrixManager;
-    LibUtilities::NekManager<MatrixKey, DNekScalBlkMat, MatrixKey::opLess>
-        m_staticCondMatrixManager;
-
-    TriExp();
-};
-
-typedef std::shared_ptr<TriExp> TriExpSharedPtr;
-typedef std::vector<TriExpSharedPtr> TriExpVector;
-} // namespace LocalRegions
-} // namespace Nektar
+
+            LOCAL_REGIONS_EXPORT void v_DropLocStaticCondMatrix(
+                            const MatrixKey &mkey);
+
+
+            LOCAL_REGIONS_EXPORT virtual void v_MassMatrixOp(
+                            const Array<OneD, const NekDouble> &inarray,
+                                  Array<OneD,NekDouble> &outarray,
+                            const StdRegions::StdMatrixKey &mkey);
+            LOCAL_REGIONS_EXPORT virtual void v_LaplacianMatrixOp(
+                            const Array<OneD, const NekDouble> &inarray,
+                                  Array<OneD,NekDouble> &outarray,
+                            const StdRegions::StdMatrixKey &mkey);
+            LOCAL_REGIONS_EXPORT virtual void v_LaplacianMatrixOp(
+                            const int k1,
+                            const int k2,
+                            const Array<OneD, const NekDouble> &inarray,
+                                  Array<OneD,NekDouble> &outarray,
+                            const StdRegions::StdMatrixKey &mkey);
+            LOCAL_REGIONS_EXPORT virtual void v_WeakDerivMatrixOp(
+                            const int i,
+                            const Array<OneD, const NekDouble> &inarray,
+                                  Array<OneD,NekDouble> &outarray,
+                            const StdRegions::StdMatrixKey &mkey);
+            LOCAL_REGIONS_EXPORT virtual void v_WeakDirectionalDerivMatrixOp(
+                            const Array<OneD, const NekDouble> &inarray,
+                                  Array<OneD,NekDouble> &outarray,
+                            const StdRegions::StdMatrixKey &mkey);
+            LOCAL_REGIONS_EXPORT virtual void v_MassLevelCurvatureMatrixOp(
+                            const Array<OneD, const NekDouble> &inarray,
+                                  Array<OneD,NekDouble> &outarray,
+                            const StdRegions::StdMatrixKey &mkey);
+            LOCAL_REGIONS_EXPORT virtual void v_HelmholtzMatrixOp(
+                            const Array<OneD, const NekDouble> &inarray,
+                                  Array<OneD,NekDouble> &outarray,
+                            const StdRegions::StdMatrixKey &mkey);
+            LOCAL_REGIONS_EXPORT virtual void v_GeneralMatrixOp_MatOp(
+                            const Array<OneD, const NekDouble> &inarray,
+                                  Array<OneD,NekDouble> &outarray,
+                            const StdRegions::StdMatrixKey &mkey);
+            LOCAL_REGIONS_EXPORT virtual void v_LaplacianMatrixOp_MatFree_Kernel(
+                        const Array<OneD, const NekDouble> &inarray,
+                              Array<OneD,       NekDouble> &outarray,
+                              Array<OneD,       NekDouble> &wsp);
+            LOCAL_REGIONS_EXPORT virtual void v_ReduceOrderCoeffs(
+                            int   numMin,
+                            const Array<OneD, const NekDouble> &inarray,
+                                  Array<OneD,NekDouble> &outarray);
+
+            LOCAL_REGIONS_EXPORT virtual void v_ComputeLaplacianMetric();
+            
+            LOCAL_REGIONS_EXPORT virtual void v_SVVLaplacianFilter(
+                    Array<OneD, NekDouble> &array,
+                    const StdRegions::StdMatrixKey &mkey);
+
+        private:
+            LibUtilities::NekManager<MatrixKey, DNekScalMat, MatrixKey::opLess> m_matrixManager;
+            LibUtilities::NekManager<MatrixKey, DNekScalBlkMat, MatrixKey::opLess> m_staticCondMatrixManager;
+
+            TriExp();
+        };
+
+        typedef std::shared_ptr<TriExp> TriExpSharedPtr;
+        typedef std::vector< TriExpSharedPtr > TriExpVector;
+    }
+}
 
 #endif