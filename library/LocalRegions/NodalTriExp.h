--- conflicted
+++ resolved
@@ -64,11 +64,7 @@
     LOCAL_REGIONS_EXPORT NodalTriExp(const NodalTriExp &T);
 
     /// Destructor
-<<<<<<< HEAD
-    LOCAL_REGIONS_EXPORT ~NodalTriExp() final = default;
-=======
     LOCAL_REGIONS_EXPORT virtual ~NodalTriExp() override = default;
->>>>>>> a1bdb76a
 
     LOCAL_REGIONS_EXPORT void GetCoords(
         Array<OneD, NekDouble> &coords_1, Array<OneD, NekDouble> &coords_2,
@@ -189,13 +185,6 @@
                                Array<OneD, NekDouble> &outarray,
                                const StdRegions::StdMatrixKey &mkey);
 
-<<<<<<< HEAD
-    StdRegions::StdExpansionSharedPtr v_GetStdExp(void) const final;
-
-    StdRegions::StdExpansionSharedPtr v_GetLinStdExp(void) const final;
-
-    DNekMatSharedPtr v_GenMatrix(const StdRegions::StdMatrixKey &mkey) final;
-=======
     virtual StdRegions::StdExpansionSharedPtr v_GetStdExp(void) const override;
 
     virtual StdRegions::StdExpansionSharedPtr v_GetLinStdExp(
@@ -203,7 +192,6 @@
 
     virtual DNekMatSharedPtr v_GenMatrix(
         const StdRegions::StdMatrixKey &mkey) override;
->>>>>>> a1bdb76a
 
 private:
     LibUtilities::NekManager<MatrixKey, DNekScalMat, MatrixKey::opLess>
@@ -211,7 +199,6 @@
     LibUtilities::NekManager<MatrixKey, DNekScalBlkMat, MatrixKey::opLess>
         m_staticCondMatrixManager;
 
-<<<<<<< HEAD
     // virtual StdRegions::ExpansionType v_DetExpansionType() const
     //{
     //   return DetExpansionType();
@@ -225,61 +212,39 @@
     void v_GetCoords(
         Array<OneD, NekDouble> &coords_0,
         Array<OneD, NekDouble> &coords_1 = NullNekDouble1DArray,
-        Array<OneD, NekDouble> &coords_2 = NullNekDouble1DArray) final
-=======
-    virtual void v_GetCoords(
-        Array<OneD, NekDouble> &coords_0,
-        Array<OneD, NekDouble> &coords_1 = NullNekDouble1DArray,
         Array<OneD, NekDouble> &coords_2 = NullNekDouble1DArray) override
->>>>>>> a1bdb76a
     {
         GetCoords(coords_0, coords_1, coords_2);
     }
 
-<<<<<<< HEAD
-    void v_GetCoord(const Array<OneD, const NekDouble> &lcoord,
-                    Array<OneD, NekDouble> &coord) final
-=======
     virtual void v_GetCoord(const Array<OneD, const NekDouble> &lcoord,
                             Array<OneD, NekDouble> &coord) override
->>>>>>> a1bdb76a
     {
         GetCoord(lcoord, coord);
     }
-
+    virtual void v_GetNodalPoints(Array<OneD, const NekDouble> &x,
+                                  Array<OneD, const NekDouble> &y)
+    {
+        return StdNodalTriExp::GetNodalPoints(x, y);
+    }
     /** \brief Virtual call to integrate the physical point list \a inarray
         over region (see SegExp::Integral) */
-<<<<<<< HEAD
-    NekDouble v_Integral(const Array<OneD, const NekDouble> &inarray) final
-=======
     virtual NekDouble v_Integral(
         const Array<OneD, const NekDouble> &inarray) override
->>>>>>> a1bdb76a
     {
         return Integral(inarray);
     }
 
     /** \brief Virtual call to TriExp::IProduct_WRT_B */
-<<<<<<< HEAD
-    void v_IProductWRTBase(const Array<OneD, const NekDouble> &inarray,
-                           Array<OneD, NekDouble> &outarray) final
-=======
     virtual void v_IProductWRTBase(const Array<OneD, const NekDouble> &inarray,
                                    Array<OneD, NekDouble> &outarray) override
->>>>>>> a1bdb76a
     {
         IProductWRTBase(inarray, outarray);
     }
 
-<<<<<<< HEAD
-    void v_IProductWRTDerivBase(const int dir,
-                                const Array<OneD, const NekDouble> &inarray,
-                                Array<OneD, NekDouble> &outarray) final
-=======
     virtual void v_IProductWRTDerivBase(
         const int dir, const Array<OneD, const NekDouble> &inarray,
         Array<OneD, NekDouble> &outarray) override
->>>>>>> a1bdb76a
     {
         IProductWRTDerivBase(dir, inarray, outarray);
     }
@@ -287,11 +252,7 @@
     void v_StdPhysDeriv(
         const Array<OneD, const NekDouble> &inarray,
         Array<OneD, NekDouble> &out_d0, Array<OneD, NekDouble> &out_d1,
-<<<<<<< HEAD
-        Array<OneD, NekDouble> &out_d2 = NullNekDouble1DArray) final
-=======
         Array<OneD, NekDouble> &out_d2 = NullNekDouble1DArray) override
->>>>>>> a1bdb76a
     {
         StdTriExp::v_PhysDeriv(inarray, out_d0, out_d1, out_d2);
     }
@@ -299,24 +260,15 @@
     void v_PhysDeriv(
         const Array<OneD, const NekDouble> &inarray,
         Array<OneD, NekDouble> &out_d0, Array<OneD, NekDouble> &out_d1,
-<<<<<<< HEAD
-        Array<OneD, NekDouble> &out_d2 = NullNekDouble1DArray) final
-=======
         Array<OneD, NekDouble> &out_d2 = NullNekDouble1DArray) override
->>>>>>> a1bdb76a
     {
         boost::ignore_unused(out_d2);
         PhysDeriv(inarray, out_d0, out_d1);
     }
 
-<<<<<<< HEAD
-    void v_PhysDeriv(const int dir, const Array<OneD, const NekDouble> &inarray,
-                     Array<OneD, NekDouble> &outarray) final
-=======
     virtual void v_PhysDeriv(const int dir,
                              const Array<OneD, const NekDouble> &inarray,
                              Array<OneD, NekDouble> &outarray) override
->>>>>>> a1bdb76a
     {
         Array<OneD, NekDouble> tmp;
         switch (dir)
@@ -340,47 +292,27 @@
     }
 
     /// Virtual call to SegExp::FwdTrans
-<<<<<<< HEAD
-    void v_FwdTrans(const Array<OneD, const NekDouble> &inarray,
-                    Array<OneD, NekDouble> &outarray) final
-=======
     virtual void v_FwdTrans(const Array<OneD, const NekDouble> &inarray,
                             Array<OneD, NekDouble> &outarray) override
->>>>>>> a1bdb76a
     {
         FwdTrans(inarray, outarray);
     }
 
     /// Virtual call to TriExp::Evaluate
-<<<<<<< HEAD
-    NekDouble v_PhysEvaluate(const Array<OneD, const NekDouble> &coord,
-                             const Array<OneD, const NekDouble> &physvals) final
-
-=======
     virtual NekDouble v_PhysEvaluate(
         const Array<OneD, const NekDouble> &coord,
         const Array<OneD, const NekDouble> &physvals) override
->>>>>>> a1bdb76a
     {
         return PhysEvaluate(coord, physvals);
     }
 
-<<<<<<< HEAD
-    DNekMatSharedPtr v_CreateStdMatrix(
-        const StdRegions::StdMatrixKey &mkey) final
-=======
     virtual DNekMatSharedPtr v_CreateStdMatrix(
         const StdRegions::StdMatrixKey &mkey) override
->>>>>>> a1bdb76a
     {
         return CreateStdMatrix(mkey);
     }
 
-<<<<<<< HEAD
-    DNekScalMatSharedPtr v_GetLocMatrix(const MatrixKey &mkey) final
-=======
     virtual DNekScalMatSharedPtr v_GetLocMatrix(const MatrixKey &mkey) override
->>>>>>> a1bdb76a
     {
         return m_matrixManager[mkey];
     }
@@ -390,38 +322,22 @@
         m_matrixManager.DeleteObject(mkey);
     }
 
-<<<<<<< HEAD
-    DNekScalBlkMatSharedPtr v_GetLocStaticCondMatrix(
-        const MatrixKey &mkey) final
-=======
     virtual DNekScalBlkMatSharedPtr v_GetLocStaticCondMatrix(
         const MatrixKey &mkey) override
->>>>>>> a1bdb76a
     {
         return m_staticCondMatrixManager[mkey];
     }
 
-<<<<<<< HEAD
-    void v_BwdTrans_SumFac(const Array<OneD, const NekDouble> &inarray,
-                           Array<OneD, NekDouble> &outarray) final
-=======
     virtual void v_BwdTrans_SumFac(const Array<OneD, const NekDouble> &inarray,
                                    Array<OneD, NekDouble> &outarray) override
->>>>>>> a1bdb76a
     {
         StdNodalTriExp::v_BwdTrans_SumFac(inarray, outarray);
     }
 
-<<<<<<< HEAD
-    void v_IProductWRTBase_SumFac(const Array<OneD, const NekDouble> &inarray,
-                                  Array<OneD, NekDouble> &outarray,
-                                  bool multiplybyweights = true) final
-=======
     virtual void v_IProductWRTBase_SumFac(
         const Array<OneD, const NekDouble> &inarray,
         Array<OneD, NekDouble> &outarray,
         bool multiplybyweights = true) override
->>>>>>> a1bdb76a
     {
         boost::ignore_unused(multiplybyweights);
         IProductWRTBase_SumFac(inarray, outarray);
@@ -429,97 +345,55 @@
 
     void v_IProductWRTDerivBase_SumFac(
         const int dir, const Array<OneD, const NekDouble> &inarray,
-<<<<<<< HEAD
-        Array<OneD, NekDouble> &outarray) final
-=======
         Array<OneD, NekDouble> &outarray) override
->>>>>>> a1bdb76a
     {
         IProductWRTDerivBase_SumFac(dir, inarray, outarray);
     }
 
     void v_AlignVectorToCollapsedDir(
         const int dir, const Array<OneD, const NekDouble> &inarray,
-<<<<<<< HEAD
-        Array<OneD, Array<OneD, NekDouble>> &outarray) final;
-
-    void v_MassMatrixOp(const Array<OneD, const NekDouble> &inarray,
-                        Array<OneD, NekDouble> &outarray,
-                        const StdRegions::StdMatrixKey &mkey) final
-=======
         Array<OneD, Array<OneD, NekDouble>> &outarray) override;
 
     virtual void v_MassMatrixOp(const Array<OneD, const NekDouble> &inarray,
                                 Array<OneD, NekDouble> &outarray,
                                 const StdRegions::StdMatrixKey &mkey) override
->>>>>>> a1bdb76a
     {
         MassMatrixOp(inarray, outarray, mkey);
     }
 
-<<<<<<< HEAD
-    void v_LaplacianMatrixOp(const Array<OneD, const NekDouble> &inarray,
-                             Array<OneD, NekDouble> &outarray,
-                             const StdRegions::StdMatrixKey &mkey) final
-=======
     virtual void v_LaplacianMatrixOp(
         const Array<OneD, const NekDouble> &inarray,
         Array<OneD, NekDouble> &outarray,
         const StdRegions::StdMatrixKey &mkey) override
->>>>>>> a1bdb76a
     {
         LaplacianMatrixOp(inarray, outarray, mkey);
     }
 
-<<<<<<< HEAD
-    void v_LaplacianMatrixOp(const int k1, const int k2,
-                             const Array<OneD, const NekDouble> &inarray,
-                             Array<OneD, NekDouble> &outarray,
-                             const StdRegions::StdMatrixKey &mkey) final
-=======
     virtual void v_LaplacianMatrixOp(
         const int k1, const int k2, const Array<OneD, const NekDouble> &inarray,
         Array<OneD, NekDouble> &outarray,
         const StdRegions::StdMatrixKey &mkey) override
->>>>>>> a1bdb76a
     {
         LaplacianMatrixOp(k1, k2, inarray, outarray, mkey);
     }
 
-<<<<<<< HEAD
-    void v_WeakDerivMatrixOp(const int i,
-                             const Array<OneD, const NekDouble> &inarray,
-                             Array<OneD, NekDouble> &outarray,
-                             const StdRegions::StdMatrixKey &mkey) final
-=======
     virtual void v_WeakDerivMatrixOp(
         const int i, const Array<OneD, const NekDouble> &inarray,
         Array<OneD, NekDouble> &outarray,
         const StdRegions::StdMatrixKey &mkey) override
->>>>>>> a1bdb76a
     {
         WeakDerivMatrixOp(i, inarray, outarray, mkey);
     }
 
-<<<<<<< HEAD
-    void v_HelmholtzMatrixOp(const Array<OneD, const NekDouble> &inarray,
-                             Array<OneD, NekDouble> &outarray,
-                             const StdRegions::StdMatrixKey &mkey) final
-=======
     virtual void v_HelmholtzMatrixOp(
         const Array<OneD, const NekDouble> &inarray,
         Array<OneD, NekDouble> &outarray,
         const StdRegions::StdMatrixKey &mkey) override
->>>>>>> a1bdb76a
     {
         HelmholtzMatrixOp(inarray, outarray, mkey);
     }
 
-<<<<<<< HEAD
-    void v_ComputeTraceNormal(const int edge) final;
-=======
     void v_ComputeTraceNormal(const int edge) override;
->>>>>>> a1bdb76a
 };
 
 typedef std::shared_ptr<NodalTriExp> NodalTriExpSharedPtr;
