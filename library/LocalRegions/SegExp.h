///////////////////////////////////////////////////////////////////////////////
//
// File: SegExp.h
//
// For more information, please see: http://www.nektar.info
//
// The MIT License
//
// Copyright (c) 2006 Division of Applied Mathematics, Brown University (USA),
// Department of Aeronautics, Imperial College London (UK), and Scientific
// Computing and Imaging Institute, University of Utah (USA).
//
// Permission is hereby granted, free of charge, to any person obtaining a
// copy of this software and associated documentation files (the "Software"),
// to deal in the Software without restriction, including without limitation
// the rights to use, copy, modify, merge, publish, distribute, sublicense,
// and/or sell copies of the Software, and to permit persons to whom the
// Software is furnished to do so, subject to the following conditions:
//
// The above copyright notice and this permission notice shall be included
// in all copies or substantial portions of the Software.
//
// THE SOFTWARE IS PROVIDED "AS IS", WITHOUT WARRANTY OF ANY KIND, EXPRESS
// OR IMPLIED, INCLUDING BUT NOT LIMITED TO THE WARRANTIES OF MERCHANTABILITY,
// FITNESS FOR A PARTICULAR PURPOSE AND NONINFRINGEMENT. IN NO EVENT SHALL
// THE AUTHORS OR COPYRIGHT HOLDERS BE LIABLE FOR ANY CLAIM, DAMAGES OR OTHER
// LIABILITY, WHETHER IN AN ACTION OF CONTRACT, TORT OR OTHERWISE, ARISING
// FROM, OUT OF OR IN CONNECTION WITH THE SOFTWARE OR THE USE OR OTHER
// DEALINGS IN THE SOFTWARE.
//
// Description: Header file for SegExp routines
//
///////////////////////////////////////////////////////////////////////////////

#ifndef SEGEXP_H
#define SEGEXP_H

#include <LocalRegions/Expansion1D.h>
#include <LocalRegions/LocalRegionsDeclspec.h>
#include <LocalRegions/MatrixKey.h>
#include <SpatialDomains/Geometry1D.h>
#include <StdRegions/StdSegExp.h>

//#include <fstream>

namespace Nektar
{
namespace LocalRegions
{

class SegExp final : virtual public StdRegions::StdSegExp,
                     virtual public Expansion1D
{

public:
    LOCAL_REGIONS_EXPORT SegExp(
        const LibUtilities::BasisKey &Ba,
        const SpatialDomains::Geometry1DSharedPtr &geom);

    LOCAL_REGIONS_EXPORT SegExp(const SegExp &S);

<<<<<<< HEAD
    LOCAL_REGIONS_EXPORT ~SegExp() final = default;
=======
    LOCAL_REGIONS_EXPORT virtual ~SegExp() override = default;
>>>>>>> a1bdb76a

protected:
    //----------------------------
    // Integration Methods
    //----------------------------
    LOCAL_REGIONS_EXPORT NekDouble
    v_Integral(const Array<OneD, const NekDouble> &inarray) final;

    //-----------------------------
    // Differentiation Methods
    //-----------------------------
    LOCAL_REGIONS_EXPORT void v_PhysDeriv(
        const Array<OneD, const NekDouble> &inarray,
        Array<OneD, NekDouble> &out_d0,
        Array<OneD, NekDouble> &out_d1 = NullNekDouble1DArray,
        Array<OneD, NekDouble> &out_d2 = NullNekDouble1DArray) final;

    LOCAL_REGIONS_EXPORT void v_PhysDeriv(
        const int dir, const Array<OneD, const NekDouble> &inarray,
        Array<OneD, NekDouble> &outarray) final;

    LOCAL_REGIONS_EXPORT void v_PhysDeriv_s(
        const Array<OneD, const NekDouble> &inarray,
        Array<OneD, NekDouble> &out_ds) final;

    LOCAL_REGIONS_EXPORT void v_PhysDeriv_n(
        const Array<OneD, const NekDouble> &inarray,
        Array<OneD, NekDouble> &out_dn) final;

    //-----------------------------
    // Transforms
    //-----------------------------
    LOCAL_REGIONS_EXPORT void v_FwdTrans(
        const Array<OneD, const NekDouble> &inarray,
        Array<OneD, NekDouble> &outarray) final;

    LOCAL_REGIONS_EXPORT void v_FwdTransBndConstrained(
        const Array<OneD, const NekDouble> &inarray,
        Array<OneD, NekDouble> &outarray) final;

    //-----------------------------
    // Inner product functions
    //-----------------------------
    LOCAL_REGIONS_EXPORT void v_IProductWRTBase(
        const Array<OneD, const NekDouble> &inarray,
        Array<OneD, NekDouble> &outarray) final;

    LOCAL_REGIONS_EXPORT void v_IProductWRTBase(
        const Array<OneD, const NekDouble> &base,
        const Array<OneD, const NekDouble> &inarray,
        Array<OneD, NekDouble> &outarray, int coll_check) final;

    LOCAL_REGIONS_EXPORT void v_IProductWRTDerivBase(
        const int dir, const Array<OneD, const NekDouble> &inarray,
        Array<OneD, NekDouble> &outarray) final;

    LOCAL_REGIONS_EXPORT void v_NormVectorIProductWRTBase(
        const Array<OneD, const NekDouble> &Fx,
        const Array<OneD, const NekDouble> &Fy,
        Array<OneD, NekDouble> &outarray) final;

    LOCAL_REGIONS_EXPORT void v_NormVectorIProductWRTBase(
        const Array<OneD, const Array<OneD, NekDouble>> &Fvec,
        Array<OneD, NekDouble> &outarray) final;

    //-----------------------------
    // Evaluation functions
    //-----------------------------
<<<<<<< HEAD
    LOCAL_REGIONS_EXPORT NekDouble
    v_StdPhysEvaluate(const Array<OneD, const NekDouble> &Lcoord,
                      const Array<OneD, const NekDouble> &physvals) final;

    LOCAL_REGIONS_EXPORT NekDouble
    v_PhysEvaluate(const Array<OneD, const NekDouble> &coord,
                   const Array<OneD, const NekDouble> &physvals) final;

    LOCAL_REGIONS_EXPORT NekDouble
    v_PhysEvaluate(const Array<OneD, NekDouble> &coord,
                   const Array<OneD, const NekDouble> &inarray,
                   std::array<NekDouble, 3> &firstOrderDerivs) final;

    LOCAL_REGIONS_EXPORT NekDouble
    v_PhysEvaluate(const Array<OneD, NekDouble> &coord,
                   const Array<OneD, const NekDouble> &inarray,
                   std::array<NekDouble, 3> &firstOrderDerivs,
                   std::array<NekDouble, 6> &secondOrderDerivs) final;

    LOCAL_REGIONS_EXPORT void v_GetCoord(
=======
    LOCAL_REGIONS_EXPORT virtual NekDouble v_StdPhysEvaluate(
        const Array<OneD, const NekDouble> &Lcoord,
        const Array<OneD, const NekDouble> &physvals) override;

    LOCAL_REGIONS_EXPORT virtual NekDouble v_PhysEvaluate(
        const Array<OneD, const NekDouble> &coord,
        const Array<OneD, const NekDouble> &physvals) override;

    LOCAL_REGIONS_EXPORT virtual NekDouble v_PhysEvaluate(
        const Array<OneD, NekDouble> &coord,
        const Array<OneD, const NekDouble> &inarray,
        std::array<NekDouble, 3> &firstOrderDerivs) override;

    LOCAL_REGIONS_EXPORT virtual NekDouble v_PhysEvaluate(
        const Array<OneD, NekDouble> &coord,
        const Array<OneD, const NekDouble> &inarray,
        std::array<NekDouble, 3> &firstOrderDerivs,
        std::array<NekDouble, 6> &secondOrderDerivs) override;

    LOCAL_REGIONS_EXPORT virtual void v_GetCoord(
>>>>>>> a1bdb76a
        const Array<OneD, const NekDouble> &Lcoords,
        Array<OneD, NekDouble> &coords) final;

    LOCAL_REGIONS_EXPORT void v_GetCoords(
        Array<OneD, NekDouble> &coords_1, Array<OneD, NekDouble> &coords_2,
        Array<OneD, NekDouble> &coords_3) final;

    LOCAL_REGIONS_EXPORT void v_GetVertexPhysVals(
        const int vertex, const Array<OneD, const NekDouble> &inarray,
        NekDouble &outarray) final;

<<<<<<< HEAD
    LOCAL_REGIONS_EXPORT void v_AddVertexPhysVals(
        const int vertex, const NekDouble &inarray,
        Array<OneD, NekDouble> &outarray);

    LOCAL_REGIONS_EXPORT void v_GetTracePhysVals(
=======
    LOCAL_REGIONS_EXPORT virtual void v_GetTracePhysVals(
>>>>>>> a1bdb76a
        const int edge, const StdRegions::StdExpansionSharedPtr &EdgeExp,
        const Array<OneD, const NekDouble> &inarray,
        Array<OneD, NekDouble> &outarray, StdRegions::Orientation orient) final;

    LOCAL_REGIONS_EXPORT virtual void v_GetTracePhysMap(
        const int vertex, Array<OneD, int> &map) final;
    //-----------------------------
    // Helper functions
    //-----------------------------
    LOCAL_REGIONS_EXPORT
    StdRegions::StdExpansionSharedPtr v_GetStdExp(void) const final;

    LOCAL_REGIONS_EXPORT
    StdRegions::StdExpansionSharedPtr v_GetLinStdExp(void) const final;

<<<<<<< HEAD
    LOCAL_REGIONS_EXPORT int v_GetCoordim() final;

    LOCAL_REGIONS_EXPORT void v_SetCoeffsToOrientation(
=======
    LOCAL_REGIONS_EXPORT virtual void v_SetCoeffsToOrientation(
>>>>>>> a1bdb76a
        StdRegions::Orientation dir, Array<OneD, const NekDouble> &inarray,
        Array<OneD, NekDouble> &outarray) final;

<<<<<<< HEAD
    LOCAL_REGIONS_EXPORT virtual int v_GetNumPoints(const int dir) const;

    LOCAL_REGIONS_EXPORT virtual int v_GetNcoeffs(void) const;

    LOCAL_REGIONS_EXPORT const LibUtilities::BasisSharedPtr &v_GetBasis(
        int dir) const;

    LOCAL_REGIONS_EXPORT int v_NumBndryCoeffs() const final;
=======
    LOCAL_REGIONS_EXPORT virtual int v_NumBndryCoeffs() const override;
>>>>>>> a1bdb76a

    LOCAL_REGIONS_EXPORT int v_NumDGBndryCoeffs() const final;

    LOCAL_REGIONS_EXPORT void v_ComputeTraceNormal(const int vertex) final;

<<<<<<< HEAD
    LOCAL_REGIONS_EXPORT SpatialDomains::GeomType v_MetricInfoType();

    LOCAL_REGIONS_EXPORT void v_ExtractDataToCoeffs(
=======
    LOCAL_REGIONS_EXPORT virtual void v_ExtractDataToCoeffs(
>>>>>>> a1bdb76a
        const NekDouble *data, const std::vector<unsigned int> &nummodes,
        const int mode_offset, NekDouble *coeffs,
        std::vector<LibUtilities::BasisType> &fromType) final;

<<<<<<< HEAD
    LOCAL_REGIONS_EXPORT const Array<OneD, const NekDouble> &v_GetPhysNormals(
        void) final;
=======
    LOCAL_REGIONS_EXPORT virtual const Array<OneD, const NekDouble>
        &v_GetPhysNormals() override;
>>>>>>> a1bdb76a

    //-----------------------------
    // Operator creation functions
    //-----------------------------
    LOCAL_REGIONS_EXPORT void v_LaplacianMatrixOp(
        const Array<OneD, const NekDouble> &inarray,
        Array<OneD, NekDouble> &outarray,
        const StdRegions::StdMatrixKey &mkey) final;

    LOCAL_REGIONS_EXPORT void v_HelmholtzMatrixOp(
        const Array<OneD, const NekDouble> &inarray,
        Array<OneD, NekDouble> &outarray,
        const StdRegions::StdMatrixKey &mkey) final;

    //-----------------------------
    // Matrix creation functions
    //-----------------------------

    LOCAL_REGIONS_EXPORT DNekMatSharedPtr
    v_GenMatrix(const StdRegions::StdMatrixKey &mkey) final;

    LOCAL_REGIONS_EXPORT DNekScalMatSharedPtr
    CreateMatrix(const MatrixKey &mkey);

    LOCAL_REGIONS_EXPORT DNekMatSharedPtr
    v_CreateStdMatrix(const StdRegions::StdMatrixKey &mkey) final;

    LOCAL_REGIONS_EXPORT DNekScalMatSharedPtr
    v_GetLocMatrix(const MatrixKey &mkey) final;

<<<<<<< HEAD
    LOCAL_REGIONS_EXPORT DNekScalBlkMatSharedPtr
    v_GetLocStaticCondMatrix(const MatrixKey &mkey) final;

    LOCAL_REGIONS_EXPORT void v_DropLocStaticCondMatrix(
        const MatrixKey &mkey) final;
=======
    LOCAL_REGIONS_EXPORT void v_DropLocMatrix(const MatrixKey &mkey) override;

    LOCAL_REGIONS_EXPORT virtual DNekScalBlkMatSharedPtr v_GetLocStaticCondMatrix(
        const MatrixKey &mkey) override;

    LOCAL_REGIONS_EXPORT virtual void v_DropLocStaticCondMatrix(
        const MatrixKey &mkey) override;
>>>>>>> a1bdb76a

private:
    LibUtilities::NekManager<MatrixKey, DNekScalMat, MatrixKey::opLess>
        m_matrixManager;
    LibUtilities::NekManager<MatrixKey, DNekScalBlkMat, MatrixKey::opLess>
        m_staticCondMatrixManager;

    LOCAL_REGIONS_EXPORT void ReverseCoeffsAndSign(
        const Array<OneD, NekDouble> &inarray,
        Array<OneD, NekDouble> &outarray);

    /// \todo Same method exists in ExpList and everyone references
    ///       ExpList::MultiplyByElmtInvMass. Remove this one?
    LOCAL_REGIONS_EXPORT void MultiplyByElmtInvMass(
        const Array<OneD, const NekDouble> &inarray,
        Array<OneD, NekDouble> &outarray);
};

typedef std::shared_ptr<SegExp> SegExpSharedPtr;
typedef std::vector<SegExpSharedPtr> SegExpVector;
} // namespace LocalRegions
} // namespace Nektar

#endif // SEGEXP_H<|MERGE_RESOLUTION|>--- conflicted
+++ resolved
@@ -59,108 +59,82 @@
 
     LOCAL_REGIONS_EXPORT SegExp(const SegExp &S);
 
-<<<<<<< HEAD
-    LOCAL_REGIONS_EXPORT ~SegExp() final = default;
-=======
     LOCAL_REGIONS_EXPORT virtual ~SegExp() override = default;
->>>>>>> a1bdb76a
 
 protected:
     //----------------------------
     // Integration Methods
     //----------------------------
-    LOCAL_REGIONS_EXPORT NekDouble
-    v_Integral(const Array<OneD, const NekDouble> &inarray) final;
+    LOCAL_REGIONS_EXPORT virtual NekDouble v_Integral(
+        const Array<OneD, const NekDouble> &inarray) override;
 
     //-----------------------------
     // Differentiation Methods
     //-----------------------------
-    LOCAL_REGIONS_EXPORT void v_PhysDeriv(
+    LOCAL_REGIONS_EXPORT virtual void v_PhysDeriv(
         const Array<OneD, const NekDouble> &inarray,
         Array<OneD, NekDouble> &out_d0,
         Array<OneD, NekDouble> &out_d1 = NullNekDouble1DArray,
-        Array<OneD, NekDouble> &out_d2 = NullNekDouble1DArray) final;
-
-    LOCAL_REGIONS_EXPORT void v_PhysDeriv(
+        Array<OneD, NekDouble> &out_d2 = NullNekDouble1DArray) override;
+
+    LOCAL_REGIONS_EXPORT virtual void v_PhysDeriv(
         const int dir, const Array<OneD, const NekDouble> &inarray,
-        Array<OneD, NekDouble> &outarray) final;
-
-    LOCAL_REGIONS_EXPORT void v_PhysDeriv_s(
-        const Array<OneD, const NekDouble> &inarray,
-        Array<OneD, NekDouble> &out_ds) final;
-
-    LOCAL_REGIONS_EXPORT void v_PhysDeriv_n(
-        const Array<OneD, const NekDouble> &inarray,
-        Array<OneD, NekDouble> &out_dn) final;
+        Array<OneD, NekDouble> &outarray) override;
+
+    LOCAL_REGIONS_EXPORT virtual void v_PhysDeriv_s(
+        const Array<OneD, const NekDouble> &inarray,
+        Array<OneD, NekDouble> &out_ds) override;
+
+    LOCAL_REGIONS_EXPORT virtual void v_PhysDeriv_n(
+        const Array<OneD, const NekDouble> &inarray,
+        Array<OneD, NekDouble> &out_dn) override;
 
     //-----------------------------
     // Transforms
     //-----------------------------
-    LOCAL_REGIONS_EXPORT void v_FwdTrans(
-        const Array<OneD, const NekDouble> &inarray,
-        Array<OneD, NekDouble> &outarray) final;
-
-    LOCAL_REGIONS_EXPORT void v_FwdTransBndConstrained(
-        const Array<OneD, const NekDouble> &inarray,
-        Array<OneD, NekDouble> &outarray) final;
+    LOCAL_REGIONS_EXPORT virtual void v_FwdTrans(
+        const Array<OneD, const NekDouble> &inarray,
+        Array<OneD, NekDouble> &outarray) override;
+
+    LOCAL_REGIONS_EXPORT virtual void v_FwdTransBndConstrained(
+        const Array<OneD, const NekDouble> &inarray,
+        Array<OneD, NekDouble> &outarray) override;
 
     //-----------------------------
     // Inner product functions
     //-----------------------------
-    LOCAL_REGIONS_EXPORT void v_IProductWRTBase(
-        const Array<OneD, const NekDouble> &inarray,
-        Array<OneD, NekDouble> &outarray) final;
-
-    LOCAL_REGIONS_EXPORT void v_IProductWRTBase(
+    LOCAL_REGIONS_EXPORT virtual void v_IProductWRTBase(
+        const Array<OneD, const NekDouble> &inarray,
+        Array<OneD, NekDouble> &outarray) override;
+
+    LOCAL_REGIONS_EXPORT virtual void v_IProductWRTBase(
         const Array<OneD, const NekDouble> &base,
         const Array<OneD, const NekDouble> &inarray,
-        Array<OneD, NekDouble> &outarray, int coll_check) final;
-
-    LOCAL_REGIONS_EXPORT void v_IProductWRTDerivBase(
+        Array<OneD, NekDouble> &outarray, int coll_check) override;
+
+    LOCAL_REGIONS_EXPORT virtual void v_IProductWRTDerivBase(
         const int dir, const Array<OneD, const NekDouble> &inarray,
-        Array<OneD, NekDouble> &outarray) final;
-
-    LOCAL_REGIONS_EXPORT void v_NormVectorIProductWRTBase(
+        Array<OneD, NekDouble> &outarray) override;
+
+    LOCAL_REGIONS_EXPORT virtual void v_NormVectorIProductWRTBase(
         const Array<OneD, const NekDouble> &Fx,
         const Array<OneD, const NekDouble> &Fy,
-        Array<OneD, NekDouble> &outarray) final;
-
-    LOCAL_REGIONS_EXPORT void v_NormVectorIProductWRTBase(
+        Array<OneD, NekDouble> &outarray) override;
+
+    LOCAL_REGIONS_EXPORT virtual void v_NormVectorIProductWRTBase(
         const Array<OneD, const Array<OneD, NekDouble>> &Fvec,
-        Array<OneD, NekDouble> &outarray) final;
+        Array<OneD, NekDouble> &outarray) override;
 
     //-----------------------------
     // Evaluation functions
     //-----------------------------
-<<<<<<< HEAD
-    LOCAL_REGIONS_EXPORT NekDouble
+    LOCAL_REGIONS_EXPORT virtual NekDouble
     v_StdPhysEvaluate(const Array<OneD, const NekDouble> &Lcoord,
-                      const Array<OneD, const NekDouble> &physvals) final;
-
-    LOCAL_REGIONS_EXPORT NekDouble
+                      const Array<OneD, const NekDouble> &physvals) override;
+
+    LOCAL_REGIONS_EXPORT virtual NekDouble
     v_PhysEvaluate(const Array<OneD, const NekDouble> &coord,
-                   const Array<OneD, const NekDouble> &physvals) final;
-
-    LOCAL_REGIONS_EXPORT NekDouble
-    v_PhysEvaluate(const Array<OneD, NekDouble> &coord,
-                   const Array<OneD, const NekDouble> &inarray,
-                   std::array<NekDouble, 3> &firstOrderDerivs) final;
-
-    LOCAL_REGIONS_EXPORT NekDouble
-    v_PhysEvaluate(const Array<OneD, NekDouble> &coord,
-                   const Array<OneD, const NekDouble> &inarray,
-                   std::array<NekDouble, 3> &firstOrderDerivs,
-                   std::array<NekDouble, 6> &secondOrderDerivs) final;
-
-    LOCAL_REGIONS_EXPORT void v_GetCoord(
-=======
-    LOCAL_REGIONS_EXPORT virtual NekDouble v_StdPhysEvaluate(
-        const Array<OneD, const NekDouble> &Lcoord,
-        const Array<OneD, const NekDouble> &physvals) override;
-
-    LOCAL_REGIONS_EXPORT virtual NekDouble v_PhysEvaluate(
-        const Array<OneD, const NekDouble> &coord,
-        const Array<OneD, const NekDouble> &physvals) override;
+                   const Array<OneD, const NekDouble> &physvals) override;
 
     LOCAL_REGIONS_EXPORT virtual NekDouble v_PhysEvaluate(
         const Array<OneD, NekDouble> &coord,
@@ -174,124 +148,87 @@
         std::array<NekDouble, 6> &secondOrderDerivs) override;
 
     LOCAL_REGIONS_EXPORT virtual void v_GetCoord(
->>>>>>> a1bdb76a
         const Array<OneD, const NekDouble> &Lcoords,
-        Array<OneD, NekDouble> &coords) final;
-
-    LOCAL_REGIONS_EXPORT void v_GetCoords(
+        Array<OneD, NekDouble> &coords) override;
+
+    LOCAL_REGIONS_EXPORT virtual void v_GetCoords(
         Array<OneD, NekDouble> &coords_1, Array<OneD, NekDouble> &coords_2,
-        Array<OneD, NekDouble> &coords_3) final;
-
-    LOCAL_REGIONS_EXPORT void v_GetVertexPhysVals(
+        Array<OneD, NekDouble> &coords_3) override;
+
+    LOCAL_REGIONS_EXPORT virtual void v_GetVertexPhysVals(
         const int vertex, const Array<OneD, const NekDouble> &inarray,
-        NekDouble &outarray) final;
-
-<<<<<<< HEAD
+        NekDouble &outarray) override;
+
     LOCAL_REGIONS_EXPORT void v_AddVertexPhysVals(
         const int vertex, const NekDouble &inarray,
         Array<OneD, NekDouble> &outarray);
 
     LOCAL_REGIONS_EXPORT void v_GetTracePhysVals(
-=======
-    LOCAL_REGIONS_EXPORT virtual void v_GetTracePhysVals(
->>>>>>> a1bdb76a
         const int edge, const StdRegions::StdExpansionSharedPtr &EdgeExp,
         const Array<OneD, const NekDouble> &inarray,
-        Array<OneD, NekDouble> &outarray, StdRegions::Orientation orient) final;
+        Array<OneD, NekDouble> &outarray, StdRegions::Orientation orient) override;
 
     LOCAL_REGIONS_EXPORT virtual void v_GetTracePhysMap(
-        const int vertex, Array<OneD, int> &map) final;
+        const int vertex, Array<OneD, int> &map) override;
     //-----------------------------
     // Helper functions
     //-----------------------------
-    LOCAL_REGIONS_EXPORT
-    StdRegions::StdExpansionSharedPtr v_GetStdExp(void) const final;
-
-    LOCAL_REGIONS_EXPORT
-    StdRegions::StdExpansionSharedPtr v_GetLinStdExp(void) const final;
-
-<<<<<<< HEAD
-    LOCAL_REGIONS_EXPORT int v_GetCoordim() final;
-
-    LOCAL_REGIONS_EXPORT void v_SetCoeffsToOrientation(
-=======
+    LOCAL_REGIONS_EXPORT virtual StdRegions::StdExpansionSharedPtr v_GetStdExp(
+        void) const override;
+
+    LOCAL_REGIONS_EXPORT virtual StdRegions::StdExpansionSharedPtr v_GetLinStdExp(
+        void) const override;
+
     LOCAL_REGIONS_EXPORT virtual void v_SetCoeffsToOrientation(
->>>>>>> a1bdb76a
         StdRegions::Orientation dir, Array<OneD, const NekDouble> &inarray,
-        Array<OneD, NekDouble> &outarray) final;
-
-<<<<<<< HEAD
-    LOCAL_REGIONS_EXPORT virtual int v_GetNumPoints(const int dir) const;
-
-    LOCAL_REGIONS_EXPORT virtual int v_GetNcoeffs(void) const;
-
-    LOCAL_REGIONS_EXPORT const LibUtilities::BasisSharedPtr &v_GetBasis(
-        int dir) const;
-
-    LOCAL_REGIONS_EXPORT int v_NumBndryCoeffs() const final;
-=======
+        Array<OneD, NekDouble> &outarray) override;
+
     LOCAL_REGIONS_EXPORT virtual int v_NumBndryCoeffs() const override;
->>>>>>> a1bdb76a
-
-    LOCAL_REGIONS_EXPORT int v_NumDGBndryCoeffs() const final;
-
-    LOCAL_REGIONS_EXPORT void v_ComputeTraceNormal(const int vertex) final;
-
-<<<<<<< HEAD
+
+    LOCAL_REGIONS_EXPORT virtual int v_NumDGBndryCoeffs() const override;
+
+    LOCAL_REGIONS_EXPORT virtual void v_ComputeTraceNormal(
+        const int vertex) override;
+
     LOCAL_REGIONS_EXPORT SpatialDomains::GeomType v_MetricInfoType();
 
-    LOCAL_REGIONS_EXPORT void v_ExtractDataToCoeffs(
-=======
     LOCAL_REGIONS_EXPORT virtual void v_ExtractDataToCoeffs(
->>>>>>> a1bdb76a
         const NekDouble *data, const std::vector<unsigned int> &nummodes,
         const int mode_offset, NekDouble *coeffs,
-        std::vector<LibUtilities::BasisType> &fromType) final;
-
-<<<<<<< HEAD
-    LOCAL_REGIONS_EXPORT const Array<OneD, const NekDouble> &v_GetPhysNormals(
-        void) final;
-=======
+        std::vector<LibUtilities::BasisType> &fromType) override;
+
     LOCAL_REGIONS_EXPORT virtual const Array<OneD, const NekDouble>
         &v_GetPhysNormals() override;
->>>>>>> a1bdb76a
 
     //-----------------------------
     // Operator creation functions
     //-----------------------------
-    LOCAL_REGIONS_EXPORT void v_LaplacianMatrixOp(
+    LOCAL_REGIONS_EXPORT virtual void v_LaplacianMatrixOp(
         const Array<OneD, const NekDouble> &inarray,
         Array<OneD, NekDouble> &outarray,
-        const StdRegions::StdMatrixKey &mkey) final;
-
-    LOCAL_REGIONS_EXPORT void v_HelmholtzMatrixOp(
+        const StdRegions::StdMatrixKey &mkey) override;
+
+    LOCAL_REGIONS_EXPORT virtual void v_HelmholtzMatrixOp(
         const Array<OneD, const NekDouble> &inarray,
         Array<OneD, NekDouble> &outarray,
-        const StdRegions::StdMatrixKey &mkey) final;
+        const StdRegions::StdMatrixKey &mkey) override;
 
     //-----------------------------
     // Matrix creation functions
     //-----------------------------
 
-    LOCAL_REGIONS_EXPORT DNekMatSharedPtr
-    v_GenMatrix(const StdRegions::StdMatrixKey &mkey) final;
+    LOCAL_REGIONS_EXPORT virtual DNekMatSharedPtr v_GenMatrix(
+        const StdRegions::StdMatrixKey &mkey) override;
 
     LOCAL_REGIONS_EXPORT DNekScalMatSharedPtr
     CreateMatrix(const MatrixKey &mkey);
 
-    LOCAL_REGIONS_EXPORT DNekMatSharedPtr
-    v_CreateStdMatrix(const StdRegions::StdMatrixKey &mkey) final;
-
-    LOCAL_REGIONS_EXPORT DNekScalMatSharedPtr
-    v_GetLocMatrix(const MatrixKey &mkey) final;
-
-<<<<<<< HEAD
-    LOCAL_REGIONS_EXPORT DNekScalBlkMatSharedPtr
-    v_GetLocStaticCondMatrix(const MatrixKey &mkey) final;
-
-    LOCAL_REGIONS_EXPORT void v_DropLocStaticCondMatrix(
-        const MatrixKey &mkey) final;
-=======
+    LOCAL_REGIONS_EXPORT virtual DNekMatSharedPtr v_CreateStdMatrix(
+        const StdRegions::StdMatrixKey &mkey) override;
+
+    LOCAL_REGIONS_EXPORT virtual DNekScalMatSharedPtr v_GetLocMatrix(
+        const MatrixKey &mkey) override;
+
     LOCAL_REGIONS_EXPORT void v_DropLocMatrix(const MatrixKey &mkey) override;
 
     LOCAL_REGIONS_EXPORT virtual DNekScalBlkMatSharedPtr v_GetLocStaticCondMatrix(
@@ -299,7 +236,6 @@
 
     LOCAL_REGIONS_EXPORT virtual void v_DropLocStaticCondMatrix(
         const MatrixKey &mkey) override;
->>>>>>> a1bdb76a
 
 private:
     LibUtilities::NekManager<MatrixKey, DNekScalMat, MatrixKey::opLess>
