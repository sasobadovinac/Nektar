///////////////////////////////////////////////////////////////////////////////
//
// File SegExp.h
//
// For more information, please see: http://www.nektar.info
//
// The MIT License
//
// Copyright (c) 2006 Division of Applied Mathematics, Brown University (USA),
// Department of Aeronautics, Imperial College London (UK), and Scientific
// Computing and Imaging Institute, University of Utah (USA).
//
// Permission is hereby granted, free of charge, to any person obtaining a
// copy of this software and associated documentation files (the "Software"),
// to deal in the Software without restriction, including without limitation
// the rights to use, copy, modify, merge, publish, distribute, sublicense,
// and/or sell copies of the Software, and to permit persons to whom the
// Software is furnished to do so, subject to the following conditions:
//
// The above copyright notice and this permission notice shall be included
// in all copies or substantial portions of the Software.
//
// THE SOFTWARE IS PROVIDED "AS IS", WITHOUT WARRANTY OF ANY KIND, EXPRESS
// OR IMPLIED, INCLUDING BUT NOT LIMITED TO THE WARRANTIES OF MERCHANTABILITY,
// FITNESS FOR A PARTICULAR PURPOSE AND NONINFRINGEMENT. IN NO EVENT SHALL
// THE AUTHORS OR COPYRIGHT HOLDERS BE LIABLE FOR ANY CLAIM, DAMAGES OR OTHER
// LIABILITY, WHETHER IN AN ACTION OF CONTRACT, TORT OR OTHERWISE, ARISING
// FROM, OUT OF OR IN CONNECTION WITH THE SOFTWARE OR THE USE OR OTHER
// DEALINGS IN THE SOFTWARE.
//
// Description: Header file for SegExp routines
//
///////////////////////////////////////////////////////////////////////////////

#ifndef SEGEXP_H
#define SEGEXP_H

#include <LocalRegions/Expansion1D.h>
#include <LocalRegions/LocalRegionsDeclspec.h>
#include <LocalRegions/MatrixKey.h>
#include <SpatialDomains/Geometry1D.h>
#include <StdRegions/StdSegExp.h>

//#include <fstream>

namespace Nektar
{
namespace LocalRegions
{

class SegExp final : virtual public StdRegions::StdSegExp,
                     virtual public Expansion1D
{

public:
    LOCAL_REGIONS_EXPORT SegExp(
        const LibUtilities::BasisKey &Ba,
        const SpatialDomains::Geometry1DSharedPtr &geom);

    LOCAL_REGIONS_EXPORT SegExp(const SegExp &S);

    LOCAL_REGIONS_EXPORT ~SegExp() final = default;

protected:
    //----------------------------
    // Integration Methods
    //----------------------------
    LOCAL_REGIONS_EXPORT NekDouble
    v_Integral(const Array<OneD, const NekDouble> &inarray) final;

    //-----------------------------
    // Differentiation Methods
    //-----------------------------
    LOCAL_REGIONS_EXPORT void v_PhysDeriv(
        const Array<OneD, const NekDouble> &inarray,
        Array<OneD, NekDouble> &out_d0,
        Array<OneD, NekDouble> &out_d1 = NullNekDouble1DArray,
        Array<OneD, NekDouble> &out_d2 = NullNekDouble1DArray) final;

    LOCAL_REGIONS_EXPORT void v_PhysDeriv(
        const int dir, const Array<OneD, const NekDouble> &inarray,
        Array<OneD, NekDouble> &outarray) final;

    LOCAL_REGIONS_EXPORT void v_PhysDeriv_s(
        const Array<OneD, const NekDouble> &inarray,
        Array<OneD, NekDouble> &out_ds) final;

    LOCAL_REGIONS_EXPORT void v_PhysDeriv_n(
        const Array<OneD, const NekDouble> &inarray,
        Array<OneD, NekDouble> &out_dn) final;

    //-----------------------------
    // Transforms
    //-----------------------------
    LOCAL_REGIONS_EXPORT void v_FwdTrans(
        const Array<OneD, const NekDouble> &inarray,
        Array<OneD, NekDouble> &outarray) final;

    LOCAL_REGIONS_EXPORT void v_FwdTransBndConstrained(
        const Array<OneD, const NekDouble> &inarray,
        Array<OneD, NekDouble> &outarray) final;

    //-----------------------------
    // Inner product functions
    //-----------------------------
    LOCAL_REGIONS_EXPORT void v_IProductWRTBase(
        const Array<OneD, const NekDouble> &inarray,
        Array<OneD, NekDouble> &outarray) final;

    LOCAL_REGIONS_EXPORT void v_IProductWRTBase(
        const Array<OneD, const NekDouble> &base,
        const Array<OneD, const NekDouble> &inarray,
        Array<OneD, NekDouble> &outarray, int coll_check) final;

    LOCAL_REGIONS_EXPORT void v_IProductWRTDerivBase(
        const int dir, const Array<OneD, const NekDouble> &inarray,
        Array<OneD, NekDouble> &outarray) final;

    LOCAL_REGIONS_EXPORT void v_NormVectorIProductWRTBase(
        const Array<OneD, const NekDouble> &Fx,
        const Array<OneD, const NekDouble> &Fy,
        Array<OneD, NekDouble> &outarray) final;

    LOCAL_REGIONS_EXPORT void v_NormVectorIProductWRTBase(
        const Array<OneD, const Array<OneD, NekDouble>> &Fvec,
        Array<OneD, NekDouble> &outarray) final;

    //-----------------------------
    // Evaluation functions
    //-----------------------------
<<<<<<< HEAD
    LOCAL_REGIONS_EXPORT virtual NekDouble v_StdPhysEvaluate(
        const Array<OneD, const NekDouble> &Lcoord,
        const Array<OneD, const NekDouble> &physvals) override;

    LOCAL_REGIONS_EXPORT virtual NekDouble v_PhysEvaluate(
        const Array<OneD, const NekDouble> &coord,
        const Array<OneD, const NekDouble> &physvals) override;

    LOCAL_REGIONS_EXPORT virtual NekDouble v_PhysEvaluate(
        const Array<OneD, NekDouble> coord,
        const Array<OneD, const NekDouble> &inarray, NekDouble &out_d0,
        NekDouble &out_d1, NekDouble &out_d2) override;

    LOCAL_REGIONS_EXPORT virtual void v_GetCoord(
=======
    LOCAL_REGIONS_EXPORT NekDouble
    v_StdPhysEvaluate(const Array<OneD, const NekDouble> &Lcoord,
                      const Array<OneD, const NekDouble> &physvals) final;

    LOCAL_REGIONS_EXPORT NekDouble
    v_PhysEvaluate(const Array<OneD, const NekDouble> &coord,
                   const Array<OneD, const NekDouble> &physvals) final;

    LOCAL_REGIONS_EXPORT NekDouble
    v_PhysEvaluate(const Array<OneD, NekDouble> &coord,
                   const Array<OneD, const NekDouble> &inarray,
                   std::array<NekDouble, 3> &firstOrderDerivs) final;

    LOCAL_REGIONS_EXPORT NekDouble
    v_PhysEvaluate(const Array<OneD, NekDouble> &coord,
                   const Array<OneD, const NekDouble> &inarray,
                   std::array<NekDouble, 3> &firstOrderDerivs,
                   std::array<NekDouble, 6> &secondOrderDerivs) final;

    LOCAL_REGIONS_EXPORT void v_GetCoord(
>>>>>>> ca4486aa
        const Array<OneD, const NekDouble> &Lcoords,
        Array<OneD, NekDouble> &coords) final;

    LOCAL_REGIONS_EXPORT void v_GetCoords(
        Array<OneD, NekDouble> &coords_1, Array<OneD, NekDouble> &coords_2,
        Array<OneD, NekDouble> &coords_3) final;

    LOCAL_REGIONS_EXPORT void v_GetVertexPhysVals(
        const int vertex, const Array<OneD, const NekDouble> &inarray,
        NekDouble &outarray) final;

    LOCAL_REGIONS_EXPORT void v_AddVertexPhysVals(
        const int vertex, const NekDouble &inarray,
        Array<OneD, NekDouble> &outarray);

    LOCAL_REGIONS_EXPORT void v_GetTracePhysVals(
        const int edge, const StdRegions::StdExpansionSharedPtr &EdgeExp,
        const Array<OneD, const NekDouble> &inarray,
        Array<OneD, NekDouble> &outarray, StdRegions::Orientation orient) final;

    LOCAL_REGIONS_EXPORT virtual void v_GetTracePhysMap(
        const int vertex, Array<OneD, int> &map) final;
    //-----------------------------
    // Helper functions
    //-----------------------------
    LOCAL_REGIONS_EXPORT
    StdRegions::StdExpansionSharedPtr v_GetStdExp(void) const final;

    LOCAL_REGIONS_EXPORT
    StdRegions::StdExpansionSharedPtr v_GetLinStdExp(void) const final;

    LOCAL_REGIONS_EXPORT int v_GetCoordim() final;

    LOCAL_REGIONS_EXPORT void v_SetCoeffsToOrientation(
        StdRegions::Orientation dir, Array<OneD, const NekDouble> &inarray,
        Array<OneD, NekDouble> &outarray) final;

    LOCAL_REGIONS_EXPORT virtual int v_GetNumPoints(const int dir) const;

    LOCAL_REGIONS_EXPORT virtual int v_GetNcoeffs(void) const;

    LOCAL_REGIONS_EXPORT const LibUtilities::BasisSharedPtr &v_GetBasis(
        int dir) const;

    LOCAL_REGIONS_EXPORT int v_NumBndryCoeffs() const final;

    LOCAL_REGIONS_EXPORT int v_NumDGBndryCoeffs() const final;

    LOCAL_REGIONS_EXPORT void v_ComputeTraceNormal(const int vertex) final;

    LOCAL_REGIONS_EXPORT SpatialDomains::GeomType v_MetricInfoType();

    LOCAL_REGIONS_EXPORT void v_ExtractDataToCoeffs(
        const NekDouble *data, const std::vector<unsigned int> &nummodes,
        const int mode_offset, NekDouble *coeffs,
        std::vector<LibUtilities::BasisType> &fromType) final;

    LOCAL_REGIONS_EXPORT const Array<OneD, const NekDouble> &v_GetPhysNormals(
        void) final;

    //-----------------------------
    // Operator creation functions
    //-----------------------------
    LOCAL_REGIONS_EXPORT void v_LaplacianMatrixOp(
        const Array<OneD, const NekDouble> &inarray,
        Array<OneD, NekDouble> &outarray,
        const StdRegions::StdMatrixKey &mkey) final;

    LOCAL_REGIONS_EXPORT void v_HelmholtzMatrixOp(
        const Array<OneD, const NekDouble> &inarray,
        Array<OneD, NekDouble> &outarray,
        const StdRegions::StdMatrixKey &mkey) final;

    //-----------------------------
    // Matrix creation functions
    //-----------------------------

    LOCAL_REGIONS_EXPORT DNekMatSharedPtr
    v_GenMatrix(const StdRegions::StdMatrixKey &mkey) final;

    LOCAL_REGIONS_EXPORT DNekScalMatSharedPtr
    CreateMatrix(const MatrixKey &mkey);

    LOCAL_REGIONS_EXPORT DNekMatSharedPtr
    v_CreateStdMatrix(const StdRegions::StdMatrixKey &mkey) final;

    LOCAL_REGIONS_EXPORT DNekScalMatSharedPtr
    v_GetLocMatrix(const MatrixKey &mkey) final;

    LOCAL_REGIONS_EXPORT DNekScalBlkMatSharedPtr
    v_GetLocStaticCondMatrix(const MatrixKey &mkey) final;

    LOCAL_REGIONS_EXPORT void v_DropLocStaticCondMatrix(
        const MatrixKey &mkey) final;

private:
    LibUtilities::NekManager<MatrixKey, DNekScalMat, MatrixKey::opLess>
        m_matrixManager;
    LibUtilities::NekManager<MatrixKey, DNekScalBlkMat, MatrixKey::opLess>
        m_staticCondMatrixManager;

    LOCAL_REGIONS_EXPORT void ReverseCoeffsAndSign(
        const Array<OneD, NekDouble> &inarray,
        Array<OneD, NekDouble> &outarray);

    /// \todo Same method exists in ExpList and everyone references
    ///       ExpList::MultiplyByElmtInvMass. Remove this one?
    LOCAL_REGIONS_EXPORT void MultiplyByElmtInvMass(
        const Array<OneD, const NekDouble> &inarray,
        Array<OneD, NekDouble> &outarray);
};

typedef std::shared_ptr<SegExp> SegExpSharedPtr;
typedef std::vector<SegExpSharedPtr> SegExpVector;
} // namespace LocalRegions
} // namespace Nektar

#endif // SEGEXP_H<|MERGE_RESOLUTION|>--- conflicted
+++ resolved
@@ -128,22 +128,6 @@
     //-----------------------------
     // Evaluation functions
     //-----------------------------
-<<<<<<< HEAD
-    LOCAL_REGIONS_EXPORT virtual NekDouble v_StdPhysEvaluate(
-        const Array<OneD, const NekDouble> &Lcoord,
-        const Array<OneD, const NekDouble> &physvals) override;
-
-    LOCAL_REGIONS_EXPORT virtual NekDouble v_PhysEvaluate(
-        const Array<OneD, const NekDouble> &coord,
-        const Array<OneD, const NekDouble> &physvals) override;
-
-    LOCAL_REGIONS_EXPORT virtual NekDouble v_PhysEvaluate(
-        const Array<OneD, NekDouble> coord,
-        const Array<OneD, const NekDouble> &inarray, NekDouble &out_d0,
-        NekDouble &out_d1, NekDouble &out_d2) override;
-
-    LOCAL_REGIONS_EXPORT virtual void v_GetCoord(
-=======
     LOCAL_REGIONS_EXPORT NekDouble
     v_StdPhysEvaluate(const Array<OneD, const NekDouble> &Lcoord,
                       const Array<OneD, const NekDouble> &physvals) final;
@@ -164,7 +148,6 @@
                    std::array<NekDouble, 6> &secondOrderDerivs) final;
 
     LOCAL_REGIONS_EXPORT void v_GetCoord(
->>>>>>> ca4486aa
         const Array<OneD, const NekDouble> &Lcoords,
         Array<OneD, NekDouble> &coords) final;
 
