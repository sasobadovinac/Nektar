///////////////////////////////////////////////////////////////////////////////
//
// File: NodalTetExp.h
//
// For more information, please see: http://www.nektar.info
//
// The MIT License
//
// Copyright (c) 2006 Division of Applied Mathematics, Brown University (USA),
// Department of Aeronautics, Imperial College London (UK), and Scientific
// Computing and Imaging Institute, University of Utah (USA).
//
// Permission is hereby granted, free of charge, to any person obtaining a
// copy of this software and associated documentation files (the "Software"),
// to deal in the Software without restriction, including without limitation
// the rights to use, copy, modify, merge, publish, distribute, sublicense,
// and/or sell copies of the Software, and to permit persons to whom the
// Software is furnished to do so, subject to the following conditions:
//
// The above copyright notice and this permission notice shall be included
// in all copies or substantial portions of the Software.
//
// THE SOFTWARE IS PROVIDED "AS IS", WITHOUT WARRANTY OF ANY KIND, EXPRESS
// OR IMPLIED, INCLUDING BUT NOT LIMITED TO THE WARRANTIES OF MERCHANTABILITY,
// FITNESS FOR A PARTICULAR PURPOSE AND NONINFRINGEMENT. IN NO EVENT SHALL
// THE AUTHORS OR COPYRIGHT HOLDERS BE LIABLE FOR ANY CLAIM, DAMAGES OR OTHER
// LIABILITY, WHETHER IN AN ACTION OF CONTRACT, TORT OR OTHERWISE, ARISING
// FROM, OUT OF OR IN CONNECTION WITH THE SOFTWARE OR THE USE OR OTHER
// DEALINGS IN THE SOFTWARE.
//
// Description: Header for NodalTetExp routines
//
///////////////////////////////////////////////////////////////////////////////

#ifndef NODALTETEXP_H
#define NODALTETEXP_H

#include <LocalRegions/LocalRegionsDeclspec.h>
#include <LocalRegions/TetExp.h>
#include <SpatialDomains/TetGeom.h>

namespace Nektar
{
namespace LocalRegions
{

class NodalTetExp final : virtual public TetExp
{
    /** \brief Constructor using BasisKey class for quadrature
    points and order definition */
    LOCAL_REGIONS_EXPORT NodalTetExp(
        const LibUtilities::BasisKey &Ba, const LibUtilities::BasisKey &Bb,
        const LibUtilities::BasisKey &Bc,
        const SpatialDomains::TetGeomSharedPtr &geom);

    LOCAL_REGIONS_EXPORT NodalTetExp(const LibUtilities::BasisKey &Ba,
                                     const LibUtilities::BasisKey &Bb,
                                     const LibUtilities::BasisKey &Bc);

    /// Copy Constructor
    LOCAL_REGIONS_EXPORT NodalTetExp(const NodalTetExp &T);

    /// Destructor
<<<<<<< HEAD
    LOCAL_REGIONS_EXPORT ~NodalTetExp() final = default;
=======
    LOCAL_REGIONS_EXPORT virtual ~NodalTetExp() override = default;
>>>>>>> a1bdb76a

protected:
private:
};

} // namespace LocalRegions
} // namespace Nektar

#endif // NODALTETEXP_H<|MERGE_RESOLUTION|>--- conflicted
+++ resolved
@@ -61,11 +61,7 @@
     LOCAL_REGIONS_EXPORT NodalTetExp(const NodalTetExp &T);
 
     /// Destructor
-<<<<<<< HEAD
-    LOCAL_REGIONS_EXPORT ~NodalTetExp() final = default;
-=======
     LOCAL_REGIONS_EXPORT virtual ~NodalTetExp() override = default;
->>>>>>> a1bdb76a
 
 protected:
 private:
