///////////////////////////////////////////////////////////////////////////////
//
// File NodalTriExp.cpp
//
// For more information, please see: http://www.nektar.info
//
// The MIT License
//
// Copyright (c) 2006 Division of Applied Mathematics, Brown University (USA),
// Department of Aeronautics, Imperial College London (UK), and Scientific
// Computing and Imaging Institute, University of Utah (USA).
//
// Permission is hereby granted, free of charge, to any person obtaining a
// copy of this software and associated documentation files (the "Software"),
// to deal in the Software without restriction, including without limitation
// the rights to use, copy, modify, merge, publish, distribute, sublicense,
// and/or sell copies of the Software, and to permit persons to whom the
// Software is furnished to do so, subject to the following conditions:
//
// The above copyright notice and this permission notice shall be included
// in all copies or substantial portions of the Software.
//
// THE SOFTWARE IS PROVIDED "AS IS", WITHOUT WARRANTY OF ANY KIND, EXPRESS
// OR IMPLIED, INCLUDING BUT NOT LIMITED TO THE WARRANTIES OF MERCHANTABILITY,
// FITNESS FOR A PARTICULAR PURPOSE AND NONINFRINGEMENT. IN NO EVENT SHALL
// THE AUTHORS OR COPYRIGHT HOLDERS BE LIABLE FOR ANY CLAIM, DAMAGES OR OTHER
// LIABILITY, WHETHER IN AN ACTION OF CONTRACT, TORT OR OTHERWISE, ARISING
// FROM, OUT OF OR IN CONNECTION WITH THE SOFTWARE OR THE USE OR OTHER
// DEALINGS IN THE SOFTWARE.
//
// Description: NodalTriExp routines
//
///////////////////////////////////////////////////////////////////////////////

#include <LocalRegions/NodalTriExp.h>
#include <LibUtilities/Foundations/Interp.h>

using namespace std;

namespace Nektar
{
    namespace LocalRegions
    {
        NodalTriExp::NodalTriExp(const LibUtilities::BasisKey &Ba,
                                 const LibUtilities::BasisKey &Bb,
                                 const LibUtilities::PointsType Ntype,
                                 const SpatialDomains::TriGeomSharedPtr &geom):
            StdExpansion  (LibUtilities::StdTriData::getNumberOfCoefficients(Ba.GetNumModes(),(Bb.GetNumModes())),2,Ba,Bb),
            StdExpansion2D(LibUtilities::StdTriData::getNumberOfCoefficients(Ba.GetNumModes(),(Bb.GetNumModes())),Ba,Bb),
            StdNodalTriExp(Ba,Bb,Ntype),
            Expansion     (geom),
            Expansion2D   (geom),
            m_matrixManager(
                std::bind(&Expansion2D::CreateMatrix, this, std::placeholders::_1),
                std::string("NodalTriExpMatrix")),
            m_staticCondMatrixManager(
                std::bind(&Expansion::CreateStaticCondMatrix, this, std::placeholders::_1),
                std::string("NodalTriExpStaticCondMatrix"))
        {
        }

        NodalTriExp::NodalTriExp(const NodalTriExp &T):
            StdExpansion(T),
            StdExpansion2D(T),
            StdRegions::StdNodalTriExp(T),
            Expansion   (T),
            Expansion2D (T),
            m_matrixManager(T.m_matrixManager),
            m_staticCondMatrixManager(T.m_staticCondMatrixManager)
        {
        }

        NodalTriExp::~NodalTriExp()
        {
        }

        //----------------------------
        // Integration Methods
        //----------------------------

        /** \brief Integrate the physical point list \a inarray over region
            and return the value

            Inputs:\n

            - \a inarray: definition of function to be returned at quadrature point
            of expansion.

            Outputs:\n

            - returns \f$\int^1_{-1}\int^1_{-1} u(\xi_1, \xi_2) J[i,j] d
            \xi_1 d \xi_2 \f$ where \f$inarray[i,j] = u(\xi_{1i},\xi_{2j})
            \f$ and \f$ J[i,j] \f$ is the Jacobian evaluated at the
            quadrature point.
        */


        NekDouble NodalTriExp::Integral(const Array<OneD, const NekDouble> &inarray)
        {
            int    nquad0 = m_base[0]->GetNumPoints();
            int    nquad1 = m_base[1]->GetNumPoints();
            Array<OneD, const NekDouble> jac = m_metricinfo->GetJac(GetPointsKeys());
            NekDouble ival;
            Array<OneD,NekDouble> tmp(nquad0*nquad1);

            // multiply inarray with Jacobian
            if(m_metricinfo->GetGtype() == SpatialDomains::eDeformed)
            {
                Vmath::Vmul(nquad0*nquad1, jac, 1, inarray, 1,tmp, 1);
            }
            else
            {
                Vmath::Smul(nquad0*nquad1, jac[0], inarray, 1, tmp, 1);
            }

            // call StdQuadExp version;
            ival = StdNodalTriExp::v_Integral(tmp);
            return ival;
        }


        void NodalTriExp::IProductWRTBase_SumFac(const Array<OneD, const NekDouble>& inarray,
                                                 Array<OneD, NekDouble> &outarray,
                                                 bool multiplybyweights)
        {
            int    nquad0 = m_base[0]->GetNumPoints();
            int    nquad1 = m_base[1]->GetNumPoints();
            int    order1 = m_base[1]->GetNumModes();

            if(multiplybyweights)
            {
                Array<OneD,NekDouble> tmp(nquad0*nquad1+nquad0*order1);
                Array<OneD,NekDouble> wsp(tmp+nquad0*nquad1);

                MultiplyByQuadratureMetric(inarray,tmp);
                StdTriExp::IProductWRTBase_SumFacKernel(m_base[0]->GetBdata(),m_base[1]->GetBdata(),tmp,outarray,wsp);
                NodalToModalTranspose(outarray,outarray);
            }
            else
            {
                Array<OneD,NekDouble> wsp(nquad0*order1);

                StdTriExp::IProductWRTBase_SumFacKernel(m_base[0]->GetBdata(),m_base[1]->GetBdata(),inarray,outarray,wsp);
                NodalToModalTranspose(outarray,outarray);
            }
        }

        void NodalTriExp::IProductWRTBase_MatOp(const Array<OneD, const NekDouble>& inarray,
                                   Array<OneD, NekDouble> &outarray)
        {
            int nq = GetTotPoints();
            MatrixKey      iprodmatkey(StdRegions::eIProductWRTBase,DetShapeType(),*this);
            DNekScalMatSharedPtr iprodmat = m_matrixManager[iprodmatkey];

            Blas::Dgemv('N',m_ncoeffs,nq,iprodmat->Scale(),(iprodmat->GetOwnedMatrix())->GetPtr().get(),
                        m_ncoeffs, inarray.get(), 1, 0.0, outarray.get(), 1);
        }

        void NodalTriExp::IProductWRTDerivBase_SumFac(const int dir,
                                                      const Array<OneD, const NekDouble>& inarray,
                                                      Array<OneD, NekDouble> & outarray)
        {
            int    nquad0 = m_base[0]->GetNumPoints();
            int    nquad1 = m_base[1]->GetNumPoints();
            int    nqtot  = nquad0*nquad1;
            int    wspsize = max(nqtot,m_ncoeffs);

            Array<OneD, NekDouble> tmp0 (4*wspsize);
            Array<OneD, NekDouble> tmp1 (tmp0 +   wspsize);
            Array<OneD, NekDouble> tmp2 (tmp0 + 2*wspsize);
            Array<OneD, NekDouble> tmp3 (tmp0 + 3*wspsize);

            Array<OneD, Array<OneD, NekDouble>> tmp2D{2};
            tmp2D[0] = tmp1;
            tmp2D[1] = tmp2;

            AlignVectorToCollapsedDir(dir, inarray, tmp2D);

            MultiplyByQuadratureMetric(tmp1,tmp1);
            MultiplyByQuadratureMetric(tmp2,tmp2);

            IProductWRTBase_SumFacKernel(m_base[0]->GetDbdata(),m_base[1]->GetBdata() ,tmp1,tmp3    ,tmp0);
            IProductWRTBase_SumFacKernel(m_base[0]->GetBdata() ,m_base[1]->GetDbdata(),tmp2,outarray,tmp0);
            Vmath::Vadd(m_ncoeffs, tmp3, 1, outarray, 1, outarray, 1);

            NodalToModalTranspose(outarray,outarray);
        }

        void NodalTriExp::v_AlignVectorToCollapsedDir(
                const int dir, 
                const Array<OneD, const NekDouble>      &inarray, 
                Array<OneD, Array<OneD, NekDouble> >    &outarray)
        {   
            ASSERTL1((dir==0)||(dir==1)||(dir==2),"Invalid direction.");
            ASSERTL1((dir==2)?(m_geom->GetCoordim()==3):true,
                "Invalid direction.");

            int    nquad0 = m_base[0]->GetNumPoints();
            int    nquad1 = m_base[1]->GetNumPoints();
            int    nqtot  = nquad0*nquad1; 
            int    wspsize = max(nqtot,m_ncoeffs);

            const Array<TwoD, const NekDouble>& df =
                                m_metricinfo->GetDerivFactors(GetPointsKeys());
            
            Array<OneD, NekDouble> tmp0 (4*wspsize);
            Array<OneD, NekDouble> tmp3 (tmp0 +   wspsize);
            Array<OneD, NekDouble> gfac0(tmp0 + 2*wspsize);
            Array<OneD, NekDouble> gfac1(tmp0 + 3*wspsize);

            Array<OneD, NekDouble> tmp1 =   outarray[0];
            Array<OneD, NekDouble> tmp2 =   outarray[1];

            const Array<OneD, const NekDouble>& z0 = m_base[0]->GetZ();
            const Array<OneD, const NekDouble>& z1 = m_base[1]->GetZ();

            // set up geometric factor: 2/(1-z1)
            for (int i = 0; i < nquad1; ++i)
            {
                gfac0[i] = 2.0/(1-z1[i]);
            }
            for (int i = 0; i < nquad0; ++i)
            {
                gfac1[i] = 0.5*(1+z0[i]);
            }

            for (int i = 0; i < nquad1; ++i)  
            {
                Vmath::Smul(nquad0, gfac0[i], &inarray[0]+i*nquad0, 1, 
                            &tmp0[0]+i*nquad0, 1);
            }
            
            for (int i = 0; i < nquad1; ++i) 
            {
                Vmath::Vmul(nquad0, &gfac1[0], 1, &tmp0[0]+i*nquad0, 1, 
                            &tmp1[0]+i*nquad0, 1);
            }
                               
            if(m_metricinfo->GetGtype() == SpatialDomains::eDeformed)
            {
                Vmath::Vmul(nqtot,&df[2*dir][0],  1,&tmp0[0],   1,&tmp0[0],1);
                Vmath::Vmul(nqtot,&df[2*dir+1][0],1,&tmp1[0],   1,&tmp1[0],1);
                Vmath::Vmul(nqtot,&df[2*dir+1][0],1,&inarray[0],1,&tmp2[0],1);
            }
            else
            {
                Vmath::Smul(nqtot, df[2*dir][0],   tmp0,    1, tmp0, 1);
                Vmath::Smul(nqtot, df[2*dir+1][0], tmp1,    1, tmp1, 1);
                Vmath::Smul(nqtot, df[2*dir+1][0], inarray, 1, tmp2, 1);
            }
            Vmath::Vadd(nqtot, tmp0, 1, tmp1, 1, tmp1, 1); 
        }

        void NodalTriExp::IProductWRTDerivBase_MatOp(const int dir,
                                                     const Array<OneD, const NekDouble>& inarray,
                                                     Array<OneD, NekDouble> &outarray)
        {
            int nq = GetTotPoints();
            StdRegions::MatrixType mtype = StdRegions::eIProductWRTDerivBase0;

            switch(dir)
            {
            case 0:
                {
                    mtype = StdRegions::eIProductWRTDerivBase0;
                }
                break;
            case 1:
                {
                    mtype = StdRegions::eIProductWRTDerivBase1;
                }
                break;
            case 2:
                {
                    mtype = StdRegions::eIProductWRTDerivBase2;
                }
                break;
            default:
                {
                    ASSERTL1(false,"input dir is out of range");
                }
                break;
            }

            MatrixKey      iprodmatkey(mtype,DetShapeType(),*this);
            DNekScalMatSharedPtr iprodmat = m_matrixManager[iprodmatkey];

            Blas::Dgemv('N',m_ncoeffs,nq,iprodmat->Scale(),(iprodmat->GetOwnedMatrix())->GetPtr().get(),
                        m_ncoeffs, inarray.get(), 1, 0.0, outarray.get(), 1);

        }

        ///////////////////////////////
        /// Differentiation Methods
        ///////////////////////////////

        /**
            \brief Calculate the deritive of the physical points
        **/
        void NodalTriExp::PhysDeriv(const Array<OneD, const NekDouble> & inarray,
                                    Array<OneD,NekDouble> &out_d0,
                                    Array<OneD,NekDouble> &out_d1,
                                    Array<OneD,NekDouble> &out_d2)
        {
            int    nquad0 = m_base[0]->GetNumPoints();
            int    nquad1 = m_base[1]->GetNumPoints();
            int     nqtot = nquad0*nquad1;
            const Array<TwoD, const NekDouble>& df
                            = m_metricinfo->GetDerivFactors(GetPointsKeys());

            Array<OneD,NekDouble> diff0(2*nqtot);
            Array<OneD,NekDouble> diff1(diff0+nqtot);

            StdNodalTriExp::v_PhysDeriv(inarray, diff0, diff1);

            if(m_metricinfo->GetGtype() == SpatialDomains::eDeformed)
            {
                if(out_d0.size())
                {
                    Vmath::Vmul  (nqtot,df[0],1,diff0,1, out_d0, 1);
                    Vmath::Vvtvp (nqtot,df[1],1,diff1,1, out_d0, 1, out_d0,1);
                }

                if(out_d1.size())
                {
                    Vmath::Vmul  (nqtot,df[2],1,diff0,1, out_d1, 1);
                    Vmath::Vvtvp (nqtot,df[3],1,diff1,1, out_d1, 1, out_d1,1);
                }

                if(out_d2.size())
                {
                    Vmath::Vmul  (nqtot,df[4],1,diff0,1, out_d2, 1);
                    Vmath::Vvtvp (nqtot,df[5],1,diff1,1, out_d2, 1, out_d2,1);
                }
            }
            else // regular geometry
            {
                if(out_d0.size())
                {
                    Vmath::Smul (nqtot, df[0][0], diff0, 1, out_d0, 1);
                    Blas::Daxpy (nqtot, df[1][0], diff1, 1, out_d0, 1);
                }

                if(out_d1.size())
                {
                    Vmath::Smul (nqtot, df[2][0], diff0, 1, out_d1, 1);
                    Blas::Daxpy (nqtot, df[3][0], diff1, 1, out_d1, 1);
                }

                if(out_d2.size())
                {
                    Vmath::Smul (nqtot, df[4][0], diff0, 1, out_d2, 1);
                    Blas::Daxpy (nqtot, df[5][0], diff1, 1, out_d2, 1);
                }
            }
        }

        /** \brief Forward transform from physical quadrature space
            stored in \a inarray and evaluate the expansion coefficients and
            store in \a (this)->m_coeffs

            Inputs:\n

            - \a inarray: array of physical quadrature points to be transformed

            Outputs:\n

            - (this)->_coeffs: updated array of expansion coefficients.

        */
        void NodalTriExp::FwdTrans(const Array<OneD, const NekDouble> & inarray,
                                   Array<OneD,NekDouble> &outarray)
        {
            IProductWRTBase(inarray,outarray);

            // get Mass matrix inverse
            MatrixKey  masskey(StdRegions::eInvMass, DetShapeType(),*this,StdRegions::NullConstFactorMap,StdRegions::NullVarCoeffMap,m_nodalPointsKey.GetPointsType());
            DNekScalMatSharedPtr  matsys = m_matrixManager[masskey];

            // copy inarray in case inarray == outarray
            NekVector<NekDouble> in(m_ncoeffs,outarray,eCopy);
            NekVector<NekDouble> out(m_ncoeffs,outarray,eWrapper);

            out = (*matsys)*in;
        }

        void NodalTriExp::GeneralMatrixOp_MatOp(const Array<OneD, const NekDouble> &inarray,
                                                Array<OneD,NekDouble> &outarray,
                                                const StdRegions::StdMatrixKey &mkey)
        {
            DNekScalMatSharedPtr   mat = GetLocMatrix(mkey);

            if(inarray.get() == outarray.get())
            {
                Array<OneD,NekDouble> tmp(m_ncoeffs);
                Vmath::Vcopy(m_ncoeffs,inarray.get(),1,tmp.get(),1);

                Blas::Dgemv('N',m_ncoeffs,m_ncoeffs,mat->Scale(),(mat->GetOwnedMatrix())->GetPtr().get(),
                            m_ncoeffs, tmp.get(), 1, 0.0, outarray.get(), 1);
            }
            else
            {
                Blas::Dgemv('N',m_ncoeffs,m_ncoeffs,mat->Scale(),(mat->GetOwnedMatrix())->GetPtr().get(),
                            m_ncoeffs, inarray.get(), 1, 0.0, outarray.get(), 1);
            }
        }

        void NodalTriExp::GetCoords(Array<OneD,NekDouble> &coords_0,
                                    Array<OneD,NekDouble> &coords_1,
                                    Array<OneD,NekDouble> &coords_2)
        {
            Expansion::v_GetCoords(coords_0, coords_1, coords_2);
        }

        // get the coordinates "coords" at the local coordinates "Lcoords"
        void NodalTriExp::GetCoord(const Array<OneD, const NekDouble> &Lcoords,
                                   Array<OneD,NekDouble> &coords)
        {
            int  i;

            ASSERTL1(Lcoords[0] >= -1.0 && Lcoords[1] <= 1.0 &&
                     Lcoords[1] >= -1.0 && Lcoords[1]  <=1.0,
                     "Local coordinates are not in region [-1,1]");

            m_geom->FillGeom();

            for(i = 0; i < m_geom->GetCoordim(); ++i)
            {
                coords[i] = m_geom->GetCoord(i,Lcoords);
            }
        }

        DNekMatSharedPtr NodalTriExp::CreateStdMatrix(const StdRegions::StdMatrixKey &mkey)
        {
            LibUtilities::BasisKey bkey0 = m_base[0]->GetBasisKey();
            LibUtilities::BasisKey bkey1 = m_base[1]->GetBasisKey();
            LibUtilities::PointsType ntype = m_nodalPointsKey.GetPointsType();
            StdRegions::StdNodalTriExpSharedPtr tmp = MemoryManager<StdNodalTriExp>::
                AllocateSharedPtr(bkey0,bkey1,ntype);

            return tmp->GetStdMatrix(mkey);
        }

        NekDouble NodalTriExp::PhysEvaluate(
            const Array<OneD, const NekDouble> &coord,
            const Array<OneD, const NekDouble> &physvals)

        {
            Array<OneD,NekDouble> Lcoord = Array<OneD,NekDouble>(2);

            ASSERTL0(m_geom,"m_geom not defined");
            m_geom->GetLocCoords(coord,Lcoord);

            return StdNodalTriExp::v_PhysEvaluate(Lcoord, physvals);
        }

<<<<<<< HEAD
=======

>>>>>>> 16023f85
        StdRegions::StdExpansionSharedPtr NodalTriExp::v_GetStdExp(void) const
        {

            return MemoryManager<StdRegions::StdNodalTriExp>
                    ::AllocateSharedPtr(m_base[0]->GetBasisKey(),
                                        m_base[1]->GetBasisKey(),
                                        m_nodalPointsKey.GetPointsType());
        }

        StdRegions::StdExpansionSharedPtr NodalTriExp::v_GetLinStdExp(void) const
        {
            LibUtilities::BasisKey bkey0(m_base[0]->GetBasisType(),
                           2, m_base[0]->GetPointsKey());
            LibUtilities::BasisKey bkey1(m_base[1]->GetBasisType(),
                           2, m_base[1]->GetPointsKey());

            return MemoryManager<StdRegions::StdNodalTriExp>
                ::AllocateSharedPtr( bkey0, bkey1, m_nodalPointsKey.GetPointsType());
        }

        DNekMatSharedPtr NodalTriExp::v_GenMatrix(const StdRegions::StdMatrixKey &mkey)
        {
            DNekMatSharedPtr returnval;

            switch(mkey.GetMatrixType())
            {
            case StdRegions::eHybridDGHelmholtz:
            case StdRegions::eHybridDGLamToU:
            case StdRegions::eHybridDGLamToQ0:
            case StdRegions::eHybridDGLamToQ1:
            case StdRegions::eHybridDGLamToQ2:
            case StdRegions::eHybridDGHelmBndLam:
                returnval = Expansion2D::v_GenMatrix(mkey);
                break;
            default:
                returnval = StdNodalTriExp::v_GenMatrix(mkey);
                break;
            }
            return returnval;
        }

        void NodalTriExp::v_ComputeTraceNormal(const int edge)
        {
            int i;
            const SpatialDomains::GeomFactorsSharedPtr & geomFactors = GetGeom()->GetMetricInfo();
            const SpatialDomains::GeomType type = geomFactors->GetGtype();

            LibUtilities::PointsKeyVector ptsKeys = GetPointsKeys();
            const Array<TwoD, const NekDouble> & df = geomFactors->GetDerivFactors(ptsKeys);
            const Array<OneD, const NekDouble> & jac  = geomFactors->GetJac(ptsKeys);
            int nqe = m_base[0]->GetNumPoints();
            int dim = GetCoordim();

            m_traceNormals[edge] = Array<OneD, Array<OneD, NekDouble> >(dim);
            Array<OneD, Array<OneD, NekDouble> > &normal = m_traceNormals[edge];
            for (i = 0; i < dim; ++i)
            {
                normal[i] = Array<OneD, NekDouble>(nqe);
            }

            size_t nqb = nqe;
            size_t nbnd= edge;
            m_elmtBndNormDirElmtLen[nbnd] = Array<OneD, NekDouble> {nqb, 0.0};
            Array<OneD, NekDouble> &length = m_elmtBndNormDirElmtLen[nbnd];

            // Regular geometry case
            if((type == SpatialDomains::eRegular)||(type == SpatialDomains::eMovingRegular))
            {
                NekDouble fac;
                // Set up normals
                switch(edge)
                {
                case 0:
                    for(i = 0; i < GetCoordim(); ++i)
                    {
                        Vmath::Fill(nqe,-df[2*i+1][0],normal[i],1);
                    }
                    break;
                case 1:
                    for(i = 0; i < GetCoordim(); ++i)
                    {
                        Vmath::Fill(nqe,df[2*i+1][0] + df[2*i][0],normal[i],1);
                    }
                        break;
                case 2:
                    for(i = 0; i < GetCoordim(); ++i)
                    {
                        Vmath::Fill(nqe,-df[2*i][0],normal[i],1);
                    }
                    break;
                default:
                    ASSERTL0(false,"Edge is out of range (edge < 3)");
                }

                // normalise
                fac = 0.0;
                for(i =0 ; i < GetCoordim(); ++i)
                {
                    fac += normal[i][0]*normal[i][0];
                }
                fac = 1.0/sqrt(fac);

                Vmath::Fill(nqb, fac, length, 1);

                for (i = 0; i < GetCoordim(); ++i)
                {
                    Vmath::Smul(nqe,fac,normal[i],1,normal[i],1);
                }
            }
            else   // Set up deformed normals
            {
                int j;

                int nquad0 = ptsKeys[0].GetNumPoints();
                int nquad1 = ptsKeys[1].GetNumPoints();

                LibUtilities::PointsKey from_key;

                Array<OneD,NekDouble> normals(GetCoordim()*max(nquad0,nquad1),0.0);
                Array<OneD,NekDouble> edgejac(GetCoordim()*max(nquad0,nquad1),0.0);

                // Extract Jacobian along edges and recover local
                // derivates (dx/dr) for polynomial interpolation by
                // multiplying m_gmat by jacobian
                switch(edge)
                {
                case 0:
                    for(j = 0; j < nquad0; ++j)
                    {
                        edgejac[j] = jac[j];
                        for(i = 0; i < GetCoordim(); ++i)
                        {
                            normals[i*nquad0+j] = -df[2*i+1][j]*edgejac[j];
                        }
                    }
                    from_key = ptsKeys[0];
                    break;
                case 1:
                    for(j = 0; j < nquad1; ++j)
                    {
                        edgejac[j] = jac[nquad0*j+nquad0-1];
                        for(i = 0; i < GetCoordim(); ++i)
                        {
                            normals[i*nquad1+j] = (df[2*i][nquad0*j + nquad0-1] +  df[2*i+1][nquad0*j + nquad0-1])*edgejac[j];
                        }
                    }
                    from_key = ptsKeys[1];
                    break;
                case 2:
                    for(j = 0; j < nquad1; ++j)
                    {
                        edgejac[j] = jac[nquad0*j];
                        for(i = 0; i < GetCoordim(); ++i)
                        {
                            normals[i*nquad1+j] = -df[2*i][nquad0*j]*edgejac[j];
                        }
                    }
                    from_key = ptsKeys[1];
                    break;
                default:
                    ASSERTL0(false,"edge is out of range (edge < 3)");

                }

                int nq  = from_key.GetNumPoints();
                Array<OneD,NekDouble> work(nqe,0.0);

                // interpolate Jacobian and invert
                LibUtilities::Interp1D(from_key,jac,m_base[0]->GetPointsKey(),work);
                Vmath::Sdiv(nq,1.0,&work[0],1,&work[0],1);

                // interpolate
                for(i = 0; i < GetCoordim(); ++i)
                {
                    LibUtilities::Interp1D(from_key,&normals[i*nq],m_base[0]->GetPointsKey(),&normal[i][0]);
                    Vmath::Vmul(nqe,work,1,normal[i],1,normal[i],1);
                }

                //normalise normal vectors
                Vmath::Zero(nqe,work,1);
                for(i = 0; i < GetCoordim(); ++i)
                {
                    Vmath::Vvtvp(nqe,normal[i],1, normal[i],1,work,1,work,1);
                }

                Vmath::Vsqrt(nqe,work,1,work,1);
                Vmath::Sdiv(nqe,1.0,work,1,work,1);

                Vmath::Vcopy(nqb, work, 1, length, 1);

                for(i = 0; i < GetCoordim(); ++i)
                {
                    Vmath::Vmul(nqe,normal[i],1,work,1,normal[i],1);
                }

                // Reverse direction so that points are in
                // anticlockwise direction if edge >=2
                if(edge >= 2)
                {
                    for(i = 0; i < GetCoordim(); ++i)
                    {
                        Vmath::Reverse(nqe,normal[i],1, normal[i],1);
                    }
                }
            }
        }

    }//end of namespace
}//end of namespace<|MERGE_RESOLUTION|>--- conflicted
+++ resolved
@@ -454,10 +454,7 @@
             return StdNodalTriExp::v_PhysEvaluate(Lcoord, physvals);
         }
 
-<<<<<<< HEAD
-=======
-
->>>>>>> 16023f85
+
         StdRegions::StdExpansionSharedPtr NodalTriExp::v_GetStdExp(void) const
         {
 
