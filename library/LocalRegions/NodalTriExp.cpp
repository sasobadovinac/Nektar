--- conflicted
+++ resolved
@@ -32,36 +32,13 @@
 //
 ///////////////////////////////////////////////////////////////////////////////
 
+#include <LocalRegions/NodalTriExp.h>
 #include <LibUtilities/Foundations/Interp.h>
-#include <LocalRegions/NodalTriExp.h>
 
 using namespace std;
 
 namespace Nektar
 {
-<<<<<<< HEAD
-namespace LocalRegions
-{
-NodalTriExp::NodalTriExp(const LibUtilities::BasisKey &Ba,
-                         const LibUtilities::BasisKey &Bb,
-                         const LibUtilities::PointsType Ntype,
-                         const SpatialDomains::TriGeomSharedPtr &geom)
-    : StdExpansion(LibUtilities::StdTriData::getNumberOfCoefficients(
-                       Ba.GetNumModes(), (Bb.GetNumModes())),
-                   2, Ba, Bb),
-      StdExpansion2D(LibUtilities::StdTriData::getNumberOfCoefficients(
-                         Ba.GetNumModes(), (Bb.GetNumModes())),
-                     Ba, Bb),
-      StdNodalTriExp(Ba, Bb, Ntype), Expansion(geom), Expansion2D(geom),
-      m_matrixManager(
-          std::bind(&NodalTriExp::CreateMatrix, this, std::placeholders::_1),
-          std::string("NodalTriExpMatrix")),
-      m_staticCondMatrixManager(std::bind(&NodalTriExp::CreateStaticCondMatrix,
-                                          this, std::placeholders::_1),
-                                std::string("NodalTriExpStaticCondMatrix"))
-{
-}
-=======
     namespace LocalRegions
     {
         NodalTriExp::NodalTriExp(const LibUtilities::BasisKey &Ba,
@@ -81,296 +58,108 @@
                 std::string("NodalTriExpStaticCondMatrix"))
         {
         }
->>>>>>> 5c19adb9
-
-NodalTriExp::NodalTriExp(const NodalTriExp &T)
-    : StdExpansion(T), StdExpansion2D(T), StdRegions::StdNodalTriExp(T),
-      Expansion(T), Expansion2D(T), m_matrixManager(T.m_matrixManager),
-      m_staticCondMatrixManager(T.m_staticCondMatrixManager)
-{
-}
-
-NodalTriExp::~NodalTriExp()
-{
-}
-
-//----------------------------
-// Integration Methods
-//----------------------------
-
-/** \brief Integrate the physical point list \a inarray over region
-    and return the value
-
-    Inputs:\n
-
-    - \a inarray: definition of function to be returned at quadrature point
-    of expansion.
-
-    Outputs:\n
-
-    - returns \f$\int^1_{-1}\int^1_{-1} u(\xi_1, \xi_2) J[i,j] d
-    \xi_1 d \xi_2 \f$ where \f$inarray[i,j] = u(\xi_{1i},\xi_{2j})
-    \f$ and \f$ J[i,j] \f$ is the Jacobian evaluated at the
-    quadrature point.
-*/
-
-NekDouble NodalTriExp::Integral(const Array<OneD, const NekDouble> &inarray)
-{
-    int nquad0                       = m_base[0]->GetNumPoints();
-    int nquad1                       = m_base[1]->GetNumPoints();
-    Array<OneD, const NekDouble> jac = m_metricinfo->GetJac(GetPointsKeys());
-    NekDouble ival;
-    Array<OneD, NekDouble> tmp(nquad0 * nquad1);
-
-    // multiply inarray with Jacobian
-    if (m_metricinfo->GetGtype() == SpatialDomains::eDeformed)
-    {
-        Vmath::Vmul(nquad0 * nquad1, jac, 1, inarray, 1, tmp, 1);
-    }
-    else
-    {
-        Vmath::Smul(nquad0 * nquad1, jac[0], inarray, 1, tmp, 1);
-    }
-
-    // call StdQuadExp version;
-    ival = StdNodalTriExp::v_Integral(tmp);
-    return ival;
-}
-
-void NodalTriExp::IProductWRTBase_SumFac(
-    const Array<OneD, const NekDouble> &inarray,
-    Array<OneD, NekDouble> &outarray, bool multiplybyweights)
-{
-    int nquad0 = m_base[0]->GetNumPoints();
-    int nquad1 = m_base[1]->GetNumPoints();
-    int order1 = m_base[1]->GetNumModes();
-
-    if (multiplybyweights)
-    {
-        Array<OneD, NekDouble> tmp(nquad0 * nquad1 + nquad0 * order1);
-        Array<OneD, NekDouble> wsp(tmp + nquad0 * nquad1);
-
-        MultiplyByQuadratureMetric(inarray, tmp);
-        StdTriExp::IProductWRTBase_SumFacKernel(
-            m_base[0]->GetBdata(), m_base[1]->GetBdata(), tmp, outarray, wsp);
-        NodalToModalTranspose(outarray, outarray);
-    }
-    else
-    {
-        Array<OneD, NekDouble> wsp(nquad0 * order1);
-
-        StdTriExp::IProductWRTBase_SumFacKernel(m_base[0]->GetBdata(),
-                                                m_base[1]->GetBdata(), inarray,
-                                                outarray, wsp);
-        NodalToModalTranspose(outarray, outarray);
-    }
-}
-
-void NodalTriExp::IProductWRTBase_MatOp(
-    const Array<OneD, const NekDouble> &inarray,
-    Array<OneD, NekDouble> &outarray)
-{
-    int nq = GetTotPoints();
-    MatrixKey iprodmatkey(StdRegions::eIProductWRTBase, DetShapeType(), *this);
-    DNekScalMatSharedPtr iprodmat = m_matrixManager[iprodmatkey];
-
-    Blas::Dgemv('N', m_ncoeffs, nq, iprodmat->Scale(),
-                (iprodmat->GetOwnedMatrix())->GetPtr().get(), m_ncoeffs,
-                inarray.get(), 1, 0.0, outarray.get(), 1);
-}
-
-void NodalTriExp::IProductWRTDerivBase_SumFac(
-    const int dir, const Array<OneD, const NekDouble> &inarray,
-    Array<OneD, NekDouble> &outarray)
-{
-    ASSERTL1((dir == 0) || (dir == 1) || (dir == 2), "Invalid direction.");
-    ASSERTL1((dir == 2) ? (m_geom->GetCoordim() == 3) : true,
-             "Invalid direction.");
-
-    int i;
-    int nquad0  = m_base[0]->GetNumPoints();
-    int nquad1  = m_base[1]->GetNumPoints();
-    int nqtot   = nquad0 * nquad1;
-    int wspsize = max(nqtot, m_ncoeffs);
-
-    const Array<TwoD, const NekDouble> &df =
-        m_metricinfo->GetDerivFactors(GetPointsKeys());
-
-    Array<OneD, NekDouble> tmp0(6 * wspsize);
-    Array<OneD, NekDouble> tmp1(tmp0 + wspsize);
-    Array<OneD, NekDouble> tmp2(tmp0 + 2 * wspsize);
-    Array<OneD, NekDouble> tmp3(tmp0 + 3 * wspsize);
-    Array<OneD, NekDouble> gfac0(tmp0 + 4 * wspsize);
-    Array<OneD, NekDouble> gfac1(tmp0 + 5 * wspsize);
-
-    const Array<OneD, const NekDouble> &z0 = m_base[0]->GetZ();
-    const Array<OneD, const NekDouble> &z1 = m_base[1]->GetZ();
-
-    // set up geometric factor: 2/(1-z1)
-    for (i = 0; i < nquad1; ++i)
-    {
-        gfac0[i] = 2.0 / (1 - z1[i]);
-    }
-    for (i = 0; i < nquad0; ++i)
-    {
-        gfac1[i] = 0.5 * (1 + z0[i]);
-    }
-
-    for (i = 0; i < nquad1; ++i)
-    {
-        Vmath::Smul(nquad0, gfac0[i], &inarray[0] + i * nquad0, 1,
-                    &tmp0[0] + i * nquad0, 1);
-    }
-
-    for (i = 0; i < nquad1; ++i)
-    {
-        Vmath::Vmul(nquad0, &gfac1[0], 1, &tmp0[0] + i * nquad0, 1,
-                    &tmp1[0] + i * nquad0, 1);
-    }
-
-    if (m_metricinfo->GetGtype() == SpatialDomains::eDeformed)
-    {
-        Vmath::Vmul(nqtot, &df[2 * dir][0], 1, &tmp0[0], 1, &tmp0[0], 1);
-        Vmath::Vmul(nqtot, &df[2 * dir + 1][0], 1, &tmp1[0], 1, &tmp1[0], 1);
-        Vmath::Vmul(nqtot, &df[2 * dir + 1][0], 1, &inarray[0], 1, &tmp2[0], 1);
-    }
-    else
-    {
-        Vmath::Smul(nqtot, df[2 * dir][0], tmp0, 1, tmp0, 1);
-        Vmath::Smul(nqtot, df[2 * dir + 1][0], tmp1, 1, tmp1, 1);
-        Vmath::Smul(nqtot, df[2 * dir + 1][0], inarray, 1, tmp2, 1);
-    }
-    Vmath::Vadd(nqtot, tmp0, 1, tmp1, 1, tmp1, 1);
-
-    MultiplyByQuadratureMetric(tmp1, tmp1);
-    MultiplyByQuadratureMetric(tmp2, tmp2);
-
-    IProductWRTBase_SumFacKernel(m_base[0]->GetDbdata(), m_base[1]->GetBdata(),
-                                 tmp1, tmp3, tmp0);
-    IProductWRTBase_SumFacKernel(m_base[0]->GetBdata(), m_base[1]->GetDbdata(),
-                                 tmp2, outarray, tmp0);
-    Vmath::Vadd(m_ncoeffs, tmp3, 1, outarray, 1, outarray, 1);
-
-    NodalToModalTranspose(outarray, outarray);
-}
-
-void NodalTriExp::IProductWRTDerivBase_MatOp(
-    const int dir, const Array<OneD, const NekDouble> &inarray,
-    Array<OneD, NekDouble> &outarray)
-{
-    int nq                       = GetTotPoints();
-    StdRegions::MatrixType mtype = StdRegions::eIProductWRTDerivBase0;
-
-    switch (dir)
-    {
-        case 0:
-        {
-            mtype = StdRegions::eIProductWRTDerivBase0;
-        }
-        break;
-        case 1:
-        {
-            mtype = StdRegions::eIProductWRTDerivBase1;
-        }
-        break;
-        case 2:
-        {
-            mtype = StdRegions::eIProductWRTDerivBase2;
-        }
-        break;
-        default:
-        {
-            ASSERTL1(false, "input dir is out of range");
-        }
-        break;
-    }
-
-    MatrixKey iprodmatkey(mtype, DetShapeType(), *this);
-    DNekScalMatSharedPtr iprodmat = m_matrixManager[iprodmatkey];
-
-    Blas::Dgemv('N', m_ncoeffs, nq, iprodmat->Scale(),
-                (iprodmat->GetOwnedMatrix())->GetPtr().get(), m_ncoeffs,
-                inarray.get(), 1, 0.0, outarray.get(), 1);
-}
-
-///////////////////////////////
-/// Differentiation Methods
-///////////////////////////////
-
-/**
-    \brief Calculate the deritive of the physical points
-**/
-void NodalTriExp::PhysDeriv(const Array<OneD, const NekDouble> &inarray,
-                            Array<OneD, NekDouble> &out_d0,
-                            Array<OneD, NekDouble> &out_d1,
-                            Array<OneD, NekDouble> &out_d2)
-{
-    int nquad0 = m_base[0]->GetNumPoints();
-    int nquad1 = m_base[1]->GetNumPoints();
-    int nqtot  = nquad0 * nquad1;
-    const Array<TwoD, const NekDouble> &df =
-        m_metricinfo->GetDerivFactors(GetPointsKeys());
-
-    Array<OneD, NekDouble> diff0(2 * nqtot);
-    Array<OneD, NekDouble> diff1(diff0 + nqtot);
-
-    StdNodalTriExp::v_PhysDeriv(inarray, diff0, diff1);
-
-    if (m_metricinfo->GetGtype() == SpatialDomains::eDeformed)
-    {
-        if (out_d0.size())
-        {
-            Vmath::Vmul(nqtot, df[0], 1, diff0, 1, out_d0, 1);
-            Vmath::Vvtvp(nqtot, df[1], 1, diff1, 1, out_d0, 1, out_d0, 1);
-        }
-
-        if (out_d1.size())
-        {
-            Vmath::Vmul(nqtot, df[2], 1, diff0, 1, out_d1, 1);
-            Vmath::Vvtvp(nqtot, df[3], 1, diff1, 1, out_d1, 1, out_d1, 1);
-        }
-
-        if (out_d2.size())
-        {
-            Vmath::Vmul(nqtot, df[4], 1, diff0, 1, out_d2, 1);
-            Vmath::Vvtvp(nqtot, df[5], 1, diff1, 1, out_d2, 1, out_d2, 1);
-        }
-    }
-    else // regular geometry
-    {
-        if (out_d0.size())
-        {
-            Vmath::Smul(nqtot, df[0][0], diff0, 1, out_d0, 1);
-            Blas::Daxpy(nqtot, df[1][0], diff1, 1, out_d0, 1);
-        }
-
-        if (out_d1.size())
-        {
-<<<<<<< HEAD
-            Vmath::Smul(nqtot, df[2][0], diff0, 1, out_d1, 1);
-            Blas::Daxpy(nqtot, df[3][0], diff1, 1, out_d1, 1);
-        }
-
-        if (out_d2.size())
-        {
-            Vmath::Smul(nqtot, df[4][0], diff0, 1, out_d2, 1);
-            Blas::Daxpy(nqtot, df[5][0], diff1, 1, out_d2, 1);
-        }
-    }
-}
-
-/** \brief Forward transform from physical quadrature space
-    stored in \a inarray and evaluate the expansion coefficients and
-    store in \a (this)->m_coeffs
-
-    Inputs:\n
-
-    - \a inarray: array of physical quadrature points to be transformed
-
-    Outputs:\n
-
-    - (this)->_coeffs: updated array of expansion coefficients.
-=======
+
+        NodalTriExp::NodalTriExp(const NodalTriExp &T):
+            StdExpansion(T),
+            StdExpansion2D(T),
+            StdRegions::StdNodalTriExp(T),
+            Expansion   (T),
+            Expansion2D (T),
+            m_matrixManager(T.m_matrixManager),
+            m_staticCondMatrixManager(T.m_staticCondMatrixManager)
+        {
+        }
+
+        NodalTriExp::~NodalTriExp()
+        {
+        }
+
+        //----------------------------
+        // Integration Methods
+        //----------------------------
+
+        /** \brief Integrate the physical point list \a inarray over region
+            and return the value
+
+            Inputs:\n
+
+            - \a inarray: definition of function to be returned at quadrature point
+            of expansion.
+
+            Outputs:\n
+
+            - returns \f$\int^1_{-1}\int^1_{-1} u(\xi_1, \xi_2) J[i,j] d
+            \xi_1 d \xi_2 \f$ where \f$inarray[i,j] = u(\xi_{1i},\xi_{2j})
+            \f$ and \f$ J[i,j] \f$ is the Jacobian evaluated at the
+            quadrature point.
+        */
+
+
+        NekDouble NodalTriExp::Integral(const Array<OneD, const NekDouble> &inarray)
+        {
+            int    nquad0 = m_base[0]->GetNumPoints();
+            int    nquad1 = m_base[1]->GetNumPoints();
+            Array<OneD, const NekDouble> jac = m_metricinfo->GetJac(GetPointsKeys());
+            NekDouble ival;
+            Array<OneD,NekDouble> tmp(nquad0*nquad1);
+
+            // multiply inarray with Jacobian
+            if(m_metricinfo->GetGtype() == SpatialDomains::eDeformed)
+            {
+                Vmath::Vmul(nquad0*nquad1, jac, 1, inarray, 1,tmp, 1);
+            }
+            else
+            {
+                Vmath::Smul(nquad0*nquad1, jac[0], inarray, 1, tmp, 1);
+            }
+
+            // call StdQuadExp version;
+            ival = StdNodalTriExp::v_Integral(tmp);
+            return ival;
+        }
+
+
+        void NodalTriExp::IProductWRTBase_SumFac(const Array<OneD, const NekDouble>& inarray,
+                                                 Array<OneD, NekDouble> &outarray,
+                                                 bool multiplybyweights)
+        {
+            int    nquad0 = m_base[0]->GetNumPoints();
+            int    nquad1 = m_base[1]->GetNumPoints();
+            int    order1 = m_base[1]->GetNumModes();
+
+            if(multiplybyweights)
+            {
+                Array<OneD,NekDouble> tmp(nquad0*nquad1+nquad0*order1);
+                Array<OneD,NekDouble> wsp(tmp+nquad0*nquad1);
+
+                MultiplyByQuadratureMetric(inarray,tmp);
+                StdTriExp::IProductWRTBase_SumFacKernel(m_base[0]->GetBdata(),m_base[1]->GetBdata(),tmp,outarray,wsp);
+                NodalToModalTranspose(outarray,outarray);
+            }
+            else
+            {
+                Array<OneD,NekDouble> wsp(nquad0*order1);
+
+                StdTriExp::IProductWRTBase_SumFacKernel(m_base[0]->GetBdata(),m_base[1]->GetBdata(),inarray,outarray,wsp);
+                NodalToModalTranspose(outarray,outarray);
+            }
+        }
+
+        void NodalTriExp::IProductWRTBase_MatOp(const Array<OneD, const NekDouble>& inarray,
+                                   Array<OneD, NekDouble> &outarray)
+        {
+            int nq = GetTotPoints();
+            MatrixKey      iprodmatkey(StdRegions::eIProductWRTBase,DetShapeType(),*this);
+            DNekScalMatSharedPtr iprodmat = m_matrixManager[iprodmatkey];
+
+            Blas::Dgemv('N',m_ncoeffs,nq,iprodmat->Scale(),(iprodmat->GetOwnedMatrix())->GetPtr().get(),
+                        m_ncoeffs, inarray.get(), 1, 0.0, outarray.get(), 1);
+        }
+
+        void NodalTriExp::IProductWRTDerivBase_SumFac(const int dir,
+                                                      const Array<OneD, const NekDouble>& inarray,
+                                                      Array<OneD, NekDouble> & outarray)
+        {
             int    nquad0 = m_base[0]->GetNumPoints();
             int    nquad1 = m_base[1]->GetNumPoints();
             int    nqtot  = nquad0*nquad1;
@@ -398,22 +187,22 @@
         }
 
         void NodalTriExp::v_AlignVectorToCollapsedDir(
-                const int dir, 
-                const Array<OneD, const NekDouble>      &inarray, 
+                const int dir,
+                const Array<OneD, const NekDouble>      &inarray,
                 Array<OneD, Array<OneD, NekDouble> >    &outarray)
-        {   
+        {
             ASSERTL1((dir==0)||(dir==1)||(dir==2),"Invalid direction.");
             ASSERTL1((dir==2)?(m_geom->GetCoordim()==3):true,
                 "Invalid direction.");
 
             int    nquad0 = m_base[0]->GetNumPoints();
             int    nquad1 = m_base[1]->GetNumPoints();
-            int    nqtot  = nquad0*nquad1; 
+            int    nqtot  = nquad0*nquad1;
             int    wspsize = max(nqtot,m_ncoeffs);
 
             const Array<TwoD, const NekDouble>& df =
                                 m_metricinfo->GetDerivFactors(GetPointsKeys());
-            
+
             Array<OneD, NekDouble> tmp0 (4*wspsize);
             Array<OneD, NekDouble> tmp3 (tmp0 +   wspsize);
             Array<OneD, NekDouble> gfac0(tmp0 + 2*wspsize);
@@ -435,18 +224,18 @@
                 gfac1[i] = 0.5*(1+z0[i]);
             }
 
-            for (int i = 0; i < nquad1; ++i)  
-            {
-                Vmath::Smul(nquad0, gfac0[i], &inarray[0]+i*nquad0, 1, 
+            for (int i = 0; i < nquad1; ++i)
+            {
+                Vmath::Smul(nquad0, gfac0[i], &inarray[0]+i*nquad0, 1,
                             &tmp0[0]+i*nquad0, 1);
             }
-            
-            for (int i = 0; i < nquad1; ++i) 
-            {
-                Vmath::Vmul(nquad0, &gfac1[0], 1, &tmp0[0]+i*nquad0, 1, 
+
+            for (int i = 0; i < nquad1; ++i)
+            {
+                Vmath::Vmul(nquad0, &gfac1[0], 1, &tmp0[0]+i*nquad0, 1,
                             &tmp1[0]+i*nquad0, 1);
             }
-                               
+
             if(m_metricinfo->GetGtype() == SpatialDomains::eDeformed)
             {
                 Vmath::Vmul(nqtot,&df[2*dir][0],  1,&tmp0[0],   1,&tmp0[0],1);
@@ -459,512 +248,267 @@
                 Vmath::Smul(nqtot, df[2*dir+1][0], tmp1,    1, tmp1, 1);
                 Vmath::Smul(nqtot, df[2*dir+1][0], inarray, 1, tmp2, 1);
             }
-            Vmath::Vadd(nqtot, tmp0, 1, tmp1, 1, tmp1, 1); 
-        }
->>>>>>> 5c19adb9
-
-*/
-void NodalTriExp::FwdTrans(const Array<OneD, const NekDouble> &inarray,
-                           Array<OneD, NekDouble> &outarray)
-{
-    IProductWRTBase(inarray, outarray);
-
-    // get Mass matrix inverse
-    MatrixKey masskey(StdRegions::eInvMass, DetShapeType(), *this,
-                      StdRegions::NullConstFactorMap,
-                      StdRegions::NullVarCoeffMap,
-                      m_nodalPointsKey.GetPointsType());
-    DNekScalMatSharedPtr matsys = m_matrixManager[masskey];
-
-    // copy inarray in case inarray == outarray
-    NekVector<NekDouble> in(m_ncoeffs, outarray, eCopy);
-    NekVector<NekDouble> out(m_ncoeffs, outarray, eWrapper);
-
-    out = (*matsys) * in;
-}
-
-void NodalTriExp::GeneralMatrixOp_MatOp(
-    const Array<OneD, const NekDouble> &inarray,
-    Array<OneD, NekDouble> &outarray, const StdRegions::StdMatrixKey &mkey)
-{
-    DNekScalMatSharedPtr mat = GetLocMatrix(mkey);
-
-    if (inarray.get() == outarray.get())
-    {
-        Array<OneD, NekDouble> tmp(m_ncoeffs);
-        Vmath::Vcopy(m_ncoeffs, inarray.get(), 1, tmp.get(), 1);
-
-        Blas::Dgemv('N', m_ncoeffs, m_ncoeffs, mat->Scale(),
-                    (mat->GetOwnedMatrix())->GetPtr().get(), m_ncoeffs,
-                    tmp.get(), 1, 0.0, outarray.get(), 1);
-    }
-    else
-    {
-        Blas::Dgemv('N', m_ncoeffs, m_ncoeffs, mat->Scale(),
-                    (mat->GetOwnedMatrix())->GetPtr().get(), m_ncoeffs,
-                    inarray.get(), 1, 0.0, outarray.get(), 1);
-    }
-}
-
-void NodalTriExp::GetCoords(Array<OneD, NekDouble> &coords_0,
-                            Array<OneD, NekDouble> &coords_1,
-                            Array<OneD, NekDouble> &coords_2)
-{
-    Expansion::v_GetCoords(coords_0, coords_1, coords_2);
-}
-
-// get the coordinates "coords" at the local coordinates "Lcoords"
-void NodalTriExp::GetCoord(const Array<OneD, const NekDouble> &Lcoords,
-                           Array<OneD, NekDouble> &coords)
-{
-    int i;
-
-    ASSERTL1(Lcoords[0] >= -1.0 && Lcoords[1] <= 1.0 && Lcoords[1] >= -1.0 &&
-                 Lcoords[1] <= 1.0,
-             "Local coordinates are not in region [-1,1]");
-
-    m_geom->FillGeom();
-
-    for (i = 0; i < m_geom->GetCoordim(); ++i)
-    {
-        coords[i] = m_geom->GetCoord(i, Lcoords);
-    }
-}
-
-DNekMatSharedPtr NodalTriExp::CreateStdMatrix(
-    const StdRegions::StdMatrixKey &mkey)
-{
-    LibUtilities::BasisKey bkey0   = m_base[0]->GetBasisKey();
-    LibUtilities::BasisKey bkey1   = m_base[1]->GetBasisKey();
-    LibUtilities::PointsType ntype = m_nodalPointsKey.GetPointsType();
-    StdRegions::StdNodalTriExpSharedPtr tmp =
-        MemoryManager<StdNodalTriExp>::AllocateSharedPtr(bkey0, bkey1, ntype);
-
-    return tmp->GetStdMatrix(mkey);
-}
-
-NekDouble NodalTriExp::PhysEvaluate(
-    const Array<OneD, const NekDouble> &coord,
-    const Array<OneD, const NekDouble> &physvals)
-
-{
-    Array<OneD, NekDouble> Lcoord = Array<OneD, NekDouble>(2);
-
-    ASSERTL0(m_geom, "m_geom not defined");
-    m_geom->GetLocCoords(coord, Lcoord);
-
-    return StdExpansion2D::v_PhysEvaluate(Lcoord, physvals);
-}
-
-NekDouble NodalTriExp::v_PhysEvaluate(
-    const Array<OneD, NekDouble> coord,
-    const Array<OneD, const NekDouble> &inarray, NekDouble &out_d0,
-    NekDouble &out_d1, NekDouble &out_d2)
-{
-    Array<OneD, NekDouble> Lcoord(2);
-
-    ASSERTL0(m_geom, "m_geom not defined");
-    m_geom->GetLocCoords(coord, Lcoord);
-
-    return StdTriExp::v_PhysEvaluate(Lcoord, inarray, out_d0, out_d1, out_d2);
-}
-
-DNekScalMatSharedPtr NodalTriExp::CreateMatrix(const MatrixKey &mkey)
-{
-    DNekScalMatSharedPtr returnval;
-    LibUtilities::PointsKeyVector ptsKeys = GetPointsKeys();
-
-    ASSERTL2(m_metricinfo->GetGtype() != SpatialDomains::eNoGeomType,
-             "Geometric information is not set up");
-
-    StdRegions::MatrixType mtype = mkey.GetMatrixType();
-
-    switch (mtype)
-    {
-        case StdRegions::eMass:
-        {
-            if (m_metricinfo->GetGtype() == SpatialDomains::eDeformed)
-            {
-                NekDouble one        = 1.0;
-                DNekMatSharedPtr mat = GenMatrix(mkey);
-                returnval =
-                    MemoryManager<DNekScalMat>::AllocateSharedPtr(one, mat);
-            }
-            else
-            {
-                NekDouble jac        = (m_metricinfo->GetJac(ptsKeys))[0];
-                DNekMatSharedPtr mat = GetStdMatrix(mkey);
-                returnval =
-                    MemoryManager<DNekScalMat>::AllocateSharedPtr(jac, mat);
-            }
-        }
-        break;
-        case StdRegions::eInvMass:
-        {
-            if (m_metricinfo->GetGtype() == SpatialDomains::eDeformed)
-            {
-                NekDouble one = 1.0;
-                StdRegions::StdMatrixKey masskey(StdRegions::eMass,
-                                                 DetShapeType(), *this);
-                DNekMatSharedPtr mat = GenMatrix(masskey);
-                mat->Invert();
-
-                returnval =
-                    MemoryManager<DNekScalMat>::AllocateSharedPtr(one, mat);
-            }
-            else
-            {
-                NekDouble fac        = 1.0 / (m_metricinfo->GetJac(ptsKeys))[0];
-                DNekMatSharedPtr mat = GetStdMatrix(mkey);
-                returnval =
-                    MemoryManager<DNekScalMat>::AllocateSharedPtr(fac, mat);
-            }
-        }
-        break;
-        case StdRegions::eLaplacian:
-        {
-            if (m_metricinfo->GetGtype() == SpatialDomains::eDeformed)
-            {
-                NekDouble one        = 1.0;
-                DNekMatSharedPtr mat = GenMatrix(mkey);
-
-                returnval =
-                    MemoryManager<DNekScalMat>::AllocateSharedPtr(one, mat);
-            }
-            else
-            {
-                ASSERTL1(m_geom->GetCoordim() == 2,
-                         "Standard Region Laplacian is only set up for Quads "
-                         "in two-dimensional");
-                MatrixKey lap00key(StdRegions::eLaplacian00,
-                                   mkey.GetShapeType(), *this);
-                MatrixKey lap01key(StdRegions::eLaplacian01,
-                                   mkey.GetShapeType(), *this);
-                MatrixKey lap11key(StdRegions::eLaplacian11,
-                                   mkey.GetShapeType(), *this);
-
-                DNekMat &lap00 = *GetStdMatrix(lap00key);
-                DNekMat &lap01 = *GetStdMatrix(lap01key);
-                DNekMat &lap11 = *GetStdMatrix(lap11key);
-
-                NekDouble jac = (m_metricinfo->GetJac(ptsKeys))[0];
-                Array<TwoD, const NekDouble> gmat =
-                    m_metricinfo->GetGmat(ptsKeys);
-
-                int rows = lap00.GetRows();
-                int cols = lap00.GetColumns();
-
-                DNekMatSharedPtr lap =
-                    MemoryManager<DNekMat>::AllocateSharedPtr(rows, cols);
-
-                (*lap) = gmat[0][0] * lap00 +
-                         gmat[1][0] * (lap01 + Transpose(lap01)) +
-                         gmat[3][0] * lap11;
-
-                returnval =
-                    MemoryManager<DNekScalMat>::AllocateSharedPtr(jac, lap);
-            }
-        }
-        break;
-        case StdRegions::eHelmholtz:
-        {
-            NekDouble factor = mkey.GetConstFactor(StdRegions::eFactorLambda);
-            MatrixKey masskey(StdRegions::eMass, mkey.GetShapeType(), *this);
-            DNekScalMat &MassMat = *(this->m_matrixManager[masskey]);
-            MatrixKey lapkey(StdRegions::eLaplacian, mkey.GetShapeType(),
-                             *this);
-            DNekScalMat &LapMat = *(this->m_matrixManager[lapkey]);
-
-            int rows = LapMat.GetRows();
-            int cols = LapMat.GetColumns();
-
-            DNekMatSharedPtr helm =
-                MemoryManager<DNekMat>::AllocateSharedPtr(rows, cols);
-
-            NekDouble one = 1.0;
-            (*helm)       = LapMat + factor * MassMat;
-
-            returnval =
-                MemoryManager<DNekScalMat>::AllocateSharedPtr(one, helm);
-        }
-        break;
-        default:
-            NEKERROR(ErrorUtil::efatal, "Matrix creation not defined");
-            break;
-    }
-
-<<<<<<< HEAD
-    return returnval;
-}
-
-DNekScalBlkMatSharedPtr NodalTriExp::CreateStaticCondMatrix(
-    const MatrixKey &mkey)
-{
-    DNekScalBlkMatSharedPtr returnval;
-
-    ASSERTL2(m_metricinfo->GetGtype() != SpatialDomains::eNoGeomType,
-             "Geometric information is not set up");
-
-    // set up block matrix system
-    unsigned int nbdry      = NumBndryCoeffs();
-    unsigned int nint       = (unsigned int)(m_ncoeffs - nbdry);
-    unsigned int exp_size[] = {nbdry, nint};
-    unsigned int nblks      = 2;
-    returnval               = MemoryManager<DNekScalBlkMat>::AllocateSharedPtr(
-        nblks, nblks, exp_size,
-        exp_size); // Really need a constructor which takes Arrays
-    NekDouble factor = 1.0;
-
-    switch (mkey.GetMatrixType())
-    {
-        case StdRegions::eLaplacian:
-        case StdRegions::eHelmholtz: // special case since Helmholtz not defined
-                                     // in StdRegions
-
-            // use Deformed case for both regular and deformed geometries
-            factor = 1.0;
-            goto UseLocRegionsMatrix;
-            break;
-        default:
-            if (m_metricinfo->GetGtype() == SpatialDomains::eDeformed)
-            {
-                factor = 1.0;
-                goto UseLocRegionsMatrix;
-            }
-            else
-            {
-                DNekScalMatSharedPtr mat = GetLocMatrix(mkey);
-                factor                   = mat->Scale();
-                goto UseStdRegionsMatrix;
-            }
-            break;
-        UseStdRegionsMatrix:
-        {
-            NekDouble invfactor     = 1.0 / factor;
-            NekDouble one           = 1.0;
-            DNekBlkMatSharedPtr mat = GetStdStaticCondMatrix(mkey);
-            DNekScalMatSharedPtr Atmp;
-            DNekMatSharedPtr Asubmat;
-
-            returnval->SetBlock(
-                0, 0,
-                Atmp = MemoryManager<DNekScalMat>::AllocateSharedPtr(
-                    factor, Asubmat = mat->GetBlock(0, 0)));
-            returnval->SetBlock(
-                0, 1,
-                Atmp = MemoryManager<DNekScalMat>::AllocateSharedPtr(
-                    one, Asubmat = mat->GetBlock(0, 1)));
-            returnval->SetBlock(
-                1, 0,
-                Atmp = MemoryManager<DNekScalMat>::AllocateSharedPtr(
-                    factor, Asubmat = mat->GetBlock(1, 0)));
-            returnval->SetBlock(
-                1, 1,
-                Atmp = MemoryManager<DNekScalMat>::AllocateSharedPtr(
-                    invfactor, Asubmat = mat->GetBlock(1, 1)));
-        }
-        break;
-        UseLocRegionsMatrix:
-        {
-            int i, j;
-            NekDouble invfactor = 1.0 / factor;
-            NekDouble one       = 1.0;
-            DNekScalMat &mat    = *GetLocMatrix(mkey);
-            DNekMatSharedPtr A =
-                MemoryManager<DNekMat>::AllocateSharedPtr(nbdry, nbdry);
-            DNekMatSharedPtr B =
-                MemoryManager<DNekMat>::AllocateSharedPtr(nbdry, nint);
-            DNekMatSharedPtr C =
-                MemoryManager<DNekMat>::AllocateSharedPtr(nint, nbdry);
-            DNekMatSharedPtr D =
-                MemoryManager<DNekMat>::AllocateSharedPtr(nint, nint);
-
-            Array<OneD, unsigned int> bmap(nbdry);
-            Array<OneD, unsigned int> imap(nint);
-            GetBoundaryMap(bmap);
-            GetInteriorMap(imap);
-
-            for (i = 0; i < nbdry; ++i)
-            {
-                for (j = 0; j < nbdry; ++j)
-                {
-                    (*A)(i, j) = mat(bmap[i], bmap[j]);
-                }
-
-                for (j = 0; j < nint; ++j)
-                {
-                    (*B)(i, j) = mat(bmap[i], imap[j]);
-                }
-            }
-
-            for (i = 0; i < nint; ++i)
-            {
-                for (j = 0; j < nbdry; ++j)
-                {
-                    (*C)(i, j) = mat(imap[i], bmap[j]);
-                }
-
-                for (j = 0; j < nint; ++j)
-                {
-                    (*D)(i, j) = mat(imap[i], imap[j]);
-                }
-            }
-
-            // Calculate static condensed system
-            if (nint)
-            {
-                D->Invert();
-                (*B) = (*B) * (*D);
-                (*A) = (*A) - (*B) * (*C);
-            }
-
-            DNekScalMatSharedPtr Atmp;
-
-            returnval->SetBlock(
-                0, 0,
-                Atmp =
-                    MemoryManager<DNekScalMat>::AllocateSharedPtr(factor, A));
-            returnval->SetBlock(
-                0, 1,
-                Atmp = MemoryManager<DNekScalMat>::AllocateSharedPtr(one, B));
-            returnval->SetBlock(
-                1, 0,
-                Atmp =
-                    MemoryManager<DNekScalMat>::AllocateSharedPtr(factor, C));
-            returnval->SetBlock(
-                1, 1,
-                Atmp = MemoryManager<DNekScalMat>::AllocateSharedPtr(invfactor,
-                                                                     D));
-        }
-    }
-
-    return returnval;
-}
-
-StdRegions::StdExpansionSharedPtr NodalTriExp::v_GetStdExp(void) const
-{
-
-    return MemoryManager<StdRegions::StdNodalTriExp>::AllocateSharedPtr(
-        m_base[0]->GetBasisKey(), m_base[1]->GetBasisKey(),
-        m_nodalPointsKey.GetPointsType());
-}
-
-StdRegions::StdExpansionSharedPtr NodalTriExp::v_GetLinStdExp(void) const
-{
-    LibUtilities::BasisKey bkey0(m_base[0]->GetBasisType(), 2,
-                                 m_base[0]->GetPointsKey());
-    LibUtilities::BasisKey bkey1(m_base[1]->GetBasisType(), 2,
-                                 m_base[1]->GetPointsKey());
-
-    return MemoryManager<StdRegions::StdNodalTriExp>::AllocateSharedPtr(
-        bkey0, bkey1, m_nodalPointsKey.GetPointsType());
-}
-
-DNekMatSharedPtr NodalTriExp::v_GenMatrix(const StdRegions::StdMatrixKey &mkey)
-{
-    DNekMatSharedPtr returnval;
-
-    switch (mkey.GetMatrixType())
-    {
-        case StdRegions::eHybridDGHelmholtz:
-        case StdRegions::eHybridDGLamToU:
-        case StdRegions::eHybridDGLamToQ0:
-        case StdRegions::eHybridDGLamToQ1:
-        case StdRegions::eHybridDGLamToQ2:
-        case StdRegions::eHybridDGHelmBndLam:
-            returnval = Expansion2D::v_GenMatrix(mkey);
-            break;
-        default:
-            returnval = StdNodalTriExp::v_GenMatrix(mkey);
-            break;
-    }
-    return returnval;
-}
-
-void NodalTriExp::v_ComputeTraceNormal(const int edge)
-{
-    int i;
-    const SpatialDomains::GeomFactorsSharedPtr &geomFactors =
-        GetGeom()->GetMetricInfo();
-    const SpatialDomains::GeomType type = geomFactors->GetGtype();
-
-    LibUtilities::PointsKeyVector ptsKeys = GetPointsKeys();
-    const Array<TwoD, const NekDouble> &df =
-        geomFactors->GetDerivFactors(ptsKeys);
-    const Array<OneD, const NekDouble> &jac = geomFactors->GetJac(ptsKeys);
-    int nqe                                 = m_base[0]->GetNumPoints();
-    int dim                                 = GetCoordim();
-
-    m_edgeNormals[edge] = Array<OneD, Array<OneD, NekDouble>>(dim);
-    Array<OneD, Array<OneD, NekDouble>> &normal = m_edgeNormals[edge];
-    for (i = 0; i < dim; ++i)
-    {
-        normal[i] = Array<OneD, NekDouble>(nqe);
-    }
-
-    size_t nqb                     = nqe;
-    size_t nbnd                    = edge;
-    m_elmtBndNormDirElmtLen[nbnd]  = Array<OneD, NekDouble>{nqb, 0.0};
-    Array<OneD, NekDouble> &length = m_elmtBndNormDirElmtLen[nbnd];
-
-    // Regular geometry case
-    if ((type == SpatialDomains::eRegular) ||
-        (type == SpatialDomains::eMovingRegular))
-    {
-        NekDouble fac;
-        // Set up normals
-        switch (edge)
-        {
+            Vmath::Vadd(nqtot, tmp0, 1, tmp1, 1, tmp1, 1);
+        }
+
+        void NodalTriExp::IProductWRTDerivBase_MatOp(const int dir,
+                                                     const Array<OneD, const NekDouble>& inarray,
+                                                     Array<OneD, NekDouble> &outarray)
+        {
+            int nq = GetTotPoints();
+            StdRegions::MatrixType mtype = StdRegions::eIProductWRTDerivBase0;
+
+            switch(dir)
+            {
             case 0:
-                for (i = 0; i < GetCoordim(); ++i)
-                {
-                    Vmath::Fill(nqe, -df[2 * i + 1][0], normal[i], 1);
+                {
+                    mtype = StdRegions::eIProductWRTDerivBase0;
                 }
                 break;
             case 1:
-                for (i = 0; i < GetCoordim(); ++i)
-                {
-                    Vmath::Fill(nqe, df[2 * i + 1][0] + df[2 * i][0], normal[i],
-                                1);
+                {
+                    mtype = StdRegions::eIProductWRTDerivBase1;
                 }
                 break;
             case 2:
-                for (i = 0; i < GetCoordim(); ++i)
-                {
-                    Vmath::Fill(nqe, -df[2 * i][0], normal[i], 1);
+                {
+                    mtype = StdRegions::eIProductWRTDerivBase2;
                 }
                 break;
             default:
-                ASSERTL0(false, "Edge is out of range (edge < 3)");
-        }
-
-        // normalise
-        fac = 0.0;
-        for (i = 0; i < GetCoordim(); ++i)
-=======
+                {
+                    ASSERTL1(false,"input dir is out of range");
+                }
+                break;
+            }
+
+            MatrixKey      iprodmatkey(mtype,DetShapeType(),*this);
+            DNekScalMatSharedPtr iprodmat = m_matrixManager[iprodmatkey];
+
+            Blas::Dgemv('N',m_ncoeffs,nq,iprodmat->Scale(),(iprodmat->GetOwnedMatrix())->GetPtr().get(),
+                        m_ncoeffs, inarray.get(), 1, 0.0, outarray.get(), 1);
+
+        }
+
+        ///////////////////////////////
+        /// Differentiation Methods
+        ///////////////////////////////
+
+        /**
+            \brief Calculate the deritive of the physical points
+        **/
+        void NodalTriExp::PhysDeriv(const Array<OneD, const NekDouble> & inarray,
+                                    Array<OneD,NekDouble> &out_d0,
+                                    Array<OneD,NekDouble> &out_d1,
+                                    Array<OneD,NekDouble> &out_d2)
+        {
+            int    nquad0 = m_base[0]->GetNumPoints();
+            int    nquad1 = m_base[1]->GetNumPoints();
+            int     nqtot = nquad0*nquad1;
+            const Array<TwoD, const NekDouble>& df
+                            = m_metricinfo->GetDerivFactors(GetPointsKeys());
+
+            Array<OneD,NekDouble> diff0(2*nqtot);
+            Array<OneD,NekDouble> diff1(diff0+nqtot);
+
+            StdNodalTriExp::v_PhysDeriv(inarray, diff0, diff1);
+
+            if(m_metricinfo->GetGtype() == SpatialDomains::eDeformed)
+            {
+                if(out_d0.size())
+                {
+                    Vmath::Vmul  (nqtot,df[0],1,diff0,1, out_d0, 1);
+                    Vmath::Vvtvp (nqtot,df[1],1,diff1,1, out_d0, 1, out_d0,1);
+                }
+
+                if(out_d1.size())
+                {
+                    Vmath::Vmul  (nqtot,df[2],1,diff0,1, out_d1, 1);
+                    Vmath::Vvtvp (nqtot,df[3],1,diff1,1, out_d1, 1, out_d1,1);
+                }
+
+                if(out_d2.size())
+                {
+                    Vmath::Vmul  (nqtot,df[4],1,diff0,1, out_d2, 1);
+                    Vmath::Vvtvp (nqtot,df[5],1,diff1,1, out_d2, 1, out_d2,1);
+                }
+            }
+            else // regular geometry
+            {
+                if(out_d0.size())
+                {
+                    Vmath::Smul (nqtot, df[0][0], diff0, 1, out_d0, 1);
+                    Blas::Daxpy (nqtot, df[1][0], diff1, 1, out_d0, 1);
+                }
+
+                if(out_d1.size())
+                {
+                    Vmath::Smul (nqtot, df[2][0], diff0, 1, out_d1, 1);
+                    Blas::Daxpy (nqtot, df[3][0], diff1, 1, out_d1, 1);
+                }
+
+                if(out_d2.size())
+                {
+                    Vmath::Smul (nqtot, df[4][0], diff0, 1, out_d2, 1);
+                    Blas::Daxpy (nqtot, df[5][0], diff1, 1, out_d2, 1);
+                }
+            }
+        }
+
+        /** \brief Forward transform from physical quadrature space
+            stored in \a inarray and evaluate the expansion coefficients and
+            store in \a (this)->m_coeffs
+
+            Inputs:\n
+
+            - \a inarray: array of physical quadrature points to be transformed
+
+            Outputs:\n
+
+            - (this)->_coeffs: updated array of expansion coefficients.
+
+        */
+        void NodalTriExp::FwdTrans(const Array<OneD, const NekDouble> & inarray,
+                                   Array<OneD,NekDouble> &outarray)
+        {
+            IProductWRTBase(inarray,outarray);
+
+            // get Mass matrix inverse
+            MatrixKey  masskey(StdRegions::eInvMass, DetShapeType(),*this,StdRegions::NullConstFactorMap,StdRegions::NullVarCoeffMap,m_nodalPointsKey.GetPointsType());
+            DNekScalMatSharedPtr  matsys = m_matrixManager[masskey];
+
+            // copy inarray in case inarray == outarray
+            NekVector<NekDouble> in(m_ncoeffs,outarray,eCopy);
+            NekVector<NekDouble> out(m_ncoeffs,outarray,eWrapper);
+
+            out = (*matsys)*in;
+        }
+
+        void NodalTriExp::GeneralMatrixOp_MatOp(const Array<OneD, const NekDouble> &inarray,
+                                                Array<OneD,NekDouble> &outarray,
+                                                const StdRegions::StdMatrixKey &mkey)
+        {
+            DNekScalMatSharedPtr   mat = GetLocMatrix(mkey);
+
+            if(inarray.get() == outarray.get())
+            {
+                Array<OneD,NekDouble> tmp(m_ncoeffs);
+                Vmath::Vcopy(m_ncoeffs,inarray.get(),1,tmp.get(),1);
+
+                Blas::Dgemv('N',m_ncoeffs,m_ncoeffs,mat->Scale(),(mat->GetOwnedMatrix())->GetPtr().get(),
+                            m_ncoeffs, tmp.get(), 1, 0.0, outarray.get(), 1);
+            }
+            else
+            {
+                Blas::Dgemv('N',m_ncoeffs,m_ncoeffs,mat->Scale(),(mat->GetOwnedMatrix())->GetPtr().get(),
+                            m_ncoeffs, inarray.get(), 1, 0.0, outarray.get(), 1);
+            }
+        }
+
+        void NodalTriExp::GetCoords(Array<OneD,NekDouble> &coords_0,
+                                    Array<OneD,NekDouble> &coords_1,
+                                    Array<OneD,NekDouble> &coords_2)
+        {
+            Expansion::v_GetCoords(coords_0, coords_1, coords_2);
+        }
+
+        // get the coordinates "coords" at the local coordinates "Lcoords"
+        void NodalTriExp::GetCoord(const Array<OneD, const NekDouble> &Lcoords,
+                                   Array<OneD,NekDouble> &coords)
+        {
+            int  i;
+
+            ASSERTL1(Lcoords[0] >= -1.0 && Lcoords[1] <= 1.0 &&
+                     Lcoords[1] >= -1.0 && Lcoords[1]  <=1.0,
+                     "Local coordinates are not in region [-1,1]");
+
+            m_geom->FillGeom();
+
+            for(i = 0; i < m_geom->GetCoordim(); ++i)
+            {
+                coords[i] = m_geom->GetCoord(i,Lcoords);
+            }
+        }
+
+        DNekMatSharedPtr NodalTriExp::CreateStdMatrix(const StdRegions::StdMatrixKey &mkey)
+        {
+            LibUtilities::BasisKey bkey0 = m_base[0]->GetBasisKey();
+            LibUtilities::BasisKey bkey1 = m_base[1]->GetBasisKey();
+            LibUtilities::PointsType ntype = m_nodalPointsKey.GetPointsType();
+            StdRegions::StdNodalTriExpSharedPtr tmp = MemoryManager<StdNodalTriExp>::
+                AllocateSharedPtr(bkey0,bkey1,ntype);
+
+            return tmp->GetStdMatrix(mkey);
+        }
+
+        NekDouble NodalTriExp::PhysEvaluate(
+            const Array<OneD, const NekDouble> &coord,
+            const Array<OneD, const NekDouble> &physvals)
+
+        {
+            Array<OneD,NekDouble> Lcoord = Array<OneD,NekDouble>(2);
+
+            ASSERTL0(m_geom,"m_geom not defined");
+            m_geom->GetLocCoords(coord,Lcoord);
+
+            return StdExpansion2D::v_PhysEvaluate(Lcoord, physvals);
+        }
+
+        NekDouble NodalTriExp::v_PhysEvaluate(
+            const Array<OneD, NekDouble> coord,
+            const Array<OneD, const NekDouble> &inarray, NekDouble &out_d0,
+            NekDouble &out_d1, NekDouble &out_d2)
+        {
+            Array<OneD, NekDouble> Lcoord(2);
+
+            ASSERTL0(m_geom, "m_geom not defined");
+            m_geom->GetLocCoords(coord, Lcoord);
+
+            return StdTriExp::v_PhysEvaluate(Lcoord, inarray, out_d0, out_d1, out_d2);
+        }
+
 
         StdRegions::StdExpansionSharedPtr NodalTriExp::v_GetStdExp(void) const
->>>>>>> 5c19adb9
-        {
-            fac += normal[i][0] * normal[i][0];
-        }
-        fac = 1.0 / sqrt(fac);
-
-        Vmath::Fill(nqb, fac, length, 1);
-
-        for (i = 0; i < GetCoordim(); ++i)
-        {
-            Vmath::Smul(nqe, fac, normal[i], 1, normal[i], 1);
-        }
-    }
-    else // Set up deformed normals
-    {
-        int j;
-
-<<<<<<< HEAD
-        int nquad0 = ptsKeys[0].GetNumPoints();
-        int nquad1 = ptsKeys[1].GetNumPoints();
-=======
+        {
+
+            return MemoryManager<StdRegions::StdNodalTriExp>
+                    ::AllocateSharedPtr(m_base[0]->GetBasisKey(),
+                                        m_base[1]->GetBasisKey(),
+                                        m_nodalPointsKey.GetPointsType());
+        }
+
+        StdRegions::StdExpansionSharedPtr NodalTriExp::v_GetLinStdExp(void) const
+        {
+            LibUtilities::BasisKey bkey0(m_base[0]->GetBasisType(),
+                           2, m_base[0]->GetPointsKey());
+            LibUtilities::BasisKey bkey1(m_base[1]->GetBasisType(),
+                           2, m_base[1]->GetPointsKey());
+
+            return MemoryManager<StdRegions::StdNodalTriExp>
+                ::AllocateSharedPtr( bkey0, bkey1, m_nodalPointsKey.GetPointsType());
+        }
+
+        DNekMatSharedPtr NodalTriExp::v_GenMatrix(const StdRegions::StdMatrixKey &mkey)
+        {
+            DNekMatSharedPtr returnval;
+
+            switch(mkey.GetMatrixType())
+            {
+            case StdRegions::eHybridDGHelmholtz:
+            case StdRegions::eHybridDGLamToU:
+            case StdRegions::eHybridDGLamToQ0:
+            case StdRegions::eHybridDGLamToQ1:
+            case StdRegions::eHybridDGLamToQ2:
+            case StdRegions::eHybridDGHelmBndLam:
+                returnval = Expansion2D::v_GenMatrix(mkey);
+                break;
+            default:
+                returnval = StdNodalTriExp::v_GenMatrix(mkey);
+                break;
+            }
+            return returnval;
+        }
+
         void NodalTriExp::v_ComputeTraceNormal(const int edge)
         {
             int i;
@@ -983,103 +527,153 @@
             {
                 normal[i] = Array<OneD, NekDouble>(nqe);
             }
->>>>>>> 5c19adb9
-
-        LibUtilities::PointsKey from_key;
-
-        Array<OneD, NekDouble> normals(GetCoordim() * max(nquad0, nquad1), 0.0);
-        Array<OneD, NekDouble> edgejac(GetCoordim() * max(nquad0, nquad1), 0.0);
-
-        // Extract Jacobian along edges and recover local
-        // derivates (dx/dr) for polynomial interpolation by
-        // multiplying m_gmat by jacobian
-        switch (edge)
-        {
-            case 0:
-                for (j = 0; j < nquad0; ++j)
-                {
-                    edgejac[j] = jac[j];
-                    for (i = 0; i < GetCoordim(); ++i)
+
+            size_t nqb = nqe;
+            size_t nbnd= edge;
+            m_elmtBndNormDirElmtLen[nbnd] = Array<OneD, NekDouble> {nqb, 0.0};
+            Array<OneD, NekDouble> &length = m_elmtBndNormDirElmtLen[nbnd];
+
+            // Regular geometry case
+            if((type == SpatialDomains::eRegular)||(type == SpatialDomains::eMovingRegular))
+            {
+                NekDouble fac;
+                // Set up normals
+                switch(edge)
+                {
+                case 0:
+                    for(i = 0; i < GetCoordim(); ++i)
                     {
-                        normals[i * nquad0 + j] =
-                            -df[2 * i + 1][j] * edgejac[j];
+                        Vmath::Fill(nqe,-df[2*i+1][0],normal[i],1);
                     }
-                }
-                from_key = ptsKeys[0];
-                break;
-            case 1:
-                for (j = 0; j < nquad1; ++j)
-                {
-                    edgejac[j] = jac[nquad0 * j + nquad0 - 1];
-                    for (i = 0; i < GetCoordim(); ++i)
+                    break;
+                case 1:
+                    for(i = 0; i < GetCoordim(); ++i)
                     {
-                        normals[i * nquad1 + j] =
-                            (df[2 * i][nquad0 * j + nquad0 - 1] +
-                             df[2 * i + 1][nquad0 * j + nquad0 - 1]) *
-                            edgejac[j];
+                        Vmath::Fill(nqe,df[2*i+1][0] + df[2*i][0],normal[i],1);
                     }
-                }
-                from_key = ptsKeys[1];
-                break;
-            case 2:
-                for (j = 0; j < nquad1; ++j)
-                {
-                    edgejac[j] = jac[nquad0 * j];
-                    for (i = 0; i < GetCoordim(); ++i)
+                        break;
+                case 2:
+                    for(i = 0; i < GetCoordim(); ++i)
                     {
-                        normals[i * nquad1 + j] =
-                            -df[2 * i][nquad0 * j] * edgejac[j];
+                        Vmath::Fill(nqe,-df[2*i][0],normal[i],1);
                     }
-                }
-                from_key = ptsKeys[1];
-                break;
-            default:
-                ASSERTL0(false, "edge is out of range (edge < 3)");
-        }
-
-        int nq = from_key.GetNumPoints();
-        Array<OneD, NekDouble> work(nqe, 0.0);
-
-        // interpolate Jacobian and invert
-        LibUtilities::Interp1D(from_key, jac, m_base[0]->GetPointsKey(), work);
-        Vmath::Sdiv(nq, 1.0, &work[0], 1, &work[0], 1);
-
-        // interpolate
-        for (i = 0; i < GetCoordim(); ++i)
-        {
-            LibUtilities::Interp1D(from_key, &normals[i * nq],
-                                   m_base[0]->GetPointsKey(), &normal[i][0]);
-            Vmath::Vmul(nqe, work, 1, normal[i], 1, normal[i], 1);
-        }
-
-        // normalise normal vectors
-        Vmath::Zero(nqe, work, 1);
-        for (i = 0; i < GetCoordim(); ++i)
-        {
-            Vmath::Vvtvp(nqe, normal[i], 1, normal[i], 1, work, 1, work, 1);
-        }
-
-        Vmath::Vsqrt(nqe, work, 1, work, 1);
-        Vmath::Sdiv(nqe, 1.0, work, 1, work, 1);
-
-        Vmath::Vcopy(nqb, work, 1, length, 1);
-
-        for (i = 0; i < GetCoordim(); ++i)
-        {
-            Vmath::Vmul(nqe, normal[i], 1, work, 1, normal[i], 1);
-        }
-
-        // Reverse direction so that points are in
-        // anticlockwise direction if edge >=2
-        if (edge >= 2)
-        {
-            for (i = 0; i < GetCoordim(); ++i)
-            {
-                Vmath::Reverse(nqe, normal[i], 1, normal[i], 1);
-            }
-        }
-    }
-}
-
-} // namespace LocalRegions
-} // namespace Nektar+                    break;
+                default:
+                    ASSERTL0(false,"Edge is out of range (edge < 3)");
+                }
+
+                // normalise
+                fac = 0.0;
+                for(i =0 ; i < GetCoordim(); ++i)
+                {
+                    fac += normal[i][0]*normal[i][0];
+                }
+                fac = 1.0/sqrt(fac);
+
+                Vmath::Fill(nqb, fac, length, 1);
+
+                for (i = 0; i < GetCoordim(); ++i)
+                {
+                    Vmath::Smul(nqe,fac,normal[i],1,normal[i],1);
+                }
+            }
+            else   // Set up deformed normals
+            {
+                int j;
+
+                int nquad0 = ptsKeys[0].GetNumPoints();
+                int nquad1 = ptsKeys[1].GetNumPoints();
+
+                LibUtilities::PointsKey from_key;
+
+                Array<OneD,NekDouble> normals(GetCoordim()*max(nquad0,nquad1),0.0);
+                Array<OneD,NekDouble> edgejac(GetCoordim()*max(nquad0,nquad1),0.0);
+
+                // Extract Jacobian along edges and recover local
+                // derivates (dx/dr) for polynomial interpolation by
+                // multiplying m_gmat by jacobian
+                switch(edge)
+                {
+                case 0:
+                    for(j = 0; j < nquad0; ++j)
+                    {
+                        edgejac[j] = jac[j];
+                        for(i = 0; i < GetCoordim(); ++i)
+                        {
+                            normals[i*nquad0+j] = -df[2*i+1][j]*edgejac[j];
+                        }
+                    }
+                    from_key = ptsKeys[0];
+                    break;
+                case 1:
+                    for(j = 0; j < nquad1; ++j)
+                    {
+                        edgejac[j] = jac[nquad0*j+nquad0-1];
+                        for(i = 0; i < GetCoordim(); ++i)
+                        {
+                            normals[i*nquad1+j] = (df[2*i][nquad0*j + nquad0-1] +  df[2*i+1][nquad0*j + nquad0-1])*edgejac[j];
+                        }
+                    }
+                    from_key = ptsKeys[1];
+                    break;
+                case 2:
+                    for(j = 0; j < nquad1; ++j)
+                    {
+                        edgejac[j] = jac[nquad0*j];
+                        for(i = 0; i < GetCoordim(); ++i)
+                        {
+                            normals[i*nquad1+j] = -df[2*i][nquad0*j]*edgejac[j];
+                        }
+                    }
+                    from_key = ptsKeys[1];
+                    break;
+                default:
+                    ASSERTL0(false,"edge is out of range (edge < 3)");
+
+                }
+
+                int nq  = from_key.GetNumPoints();
+                Array<OneD,NekDouble> work(nqe,0.0);
+
+                // interpolate Jacobian and invert
+                LibUtilities::Interp1D(from_key,jac,m_base[0]->GetPointsKey(),work);
+                Vmath::Sdiv(nq,1.0,&work[0],1,&work[0],1);
+
+                // interpolate
+                for(i = 0; i < GetCoordim(); ++i)
+                {
+                    LibUtilities::Interp1D(from_key,&normals[i*nq],m_base[0]->GetPointsKey(),&normal[i][0]);
+                    Vmath::Vmul(nqe,work,1,normal[i],1,normal[i],1);
+                }
+
+                //normalise normal vectors
+                Vmath::Zero(nqe,work,1);
+                for(i = 0; i < GetCoordim(); ++i)
+                {
+                    Vmath::Vvtvp(nqe,normal[i],1, normal[i],1,work,1,work,1);
+                }
+
+                Vmath::Vsqrt(nqe,work,1,work,1);
+                Vmath::Sdiv(nqe,1.0,work,1,work,1);
+
+                Vmath::Vcopy(nqb, work, 1, length, 1);
+
+                for(i = 0; i < GetCoordim(); ++i)
+                {
+                    Vmath::Vmul(nqe,normal[i],1,work,1,normal[i],1);
+                }
+
+                // Reverse direction so that points are in
+                // anticlockwise direction if edge >=2
+                if(edge >= 2)
+                {
+                    for(i = 0; i < GetCoordim(); ++i)
+                    {
+                        Vmath::Reverse(nqe,normal[i],1, normal[i],1);
+                    }
+                }
+            }
+        }
+
+    }//end of namespace
+}//end of namespace