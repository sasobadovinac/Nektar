///////////////////////////////////////////////////////////////////////////////
//
// File PyrExp.h
//
// For more information, please see: http://www.nektar.info
//
// The MIT License
//
// Copyright (c) 2006 Division of Applied Mathematics, Brown University (USA),
// Department of Aeronautics, Imperial College London (UK), and Scientific
// Computing and Imaging Institute, University of Utah (USA).
//
// Permission is hereby granted, free of charge, to any person obtaining a
// copy of this software and associated documentation files (the "Software"),
// to deal in the Software without restriction, including without limitation
// the rights to use, copy, modify, merge, publish, distribute, sublicense,
// and/or sell copies of the Software, and to permit persons to whom the
// Software is furnished to do so, subject to the following conditions:
//
// The above copyright notice and this permission notice shall be included
// in all copies or substantial portions of the Software.
//
// THE SOFTWARE IS PROVIDED "AS IS", WITHOUT WARRANTY OF ANY KIND, EXPRESS
// OR IMPLIED, INCLUDING BUT NOT LIMITED TO THE WARRANTIES OF MERCHANTABILITY,
// FITNESS FOR A PARTICULAR PURPOSE AND NONINFRINGEMENT. IN NO EVENT SHALL
// THE AUTHORS OR COPYRIGHT HOLDERS BE LIABLE FOR ANY CLAIM, DAMAGES OR OTHER
// LIABILITY, WHETHER IN AN ACTION OF CONTRACT, TORT OR OTHERWISE, ARISING
// FROM, OUT OF OR IN CONNECTION WITH THE SOFTWARE OR THE USE OR OTHER
// DEALINGS IN THE SOFTWARE.
//
// Description: Header file for PyrExp routines
//
///////////////////////////////////////////////////////////////////////////////

#ifndef PYREXP_H
#define PYREXP_H

#include <LocalRegions/Expansion2D.h>
#include <LocalRegions/Expansion3D.h>
#include <LocalRegions/LocalRegionsDeclspec.h>
#include <LocalRegions/MatrixKey.h>
#include <SpatialDomains/PyrGeom.h>
#include <StdRegions/StdPyrExp.h>

namespace Nektar
{
<<<<<<< HEAD
namespace LocalRegions
{

class PyrExp : virtual public StdRegions::StdPyrExp, virtual public Expansion3D
{
public:
    /** \brief Constructor using BasisKey class for quadrature points and order
        definition */
    LOCAL_REGIONS_EXPORT PyrExp(const LibUtilities::BasisKey &Ba,
                                const LibUtilities::BasisKey &Bb,
                                const LibUtilities::BasisKey &Bc,
                                const SpatialDomains::PyrGeomSharedPtr &geom);

    LOCAL_REGIONS_EXPORT PyrExp(const PyrExp &T);

    LOCAL_REGIONS_EXPORT ~PyrExp();

protected:
    //-------------------------------
    // Integration Methods
    //-------------------------------
    LOCAL_REGIONS_EXPORT virtual NekDouble v_Integral(
        const Array<OneD, const NekDouble> &inarray);

    //----------------------------
    // Differentiation Methods
    //----------------------------
    LOCAL_REGIONS_EXPORT virtual void v_PhysDeriv(
        const Array<OneD, const NekDouble> &inarray,
        Array<OneD, NekDouble> &out_d0, Array<OneD, NekDouble> &out_d1,
        Array<OneD, NekDouble> &out_d2);

    //---------------------------------------
    // Transforms
    //---------------------------------------
    LOCAL_REGIONS_EXPORT virtual void v_FwdTrans(
        const Array<OneD, const NekDouble> &inarray,
        Array<OneD, NekDouble> &outarray);

    //---------------------------------------
    // Inner product functions
    //---------------------------------------
    LOCAL_REGIONS_EXPORT virtual void v_IProductWRTBase(
        const Array<OneD, const NekDouble> &inarray,
        Array<OneD, NekDouble> &outarray);
    LOCAL_REGIONS_EXPORT virtual void v_IProductWRTBase_SumFac(
        const Array<OneD, const NekDouble> &inarray,
        Array<OneD, NekDouble> &outarray, bool multiplybyweights = true);
    LOCAL_REGIONS_EXPORT void v_IProductWRTDerivBase(
        const int dir, const Array<OneD, const NekDouble> &inarray,
        Array<OneD, NekDouble> &outarray);
    LOCAL_REGIONS_EXPORT void v_IProductWRTDerivBase_SumFac(
        const int dir, const Array<OneD, const NekDouble> &inarray,
        Array<OneD, NekDouble> &outarray);

    //---------------------------------------
    // Evaluation functions
    //---------------------------------------
    LOCAL_REGIONS_EXPORT virtual StdRegions::StdExpansionSharedPtr v_GetStdExp(
        void) const;

    LOCAL_REGIONS_EXPORT virtual StdRegions::StdExpansionSharedPtr v_GetLinStdExp(
        void) const;

    LOCAL_REGIONS_EXPORT virtual void v_GetCoord(
        const Array<OneD, const NekDouble> &Lcoords,
        Array<OneD, NekDouble> &coords);

    LOCAL_REGIONS_EXPORT virtual void v_GetCoords(
        Array<OneD, NekDouble> &coords_1, Array<OneD, NekDouble> &coords_2,
        Array<OneD, NekDouble> &coords_3);

    LOCAL_REGIONS_EXPORT virtual void v_ExtractDataToCoeffs(
        const NekDouble *data, const std::vector<unsigned int> &nummodes,
        const int mode_offset, NekDouble *coeffs,
        std::vector<LibUtilities::BasisType> &fromType);

    LOCAL_REGIONS_EXPORT NekDouble
    v_StdPhysEvaluate(const Array<OneD, const NekDouble> &Lcoord,
                      const Array<OneD, const NekDouble> &physvals);

    LOCAL_REGIONS_EXPORT virtual NekDouble v_PhysEvaluate(
        const Array<OneD, const NekDouble> &coord,
        const Array<OneD, const NekDouble> &physvals);

    LOCAL_REGIONS_EXPORT virtual NekDouble v_PhysEvaluate(
        const Array<OneD, NekDouble> coord,
        const Array<OneD, const NekDouble> &inarray, NekDouble &out_d0,
        NekDouble &out_d1, NekDouble &out_d2);

    //---------------------------------------
    // Helper functions
    //---------------------------------------
    LOCAL_REGIONS_EXPORT virtual int v_GetCoordim();

    LOCAL_REGIONS_EXPORT virtual void v_GetTracePhysMap(
        const int face, Array<OneD, int> &outarray);

    LOCAL_REGIONS_EXPORT void v_ComputeTraceNormal(const int face);

    LOCAL_REGIONS_EXPORT virtual void v_SVVLaplacianFilter(
        Array<OneD, NekDouble> &array, const StdRegions::StdMatrixKey &mkey);

    //---------------------------------------
    // Matrix creation functions
    //---------------------------------------
    LOCAL_REGIONS_EXPORT virtual DNekMatSharedPtr v_GenMatrix(
        const StdRegions::StdMatrixKey &mkey);
    LOCAL_REGIONS_EXPORT virtual DNekMatSharedPtr v_CreateStdMatrix(
        const StdRegions::StdMatrixKey &mkey);
    LOCAL_REGIONS_EXPORT virtual DNekScalMatSharedPtr v_GetLocMatrix(
        const MatrixKey &mkey);
    LOCAL_REGIONS_EXPORT virtual DNekScalBlkMatSharedPtr v_GetLocStaticCondMatrix(
        const MatrixKey &mkey);
    LOCAL_REGIONS_EXPORT void v_DropLocStaticCondMatrix(const MatrixKey &mkey);
    LOCAL_REGIONS_EXPORT DNekScalMatSharedPtr
    CreateMatrix(const MatrixKey &mkey);
    LOCAL_REGIONS_EXPORT DNekScalBlkMatSharedPtr
    CreateStaticCondMatrix(const MatrixKey &mkey);
    LOCAL_REGIONS_EXPORT virtual void v_ComputeLaplacianMetric();

private:
    LibUtilities::NekManager<MatrixKey, DNekScalMat, MatrixKey::opLess>
        m_matrixManager;
    LibUtilities::NekManager<MatrixKey, DNekScalBlkMat, MatrixKey::opLess>
        m_staticCondMatrixManager;

    virtual void v_LaplacianMatrixOp_MatFree_Kernel(
        const Array<OneD, const NekDouble> &inarray,
        Array<OneD, NekDouble> &outarray, Array<OneD, NekDouble> &wsp);
};

typedef std::shared_ptr<PyrExp> PyrExpSharedPtr;
typedef std::vector<PyrExpSharedPtr> PyrExpVector;
} // namespace LocalRegions
} // namespace Nektar

#endif // PYREXP_H
=======
    namespace LocalRegions
    {

        class PyrExp: virtual public StdRegions::StdPyrExp, 
                      virtual public Expansion3D
        {
        public:

            /** \brief Constructor using BasisKey class for quadrature points and order
                definition */
            LOCAL_REGIONS_EXPORT PyrExp(const LibUtilities::BasisKey &Ba,
                                        const LibUtilities::BasisKey &Bb,
                                        const LibUtilities::BasisKey &Bc,
                                        const SpatialDomains::PyrGeomSharedPtr &geom);

            LOCAL_REGIONS_EXPORT PyrExp(const PyrExp &T);

            LOCAL_REGIONS_EXPORT ~PyrExp();

        protected:
            //-------------------------------
            // Integration Methods
            //-------------------------------
            LOCAL_REGIONS_EXPORT virtual NekDouble v_Integral(
                const Array<OneD, const NekDouble>& inarray);            
            
            
            //----------------------------
            // Differentiation Methods
            //----------------------------
            LOCAL_REGIONS_EXPORT virtual void v_PhysDeriv(
                const Array<OneD, const NekDouble>& inarray, 
                      Array<OneD,       NekDouble>& out_d0,
                      Array<OneD,       NekDouble>& out_d1,
                      Array<OneD,       NekDouble>& out_d2);


            //---------------------------------------
            // Transforms
            //---------------------------------------
            LOCAL_REGIONS_EXPORT virtual void v_FwdTrans(
                const Array<OneD, const NekDouble> &inarray,
                      Array<OneD,       NekDouble> &outarray);
            
            
            //---------------------------------------
            // Inner product functions
            //---------------------------------------
            LOCAL_REGIONS_EXPORT virtual void v_IProductWRTBase(
                const Array<OneD, const NekDouble>& inarray, 
                      Array<OneD,       NekDouble>& outarray);
            LOCAL_REGIONS_EXPORT virtual void v_IProductWRTBase_SumFac(
                const Array<OneD, const NekDouble>& inarray,
                Array<OneD,       NekDouble>& outarray,
                bool multiplybyweights = true);
            LOCAL_REGIONS_EXPORT  void v_IProductWRTDerivBase(
                const int                           dir,
                const Array<OneD, const NekDouble>& inarray,
                      Array<OneD,       NekDouble>& outarray);
            LOCAL_REGIONS_EXPORT  void v_IProductWRTDerivBase_SumFac(
                const int                           dir,
                const Array<OneD, const NekDouble>& inarray,
                      Array<OneD,       NekDouble>& outarray);
            
            LOCAL_REGIONS_EXPORT virtual void v_AlignVectorToCollapsedDir(
                const int dir, 
                const Array<OneD, const NekDouble>      &inarray, 
                Array<OneD, Array<OneD, NekDouble> >    &outarray);

            //---------------------------------------
            // Evaluation functions
            //---------------------------------------
            LOCAL_REGIONS_EXPORT virtual
                StdRegions::StdExpansionSharedPtr v_GetStdExp(void) const;

            LOCAL_REGIONS_EXPORT virtual
                StdRegions::StdExpansionSharedPtr v_GetLinStdExp(void) const;
            
            LOCAL_REGIONS_EXPORT virtual void v_GetCoord(
                const Array<OneD, const NekDouble> &Lcoords, 
                      Array<OneD,       NekDouble> &coords);

            LOCAL_REGIONS_EXPORT virtual void v_GetCoords(
                      Array<OneD,       NekDouble> &coords_1,
                      Array<OneD,       NekDouble> &coords_2,
                      Array<OneD,       NekDouble> &coords_3);

            LOCAL_REGIONS_EXPORT virtual void v_ExtractDataToCoeffs(
                const NekDouble *data,
                const std::vector<unsigned int > &nummodes,
                const int mode_offset,
                NekDouble * coeffs,
                std::vector<LibUtilities::BasisType> &fromType);

            LOCAL_REGIONS_EXPORT NekDouble v_StdPhysEvaluate(
                const Array<OneD, const NekDouble> &Lcoord,
                const Array<OneD, const NekDouble> &physvals);
            
            LOCAL_REGIONS_EXPORT virtual NekDouble v_PhysEvaluate(
                const Array<OneD, const NekDouble>& coord,
                const Array<OneD, const NekDouble>& physvals);


            //---------------------------------------
            // Helper functions
            //---------------------------------------
            LOCAL_REGIONS_EXPORT virtual int v_GetCoordim();

            LOCAL_REGIONS_EXPORT virtual void v_GetTracePhysMap(
                const int               face,
                Array<OneD, int>        &outarray);

            LOCAL_REGIONS_EXPORT void v_ComputeTraceNormal(const int face);


            LOCAL_REGIONS_EXPORT virtual void v_SVVLaplacianFilter(
                    Array<OneD, NekDouble> &array,
                    const StdRegions::StdMatrixKey &mkey);

            //---------------------------------------
            // Matrix creation functions
            //---------------------------------------
            LOCAL_REGIONS_EXPORT virtual DNekMatSharedPtr v_GenMatrix(
                const StdRegions::StdMatrixKey &mkey);
            LOCAL_REGIONS_EXPORT virtual DNekMatSharedPtr v_CreateStdMatrix(
                const StdRegions::StdMatrixKey &mkey);
            LOCAL_REGIONS_EXPORT virtual DNekScalMatSharedPtr v_GetLocMatrix(
                const MatrixKey &mkey);
            LOCAL_REGIONS_EXPORT virtual DNekScalBlkMatSharedPtr v_GetLocStaticCondMatrix(
                const MatrixKey &mkey);
            LOCAL_REGIONS_EXPORT void v_DropLocStaticCondMatrix(
                const MatrixKey &mkey);
            LOCAL_REGIONS_EXPORT virtual void v_ComputeLaplacianMetric();

        private:
            LibUtilities::NekManager<MatrixKey, DNekScalMat, MatrixKey::opLess> m_matrixManager;
            LibUtilities::NekManager<MatrixKey, DNekScalBlkMat, MatrixKey::opLess> m_staticCondMatrixManager;

            virtual void v_LaplacianMatrixOp_MatFree_Kernel(
                const Array<OneD, const NekDouble> &inarray,
                      Array<OneD,       NekDouble> &outarray,
                      Array<OneD,       NekDouble> &wsp);
        };

        typedef std::shared_ptr<PyrExp> PyrExpSharedPtr;
        typedef std::vector<PyrExpSharedPtr> PyrExpVector;
    } //end of namespace
} //end of namespace

#endif  //PYREXP_H
>>>>>>> 5c19adb9
<|MERGE_RESOLUTION|>--- conflicted
+++ resolved
@@ -35,155 +35,15 @@
 #ifndef PYREXP_H
 #define PYREXP_H
 
+#include <StdRegions/StdPyrExp.h>
+#include <SpatialDomains/PyrGeom.h>
+#include <LocalRegions/MatrixKey.h>
+#include <LocalRegions/Expansion3D.h>
 #include <LocalRegions/Expansion2D.h>
-#include <LocalRegions/Expansion3D.h>
 #include <LocalRegions/LocalRegionsDeclspec.h>
-#include <LocalRegions/MatrixKey.h>
-#include <SpatialDomains/PyrGeom.h>
-#include <StdRegions/StdPyrExp.h>
 
 namespace Nektar
 {
-<<<<<<< HEAD
-namespace LocalRegions
-{
-
-class PyrExp : virtual public StdRegions::StdPyrExp, virtual public Expansion3D
-{
-public:
-    /** \brief Constructor using BasisKey class for quadrature points and order
-        definition */
-    LOCAL_REGIONS_EXPORT PyrExp(const LibUtilities::BasisKey &Ba,
-                                const LibUtilities::BasisKey &Bb,
-                                const LibUtilities::BasisKey &Bc,
-                                const SpatialDomains::PyrGeomSharedPtr &geom);
-
-    LOCAL_REGIONS_EXPORT PyrExp(const PyrExp &T);
-
-    LOCAL_REGIONS_EXPORT ~PyrExp();
-
-protected:
-    //-------------------------------
-    // Integration Methods
-    //-------------------------------
-    LOCAL_REGIONS_EXPORT virtual NekDouble v_Integral(
-        const Array<OneD, const NekDouble> &inarray);
-
-    //----------------------------
-    // Differentiation Methods
-    //----------------------------
-    LOCAL_REGIONS_EXPORT virtual void v_PhysDeriv(
-        const Array<OneD, const NekDouble> &inarray,
-        Array<OneD, NekDouble> &out_d0, Array<OneD, NekDouble> &out_d1,
-        Array<OneD, NekDouble> &out_d2);
-
-    //---------------------------------------
-    // Transforms
-    //---------------------------------------
-    LOCAL_REGIONS_EXPORT virtual void v_FwdTrans(
-        const Array<OneD, const NekDouble> &inarray,
-        Array<OneD, NekDouble> &outarray);
-
-    //---------------------------------------
-    // Inner product functions
-    //---------------------------------------
-    LOCAL_REGIONS_EXPORT virtual void v_IProductWRTBase(
-        const Array<OneD, const NekDouble> &inarray,
-        Array<OneD, NekDouble> &outarray);
-    LOCAL_REGIONS_EXPORT virtual void v_IProductWRTBase_SumFac(
-        const Array<OneD, const NekDouble> &inarray,
-        Array<OneD, NekDouble> &outarray, bool multiplybyweights = true);
-    LOCAL_REGIONS_EXPORT void v_IProductWRTDerivBase(
-        const int dir, const Array<OneD, const NekDouble> &inarray,
-        Array<OneD, NekDouble> &outarray);
-    LOCAL_REGIONS_EXPORT void v_IProductWRTDerivBase_SumFac(
-        const int dir, const Array<OneD, const NekDouble> &inarray,
-        Array<OneD, NekDouble> &outarray);
-
-    //---------------------------------------
-    // Evaluation functions
-    //---------------------------------------
-    LOCAL_REGIONS_EXPORT virtual StdRegions::StdExpansionSharedPtr v_GetStdExp(
-        void) const;
-
-    LOCAL_REGIONS_EXPORT virtual StdRegions::StdExpansionSharedPtr v_GetLinStdExp(
-        void) const;
-
-    LOCAL_REGIONS_EXPORT virtual void v_GetCoord(
-        const Array<OneD, const NekDouble> &Lcoords,
-        Array<OneD, NekDouble> &coords);
-
-    LOCAL_REGIONS_EXPORT virtual void v_GetCoords(
-        Array<OneD, NekDouble> &coords_1, Array<OneD, NekDouble> &coords_2,
-        Array<OneD, NekDouble> &coords_3);
-
-    LOCAL_REGIONS_EXPORT virtual void v_ExtractDataToCoeffs(
-        const NekDouble *data, const std::vector<unsigned int> &nummodes,
-        const int mode_offset, NekDouble *coeffs,
-        std::vector<LibUtilities::BasisType> &fromType);
-
-    LOCAL_REGIONS_EXPORT NekDouble
-    v_StdPhysEvaluate(const Array<OneD, const NekDouble> &Lcoord,
-                      const Array<OneD, const NekDouble> &physvals);
-
-    LOCAL_REGIONS_EXPORT virtual NekDouble v_PhysEvaluate(
-        const Array<OneD, const NekDouble> &coord,
-        const Array<OneD, const NekDouble> &physvals);
-
-    LOCAL_REGIONS_EXPORT virtual NekDouble v_PhysEvaluate(
-        const Array<OneD, NekDouble> coord,
-        const Array<OneD, const NekDouble> &inarray, NekDouble &out_d0,
-        NekDouble &out_d1, NekDouble &out_d2);
-
-    //---------------------------------------
-    // Helper functions
-    //---------------------------------------
-    LOCAL_REGIONS_EXPORT virtual int v_GetCoordim();
-
-    LOCAL_REGIONS_EXPORT virtual void v_GetTracePhysMap(
-        const int face, Array<OneD, int> &outarray);
-
-    LOCAL_REGIONS_EXPORT void v_ComputeTraceNormal(const int face);
-
-    LOCAL_REGIONS_EXPORT virtual void v_SVVLaplacianFilter(
-        Array<OneD, NekDouble> &array, const StdRegions::StdMatrixKey &mkey);
-
-    //---------------------------------------
-    // Matrix creation functions
-    //---------------------------------------
-    LOCAL_REGIONS_EXPORT virtual DNekMatSharedPtr v_GenMatrix(
-        const StdRegions::StdMatrixKey &mkey);
-    LOCAL_REGIONS_EXPORT virtual DNekMatSharedPtr v_CreateStdMatrix(
-        const StdRegions::StdMatrixKey &mkey);
-    LOCAL_REGIONS_EXPORT virtual DNekScalMatSharedPtr v_GetLocMatrix(
-        const MatrixKey &mkey);
-    LOCAL_REGIONS_EXPORT virtual DNekScalBlkMatSharedPtr v_GetLocStaticCondMatrix(
-        const MatrixKey &mkey);
-    LOCAL_REGIONS_EXPORT void v_DropLocStaticCondMatrix(const MatrixKey &mkey);
-    LOCAL_REGIONS_EXPORT DNekScalMatSharedPtr
-    CreateMatrix(const MatrixKey &mkey);
-    LOCAL_REGIONS_EXPORT DNekScalBlkMatSharedPtr
-    CreateStaticCondMatrix(const MatrixKey &mkey);
-    LOCAL_REGIONS_EXPORT virtual void v_ComputeLaplacianMetric();
-
-private:
-    LibUtilities::NekManager<MatrixKey, DNekScalMat, MatrixKey::opLess>
-        m_matrixManager;
-    LibUtilities::NekManager<MatrixKey, DNekScalBlkMat, MatrixKey::opLess>
-        m_staticCondMatrixManager;
-
-    virtual void v_LaplacianMatrixOp_MatFree_Kernel(
-        const Array<OneD, const NekDouble> &inarray,
-        Array<OneD, NekDouble> &outarray, Array<OneD, NekDouble> &wsp);
-};
-
-typedef std::shared_ptr<PyrExp> PyrExpSharedPtr;
-typedef std::vector<PyrExpSharedPtr> PyrExpVector;
-} // namespace LocalRegions
-} // namespace Nektar
-
-#endif // PYREXP_H
-=======
     namespace LocalRegions
     {
 
@@ -247,10 +107,10 @@
                 const int                           dir,
                 const Array<OneD, const NekDouble>& inarray,
                       Array<OneD,       NekDouble>& outarray);
-            
+
             LOCAL_REGIONS_EXPORT virtual void v_AlignVectorToCollapsedDir(
-                const int dir, 
-                const Array<OneD, const NekDouble>      &inarray, 
+                const int dir,
+                const Array<OneD, const NekDouble>      &inarray,
                 Array<OneD, Array<OneD, NekDouble> >    &outarray);
 
             //---------------------------------------
@@ -286,6 +146,10 @@
                 const Array<OneD, const NekDouble>& coord,
                 const Array<OneD, const NekDouble>& physvals);
 
+            LOCAL_REGIONS_EXPORT virtual NekDouble v_PhysEvaluate(
+                const Array<OneD, NekDouble> coord,
+                const Array<OneD, const NekDouble> &inarray, NekDouble &out_d0,
+                NekDouble &out_d1, NekDouble &out_d2);
 
             //---------------------------------------
             // Helper functions
@@ -333,5 +197,4 @@
     } //end of namespace
 } //end of namespace
 
-#endif  //PYREXP_H
->>>>>>> 5c19adb9
+#endif  //PYREXP_H