--- conflicted
+++ resolved
@@ -43,7 +43,6 @@
 {
     namespace LocalRegions
     {
-<<<<<<< HEAD
         const NormalVector &Expansion1D::v_GetTraceNormal(
                     const int edge) const
         {
@@ -54,23 +53,6 @@
             return x->second;
         }
 
-        void Expansion1D::v_NegateTraceNormal(const int vertex)
-        {
-            m_negatedNormals[vertex] = true;
-            for (int i = 0; i < GetCoordim(); ++i)
-            {
-                Vmath::Neg(m_vertexNormals[vertex][i].size(),
-                           m_vertexNormals[vertex][i], 1);
-            }
-        }
-
-        bool Expansion1D::v_TraceNormalNegated(const int vertex)
-        {
-            return m_negatedNormals[vertex];
-        }
-
-=======
->>>>>>> 79065ab4
         DNekMatSharedPtr Expansion1D::v_GenMatrix(const StdRegions::StdMatrixKey &mkey)
         {
             DNekMatSharedPtr returnval;
