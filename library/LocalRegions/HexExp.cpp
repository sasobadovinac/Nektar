///////////////////////////////////////////////////////////////////////////////
//
// File HexExp.cpp
//
// For more information, please see: http://www.nektar.info
//
// The MIT License
//
// Copyright (c) 2006 Division of Applied Mathematics, Brown University (USA),
// Department of Aeronautics, Imperial College London (UK), and Scientific
// Computing and Imaging Institute, University of Utah (USA).
//
// Permission is hereby granted, free of charge, to any person obtaining a
// copy of this software and associated documentation files (the "Software"),
// to deal in the Software without restriction, including without limitation
// the rights to use, copy, modify, merge, publish, distribute, sublicense,
// and/or sell copies of the Software, and to permit persons to whom the
// Software is furnished to do so, subject to the following conditions:
//
// The above copyright notice and this permission notice shall be included
// in all copies or substantial portions of the Software.
//
// THE SOFTWARE IS PROVIDED "AS IS", WITHOUT WARRANTY OF ANY KIND, EXPRESS
// OR IMPLIED, INCLUDING BUT NOT LIMITED TO THE WARRANTIES OF MERCHANTABILITY,
// FITNESS FOR A PARTICULAR PURPOSE AND NONINFRINGEMENT. IN NO EVENT SHALL
// THE AUTHORS OR COPYRIGHT HOLDERS BE LIABLE FOR ANY CLAIM, DAMAGES OR OTHER
// LIABILITY, WHETHER IN AN ACTION OF CONTRACT, TORT OR OTHERWISE, ARISING
// FROM, OUT OF OR IN CONNECTION WITH THE SOFTWARE OR THE USE OR OTHER
// DEALINGS IN THE SOFTWARE.
//
// Description: Methods for Hex expansion in local regoins
//
///////////////////////////////////////////////////////////////////////////////

#include <LibUtilities/Foundations/Interp.h>
#include <LibUtilities/Foundations/InterpCoeff.h>
#include <LocalRegions/HexExp.h>
#include <SpatialDomains/HexGeom.h>

using namespace std;

namespace Nektar
{
namespace LocalRegions
{
/**
 * @class HexExp
 * Defines a hexahedral local expansion.
 */

/**
 * \brief Constructor using BasisKey class for quadrature points and
 * order definition
 *
 * @param   Ba          Basis key for first coordinate.
 * @param   Bb          Basis key for second coordinate.
 * @param   Bc          Basis key for third coordinate.
 */
HexExp::HexExp(const LibUtilities::BasisKey &Ba,
               const LibUtilities::BasisKey &Bb,
               const LibUtilities::BasisKey &Bc,
               const SpatialDomains::HexGeomSharedPtr &geom)
    : StdExpansion(Ba.GetNumModes() * Bb.GetNumModes() * Bc.GetNumModes(), 3,
                   Ba, Bb, Bc),
      StdExpansion3D(Ba.GetNumModes() * Bb.GetNumModes() * Bc.GetNumModes(), Ba,
                     Bb, Bc),
      StdHexExp(Ba, Bb, Bc), Expansion(geom), Expansion3D(geom),
      m_matrixManager(
          std::bind(&HexExp::CreateMatrix, this, std::placeholders::_1),
          std::string("HexExpMatrix")),
      m_staticCondMatrixManager(std::bind(&HexExp::CreateStaticCondMatrix, this,
                                          std::placeholders::_1),
                                std::string("HexExpStaticCondMatrix"))
{
}

/**
 * \brief Copy Constructor
 *
 * @param   T           HexExp to copy.
 */
HexExp::HexExp(const HexExp &T)
    : StdExpansion(T), StdExpansion3D(T), StdHexExp(T), Expansion(T),
      Expansion3D(T), m_matrixManager(T.m_matrixManager),
      m_staticCondMatrixManager(T.m_staticCondMatrixManager)
{
}

/**
 * \brief Destructor
 */
HexExp::~HexExp()
{
}

//-----------------------------
// Integration Methods
//-----------------------------
/**
 * \brief Integrate the physical point list \a inarray over region
 *
 * @param   inarray     definition of function to be returned at
 *                      quadrature points of expansion.
 * @returns \f$\int^1_{-1}\int^1_{-1} \int^1_{-1}
 *   u(\eta_1, \eta_2, \eta_3) J[i,j,k] d \eta_1 d \eta_2 d \eta_3 \f$
 * where \f$inarray[i,j,k] = u(\eta_{1i},\eta_{2j},\eta_{3k}) \f$
 * and \f$ J[i,j,k] \f$ is the Jacobian evaluated at the quadrature
 * point.
 */
NekDouble HexExp::v_Integral(const Array<OneD, const NekDouble> &inarray)
{
    int nquad0                       = m_base[0]->GetNumPoints();
    int nquad1                       = m_base[1]->GetNumPoints();
    int nquad2                       = m_base[2]->GetNumPoints();
    Array<OneD, const NekDouble> jac = m_metricinfo->GetJac(GetPointsKeys());
    NekDouble returnVal;
    Array<OneD, NekDouble> tmp(nquad0 * nquad1 * nquad2);

    // multiply inarray with Jacobian

    if (m_metricinfo->GetGtype() == SpatialDomains::eDeformed)
    {
        Vmath::Vmul(nquad0 * nquad1 * nquad2, &jac[0], 1,
                    (NekDouble *)&inarray[0], 1, &tmp[0], 1);
    }
    else
    {
        Vmath::Smul(nquad0 * nquad1 * nquad2, (NekDouble)jac[0],
                    (NekDouble *)&inarray[0], 1, &tmp[0], 1);
    }

    // call StdHexExp version;
    returnVal = StdHexExp::v_Integral(tmp);

    return returnVal;
}

//-----------------------------
// Differentiation Methods
//-----------------------------
/**
 * \brief Calculate the derivative of the physical points
 *
 * For Hexahedral region can use the Tensor_Deriv function defined
 * under StdExpansion.
 * @param   inarray     Input array
 * @param   out_d0      Derivative of \a inarray in first direction.
 * @param   out_d1      Derivative of \a inarray in second direction.
 * @param   out_d2      Derivative of \a inarray in third direction.
 */
void HexExp::v_PhysDeriv(const Array<OneD, const NekDouble> &inarray,
                         Array<OneD, NekDouble> &out_d0,
                         Array<OneD, NekDouble> &out_d1,
                         Array<OneD, NekDouble> &out_d2)
{
    int nquad0 = m_base[0]->GetNumPoints();
    int nquad1 = m_base[1]->GetNumPoints();
    int nquad2 = m_base[2]->GetNumPoints();
    int ntot   = nquad0 * nquad1 * nquad2;

    Array<TwoD, const NekDouble> df =
        m_metricinfo->GetDerivFactors(GetPointsKeys());
    Array<OneD, NekDouble> Diff0 = Array<OneD, NekDouble>(ntot);
    Array<OneD, NekDouble> Diff1 = Array<OneD, NekDouble>(ntot);
    Array<OneD, NekDouble> Diff2 = Array<OneD, NekDouble>(ntot);

    StdHexExp::v_PhysDeriv(inarray, Diff0, Diff1, Diff2);

    if (m_metricinfo->GetGtype() == SpatialDomains::eDeformed)
    {
<<<<<<< HEAD
        if (out_d0.size())
=======
        /**
         * @class HexExp
         * Defines a hexahedral local expansion.
         */

        /**
	 * \brief Constructor using BasisKey class for quadrature points and
	 * order definition
	 *
         * @param   Ba          Basis key for first coordinate.
         * @param   Bb          Basis key for second coordinate.
         * @param   Bc          Basis key for third coordinate.
         */
        HexExp::HexExp(const LibUtilities::BasisKey &Ba,
                       const LibUtilities::BasisKey &Bb,
                       const LibUtilities::BasisKey &Bc,
                       const SpatialDomains::HexGeomSharedPtr &geom):
            StdExpansion  (Ba.GetNumModes()*Bb.GetNumModes()*Bc.GetNumModes(),3,Ba,Bb,Bc),
            StdExpansion3D(Ba.GetNumModes()*Bb.GetNumModes()*Bc.GetNumModes(),Ba,Bb,Bc),
            StdHexExp(Ba,Bb,Bc),
            Expansion     (geom),
            Expansion3D   (geom),
            m_matrixManager(
                std::bind(&Expansion3D::CreateMatrix, this, std::placeholders::_1),
                std::string("HexExpMatrix")),
            m_staticCondMatrixManager(
                std::bind(&Expansion::CreateStaticCondMatrix, this, std::placeholders::_1),
                std::string("HexExpStaticCondMatrix"))
>>>>>>> 5c19adb9
        {
            Vmath::Vmul(ntot, &df[0][0], 1, &Diff0[0], 1, &out_d0[0], 1);
            Vmath::Vvtvp(ntot, &df[1][0], 1, &Diff1[0], 1, &out_d0[0], 1,
                         &out_d0[0], 1);
            Vmath::Vvtvp(ntot, &df[2][0], 1, &Diff2[0], 1, &out_d0[0], 1,
                         &out_d0[0], 1);
        }

        if (out_d1.size())
        {
            Vmath::Vmul(ntot, &df[3][0], 1, &Diff0[0], 1, &out_d1[0], 1);
            Vmath::Vvtvp(ntot, &df[4][0], 1, &Diff1[0], 1, &out_d1[0], 1,
                         &out_d1[0], 1);
            Vmath::Vvtvp(ntot, &df[5][0], 1, &Diff2[0], 1, &out_d1[0], 1,
                         &out_d1[0], 1);
        }

        if (out_d2.size())
        {
            Vmath::Vmul(ntot, &df[6][0], 1, &Diff0[0], 1, &out_d2[0], 1);
            Vmath::Vvtvp(ntot, &df[7][0], 1, &Diff1[0], 1, &out_d2[0], 1,
                         &out_d2[0], 1);
            Vmath::Vvtvp(ntot, &df[8][0], 1, &Diff2[0], 1, &out_d2[0], 1,
                         &out_d2[0], 1);
        }
    }
    else // regular geometry
    {
        if (out_d0.size())
        {
            Vmath::Smul(ntot, df[0][0], &Diff0[0], 1, &out_d0[0], 1);
            Blas::Daxpy(ntot, df[1][0], &Diff1[0], 1, &out_d0[0], 1);
            Blas::Daxpy(ntot, df[2][0], &Diff2[0], 1, &out_d0[0], 1);
        }

        if (out_d1.size())
        {
            Vmath::Smul(ntot, df[3][0], &Diff0[0], 1, &out_d1[0], 1);
            Blas::Daxpy(ntot, df[4][0], &Diff1[0], 1, &out_d1[0], 1);
            Blas::Daxpy(ntot, df[5][0], &Diff2[0], 1, &out_d1[0], 1);
        }

        if (out_d2.size())
        {
            Vmath::Smul(ntot, df[6][0], &Diff0[0], 1, &out_d2[0], 1);
            Blas::Daxpy(ntot, df[7][0], &Diff1[0], 1, &out_d2[0], 1);
            Blas::Daxpy(ntot, df[8][0], &Diff2[0], 1, &out_d2[0], 1);
        }
    }
}

/**
 * \brief Calculate the derivative of the physical points in a single
 * direction.
 *
 * @param   dir         Direction in which to compute derivative.
 *                      Valid values are 0, 1, 2.
 * @param   inarray     Input array.
 * @param   outarray    Output array.
 */
void HexExp::v_PhysDeriv(const int dir,
                         const Array<OneD, const NekDouble> &inarray,
                         Array<OneD, NekDouble> &outarray)
{
    switch (dir)
    {
        case 0:
        {
            PhysDeriv(inarray, outarray, NullNekDouble1DArray,
                      NullNekDouble1DArray);
        }
        break;
        case 1:
        {
            PhysDeriv(inarray, NullNekDouble1DArray, outarray,
                      NullNekDouble1DArray);
        }
        break;
        case 2:
        {
            PhysDeriv(inarray, NullNekDouble1DArray, NullNekDouble1DArray,
                      outarray);
        }
        break;
        default:
        {
            ASSERTL1(false, "input dir is out of range");
        }
        break;
    }
}

void HexExp::v_PhysDirectionalDeriv(
    const Array<OneD, const NekDouble> &inarray,
    const Array<OneD, const NekDouble> &direction,
    Array<OneD, NekDouble> &outarray)
{

    int shapedim = 3;
    int nquad0   = m_base[0]->GetNumPoints();
    int nquad1   = m_base[1]->GetNumPoints();
    int nquad2   = m_base[2]->GetNumPoints();
    int ntot     = nquad0 * nquad1 * nquad2;

    Array<TwoD, const NekDouble> df =
        m_metricinfo->GetDerivFactors(GetPointsKeys());
    Array<OneD, NekDouble> Diff0 = Array<OneD, NekDouble>(ntot);
    Array<OneD, NekDouble> Diff1 = Array<OneD, NekDouble>(ntot);
    Array<OneD, NekDouble> Diff2 = Array<OneD, NekDouble>(ntot);

    StdHexExp::v_PhysDeriv(inarray, Diff0, Diff1, Diff2);

    Array<OneD, Array<OneD, NekDouble>> dfdir(shapedim);
    Expansion::ComputeGmatcdotMF(df, direction, dfdir);

    Vmath::Vmul(ntot, &dfdir[0][0], 1, &Diff0[0], 1, &outarray[0], 1);
    Vmath::Vvtvp(ntot, &dfdir[1][0], 1, &Diff1[0], 1, &outarray[0], 1,
                 &outarray[0], 1);
    Vmath::Vvtvp(ntot, &dfdir[2][0], 1, &Diff2[0], 1, &outarray[0], 1,
                 &outarray[0], 1);
}

//-----------------------------
// Transforms
//-----------------------------

/**
 * \brief Forward transform from physical quadrature space stored in \a
 * inarray and evaluate the expansion coefficients and store in
 * \a (this)->_coeffs
 *
 * @param   inarray     Input array
 * @param   outarray    Output array
 */
void HexExp::v_FwdTrans(const Array<OneD, const NekDouble> &inarray,
                        Array<OneD, NekDouble> &outarray)
{
    if (m_base[0]->Collocation() && m_base[1]->Collocation() &&
        m_base[2]->Collocation())
    {
        Vmath::Vcopy(GetNcoeffs(), &inarray[0], 1, &outarray[0], 1);
    }
    else
    {
        IProductWRTBase(inarray, outarray);

        // get Mass matrix inverse
        MatrixKey masskey(StdRegions::eInvMass, DetShapeType(), *this);
        DNekScalMatSharedPtr matsys = m_matrixManager[masskey];

        // copy inarray in case inarray == outarray
        DNekVec in(m_ncoeffs, outarray);
        DNekVec out(m_ncoeffs, outarray, eWrapper);

        out = (*matsys) * in;
    }
}

//-----------------------------
// Inner product functions
//-----------------------------

/**
 * \brief Calculate the inner product of inarray with respect to the
 * elements basis.
 *
 * @param   inarray     Input array of physical space data.
 * @param   outarray    Output array of data.
 */
void HexExp::v_IProductWRTBase(const Array<OneD, const NekDouble> &inarray,
                               Array<OneD, NekDouble> &outarray)
{
    HexExp::v_IProductWRTBase_SumFac(inarray, outarray);
}

/**
 * \brief Calculate the inner product of inarray with respect to the
 * given basis B = base0 * base1 * base2.
 *
 * \f$ \begin{array}{rcl} I_{pqr} = (\phi_{pqr}, u)_{\delta}
 * & = & \sum_{i=0}^{nq_0} \sum_{j=0}^{nq_1} \sum_{k=0}^{nq_2}
 *     \psi_{p}^{a} (\xi_{1i}) \psi_{q}^{a} (\xi_{2j}) \psi_{r}^{a}
 *     (\xi_{3k}) w_i w_j w_k u(\xi_{1,i} \xi_{2,j} \xi_{3,k})
 * J_{i,j,k}\\ & = & \sum_{i=0}^{nq_0} \psi_p^a(\xi_{1,i})
 *     \sum_{j=0}^{nq_1} \psi_{q}^a(\xi_{2,j}) \sum_{k=0}^{nq_2}
 *     \psi_{r}^a u(\xi_{1i},\xi_{2j},\xi_{3k})
 * J_{i,j,k} \end{array} \f$ \n
 * where
 * \f$ \phi_{pqr} (\xi_1 , \xi_2 , \xi_3)
 *    = \psi_p^a ( \xi_1) \psi_{q}^a (\xi_2) \psi_{r}^a (\xi_3) \f$ \n
 * which can be implemented as \n
 * \f$f_{r} (\xi_{3k})
 *    = \sum_{k=0}^{nq_3} \psi_{r}^a u(\xi_{1i},\xi_{2j},\xi_{3k})
 * J_{i,j,k} = {\bf B_3 U}   \f$ \n
 * \f$ g_{q} (\xi_{3k}) = \sum_{j=0}^{nq_1} \psi_{q}^a (\xi_{2j})
 *                          f_{r} (\xi_{3k})  = {\bf B_2 F}  \f$ \n
 * \f$ (\phi_{pqr}, u)_{\delta}
 *    = \sum_{k=0}^{nq_0} \psi_{p}^a (\xi_{3k}) g_{q} (\xi_{3k})
 *    = {\bf B_1 G} \f$
 *
 * @param   base0       Basis to integrate wrt in first dimension.
 * @param   base1       Basis to integrate wrt in second dimension.
 * @param   base2       Basis to integrate wrt in third dimension.
 * @param   inarray     Input array.
 * @param   outarray    Output array.
 * @param   coll_check  (not used)
 */
void HexExp::v_IProductWRTBase_SumFac(
    const Array<OneD, const NekDouble> &inarray,
    Array<OneD, NekDouble> &outarray, bool multiplybyweights)
{
    int nquad0 = m_base[0]->GetNumPoints();
    int nquad1 = m_base[1]->GetNumPoints();
    int nquad2 = m_base[2]->GetNumPoints();
    int order0 = m_base[0]->GetNumModes();
    int order1 = m_base[1]->GetNumModes();

    Array<OneD, NekDouble> wsp(nquad0 * nquad1 * (nquad2 + order0) +
                               order0 * order1 * nquad2);

    if (multiplybyweights)
    {
        Array<OneD, NekDouble> tmp(inarray.size());

        MultiplyByQuadratureMetric(inarray, tmp);
        IProductWRTBase_SumFacKernel(
            m_base[0]->GetBdata(), m_base[1]->GetBdata(), m_base[2]->GetBdata(),
            tmp, outarray, wsp, true, true, true);
    }
    else
    {
        IProductWRTBase_SumFacKernel(
            m_base[0]->GetBdata(), m_base[1]->GetBdata(), m_base[2]->GetBdata(),
            inarray, outarray, wsp, true, true, true);
    }
}

void HexExp::v_IProductWRTDerivBase(const int dir,
                                    const Array<OneD, const NekDouble> &inarray,
                                    Array<OneD, NekDouble> &outarray)
{
    HexExp::IProductWRTDerivBase_SumFac(dir, inarray, outarray);
}

/**
 * @brief Calculates the inner product \f$ I_{pqr} = (u,
 * \partial_{x_i} \phi_{pqr}) \f$.
 *
 * The derivative of the basis functions is performed using the chain
 * rule in order to incorporate the geometric factors. Assuming that
 * the basis functions are a tensor product
 * \f$\phi_{pqr}(\xi_1,\xi_2,\xi_3) =
 * \phi_1(\xi_1)\phi_2(\xi_2)\phi_3(\xi_3)\f$, in the hexahedral
 * element, this is straightforward and yields the result
 *
 * \f[
 * I_{pqr} = \sum_{k=1}^3 \left(u, \frac{\partial u}{\partial \xi_k}
 * \frac{\partial \xi_k}{\partial x_i}\right)
 * \f]
 *
 * @param dir       Direction in which to take the derivative.
 * @param inarray   The function \f$ u \f$.
 * @param outarray  Value of the inner product.
 */
void HexExp::IProductWRTDerivBase_SumFac(
    const int dir, const Array<OneD, const NekDouble> &inarray,
    Array<OneD, NekDouble> &outarray)
{
    ASSERTL1((dir == 0) || (dir == 1) || (dir == 2), "Invalid direction.");

    const int nq0 = m_base[0]->GetNumPoints();
    const int nq1 = m_base[1]->GetNumPoints();
    const int nq2 = m_base[2]->GetNumPoints();
    const int nq  = nq0 * nq1 * nq2;
    const int nm0 = m_base[0]->GetNumModes();
    const int nm1 = m_base[1]->GetNumModes();

    const Array<TwoD, const NekDouble> &df =
        m_metricinfo->GetDerivFactors(GetPointsKeys());

    Array<OneD, NekDouble> alloc(4 * nq + m_ncoeffs + nm0 * nq2 * (nq1 + nm1));
    Array<OneD, NekDouble> tmp1(alloc);           // Quad metric
    Array<OneD, NekDouble> tmp2(alloc + nq);      // Dir1 metric
    Array<OneD, NekDouble> tmp3(alloc + 2 * nq);  // Dir2 metric
    Array<OneD, NekDouble> tmp4(alloc + 3 * nq);  // Dir3 metric
    Array<OneD, NekDouble> tmp5(alloc + 4 * nq);  // iprod tmp
    Array<OneD, NekDouble> wsp(tmp5 + m_ncoeffs); // Wsp

    MultiplyByQuadratureMetric(inarray, tmp1);

    if (m_metricinfo->GetGtype() == SpatialDomains::eDeformed)
    {
        Vmath::Vmul(nq, &df[3 * dir][0], 1, tmp1.get(), 1, tmp2.get(), 1);
        Vmath::Vmul(nq, &df[3 * dir + 1][0], 1, tmp1.get(), 1, tmp3.get(), 1);
        Vmath::Vmul(nq, &df[3 * dir + 2][0], 1, tmp1.get(), 1, tmp4.get(), 1);
    }
    else
    {
        Vmath::Smul(nq, df[3 * dir][0], tmp1.get(), 1, tmp2.get(), 1);
        Vmath::Smul(nq, df[3 * dir + 1][0], tmp1.get(), 1, tmp3.get(), 1);
        Vmath::Smul(nq, df[3 * dir + 2][0], tmp1.get(), 1, tmp4.get(), 1);
    }

    IProductWRTBase_SumFacKernel(m_base[0]->GetDbdata(), m_base[1]->GetBdata(),
                                 m_base[2]->GetBdata(), tmp2, outarray, wsp,
                                 false, true, true);

    IProductWRTBase_SumFacKernel(m_base[0]->GetBdata(), m_base[1]->GetDbdata(),
                                 m_base[2]->GetBdata(), tmp3, tmp5, wsp, true,
                                 false, true);
    Vmath::Vadd(m_ncoeffs, tmp5, 1, outarray, 1, outarray, 1);

    IProductWRTBase_SumFacKernel(m_base[0]->GetBdata(), m_base[1]->GetBdata(),
                                 m_base[2]->GetDbdata(), tmp4, tmp5, wsp, true,
                                 true, false);
    Vmath::Vadd(m_ncoeffs, tmp5, 1, outarray, 1, outarray, 1);
}

void HexExp::IProductWRTDerivBase_MatOp(
    const int dir, const Array<OneD, const NekDouble> &inarray,
    Array<OneD, NekDouble> &outarray)
{
    int nq                       = GetTotPoints();
    StdRegions::MatrixType mtype = StdRegions::eIProductWRTDerivBase0;

    switch (dir)
    {
        case 0:
        {
            mtype = StdRegions::eIProductWRTDerivBase0;
        }
        break;
        case 1:
        {
            mtype = StdRegions::eIProductWRTDerivBase1;
        }
        break;
        case 2:
        {
            mtype = StdRegions::eIProductWRTDerivBase2;
        }
        break;
        default:
        {
            ASSERTL1(false, "input dir is out of range");
        }
        break;
    }

    MatrixKey iprodmatkey(mtype, DetShapeType(), *this);
    DNekScalMatSharedPtr iprodmat = m_matrixManager[iprodmatkey];

    Blas::Dgemv('N', m_ncoeffs, nq, iprodmat->Scale(),
                (iprodmat->GetOwnedMatrix())->GetPtr().get(), m_ncoeffs,
                inarray.get(), 1, 0.0, outarray.get(), 1);
}

/**
 *
 * @param dir       Vector direction in which to take the derivative.
 * @param inarray   The function \f$ u \f$.
 * @param outarray  Value of the inner product.
 */
void HexExp::IProductWRTDirectionalDerivBase_SumFac(
    const Array<OneD, const NekDouble> &direction,
    const Array<OneD, const NekDouble> &inarray,
    Array<OneD, NekDouble> &outarray)
{
    int shapedim  = 3;
    const int nq0 = m_base[0]->GetNumPoints();
    const int nq1 = m_base[1]->GetNumPoints();
    const int nq2 = m_base[2]->GetNumPoints();
    const int nq  = nq0 * nq1 * nq2;
    const int nm0 = m_base[0]->GetNumModes();
    const int nm1 = m_base[1]->GetNumModes();

    const Array<TwoD, const NekDouble> &df =
        m_metricinfo->GetDerivFactors(GetPointsKeys());

    Array<OneD, NekDouble> alloc(4 * nq + m_ncoeffs + nm0 * nq2 * (nq1 + nm1));
    Array<OneD, NekDouble> tmp1(alloc);           // Quad metric
    Array<OneD, NekDouble> tmp2(alloc + nq);      // Dir1 metric
    Array<OneD, NekDouble> tmp3(alloc + 2 * nq);  // Dir2 metric
    Array<OneD, NekDouble> tmp4(alloc + 3 * nq);  // Dir3 metric
    Array<OneD, NekDouble> tmp5(alloc + 4 * nq);  // iprod tmp
    Array<OneD, NekDouble> wsp(tmp5 + m_ncoeffs); // Wsp

    MultiplyByQuadratureMetric(inarray, tmp1);

    Array<OneD, Array<OneD, NekDouble>> dfdir(shapedim);
    Expansion::ComputeGmatcdotMF(df, direction, dfdir);

    Vmath::Vmul(nq, &dfdir[0][0], 1, tmp1.get(), 1, tmp2.get(), 1);
    Vmath::Vmul(nq, &dfdir[1][0], 1, tmp1.get(), 1, tmp3.get(), 1);
    Vmath::Vmul(nq, &dfdir[2][0], 1, tmp1.get(), 1, tmp4.get(), 1);

    IProductWRTBase_SumFacKernel(m_base[0]->GetDbdata(), m_base[1]->GetBdata(),
                                 m_base[2]->GetBdata(), tmp2, outarray, wsp,
                                 false, true, true);

    IProductWRTBase_SumFacKernel(m_base[0]->GetBdata(), m_base[1]->GetDbdata(),
                                 m_base[2]->GetBdata(), tmp3, tmp5, wsp, true,
                                 false, true);

    Vmath::Vadd(m_ncoeffs, tmp5, 1, outarray, 1, outarray, 1);

    IProductWRTBase_SumFacKernel(m_base[0]->GetBdata(), m_base[1]->GetBdata(),
                                 m_base[2]->GetDbdata(), tmp4, tmp5, wsp, true,
                                 true, false);

    Vmath::Vadd(m_ncoeffs, tmp5, 1, outarray, 1, outarray, 1);
}

//-----------------------------
// Evaluation functions
//-----------------------------

/**
 * Given the local cartesian coordinate \a Lcoord evaluate the
 * value of physvals at this point by calling through to the
 * StdExpansion method
 */
NekDouble HexExp::v_StdPhysEvaluate(
    const Array<OneD, const NekDouble> &Lcoord,
    const Array<OneD, const NekDouble> &physvals)
{
    // Evaluate point in local coordinates.
    return StdExpansion3D::v_PhysEvaluate(Lcoord, physvals);
}

NekDouble HexExp::v_PhysEvaluate(const Array<OneD, const NekDouble> &coord,
                                 const Array<OneD, const NekDouble> &physvals)
{
    Array<OneD, NekDouble> Lcoord = Array<OneD, NekDouble>(3);

    ASSERTL0(m_geom, "m_geom not defined");
    m_geom->GetLocCoords(coord, Lcoord);
    return StdExpansion3D::v_PhysEvaluate(Lcoord, physvals);
}

NekDouble HexExp::v_PhysEvaluate(const Array<OneD, NekDouble> coord,
                                 const Array<OneD, const NekDouble> &inarray,
                                 NekDouble &out_d0, NekDouble &out_d1,
                                 NekDouble &out_d2)
{
    Array<OneD, NekDouble> Lcoord(3);

    ASSERTL0(m_geom, "m_geom not defined");

    m_geom->GetLocCoords(coord, Lcoord);

    return StdHexExp::v_PhysEvaluate(Lcoord, inarray, out_d0, out_d1, out_d2);
}

StdRegions::StdExpansionSharedPtr HexExp::v_GetStdExp(void) const
{
    return MemoryManager<StdRegions::StdHexExp>::AllocateSharedPtr(
        m_base[0]->GetBasisKey(), m_base[1]->GetBasisKey(),
        m_base[2]->GetBasisKey());
}

StdRegions::StdExpansionSharedPtr HexExp::v_GetLinStdExp(void) const
{
    LibUtilities::BasisKey bkey0(m_base[0]->GetBasisType(), 2,
                                 m_base[0]->GetPointsKey());
    LibUtilities::BasisKey bkey1(m_base[1]->GetBasisType(), 2,
                                 m_base[1]->GetPointsKey());
    LibUtilities::BasisKey bkey2(m_base[2]->GetBasisType(), 2,
                                 m_base[2]->GetPointsKey());

    return MemoryManager<StdRegions::StdHexExp>::AllocateSharedPtr(bkey0, bkey1,
                                                                   bkey2);
}

/**
 * \brief Retrieves the physical coordinates of a given set of
 * reference coordinates.
 *
 * @param   Lcoords     Local coordinates in reference space.
 * @param   coords      Corresponding coordinates in physical space.
 */
void HexExp::v_GetCoord(const Array<OneD, const NekDouble> &Lcoords,
                        Array<OneD, NekDouble> &coords)
{
    int i;

    ASSERTL1(Lcoords[0] >= -1.0 && Lcoords[0] <= 1.0 && Lcoords[1] >= -1.0 &&
                 Lcoords[1] <= 1.0 && Lcoords[2] >= -1.0 && Lcoords[2] <= 1.0,
             "Local coordinates are not in region [-1,1]");

    m_geom->FillGeom();

    for (i = 0; i < m_geom->GetCoordim(); ++i)
    {
        coords[i] = m_geom->GetCoord(i, Lcoords);
    }
}

void HexExp::v_GetCoords(Array<OneD, NekDouble> &coords_0,
                         Array<OneD, NekDouble> &coords_1,
                         Array<OneD, NekDouble> &coords_2)
{
    Expansion::v_GetCoords(coords_0, coords_1, coords_2);
}

//-----------------------------
// Helper functions
//-----------------------------

/// Return the region shape using the enum-list of ShapeType
LibUtilities::ShapeType HexExp::v_DetShapeType() const
{
    return LibUtilities::eHexahedron;
}

void HexExp::v_ExtractDataToCoeffs(
    const NekDouble *data, const std::vector<unsigned int> &nummodes,
    const int mode_offset, NekDouble *coeffs,
    std::vector<LibUtilities::BasisType> &fromType)
{
    int data_order0 = nummodes[mode_offset];
    int fillorder0  = min(m_base[0]->GetNumModes(), data_order0);
    int data_order1 = nummodes[mode_offset + 1];
    int order1      = m_base[1]->GetNumModes();
    int fillorder1  = min(order1, data_order1);
    int data_order2 = nummodes[mode_offset + 2];
    int order2      = m_base[2]->GetNumModes();
    int fillorder2  = min(order2, data_order2);

    // Check if same basis
    if (fromType[0] != m_base[0]->GetBasisType() ||
        fromType[1] != m_base[1]->GetBasisType() ||
        fromType[2] != m_base[2]->GetBasisType())
    {
        // Construct a hex with the appropriate basis type at our
        // quadrature points, and one more to do a forwards
        // transform. We can then copy the output to coeffs.
        StdRegions::StdHexExp tmpHex(
            LibUtilities::BasisKey(fromType[0], data_order0,
                                   m_base[0]->GetPointsKey()),
            LibUtilities::BasisKey(fromType[1], data_order1,
                                   m_base[1]->GetPointsKey()),
            LibUtilities::BasisKey(fromType[2], data_order2,
                                   m_base[2]->GetPointsKey()));
        StdRegions::StdHexExp tmpHex2(m_base[0]->GetBasisKey(),
                                      m_base[1]->GetBasisKey(),
                                      m_base[2]->GetBasisKey());

        Array<OneD, const NekDouble> tmpData(tmpHex.GetNcoeffs(), data);
        Array<OneD, NekDouble> tmpBwd(tmpHex2.GetTotPoints());
        Array<OneD, NekDouble> tmpOut(tmpHex2.GetNcoeffs());

        tmpHex.BwdTrans(tmpData, tmpBwd);
        tmpHex2.FwdTrans(tmpBwd, tmpOut);
        Vmath::Vcopy(tmpOut.size(), &tmpOut[0], 1, coeffs, 1);

        return;
    }

    switch (m_base[0]->GetBasisType())
    {
        case LibUtilities::eModified_A:
        {
            int i, j;
            int cnt  = 0;
            int cnt1 = 0;

            ASSERTL1(m_base[1]->GetBasisType() == LibUtilities::eModified_A,
                     "Extraction routine not set up for this basis");
            ASSERTL1(m_base[2]->GetBasisType() == LibUtilities::eModified_A,
                     "Extraction routine not set up for this basis");

            Vmath::Zero(m_ncoeffs, coeffs, 1);
            for (j = 0; j < fillorder0; ++j)
            {
                for (i = 0; i < fillorder1; ++i)
                {
                    Vmath::Vcopy(fillorder2, &data[cnt], 1, &coeffs[cnt1], 1);
                    cnt += data_order2;
                    cnt1 += order2;
                }

                // count out data for j iteration
                for (i = fillorder1; i < data_order1; ++i)
                {
                    cnt += data_order2;
                }

                for (i = fillorder1; i < order1; ++i)
                {
                    cnt1 += order2;
                }
            }
            break;
        }
        case LibUtilities::eGLL_Lagrange:
        {
            LibUtilities::PointsKey p0(nummodes[0],
                                       LibUtilities::eGaussLobattoLegendre);
            LibUtilities::PointsKey p1(nummodes[1],
                                       LibUtilities::eGaussLobattoLegendre);
            LibUtilities::PointsKey p2(nummodes[2],
                                       LibUtilities::eGaussLobattoLegendre);
            LibUtilities::PointsKey t0(m_base[0]->GetNumModes(),
                                       LibUtilities::eGaussLobattoLegendre);
            LibUtilities::PointsKey t1(m_base[1]->GetNumModes(),
                                       LibUtilities::eGaussLobattoLegendre);
            LibUtilities::PointsKey t2(m_base[2]->GetNumModes(),
                                       LibUtilities::eGaussLobattoLegendre);
            LibUtilities::Interp3D(p0, p1, p2, data, t0, t1, t2, coeffs);
        }
        break;
        default:
            ASSERTL0(false, "basis is either not set up or not "
                            "hierarchicial");
    }
}

bool HexExp::v_GetFaceDGForwards(const int i) const
{
    StdRegions::Orientation fo = GetGeom3D()->GetForient(i);

    return fo == StdRegions::eDir1FwdDir1_Dir2FwdDir2 ||
           fo == StdRegions::eDir1BwdDir1_Dir2BwdDir2 ||
           fo == StdRegions::eDir1BwdDir2_Dir2FwdDir1 ||
           fo == StdRegions::eDir1FwdDir2_Dir2BwdDir1;
}

void HexExp::v_GetTracePhysMap(const int face, Array<OneD, int> &outarray)
{
    int nquad0 = m_base[0]->GetNumPoints();
    int nquad1 = m_base[1]->GetNumPoints();
    int nquad2 = m_base[2]->GetNumPoints();

    int nq0 = 0;
    int nq1 = 0;

    switch (face)
    {
        case 0:
            nq0 = nquad0;
            nq1 = nquad1;

            // Directions A and B positive
            if (outarray.size() != nq0 * nq1)
            {
                outarray = Array<OneD, int>(nq0 * nq1);
            }

            for (int i = 0; i < nquad0 * nquad1; ++i)
            {
                outarray[i] = i;
            }

            break;
        case 1:
            nq0 = nquad0;
            nq1 = nquad2;
            // Direction A and B positive
            if (outarray.size() != nq0 * nq1)
            {
                outarray = Array<OneD, int>(nq0 * nq1);
            }

            // Direction A and B positive
            for (int k = 0; k < nquad2; k++)
            {
                for (int i = 0; i < nquad0; ++i)
                {
                    outarray[k * nquad0 + i] = nquad0 * nquad1 * k + i;
                }
            }
            break;
        case 2:
            nq0 = nquad1;
            nq1 = nquad2;

            // Direction A and B positive
            if (outarray.size() != nq0 * nq1)
            {
                outarray = Array<OneD, int>(nq0 * nq1);
            }

            for (int i = 0; i < nquad1 * nquad2; i++)
            {
                outarray[i] = nquad0 - 1 + i * nquad0;
            }
            break;
        case 3:
            nq0 = nquad0;
            nq1 = nquad2;

            // Direction A and B positive
            if (outarray.size() != nq0 * nq1)
            {
                outarray = Array<OneD, int>(nq0 * nq1);
            }

            for (int k = 0; k < nquad2; k++)
            {
                for (int i = 0; i < nquad0; i++)
                {
                    outarray[k * nquad0 + i] =
                        (nquad0 * (nquad1 - 1)) + (k * nquad0 * nquad1) + i;
                }
            }
            break;
        case 4:
            nq0 = nquad1;
            nq1 = nquad2;

            // Direction A and B positive
            if (outarray.size() != nq0 * nq1)
            {
                outarray = Array<OneD, int>(nq0 * nq1);
            }

            for (int i = 0; i < nquad1 * nquad2; i++)
            {
                outarray[i] = i * nquad0;
            }
            break;
        case 5:
            nq0 = nquad0;
            nq1 = nquad1;
            // Directions A and B positive
            if (outarray.size() != nq0 * nq1)
            {
                outarray = Array<OneD, int>(nq0 * nq1);
            }

            for (int i = 0; i < nquad0 * nquad1; i++)
            {
                outarray[i] = nquad0 * nquad1 * (nquad2 - 1) + i;
            }

            break;
        default:
            ASSERTL0(false, "face value (> 5) is out of range");
            break;
    }
}

void HexExp::v_ComputeTraceNormal(const int face)
{
    int i;
    const SpatialDomains::GeomFactorsSharedPtr &geomFactors =
        GetGeom()->GetMetricInfo();
    SpatialDomains::GeomType type = geomFactors->GetGtype();

    LibUtilities::PointsKeyVector ptsKeys = GetPointsKeys();
    for (i = 0; i < ptsKeys.size(); ++i)
    {
        // Need at least 2 points for computing normals
        if (ptsKeys[i].GetNumPoints() == 1)
        {
            LibUtilities::PointsKey pKey(2, ptsKeys[i].GetPointsType());
            ptsKeys[i] = pKey;
        }
    }

<<<<<<< HEAD
    const Array<TwoD, const NekDouble> &df =
        geomFactors->GetDerivFactors(ptsKeys);
    const Array<OneD, const NekDouble> &jac = geomFactors->GetJac(ptsKeys);

    LibUtilities::BasisKey tobasis0 = GetTraceBasisKey(face, 0);
    LibUtilities::BasisKey tobasis1 = GetTraceBasisKey(face, 1);
=======
            Array<OneD, NekDouble> alloc(4*nq + m_ncoeffs + nm0*nq2*(nq1+nm1));
            Array<OneD, NekDouble> tmp1 (alloc);               // Quad metric
            Array<OneD, NekDouble> tmp2 (alloc +   nq);        // Dir1 metric
            Array<OneD, NekDouble> tmp3 (alloc + 2*nq);        // Dir2 metric
            Array<OneD, NekDouble> tmp4 (alloc + 3*nq);        // Dir3 metric
            Array<OneD, NekDouble> tmp5 (alloc + 4*nq);        // iprod tmp
            Array<OneD, NekDouble> wsp  (tmp5  +   m_ncoeffs); // Wsp
>>>>>>> 5c19adb9

    // Number of quadrature points in face expansion.
    int nq_face = tobasis0.GetNumPoints() * tobasis1.GetNumPoints();

<<<<<<< HEAD
    int vCoordDim = GetCoordim();
=======
            Array<OneD, Array<OneD, NekDouble>> tmp2D{3};
            tmp2D[0] = tmp2;
            tmp2D[1] = tmp3;
            tmp2D[2] = tmp4;

            HexExp::v_AlignVectorToCollapsedDir(dir, tmp1, tmp2D);
>>>>>>> 5c19adb9

    m_faceNormals[face] = Array<OneD, Array<OneD, NekDouble>>(vCoordDim);
    Array<OneD, Array<OneD, NekDouble>> &normal = m_faceNormals[face];
    for (i = 0; i < vCoordDim; ++i)
    {
        normal[i] = Array<OneD, NekDouble>(nq_face);
    }

<<<<<<< HEAD
    size_t nqb                     = nq_face;
    size_t nbnd                    = face;
    m_elmtBndNormDirElmtLen[nbnd]  = Array<OneD, NekDouble>{nqb, 0.0};
    Array<OneD, NekDouble> &length = m_elmtBndNormDirElmtLen[nbnd];
=======
        void HexExp::v_AlignVectorToCollapsedDir(
                const int dir, 
                const Array<OneD, const NekDouble>      &inarray, 
                Array<OneD, Array<OneD, NekDouble> >    &outarray)
        {   
            ASSERTL1((dir==0)||(dir==1)||(dir==2),"Invalid direction.");

            const int nq0 = m_base[0]->GetNumPoints();
            const int nq1 = m_base[1]->GetNumPoints();
            const int nq2 = m_base[2]->GetNumPoints();
            const int nq  = nq0*nq1*nq2;
 
            const Array<TwoD, const NekDouble>& df =
                                m_metricinfo->GetDerivFactors(GetPointsKeys());

            Array<OneD, NekDouble> tmp1 (nq);               // Quad metric

            Array<OneD, NekDouble> tmp2 = outarray[0];        // Dir1 metric
            Array<OneD, NekDouble> tmp3 = outarray[1];        // Dir2 metric
            Array<OneD, NekDouble> tmp4 = outarray[2];   
            
            Vmath::Vcopy(nq,inarray,1,tmp1,1);     // Dir3 metric

            if(m_metricinfo->GetGtype() == SpatialDomains::eDeformed)
            {
                Vmath::Vmul(nq,&df[3*dir][0],  1,tmp1.get(),1,tmp2.get(),1);
                Vmath::Vmul(nq,&df[3*dir+1][0],1,tmp1.get(),1,tmp3.get(),1);
                Vmath::Vmul(nq,&df[3*dir+2][0],1,tmp1.get(),1,tmp4.get(),1);
            }
            else
            {
                Vmath::Smul(nq, df[3*dir][0],  tmp1.get(),1,tmp2.get(), 1);
                Vmath::Smul(nq, df[3*dir+1][0],tmp1.get(),1,tmp3.get(), 1);
                Vmath::Smul(nq, df[3*dir+2][0],tmp1.get(),1,tmp4.get(), 1);
            }  
        }

>>>>>>> 5c19adb9

    // Regular geometry case
    if ((type == SpatialDomains::eRegular) ||
        (type == SpatialDomains::eMovingRegular))
    {
        NekDouble fac;
        // Set up normals
        switch (face)
        {
            case 0:
                for (i = 0; i < vCoordDim; ++i)
                {
                    normal[i][0] = -df[3 * i + 2][0];
                }
                break;
            case 1:
                for (i = 0; i < vCoordDim; ++i)
                {
                    normal[i][0] = -df[3 * i + 1][0];
                }
                break;
            case 2:
                for (i = 0; i < vCoordDim; ++i)
                {
                    normal[i][0] = df[3 * i][0];
                }
                break;
            case 3:
                for (i = 0; i < vCoordDim; ++i)
                {
                    normal[i][0] = df[3 * i + 1][0];
                }
                break;
            case 4:
                for (i = 0; i < vCoordDim; ++i)
                {
                    normal[i][0] = -df[3 * i][0];
                }
                break;
            case 5:
                for (i = 0; i < vCoordDim; ++i)
                {
                    normal[i][0] = df[3 * i + 2][0];
                }
                break;
            default:
                ASSERTL0(false, "face is out of range (edge < 5)");
        }

        // normalise
        fac = 0.0;
        for (i = 0; i < vCoordDim; ++i)
        {
            fac += normal[i][0] * normal[i][0];
        }
        fac = 1.0 / sqrt(fac);

        Vmath::Fill(nqb, fac, length, 1);
        for (i = 0; i < vCoordDim; ++i)
        {
            Vmath::Fill(nq_face, fac * normal[i][0], normal[i], 1);
        }
    }
    else // Set up deformed normals
    {
        int j, k;

        int nqe0  = ptsKeys[0].GetNumPoints();
        int nqe1  = ptsKeys[0].GetNumPoints();
        int nqe2  = ptsKeys[0].GetNumPoints();
        int nqe01 = nqe0 * nqe1;
        int nqe02 = nqe0 * nqe2;
        int nqe12 = nqe1 * nqe2;

        int nqe;
        if (face == 0 || face == 5)
        {
            nqe = nqe01;
        }
        else if (face == 1 || face == 3)
        {
            nqe = nqe02;
        }
        else
        {
            nqe = nqe12;
        }

        LibUtilities::PointsKey points0;
        LibUtilities::PointsKey points1;

        Array<OneD, NekDouble> faceJac(nqe);
        Array<OneD, NekDouble> normals(vCoordDim * nqe, 0.0);

        // Extract Jacobian along face and recover local
        // derivates (dx/dr) for polynomial interpolation by
        // multiplying m_gmat by jacobian
        switch (face)
        {
            case 0:
                for (j = 0; j < nqe; ++j)
                {
                    normals[j]           = -df[2][j] * jac[j];
                    normals[nqe + j]     = -df[5][j] * jac[j];
                    normals[2 * nqe + j] = -df[8][j] * jac[j];
                    faceJac[j]           = jac[j];
                }

                points0 = ptsKeys[0];
                points1 = ptsKeys[1];
                break;
            case 1:
                for (j = 0; j < nqe0; ++j)
                {
                    for (k = 0; k < nqe2; ++k)
                    {
                        int idx                     = j + nqe01 * k;
                        normals[j + k * nqe0]       = -df[1][idx] * jac[idx];
                        normals[nqe + j + k * nqe0] = -df[4][idx] * jac[idx];
                        normals[2 * nqe + j + k * nqe0] =
                            -df[7][idx] * jac[idx];
                        faceJac[j + k * nqe0] = jac[idx];
                    }
                }
                points0 = ptsKeys[0];
                points1 = ptsKeys[2];
                break;
            case 2:
                for (j = 0; j < nqe1; ++j)
                {
                    for (k = 0; k < nqe2; ++k)
                    {
                        int idx               = nqe0 - 1 + nqe0 * j + nqe01 * k;
                        normals[j + k * nqe1] = df[0][idx] * jac[idx];
                        normals[nqe + j + k * nqe1]     = df[3][idx] * jac[idx];
                        normals[2 * nqe + j + k * nqe1] = df[6][idx] * jac[idx];
                        faceJac[j + k * nqe1]           = jac[idx];
                    }
                }
                points0 = ptsKeys[1];
                points1 = ptsKeys[2];
                break;
            case 3:
                for (j = 0; j < nqe0; ++j)
                {
                    for (k = 0; k < nqe2; ++k)
                    {
                        int idx = nqe0 * (nqe1 - 1) + j + nqe01 * k;
                        normals[j + k * nqe0]           = df[1][idx] * jac[idx];
                        normals[nqe + j + k * nqe0]     = df[4][idx] * jac[idx];
                        normals[2 * nqe + j + k * nqe0] = df[7][idx] * jac[idx];
                        faceJac[j + k * nqe0]           = jac[idx];
                    }
                }
                points0 = ptsKeys[0];
                points1 = ptsKeys[2];
                break;
            case 4:
                for (j = 0; j < nqe1; ++j)
                {
                    for (k = 0; k < nqe2; ++k)
                    {
                        int idx                     = j * nqe0 + nqe01 * k;
                        normals[j + k * nqe1]       = -df[0][idx] * jac[idx];
                        normals[nqe + j + k * nqe1] = -df[3][idx] * jac[idx];
                        normals[2 * nqe + j + k * nqe1] =
                            -df[6][idx] * jac[idx];
                        faceJac[j + k * nqe1] = jac[idx];
                    }
                }
                points0 = ptsKeys[1];
                points1 = ptsKeys[2];
                break;
            case 5:
                for (j = 0; j < nqe01; ++j)
                {
                    int idx              = j + nqe01 * (nqe2 - 1);
                    normals[j]           = df[2][idx] * jac[idx];
                    normals[nqe + j]     = df[5][idx] * jac[idx];
                    normals[2 * nqe + j] = df[8][idx] * jac[idx];
                    faceJac[j]           = jac[idx];
                }
                points0 = ptsKeys[0];
                points1 = ptsKeys[1];
                break;
            default:
                ASSERTL0(false, "face is out of range (face < 5)");
        }

        Array<OneD, NekDouble> work(nq_face, 0.0);
        // Interpolate Jacobian and invert
        LibUtilities::Interp2D(points0, points1, faceJac,
                               tobasis0.GetPointsKey(), tobasis1.GetPointsKey(),
                               work);

        Vmath::Sdiv(nq_face, 1.0, &work[0], 1, &work[0], 1);

        // interpolate
        for (i = 0; i < GetCoordim(); ++i)
        {
            LibUtilities::Interp2D(points0, points1, &normals[i * nqe],
                                   tobasis0.GetPointsKey(),
                                   tobasis1.GetPointsKey(), &normal[i][0]);
            Vmath::Vmul(nq_face, work, 1, normal[i], 1, normal[i], 1);
        }

        // normalise normal vectors
        Vmath::Zero(nq_face, work, 1);
        for (i = 0; i < GetCoordim(); ++i)
        {
            Vmath::Vvtvp(nq_face, normal[i], 1, normal[i], 1, work, 1, work, 1);
        }

        Vmath::Vsqrt(nq_face, work, 1, work, 1);
        Vmath::Sdiv(nq_face, 1.0, work, 1, work, 1);

        Vmath::Vcopy(nqb, work, 1, length, 1);

        for (i = 0; i < GetCoordim(); ++i)
        {
            Vmath::Vmul(nq_face, normal[i], 1, work, 1, normal[i], 1);
        }
    }
}

//-----------------------------
// Operator creation functions
//-----------------------------
void HexExp::v_MassMatrixOp(const Array<OneD, const NekDouble> &inarray,
                            Array<OneD, NekDouble> &outarray,
                            const StdRegions::StdMatrixKey &mkey)
{
    StdExpansion::MassMatrixOp_MatFree(inarray, outarray, mkey);
}

void HexExp::v_LaplacianMatrixOp(const Array<OneD, const NekDouble> &inarray,
                                 Array<OneD, NekDouble> &outarray,
                                 const StdRegions::StdMatrixKey &mkey)
{
    HexExp::v_LaplacianMatrixOp_MatFree(inarray, outarray, mkey);
}

void HexExp::v_LaplacianMatrixOp(const int k1, const int k2,
                                 const Array<OneD, const NekDouble> &inarray,
                                 Array<OneD, NekDouble> &outarray,
                                 const StdRegions::StdMatrixKey &mkey)
{
    StdExpansion::LaplacianMatrixOp_MatFree(k1, k2, inarray, outarray, mkey);
}

void HexExp::v_WeakDerivMatrixOp(const int i,
                                 const Array<OneD, const NekDouble> &inarray,
                                 Array<OneD, NekDouble> &outarray,
                                 const StdRegions::StdMatrixKey &mkey)
{
    StdExpansion::WeakDerivMatrixOp_MatFree(i, inarray, outarray, mkey);
}

void HexExp::v_WeakDirectionalDerivMatrixOp(
    const Array<OneD, const NekDouble> &inarray,
    Array<OneD, NekDouble> &outarray, const StdRegions::StdMatrixKey &mkey)
{
    StdExpansion::WeakDirectionalDerivMatrixOp_MatFree(inarray, outarray, mkey);
}

void HexExp::v_MassLevelCurvatureMatrixOp(
    const Array<OneD, const NekDouble> &inarray,
    Array<OneD, NekDouble> &outarray, const StdRegions::StdMatrixKey &mkey)
{
    StdExpansion::MassLevelCurvatureMatrixOp_MatFree(inarray, outarray, mkey);
}

void HexExp::v_HelmholtzMatrixOp(const Array<OneD, const NekDouble> &inarray,
                                 Array<OneD, NekDouble> &outarray,
                                 const StdRegions::StdMatrixKey &mkey)
{
    HexExp::v_HelmholtzMatrixOp_MatFree(inarray, outarray, mkey);
}

void HexExp::v_GeneralMatrixOp_MatOp(
    const Array<OneD, const NekDouble> &inarray,
    Array<OneD, NekDouble> &outarray, const StdRegions::StdMatrixKey &mkey)
{
    // int nConsts = mkey.GetNconstants();
    DNekScalMatSharedPtr mat = GetLocMatrix(mkey);

    //            switch(nConsts)
    //            {
    //            case 0:
    //                {
    //                    mat = GetLocMatrix(mkey.GetMatrixType());
    //                }
    //                break;
    //            case 1:
    //                {
    //                    mat =
    //                    GetLocMatrix(mkey.GetMatrixType(),mkey.GetConstant(0));
    //                }
    //                break;
    //            case 2:
    //                {
    //                    mat =
    //                    GetLocMatrix(mkey.GetMatrixType(),mkey.GetConstant(0),mkey.GetConstant(1));
    //                }
    //                break;
    //
    //            default:
    //                {
    //                    NEKERROR(ErrorUtil::efatal, "Unknown number of
    //                    constants");
    //                }
    //                break;
    //            }

    if (inarray.get() == outarray.get())
    {
        Array<OneD, NekDouble> tmp(m_ncoeffs);
        Vmath::Vcopy(m_ncoeffs, inarray.get(), 1, tmp.get(), 1);

        Blas::Dgemv('N', m_ncoeffs, m_ncoeffs, mat->Scale(),
                    (mat->GetOwnedMatrix())->GetPtr().get(), m_ncoeffs,
                    tmp.get(), 1, 0.0, outarray.get(), 1);
    }
    else
    {
        Blas::Dgemv('N', m_ncoeffs, m_ncoeffs, mat->Scale(),
                    (mat->GetOwnedMatrix())->GetPtr().get(), m_ncoeffs,
                    inarray.get(), 1, 0.0, outarray.get(), 1);
    }
}

/**
 * This function is used to compute exactly the advective numerical flux
 * on the interface of two elements with different expansions, hence an
 * appropriate number of Gauss points has to be used. The number of
 * Gauss points has to be equal to the number used by the highest
 * polynomial degree of the two adjacent elements
 *
 * @param   numMin     Is the reduced polynomial order
 * @param   inarray    Input array of coefficients
 * @param   dumpVar    Output array of reduced coefficients.
 */
void HexExp::v_ReduceOrderCoeffs(int numMin,
                                 const Array<OneD, const NekDouble> &inarray,
                                 Array<OneD, NekDouble> &outarray)
{
    int n_coeffs = inarray.size();
    int nmodes0  = m_base[0]->GetNumModes();
    int nmodes1  = m_base[1]->GetNumModes();
    int nmodes2  = m_base[2]->GetNumModes();
    int numMax   = nmodes0;

    Array<OneD, NekDouble> coeff(n_coeffs);
    Array<OneD, NekDouble> coeff_tmp1(nmodes0 * nmodes1, 0.0);
    Array<OneD, NekDouble> coeff_tmp2(n_coeffs, 0.0);
    Array<OneD, NekDouble> tmp, tmp2, tmp3, tmp4;

    Vmath::Vcopy(n_coeffs, inarray, 1, coeff_tmp2, 1);

    const LibUtilities::PointsKey Pkey0(nmodes0,
                                        LibUtilities::eGaussLobattoLegendre);
    const LibUtilities::PointsKey Pkey1(nmodes1,
                                        LibUtilities::eGaussLobattoLegendre);
    const LibUtilities::PointsKey Pkey2(nmodes2,
                                        LibUtilities::eGaussLobattoLegendre);

    LibUtilities::BasisKey b0(m_base[0]->GetBasisType(), nmodes0, Pkey0);
    LibUtilities::BasisKey b1(m_base[1]->GetBasisType(), nmodes1, Pkey1);
    LibUtilities::BasisKey b2(m_base[2]->GetBasisType(), nmodes2, Pkey2);
    LibUtilities::BasisKey bortho0(LibUtilities::eOrtho_A, nmodes0, Pkey0);
    LibUtilities::BasisKey bortho1(LibUtilities::eOrtho_A, nmodes1, Pkey1);
    LibUtilities::BasisKey bortho2(LibUtilities::eOrtho_A, nmodes2, Pkey2);

    LibUtilities::InterpCoeff3D(b0, b1, b2, coeff_tmp2, bortho0, bortho1,
                                bortho2, coeff);

    Vmath::Zero(n_coeffs, coeff_tmp2, 1);

    int cnt = 0, cnt2 = 0;

    for (int u = 0; u < numMin + 1; ++u)
    {
        for (int i = 0; i < numMin; ++i)
        {
            Vmath::Vcopy(numMin, tmp = coeff + cnt + cnt2, 1,
                         tmp2 = coeff_tmp1 + cnt, 1);

            cnt = i * numMax;
        }

        Vmath::Vcopy(nmodes0 * nmodes1, tmp3 = coeff_tmp1, 1,
                     tmp4 = coeff_tmp2 + cnt2, 1);

        cnt2 = u * nmodes0 * nmodes1;
    }

    LibUtilities::InterpCoeff3D(bortho0, bortho1, bortho2, coeff_tmp2, b0, b1,
                                b2, outarray);
}

void HexExp::v_SVVLaplacianFilter(Array<OneD, NekDouble> &array,
                                  const StdRegions::StdMatrixKey &mkey)
{
    int nq = GetTotPoints();

<<<<<<< HEAD
    // Calculate sqrt of the Jacobian
    Array<OneD, const NekDouble> jac = m_metricinfo->GetJac(GetPointsKeys());
    Array<OneD, NekDouble> sqrt_jac(nq);
    if (m_metricinfo->GetGtype() == SpatialDomains::eDeformed)
    {
        Vmath::Vsqrt(nq, jac, 1, sqrt_jac, 1);
    }
    else
    {
        Vmath::Fill(nq, sqrt(jac[0]), sqrt_jac, 1);
    }
=======
            m_traceNormals[face] = Array<OneD, Array<OneD, NekDouble> >(vCoordDim);
            Array<OneD, Array<OneD, NekDouble> > &normal = m_traceNormals[face];
            for (i = 0; i < vCoordDim; ++i)
            {
                normal[i] = Array<OneD, NekDouble>(nq_face);
            }
>>>>>>> 5c19adb9

    // Multiply array by sqrt(Jac)
    Vmath::Vmul(nq, sqrt_jac, 1, array, 1, array, 1);

    // Apply std region filter
    StdHexExp::v_SVVLaplacianFilter(array, mkey);

    // Divide by sqrt(Jac)
    Vmath::Vdiv(nq, array, 1, sqrt_jac, 1, array, 1);
}

//-----------------------------
// Matrix creation functions
//-----------------------------
DNekMatSharedPtr HexExp::v_GenMatrix(const StdRegions::StdMatrixKey &mkey)
{
    DNekMatSharedPtr returnval;

    switch (mkey.GetMatrixType())
    {
        case StdRegions::eHybridDGHelmholtz:
        case StdRegions::eHybridDGLamToU:
        case StdRegions::eHybridDGLamToQ0:
        case StdRegions::eHybridDGLamToQ1:
        case StdRegions::eHybridDGLamToQ2:
        case StdRegions::eHybridDGHelmBndLam:
        case StdRegions::eInvLaplacianWithUnityMean:
            returnval = Expansion3D::v_GenMatrix(mkey);
            break;
        default:
            returnval = StdHexExp::v_GenMatrix(mkey);
    }

    return returnval;
}

DNekMatSharedPtr HexExp::v_CreateStdMatrix(const StdRegions::StdMatrixKey &mkey)
{
    LibUtilities::BasisKey bkey0 = m_base[0]->GetBasisKey();
    LibUtilities::BasisKey bkey1 = m_base[1]->GetBasisKey();
    LibUtilities::BasisKey bkey2 = m_base[2]->GetBasisKey();

    StdRegions::StdHexExpSharedPtr tmp =
        MemoryManager<StdHexExp>::AllocateSharedPtr(bkey0, bkey1, bkey2);

    return tmp->GetStdMatrix(mkey);
}

DNekScalMatSharedPtr HexExp::CreateMatrix(const MatrixKey &mkey)
{
    DNekScalMatSharedPtr returnval;
    LibUtilities::PointsKeyVector ptsKeys = GetPointsKeys();

    ASSERTL2(m_metricinfo->GetGtype() != SpatialDomains::eNoGeomType,
             "Geometric information is not set up");

    switch (mkey.GetMatrixType())
    {
        case StdRegions::eMass:
        {
            if (m_metricinfo->GetGtype() == SpatialDomains::eDeformed ||
                mkey.GetNVarCoeff())
            {
                NekDouble one        = 1.0;
                DNekMatSharedPtr mat = GenMatrix(mkey);
                returnval =
                    MemoryManager<DNekScalMat>::AllocateSharedPtr(one, mat);
            }
            else
            {
                NekDouble jac        = (m_metricinfo->GetJac(ptsKeys))[0];
                DNekMatSharedPtr mat = GetStdMatrix(mkey);
                returnval =
                    MemoryManager<DNekScalMat>::AllocateSharedPtr(jac, mat);
            }
        }
        break;
        case StdRegions::eInvMass:
        {
            if (m_metricinfo->GetGtype() == SpatialDomains::eDeformed)
            {
                NekDouble one = 1.0;
                StdRegions::StdMatrixKey masskey(StdRegions::eMass,
                                                 DetShapeType(), *this);
                DNekMatSharedPtr mat = GenMatrix(masskey);
                mat->Invert();

                returnval =
                    MemoryManager<DNekScalMat>::AllocateSharedPtr(one, mat);
            }
            else
            {
                NekDouble fac        = 1.0 / (m_metricinfo->GetJac(ptsKeys))[0];
                DNekMatSharedPtr mat = GetStdMatrix(mkey);
                returnval =
                    MemoryManager<DNekScalMat>::AllocateSharedPtr(fac, mat);
            }
        }
        break;
        case StdRegions::eWeakDeriv0:
        case StdRegions::eWeakDeriv1:
        case StdRegions::eWeakDeriv2:
        {
            if (m_metricinfo->GetGtype() == SpatialDomains::eDeformed ||
                mkey.GetNVarCoeff())
            {
                NekDouble one        = 1.0;
                DNekMatSharedPtr mat = GenMatrix(mkey);

                returnval =
                    MemoryManager<DNekScalMat>::AllocateSharedPtr(one, mat);
            }
            else
            {
                NekDouble jac = (m_metricinfo->GetJac(ptsKeys))[0];
                Array<TwoD, const NekDouble> df =
                    m_metricinfo->GetDerivFactors(ptsKeys);
                int dir = 0;

                switch (mkey.GetMatrixType())
                {
                    case StdRegions::eWeakDeriv0:
                        dir = 0;
                        break;
                    case StdRegions::eWeakDeriv1:
                        dir = 1;
                        break;
                    case StdRegions::eWeakDeriv2:
                        dir = 2;
                        break;
                    default:
                        break;
                }

                MatrixKey deriv0key(StdRegions::eWeakDeriv0,
                                    mkey.GetShapeType(), *this);
                MatrixKey deriv1key(StdRegions::eWeakDeriv1,
                                    mkey.GetShapeType(), *this);
                MatrixKey deriv2key(StdRegions::eWeakDeriv2,
                                    mkey.GetShapeType(), *this);

                DNekMat &deriv0 = *GetStdMatrix(deriv0key);
                DNekMat &deriv1 = *GetStdMatrix(deriv1key);
                DNekMat &deriv2 = *GetStdMatrix(deriv2key);

                int rows = deriv0.GetRows();
                int cols = deriv1.GetColumns();

                DNekMatSharedPtr WeakDeriv =
                    MemoryManager<DNekMat>::AllocateSharedPtr(rows, cols);

                (*WeakDeriv) = df[3 * dir][0] * deriv0 +
                               df[3 * dir + 1][0] * deriv1 +
                               df[3 * dir + 2][0] * deriv2;

                returnval = MemoryManager<DNekScalMat>::AllocateSharedPtr(
                    jac, WeakDeriv);
            }
        }
        break;
        case StdRegions::eLaplacian:
        {
            if (m_metricinfo->GetGtype() == SpatialDomains::eDeformed ||
                mkey.GetNVarCoeff() ||
                mkey.ConstFactorExists(StdRegions::eFactorSVVCutoffRatio))
            {
                NekDouble one        = 1.0;
                DNekMatSharedPtr mat = GenMatrix(mkey);

                returnval =
                    MemoryManager<DNekScalMat>::AllocateSharedPtr(one, mat);
            }
            else
            {
                MatrixKey lap00key(StdRegions::eLaplacian00,
                                   mkey.GetShapeType(), *this);
                MatrixKey lap01key(StdRegions::eLaplacian01,
                                   mkey.GetShapeType(), *this);
                MatrixKey lap02key(StdRegions::eLaplacian02,
                                   mkey.GetShapeType(), *this);
                MatrixKey lap11key(StdRegions::eLaplacian11,
                                   mkey.GetShapeType(), *this);
                MatrixKey lap12key(StdRegions::eLaplacian12,
                                   mkey.GetShapeType(), *this);
                MatrixKey lap22key(StdRegions::eLaplacian22,
                                   mkey.GetShapeType(), *this);

                DNekMat &lap00 = *GetStdMatrix(lap00key);
                DNekMat &lap01 = *GetStdMatrix(lap01key);
                DNekMat &lap02 = *GetStdMatrix(lap02key);
                DNekMat &lap11 = *GetStdMatrix(lap11key);
                DNekMat &lap12 = *GetStdMatrix(lap12key);
                DNekMat &lap22 = *GetStdMatrix(lap22key);

                NekDouble jac = (m_metricinfo->GetJac(ptsKeys))[0];
                Array<TwoD, const NekDouble> gmat =
                    m_metricinfo->GetGmat(ptsKeys);

                int rows = lap00.GetRows();
                int cols = lap00.GetColumns();

                DNekMatSharedPtr lap =
                    MemoryManager<DNekMat>::AllocateSharedPtr(rows, cols);

                (*lap) = gmat[0][0] * lap00 + gmat[4][0] * lap11 +
                         gmat[8][0] * lap22 +
                         gmat[3][0] * (lap01 + Transpose(lap01)) +
                         gmat[6][0] * (lap02 + Transpose(lap02)) +
                         gmat[7][0] * (lap12 + Transpose(lap12));

                returnval =
                    MemoryManager<DNekScalMat>::AllocateSharedPtr(jac, lap);
            }
        }
        break;
        case StdRegions::eHelmholtz:
        {
            NekDouble lambda = mkey.GetConstFactor(StdRegions::eFactorLambda);
            MatrixKey masskey(StdRegions::eMass, mkey.GetShapeType(), *this);
            DNekScalMat &MassMat = *(this->m_matrixManager[masskey]);
            MatrixKey lapkey(StdRegions::eLaplacian, mkey.GetShapeType(), *this,
                             mkey.GetConstFactors(), mkey.GetVarCoeffs());
            DNekScalMat &LapMat = *(this->m_matrixManager[lapkey]);

            int rows = LapMat.GetRows();
            int cols = LapMat.GetColumns();

            DNekMatSharedPtr helm =
                MemoryManager<DNekMat>::AllocateSharedPtr(rows, cols);

            NekDouble one = 1.0;
            (*helm)       = LapMat + lambda * MassMat;

            returnval =
                MemoryManager<DNekScalMat>::AllocateSharedPtr(one, helm);
        }
        break;
        case StdRegions::eIProductWRTBase:
        {
            if (m_metricinfo->GetGtype() == SpatialDomains::eDeformed)
            {
                NekDouble one        = 1.0;
                DNekMatSharedPtr mat = GenMatrix(mkey);
                returnval =
                    MemoryManager<DNekScalMat>::AllocateSharedPtr(one, mat);
            }
            else
            {
                NekDouble jac        = (m_metricinfo->GetJac(ptsKeys))[0];
                DNekMatSharedPtr mat = GetStdMatrix(mkey);
                returnval =
                    MemoryManager<DNekScalMat>::AllocateSharedPtr(jac, mat);
            }
        }
        break;
        case StdRegions::eHybridDGHelmholtz:
        case StdRegions::eHybridDGLamToU:
        case StdRegions::eHybridDGLamToQ0:
        case StdRegions::eHybridDGLamToQ1:
        case StdRegions::eHybridDGLamToQ2:
        case StdRegions::eHybridDGHelmBndLam:
        case StdRegions::eInvLaplacianWithUnityMean:
        {
            NekDouble one = 1.0;

            DNekMatSharedPtr mat = GenMatrix(mkey);
            returnval = MemoryManager<DNekScalMat>::AllocateSharedPtr(one, mat);
        }
        break;
        case StdRegions::eInvHybridDGHelmholtz:
        {
            NekDouble one = 1.0;

            //                    StdRegions::StdMatrixKey
            //                    hkey(StdRegions::eHybridDGHelmholtz,
            //                                                  DetShapeType(),*this,
            //                                                  mkey.GetConstant(0),
            //                                                  mkey.GetConstant(1));
            MatrixKey hkey(StdRegions::eHybridDGHelmholtz, DetShapeType(),
                           *this, mkey.GetConstFactors(), mkey.GetVarCoeffs());
            DNekMatSharedPtr mat = GenMatrix(hkey);

            mat->Invert();
            returnval = MemoryManager<DNekScalMat>::AllocateSharedPtr(one, mat);
        }
        break;
        case StdRegions::ePreconLinearSpace:
        {
            NekDouble one = 1.0;
            MatrixKey helmkey(StdRegions::eHelmholtz, mkey.GetShapeType(),
                              *this, mkey.GetConstFactors(),
                              mkey.GetVarCoeffs());
            DNekScalBlkMatSharedPtr helmStatCond =
                GetLocStaticCondMatrix(helmkey);
            DNekScalMatSharedPtr A = helmStatCond->GetBlock(0, 0);
            DNekMatSharedPtr R     = BuildVertexMatrix(A);

            returnval = MemoryManager<DNekScalMat>::AllocateSharedPtr(one, R);
        }
        break;
        case StdRegions::ePreconLinearSpaceMass:
        {
            NekDouble one = 1.0;
            MatrixKey masskey(StdRegions::eMass, mkey.GetShapeType(), *this);
            DNekScalBlkMatSharedPtr massStatCond =
                GetLocStaticCondMatrix(masskey);
            DNekScalMatSharedPtr A = massStatCond->GetBlock(0, 0);
            DNekMatSharedPtr R     = BuildVertexMatrix(A);

            returnval = MemoryManager<DNekScalMat>::AllocateSharedPtr(one, R);
        }
        break;
        case StdRegions::ePreconR:
        {
            NekDouble one = 1.0;
            MatrixKey helmkey(StdRegions::eHelmholtz, mkey.GetShapeType(),
                              *this, mkey.GetConstFactors(),
                              mkey.GetVarCoeffs());
            DNekScalBlkMatSharedPtr helmStatCond =
                GetLocStaticCondMatrix(helmkey);
            DNekScalMatSharedPtr A = helmStatCond->GetBlock(0, 0);

            DNekScalMatSharedPtr Atmp;
            DNekMatSharedPtr R =
                BuildTransformationMatrix(A, mkey.GetMatrixType());

            returnval = MemoryManager<DNekScalMat>::AllocateSharedPtr(one, R);
        }
        break;
        case StdRegions::ePreconRMass:
        {
            NekDouble one = 1.0;
            MatrixKey masskey(StdRegions::eMass, mkey.GetShapeType(), *this);
            DNekScalBlkMatSharedPtr massStatCond =
                GetLocStaticCondMatrix(masskey);
            DNekScalMatSharedPtr A = massStatCond->GetBlock(0, 0);

            DNekScalMatSharedPtr Atmp;
            DNekMatSharedPtr R =
                BuildTransformationMatrix(A, mkey.GetMatrixType());

            returnval = MemoryManager<DNekScalMat>::AllocateSharedPtr(one, R);
        }
        break;
        default:
        {
            NekDouble one        = 1.0;
            DNekMatSharedPtr mat = GenMatrix(mkey);

            returnval = MemoryManager<DNekScalMat>::AllocateSharedPtr(one, mat);
        }
        break;
    }

    return returnval;
}

<<<<<<< HEAD
DNekScalBlkMatSharedPtr HexExp::CreateStaticCondMatrix(const MatrixKey &mkey)
{
    DNekScalBlkMatSharedPtr returnval;

    ASSERTL2(m_metricinfo->GetGtype() != SpatialDomains::eNoGeomType,
             "Geometric information is not set up");

    // set up block matrix system
    unsigned int nbdry      = NumBndryCoeffs();
    unsigned int nint       = (unsigned int)(m_ncoeffs - nbdry);
    unsigned int exp_size[] = {nbdry, nint};
    unsigned int nblks      = 2;
    returnval               = MemoryManager<DNekScalBlkMat>::AllocateSharedPtr(
        nblks, nblks, exp_size,
        exp_size); // Really need a constructor which takes Arrays
    NekDouble factor = 1.0;

    switch (mkey.GetMatrixType())
    {
        case StdRegions::eLaplacian:
        case StdRegions::eHelmholtz: // special case since Helmholtz not defined
                                     // in StdRegions

            // use Deformed case for both regular and deformed geometries
            factor = 1.0;
            goto UseLocRegionsMatrix;
            break;
        default:
            if (m_metricinfo->GetGtype() == SpatialDomains::eDeformed ||
                mkey.GetNVarCoeff())
            {
                factor = 1.0;
                goto UseLocRegionsMatrix;
            }
            else
            {
                DNekScalMatSharedPtr mat = GetLocMatrix(mkey);
                factor                   = mat->Scale();
                goto UseStdRegionsMatrix;
            }
            break;
        UseStdRegionsMatrix:
        {
            NekDouble invfactor     = 1.0 / factor;
            NekDouble one           = 1.0;
            DNekBlkMatSharedPtr mat = GetStdStaticCondMatrix(mkey);
            DNekScalMatSharedPtr Atmp;
            DNekMatSharedPtr Asubmat;

            returnval->SetBlock(
                0, 0,
                Atmp = MemoryManager<DNekScalMat>::AllocateSharedPtr(
                    factor, Asubmat = mat->GetBlock(0, 0)));
            returnval->SetBlock(
                0, 1,
                Atmp = MemoryManager<DNekScalMat>::AllocateSharedPtr(
                    one, Asubmat = mat->GetBlock(0, 1)));
            returnval->SetBlock(
                1, 0,
                Atmp = MemoryManager<DNekScalMat>::AllocateSharedPtr(
                    factor, Asubmat = mat->GetBlock(1, 0)));
            returnval->SetBlock(
                1, 1,
                Atmp = MemoryManager<DNekScalMat>::AllocateSharedPtr(
                    invfactor, Asubmat = mat->GetBlock(1, 1)));
        }
        break;
        UseLocRegionsMatrix:
        {
            int i, j;
            NekDouble invfactor = 1.0 / factor;
            NekDouble one       = 1.0;
            DNekScalMat &mat    = *GetLocMatrix(mkey);
            DNekMatSharedPtr A =
                MemoryManager<DNekMat>::AllocateSharedPtr(nbdry, nbdry);
            DNekMatSharedPtr B =
                MemoryManager<DNekMat>::AllocateSharedPtr(nbdry, nint);
            DNekMatSharedPtr C =
                MemoryManager<DNekMat>::AllocateSharedPtr(nint, nbdry);
            DNekMatSharedPtr D =
                MemoryManager<DNekMat>::AllocateSharedPtr(nint, nint);

            Array<OneD, unsigned int> bmap(nbdry);
            Array<OneD, unsigned int> imap(nint);
            GetBoundaryMap(bmap);
            GetInteriorMap(imap);

            for (i = 0; i < nbdry; ++i)
            {
                for (j = 0; j < nbdry; ++j)
                {
                    (*A)(i, j) = mat(bmap[i], bmap[j]);
                }

                for (j = 0; j < nint; ++j)
                {
                    (*B)(i, j) = mat(bmap[i], imap[j]);
                }
            }

            for (i = 0; i < nint; ++i)
            {
                for (j = 0; j < nbdry; ++j)
                {
                    (*C)(i, j) = mat(imap[i], bmap[j]);
                }

                for (j = 0; j < nint; ++j)
                {
                    (*D)(i, j) = mat(imap[i], imap[j]);
                }
            }

            // Calculate static condensed system
            if (nint)
            {
                D->Invert();
                (*B) = (*B) * (*D);
                (*A) = (*A) - (*B) * (*C);
            }
=======

>>>>>>> 5c19adb9

            DNekScalMatSharedPtr Atmp;

            returnval->SetBlock(
                0, 0,
                Atmp =
                    MemoryManager<DNekScalMat>::AllocateSharedPtr(factor, A));
            returnval->SetBlock(
                0, 1,
                Atmp = MemoryManager<DNekScalMat>::AllocateSharedPtr(one, B));
            returnval->SetBlock(
                1, 0,
                Atmp =
                    MemoryManager<DNekScalMat>::AllocateSharedPtr(factor, C));
            returnval->SetBlock(
                1, 1,
                Atmp = MemoryManager<DNekScalMat>::AllocateSharedPtr(invfactor,
                                                                     D));
        }
    }
    return returnval;
}

DNekScalMatSharedPtr HexExp::v_GetLocMatrix(const MatrixKey &mkey)
{
    return m_matrixManager[mkey];
}

DNekScalBlkMatSharedPtr HexExp::v_GetLocStaticCondMatrix(const MatrixKey &mkey)
{
    return m_staticCondMatrixManager[mkey];
}

void HexExp::v_DropLocStaticCondMatrix(const MatrixKey &mkey)
{
    m_staticCondMatrixManager.DeleteObject(mkey);
}

void HexExp::v_LaplacianMatrixOp_MatFree_Kernel(
    const Array<OneD, const NekDouble> &inarray,
    Array<OneD, NekDouble> &outarray, Array<OneD, NekDouble> &wsp)
{
    // This implementation is only valid when there are no
    // coefficients associated to the Laplacian operator
    if (m_metrics.count(eMetricLaplacian00) == 0)
    {
        ComputeLaplacianMetric();
    }

    int nquad0 = m_base[0]->GetNumPoints();
    int nquad1 = m_base[1]->GetNumPoints();
    int nquad2 = m_base[2]->GetNumPoints();
    int nqtot  = nquad0 * nquad1 * nquad2;

    ASSERTL1(wsp.size() >= 6 * nqtot, "Insufficient workspace size.");

    const Array<OneD, const NekDouble> &base0  = m_base[0]->GetBdata();
    const Array<OneD, const NekDouble> &base1  = m_base[1]->GetBdata();
    const Array<OneD, const NekDouble> &base2  = m_base[2]->GetBdata();
    const Array<OneD, const NekDouble> &dbase0 = m_base[0]->GetDbdata();
    const Array<OneD, const NekDouble> &dbase1 = m_base[1]->GetDbdata();
    const Array<OneD, const NekDouble> &dbase2 = m_base[2]->GetDbdata();
    const Array<OneD, const NekDouble> &metric00 =
        m_metrics[eMetricLaplacian00];
    const Array<OneD, const NekDouble> &metric01 =
        m_metrics[eMetricLaplacian01];
    const Array<OneD, const NekDouble> &metric02 =
        m_metrics[eMetricLaplacian02];
    const Array<OneD, const NekDouble> &metric11 =
        m_metrics[eMetricLaplacian11];
    const Array<OneD, const NekDouble> &metric12 =
        m_metrics[eMetricLaplacian12];
    const Array<OneD, const NekDouble> &metric22 =
        m_metrics[eMetricLaplacian22];

    // Allocate temporary storage
    Array<OneD, NekDouble> wsp0(wsp);
    Array<OneD, NekDouble> wsp1(wsp + 1 * nqtot);
    Array<OneD, NekDouble> wsp2(wsp + 2 * nqtot);
    Array<OneD, NekDouble> wsp3(wsp + 3 * nqtot);
    Array<OneD, NekDouble> wsp4(wsp + 4 * nqtot);
    Array<OneD, NekDouble> wsp5(wsp + 5 * nqtot);

    StdExpansion3D::PhysTensorDeriv(inarray, wsp0, wsp1, wsp2);

    // wsp0 = k = g0 * wsp1 + g1 * wsp2 = g0 * du_dxi1 + g1 * du_dxi2
    // wsp2 = l = g1 * wsp1 + g2 * wsp2 = g0 * du_dxi1 + g1 * du_dxi2
    // where g0, g1 and g2 are the metric terms set up in the GeomFactors class
    // especially for this purpose
    Vmath::Vvtvvtp(nqtot, &metric00[0], 1, &wsp0[0], 1, &metric01[0], 1,
                   &wsp1[0], 1, &wsp3[0], 1);
    Vmath::Vvtvp(nqtot, &metric02[0], 1, &wsp2[0], 1, &wsp3[0], 1, &wsp3[0], 1);
    Vmath::Vvtvvtp(nqtot, &metric01[0], 1, &wsp0[0], 1, &metric11[0], 1,
                   &wsp1[0], 1, &wsp4[0], 1);
    Vmath::Vvtvp(nqtot, &metric12[0], 1, &wsp2[0], 1, &wsp4[0], 1, &wsp4[0], 1);
    Vmath::Vvtvvtp(nqtot, &metric02[0], 1, &wsp0[0], 1, &metric12[0], 1,
                   &wsp1[0], 1, &wsp5[0], 1);
    Vmath::Vvtvp(nqtot, &metric22[0], 1, &wsp2[0], 1, &wsp5[0], 1, &wsp5[0], 1);

    // outarray = m = (D_xi1 * B)^T * k
    // wsp1     = n = (D_xi2 * B)^T * l
    IProductWRTBase_SumFacKernel(dbase0, base1, base2, wsp3, outarray, wsp0,
                                 false, true, true);
    IProductWRTBase_SumFacKernel(base0, dbase1, base2, wsp4, wsp2, wsp0, true,
                                 false, true);
    Vmath::Vadd(m_ncoeffs, wsp2.get(), 1, outarray.get(), 1, outarray.get(), 1);
    IProductWRTBase_SumFacKernel(base0, base1, dbase2, wsp5, wsp2, wsp0, true,
                                 true, false);
    Vmath::Vadd(m_ncoeffs, wsp2.get(), 1, outarray.get(), 1, outarray.get(), 1);
}

void HexExp::v_ComputeLaplacianMetric()
{
    if (m_metrics.count(eMetricQuadrature) == 0)
    {
        ComputeQuadratureMetric();
    }

    const SpatialDomains::GeomType type = m_metricinfo->GetGtype();
    const unsigned int nqtot            = GetTotPoints();
    const unsigned int dim              = 3;
    const MetricType m[3][3]            = {
        {eMetricLaplacian00, eMetricLaplacian01, eMetricLaplacian02},
        {eMetricLaplacian01, eMetricLaplacian11, eMetricLaplacian12},
        {eMetricLaplacian02, eMetricLaplacian12, eMetricLaplacian22}};

    for (unsigned int i = 0; i < dim; ++i)
    {
        for (unsigned int j = i; j < dim; ++j)
        {
            m_metrics[m[i][j]] = Array<OneD, NekDouble>(nqtot);
            const Array<TwoD, const NekDouble> &gmat =
                m_metricinfo->GetGmat(GetPointsKeys());
            if (type == SpatialDomains::eDeformed)
            {
                Vmath::Vcopy(nqtot, &gmat[i * dim + j][0], 1,
                             &m_metrics[m[i][j]][0], 1);
            }
            else
            {
                Vmath::Fill(nqtot, gmat[i * dim + j][0], &m_metrics[m[i][j]][0],
                            1);
            }
            MultiplyByQuadratureMetric(m_metrics[m[i][j]], m_metrics[m[i][j]]);
        }
    }
}

} // namespace LocalRegions
} // namespace Nektar<|MERGE_RESOLUTION|>--- conflicted
+++ resolved
@@ -32,145 +32,18 @@
 //
 ///////////////////////////////////////////////////////////////////////////////
 
+
+#include <LocalRegions/HexExp.h>
 #include <LibUtilities/Foundations/Interp.h>
 #include <LibUtilities/Foundations/InterpCoeff.h>
-#include <LocalRegions/HexExp.h>
 #include <SpatialDomains/HexGeom.h>
 
 using namespace std;
 
 namespace Nektar
 {
-namespace LocalRegions
-{
-/**
- * @class HexExp
- * Defines a hexahedral local expansion.
- */
-
-/**
- * \brief Constructor using BasisKey class for quadrature points and
- * order definition
- *
- * @param   Ba          Basis key for first coordinate.
- * @param   Bb          Basis key for second coordinate.
- * @param   Bc          Basis key for third coordinate.
- */
-HexExp::HexExp(const LibUtilities::BasisKey &Ba,
-               const LibUtilities::BasisKey &Bb,
-               const LibUtilities::BasisKey &Bc,
-               const SpatialDomains::HexGeomSharedPtr &geom)
-    : StdExpansion(Ba.GetNumModes() * Bb.GetNumModes() * Bc.GetNumModes(), 3,
-                   Ba, Bb, Bc),
-      StdExpansion3D(Ba.GetNumModes() * Bb.GetNumModes() * Bc.GetNumModes(), Ba,
-                     Bb, Bc),
-      StdHexExp(Ba, Bb, Bc), Expansion(geom), Expansion3D(geom),
-      m_matrixManager(
-          std::bind(&HexExp::CreateMatrix, this, std::placeholders::_1),
-          std::string("HexExpMatrix")),
-      m_staticCondMatrixManager(std::bind(&HexExp::CreateStaticCondMatrix, this,
-                                          std::placeholders::_1),
-                                std::string("HexExpStaticCondMatrix"))
-{
-}
-
-/**
- * \brief Copy Constructor
- *
- * @param   T           HexExp to copy.
- */
-HexExp::HexExp(const HexExp &T)
-    : StdExpansion(T), StdExpansion3D(T), StdHexExp(T), Expansion(T),
-      Expansion3D(T), m_matrixManager(T.m_matrixManager),
-      m_staticCondMatrixManager(T.m_staticCondMatrixManager)
-{
-}
-
-/**
- * \brief Destructor
- */
-HexExp::~HexExp()
-{
-}
-
-//-----------------------------
-// Integration Methods
-//-----------------------------
-/**
- * \brief Integrate the physical point list \a inarray over region
- *
- * @param   inarray     definition of function to be returned at
- *                      quadrature points of expansion.
- * @returns \f$\int^1_{-1}\int^1_{-1} \int^1_{-1}
- *   u(\eta_1, \eta_2, \eta_3) J[i,j,k] d \eta_1 d \eta_2 d \eta_3 \f$
- * where \f$inarray[i,j,k] = u(\eta_{1i},\eta_{2j},\eta_{3k}) \f$
- * and \f$ J[i,j,k] \f$ is the Jacobian evaluated at the quadrature
- * point.
- */
-NekDouble HexExp::v_Integral(const Array<OneD, const NekDouble> &inarray)
-{
-    int nquad0                       = m_base[0]->GetNumPoints();
-    int nquad1                       = m_base[1]->GetNumPoints();
-    int nquad2                       = m_base[2]->GetNumPoints();
-    Array<OneD, const NekDouble> jac = m_metricinfo->GetJac(GetPointsKeys());
-    NekDouble returnVal;
-    Array<OneD, NekDouble> tmp(nquad0 * nquad1 * nquad2);
-
-    // multiply inarray with Jacobian
-
-    if (m_metricinfo->GetGtype() == SpatialDomains::eDeformed)
+    namespace LocalRegions
     {
-        Vmath::Vmul(nquad0 * nquad1 * nquad2, &jac[0], 1,
-                    (NekDouble *)&inarray[0], 1, &tmp[0], 1);
-    }
-    else
-    {
-        Vmath::Smul(nquad0 * nquad1 * nquad2, (NekDouble)jac[0],
-                    (NekDouble *)&inarray[0], 1, &tmp[0], 1);
-    }
-
-    // call StdHexExp version;
-    returnVal = StdHexExp::v_Integral(tmp);
-
-    return returnVal;
-}
-
-//-----------------------------
-// Differentiation Methods
-//-----------------------------
-/**
- * \brief Calculate the derivative of the physical points
- *
- * For Hexahedral region can use the Tensor_Deriv function defined
- * under StdExpansion.
- * @param   inarray     Input array
- * @param   out_d0      Derivative of \a inarray in first direction.
- * @param   out_d1      Derivative of \a inarray in second direction.
- * @param   out_d2      Derivative of \a inarray in third direction.
- */
-void HexExp::v_PhysDeriv(const Array<OneD, const NekDouble> &inarray,
-                         Array<OneD, NekDouble> &out_d0,
-                         Array<OneD, NekDouble> &out_d1,
-                         Array<OneD, NekDouble> &out_d2)
-{
-    int nquad0 = m_base[0]->GetNumPoints();
-    int nquad1 = m_base[1]->GetNumPoints();
-    int nquad2 = m_base[2]->GetNumPoints();
-    int ntot   = nquad0 * nquad1 * nquad2;
-
-    Array<TwoD, const NekDouble> df =
-        m_metricinfo->GetDerivFactors(GetPointsKeys());
-    Array<OneD, NekDouble> Diff0 = Array<OneD, NekDouble>(ntot);
-    Array<OneD, NekDouble> Diff1 = Array<OneD, NekDouble>(ntot);
-    Array<OneD, NekDouble> Diff2 = Array<OneD, NekDouble>(ntot);
-
-    StdHexExp::v_PhysDeriv(inarray, Diff0, Diff1, Diff2);
-
-    if (m_metricinfo->GetGtype() == SpatialDomains::eDeformed)
-    {
-<<<<<<< HEAD
-        if (out_d0.size())
-=======
         /**
          * @class HexExp
          * Defines a hexahedral local expansion.
@@ -199,776 +72,412 @@
             m_staticCondMatrixManager(
                 std::bind(&Expansion::CreateStaticCondMatrix, this, std::placeholders::_1),
                 std::string("HexExpStaticCondMatrix"))
->>>>>>> 5c19adb9
-        {
-            Vmath::Vmul(ntot, &df[0][0], 1, &Diff0[0], 1, &out_d0[0], 1);
-            Vmath::Vvtvp(ntot, &df[1][0], 1, &Diff1[0], 1, &out_d0[0], 1,
-                         &out_d0[0], 1);
-            Vmath::Vvtvp(ntot, &df[2][0], 1, &Diff2[0], 1, &out_d0[0], 1,
-                         &out_d0[0], 1);
-        }
-
-        if (out_d1.size())
-        {
-            Vmath::Vmul(ntot, &df[3][0], 1, &Diff0[0], 1, &out_d1[0], 1);
-            Vmath::Vvtvp(ntot, &df[4][0], 1, &Diff1[0], 1, &out_d1[0], 1,
-                         &out_d1[0], 1);
-            Vmath::Vvtvp(ntot, &df[5][0], 1, &Diff2[0], 1, &out_d1[0], 1,
-                         &out_d1[0], 1);
-        }
-
-        if (out_d2.size())
-        {
-            Vmath::Vmul(ntot, &df[6][0], 1, &Diff0[0], 1, &out_d2[0], 1);
-            Vmath::Vvtvp(ntot, &df[7][0], 1, &Diff1[0], 1, &out_d2[0], 1,
-                         &out_d2[0], 1);
-            Vmath::Vvtvp(ntot, &df[8][0], 1, &Diff2[0], 1, &out_d2[0], 1,
-                         &out_d2[0], 1);
-        }
-    }
-    else // regular geometry
-    {
-        if (out_d0.size())
-        {
-            Vmath::Smul(ntot, df[0][0], &Diff0[0], 1, &out_d0[0], 1);
-            Blas::Daxpy(ntot, df[1][0], &Diff1[0], 1, &out_d0[0], 1);
-            Blas::Daxpy(ntot, df[2][0], &Diff2[0], 1, &out_d0[0], 1);
-        }
-
-        if (out_d1.size())
-        {
-            Vmath::Smul(ntot, df[3][0], &Diff0[0], 1, &out_d1[0], 1);
-            Blas::Daxpy(ntot, df[4][0], &Diff1[0], 1, &out_d1[0], 1);
-            Blas::Daxpy(ntot, df[5][0], &Diff2[0], 1, &out_d1[0], 1);
-        }
-
-        if (out_d2.size())
-        {
-            Vmath::Smul(ntot, df[6][0], &Diff0[0], 1, &out_d2[0], 1);
-            Blas::Daxpy(ntot, df[7][0], &Diff1[0], 1, &out_d2[0], 1);
-            Blas::Daxpy(ntot, df[8][0], &Diff2[0], 1, &out_d2[0], 1);
-        }
-    }
-}
-
-/**
- * \brief Calculate the derivative of the physical points in a single
- * direction.
- *
- * @param   dir         Direction in which to compute derivative.
- *                      Valid values are 0, 1, 2.
- * @param   inarray     Input array.
- * @param   outarray    Output array.
- */
-void HexExp::v_PhysDeriv(const int dir,
-                         const Array<OneD, const NekDouble> &inarray,
-                         Array<OneD, NekDouble> &outarray)
-{
-    switch (dir)
-    {
-        case 0:
-        {
-            PhysDeriv(inarray, outarray, NullNekDouble1DArray,
-                      NullNekDouble1DArray);
-        }
-        break;
-        case 1:
-        {
-            PhysDeriv(inarray, NullNekDouble1DArray, outarray,
-                      NullNekDouble1DArray);
-        }
-        break;
-        case 2:
-        {
-            PhysDeriv(inarray, NullNekDouble1DArray, NullNekDouble1DArray,
-                      outarray);
-        }
-        break;
-        default:
-        {
-            ASSERTL1(false, "input dir is out of range");
-        }
-        break;
-    }
-}
-
-void HexExp::v_PhysDirectionalDeriv(
-    const Array<OneD, const NekDouble> &inarray,
-    const Array<OneD, const NekDouble> &direction,
-    Array<OneD, NekDouble> &outarray)
-{
-
-    int shapedim = 3;
-    int nquad0   = m_base[0]->GetNumPoints();
-    int nquad1   = m_base[1]->GetNumPoints();
-    int nquad2   = m_base[2]->GetNumPoints();
-    int ntot     = nquad0 * nquad1 * nquad2;
-
-    Array<TwoD, const NekDouble> df =
-        m_metricinfo->GetDerivFactors(GetPointsKeys());
-    Array<OneD, NekDouble> Diff0 = Array<OneD, NekDouble>(ntot);
-    Array<OneD, NekDouble> Diff1 = Array<OneD, NekDouble>(ntot);
-    Array<OneD, NekDouble> Diff2 = Array<OneD, NekDouble>(ntot);
-
-    StdHexExp::v_PhysDeriv(inarray, Diff0, Diff1, Diff2);
-
-    Array<OneD, Array<OneD, NekDouble>> dfdir(shapedim);
-    Expansion::ComputeGmatcdotMF(df, direction, dfdir);
-
-    Vmath::Vmul(ntot, &dfdir[0][0], 1, &Diff0[0], 1, &outarray[0], 1);
-    Vmath::Vvtvp(ntot, &dfdir[1][0], 1, &Diff1[0], 1, &outarray[0], 1,
-                 &outarray[0], 1);
-    Vmath::Vvtvp(ntot, &dfdir[2][0], 1, &Diff2[0], 1, &outarray[0], 1,
-                 &outarray[0], 1);
-}
-
-//-----------------------------
-// Transforms
-//-----------------------------
-
-/**
- * \brief Forward transform from physical quadrature space stored in \a
- * inarray and evaluate the expansion coefficients and store in
- * \a (this)->_coeffs
- *
- * @param   inarray     Input array
- * @param   outarray    Output array
- */
-void HexExp::v_FwdTrans(const Array<OneD, const NekDouble> &inarray,
-                        Array<OneD, NekDouble> &outarray)
-{
-    if (m_base[0]->Collocation() && m_base[1]->Collocation() &&
-        m_base[2]->Collocation())
-    {
-        Vmath::Vcopy(GetNcoeffs(), &inarray[0], 1, &outarray[0], 1);
-    }
-    else
-    {
-        IProductWRTBase(inarray, outarray);
-
-        // get Mass matrix inverse
-        MatrixKey masskey(StdRegions::eInvMass, DetShapeType(), *this);
-        DNekScalMatSharedPtr matsys = m_matrixManager[masskey];
-
-        // copy inarray in case inarray == outarray
-        DNekVec in(m_ncoeffs, outarray);
-        DNekVec out(m_ncoeffs, outarray, eWrapper);
-
-        out = (*matsys) * in;
-    }
-}
-
-//-----------------------------
-// Inner product functions
-//-----------------------------
-
-/**
- * \brief Calculate the inner product of inarray with respect to the
- * elements basis.
- *
- * @param   inarray     Input array of physical space data.
- * @param   outarray    Output array of data.
- */
-void HexExp::v_IProductWRTBase(const Array<OneD, const NekDouble> &inarray,
-                               Array<OneD, NekDouble> &outarray)
-{
-    HexExp::v_IProductWRTBase_SumFac(inarray, outarray);
-}
-
-/**
- * \brief Calculate the inner product of inarray with respect to the
- * given basis B = base0 * base1 * base2.
- *
- * \f$ \begin{array}{rcl} I_{pqr} = (\phi_{pqr}, u)_{\delta}
- * & = & \sum_{i=0}^{nq_0} \sum_{j=0}^{nq_1} \sum_{k=0}^{nq_2}
- *     \psi_{p}^{a} (\xi_{1i}) \psi_{q}^{a} (\xi_{2j}) \psi_{r}^{a}
- *     (\xi_{3k}) w_i w_j w_k u(\xi_{1,i} \xi_{2,j} \xi_{3,k})
- * J_{i,j,k}\\ & = & \sum_{i=0}^{nq_0} \psi_p^a(\xi_{1,i})
- *     \sum_{j=0}^{nq_1} \psi_{q}^a(\xi_{2,j}) \sum_{k=0}^{nq_2}
- *     \psi_{r}^a u(\xi_{1i},\xi_{2j},\xi_{3k})
- * J_{i,j,k} \end{array} \f$ \n
- * where
- * \f$ \phi_{pqr} (\xi_1 , \xi_2 , \xi_3)
- *    = \psi_p^a ( \xi_1) \psi_{q}^a (\xi_2) \psi_{r}^a (\xi_3) \f$ \n
- * which can be implemented as \n
- * \f$f_{r} (\xi_{3k})
- *    = \sum_{k=0}^{nq_3} \psi_{r}^a u(\xi_{1i},\xi_{2j},\xi_{3k})
- * J_{i,j,k} = {\bf B_3 U}   \f$ \n
- * \f$ g_{q} (\xi_{3k}) = \sum_{j=0}^{nq_1} \psi_{q}^a (\xi_{2j})
- *                          f_{r} (\xi_{3k})  = {\bf B_2 F}  \f$ \n
- * \f$ (\phi_{pqr}, u)_{\delta}
- *    = \sum_{k=0}^{nq_0} \psi_{p}^a (\xi_{3k}) g_{q} (\xi_{3k})
- *    = {\bf B_1 G} \f$
- *
- * @param   base0       Basis to integrate wrt in first dimension.
- * @param   base1       Basis to integrate wrt in second dimension.
- * @param   base2       Basis to integrate wrt in third dimension.
- * @param   inarray     Input array.
- * @param   outarray    Output array.
- * @param   coll_check  (not used)
- */
-void HexExp::v_IProductWRTBase_SumFac(
-    const Array<OneD, const NekDouble> &inarray,
-    Array<OneD, NekDouble> &outarray, bool multiplybyweights)
-{
-    int nquad0 = m_base[0]->GetNumPoints();
-    int nquad1 = m_base[1]->GetNumPoints();
-    int nquad2 = m_base[2]->GetNumPoints();
-    int order0 = m_base[0]->GetNumModes();
-    int order1 = m_base[1]->GetNumModes();
-
-    Array<OneD, NekDouble> wsp(nquad0 * nquad1 * (nquad2 + order0) +
-                               order0 * order1 * nquad2);
-
-    if (multiplybyweights)
-    {
-        Array<OneD, NekDouble> tmp(inarray.size());
-
-        MultiplyByQuadratureMetric(inarray, tmp);
-        IProductWRTBase_SumFacKernel(
-            m_base[0]->GetBdata(), m_base[1]->GetBdata(), m_base[2]->GetBdata(),
-            tmp, outarray, wsp, true, true, true);
-    }
-    else
-    {
-        IProductWRTBase_SumFacKernel(
-            m_base[0]->GetBdata(), m_base[1]->GetBdata(), m_base[2]->GetBdata(),
-            inarray, outarray, wsp, true, true, true);
-    }
-}
-
-void HexExp::v_IProductWRTDerivBase(const int dir,
-                                    const Array<OneD, const NekDouble> &inarray,
-                                    Array<OneD, NekDouble> &outarray)
-{
-    HexExp::IProductWRTDerivBase_SumFac(dir, inarray, outarray);
-}
-
-/**
- * @brief Calculates the inner product \f$ I_{pqr} = (u,
- * \partial_{x_i} \phi_{pqr}) \f$.
- *
- * The derivative of the basis functions is performed using the chain
- * rule in order to incorporate the geometric factors. Assuming that
- * the basis functions are a tensor product
- * \f$\phi_{pqr}(\xi_1,\xi_2,\xi_3) =
- * \phi_1(\xi_1)\phi_2(\xi_2)\phi_3(\xi_3)\f$, in the hexahedral
- * element, this is straightforward and yields the result
- *
- * \f[
- * I_{pqr} = \sum_{k=1}^3 \left(u, \frac{\partial u}{\partial \xi_k}
- * \frac{\partial \xi_k}{\partial x_i}\right)
- * \f]
- *
- * @param dir       Direction in which to take the derivative.
- * @param inarray   The function \f$ u \f$.
- * @param outarray  Value of the inner product.
- */
-void HexExp::IProductWRTDerivBase_SumFac(
-    const int dir, const Array<OneD, const NekDouble> &inarray,
-    Array<OneD, NekDouble> &outarray)
-{
-    ASSERTL1((dir == 0) || (dir == 1) || (dir == 2), "Invalid direction.");
-
-    const int nq0 = m_base[0]->GetNumPoints();
-    const int nq1 = m_base[1]->GetNumPoints();
-    const int nq2 = m_base[2]->GetNumPoints();
-    const int nq  = nq0 * nq1 * nq2;
-    const int nm0 = m_base[0]->GetNumModes();
-    const int nm1 = m_base[1]->GetNumModes();
-
-    const Array<TwoD, const NekDouble> &df =
-        m_metricinfo->GetDerivFactors(GetPointsKeys());
-
-    Array<OneD, NekDouble> alloc(4 * nq + m_ncoeffs + nm0 * nq2 * (nq1 + nm1));
-    Array<OneD, NekDouble> tmp1(alloc);           // Quad metric
-    Array<OneD, NekDouble> tmp2(alloc + nq);      // Dir1 metric
-    Array<OneD, NekDouble> tmp3(alloc + 2 * nq);  // Dir2 metric
-    Array<OneD, NekDouble> tmp4(alloc + 3 * nq);  // Dir3 metric
-    Array<OneD, NekDouble> tmp5(alloc + 4 * nq);  // iprod tmp
-    Array<OneD, NekDouble> wsp(tmp5 + m_ncoeffs); // Wsp
-
-    MultiplyByQuadratureMetric(inarray, tmp1);
-
-    if (m_metricinfo->GetGtype() == SpatialDomains::eDeformed)
-    {
-        Vmath::Vmul(nq, &df[3 * dir][0], 1, tmp1.get(), 1, tmp2.get(), 1);
-        Vmath::Vmul(nq, &df[3 * dir + 1][0], 1, tmp1.get(), 1, tmp3.get(), 1);
-        Vmath::Vmul(nq, &df[3 * dir + 2][0], 1, tmp1.get(), 1, tmp4.get(), 1);
-    }
-    else
-    {
-        Vmath::Smul(nq, df[3 * dir][0], tmp1.get(), 1, tmp2.get(), 1);
-        Vmath::Smul(nq, df[3 * dir + 1][0], tmp1.get(), 1, tmp3.get(), 1);
-        Vmath::Smul(nq, df[3 * dir + 2][0], tmp1.get(), 1, tmp4.get(), 1);
-    }
-
-    IProductWRTBase_SumFacKernel(m_base[0]->GetDbdata(), m_base[1]->GetBdata(),
-                                 m_base[2]->GetBdata(), tmp2, outarray, wsp,
-                                 false, true, true);
-
-    IProductWRTBase_SumFacKernel(m_base[0]->GetBdata(), m_base[1]->GetDbdata(),
-                                 m_base[2]->GetBdata(), tmp3, tmp5, wsp, true,
-                                 false, true);
-    Vmath::Vadd(m_ncoeffs, tmp5, 1, outarray, 1, outarray, 1);
-
-    IProductWRTBase_SumFacKernel(m_base[0]->GetBdata(), m_base[1]->GetBdata(),
-                                 m_base[2]->GetDbdata(), tmp4, tmp5, wsp, true,
-                                 true, false);
-    Vmath::Vadd(m_ncoeffs, tmp5, 1, outarray, 1, outarray, 1);
-}
-
-void HexExp::IProductWRTDerivBase_MatOp(
-    const int dir, const Array<OneD, const NekDouble> &inarray,
-    Array<OneD, NekDouble> &outarray)
-{
-    int nq                       = GetTotPoints();
-    StdRegions::MatrixType mtype = StdRegions::eIProductWRTDerivBase0;
-
-    switch (dir)
-    {
-        case 0:
-        {
-            mtype = StdRegions::eIProductWRTDerivBase0;
-        }
-        break;
-        case 1:
-        {
-            mtype = StdRegions::eIProductWRTDerivBase1;
-        }
-        break;
-        case 2:
-        {
-            mtype = StdRegions::eIProductWRTDerivBase2;
-        }
-        break;
-        default:
-        {
-            ASSERTL1(false, "input dir is out of range");
-        }
-        break;
-    }
-
-    MatrixKey iprodmatkey(mtype, DetShapeType(), *this);
-    DNekScalMatSharedPtr iprodmat = m_matrixManager[iprodmatkey];
-
-    Blas::Dgemv('N', m_ncoeffs, nq, iprodmat->Scale(),
-                (iprodmat->GetOwnedMatrix())->GetPtr().get(), m_ncoeffs,
-                inarray.get(), 1, 0.0, outarray.get(), 1);
-}
-
-/**
- *
- * @param dir       Vector direction in which to take the derivative.
- * @param inarray   The function \f$ u \f$.
- * @param outarray  Value of the inner product.
- */
-void HexExp::IProductWRTDirectionalDerivBase_SumFac(
-    const Array<OneD, const NekDouble> &direction,
-    const Array<OneD, const NekDouble> &inarray,
-    Array<OneD, NekDouble> &outarray)
-{
-    int shapedim  = 3;
-    const int nq0 = m_base[0]->GetNumPoints();
-    const int nq1 = m_base[1]->GetNumPoints();
-    const int nq2 = m_base[2]->GetNumPoints();
-    const int nq  = nq0 * nq1 * nq2;
-    const int nm0 = m_base[0]->GetNumModes();
-    const int nm1 = m_base[1]->GetNumModes();
-
-    const Array<TwoD, const NekDouble> &df =
-        m_metricinfo->GetDerivFactors(GetPointsKeys());
-
-    Array<OneD, NekDouble> alloc(4 * nq + m_ncoeffs + nm0 * nq2 * (nq1 + nm1));
-    Array<OneD, NekDouble> tmp1(alloc);           // Quad metric
-    Array<OneD, NekDouble> tmp2(alloc + nq);      // Dir1 metric
-    Array<OneD, NekDouble> tmp3(alloc + 2 * nq);  // Dir2 metric
-    Array<OneD, NekDouble> tmp4(alloc + 3 * nq);  // Dir3 metric
-    Array<OneD, NekDouble> tmp5(alloc + 4 * nq);  // iprod tmp
-    Array<OneD, NekDouble> wsp(tmp5 + m_ncoeffs); // Wsp
-
-    MultiplyByQuadratureMetric(inarray, tmp1);
-
-    Array<OneD, Array<OneD, NekDouble>> dfdir(shapedim);
-    Expansion::ComputeGmatcdotMF(df, direction, dfdir);
-
-    Vmath::Vmul(nq, &dfdir[0][0], 1, tmp1.get(), 1, tmp2.get(), 1);
-    Vmath::Vmul(nq, &dfdir[1][0], 1, tmp1.get(), 1, tmp3.get(), 1);
-    Vmath::Vmul(nq, &dfdir[2][0], 1, tmp1.get(), 1, tmp4.get(), 1);
-
-    IProductWRTBase_SumFacKernel(m_base[0]->GetDbdata(), m_base[1]->GetBdata(),
-                                 m_base[2]->GetBdata(), tmp2, outarray, wsp,
-                                 false, true, true);
-
-    IProductWRTBase_SumFacKernel(m_base[0]->GetBdata(), m_base[1]->GetDbdata(),
-                                 m_base[2]->GetBdata(), tmp3, tmp5, wsp, true,
-                                 false, true);
-
-    Vmath::Vadd(m_ncoeffs, tmp5, 1, outarray, 1, outarray, 1);
-
-    IProductWRTBase_SumFacKernel(m_base[0]->GetBdata(), m_base[1]->GetBdata(),
-                                 m_base[2]->GetDbdata(), tmp4, tmp5, wsp, true,
-                                 true, false);
-
-    Vmath::Vadd(m_ncoeffs, tmp5, 1, outarray, 1, outarray, 1);
-}
-
-//-----------------------------
-// Evaluation functions
-//-----------------------------
-
-/**
- * Given the local cartesian coordinate \a Lcoord evaluate the
- * value of physvals at this point by calling through to the
- * StdExpansion method
- */
-NekDouble HexExp::v_StdPhysEvaluate(
-    const Array<OneD, const NekDouble> &Lcoord,
-    const Array<OneD, const NekDouble> &physvals)
-{
-    // Evaluate point in local coordinates.
-    return StdExpansion3D::v_PhysEvaluate(Lcoord, physvals);
-}
-
-NekDouble HexExp::v_PhysEvaluate(const Array<OneD, const NekDouble> &coord,
-                                 const Array<OneD, const NekDouble> &physvals)
-{
-    Array<OneD, NekDouble> Lcoord = Array<OneD, NekDouble>(3);
-
-    ASSERTL0(m_geom, "m_geom not defined");
-    m_geom->GetLocCoords(coord, Lcoord);
-    return StdExpansion3D::v_PhysEvaluate(Lcoord, physvals);
-}
-
-NekDouble HexExp::v_PhysEvaluate(const Array<OneD, NekDouble> coord,
-                                 const Array<OneD, const NekDouble> &inarray,
-                                 NekDouble &out_d0, NekDouble &out_d1,
-                                 NekDouble &out_d2)
-{
-    Array<OneD, NekDouble> Lcoord(3);
-
-    ASSERTL0(m_geom, "m_geom not defined");
-
-    m_geom->GetLocCoords(coord, Lcoord);
-
-    return StdHexExp::v_PhysEvaluate(Lcoord, inarray, out_d0, out_d1, out_d2);
-}
-
-StdRegions::StdExpansionSharedPtr HexExp::v_GetStdExp(void) const
-{
-    return MemoryManager<StdRegions::StdHexExp>::AllocateSharedPtr(
-        m_base[0]->GetBasisKey(), m_base[1]->GetBasisKey(),
-        m_base[2]->GetBasisKey());
-}
-
-StdRegions::StdExpansionSharedPtr HexExp::v_GetLinStdExp(void) const
-{
-    LibUtilities::BasisKey bkey0(m_base[0]->GetBasisType(), 2,
-                                 m_base[0]->GetPointsKey());
-    LibUtilities::BasisKey bkey1(m_base[1]->GetBasisType(), 2,
-                                 m_base[1]->GetPointsKey());
-    LibUtilities::BasisKey bkey2(m_base[2]->GetBasisType(), 2,
-                                 m_base[2]->GetPointsKey());
-
-    return MemoryManager<StdRegions::StdHexExp>::AllocateSharedPtr(bkey0, bkey1,
-                                                                   bkey2);
-}
-
-/**
- * \brief Retrieves the physical coordinates of a given set of
- * reference coordinates.
- *
- * @param   Lcoords     Local coordinates in reference space.
- * @param   coords      Corresponding coordinates in physical space.
- */
-void HexExp::v_GetCoord(const Array<OneD, const NekDouble> &Lcoords,
-                        Array<OneD, NekDouble> &coords)
-{
-    int i;
-
-    ASSERTL1(Lcoords[0] >= -1.0 && Lcoords[0] <= 1.0 && Lcoords[1] >= -1.0 &&
-                 Lcoords[1] <= 1.0 && Lcoords[2] >= -1.0 && Lcoords[2] <= 1.0,
-             "Local coordinates are not in region [-1,1]");
-
-    m_geom->FillGeom();
-
-    for (i = 0; i < m_geom->GetCoordim(); ++i)
-    {
-        coords[i] = m_geom->GetCoord(i, Lcoords);
-    }
-}
-
-void HexExp::v_GetCoords(Array<OneD, NekDouble> &coords_0,
-                         Array<OneD, NekDouble> &coords_1,
-                         Array<OneD, NekDouble> &coords_2)
-{
-    Expansion::v_GetCoords(coords_0, coords_1, coords_2);
-}
-
-//-----------------------------
-// Helper functions
-//-----------------------------
-
-/// Return the region shape using the enum-list of ShapeType
-LibUtilities::ShapeType HexExp::v_DetShapeType() const
-{
-    return LibUtilities::eHexahedron;
-}
-
-void HexExp::v_ExtractDataToCoeffs(
-    const NekDouble *data, const std::vector<unsigned int> &nummodes,
-    const int mode_offset, NekDouble *coeffs,
-    std::vector<LibUtilities::BasisType> &fromType)
-{
-    int data_order0 = nummodes[mode_offset];
-    int fillorder0  = min(m_base[0]->GetNumModes(), data_order0);
-    int data_order1 = nummodes[mode_offset + 1];
-    int order1      = m_base[1]->GetNumModes();
-    int fillorder1  = min(order1, data_order1);
-    int data_order2 = nummodes[mode_offset + 2];
-    int order2      = m_base[2]->GetNumModes();
-    int fillorder2  = min(order2, data_order2);
-
-    // Check if same basis
-    if (fromType[0] != m_base[0]->GetBasisType() ||
-        fromType[1] != m_base[1]->GetBasisType() ||
-        fromType[2] != m_base[2]->GetBasisType())
-    {
-        // Construct a hex with the appropriate basis type at our
-        // quadrature points, and one more to do a forwards
-        // transform. We can then copy the output to coeffs.
-        StdRegions::StdHexExp tmpHex(
-            LibUtilities::BasisKey(fromType[0], data_order0,
-                                   m_base[0]->GetPointsKey()),
-            LibUtilities::BasisKey(fromType[1], data_order1,
-                                   m_base[1]->GetPointsKey()),
-            LibUtilities::BasisKey(fromType[2], data_order2,
-                                   m_base[2]->GetPointsKey()));
-        StdRegions::StdHexExp tmpHex2(m_base[0]->GetBasisKey(),
-                                      m_base[1]->GetBasisKey(),
-                                      m_base[2]->GetBasisKey());
-
-        Array<OneD, const NekDouble> tmpData(tmpHex.GetNcoeffs(), data);
-        Array<OneD, NekDouble> tmpBwd(tmpHex2.GetTotPoints());
-        Array<OneD, NekDouble> tmpOut(tmpHex2.GetNcoeffs());
-
-        tmpHex.BwdTrans(tmpData, tmpBwd);
-        tmpHex2.FwdTrans(tmpBwd, tmpOut);
-        Vmath::Vcopy(tmpOut.size(), &tmpOut[0], 1, coeffs, 1);
-
-        return;
-    }
-
-    switch (m_base[0]->GetBasisType())
-    {
-        case LibUtilities::eModified_A:
-        {
-            int i, j;
-            int cnt  = 0;
-            int cnt1 = 0;
-
-            ASSERTL1(m_base[1]->GetBasisType() == LibUtilities::eModified_A,
-                     "Extraction routine not set up for this basis");
-            ASSERTL1(m_base[2]->GetBasisType() == LibUtilities::eModified_A,
-                     "Extraction routine not set up for this basis");
-
-            Vmath::Zero(m_ncoeffs, coeffs, 1);
-            for (j = 0; j < fillorder0; ++j)
-            {
-                for (i = 0; i < fillorder1; ++i)
-                {
-                    Vmath::Vcopy(fillorder2, &data[cnt], 1, &coeffs[cnt1], 1);
-                    cnt += data_order2;
-                    cnt1 += order2;
-                }
-
-                // count out data for j iteration
-                for (i = fillorder1; i < data_order1; ++i)
-                {
-                    cnt += data_order2;
-                }
-
-                for (i = fillorder1; i < order1; ++i)
-                {
-                    cnt1 += order2;
-                }
-            }
-            break;
-        }
-        case LibUtilities::eGLL_Lagrange:
-        {
-            LibUtilities::PointsKey p0(nummodes[0],
-                                       LibUtilities::eGaussLobattoLegendre);
-            LibUtilities::PointsKey p1(nummodes[1],
-                                       LibUtilities::eGaussLobattoLegendre);
-            LibUtilities::PointsKey p2(nummodes[2],
-                                       LibUtilities::eGaussLobattoLegendre);
-            LibUtilities::PointsKey t0(m_base[0]->GetNumModes(),
-                                       LibUtilities::eGaussLobattoLegendre);
-            LibUtilities::PointsKey t1(m_base[1]->GetNumModes(),
-                                       LibUtilities::eGaussLobattoLegendre);
-            LibUtilities::PointsKey t2(m_base[2]->GetNumModes(),
-                                       LibUtilities::eGaussLobattoLegendre);
-            LibUtilities::Interp3D(p0, p1, p2, data, t0, t1, t2, coeffs);
-        }
-        break;
-        default:
-            ASSERTL0(false, "basis is either not set up or not "
-                            "hierarchicial");
-    }
-}
-
-bool HexExp::v_GetFaceDGForwards(const int i) const
-{
-    StdRegions::Orientation fo = GetGeom3D()->GetForient(i);
-
-    return fo == StdRegions::eDir1FwdDir1_Dir2FwdDir2 ||
-           fo == StdRegions::eDir1BwdDir1_Dir2BwdDir2 ||
-           fo == StdRegions::eDir1BwdDir2_Dir2FwdDir1 ||
-           fo == StdRegions::eDir1FwdDir2_Dir2BwdDir1;
-}
-
-void HexExp::v_GetTracePhysMap(const int face, Array<OneD, int> &outarray)
-{
-    int nquad0 = m_base[0]->GetNumPoints();
-    int nquad1 = m_base[1]->GetNumPoints();
-    int nquad2 = m_base[2]->GetNumPoints();
-
-    int nq0 = 0;
-    int nq1 = 0;
-
-    switch (face)
-    {
-        case 0:
-            nq0 = nquad0;
-            nq1 = nquad1;
-
-            // Directions A and B positive
-            if (outarray.size() != nq0 * nq1)
-            {
-                outarray = Array<OneD, int>(nq0 * nq1);
-            }
-
-            for (int i = 0; i < nquad0 * nquad1; ++i)
-            {
-                outarray[i] = i;
-            }
-
-            break;
-        case 1:
-            nq0 = nquad0;
-            nq1 = nquad2;
-            // Direction A and B positive
-            if (outarray.size() != nq0 * nq1)
-            {
-                outarray = Array<OneD, int>(nq0 * nq1);
-            }
-
-            // Direction A and B positive
-            for (int k = 0; k < nquad2; k++)
-            {
-                for (int i = 0; i < nquad0; ++i)
-                {
-                    outarray[k * nquad0 + i] = nquad0 * nquad1 * k + i;
-                }
-            }
-            break;
-        case 2:
-            nq0 = nquad1;
-            nq1 = nquad2;
-
-            // Direction A and B positive
-            if (outarray.size() != nq0 * nq1)
-            {
-                outarray = Array<OneD, int>(nq0 * nq1);
-            }
-
-            for (int i = 0; i < nquad1 * nquad2; i++)
-            {
-                outarray[i] = nquad0 - 1 + i * nquad0;
-            }
-            break;
-        case 3:
-            nq0 = nquad0;
-            nq1 = nquad2;
-
-            // Direction A and B positive
-            if (outarray.size() != nq0 * nq1)
-            {
-                outarray = Array<OneD, int>(nq0 * nq1);
-            }
-
-            for (int k = 0; k < nquad2; k++)
-            {
-                for (int i = 0; i < nquad0; i++)
-                {
-                    outarray[k * nquad0 + i] =
-                        (nquad0 * (nquad1 - 1)) + (k * nquad0 * nquad1) + i;
-                }
-            }
-            break;
-        case 4:
-            nq0 = nquad1;
-            nq1 = nquad2;
-
-            // Direction A and B positive
-            if (outarray.size() != nq0 * nq1)
-            {
-                outarray = Array<OneD, int>(nq0 * nq1);
-            }
-
-            for (int i = 0; i < nquad1 * nquad2; i++)
-            {
-                outarray[i] = i * nquad0;
-            }
-            break;
-        case 5:
-            nq0 = nquad0;
-            nq1 = nquad1;
-            // Directions A and B positive
-            if (outarray.size() != nq0 * nq1)
-            {
-                outarray = Array<OneD, int>(nq0 * nq1);
-            }
-
-            for (int i = 0; i < nquad0 * nquad1; i++)
-            {
-                outarray[i] = nquad0 * nquad1 * (nquad2 - 1) + i;
-            }
-
-            break;
-        default:
-            ASSERTL0(false, "face value (> 5) is out of range");
-            break;
-    }
-}
-
-void HexExp::v_ComputeTraceNormal(const int face)
-{
-    int i;
-    const SpatialDomains::GeomFactorsSharedPtr &geomFactors =
-        GetGeom()->GetMetricInfo();
-    SpatialDomains::GeomType type = geomFactors->GetGtype();
-
-    LibUtilities::PointsKeyVector ptsKeys = GetPointsKeys();
-    for (i = 0; i < ptsKeys.size(); ++i)
-    {
-        // Need at least 2 points for computing normals
-        if (ptsKeys[i].GetNumPoints() == 1)
-        {
-            LibUtilities::PointsKey pKey(2, ptsKeys[i].GetPointsType());
-            ptsKeys[i] = pKey;
-        }
-    }
-
-<<<<<<< HEAD
-    const Array<TwoD, const NekDouble> &df =
-        geomFactors->GetDerivFactors(ptsKeys);
-    const Array<OneD, const NekDouble> &jac = geomFactors->GetJac(ptsKeys);
-
-    LibUtilities::BasisKey tobasis0 = GetTraceBasisKey(face, 0);
-    LibUtilities::BasisKey tobasis1 = GetTraceBasisKey(face, 1);
-=======
+        {
+        }
+
+
+        /**
+	 * \brief Copy Constructor
+	 *
+         * @param   T           HexExp to copy.
+         */
+        HexExp::HexExp(const HexExp &T):
+            StdExpansion(T),
+            StdExpansion3D(T),
+            StdHexExp(T),
+            Expansion(T),
+            Expansion3D(T),
+            m_matrixManager(T.m_matrixManager),
+            m_staticCondMatrixManager(T.m_staticCondMatrixManager)
+        {
+        }
+
+        /**
+	 * \brief Destructor
+	 */
+        HexExp::~HexExp()
+        {
+        }
+
+
+        //-----------------------------
+        // Integration Methods
+        //-----------------------------
+        /**
+	 * \brief Integrate the physical point list \a inarray over region
+	 *
+         * @param   inarray     definition of function to be returned at
+         *                      quadrature points of expansion.
+         * @returns \f$\int^1_{-1}\int^1_{-1} \int^1_{-1}
+         *   u(\eta_1, \eta_2, \eta_3) J[i,j,k] d \eta_1 d \eta_2 d \eta_3 \f$
+         * where \f$inarray[i,j,k] = u(\eta_{1i},\eta_{2j},\eta_{3k}) \f$
+         * and \f$ J[i,j,k] \f$ is the Jacobian evaluated at the quadrature
+         * point.
+         */
+        NekDouble HexExp::v_Integral(
+                 const Array<OneD, const NekDouble> &inarray)
+        {
+            int    nquad0 = m_base[0]->GetNumPoints();
+            int    nquad1 = m_base[1]->GetNumPoints();
+            int    nquad2 = m_base[2]->GetNumPoints();
+            Array<OneD, const NekDouble> jac = m_metricinfo->GetJac(GetPointsKeys());
+            NekDouble returnVal;
+            Array<OneD,NekDouble> tmp(nquad0*nquad1*nquad2);
+
+            // multiply inarray with Jacobian
+
+            if(m_metricinfo->GetGtype() == SpatialDomains::eDeformed)
+            {
+                Vmath::Vmul(nquad0*nquad1*nquad2,&jac[0],1,
+                            (NekDouble*)&inarray[0],1,&tmp[0],1);
+            }
+            else
+            {
+                Vmath::Smul(nquad0*nquad1*nquad2,(NekDouble) jac[0],
+                            (NekDouble*)&inarray[0],1,&tmp[0],1);
+            }
+
+            // call StdHexExp version;
+            returnVal = StdHexExp::v_Integral(tmp);
+
+            return  returnVal;
+        }
+
+
+        //-----------------------------
+        // Differentiation Methods
+        //-----------------------------
+        /**
+	 * \brief Calculate the derivative of the physical points
+	 *
+         * For Hexahedral region can use the Tensor_Deriv function defined
+         * under StdExpansion.
+         * @param   inarray     Input array
+         * @param   out_d0      Derivative of \a inarray in first direction.
+         * @param   out_d1      Derivative of \a inarray in second direction.
+         * @param   out_d2      Derivative of \a inarray in third direction.
+         */
+        void HexExp::v_PhysDeriv(
+                const Array<OneD, const NekDouble> & inarray,
+                      Array<OneD,NekDouble> &out_d0,
+                      Array<OneD,NekDouble> &out_d1,
+                      Array<OneD,NekDouble> &out_d2)
+        {
+            int    nquad0 = m_base[0]->GetNumPoints();
+            int    nquad1 = m_base[1]->GetNumPoints();
+            int    nquad2 = m_base[2]->GetNumPoints();
+            int    ntot   = nquad0 * nquad1 * nquad2;
+
+            Array<TwoD, const NekDouble> df =
+                                m_metricinfo->GetDerivFactors(GetPointsKeys());
+            Array<OneD,NekDouble> Diff0 = Array<OneD,NekDouble>(ntot);
+            Array<OneD,NekDouble> Diff1 = Array<OneD,NekDouble>(ntot);
+            Array<OneD,NekDouble> Diff2 = Array<OneD,NekDouble>(ntot);
+
+            StdHexExp::v_PhysDeriv(inarray, Diff0, Diff1, Diff2);
+
+            if(m_metricinfo->GetGtype() == SpatialDomains::eDeformed)
+            {
+                if(out_d0.size())
+                {
+                    Vmath::Vmul (ntot,&df[0][0],1,&Diff0[0],1, &out_d0[0], 1);
+                    Vmath::Vvtvp(ntot,&df[1][0],1,&Diff1[0],1, &out_d0[0], 1,
+                                                                 &out_d0[0],1);
+                    Vmath::Vvtvp(ntot,&df[2][0],1,&Diff2[0],1, &out_d0[0], 1,
+                                                                 &out_d0[0],1);
+                }
+
+                if(out_d1.size())
+                {
+                    Vmath::Vmul (ntot,&df[3][0],1,&Diff0[0],1, &out_d1[0], 1);
+                    Vmath::Vvtvp(ntot,&df[4][0],1,&Diff1[0],1, &out_d1[0], 1,
+                                                                 &out_d1[0],1);
+                    Vmath::Vvtvp(ntot,&df[5][0],1,&Diff2[0],1, &out_d1[0], 1,
+                                                                 &out_d1[0],1);
+                }
+
+                if(out_d2.size())
+                {
+                    Vmath::Vmul (ntot,&df[6][0],1,&Diff0[0],1, &out_d2[0], 1);
+                    Vmath::Vvtvp(ntot,&df[7][0],1,&Diff1[0],1, &out_d2[0], 1,
+                                                                 &out_d2[0],1);
+                    Vmath::Vvtvp(ntot,&df[8][0],1,&Diff2[0],1, &out_d2[0], 1,
+                                                                 &out_d2[0],1);
+                }
+            }
+            else // regular geometry
+            {
+                if(out_d0.size())
+                {
+                    Vmath::Smul (ntot,df[0][0],&Diff0[0],1, &out_d0[0], 1);
+                    Blas::Daxpy (ntot,df[1][0],&Diff1[0],1, &out_d0[0], 1);
+                    Blas::Daxpy (ntot,df[2][0],&Diff2[0],1, &out_d0[0], 1);
+                }
+
+                if(out_d1.size())
+                {
+                    Vmath::Smul (ntot,df[3][0],&Diff0[0],1, &out_d1[0], 1);
+                    Blas::Daxpy (ntot,df[4][0],&Diff1[0],1, &out_d1[0], 1);
+                    Blas::Daxpy (ntot,df[5][0],&Diff2[0],1, &out_d1[0], 1);
+                }
+
+                if(out_d2.size())
+                {
+                    Vmath::Smul (ntot,df[6][0],&Diff0[0],1, &out_d2[0], 1);
+                    Blas::Daxpy (ntot,df[7][0],&Diff1[0],1, &out_d2[0], 1);
+                    Blas::Daxpy (ntot,df[8][0],&Diff2[0],1, &out_d2[0], 1);
+                }
+            }
+        }
+
+
+        /**
+	 * \brief Calculate the derivative of the physical points in a single
+         * direction.
+	 *
+         * @param   dir         Direction in which to compute derivative.
+         *                      Valid values are 0, 1, 2.
+         * @param   inarray     Input array.
+         * @param   outarray    Output array.
+         */
+        void HexExp::v_PhysDeriv(
+                const int dir,
+                const Array<OneD, const NekDouble>& inarray,
+                      Array<OneD, NekDouble>& outarray)
+        {
+            switch(dir)
+            {
+            case 0:
+                {
+                    PhysDeriv(inarray, outarray, NullNekDouble1DArray,
+                              NullNekDouble1DArray);
+                }
+                break;
+            case 1:
+                {
+                    PhysDeriv(inarray, NullNekDouble1DArray, outarray,
+                              NullNekDouble1DArray);
+                }
+                break;
+            case 2:
+                {
+                    PhysDeriv(inarray, NullNekDouble1DArray,
+                              NullNekDouble1DArray, outarray);
+                }
+                break;
+            default:
+                {
+                    ASSERTL1(false,"input dir is out of range");
+                }
+                break;
+            }
+        }
+
+
+        void HexExp::v_PhysDirectionalDeriv(
+            const Array<OneD, const NekDouble>& inarray,
+            const Array<OneD, const NekDouble>& direction,
+                  Array<OneD, NekDouble> & outarray)
+        {
+
+            int    shapedim = 3;
+            int    nquad0   = m_base[0]->GetNumPoints();
+            int    nquad1   = m_base[1]->GetNumPoints();
+            int    nquad2   = m_base[2]->GetNumPoints();
+            int    ntot     = nquad0 * nquad1 * nquad2;
+
+            Array<TwoD, const NekDouble> df =
+                    m_metricinfo->GetDerivFactors(GetPointsKeys());
+            Array<OneD,NekDouble> Diff0 = Array<OneD,NekDouble>(ntot);
+            Array<OneD,NekDouble> Diff1 = Array<OneD,NekDouble>(ntot);
+            Array<OneD,NekDouble> Diff2 = Array<OneD,NekDouble>(ntot);
+
+            StdHexExp::v_PhysDeriv(inarray, Diff0, Diff1, Diff2);
+
+            Array<OneD, Array<OneD, NekDouble> > dfdir(shapedim);
+            Expansion::ComputeGmatcdotMF(df,direction,dfdir);
+
+            Vmath::Vmul (ntot, &dfdir[0][0], 1,
+                               &Diff0[0],    1,
+                               &outarray[0], 1 );
+            Vmath::Vvtvp(ntot, &dfdir[1][0], 1,
+                               &Diff1[0],    1,
+                               &outarray[0], 1,
+                               &outarray[0], 1 );
+            Vmath::Vvtvp(ntot, &dfdir[2][0], 1,
+                               &Diff2[0],    1,
+                               &outarray[0], 1,
+                               &outarray[0], 1 );
+        }
+
+        //-----------------------------
+        // Transforms
+        //-----------------------------
+
+        /**
+	 * \brief Forward transform from physical quadrature space stored in \a
+         * inarray and evaluate the expansion coefficients and store in
+         * \a (this)->_coeffs
+	 *
+         * @param   inarray     Input array
+         * @param   outarray    Output array
+         */
+        void HexExp::v_FwdTrans(
+                const Array<OneD, const NekDouble> & inarray,
+                      Array<OneD,NekDouble> &outarray)
+        {
+            if( m_base[0]->Collocation() && m_base[1]->Collocation()
+                    && m_base[2]->Collocation())
+            {
+                Vmath::Vcopy(GetNcoeffs(),&inarray[0],1,&outarray[0],1);
+            }
+            else
+            {
+                IProductWRTBase(inarray,outarray);
+
+                // get Mass matrix inverse
+                MatrixKey             masskey(StdRegions::eInvMass,
+                                              DetShapeType(),*this);
+                DNekScalMatSharedPtr  matsys = m_matrixManager[masskey];
+
+                // copy inarray in case inarray == outarray
+                DNekVec in (m_ncoeffs,outarray);
+                DNekVec out(m_ncoeffs,outarray,eWrapper);
+
+                out = (*matsys)*in;
+            }
+        }
+
+
+        //-----------------------------
+        // Inner product functions
+        //-----------------------------
+
+        /**
+	 * \brief Calculate the inner product of inarray with respect to the
+	 * elements basis.
+	 *
+         * @param   inarray     Input array of physical space data.
+         * @param   outarray    Output array of data.
+         */
+        void HexExp::v_IProductWRTBase(
+                const Array<OneD, const NekDouble> &inarray,
+                      Array<OneD,       NekDouble> &outarray)
+        {
+            HexExp::v_IProductWRTBase_SumFac(inarray, outarray);
+        }
+
+        /**
+	 * \brief Calculate the inner product of inarray with respect to the
+	 * given basis B = base0 * base1 * base2.
+	 *
+         * \f$ \begin{array}{rcl} I_{pqr} = (\phi_{pqr}, u)_{\delta}
+         * & = & \sum_{i=0}^{nq_0} \sum_{j=0}^{nq_1} \sum_{k=0}^{nq_2}
+         *     \psi_{p}^{a} (\xi_{1i}) \psi_{q}^{a} (\xi_{2j}) \psi_{r}^{a}
+         *     (\xi_{3k}) w_i w_j w_k u(\xi_{1,i} \xi_{2,j} \xi_{3,k})
+         * J_{i,j,k}\\ & = & \sum_{i=0}^{nq_0} \psi_p^a(\xi_{1,i})
+         *     \sum_{j=0}^{nq_1} \psi_{q}^a(\xi_{2,j}) \sum_{k=0}^{nq_2}
+         *     \psi_{r}^a u(\xi_{1i},\xi_{2j},\xi_{3k})
+         * J_{i,j,k} \end{array} \f$ \n
+         * where
+         * \f$ \phi_{pqr} (\xi_1 , \xi_2 , \xi_3)
+         *    = \psi_p^a ( \xi_1) \psi_{q}^a (\xi_2) \psi_{r}^a (\xi_3) \f$ \n
+         * which can be implemented as \n
+         * \f$f_{r} (\xi_{3k})
+         *    = \sum_{k=0}^{nq_3} \psi_{r}^a u(\xi_{1i},\xi_{2j},\xi_{3k})
+         * J_{i,j,k} = {\bf B_3 U}   \f$ \n
+         * \f$ g_{q} (\xi_{3k}) = \sum_{j=0}^{nq_1} \psi_{q}^a (\xi_{2j})
+         *                          f_{r} (\xi_{3k})  = {\bf B_2 F}  \f$ \n
+         * \f$ (\phi_{pqr}, u)_{\delta}
+         *    = \sum_{k=0}^{nq_0} \psi_{p}^a (\xi_{3k}) g_{q} (\xi_{3k})
+         *    = {\bf B_1 G} \f$
+         *
+         * @param   base0       Basis to integrate wrt in first dimension.
+         * @param   base1       Basis to integrate wrt in second dimension.
+         * @param   base2       Basis to integrate wrt in third dimension.
+         * @param   inarray     Input array.
+         * @param   outarray    Output array.
+         * @param   coll_check  (not used)
+         */
+        void HexExp::v_IProductWRTBase_SumFac(
+                const Array<OneD, const NekDouble> &inarray,
+                Array<OneD,       NekDouble> &outarray,
+                bool multiplybyweights)
+        {
+            int    nquad0 = m_base[0]->GetNumPoints();
+            int    nquad1 = m_base[1]->GetNumPoints();
+            int    nquad2 = m_base[2]->GetNumPoints();
+            int    order0 = m_base[0]->GetNumModes();
+            int    order1 = m_base[1]->GetNumModes();
+
+            Array<OneD, NekDouble> wsp(nquad0*nquad1*(nquad2+order0) +
+                                       order0*order1*nquad2);
+
+            if(multiplybyweights)
+            {
+                Array<OneD, NekDouble> tmp(inarray.size());
+
+                MultiplyByQuadratureMetric(inarray, tmp);
+               IProductWRTBase_SumFacKernel(m_base[0]->GetBdata(),
+                                             m_base[1]->GetBdata(),
+                                             m_base[2]->GetBdata(),
+                                             tmp,outarray,wsp,
+                                             true,true,true);
+            }
+            else
+            {
+               IProductWRTBase_SumFacKernel(m_base[0]->GetBdata(),
+                                            m_base[1]->GetBdata(),
+                                            m_base[2]->GetBdata(),
+                                            inarray,outarray,wsp,
+                                            true,true,true);
+
+            }
+        }
+
+        void HexExp::v_IProductWRTDerivBase(
+                const int dir,
+                const Array<OneD, const NekDouble>& inarray,
+                      Array<OneD, NekDouble> & outarray)
+        {
+            HexExp::IProductWRTDerivBase_SumFac(dir,inarray,outarray);
+        }
+
+
+        /**
+         * @brief Calculates the inner product \f$ I_{pqr} = (u,
+         * \partial_{x_i} \phi_{pqr}) \f$.
+         *
+         * The derivative of the basis functions is performed using the chain
+         * rule in order to incorporate the geometric factors. Assuming that
+         * the basis functions are a tensor product
+         * \f$\phi_{pqr}(\xi_1,\xi_2,\xi_3) =
+         * \phi_1(\xi_1)\phi_2(\xi_2)\phi_3(\xi_3)\f$, in the hexahedral
+         * element, this is straightforward and yields the result
+         *
+         * \f[
+         * I_{pqr} = \sum_{k=1}^3 \left(u, \frac{\partial u}{\partial \xi_k}
+         * \frac{\partial \xi_k}{\partial x_i}\right)
+         * \f]
+         *
+         * @param dir       Direction in which to take the derivative.
+         * @param inarray   The function \f$ u \f$.
+         * @param outarray  Value of the inner product.
+         */
+        void HexExp::IProductWRTDerivBase_SumFac(
+                const int dir,
+                const Array<OneD, const NekDouble>& inarray,
+                      Array<OneD, NekDouble> & outarray)
+        {
+            ASSERTL1((dir==0)||(dir==1)||(dir==2),"Invalid direction.");
+
+            const int nq0 = m_base[0]->GetNumPoints();
+            const int nq1 = m_base[1]->GetNumPoints();
+            const int nq2 = m_base[2]->GetNumPoints();
+            const int nq  = nq0*nq1*nq2;
+            const int nm0 = m_base[0]->GetNumModes();
+            const int nm1 = m_base[1]->GetNumModes();
+
             Array<OneD, NekDouble> alloc(4*nq + m_ncoeffs + nm0*nq2*(nq1+nm1));
             Array<OneD, NekDouble> tmp1 (alloc);               // Quad metric
             Array<OneD, NekDouble> tmp2 (alloc +   nq);        // Dir1 metric
@@ -976,47 +485,49 @@
             Array<OneD, NekDouble> tmp4 (alloc + 3*nq);        // Dir3 metric
             Array<OneD, NekDouble> tmp5 (alloc + 4*nq);        // iprod tmp
             Array<OneD, NekDouble> wsp  (tmp5  +   m_ncoeffs); // Wsp
->>>>>>> 5c19adb9
-
-    // Number of quadrature points in face expansion.
-    int nq_face = tobasis0.GetNumPoints() * tobasis1.GetNumPoints();
-
-<<<<<<< HEAD
-    int vCoordDim = GetCoordim();
-=======
+
+            MultiplyByQuadratureMetric(inarray, tmp1);
+
             Array<OneD, Array<OneD, NekDouble>> tmp2D{3};
             tmp2D[0] = tmp2;
             tmp2D[1] = tmp3;
             tmp2D[2] = tmp4;
 
             HexExp::v_AlignVectorToCollapsedDir(dir, tmp1, tmp2D);
->>>>>>> 5c19adb9
-
-    m_faceNormals[face] = Array<OneD, Array<OneD, NekDouble>>(vCoordDim);
-    Array<OneD, Array<OneD, NekDouble>> &normal = m_faceNormals[face];
-    for (i = 0; i < vCoordDim; ++i)
-    {
-        normal[i] = Array<OneD, NekDouble>(nq_face);
-    }
-
-<<<<<<< HEAD
-    size_t nqb                     = nq_face;
-    size_t nbnd                    = face;
-    m_elmtBndNormDirElmtLen[nbnd]  = Array<OneD, NekDouble>{nqb, 0.0};
-    Array<OneD, NekDouble> &length = m_elmtBndNormDirElmtLen[nbnd];
-=======
+
+            IProductWRTBase_SumFacKernel(m_base[0]->GetDbdata(),
+                                         m_base[1]->GetBdata(),
+                                         m_base[2]->GetBdata(),
+                                         tmp2,outarray,wsp,
+                                         false,true,true);
+
+            IProductWRTBase_SumFacKernel(m_base[0]->GetBdata(),
+                                         m_base[1]->GetDbdata(),
+                                         m_base[2]->GetBdata(),
+                                         tmp3,tmp5,wsp,
+                                         true,false,true);
+            Vmath::Vadd(m_ncoeffs, tmp5, 1, outarray, 1, outarray, 1);
+
+            IProductWRTBase_SumFacKernel(m_base[0]->GetBdata(),
+                                         m_base[1]->GetBdata(),
+                                         m_base[2]->GetDbdata(),
+                                         tmp4,tmp5,wsp,
+                                         true,true,false);
+            Vmath::Vadd(m_ncoeffs, tmp5, 1, outarray, 1, outarray, 1);
+        }
+
         void HexExp::v_AlignVectorToCollapsedDir(
-                const int dir, 
-                const Array<OneD, const NekDouble>      &inarray, 
+                const int dir,
+                const Array<OneD, const NekDouble>      &inarray,
                 Array<OneD, Array<OneD, NekDouble> >    &outarray)
-        {   
+        {
             ASSERTL1((dir==0)||(dir==1)||(dir==2),"Invalid direction.");
 
             const int nq0 = m_base[0]->GetNumPoints();
             const int nq1 = m_base[1]->GetNumPoints();
             const int nq2 = m_base[2]->GetNumPoints();
             const int nq  = nq0*nq1*nq2;
- 
+
             const Array<TwoD, const NekDouble>& df =
                                 m_metricinfo->GetDerivFactors(GetPointsKeys());
 
@@ -1024,8 +535,8 @@
 
             Array<OneD, NekDouble> tmp2 = outarray[0];        // Dir1 metric
             Array<OneD, NekDouble> tmp3 = outarray[1];        // Dir2 metric
-            Array<OneD, NekDouble> tmp4 = outarray[2];   
-            
+            Array<OneD, NekDouble> tmp4 = outarray[2];
+
             Vmath::Vcopy(nq,inarray,1,tmp1,1);     // Dir3 metric
 
             if(m_metricinfo->GetGtype() == SpatialDomains::eDeformed)
@@ -1039,1063 +550,1110 @@
                 Vmath::Smul(nq, df[3*dir][0],  tmp1.get(),1,tmp2.get(), 1);
                 Vmath::Smul(nq, df[3*dir+1][0],tmp1.get(),1,tmp3.get(), 1);
                 Vmath::Smul(nq, df[3*dir+2][0],tmp1.get(),1,tmp4.get(), 1);
-            }  
-        }
-
->>>>>>> 5c19adb9
-
-    // Regular geometry case
-    if ((type == SpatialDomains::eRegular) ||
-        (type == SpatialDomains::eMovingRegular))
-    {
-        NekDouble fac;
-        // Set up normals
-        switch (face)
-        {
+            }
+        }
+
+
+        void HexExp::IProductWRTDerivBase_MatOp(
+                const int dir,
+                const Array<OneD, const NekDouble>& inarray,
+                      Array<OneD, NekDouble> &outarray)
+        {
+            int nq = GetTotPoints();
+            StdRegions::MatrixType mtype = StdRegions::eIProductWRTDerivBase0;
+
+            switch(dir)
+            {
             case 0:
-                for (i = 0; i < vCoordDim; ++i)
-                {
-                    normal[i][0] = -df[3 * i + 2][0];
+                {
+                    mtype = StdRegions::eIProductWRTDerivBase0;
                 }
                 break;
             case 1:
-                for (i = 0; i < vCoordDim; ++i)
-                {
-                    normal[i][0] = -df[3 * i + 1][0];
+                {
+                    mtype = StdRegions::eIProductWRTDerivBase1;
                 }
                 break;
             case 2:
-                for (i = 0; i < vCoordDim; ++i)
-                {
-                    normal[i][0] = df[3 * i][0];
-                }
-                break;
-            case 3:
-                for (i = 0; i < vCoordDim; ++i)
-                {
-                    normal[i][0] = df[3 * i + 1][0];
-                }
-                break;
-            case 4:
-                for (i = 0; i < vCoordDim; ++i)
-                {
-                    normal[i][0] = -df[3 * i][0];
-                }
-                break;
-            case 5:
-                for (i = 0; i < vCoordDim; ++i)
-                {
-                    normal[i][0] = df[3 * i + 2][0];
+                {
+                    mtype = StdRegions::eIProductWRTDerivBase2;
                 }
                 break;
             default:
-                ASSERTL0(false, "face is out of range (edge < 5)");
-        }
-
-        // normalise
-        fac = 0.0;
-        for (i = 0; i < vCoordDim; ++i)
-        {
-            fac += normal[i][0] * normal[i][0];
-        }
-        fac = 1.0 / sqrt(fac);
-
-        Vmath::Fill(nqb, fac, length, 1);
-        for (i = 0; i < vCoordDim; ++i)
-        {
-            Vmath::Fill(nq_face, fac * normal[i][0], normal[i], 1);
-        }
-    }
-    else // Set up deformed normals
-    {
-        int j, k;
-
-        int nqe0  = ptsKeys[0].GetNumPoints();
-        int nqe1  = ptsKeys[0].GetNumPoints();
-        int nqe2  = ptsKeys[0].GetNumPoints();
-        int nqe01 = nqe0 * nqe1;
-        int nqe02 = nqe0 * nqe2;
-        int nqe12 = nqe1 * nqe2;
-
-        int nqe;
-        if (face == 0 || face == 5)
-        {
-            nqe = nqe01;
-        }
-        else if (face == 1 || face == 3)
-        {
-            nqe = nqe02;
-        }
-        else
-        {
-            nqe = nqe12;
-        }
-
-        LibUtilities::PointsKey points0;
-        LibUtilities::PointsKey points1;
-
-        Array<OneD, NekDouble> faceJac(nqe);
-        Array<OneD, NekDouble> normals(vCoordDim * nqe, 0.0);
-
-        // Extract Jacobian along face and recover local
-        // derivates (dx/dr) for polynomial interpolation by
-        // multiplying m_gmat by jacobian
-        switch (face)
-        {
-            case 0:
-                for (j = 0; j < nqe; ++j)
-                {
-                    normals[j]           = -df[2][j] * jac[j];
-                    normals[nqe + j]     = -df[5][j] * jac[j];
-                    normals[2 * nqe + j] = -df[8][j] * jac[j];
-                    faceJac[j]           = jac[j];
-                }
-
-                points0 = ptsKeys[0];
-                points1 = ptsKeys[1];
+                {
+                    ASSERTL1(false,"input dir is out of range");
+                }
                 break;
-            case 1:
-                for (j = 0; j < nqe0; ++j)
-                {
-                    for (k = 0; k < nqe2; ++k)
-                    {
-                        int idx                     = j + nqe01 * k;
-                        normals[j + k * nqe0]       = -df[1][idx] * jac[idx];
-                        normals[nqe + j + k * nqe0] = -df[4][idx] * jac[idx];
-                        normals[2 * nqe + j + k * nqe0] =
-                            -df[7][idx] * jac[idx];
-                        faceJac[j + k * nqe0] = jac[idx];
-                    }
-                }
-                points0 = ptsKeys[0];
-                points1 = ptsKeys[2];
-                break;
-            case 2:
-                for (j = 0; j < nqe1; ++j)
-                {
-                    for (k = 0; k < nqe2; ++k)
-                    {
-                        int idx               = nqe0 - 1 + nqe0 * j + nqe01 * k;
-                        normals[j + k * nqe1] = df[0][idx] * jac[idx];
-                        normals[nqe + j + k * nqe1]     = df[3][idx] * jac[idx];
-                        normals[2 * nqe + j + k * nqe1] = df[6][idx] * jac[idx];
-                        faceJac[j + k * nqe1]           = jac[idx];
-                    }
-                }
-                points0 = ptsKeys[1];
-                points1 = ptsKeys[2];
-                break;
-            case 3:
-                for (j = 0; j < nqe0; ++j)
-                {
-                    for (k = 0; k < nqe2; ++k)
-                    {
-                        int idx = nqe0 * (nqe1 - 1) + j + nqe01 * k;
-                        normals[j + k * nqe0]           = df[1][idx] * jac[idx];
-                        normals[nqe + j + k * nqe0]     = df[4][idx] * jac[idx];
-                        normals[2 * nqe + j + k * nqe0] = df[7][idx] * jac[idx];
-                        faceJac[j + k * nqe0]           = jac[idx];
-                    }
-                }
-                points0 = ptsKeys[0];
-                points1 = ptsKeys[2];
-                break;
-            case 4:
-                for (j = 0; j < nqe1; ++j)
-                {
-                    for (k = 0; k < nqe2; ++k)
-                    {
-                        int idx                     = j * nqe0 + nqe01 * k;
-                        normals[j + k * nqe1]       = -df[0][idx] * jac[idx];
-                        normals[nqe + j + k * nqe1] = -df[3][idx] * jac[idx];
-                        normals[2 * nqe + j + k * nqe1] =
-                            -df[6][idx] * jac[idx];
-                        faceJac[j + k * nqe1] = jac[idx];
-                    }
-                }
-                points0 = ptsKeys[1];
-                points1 = ptsKeys[2];
-                break;
-            case 5:
-                for (j = 0; j < nqe01; ++j)
-                {
-                    int idx              = j + nqe01 * (nqe2 - 1);
-                    normals[j]           = df[2][idx] * jac[idx];
-                    normals[nqe + j]     = df[5][idx] * jac[idx];
-                    normals[2 * nqe + j] = df[8][idx] * jac[idx];
-                    faceJac[j]           = jac[idx];
-                }
-                points0 = ptsKeys[0];
-                points1 = ptsKeys[1];
-                break;
+            }
+
+            MatrixKey      iprodmatkey(mtype,DetShapeType(),*this);
+            DNekScalMatSharedPtr iprodmat = m_matrixManager[iprodmatkey];
+
+            Blas::Dgemv('N',m_ncoeffs,nq,iprodmat->Scale(),(iprodmat->GetOwnedMatrix())->GetPtr().get(),
+                        m_ncoeffs, inarray.get(), 1, 0.0, outarray.get(), 1);
+        }
+
+
+        /**
+         *
+         * @param dir       Vector direction in which to take the derivative.
+         * @param inarray   The function \f$ u \f$.
+         * @param outarray  Value of the inner product.
+         */
+        void HexExp::IProductWRTDirectionalDerivBase_SumFac(
+                const Array<OneD, const NekDouble>& direction,
+                const Array<OneD, const NekDouble>& inarray,
+                      Array<OneD, NekDouble> & outarray)
+        {
+            int shapedim  = 3;
+            const int nq0 = m_base[0]->GetNumPoints();
+            const int nq1 = m_base[1]->GetNumPoints();
+            const int nq2 = m_base[2]->GetNumPoints();
+            const int nq  = nq0*nq1*nq2;
+            const int nm0 = m_base[0]->GetNumModes();
+            const int nm1 = m_base[1]->GetNumModes();
+
+            const Array<TwoD, const NekDouble>& df =
+            m_metricinfo->GetDerivFactors(GetPointsKeys());
+
+            Array<OneD, NekDouble> alloc(4*nq + m_ncoeffs + nm0*nq2*(nq1+nm1));
+            Array<OneD, NekDouble> tmp1 (alloc);               // Quad metric
+            Array<OneD, NekDouble> tmp2 (alloc +   nq);        // Dir1 metric
+            Array<OneD, NekDouble> tmp3 (alloc + 2*nq);        // Dir2 metric
+            Array<OneD, NekDouble> tmp4 (alloc + 3*nq);        // Dir3 metric
+            Array<OneD, NekDouble> tmp5 (alloc + 4*nq);        // iprod tmp
+            Array<OneD, NekDouble> wsp  (tmp5  +   m_ncoeffs); // Wsp
+
+            MultiplyByQuadratureMetric(inarray, tmp1);
+
+            Array<OneD, Array<OneD, NekDouble> > dfdir(shapedim);
+            Expansion::ComputeGmatcdotMF(df,direction,dfdir);
+
+            Vmath::Vmul(nq,&dfdir[0][0],1,tmp1.get(),1,tmp2.get(),1);
+            Vmath::Vmul(nq,&dfdir[1][0],1,tmp1.get(),1,tmp3.get(),1);
+            Vmath::Vmul(nq,&dfdir[2][0],1,tmp1.get(),1,tmp4.get(),1);
+
+            IProductWRTBase_SumFacKernel(m_base[0]->GetDbdata(),
+                                         m_base[1]->GetBdata(),
+                                         m_base[2]->GetBdata(),
+                                         tmp2,outarray,wsp,
+                                         false,true,true);
+
+            IProductWRTBase_SumFacKernel(m_base[0]->GetBdata(),
+                                         m_base[1]->GetDbdata(),
+                                         m_base[2]->GetBdata(),
+                                         tmp3,tmp5,wsp,
+                                         true,false,true);
+
+            Vmath::Vadd(m_ncoeffs, tmp5, 1, outarray, 1, outarray, 1);
+
+            IProductWRTBase_SumFacKernel(m_base[0]->GetBdata(),
+                                         m_base[1]->GetBdata(),
+                                         m_base[2]->GetDbdata(),
+                                         tmp4,tmp5,wsp,
+                                         true,true,false);
+
+            Vmath::Vadd(m_ncoeffs, tmp5, 1, outarray, 1, outarray, 1);
+        }
+
+
+        //-----------------------------
+        // Evaluation functions
+        //-----------------------------
+
+
+        /**
+         * Given the local cartesian coordinate \a Lcoord evaluate the
+         * value of physvals at this point by calling through to the
+         * StdExpansion method
+         */
+        NekDouble HexExp::v_StdPhysEvaluate(
+            const Array<OneD, const NekDouble> &Lcoord,
+            const Array<OneD, const NekDouble> &physvals)
+        {
+            // Evaluate point in local coordinates.
+            return StdExpansion3D::v_PhysEvaluate(Lcoord, physvals);
+        }
+
+        NekDouble HexExp::v_PhysEvaluate(const Array<OneD, const NekDouble> &coord,
+                                         const Array<OneD, const NekDouble> &physvals)
+        {
+            Array<OneD, NekDouble> Lcoord = Array<OneD, NekDouble>(3);
+
+            ASSERTL0(m_geom, "m_geom not defined");
+            m_geom->GetLocCoords(coord, Lcoord);
+            return StdExpansion3D::v_PhysEvaluate(Lcoord, physvals);
+        }
+
+        NekDouble HexExp::v_PhysEvaluate(const Array<OneD, NekDouble> coord,
+                                         const Array<OneD, const NekDouble> &inarray,
+                                         NekDouble &out_d0, NekDouble &out_d1,
+                                         NekDouble &out_d2)
+        {
+            Array<OneD, NekDouble> Lcoord(3);
+
+            ASSERTL0(m_geom, "m_geom not defined");
+
+            m_geom->GetLocCoords(coord, Lcoord);
+
+            return StdHexExp::v_PhysEvaluate(Lcoord, inarray, out_d0, out_d1, out_d2);
+        }
+
+        StdRegions::StdExpansionSharedPtr HexExp::v_GetStdExp(void) const
+        {
+            return MemoryManager<StdRegions::StdHexExp>
+                ::AllocateSharedPtr(m_base[0]->GetBasisKey(),
+                                    m_base[1]->GetBasisKey(),
+                                    m_base[2]->GetBasisKey());
+        }
+
+
+        StdRegions::StdExpansionSharedPtr HexExp::v_GetLinStdExp(void) const
+        {
+            LibUtilities::BasisKey bkey0(m_base[0]->GetBasisType(),
+                           2, m_base[0]->GetPointsKey());
+            LibUtilities::BasisKey bkey1(m_base[1]->GetBasisType(),
+                           2, m_base[1]->GetPointsKey());
+            LibUtilities::BasisKey bkey2(m_base[2]->GetBasisType(),
+                           2, m_base[2]->GetPointsKey());
+
+            return MemoryManager<StdRegions::StdHexExp>
+                ::AllocateSharedPtr( bkey0, bkey1, bkey2);
+        }
+
+        /**
+	 * \brief Retrieves the physical coordinates of a given set of
+         * reference coordinates.
+	 *
+         * @param   Lcoords     Local coordinates in reference space.
+         * @param   coords      Corresponding coordinates in physical space.
+         */
+        void HexExp::v_GetCoord(
+                const Array<OneD, const NekDouble> &Lcoords,
+                      Array<OneD,NekDouble> &coords)
+        {
+            int  i;
+
+            ASSERTL1(Lcoords[0] >= -1.0 && Lcoords[0] <= 1.0 &&
+                     Lcoords[1] >= -1.0 && Lcoords[1] <= 1.0 &&
+                     Lcoords[2] >= -1.0 && Lcoords[2] <= 1.0,
+                     "Local coordinates are not in region [-1,1]");
+
+              m_geom->FillGeom();
+
+            for(i = 0; i < m_geom->GetCoordim(); ++i)
+            {
+                coords[i] = m_geom->GetCoord(i,Lcoords);
+            }
+        }
+
+        void HexExp::v_GetCoords(
+            Array<OneD, NekDouble> &coords_0,
+            Array<OneD, NekDouble> &coords_1,
+            Array<OneD, NekDouble> &coords_2)
+        {
+            Expansion::v_GetCoords(coords_0, coords_1, coords_2);
+        }
+
+        //-----------------------------
+        // Helper functions
+        //-----------------------------
+
+        /// Return the region shape using the enum-list of ShapeType
+        LibUtilities::ShapeType HexExp::v_DetShapeType() const
+        {
+            return LibUtilities::eHexahedron;
+        }
+
+
+        void HexExp::v_ExtractDataToCoeffs(
+                const NekDouble *data,
+                const std::vector<unsigned int > &nummodes,
+                const int mode_offset,
+                NekDouble * coeffs,
+                std::vector<LibUtilities::BasisType> &fromType)
+        {
+            int data_order0 = nummodes[mode_offset];
+            int fillorder0  = min(m_base[0]->GetNumModes(),data_order0);
+            int data_order1 = nummodes[mode_offset+1];
+            int order1      = m_base[1]->GetNumModes();
+            int fillorder1  = min(order1,data_order1);
+            int data_order2 = nummodes[mode_offset+2];
+            int order2      = m_base[2]->GetNumModes();
+            int fillorder2  = min(order2,data_order2);
+
+            // Check if same basis
+            if (fromType[0] != m_base[0]->GetBasisType() ||
+                fromType[1] != m_base[1]->GetBasisType() ||
+                fromType[2] != m_base[2]->GetBasisType())
+            {
+                // Construct a hex with the appropriate basis type at our
+                // quadrature points, and one more to do a forwards
+                // transform. We can then copy the output to coeffs.
+                StdRegions::StdHexExp tmpHex(
+                    LibUtilities::BasisKey(
+                        fromType[0], data_order0, m_base[0]->GetPointsKey()),
+                    LibUtilities::BasisKey(
+                        fromType[1], data_order1, m_base[1]->GetPointsKey()),
+                    LibUtilities::BasisKey(
+                        fromType[2], data_order2, m_base[2]->GetPointsKey()));
+                StdRegions::StdHexExp tmpHex2(m_base[0]->GetBasisKey(),
+                                              m_base[1]->GetBasisKey(),
+                                              m_base[2]->GetBasisKey());
+
+                Array<OneD, const NekDouble> tmpData(tmpHex.GetNcoeffs(), data);
+                Array<OneD, NekDouble> tmpBwd(tmpHex2.GetTotPoints());
+                Array<OneD, NekDouble> tmpOut(tmpHex2.GetNcoeffs());
+
+                tmpHex.BwdTrans(tmpData, tmpBwd);
+                tmpHex2.FwdTrans(tmpBwd, tmpOut);
+                Vmath::Vcopy(tmpOut.size(), &tmpOut[0], 1, coeffs, 1);
+
+                return;
+            }
+
+            switch(m_base[0]->GetBasisType())
+            {
+            case LibUtilities::eModified_A:
+                {
+                    int i,j;
+                    int cnt  = 0;
+                    int cnt1 = 0;
+
+                    ASSERTL1(m_base[1]->GetBasisType() ==
+                             LibUtilities::eModified_A,
+                             "Extraction routine not set up for this basis");
+                    ASSERTL1(m_base[2]->GetBasisType() ==
+                             LibUtilities::eModified_A,
+                             "Extraction routine not set up for this basis");
+
+                    Vmath::Zero(m_ncoeffs,coeffs,1);
+                    for(j = 0; j < fillorder0; ++j)
+                    {
+                        for(i = 0; i < fillorder1; ++i)
+                        {
+                            Vmath::Vcopy(fillorder2, &data[cnt],    1,
+                                                     &coeffs[cnt1], 1);
+                            cnt  += data_order2;
+                            cnt1 += order2;
+                        }
+
+                        // count out data for j iteration
+                        for(i = fillorder1; i < data_order1; ++i)
+                        {
+                            cnt += data_order2;
+                        }
+
+                        for(i = fillorder1; i < order1; ++i)
+                        {
+                            cnt1 += order2;
+                        }
+                    }
+                    break;
+                }
+                case LibUtilities::eGLL_Lagrange:
+                {
+                    LibUtilities::PointsKey
+                        p0(nummodes[0], LibUtilities::eGaussLobattoLegendre);
+                    LibUtilities::PointsKey
+                        p1(nummodes[1], LibUtilities::eGaussLobattoLegendre);
+                    LibUtilities::PointsKey
+                        p2(nummodes[2], LibUtilities::eGaussLobattoLegendre);
+                    LibUtilities::PointsKey t0(
+                        m_base[0]->GetNumModes(),
+                        LibUtilities::eGaussLobattoLegendre);
+                    LibUtilities::PointsKey t1(
+                        m_base[1]->GetNumModes(),
+                        LibUtilities::eGaussLobattoLegendre);
+                    LibUtilities::PointsKey t2(
+                        m_base[2]->GetNumModes(),
+                        LibUtilities::eGaussLobattoLegendre);
+                    LibUtilities::Interp3D(p0, p1, p2, data, t0, t1, t2, coeffs);
+                }
+                    break;
             default:
-                ASSERTL0(false, "face is out of range (face < 5)");
-        }
-
-        Array<OneD, NekDouble> work(nq_face, 0.0);
-        // Interpolate Jacobian and invert
-        LibUtilities::Interp2D(points0, points1, faceJac,
-                               tobasis0.GetPointsKey(), tobasis1.GetPointsKey(),
-                               work);
-
-        Vmath::Sdiv(nq_face, 1.0, &work[0], 1, &work[0], 1);
-
-        // interpolate
-        for (i = 0; i < GetCoordim(); ++i)
-        {
-            LibUtilities::Interp2D(points0, points1, &normals[i * nqe],
-                                   tobasis0.GetPointsKey(),
-                                   tobasis1.GetPointsKey(), &normal[i][0]);
-            Vmath::Vmul(nq_face, work, 1, normal[i], 1, normal[i], 1);
-        }
-
-        // normalise normal vectors
-        Vmath::Zero(nq_face, work, 1);
-        for (i = 0; i < GetCoordim(); ++i)
-        {
-            Vmath::Vvtvp(nq_face, normal[i], 1, normal[i], 1, work, 1, work, 1);
-        }
-
-        Vmath::Vsqrt(nq_face, work, 1, work, 1);
-        Vmath::Sdiv(nq_face, 1.0, work, 1, work, 1);
-
-        Vmath::Vcopy(nqb, work, 1, length, 1);
-
-        for (i = 0; i < GetCoordim(); ++i)
-        {
-            Vmath::Vmul(nq_face, normal[i], 1, work, 1, normal[i], 1);
-        }
-    }
-}
-
-//-----------------------------
-// Operator creation functions
-//-----------------------------
-void HexExp::v_MassMatrixOp(const Array<OneD, const NekDouble> &inarray,
-                            Array<OneD, NekDouble> &outarray,
-                            const StdRegions::StdMatrixKey &mkey)
-{
-    StdExpansion::MassMatrixOp_MatFree(inarray, outarray, mkey);
-}
-
-void HexExp::v_LaplacianMatrixOp(const Array<OneD, const NekDouble> &inarray,
-                                 Array<OneD, NekDouble> &outarray,
-                                 const StdRegions::StdMatrixKey &mkey)
-{
-    HexExp::v_LaplacianMatrixOp_MatFree(inarray, outarray, mkey);
-}
-
-void HexExp::v_LaplacianMatrixOp(const int k1, const int k2,
-                                 const Array<OneD, const NekDouble> &inarray,
-                                 Array<OneD, NekDouble> &outarray,
-                                 const StdRegions::StdMatrixKey &mkey)
-{
-    StdExpansion::LaplacianMatrixOp_MatFree(k1, k2, inarray, outarray, mkey);
-}
-
-void HexExp::v_WeakDerivMatrixOp(const int i,
-                                 const Array<OneD, const NekDouble> &inarray,
-                                 Array<OneD, NekDouble> &outarray,
-                                 const StdRegions::StdMatrixKey &mkey)
-{
-    StdExpansion::WeakDerivMatrixOp_MatFree(i, inarray, outarray, mkey);
-}
-
-void HexExp::v_WeakDirectionalDerivMatrixOp(
-    const Array<OneD, const NekDouble> &inarray,
-    Array<OneD, NekDouble> &outarray, const StdRegions::StdMatrixKey &mkey)
-{
-    StdExpansion::WeakDirectionalDerivMatrixOp_MatFree(inarray, outarray, mkey);
-}
-
-void HexExp::v_MassLevelCurvatureMatrixOp(
-    const Array<OneD, const NekDouble> &inarray,
-    Array<OneD, NekDouble> &outarray, const StdRegions::StdMatrixKey &mkey)
-{
-    StdExpansion::MassLevelCurvatureMatrixOp_MatFree(inarray, outarray, mkey);
-}
-
-void HexExp::v_HelmholtzMatrixOp(const Array<OneD, const NekDouble> &inarray,
-                                 Array<OneD, NekDouble> &outarray,
-                                 const StdRegions::StdMatrixKey &mkey)
-{
-    HexExp::v_HelmholtzMatrixOp_MatFree(inarray, outarray, mkey);
-}
-
-void HexExp::v_GeneralMatrixOp_MatOp(
-    const Array<OneD, const NekDouble> &inarray,
-    Array<OneD, NekDouble> &outarray, const StdRegions::StdMatrixKey &mkey)
-{
-    // int nConsts = mkey.GetNconstants();
-    DNekScalMatSharedPtr mat = GetLocMatrix(mkey);
-
-    //            switch(nConsts)
-    //            {
-    //            case 0:
-    //                {
-    //                    mat = GetLocMatrix(mkey.GetMatrixType());
-    //                }
-    //                break;
-    //            case 1:
-    //                {
-    //                    mat =
-    //                    GetLocMatrix(mkey.GetMatrixType(),mkey.GetConstant(0));
-    //                }
-    //                break;
-    //            case 2:
-    //                {
-    //                    mat =
-    //                    GetLocMatrix(mkey.GetMatrixType(),mkey.GetConstant(0),mkey.GetConstant(1));
-    //                }
-    //                break;
-    //
-    //            default:
-    //                {
-    //                    NEKERROR(ErrorUtil::efatal, "Unknown number of
-    //                    constants");
-    //                }
-    //                break;
-    //            }
-
-    if (inarray.get() == outarray.get())
-    {
-        Array<OneD, NekDouble> tmp(m_ncoeffs);
-        Vmath::Vcopy(m_ncoeffs, inarray.get(), 1, tmp.get(), 1);
-
-        Blas::Dgemv('N', m_ncoeffs, m_ncoeffs, mat->Scale(),
-                    (mat->GetOwnedMatrix())->GetPtr().get(), m_ncoeffs,
-                    tmp.get(), 1, 0.0, outarray.get(), 1);
-    }
-    else
-    {
-        Blas::Dgemv('N', m_ncoeffs, m_ncoeffs, mat->Scale(),
-                    (mat->GetOwnedMatrix())->GetPtr().get(), m_ncoeffs,
-                    inarray.get(), 1, 0.0, outarray.get(), 1);
-    }
-}
-
-/**
- * This function is used to compute exactly the advective numerical flux
- * on the interface of two elements with different expansions, hence an
- * appropriate number of Gauss points has to be used. The number of
- * Gauss points has to be equal to the number used by the highest
- * polynomial degree of the two adjacent elements
- *
- * @param   numMin     Is the reduced polynomial order
- * @param   inarray    Input array of coefficients
- * @param   dumpVar    Output array of reduced coefficients.
- */
-void HexExp::v_ReduceOrderCoeffs(int numMin,
-                                 const Array<OneD, const NekDouble> &inarray,
-                                 Array<OneD, NekDouble> &outarray)
-{
-    int n_coeffs = inarray.size();
-    int nmodes0  = m_base[0]->GetNumModes();
-    int nmodes1  = m_base[1]->GetNumModes();
-    int nmodes2  = m_base[2]->GetNumModes();
-    int numMax   = nmodes0;
-
-    Array<OneD, NekDouble> coeff(n_coeffs);
-    Array<OneD, NekDouble> coeff_tmp1(nmodes0 * nmodes1, 0.0);
-    Array<OneD, NekDouble> coeff_tmp2(n_coeffs, 0.0);
-    Array<OneD, NekDouble> tmp, tmp2, tmp3, tmp4;
-
-    Vmath::Vcopy(n_coeffs, inarray, 1, coeff_tmp2, 1);
-
-    const LibUtilities::PointsKey Pkey0(nmodes0,
-                                        LibUtilities::eGaussLobattoLegendre);
-    const LibUtilities::PointsKey Pkey1(nmodes1,
-                                        LibUtilities::eGaussLobattoLegendre);
-    const LibUtilities::PointsKey Pkey2(nmodes2,
-                                        LibUtilities::eGaussLobattoLegendre);
-
-    LibUtilities::BasisKey b0(m_base[0]->GetBasisType(), nmodes0, Pkey0);
-    LibUtilities::BasisKey b1(m_base[1]->GetBasisType(), nmodes1, Pkey1);
-    LibUtilities::BasisKey b2(m_base[2]->GetBasisType(), nmodes2, Pkey2);
-    LibUtilities::BasisKey bortho0(LibUtilities::eOrtho_A, nmodes0, Pkey0);
-    LibUtilities::BasisKey bortho1(LibUtilities::eOrtho_A, nmodes1, Pkey1);
-    LibUtilities::BasisKey bortho2(LibUtilities::eOrtho_A, nmodes2, Pkey2);
-
-    LibUtilities::InterpCoeff3D(b0, b1, b2, coeff_tmp2, bortho0, bortho1,
-                                bortho2, coeff);
-
-    Vmath::Zero(n_coeffs, coeff_tmp2, 1);
-
-    int cnt = 0, cnt2 = 0;
-
-    for (int u = 0; u < numMin + 1; ++u)
-    {
-        for (int i = 0; i < numMin; ++i)
-        {
-            Vmath::Vcopy(numMin, tmp = coeff + cnt + cnt2, 1,
-                         tmp2 = coeff_tmp1 + cnt, 1);
-
-            cnt = i * numMax;
-        }
-
-        Vmath::Vcopy(nmodes0 * nmodes1, tmp3 = coeff_tmp1, 1,
-                     tmp4 = coeff_tmp2 + cnt2, 1);
-
-        cnt2 = u * nmodes0 * nmodes1;
-    }
-
-    LibUtilities::InterpCoeff3D(bortho0, bortho1, bortho2, coeff_tmp2, b0, b1,
-                                b2, outarray);
-}
-
-void HexExp::v_SVVLaplacianFilter(Array<OneD, NekDouble> &array,
-                                  const StdRegions::StdMatrixKey &mkey)
-{
-    int nq = GetTotPoints();
-
-<<<<<<< HEAD
-    // Calculate sqrt of the Jacobian
-    Array<OneD, const NekDouble> jac = m_metricinfo->GetJac(GetPointsKeys());
-    Array<OneD, NekDouble> sqrt_jac(nq);
-    if (m_metricinfo->GetGtype() == SpatialDomains::eDeformed)
-    {
-        Vmath::Vsqrt(nq, jac, 1, sqrt_jac, 1);
-    }
-    else
-    {
-        Vmath::Fill(nq, sqrt(jac[0]), sqrt_jac, 1);
-    }
-=======
+                ASSERTL0(false, "basis is either not set up or not "
+                                "hierarchicial");
+            }
+        }
+
+        bool HexExp::v_GetFaceDGForwards(const int i) const
+        {
+            StdRegions::Orientation fo = GetGeom3D()->GetForient(i);
+
+            return fo == StdRegions::eDir1FwdDir1_Dir2FwdDir2 ||
+                   fo == StdRegions::eDir1BwdDir1_Dir2BwdDir2 ||
+                   fo == StdRegions::eDir1BwdDir2_Dir2FwdDir1 ||
+                   fo == StdRegions::eDir1FwdDir2_Dir2BwdDir1;
+        }
+
+        void HexExp::v_GetTracePhysMap(const int               face,
+                                      Array<OneD, int>        &outarray)
+        {
+            int nquad0 = m_base[0]->GetNumPoints();
+            int nquad1 = m_base[1]->GetNumPoints();
+            int nquad2 = m_base[2]->GetNumPoints();
+
+            int nq0 = 0;
+            int nq1 = 0;
+
+            switch(face)
+            {
+                case 0:
+                    nq0 = nquad0;
+                    nq1 = nquad1;
+
+                    //Directions A and B positive
+                    if(outarray.size()!=nq0*nq1)
+                    {
+                        outarray = Array<OneD, int>(nq0*nq1);
+                    }
+
+                    for (int i = 0; i < nquad0*nquad1; ++i)
+                    {
+                        outarray[i] = i;
+                    }
+
+                    break;
+                case 1:
+                    nq0 = nquad0;
+                    nq1 = nquad2;
+                    //Direction A and B positive
+                    if(outarray.size()!=nq0*nq1)
+                    {
+                        outarray = Array<OneD, int>(nq0*nq1);
+                    }
+
+                    //Direction A and B positive
+                    for (int k = 0; k < nquad2; k++)
+                    {
+                        for(int i = 0; i < nquad0; ++i)
+                        {
+                            outarray[k*nquad0 + i] = nquad0*nquad1*k + i;
+                        }
+                    }
+                    break;
+                case 2:
+                    nq0 = nquad1;
+                    nq1 = nquad2;
+
+                    //Direction A and B positive
+                    if(outarray.size()!=nq0*nq1)
+                    {
+                        outarray = Array<OneD, int>(nq0*nq1);
+                    }
+
+                    for (int i = 0; i < nquad1*nquad2; i++)
+                    {
+                        outarray[i] = nquad0-1 + i*nquad0;
+                    }
+                    break;
+                case 3:
+                    nq0 = nquad0;
+                    nq1 = nquad2;
+
+                    //Direction A and B positive
+                    if(outarray.size()!=nq0*nq1)
+                    {
+                        outarray = Array<OneD, int>(nq0*nq1);
+                    }
+
+                    for (int k = 0; k < nquad2; k++)
+                    {
+                        for (int i = 0; i < nquad0; i++)
+                        {
+                            outarray[k*nquad0 + i] = (nquad0*(nquad1-1))+(k*nquad0*nquad1) + i;
+                        }
+                    }
+                    break;
+                case 4:
+                    nq0 = nquad1;
+                    nq1 = nquad2;
+
+                    //Direction A and B positive
+                    if(outarray.size()!=nq0*nq1)
+                    {
+                        outarray = Array<OneD, int>(nq0*nq1);
+                    }
+
+                    for (int i = 0; i < nquad1*nquad2; i++)
+                    {
+                        outarray[i] = i*nquad0;
+                    }
+                    break;
+                case 5:
+                    nq0 = nquad0;
+                    nq1 = nquad1;
+                    //Directions A and B positive
+                    if(outarray.size()!=nq0*nq1)
+                    {
+                        outarray = Array<OneD, int>(nq0*nq1);
+                    }
+
+                    for (int i = 0; i < nquad0*nquad1; i++)
+                    {
+                        outarray[i] = nquad0*nquad1*(nquad2-1) + i;
+                    }
+
+                    break;
+                default:
+                    ASSERTL0(false,"face value (> 5) is out of range");
+                    break;
+            }
+
+        }
+
+        void HexExp::v_ComputeTraceNormal(const int face)
+        {
+            int i;
+            const SpatialDomains::GeomFactorsSharedPtr & geomFactors =
+                GetGeom()->GetMetricInfo();
+            SpatialDomains::GeomType type = geomFactors->GetGtype();
+
+            LibUtilities::PointsKeyVector ptsKeys = GetPointsKeys();
+            for(i = 0; i < ptsKeys.size(); ++i)
+            {
+                // Need at least 2 points for computing normals
+                if (ptsKeys[i].GetNumPoints() == 1)
+                {
+                    LibUtilities::PointsKey pKey(2, ptsKeys[i].GetPointsType());
+                    ptsKeys[i] = pKey;
+                }
+            }
+
+            const Array<TwoD, const NekDouble> & df   = geomFactors->GetDerivFactors(ptsKeys);
+            const Array<OneD, const NekDouble> & jac  = geomFactors->GetJac(ptsKeys);
+
+            LibUtilities::BasisKey tobasis0 = GetTraceBasisKey(face,0);
+            LibUtilities::BasisKey tobasis1 = GetTraceBasisKey(face,1);
+
+            // Number of quadrature points in face expansion.
+            int nq_face = tobasis0.GetNumPoints()*tobasis1.GetNumPoints();
+
+            int vCoordDim = GetCoordim();
+
             m_traceNormals[face] = Array<OneD, Array<OneD, NekDouble> >(vCoordDim);
             Array<OneD, Array<OneD, NekDouble> > &normal = m_traceNormals[face];
             for (i = 0; i < vCoordDim; ++i)
             {
                 normal[i] = Array<OneD, NekDouble>(nq_face);
             }
->>>>>>> 5c19adb9
-
-    // Multiply array by sqrt(Jac)
-    Vmath::Vmul(nq, sqrt_jac, 1, array, 1, array, 1);
-
-    // Apply std region filter
-    StdHexExp::v_SVVLaplacianFilter(array, mkey);
-
-    // Divide by sqrt(Jac)
-    Vmath::Vdiv(nq, array, 1, sqrt_jac, 1, array, 1);
-}
-
-//-----------------------------
-// Matrix creation functions
-//-----------------------------
-DNekMatSharedPtr HexExp::v_GenMatrix(const StdRegions::StdMatrixKey &mkey)
-{
-    DNekMatSharedPtr returnval;
-
-    switch (mkey.GetMatrixType())
-    {
-        case StdRegions::eHybridDGHelmholtz:
-        case StdRegions::eHybridDGLamToU:
-        case StdRegions::eHybridDGLamToQ0:
-        case StdRegions::eHybridDGLamToQ1:
-        case StdRegions::eHybridDGLamToQ2:
-        case StdRegions::eHybridDGHelmBndLam:
-        case StdRegions::eInvLaplacianWithUnityMean:
-            returnval = Expansion3D::v_GenMatrix(mkey);
-            break;
-        default:
-            returnval = StdHexExp::v_GenMatrix(mkey);
-    }
-
-    return returnval;
-}
-
-DNekMatSharedPtr HexExp::v_CreateStdMatrix(const StdRegions::StdMatrixKey &mkey)
-{
-    LibUtilities::BasisKey bkey0 = m_base[0]->GetBasisKey();
-    LibUtilities::BasisKey bkey1 = m_base[1]->GetBasisKey();
-    LibUtilities::BasisKey bkey2 = m_base[2]->GetBasisKey();
-
-    StdRegions::StdHexExpSharedPtr tmp =
-        MemoryManager<StdHexExp>::AllocateSharedPtr(bkey0, bkey1, bkey2);
-
-    return tmp->GetStdMatrix(mkey);
-}
-
-DNekScalMatSharedPtr HexExp::CreateMatrix(const MatrixKey &mkey)
-{
-    DNekScalMatSharedPtr returnval;
-    LibUtilities::PointsKeyVector ptsKeys = GetPointsKeys();
-
-    ASSERTL2(m_metricinfo->GetGtype() != SpatialDomains::eNoGeomType,
-             "Geometric information is not set up");
-
-    switch (mkey.GetMatrixType())
-    {
-        case StdRegions::eMass:
-        {
-            if (m_metricinfo->GetGtype() == SpatialDomains::eDeformed ||
-                mkey.GetNVarCoeff())
-            {
-                NekDouble one        = 1.0;
-                DNekMatSharedPtr mat = GenMatrix(mkey);
-                returnval =
-                    MemoryManager<DNekScalMat>::AllocateSharedPtr(one, mat);
-            }
-            else
-            {
-                NekDouble jac        = (m_metricinfo->GetJac(ptsKeys))[0];
-                DNekMatSharedPtr mat = GetStdMatrix(mkey);
-                returnval =
-                    MemoryManager<DNekScalMat>::AllocateSharedPtr(jac, mat);
-            }
-        }
-        break;
-        case StdRegions::eInvMass:
-        {
-            if (m_metricinfo->GetGtype() == SpatialDomains::eDeformed)
-            {
-                NekDouble one = 1.0;
-                StdRegions::StdMatrixKey masskey(StdRegions::eMass,
-                                                 DetShapeType(), *this);
-                DNekMatSharedPtr mat = GenMatrix(masskey);
-                mat->Invert();
-
-                returnval =
-                    MemoryManager<DNekScalMat>::AllocateSharedPtr(one, mat);
-            }
-            else
-            {
-                NekDouble fac        = 1.0 / (m_metricinfo->GetJac(ptsKeys))[0];
-                DNekMatSharedPtr mat = GetStdMatrix(mkey);
-                returnval =
-                    MemoryManager<DNekScalMat>::AllocateSharedPtr(fac, mat);
-            }
-        }
-        break;
-        case StdRegions::eWeakDeriv0:
-        case StdRegions::eWeakDeriv1:
-        case StdRegions::eWeakDeriv2:
-        {
-            if (m_metricinfo->GetGtype() == SpatialDomains::eDeformed ||
-                mkey.GetNVarCoeff())
-            {
-                NekDouble one        = 1.0;
-                DNekMatSharedPtr mat = GenMatrix(mkey);
-
-                returnval =
-                    MemoryManager<DNekScalMat>::AllocateSharedPtr(one, mat);
-            }
-            else
-            {
-                NekDouble jac = (m_metricinfo->GetJac(ptsKeys))[0];
-                Array<TwoD, const NekDouble> df =
-                    m_metricinfo->GetDerivFactors(ptsKeys);
-                int dir = 0;
-
-                switch (mkey.GetMatrixType())
-                {
-                    case StdRegions::eWeakDeriv0:
-                        dir = 0;
+
+            size_t nqb = nq_face;
+            size_t nbnd= face;
+            m_elmtBndNormDirElmtLen[nbnd] = Array<OneD, NekDouble> {nqb, 0.0};
+            Array<OneD, NekDouble> &length = m_elmtBndNormDirElmtLen[nbnd];
+
+            // Regular geometry case
+            if((type == SpatialDomains::eRegular)||(type == SpatialDomains::eMovingRegular))
+            {
+                NekDouble fac;
+                // Set up normals
+                switch(face)
+                {
+                case 0:
+                    for(i = 0; i < vCoordDim; ++i)
+                    {
+                        normal[i][0] = -df[3*i+2][0];
+                    }
+                    break;
+                case 1:
+                    for(i = 0; i < vCoordDim; ++i)
+                    {
+                        normal[i][0] = -df[3*i+1][0];
+                    }
+                    break;
+                case 2:
+                    for(i = 0; i < vCoordDim; ++i)
+                    {
+                        normal[i][0] = df[3*i][0];
+                    }
+                    break;
+                case 3:
+                    for(i = 0; i < vCoordDim; ++i)
+                    {
+                        normal[i][0] = df[3*i+1][0];
+                    }
+                    break;
+                case 4:
+                    for(i = 0; i < vCoordDim; ++i)
+                    {
+                        normal[i][0] = -df[3*i][0];
+                    }
+                    break;
+                case 5:
+                    for(i = 0; i < vCoordDim; ++i)
+                    {
+                        normal[i][0] = df[3*i+2][0];
+                    }
+                    break;
+                default:
+                    ASSERTL0(false,"face is out of range (edge < 5)");
+                }
+
+                // normalise
+                fac = 0.0;
+                for(i =0 ; i < vCoordDim; ++i)
+                {
+                    fac += normal[i][0]*normal[i][0];
+                }
+                fac = 1.0/sqrt(fac);
+
+                Vmath::Fill(nqb, fac, length, 1);
+                for (i = 0; i < vCoordDim; ++i)
+                {
+                    Vmath::Fill(nq_face, fac*normal[i][0], normal[i], 1);
+                }
+
+            }
+            else   // Set up deformed normals
+            {
+                int j, k;
+
+                int nqe0 = ptsKeys[0].GetNumPoints();
+                int nqe1 = ptsKeys[0].GetNumPoints();
+                int nqe2 = ptsKeys[0].GetNumPoints();
+                int nqe01 = nqe0*nqe1;
+                int nqe02 = nqe0*nqe2;
+                int nqe12 = nqe1*nqe2;
+
+                int nqe;
+                if (face == 0 || face == 5)
+                {
+                    nqe = nqe01;
+                }
+                else if (face == 1 || face == 3)
+                {
+                    nqe = nqe02;
+                }
+                else
+                {
+                    nqe = nqe12;
+                }
+
+                LibUtilities::PointsKey points0;
+                LibUtilities::PointsKey points1;
+
+                Array<OneD, NekDouble> faceJac(nqe);
+                Array<OneD, NekDouble> normals(vCoordDim*nqe,0.0);
+
+                // Extract Jacobian along face and recover local
+                // derivates (dx/dr) for polynomial interpolation by
+                // multiplying m_gmat by jacobian
+                switch(face)
+                {
+                    case 0:
+                        for(j = 0; j < nqe; ++j)
+                        {
+                            normals[j]       = -df[2][j]*jac[j];
+                            normals[nqe+j]   = -df[5][j]*jac[j];
+                            normals[2*nqe+j] = -df[8][j]*jac[j];
+                            faceJac[j]       = jac[j];
+                        }
+
+                        points0 = ptsKeys[0];
+                        points1 = ptsKeys[1];
                         break;
-                    case StdRegions::eWeakDeriv1:
-                        dir = 1;
+                    case 1:
+                        for (j = 0; j < nqe0; ++j)
+                        {
+                            for(k = 0; k < nqe2; ++k)
+                            {
+                                int idx = j + nqe01*k;
+                                normals[j+k*nqe0]       = -df[1][idx]*jac[idx];
+                                normals[nqe+j+k*nqe0]   = -df[4][idx]*jac[idx];
+                                normals[2*nqe+j+k*nqe0] = -df[7][idx]*jac[idx];
+                                faceJac[j+k*nqe0]       = jac[idx];
+                            }
+                        }
+                        points0 = ptsKeys[0];
+                        points1 = ptsKeys[2];
                         break;
-                    case StdRegions::eWeakDeriv2:
-                        dir = 2;
+                    case 2:
+                        for (j = 0; j < nqe1; ++j)
+                        {
+                            for(k = 0; k < nqe2; ++k)
+                            {
+                                int idx = nqe0-1+nqe0*j+nqe01*k;
+                                normals[j+k*nqe1]       = df[0][idx]*jac[idx];
+                                normals[nqe+j+k*nqe1]   = df[3][idx]*jac[idx];
+                                normals[2*nqe+j+k*nqe1] = df[6][idx]*jac[idx];
+                                faceJac[j+k*nqe1]       = jac[idx];
+                            }
+                        }
+                        points0 = ptsKeys[1];
+                        points1 = ptsKeys[2];
+                        break;
+                    case 3:
+                        for (j = 0; j < nqe0; ++j)
+                        {
+                            for(k = 0; k < nqe2; ++k)
+                            {
+                                int idx = nqe0*(nqe1-1)+j+nqe01*k;
+                                normals[j+k*nqe0]       = df[1][idx]*jac[idx];
+                                normals[nqe+j+k*nqe0]   = df[4][idx]*jac[idx];
+                                normals[2*nqe+j+k*nqe0] = df[7][idx]*jac[idx];
+                                faceJac[j+k*nqe0]       = jac[idx];
+                            }
+                        }
+                        points0 = ptsKeys[0];
+                        points1 = ptsKeys[2];
+                        break;
+                    case 4:
+                        for (j = 0; j < nqe1; ++j)
+                        {
+                            for(k = 0; k < nqe2; ++k)
+                            {
+                                int idx = j*nqe0+nqe01*k;
+                                normals[j+k*nqe1]       = -df[0][idx]*jac[idx];
+                                normals[nqe+j+k*nqe1]   = -df[3][idx]*jac[idx];
+                                normals[2*nqe+j+k*nqe1] = -df[6][idx]*jac[idx];
+                                faceJac[j+k*nqe1]       = jac[idx];
+                            }
+                        }
+                        points0 = ptsKeys[1];
+                        points1 = ptsKeys[2];
+                        break;
+                    case 5:
+                        for (j = 0; j < nqe01; ++j)
+                        {
+                            int idx = j+nqe01*(nqe2-1);
+                            normals[j]       = df[2][idx]*jac[idx];
+                            normals[nqe+j]   = df[5][idx]*jac[idx];
+                            normals[2*nqe+j] = df[8][idx]*jac[idx];
+                            faceJac[j]       = jac[idx];
+                        }
+                        points0 = ptsKeys[0];
+                        points1 = ptsKeys[1];
                         break;
                     default:
-                        break;
-                }
-
-                MatrixKey deriv0key(StdRegions::eWeakDeriv0,
-                                    mkey.GetShapeType(), *this);
-                MatrixKey deriv1key(StdRegions::eWeakDeriv1,
-                                    mkey.GetShapeType(), *this);
-                MatrixKey deriv2key(StdRegions::eWeakDeriv2,
-                                    mkey.GetShapeType(), *this);
-
-                DNekMat &deriv0 = *GetStdMatrix(deriv0key);
-                DNekMat &deriv1 = *GetStdMatrix(deriv1key);
-                DNekMat &deriv2 = *GetStdMatrix(deriv2key);
-
-                int rows = deriv0.GetRows();
-                int cols = deriv1.GetColumns();
-
-                DNekMatSharedPtr WeakDeriv =
-                    MemoryManager<DNekMat>::AllocateSharedPtr(rows, cols);
-
-                (*WeakDeriv) = df[3 * dir][0] * deriv0 +
-                               df[3 * dir + 1][0] * deriv1 +
-                               df[3 * dir + 2][0] * deriv2;
-
-                returnval = MemoryManager<DNekScalMat>::AllocateSharedPtr(
-                    jac, WeakDeriv);
-            }
-        }
-        break;
-        case StdRegions::eLaplacian:
-        {
-            if (m_metricinfo->GetGtype() == SpatialDomains::eDeformed ||
-                mkey.GetNVarCoeff() ||
-                mkey.ConstFactorExists(StdRegions::eFactorSVVCutoffRatio))
-            {
-                NekDouble one        = 1.0;
-                DNekMatSharedPtr mat = GenMatrix(mkey);
-
-                returnval =
-                    MemoryManager<DNekScalMat>::AllocateSharedPtr(one, mat);
+                    ASSERTL0(false,"face is out of range (face < 5)");
+                }
+
+                Array<OneD, NekDouble> work   (nq_face, 0.0);
+                // Interpolate Jacobian and invert
+                LibUtilities::Interp2D(points0, points1, faceJac,
+                                       tobasis0.GetPointsKey(),
+                                       tobasis1.GetPointsKey(),
+                                       work);
+
+                Vmath::Sdiv(nq_face,1.0,&work[0],1,&work[0],1);
+
+                // interpolate
+                for(i = 0; i < GetCoordim(); ++i)
+                {
+                    LibUtilities::Interp2D(points0, points1,
+                                           &normals[i*nqe],
+                                           tobasis0.GetPointsKey(),
+                                           tobasis1.GetPointsKey(),
+                                           &normal[i][0]);
+                    Vmath::Vmul(nq_face,work,1,normal[i],1,normal[i],1);
+                }
+
+                //normalise normal vectors
+                Vmath::Zero(nq_face,work,1);
+                for(i = 0; i < GetCoordim(); ++i)
+                {
+                    Vmath::Vvtvp(nq_face,normal[i],1, normal[i],1,work,1,work,1);
+                }
+
+                Vmath::Vsqrt(nq_face,work,1,work,1);
+                Vmath::Sdiv(nq_face,1.0,work,1,work,1);
+
+                Vmath::Vcopy(nqb, work, 1, length, 1);
+
+                for(i = 0; i < GetCoordim(); ++i)
+                {
+                    Vmath::Vmul(nq_face,normal[i],1,work,1,normal[i],1);
+                }
+            }
+        }
+
+        //-----------------------------
+        // Operator creation functions
+        //-----------------------------
+        void HexExp::v_MassMatrixOp(
+                const Array<OneD, const NekDouble> &inarray,
+                      Array<OneD,NekDouble> &outarray,
+                const StdRegions::StdMatrixKey &mkey)
+        {
+            StdExpansion::MassMatrixOp_MatFree(inarray,outarray,mkey);
+        }
+
+        void HexExp::v_LaplacianMatrixOp(
+                const Array<OneD, const NekDouble> &inarray,
+                      Array<OneD,NekDouble> &outarray,
+                const StdRegions::StdMatrixKey &mkey)
+        {
+            HexExp::v_LaplacianMatrixOp_MatFree(inarray,outarray,mkey);
+        }
+
+        void HexExp::v_LaplacianMatrixOp(
+                const int k1,
+                const int k2,
+                const Array<OneD, const NekDouble> &inarray,
+                      Array<OneD,NekDouble> &outarray,
+                const StdRegions::StdMatrixKey &mkey)
+        {
+            StdExpansion::LaplacianMatrixOp_MatFree(k1,k2,inarray,outarray,
+                                                        mkey);
+        }
+
+        void HexExp::v_WeakDerivMatrixOp(
+                const int i,
+                const Array<OneD, const NekDouble> &inarray,
+                      Array<OneD,NekDouble> &outarray,
+                const StdRegions::StdMatrixKey &mkey)
+        {
+            StdExpansion::WeakDerivMatrixOp_MatFree(i,inarray,outarray,mkey);
+        }
+
+        void HexExp::v_WeakDirectionalDerivMatrixOp(
+                const Array<OneD, const NekDouble> &inarray,
+                      Array<OneD,NekDouble> &outarray,
+                const StdRegions::StdMatrixKey &mkey)
+        {
+            StdExpansion::WeakDirectionalDerivMatrixOp_MatFree(inarray,
+                                                                outarray,mkey);
+        }
+
+        void HexExp::v_MassLevelCurvatureMatrixOp(
+                const Array<OneD, const NekDouble> &inarray,
+                      Array<OneD,NekDouble> &outarray,
+                const StdRegions::StdMatrixKey &mkey)
+        {
+            StdExpansion::MassLevelCurvatureMatrixOp_MatFree(inarray,
+                                                                outarray,mkey);
+        }
+
+        void HexExp::v_HelmholtzMatrixOp(
+                const Array<OneD, const NekDouble> &inarray,
+                      Array<OneD,NekDouble> &outarray,
+                const StdRegions::StdMatrixKey &mkey)
+        {
+            HexExp::v_HelmholtzMatrixOp_MatFree(inarray,outarray,mkey);
+        }
+
+
+        void HexExp::v_GeneralMatrixOp_MatOp(
+                const Array<OneD, const NekDouble> &inarray,
+                      Array<OneD,NekDouble> &outarray,
+                const StdRegions::StdMatrixKey &mkey)
+        {
+            //int nConsts = mkey.GetNconstants();
+            DNekScalMatSharedPtr   mat = GetLocMatrix(mkey);
+
+//            switch(nConsts)
+//            {
+//            case 0:
+//                {
+//                    mat = GetLocMatrix(mkey.GetMatrixType());
+//                }
+//                break;
+//            case 1:
+//                {
+//                    mat = GetLocMatrix(mkey.GetMatrixType(),mkey.GetConstant(0));
+//                }
+//                break;
+//            case 2:
+//                {
+//                    mat = GetLocMatrix(mkey.GetMatrixType(),mkey.GetConstant(0),mkey.GetConstant(1));
+//                }
+//                break;
+//
+//            default:
+//                {
+//                    NEKERROR(ErrorUtil::efatal, "Unknown number of constants");
+//                }
+//                break;
+//            }
+
+            if(inarray.get() == outarray.get())
+            {
+                Array<OneD,NekDouble> tmp(m_ncoeffs);
+                Vmath::Vcopy(m_ncoeffs,inarray.get(),1,tmp.get(),1);
+
+                Blas::Dgemv('N',m_ncoeffs,m_ncoeffs,mat->Scale(),(mat->GetOwnedMatrix())->GetPtr().get(),
+                            m_ncoeffs, tmp.get(), 1, 0.0, outarray.get(), 1);
             }
             else
             {
-                MatrixKey lap00key(StdRegions::eLaplacian00,
-                                   mkey.GetShapeType(), *this);
-                MatrixKey lap01key(StdRegions::eLaplacian01,
-                                   mkey.GetShapeType(), *this);
-                MatrixKey lap02key(StdRegions::eLaplacian02,
-                                   mkey.GetShapeType(), *this);
-                MatrixKey lap11key(StdRegions::eLaplacian11,
-                                   mkey.GetShapeType(), *this);
-                MatrixKey lap12key(StdRegions::eLaplacian12,
-                                   mkey.GetShapeType(), *this);
-                MatrixKey lap22key(StdRegions::eLaplacian22,
-                                   mkey.GetShapeType(), *this);
-
-                DNekMat &lap00 = *GetStdMatrix(lap00key);
-                DNekMat &lap01 = *GetStdMatrix(lap01key);
-                DNekMat &lap02 = *GetStdMatrix(lap02key);
-                DNekMat &lap11 = *GetStdMatrix(lap11key);
-                DNekMat &lap12 = *GetStdMatrix(lap12key);
-                DNekMat &lap22 = *GetStdMatrix(lap22key);
-
-                NekDouble jac = (m_metricinfo->GetJac(ptsKeys))[0];
-                Array<TwoD, const NekDouble> gmat =
-                    m_metricinfo->GetGmat(ptsKeys);
-
-                int rows = lap00.GetRows();
-                int cols = lap00.GetColumns();
-
-                DNekMatSharedPtr lap =
-                    MemoryManager<DNekMat>::AllocateSharedPtr(rows, cols);
-
-                (*lap) = gmat[0][0] * lap00 + gmat[4][0] * lap11 +
-                         gmat[8][0] * lap22 +
-                         gmat[3][0] * (lap01 + Transpose(lap01)) +
-                         gmat[6][0] * (lap02 + Transpose(lap02)) +
-                         gmat[7][0] * (lap12 + Transpose(lap12));
-
-                returnval =
-                    MemoryManager<DNekScalMat>::AllocateSharedPtr(jac, lap);
-            }
-        }
-        break;
-        case StdRegions::eHelmholtz:
-        {
-            NekDouble lambda = mkey.GetConstFactor(StdRegions::eFactorLambda);
-            MatrixKey masskey(StdRegions::eMass, mkey.GetShapeType(), *this);
-            DNekScalMat &MassMat = *(this->m_matrixManager[masskey]);
-            MatrixKey lapkey(StdRegions::eLaplacian, mkey.GetShapeType(), *this,
-                             mkey.GetConstFactors(), mkey.GetVarCoeffs());
-            DNekScalMat &LapMat = *(this->m_matrixManager[lapkey]);
-
-            int rows = LapMat.GetRows();
-            int cols = LapMat.GetColumns();
-
-            DNekMatSharedPtr helm =
-                MemoryManager<DNekMat>::AllocateSharedPtr(rows, cols);
-
-            NekDouble one = 1.0;
-            (*helm)       = LapMat + lambda * MassMat;
-
-            returnval =
-                MemoryManager<DNekScalMat>::AllocateSharedPtr(one, helm);
-        }
-        break;
-        case StdRegions::eIProductWRTBase:
-        {
+                Blas::Dgemv('N',m_ncoeffs,m_ncoeffs,mat->Scale(),(mat->GetOwnedMatrix())->GetPtr().get(),
+                            m_ncoeffs, inarray.get(), 1, 0.0, outarray.get(), 1);
+            }
+        }
+
+        /**
+         * This function is used to compute exactly the advective numerical flux
+         * on the interface of two elements with different expansions, hence an
+         * appropriate number of Gauss points has to be used. The number of
+         * Gauss points has to be equal to the number used by the highest
+         * polynomial degree of the two adjacent elements
+         *
+         * @param   numMin     Is the reduced polynomial order
+         * @param   inarray    Input array of coefficients
+         * @param   dumpVar    Output array of reduced coefficients.
+         */
+        void HexExp::v_ReduceOrderCoeffs(
+            int                                 numMin,
+            const Array<OneD, const NekDouble> &inarray,
+                  Array<OneD,       NekDouble> &outarray)
+        {
+            int n_coeffs = inarray.size();
+            int nmodes0  = m_base[0]->GetNumModes();
+            int nmodes1  = m_base[1]->GetNumModes();
+            int nmodes2  = m_base[2]->GetNumModes();
+            int numMax   = nmodes0;
+
+            Array<OneD, NekDouble> coeff     (n_coeffs);
+            Array<OneD, NekDouble> coeff_tmp1(nmodes0*nmodes1, 0.0);
+            Array<OneD, NekDouble> coeff_tmp2(n_coeffs,        0.0);
+            Array<OneD, NekDouble> tmp, tmp2, tmp3, tmp4;
+
+            Vmath::Vcopy(n_coeffs,inarray,1,coeff_tmp2,1);
+
+            const LibUtilities::PointsKey Pkey0(
+                nmodes0, LibUtilities::eGaussLobattoLegendre);
+            const LibUtilities::PointsKey Pkey1(
+                nmodes1, LibUtilities::eGaussLobattoLegendre);
+            const LibUtilities::PointsKey Pkey2(
+                nmodes2, LibUtilities::eGaussLobattoLegendre);
+
+            LibUtilities::BasisKey b0(
+                m_base[0]->GetBasisType(), nmodes0, Pkey0);
+            LibUtilities::BasisKey b1(
+                m_base[1]->GetBasisType(), nmodes1, Pkey1);
+            LibUtilities::BasisKey b2(
+                m_base[2]->GetBasisType(), nmodes2, Pkey2);
+            LibUtilities::BasisKey bortho0(
+                LibUtilities::eOrtho_A,    nmodes0, Pkey0);
+            LibUtilities::BasisKey bortho1(
+                LibUtilities::eOrtho_A,    nmodes1, Pkey1);
+            LibUtilities::BasisKey bortho2(
+                LibUtilities::eOrtho_A,    nmodes2, Pkey2);
+
+            LibUtilities::InterpCoeff3D(
+                b0,      b1,      b2,      coeff_tmp2,
+                bortho0, bortho1, bortho2, coeff);
+
+            Vmath::Zero(n_coeffs, coeff_tmp2, 1);
+
+            int cnt = 0, cnt2 = 0;
+
+            for (int u = 0; u < numMin+1; ++u)
+            {
+                for (int i = 0; i < numMin; ++i)
+                {
+                    Vmath::Vcopy(numMin,
+                                 tmp  = coeff+cnt+cnt2,1,
+                                 tmp2 = coeff_tmp1+cnt,1);
+
+                    cnt = i*numMax;
+                }
+
+                Vmath::Vcopy(nmodes0*nmodes1,
+                             tmp3 = coeff_tmp1,1,
+                             tmp4 = coeff_tmp2+cnt2,1);
+
+                cnt2 = u*nmodes0*nmodes1;
+            }
+
+            LibUtilities::InterpCoeff3D(
+                bortho0, bortho1, bortho2, coeff_tmp2,
+                b0,      b1,      b2,      outarray);
+        }
+
+        void HexExp::v_SVVLaplacianFilter(
+                    Array<OneD, NekDouble> &array,
+                    const StdRegions::StdMatrixKey &mkey)
+        {
+            int nq = GetTotPoints();
+
+            // Calculate sqrt of the Jacobian
+            Array<OneD, const NekDouble> jac =
+                                    m_metricinfo->GetJac(GetPointsKeys());
+            Array<OneD, NekDouble> sqrt_jac(nq);
             if (m_metricinfo->GetGtype() == SpatialDomains::eDeformed)
             {
-                NekDouble one        = 1.0;
-                DNekMatSharedPtr mat = GenMatrix(mkey);
-                returnval =
-                    MemoryManager<DNekScalMat>::AllocateSharedPtr(one, mat);
+                Vmath::Vsqrt(nq,jac,1,sqrt_jac,1);
             }
             else
             {
-                NekDouble jac        = (m_metricinfo->GetJac(ptsKeys))[0];
-                DNekMatSharedPtr mat = GetStdMatrix(mkey);
-                returnval =
-                    MemoryManager<DNekScalMat>::AllocateSharedPtr(jac, mat);
-            }
-        }
-        break;
-        case StdRegions::eHybridDGHelmholtz:
-        case StdRegions::eHybridDGLamToU:
-        case StdRegions::eHybridDGLamToQ0:
-        case StdRegions::eHybridDGLamToQ1:
-        case StdRegions::eHybridDGLamToQ2:
-        case StdRegions::eHybridDGHelmBndLam:
-        case StdRegions::eInvLaplacianWithUnityMean:
-        {
-            NekDouble one = 1.0;
-
-            DNekMatSharedPtr mat = GenMatrix(mkey);
-            returnval = MemoryManager<DNekScalMat>::AllocateSharedPtr(one, mat);
-        }
-        break;
-        case StdRegions::eInvHybridDGHelmholtz:
-        {
-            NekDouble one = 1.0;
-
-            //                    StdRegions::StdMatrixKey
-            //                    hkey(StdRegions::eHybridDGHelmholtz,
-            //                                                  DetShapeType(),*this,
-            //                                                  mkey.GetConstant(0),
-            //                                                  mkey.GetConstant(1));
-            MatrixKey hkey(StdRegions::eHybridDGHelmholtz, DetShapeType(),
-                           *this, mkey.GetConstFactors(), mkey.GetVarCoeffs());
-            DNekMatSharedPtr mat = GenMatrix(hkey);
-
-            mat->Invert();
-            returnval = MemoryManager<DNekScalMat>::AllocateSharedPtr(one, mat);
-        }
-        break;
-        case StdRegions::ePreconLinearSpace:
-        {
-            NekDouble one = 1.0;
-            MatrixKey helmkey(StdRegions::eHelmholtz, mkey.GetShapeType(),
-                              *this, mkey.GetConstFactors(),
-                              mkey.GetVarCoeffs());
-            DNekScalBlkMatSharedPtr helmStatCond =
-                GetLocStaticCondMatrix(helmkey);
-            DNekScalMatSharedPtr A = helmStatCond->GetBlock(0, 0);
-            DNekMatSharedPtr R     = BuildVertexMatrix(A);
-
-            returnval = MemoryManager<DNekScalMat>::AllocateSharedPtr(one, R);
-        }
-        break;
-        case StdRegions::ePreconLinearSpaceMass:
-        {
-            NekDouble one = 1.0;
-            MatrixKey masskey(StdRegions::eMass, mkey.GetShapeType(), *this);
-            DNekScalBlkMatSharedPtr massStatCond =
-                GetLocStaticCondMatrix(masskey);
-            DNekScalMatSharedPtr A = massStatCond->GetBlock(0, 0);
-            DNekMatSharedPtr R     = BuildVertexMatrix(A);
-
-            returnval = MemoryManager<DNekScalMat>::AllocateSharedPtr(one, R);
-        }
-        break;
-        case StdRegions::ePreconR:
-        {
-            NekDouble one = 1.0;
-            MatrixKey helmkey(StdRegions::eHelmholtz, mkey.GetShapeType(),
-                              *this, mkey.GetConstFactors(),
-                              mkey.GetVarCoeffs());
-            DNekScalBlkMatSharedPtr helmStatCond =
-                GetLocStaticCondMatrix(helmkey);
-            DNekScalMatSharedPtr A = helmStatCond->GetBlock(0, 0);
-
-            DNekScalMatSharedPtr Atmp;
-            DNekMatSharedPtr R =
-                BuildTransformationMatrix(A, mkey.GetMatrixType());
-
-            returnval = MemoryManager<DNekScalMat>::AllocateSharedPtr(one, R);
-        }
-        break;
-        case StdRegions::ePreconRMass:
-        {
-            NekDouble one = 1.0;
-            MatrixKey masskey(StdRegions::eMass, mkey.GetShapeType(), *this);
-            DNekScalBlkMatSharedPtr massStatCond =
-                GetLocStaticCondMatrix(masskey);
-            DNekScalMatSharedPtr A = massStatCond->GetBlock(0, 0);
-
-            DNekScalMatSharedPtr Atmp;
-            DNekMatSharedPtr R =
-                BuildTransformationMatrix(A, mkey.GetMatrixType());
-
-            returnval = MemoryManager<DNekScalMat>::AllocateSharedPtr(one, R);
-        }
-        break;
-        default:
-        {
-            NekDouble one        = 1.0;
-            DNekMatSharedPtr mat = GenMatrix(mkey);
-
-            returnval = MemoryManager<DNekScalMat>::AllocateSharedPtr(one, mat);
-        }
-        break;
-    }
-
-    return returnval;
-}
-
-<<<<<<< HEAD
-DNekScalBlkMatSharedPtr HexExp::CreateStaticCondMatrix(const MatrixKey &mkey)
-{
-    DNekScalBlkMatSharedPtr returnval;
-
-    ASSERTL2(m_metricinfo->GetGtype() != SpatialDomains::eNoGeomType,
-             "Geometric information is not set up");
-
-    // set up block matrix system
-    unsigned int nbdry      = NumBndryCoeffs();
-    unsigned int nint       = (unsigned int)(m_ncoeffs - nbdry);
-    unsigned int exp_size[] = {nbdry, nint};
-    unsigned int nblks      = 2;
-    returnval               = MemoryManager<DNekScalBlkMat>::AllocateSharedPtr(
-        nblks, nblks, exp_size,
-        exp_size); // Really need a constructor which takes Arrays
-    NekDouble factor = 1.0;
-
-    switch (mkey.GetMatrixType())
-    {
-        case StdRegions::eLaplacian:
-        case StdRegions::eHelmholtz: // special case since Helmholtz not defined
-                                     // in StdRegions
-
-            // use Deformed case for both regular and deformed geometries
-            factor = 1.0;
-            goto UseLocRegionsMatrix;
-            break;
-        default:
-            if (m_metricinfo->GetGtype() == SpatialDomains::eDeformed ||
-                mkey.GetNVarCoeff())
-            {
-                factor = 1.0;
-                goto UseLocRegionsMatrix;
-            }
-            else
-            {
-                DNekScalMatSharedPtr mat = GetLocMatrix(mkey);
-                factor                   = mat->Scale();
-                goto UseStdRegionsMatrix;
-            }
-            break;
-        UseStdRegionsMatrix:
-        {
-            NekDouble invfactor     = 1.0 / factor;
-            NekDouble one           = 1.0;
-            DNekBlkMatSharedPtr mat = GetStdStaticCondMatrix(mkey);
-            DNekScalMatSharedPtr Atmp;
-            DNekMatSharedPtr Asubmat;
-
-            returnval->SetBlock(
-                0, 0,
-                Atmp = MemoryManager<DNekScalMat>::AllocateSharedPtr(
-                    factor, Asubmat = mat->GetBlock(0, 0)));
-            returnval->SetBlock(
-                0, 1,
-                Atmp = MemoryManager<DNekScalMat>::AllocateSharedPtr(
-                    one, Asubmat = mat->GetBlock(0, 1)));
-            returnval->SetBlock(
-                1, 0,
-                Atmp = MemoryManager<DNekScalMat>::AllocateSharedPtr(
-                    factor, Asubmat = mat->GetBlock(1, 0)));
-            returnval->SetBlock(
-                1, 1,
-                Atmp = MemoryManager<DNekScalMat>::AllocateSharedPtr(
-                    invfactor, Asubmat = mat->GetBlock(1, 1)));
-        }
-        break;
-        UseLocRegionsMatrix:
-        {
-            int i, j;
-            NekDouble invfactor = 1.0 / factor;
-            NekDouble one       = 1.0;
-            DNekScalMat &mat    = *GetLocMatrix(mkey);
-            DNekMatSharedPtr A =
-                MemoryManager<DNekMat>::AllocateSharedPtr(nbdry, nbdry);
-            DNekMatSharedPtr B =
-                MemoryManager<DNekMat>::AllocateSharedPtr(nbdry, nint);
-            DNekMatSharedPtr C =
-                MemoryManager<DNekMat>::AllocateSharedPtr(nint, nbdry);
-            DNekMatSharedPtr D =
-                MemoryManager<DNekMat>::AllocateSharedPtr(nint, nint);
-
-            Array<OneD, unsigned int> bmap(nbdry);
-            Array<OneD, unsigned int> imap(nint);
-            GetBoundaryMap(bmap);
-            GetInteriorMap(imap);
-
-            for (i = 0; i < nbdry; ++i)
-            {
-                for (j = 0; j < nbdry; ++j)
-                {
-                    (*A)(i, j) = mat(bmap[i], bmap[j]);
-                }
-
-                for (j = 0; j < nint; ++j)
-                {
-                    (*B)(i, j) = mat(bmap[i], imap[j]);
-                }
-            }
-
-            for (i = 0; i < nint; ++i)
-            {
-                for (j = 0; j < nbdry; ++j)
-                {
-                    (*C)(i, j) = mat(imap[i], bmap[j]);
-                }
-
-                for (j = 0; j < nint; ++j)
-                {
-                    (*D)(i, j) = mat(imap[i], imap[j]);
-                }
-            }
-
-            // Calculate static condensed system
-            if (nint)
-            {
-                D->Invert();
-                (*B) = (*B) * (*D);
-                (*A) = (*A) - (*B) * (*C);
-            }
-=======
-
->>>>>>> 5c19adb9
-
-            DNekScalMatSharedPtr Atmp;
-
-            returnval->SetBlock(
-                0, 0,
-                Atmp =
-                    MemoryManager<DNekScalMat>::AllocateSharedPtr(factor, A));
-            returnval->SetBlock(
-                0, 1,
-                Atmp = MemoryManager<DNekScalMat>::AllocateSharedPtr(one, B));
-            returnval->SetBlock(
-                1, 0,
-                Atmp =
-                    MemoryManager<DNekScalMat>::AllocateSharedPtr(factor, C));
-            returnval->SetBlock(
-                1, 1,
-                Atmp = MemoryManager<DNekScalMat>::AllocateSharedPtr(invfactor,
-                                                                     D));
-        }
-    }
-    return returnval;
-}
-
-DNekScalMatSharedPtr HexExp::v_GetLocMatrix(const MatrixKey &mkey)
-{
-    return m_matrixManager[mkey];
-}
-
-DNekScalBlkMatSharedPtr HexExp::v_GetLocStaticCondMatrix(const MatrixKey &mkey)
-{
-    return m_staticCondMatrixManager[mkey];
-}
-
-void HexExp::v_DropLocStaticCondMatrix(const MatrixKey &mkey)
-{
-    m_staticCondMatrixManager.DeleteObject(mkey);
-}
-
-void HexExp::v_LaplacianMatrixOp_MatFree_Kernel(
-    const Array<OneD, const NekDouble> &inarray,
-    Array<OneD, NekDouble> &outarray, Array<OneD, NekDouble> &wsp)
-{
-    // This implementation is only valid when there are no
-    // coefficients associated to the Laplacian operator
-    if (m_metrics.count(eMetricLaplacian00) == 0)
-    {
-        ComputeLaplacianMetric();
-    }
-
-    int nquad0 = m_base[0]->GetNumPoints();
-    int nquad1 = m_base[1]->GetNumPoints();
-    int nquad2 = m_base[2]->GetNumPoints();
-    int nqtot  = nquad0 * nquad1 * nquad2;
-
-    ASSERTL1(wsp.size() >= 6 * nqtot, "Insufficient workspace size.");
-
-    const Array<OneD, const NekDouble> &base0  = m_base[0]->GetBdata();
-    const Array<OneD, const NekDouble> &base1  = m_base[1]->GetBdata();
-    const Array<OneD, const NekDouble> &base2  = m_base[2]->GetBdata();
-    const Array<OneD, const NekDouble> &dbase0 = m_base[0]->GetDbdata();
-    const Array<OneD, const NekDouble> &dbase1 = m_base[1]->GetDbdata();
-    const Array<OneD, const NekDouble> &dbase2 = m_base[2]->GetDbdata();
-    const Array<OneD, const NekDouble> &metric00 =
-        m_metrics[eMetricLaplacian00];
-    const Array<OneD, const NekDouble> &metric01 =
-        m_metrics[eMetricLaplacian01];
-    const Array<OneD, const NekDouble> &metric02 =
-        m_metrics[eMetricLaplacian02];
-    const Array<OneD, const NekDouble> &metric11 =
-        m_metrics[eMetricLaplacian11];
-    const Array<OneD, const NekDouble> &metric12 =
-        m_metrics[eMetricLaplacian12];
-    const Array<OneD, const NekDouble> &metric22 =
-        m_metrics[eMetricLaplacian22];
-
-    // Allocate temporary storage
-    Array<OneD, NekDouble> wsp0(wsp);
-    Array<OneD, NekDouble> wsp1(wsp + 1 * nqtot);
-    Array<OneD, NekDouble> wsp2(wsp + 2 * nqtot);
-    Array<OneD, NekDouble> wsp3(wsp + 3 * nqtot);
-    Array<OneD, NekDouble> wsp4(wsp + 4 * nqtot);
-    Array<OneD, NekDouble> wsp5(wsp + 5 * nqtot);
-
-    StdExpansion3D::PhysTensorDeriv(inarray, wsp0, wsp1, wsp2);
-
-    // wsp0 = k = g0 * wsp1 + g1 * wsp2 = g0 * du_dxi1 + g1 * du_dxi2
-    // wsp2 = l = g1 * wsp1 + g2 * wsp2 = g0 * du_dxi1 + g1 * du_dxi2
-    // where g0, g1 and g2 are the metric terms set up in the GeomFactors class
-    // especially for this purpose
-    Vmath::Vvtvvtp(nqtot, &metric00[0], 1, &wsp0[0], 1, &metric01[0], 1,
-                   &wsp1[0], 1, &wsp3[0], 1);
-    Vmath::Vvtvp(nqtot, &metric02[0], 1, &wsp2[0], 1, &wsp3[0], 1, &wsp3[0], 1);
-    Vmath::Vvtvvtp(nqtot, &metric01[0], 1, &wsp0[0], 1, &metric11[0], 1,
-                   &wsp1[0], 1, &wsp4[0], 1);
-    Vmath::Vvtvp(nqtot, &metric12[0], 1, &wsp2[0], 1, &wsp4[0], 1, &wsp4[0], 1);
-    Vmath::Vvtvvtp(nqtot, &metric02[0], 1, &wsp0[0], 1, &metric12[0], 1,
-                   &wsp1[0], 1, &wsp5[0], 1);
-    Vmath::Vvtvp(nqtot, &metric22[0], 1, &wsp2[0], 1, &wsp5[0], 1, &wsp5[0], 1);
-
-    // outarray = m = (D_xi1 * B)^T * k
-    // wsp1     = n = (D_xi2 * B)^T * l
-    IProductWRTBase_SumFacKernel(dbase0, base1, base2, wsp3, outarray, wsp0,
-                                 false, true, true);
-    IProductWRTBase_SumFacKernel(base0, dbase1, base2, wsp4, wsp2, wsp0, true,
-                                 false, true);
-    Vmath::Vadd(m_ncoeffs, wsp2.get(), 1, outarray.get(), 1, outarray.get(), 1);
-    IProductWRTBase_SumFacKernel(base0, base1, dbase2, wsp5, wsp2, wsp0, true,
-                                 true, false);
-    Vmath::Vadd(m_ncoeffs, wsp2.get(), 1, outarray.get(), 1, outarray.get(), 1);
-}
-
-void HexExp::v_ComputeLaplacianMetric()
-{
-    if (m_metrics.count(eMetricQuadrature) == 0)
-    {
-        ComputeQuadratureMetric();
-    }
-
-    const SpatialDomains::GeomType type = m_metricinfo->GetGtype();
-    const unsigned int nqtot            = GetTotPoints();
-    const unsigned int dim              = 3;
-    const MetricType m[3][3]            = {
-        {eMetricLaplacian00, eMetricLaplacian01, eMetricLaplacian02},
-        {eMetricLaplacian01, eMetricLaplacian11, eMetricLaplacian12},
-        {eMetricLaplacian02, eMetricLaplacian12, eMetricLaplacian22}};
-
-    for (unsigned int i = 0; i < dim; ++i)
-    {
-        for (unsigned int j = i; j < dim; ++j)
-        {
-            m_metrics[m[i][j]] = Array<OneD, NekDouble>(nqtot);
-            const Array<TwoD, const NekDouble> &gmat =
-                m_metricinfo->GetGmat(GetPointsKeys());
-            if (type == SpatialDomains::eDeformed)
-            {
-                Vmath::Vcopy(nqtot, &gmat[i * dim + j][0], 1,
-                             &m_metrics[m[i][j]][0], 1);
-            }
-            else
-            {
-                Vmath::Fill(nqtot, gmat[i * dim + j][0], &m_metrics[m[i][j]][0],
-                            1);
-            }
-            MultiplyByQuadratureMetric(m_metrics[m[i][j]], m_metrics[m[i][j]]);
-        }
-    }
-}
-
-} // namespace LocalRegions
-} // namespace Nektar+                Vmath::Fill(nq,sqrt(jac[0]),sqrt_jac,1);
+            }
+
+            // Multiply array by sqrt(Jac)
+            Vmath::Vmul(nq,sqrt_jac,1,array,1,array,1);
+
+            // Apply std region filter
+            StdHexExp::v_SVVLaplacianFilter( array, mkey);
+
+            // Divide by sqrt(Jac)
+            Vmath::Vdiv(nq,array,1,sqrt_jac,1,array,1);
+        }
+
+        //-----------------------------
+        // Matrix creation functions
+        //-----------------------------
+        DNekMatSharedPtr HexExp::v_GenMatrix(
+               const StdRegions::StdMatrixKey &mkey)
+        {
+            DNekMatSharedPtr returnval;
+
+            switch(mkey.GetMatrixType())
+            {
+            case StdRegions::eHybridDGHelmholtz:
+            case StdRegions::eHybridDGLamToU:
+            case StdRegions::eHybridDGLamToQ0:
+            case StdRegions::eHybridDGLamToQ1:
+            case StdRegions::eHybridDGLamToQ2:
+            case StdRegions::eHybridDGHelmBndLam:
+            case StdRegions::eInvLaplacianWithUnityMean:
+                returnval = Expansion3D::v_GenMatrix(mkey);
+                break;
+            default:
+                returnval = StdHexExp::v_GenMatrix(mkey);
+            }
+
+            return returnval;
+        }
+
+
+        DNekMatSharedPtr HexExp::v_CreateStdMatrix(
+                const StdRegions::StdMatrixKey &mkey)
+        {
+            LibUtilities::BasisKey bkey0 = m_base[0]->GetBasisKey();
+            LibUtilities::BasisKey bkey1 = m_base[1]->GetBasisKey();
+            LibUtilities::BasisKey bkey2 = m_base[2]->GetBasisKey();
+
+            StdRegions::StdHexExpSharedPtr tmp = MemoryManager<StdHexExp>
+                                        ::AllocateSharedPtr(bkey0,bkey1,bkey2);
+
+            return tmp->GetStdMatrix(mkey);
+        }
+
+
+
+
+        DNekScalMatSharedPtr HexExp::v_GetLocMatrix(const MatrixKey &mkey)
+        {
+            return m_matrixManager[mkey];
+        }
+
+
+        DNekScalBlkMatSharedPtr HexExp::v_GetLocStaticCondMatrix(
+                const MatrixKey &mkey)
+        {
+            return m_staticCondMatrixManager[mkey];
+        }
+
+        void HexExp::v_DropLocStaticCondMatrix(const MatrixKey &mkey)
+        {
+            m_staticCondMatrixManager.DeleteObject(mkey);
+        }
+
+        void HexExp::v_LaplacianMatrixOp_MatFree_Kernel(
+                const Array<OneD, const NekDouble> &inarray,
+                      Array<OneD,       NekDouble> &outarray,
+                      Array<OneD,       NekDouble> &wsp)
+        {
+            // This implementation is only valid when there are no
+            // coefficients associated to the Laplacian operator
+            if (m_metrics.count(eMetricLaplacian00) == 0)
+            {
+                ComputeLaplacianMetric();
+            }
+
+            int       nquad0  = m_base[0]->GetNumPoints();
+            int       nquad1  = m_base[1]->GetNumPoints();
+            int       nquad2  = m_base[2]->GetNumPoints();
+            int       nqtot   = nquad0*nquad1*nquad2;
+
+            ASSERTL1(wsp.size() >= 6*nqtot,
+                     "Insufficient workspace size.");
+
+            const Array<OneD, const NekDouble>& base0  = m_base[0]->GetBdata();
+            const Array<OneD, const NekDouble>& base1  = m_base[1]->GetBdata();
+            const Array<OneD, const NekDouble>& base2  = m_base[2]->GetBdata();
+            const Array<OneD, const NekDouble>& dbase0 = m_base[0]->GetDbdata();
+            const Array<OneD, const NekDouble>& dbase1 = m_base[1]->GetDbdata();
+            const Array<OneD, const NekDouble>& dbase2 = m_base[2]->GetDbdata();
+            const Array<OneD, const NekDouble>& metric00 = m_metrics[eMetricLaplacian00];
+            const Array<OneD, const NekDouble>& metric01 = m_metrics[eMetricLaplacian01];
+            const Array<OneD, const NekDouble>& metric02 = m_metrics[eMetricLaplacian02];
+            const Array<OneD, const NekDouble>& metric11 = m_metrics[eMetricLaplacian11];
+            const Array<OneD, const NekDouble>& metric12 = m_metrics[eMetricLaplacian12];
+            const Array<OneD, const NekDouble>& metric22 = m_metrics[eMetricLaplacian22];
+
+            // Allocate temporary storage
+            Array<OneD,NekDouble> wsp0(wsp);
+            Array<OneD,NekDouble> wsp1(wsp+1*nqtot);
+            Array<OneD,NekDouble> wsp2(wsp+2*nqtot);
+            Array<OneD,NekDouble> wsp3(wsp+3*nqtot);
+            Array<OneD,NekDouble> wsp4(wsp+4*nqtot);
+            Array<OneD,NekDouble> wsp5(wsp+5*nqtot);
+
+            StdExpansion3D::PhysTensorDeriv(inarray,wsp0,wsp1,wsp2);
+
+            // wsp0 = k = g0 * wsp1 + g1 * wsp2 = g0 * du_dxi1 + g1 * du_dxi2
+            // wsp2 = l = g1 * wsp1 + g2 * wsp2 = g0 * du_dxi1 + g1 * du_dxi2
+            // where g0, g1 and g2 are the metric terms set up in the GeomFactors class
+            // especially for this purpose
+            Vmath::Vvtvvtp(nqtot,&metric00[0],1,&wsp0[0],1,&metric01[0],1,&wsp1[0],1,&wsp3[0],1);
+            Vmath::Vvtvp  (nqtot,&metric02[0],1,&wsp2[0],1,&wsp3[0],1,&wsp3[0],1);
+            Vmath::Vvtvvtp(nqtot,&metric01[0],1,&wsp0[0],1,&metric11[0],1,&wsp1[0],1,&wsp4[0],1);
+            Vmath::Vvtvp  (nqtot,&metric12[0],1,&wsp2[0],1,&wsp4[0],1,&wsp4[0],1);
+            Vmath::Vvtvvtp(nqtot,&metric02[0],1,&wsp0[0],1,&metric12[0],1,&wsp1[0],1,&wsp5[0],1);
+            Vmath::Vvtvp  (nqtot,&metric22[0],1,&wsp2[0],1,&wsp5[0],1,&wsp5[0],1);
+
+            // outarray = m = (D_xi1 * B)^T * k
+            // wsp1     = n = (D_xi2 * B)^T * l
+            IProductWRTBase_SumFacKernel(dbase0,base1,base2,wsp3,outarray,wsp0,false,true,true);
+            IProductWRTBase_SumFacKernel(base0,dbase1,base2,wsp4,wsp2,    wsp0,true,false,true);
+            Vmath::Vadd(m_ncoeffs,wsp2.get(),1,outarray.get(),1,outarray.get(),1);
+            IProductWRTBase_SumFacKernel(base0,base1,dbase2,wsp5,wsp2,    wsp0,true,true,false);
+            Vmath::Vadd(m_ncoeffs,wsp2.get(),1,outarray.get(),1,outarray.get(),1);
+        }
+
+
+        void HexExp::v_ComputeLaplacianMetric()
+        {
+            if (m_metrics.count(eMetricQuadrature) == 0)
+            {
+                ComputeQuadratureMetric();
+            }
+
+            const SpatialDomains::GeomType type = m_metricinfo->GetGtype();
+            const unsigned int nqtot = GetTotPoints();
+            const unsigned int dim = 3;
+            const MetricType m[3][3] = { {eMetricLaplacian00, eMetricLaplacian01, eMetricLaplacian02},
+                                       {eMetricLaplacian01, eMetricLaplacian11, eMetricLaplacian12},
+                                       {eMetricLaplacian02, eMetricLaplacian12, eMetricLaplacian22}
+            };
+
+            for (unsigned int i = 0; i < dim; ++i)
+            {
+                for (unsigned int j = i; j < dim; ++j)
+                {
+                    m_metrics[m[i][j]] = Array<OneD, NekDouble>(nqtot);
+                    const Array<TwoD, const NekDouble> &gmat =
+                                 m_metricinfo->GetGmat(GetPointsKeys());
+                    if (type == SpatialDomains::eDeformed)
+                    {
+                        Vmath::Vcopy(nqtot, &gmat[i*dim+j][0], 1,
+                                            &m_metrics[m[i][j]][0], 1);
+                    }
+                    else
+                    {
+                        Vmath::Fill(nqtot, gmat[i*dim+j][0],
+                                    &m_metrics[m[i][j]][0], 1);
+                    }
+                    MultiplyByQuadratureMetric(m_metrics[m[i][j]],
+                                               m_metrics[m[i][j]]);
+
+                }
+            }
+        }
+
+    }//end of namespace
+}//end of namespace