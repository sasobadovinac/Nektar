--- conflicted
+++ resolved
@@ -706,10 +706,7 @@
                     {
                         outarray[i] = i;
                     }
-<<<<<<< HEAD
-=======
-
->>>>>>> e552cdb2
+
                     break;
                 case 1:
                     nq0 = nquad0;
@@ -719,11 +716,7 @@
                     {
                         outarray = Array<OneD, int>(nq0*nq1);
                     }
-<<<<<<< HEAD
-
-=======
                     
->>>>>>> e552cdb2
                     //Direction A and B positive
                     for (int k = 0; k < nquad2; k++)
                     {
@@ -779,19 +772,11 @@
                     for (int i = 0; i < nquad1*nquad2; i++)
                     {
                         outarray[i] = i*nquad0;
-<<<<<<< HEAD
-                    }
-=======
                     }                    
->>>>>>> e552cdb2
                     break;
                 case 5:
                     nq0 = nquad0;
                     nq1 = nquad1;
-<<<<<<< HEAD
-
-=======
->>>>>>> e552cdb2
                     //Directions A and B positive
                     if(outarray.num_elements()!=nq0*nq1)
                     {
@@ -802,10 +787,7 @@
                     {
                         outarray[i] = nquad0*nquad1*(nquad2-1) + i;
                     }
-<<<<<<< HEAD
-=======
-
->>>>>>> e552cdb2
+
                     break;
                 default:
                     ASSERTL0(false,"face value (> 5) is out of range");
