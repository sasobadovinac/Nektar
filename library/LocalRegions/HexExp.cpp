--- conflicted
+++ resolved
@@ -1315,16 +1315,10 @@
                         {
                             for(k = 0; k < nqe2; ++k)
                             {
-<<<<<<< HEAD
                                 int idx = nqe0*(nqe1-1)+j+nqe01*k;
                                 normal[0][j+k*nqe0] = df[1][idx]*jac[idx];
                                 normal[1][j+k*nqe0] = df[4][idx]*jac[idx];
                                 normal[2][j+k*nqe0] = df[7][idx]*jac[idx];
-=======
-                                normal[0][j+k*nqe0] = df[1][nqe0*(nqe1-1)+j+nqe0*nqe1*k]*jac[nqe0*(nqe1-1)+j+nqe01*k];
-                                normal[1][j+k*nqe0] = df[4][nqe0*(nqe1-1)+j+nqe0*nqe1*k]*jac[nqe0*(nqe1-1)+j+nqe01*k];
-                                normal[2][j+k*nqe0] = df[7][nqe0*(nqe1-1)+j+nqe0*nqe1*k]*jac[nqe0*(nqe1-1)+j+nqe01*k];
->>>>>>> a617f894
                             }
                         }
                         break;
