--- conflicted
+++ resolved
@@ -56,7 +56,6 @@
         class Expansion1D: virtual public Expansion,
             virtual public StdRegions::StdExpansion1D
         {
-<<<<<<< HEAD
         public:
             LOCAL_REGIONS_EXPORT Expansion1D(SpatialDomains::
                                              Geometry1DSharedPtr pGeom)
@@ -96,34 +95,6 @@
              Array<OneD, NekDouble>        &outarray);
             
             inline SpatialDomains::Geometry1DSharedPtr GetGeom1D() const;
-=======
-            public:
-                LOCAL_REGIONS_EXPORT Expansion1D(SpatialDomains::
-                                                 Geometry1DSharedPtr pGeom)
-                                                 : Expansion(pGeom),
-                                                   StdExpansion1D()
-                {
-                }
-
-                LOCAL_REGIONS_EXPORT virtual ~Expansion1D() {}
-
-                LOCAL_REGIONS_EXPORT void AddNormTraceInt(
-                        const int dir,
-                        Array<OneD, const NekDouble> &inarray,
-                        Array<OneD,NekDouble> &outarray);
-
-
-                void AddHDGHelmholtzTraceTerms(
-                    const NekDouble                      tau,
-                    const Array<OneD, const NekDouble>  &inarray,
-                          Array<OneD, NekDouble>        &outarray);
-
-                inline SpatialDomains::Geometry1DSharedPtr GetGeom1D() const;
-
-            protected:
-                std::map<int, NormalVector>             m_vertexNormals;
-                std::map<int, bool>                     m_negatedNormals;
->>>>>>> 6369e9e9
 
         protected:
             std::map<int, bool>                     m_negatedNormals;
@@ -145,18 +116,11 @@
             virtual NekDouble v_VectorFlux(
                     const Array<OneD, Array<OneD, NekDouble> > &vec);
 
-<<<<<<< HEAD
             virtual void v_NegateVertexNormal (const int vertex);
 
             virtual bool v_VertexNormalNegated(const int vertex);
-=======
-                virtual void v_NegateTraceNormal (const int vertex);
 
-                virtual bool v_TraceNormalNegated(const int vertex);
-
-                virtual const NormalVector &v_GetTraceNormal(const int edge) const;
-            private:
->>>>>>> 6369e9e9
+            virtual const NormalVector &v_GetTraceNormal(const int edge) const;
 
         private:
             Expansion2DWeakPtr m_elementLeft;
