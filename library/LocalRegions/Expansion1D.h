--- conflicted
+++ resolved
@@ -108,17 +108,14 @@
                     const int                            vert,
                     const Array<OneD, const NekDouble > &primCoeffs,
                           Array<OneD, NekDouble>        &coeffs);
-<<<<<<< HEAD
+
                 virtual NekDouble v_VectorFlux(
-                    const Array<OneD, Array<OneD, NekDouble > > &vec);
-
-=======
+                    const Array<OneD, Array<OneD, NekDouble> > &vec);
 
                 virtual void v_NegateVertexNormal (const int vertex);
 
                 virtual bool v_VertexNormalNegated(const int vertex);
-			
->>>>>>> 33806ae8
+
             private:
                 Expansion2DWeakPtr m_elementLeft;
                 Expansion2DWeakPtr m_elementRight;
