///////////////////////////////////////////////////////////////////////////////
//
// File QuadExp.cpp
//
// For more information, please see: http://www.nektar.info
//
// The MIT License
//
// Copyright (c) 2006 Division of Applied Mathematics, Brown University (USA),
// Department of Aeronautics, Imperial College London (UK), and Scientific
// Computing and Imaging Institute, University of Utah (USA).
//
// Permission is hereby granted, free of charge, to any person obtaining a
// copy of this software and associated documentation files (the "Software"),
// to deal in the Software without restriction, including without limitation
// the rights to use, copy, modify, merge, publish, distribute, sublicense,
// and/or sell copies of the Software, and to permit persons to whom the
// Software is furnished to do so, subject to the following conditions:
//
// The above copyright notice and this permission notice shall be included
// in all copies or substantial portions of the Software.
//
// THE SOFTWARE IS PROVIDED "AS IS", WITHOUT WARRANTY OF ANY KIND, EXPRESS
// OR IMPLIED, INCLUDING BUT NOT LIMITED TO THE WARRANTIES OF MERCHANTABILITY,
// FITNESS FOR A PARTICULAR PURPOSE AND NONINFRINGEMENT. IN NO EVENT SHALL
// THE AUTHORS OR COPYRIGHT HOLDERS BE LIABLE FOR ANY CLAIM, DAMAGES OR OTHER
// LIABILITY, WHETHER IN AN ACTION OF CONTRACT, TORT OR OTHERWISE, ARISING
// FROM, OUT OF OR IN CONNECTION WITH THE SOFTWARE OR THE USE OR OTHER
// DEALINGS IN THE SOFTWARE.
//
// Description: Expansion for quadrilateral elements.
//
///////////////////////////////////////////////////////////////////////////////

#include <boost/core/ignore_unused.hpp>

#include <LibUtilities/BasicUtils/Vmath.hpp>
#include <LibUtilities/BasicUtils/VmathArray.hpp>
#include <LibUtilities/Foundations/Interp.h>
#include <LibUtilities/Foundations/InterpCoeff.h>
#include <LocalRegions/Expansion3D.h>
#include <LocalRegions/QuadExp.h>
#include <LocalRegions/SegExp.h>

using namespace std;

namespace Nektar
{
namespace LocalRegions
{
QuadExp::QuadExp(const LibUtilities::BasisKey &Ba,
                 const LibUtilities::BasisKey &Bb,
                 const SpatialDomains::QuadGeomSharedPtr &geom)
    : StdExpansion(Ba.GetNumModes() * Bb.GetNumModes(), 2, Ba, Bb),
      StdExpansion2D(Ba.GetNumModes() * Bb.GetNumModes(), Ba, Bb),
      StdQuadExp(Ba, Bb), Expansion(geom), Expansion2D(geom),
      m_matrixManager(
          std::bind(&QuadExp::CreateMatrix, this, std::placeholders::_1),
          std::string("QuadExpMatrix")),
      m_staticCondMatrixManager(std::bind(&QuadExp::CreateStaticCondMatrix,
                                          this, std::placeholders::_1),
                                std::string("QuadExpStaticCondMatrix"))
{
}

QuadExp::QuadExp(const QuadExp &T)
    : StdExpansion(T), StdExpansion2D(T), StdQuadExp(T), Expansion(T),
      Expansion2D(T), m_matrixManager(T.m_matrixManager),
      m_staticCondMatrixManager(T.m_staticCondMatrixManager)
{
}

QuadExp::~QuadExp()
{
}

NekDouble QuadExp::v_Integral(const Array<OneD, const NekDouble> &inarray)
{
    int nquad0                       = m_base[0]->GetNumPoints();
    int nquad1                       = m_base[1]->GetNumPoints();
    Array<OneD, const NekDouble> jac = m_metricinfo->GetJac(GetPointsKeys());
    NekDouble ival;
    Array<OneD, NekDouble> tmp(nquad0 * nquad1);

    // multiply inarray with Jacobian
    if (m_metricinfo->GetGtype() == SpatialDomains::eDeformed)
    {
<<<<<<< HEAD
        Vmath::Vmul(nquad0 * nquad1, jac, 1, inarray, 1, tmp, 1);
    }
    else
    {
        Vmath::Smul(nquad0 * nquad1, jac[0], inarray, 1, tmp, 1);
    }

    // call StdQuadExp version;
    ival = StdQuadExp::v_Integral(tmp);
    return ival;
}

void QuadExp::v_PhysDeriv(const Array<OneD, const NekDouble> &inarray,
                          Array<OneD, NekDouble> &out_d0,
                          Array<OneD, NekDouble> &out_d1,
                          Array<OneD, NekDouble> &out_d2)
{
    int nquad0 = m_base[0]->GetNumPoints();
    int nquad1 = m_base[1]->GetNumPoints();
    int nqtot  = nquad0 * nquad1;
    const Array<TwoD, const NekDouble> &df =
        m_metricinfo->GetDerivFactors(GetPointsKeys());
    Array<OneD, NekDouble> diff0(2 * nqtot);
    Array<OneD, NekDouble> diff1(diff0 + nqtot);

    StdQuadExp::v_PhysDeriv(inarray, diff0, diff1);

    if (m_metricinfo->GetGtype() == SpatialDomains::eDeformed)
    {
        if (out_d0.size())
=======
        QuadExp::QuadExp(const LibUtilities::BasisKey &Ba,
                         const LibUtilities::BasisKey &Bb,
                         const SpatialDomains::Geometry2DSharedPtr &geom):
             StdExpansion  (Ba.GetNumModes()*Bb.GetNumModes(),2,Ba,Bb),
             StdExpansion2D(Ba.GetNumModes()*Bb.GetNumModes(),Ba,Bb),
             StdQuadExp    (Ba,Bb),
             Expansion     (geom),
             Expansion2D   (geom),
             m_matrixManager(
                 std::bind(&Expansion2D::CreateMatrix, this, std::placeholders::_1),
                 std::string("QuadExpMatrix")),
             m_staticCondMatrixManager(
                 std::bind(&Expansion::CreateStaticCondMatrix, this, std::placeholders::_1),
                 std::string("QuadExpStaticCondMatrix"))
>>>>>>> 5c19adb9
        {
            Vmath::Vmul(nqtot, df[0], 1, diff0, 1, out_d0, 1);
            Vmath::Vvtvp(nqtot, df[1], 1, diff1, 1, out_d0, 1, out_d0, 1);
        }

        if (out_d1.size())
        {
            Vmath::Vmul(nqtot, df[2], 1, diff0, 1, out_d1, 1);
            Vmath::Vvtvp(nqtot, df[3], 1, diff1, 1, out_d1, 1, out_d1, 1);
        }

        if (out_d2.size())
        {
            Vmath::Vmul(nqtot, df[4], 1, diff0, 1, out_d2, 1);
            Vmath::Vvtvp(nqtot, df[5], 1, diff1, 1, out_d2, 1, out_d2, 1);
        }
    }
    else // regular geometry
    {
        if (out_d0.size())
        {
            Vmath::Smul(nqtot, df[0][0], diff0, 1, out_d0, 1);
            Blas::Daxpy(nqtot, df[1][0], diff1, 1, out_d0, 1);
        }

        if (out_d1.size())
        {
            Vmath::Smul(nqtot, df[2][0], diff0, 1, out_d1, 1);
            Blas::Daxpy(nqtot, df[3][0], diff1, 1, out_d1, 1);
        }

        if (out_d2.size())
        {
            Vmath::Smul(nqtot, df[4][0], diff0, 1, out_d2, 1);
            Blas::Daxpy(nqtot, df[5][0], diff1, 1, out_d2, 1);
        }
    }
}

void QuadExp::v_PhysDeriv(const int dir,
                          const Array<OneD, const NekDouble> &inarray,
                          Array<OneD, NekDouble> &outarray)
{
    switch (dir)
    {
        case 0:
        {
            v_PhysDeriv(inarray, outarray, NullNekDouble1DArray,
                        NullNekDouble1DArray);
        }
        break;
        case 1:
        {
            v_PhysDeriv(inarray, NullNekDouble1DArray, outarray,
                        NullNekDouble1DArray);
        }
        break;
        case 2:
        {
            v_PhysDeriv(inarray, NullNekDouble1DArray, NullNekDouble1DArray,
                        outarray);
        }
        break;
        default:
        {
            ASSERTL1(false, "input dir is out of range");
        }
        break;
    }
}

void QuadExp::v_PhysDirectionalDeriv(
    const Array<OneD, const NekDouble> &inarray,
    const Array<OneD, const NekDouble> &direction, Array<OneD, NekDouble> &out)
{
    int nquad0 = m_base[0]->GetNumPoints();
    int nquad1 = m_base[1]->GetNumPoints();
    int nqtot  = nquad0 * nquad1;

    const Array<TwoD, const NekDouble> &df =
        m_metricinfo->GetDerivFactors(GetPointsKeys());

    Array<OneD, NekDouble> diff0(2 * nqtot);
    Array<OneD, NekDouble> diff1(diff0 + nqtot);

    StdQuadExp::v_PhysDeriv(inarray, diff0, diff1);

    if (m_metricinfo->GetGtype() == SpatialDomains::eDeformed)
    {
        Array<OneD, Array<OneD, NekDouble>> tangmat(2);

        // d/dx_v^s = v_x*ds/dx + v_y*ds/dy + v_z*dx/dz
        for (int i = 0; i < 2; ++i)
        {
            tangmat[i] = Array<OneD, NekDouble>(nqtot, 0.0);
            for (int k = 0; k < (m_geom->GetCoordim()); ++k)
            {
                Vmath::Vvtvp(nqtot, &df[2 * k + i][0], 1, &direction[k * nqtot],
                             1, &tangmat[i][0], 1, &tangmat[i][0], 1);
            }
        }

        /// D_v = d/dx_v^s + d/dx_v^r
        if (out.size())
        {
            Vmath::Vmul(nqtot, &tangmat[0][0], 1, &diff0[0], 1, &out[0], 1);
            Vmath::Vvtvp(nqtot, &tangmat[1][0], 1, &diff1[0], 1, &out[0], 1,
                         &out[0], 1);
        }
    }
    else
    {
        ASSERTL1(m_metricinfo->GetGtype() == SpatialDomains::eDeformed,
                 "Wrong route");
    }
}

void QuadExp::v_FwdTrans(const Array<OneD, const NekDouble> &inarray,
                         Array<OneD, NekDouble> &outarray)
{
    if ((m_base[0]->Collocation()) && (m_base[1]->Collocation()))
    {
        Vmath::Vcopy(m_ncoeffs, inarray, 1, outarray, 1);
    }
    else
    {
        IProductWRTBase(inarray, outarray);

        // get Mass matrix inverse
        MatrixKey masskey(StdRegions::eInvMass, DetShapeType(), *this);
        DNekScalMatSharedPtr matsys = m_matrixManager[masskey];

        // copy inarray in case inarray == outarray
        NekVector<NekDouble> in(m_ncoeffs, outarray, eCopy);
        NekVector<NekDouble> out(m_ncoeffs, outarray, eWrapper);

        out = (*matsys) * in;
    }
}

void QuadExp::v_FwdTrans_BndConstrained(
    const Array<OneD, const NekDouble> &inarray,
    Array<OneD, NekDouble> &outarray)
{
    if ((m_base[0]->Collocation()) && (m_base[1]->Collocation()))
    {
        Vmath::Vcopy(m_ncoeffs, inarray, 1, outarray, 1);
    }
    else
    {
        int i, j;
        int npoints[2] = {m_base[0]->GetNumPoints(), m_base[1]->GetNumPoints()};
        int nmodes[2]  = {m_base[0]->GetNumModes(), m_base[1]->GetNumModes()};

        fill(outarray.get(), outarray.get() + m_ncoeffs, 0.0);

        if (nmodes[0] == 1 && nmodes[1] == 1)
        {
            outarray[0] = inarray[0];
            return;
        }

        Array<OneD, NekDouble> physEdge[4];
        Array<OneD, NekDouble> coeffEdge[4];
        StdRegions::Orientation orient[4];
        for (i = 0; i < 4; i++)
        {
            physEdge[i]  = Array<OneD, NekDouble>(npoints[i % 2]);
            coeffEdge[i] = Array<OneD, NekDouble>(nmodes[i % 2]);
            orient[i]    = GetTraceOrient(i);
        }

        for (i = 0; i < npoints[0]; i++)
        {
            physEdge[0][i] = inarray[i];
            physEdge[2][i] = inarray[npoints[0] * (npoints[1] - 1) + i];
        }

        for (i = 0; i < npoints[1]; i++)
        {
            physEdge[1][i] = inarray[npoints[0] - 1 + i * npoints[0]];
            physEdge[3][i] = inarray[i * npoints[0]];
        }

        for (i = 0; i < 4; i++)
        {
            if (orient[i] == StdRegions::eBackwards)
            {
                reverse((physEdge[i]).get(),
                        (physEdge[i]).get() + npoints[i % 2]);
            }
        }

        SegExpSharedPtr segexp[4];
        for (i = 0; i < 4; i++)
        {
            segexp[i] = MemoryManager<LocalRegions::SegExp>::AllocateSharedPtr(
                m_base[i % 2]->GetBasisKey(), GetGeom2D()->GetEdge(i));
        }

        Array<OneD, unsigned int> mapArray;
        Array<OneD, int> signArray;
        NekDouble sign;

        for (i = 0; i < 4; i++)
        {
            segexp[i % 2]->FwdTrans_BndConstrained(physEdge[i], coeffEdge[i]);

            GetTraceToElementMap(i, mapArray, signArray, orient[i]);
            for (j = 0; j < nmodes[i % 2]; j++)
            {
                sign                  = (NekDouble)signArray[j];
                outarray[mapArray[j]] = sign * coeffEdge[i][j];
            }
        }

        int nBoundaryDofs = NumBndryCoeffs();
        int nInteriorDofs = m_ncoeffs - nBoundaryDofs;

        if (nInteriorDofs > 0)
        {
            Array<OneD, NekDouble> tmp0(m_ncoeffs);
            Array<OneD, NekDouble> tmp1(m_ncoeffs);

            StdRegions::StdMatrixKey stdmasskey(StdRegions::eMass,
                                                DetShapeType(), *this);
            MassMatrixOp(outarray, tmp0, stdmasskey);
            IProductWRTBase(inarray, tmp1);

            Vmath::Vsub(m_ncoeffs, tmp1, 1, tmp0, 1, tmp1, 1);

            // get Mass matrix inverse (only of interior DOF)
            // use block (1,1) of the static condensed system
            // note: this block alreay contains the inverse matrix
            MatrixKey masskey(StdRegions::eMass, DetShapeType(), *this);
            DNekScalMatSharedPtr matsys =
                (m_staticCondMatrixManager[masskey])->GetBlock(1, 1);

            Array<OneD, NekDouble> rhs(nInteriorDofs);
            Array<OneD, NekDouble> result(nInteriorDofs);

            GetInteriorMap(mapArray);

            for (i = 0; i < nInteriorDofs; i++)
            {
                rhs[i] = tmp1[mapArray[i]];
            }

            Blas::Dgemv('N', nInteriorDofs, nInteriorDofs, matsys->Scale(),
                        &((matsys->GetOwnedMatrix())->GetPtr())[0],
                        nInteriorDofs, rhs.get(), 1, 0.0, result.get(), 1);

            for (i = 0; i < nInteriorDofs; i++)
            {
                outarray[mapArray[i]] = result[i];
            }
        }
    }
}

void QuadExp::v_IProductWRTBase(const Array<OneD, const NekDouble> &inarray,
                                Array<OneD, NekDouble> &outarray)
{
    if (m_base[0]->Collocation() && m_base[1]->Collocation())
    {
        MultiplyByQuadratureMetric(inarray, outarray);
    }
    else
    {
        IProductWRTBase_SumFac(inarray, outarray);
    }
}

void QuadExp::v_IProductWRTDerivBase(
    const int dir, const Array<OneD, const NekDouble> &inarray,
    Array<OneD, NekDouble> &outarray)
{
    IProductWRTDerivBase_SumFac(dir, inarray, outarray);
}

void QuadExp::v_IProductWRTBase_SumFac(
    const Array<OneD, const NekDouble> &inarray,
    Array<OneD, NekDouble> &outarray, bool multiplybyweights)
{
    int nquad0 = m_base[0]->GetNumPoints();
    int nquad1 = m_base[1]->GetNumPoints();
    int order0 = m_base[0]->GetNumModes();

    if (multiplybyweights)
    {
        Array<OneD, NekDouble> tmp(nquad0 * nquad1 + nquad1 * order0);
        Array<OneD, NekDouble> wsp(tmp + nquad0 * nquad1);

        MultiplyByQuadratureMetric(inarray, tmp);
        StdQuadExp::IProductWRTBase_SumFacKernel(m_base[0]->GetBdata(),
                                                 m_base[1]->GetBdata(), tmp,
                                                 outarray, wsp, true, true);
    }
    else
    {
        Array<OneD, NekDouble> wsp(nquad1 * order0);

        StdQuadExp::IProductWRTBase_SumFacKernel(m_base[0]->GetBdata(),
                                                 m_base[1]->GetBdata(), inarray,
                                                 outarray, wsp, true, true);
    }
}

void QuadExp::v_IProductWRTBase_MatOp(
    const Array<OneD, const NekDouble> &inarray,
    Array<OneD, NekDouble> &outarray)
{
    int nq = GetTotPoints();
    MatrixKey iprodmatkey(StdRegions::eIProductWRTBase, DetShapeType(), *this);
    DNekScalMatSharedPtr iprodmat = m_matrixManager[iprodmatkey];

    Blas::Dgemv('N', m_ncoeffs, nq, iprodmat->Scale(),
                (iprodmat->GetOwnedMatrix())->GetPtr().get(), m_ncoeffs,
                inarray.get(), 1, 0.0, outarray.get(), 1);
}

void QuadExp::v_IProductWRTDerivBase_SumFac(
    const int dir, const Array<OneD, const NekDouble> &inarray,
    Array<OneD, NekDouble> &outarray)
{
    ASSERTL1((dir == 0) || (dir == 1) || (dir == 2), "Invalid direction.");
    ASSERTL1((dir == 2) ? (m_geom->GetCoordim() == 3) : true,
             "Invalid direction.");

    int nquad0  = m_base[0]->GetNumPoints();
    int nquad1  = m_base[1]->GetNumPoints();
    int nqtot   = nquad0 * nquad1;
    int nmodes0 = m_base[0]->GetNumModes();

    const Array<TwoD, const NekDouble> &df =
        m_metricinfo->GetDerivFactors(GetPointsKeys());

    Array<OneD, NekDouble> tmp1(2 * nqtot + m_ncoeffs + nmodes0 * nquad1);
    Array<OneD, NekDouble> tmp2(tmp1 + nqtot);
    Array<OneD, NekDouble> tmp3(tmp1 + 2 * nqtot);
    Array<OneD, NekDouble> tmp4(tmp1 + 2 * nqtot + m_ncoeffs);

    if (m_metricinfo->GetGtype() == SpatialDomains::eDeformed)
    {
        Vmath::Vmul(nqtot, &df[2 * dir][0], 1, inarray.get(), 1, tmp1.get(), 1);
        Vmath::Vmul(nqtot, &df[2 * dir + 1][0], 1, inarray.get(), 1, tmp2.get(),
                    1);
    }
    else
    {
        Vmath::Smul(nqtot, df[2 * dir][0], inarray.get(), 1, tmp1.get(), 1);
        Vmath::Smul(nqtot, df[2 * dir + 1][0], inarray.get(), 1, tmp2.get(), 1);
    }

    MultiplyByQuadratureMetric(tmp1, tmp1);
    MultiplyByQuadratureMetric(tmp2, tmp2);

    IProductWRTBase_SumFacKernel(m_base[0]->GetDbdata(), m_base[1]->GetBdata(),
                                 tmp1, tmp3, tmp4, false, true);
    IProductWRTBase_SumFacKernel(m_base[0]->GetBdata(), m_base[1]->GetDbdata(),
                                 tmp2, outarray, tmp4, true, false);
    Vmath::Vadd(m_ncoeffs, tmp3, 1, outarray, 1, outarray, 1);
}

void QuadExp::v_IProductWRTDerivBase_MatOp(
    const int dir, const Array<OneD, const NekDouble> &inarray,
    Array<OneD, NekDouble> &outarray)
{
    int nq                       = GetTotPoints();
    StdRegions::MatrixType mtype = StdRegions::eIProductWRTDerivBase0;

    switch (dir)
    {
        case 0:
        {
            mtype = StdRegions::eIProductWRTDerivBase0;
        }
        break;
        case 1:
        {
            mtype = StdRegions::eIProductWRTDerivBase1;
        }
        break;
        case 2:
        {
            mtype = StdRegions::eIProductWRTDerivBase2;
        }
        break;
        default:
        {
            ASSERTL1(false, "input dir is out of range");
        }
        break;
    }

    MatrixKey iprodmatkey(mtype, DetShapeType(), *this);
    DNekScalMatSharedPtr iprodmat = m_matrixManager[iprodmatkey];

    Blas::Dgemv('N', m_ncoeffs, nq, iprodmat->Scale(),
                (iprodmat->GetOwnedMatrix())->GetPtr().get(), m_ncoeffs,
                inarray.get(), 1, 0.0, outarray.get(), 1);
}

void QuadExp::v_NormVectorIProductWRTBase(
    const Array<OneD, const NekDouble> &Fx,
    const Array<OneD, const NekDouble> &Fy,
    const Array<OneD, const NekDouble> &Fz, Array<OneD, NekDouble> &outarray)
{
    int nq = m_base[0]->GetNumPoints() * m_base[1]->GetNumPoints();
    Array<OneD, NekDouble> Fn(nq);

    const Array<OneD, const Array<OneD, NekDouble>> &normals =
        GetLeftAdjacentElementExp()->GetTraceNormal(
            GetLeftAdjacentElementTrace());

    if (m_metricinfo->GetGtype() == SpatialDomains::eDeformed)
    {
        Vmath::Vvtvvtp(nq, &normals[0][0], 1, &Fx[0], 1, &normals[1][0], 1,
                       &Fy[0], 1, &Fn[0], 1);
        Vmath::Vvtvp(nq, &normals[2][0], 1, &Fz[0], 1, &Fn[0], 1, &Fn[0], 1);
    }
    else
    {
        Vmath::Svtsvtp(nq, normals[0][0], &Fx[0], 1, normals[1][0], &Fy[0], 1,
                       &Fn[0], 1);
        Vmath::Svtvp(nq, normals[2][0], &Fz[0], 1, &Fn[0], 1, &Fn[0], 1);
    }

    IProductWRTBase(Fn, outarray);
}

void QuadExp::v_NormVectorIProductWRTBase(
    const Array<OneD, const Array<OneD, NekDouble>> &Fvec,
    Array<OneD, NekDouble> &outarray)
{
    NormVectorIProductWRTBase(Fvec[0], Fvec[1], Fvec[2], outarray);
}

StdRegions::StdExpansionSharedPtr QuadExp::v_GetStdExp(void) const
{
    return MemoryManager<StdRegions::StdQuadExp>::AllocateSharedPtr(
        m_base[0]->GetBasisKey(), m_base[1]->GetBasisKey());
}

StdRegions::StdExpansionSharedPtr QuadExp::v_GetLinStdExp(void) const
{
    LibUtilities::BasisKey bkey0(m_base[0]->GetBasisType(), 2,
                                 m_base[0]->GetPointsKey());
    LibUtilities::BasisKey bkey1(m_base[1]->GetBasisType(), 2,
                                 m_base[1]->GetPointsKey());

    return MemoryManager<StdRegions::StdQuadExp>::AllocateSharedPtr(bkey0,
                                                                    bkey1);
}

void QuadExp::v_GetCoords(Array<OneD, NekDouble> &coords_0,
                          Array<OneD, NekDouble> &coords_1,
                          Array<OneD, NekDouble> &coords_2)
{
    Expansion::v_GetCoords(coords_0, coords_1, coords_2);
}

void QuadExp::v_GetCoord(const Array<OneD, const NekDouble> &Lcoords,
                         Array<OneD, NekDouble> &coords)
{
    int i;

    ASSERTL1(Lcoords[0] >= -1.0 && Lcoords[1] <= 1.0 && Lcoords[1] >= -1.0 &&
                 Lcoords[1] <= 1.0,
             "Local coordinates are not in region [-1,1]");

    m_geom->FillGeom();
    for (i = 0; i < m_geom->GetCoordim(); ++i)
    {
        coords[i] = m_geom->GetCoord(i, Lcoords);
    }
}

/**
 * Given the local cartesian coordinate \a Lcoord evaluate the
 * value of physvals at this point by calling through to the
 * StdExpansion method
 */
NekDouble QuadExp::v_StdPhysEvaluate(
    const Array<OneD, const NekDouble> &Lcoord,
    const Array<OneD, const NekDouble> &physvals)
{
    // Evaluate point in local (eta) coordinates.
    return StdExpansion2D::v_PhysEvaluate(Lcoord, physvals);
}

NekDouble QuadExp::v_PhysEvaluate(const Array<OneD, const NekDouble> &coord,
                                  const Array<OneD, const NekDouble> &physvals)
{
    Array<OneD, NekDouble> Lcoord = Array<OneD, NekDouble>(2);

    ASSERTL0(m_geom, "m_geom not defined");
    m_geom->GetLocCoords(coord, Lcoord);

    return StdExpansion2D::v_PhysEvaluate(Lcoord, physvals);
}

NekDouble QuadExp::v_PhysEvaluate(const Array<OneD, NekDouble> coord,
                                  const Array<OneD, const NekDouble> &inarray,
                                  NekDouble &out_d0, NekDouble &out_d1,
                                  NekDouble &out_d2)
{
    Array<OneD, NekDouble> Lcoord(2);

    ASSERTL0(m_geom, "m_geom not defined");
    m_geom->GetLocCoords(coord, Lcoord);

    return StdQuadExp::v_PhysEvaluate(Lcoord, inarray, out_d0, out_d1, out_d2);
}

// Get edge values from the 2D Phys space along an edge
// following a counter clockwise edge convention for definition
// of edgedir, Note that point distribution is given by QuadExp.
void QuadExp::v_GetEdgePhysVals(const int edge,
                                const Array<OneD, const NekDouble> &inarray,
                                Array<OneD, NekDouble> &outarray)
{
    int nquad0 = m_base[0]->GetNumPoints();
    int nquad1 = m_base[1]->GetNumPoints();

    StdRegions::Orientation edgedir = GetTraceOrient(edge);
    switch (edge)
    {
        case 0:
            if (edgedir == StdRegions::eForwards)
            {
                Vmath::Vcopy(nquad0, &(inarray[0]), 1, &(outarray[0]), 1);
            }
            else
            {
                Vmath::Vcopy(nquad0, &(inarray[0]) + (nquad0 - 1), -1,
                             &(outarray[0]), 1);
            }
            break;
        case 1:
            if (edgedir == StdRegions::eForwards)
            {
                Vmath::Vcopy(nquad1, &(inarray[0]) + (nquad0 - 1), nquad0,
                             &(outarray[0]), 1);
            }
            else
            {
                Vmath::Vcopy(nquad1, &(inarray[0]) + (nquad0 * nquad1 - 1),
                             -nquad0, &(outarray[0]), 1);
            }
            break;
        case 2:
            if (edgedir == StdRegions::eForwards)
            {
                Vmath::Vcopy(nquad0, &(inarray[0]) + (nquad0 * nquad1 - 1), -1,
                             &(outarray[0]), 1);
            }
            else
            {
                Vmath::Vcopy(nquad0, &(inarray[0]) + nquad0 * (nquad1 - 1), 1,
                             &(outarray[0]), 1);
            }
            break;
        case 3:
            if (edgedir == StdRegions::eForwards)
            {
                Vmath::Vcopy(nquad1, &(inarray[0]) + nquad0 * (nquad1 - 1),
                             -nquad0, &(outarray[0]), 1);
            }
            else
            {
                Vmath::Vcopy(nquad1, &(inarray[0]), nquad0, &(outarray[0]), 1);
            }
            break;
        default:
            ASSERTL0(false, "edge value (< 3) is out of range");
            break;
    }
}

void QuadExp::v_GetTracePhysVals(
    const int edge, const StdRegions::StdExpansionSharedPtr &EdgeExp,
    const Array<OneD, const NekDouble> &inarray,
    Array<OneD, NekDouble> &outarray, StdRegions::Orientation orient)
{
    int nquad0 = m_base[0]->GetNumPoints();
    int nquad1 = m_base[1]->GetNumPoints();

    // Implementation for all the basis except Gauss points
    if (m_base[0]->GetPointsType() != LibUtilities::eGaussGaussLegendre &&
        m_base[1]->GetPointsType() != LibUtilities::eGaussGaussLegendre)
    {
        switch (edge)
        {
            case 0:
                Vmath::Vcopy(nquad0, &(inarray[0]), 1, &(outarray[0]), 1);
                break;
            case 1:
                Vmath::Vcopy(nquad1, &(inarray[0]) + (nquad0 - 1), nquad0,
                             &(outarray[0]), 1);
                break;
            case 2:
                Vmath::Vcopy(nquad0, &(inarray[0]) + nquad0 * (nquad1 - 1), 1,
                             &(outarray[0]), 1);
                break;
            case 3:
                Vmath::Vcopy(nquad1, &(inarray[0]), nquad0, &(outarray[0]), 1);
                break;
            default:
                ASSERTL0(false, "edge value (< 3) is out of range");
                break;
        }
    }
    else
    {
        QuadExp::v_GetEdgeInterpVals(edge, inarray, outarray);
    }

    // Interpolate if required
    if (m_base[edge % 2]->GetPointsKey() !=
        EdgeExp->GetBasis(0)->GetPointsKey())
    {
        Array<OneD, NekDouble> outtmp(max(nquad0, nquad1));

        outtmp = outarray;

        LibUtilities::Interp1D(m_base[edge % 2]->GetPointsKey(), outtmp,
                               EdgeExp->GetBasis(0)->GetPointsKey(), outarray);
    }

    if (orient == StdRegions::eNoOrientation)
    {
        orient = GetTraceOrient(edge);
    }
    // Reverse data if necessary
    if (orient == StdRegions::eBackwards)
    {
        Vmath::Reverse(EdgeExp->GetNumPoints(0), &outarray[0], 1, &outarray[0],
                       1);
    }
}

void QuadExp::v_GetEdgeInterpVals(const int edge,
                                  const Array<OneD, const NekDouble> &inarray,
                                  Array<OneD, NekDouble> &outarray)
{
    int i;
    int nq0 = m_base[0]->GetNumPoints();
    int nq1 = m_base[1]->GetNumPoints();

    StdRegions::ConstFactorMap factors;
    factors[StdRegions::eFactorGaussEdge] = edge;

<<<<<<< HEAD
    StdRegions::StdMatrixKey key(StdRegions::eInterpGauss, DetShapeType(),
                                 *this, factors);

    DNekScalMatSharedPtr mat_gauss = m_matrixManager[key];

    switch (edge)
    {
        case 0:
        {
            for (i = 0; i < nq0; i++)
=======
            Array<OneD, NekDouble> tmp1(2*nqtot+m_ncoeffs+nmodes0*nquad1);
            Array<OneD, NekDouble> tmp2(tmp1 +   nqtot);
            Array<OneD, NekDouble> tmp3(tmp1 + 2*nqtot);
            Array<OneD, NekDouble> tmp4(tmp1 + 2*nqtot+m_ncoeffs);

            Array<OneD, Array<OneD, NekDouble>> tmp2D{2};
            tmp2D[0] = tmp1;
            tmp2D[1] = tmp2;

            QuadExp::v_AlignVectorToCollapsedDir(dir, inarray, tmp2D);

            MultiplyByQuadratureMetric(tmp1,tmp1);
            MultiplyByQuadratureMetric(tmp2,tmp2);

            IProductWRTBase_SumFacKernel(
                m_base[0]->GetDbdata(), m_base[1]->GetBdata(),
                tmp1, tmp3, tmp4, false, true);
            IProductWRTBase_SumFacKernel(
                m_base[0]->GetBdata() , m_base[1]->GetDbdata(),
                tmp2, outarray, tmp4, true, false);
            Vmath::Vadd(m_ncoeffs, tmp3, 1, outarray, 1, outarray, 1);
        }

        void QuadExp::v_AlignVectorToCollapsedDir(
            const int dir,
            const Array<OneD, const NekDouble>      &inarray,
            Array<OneD, Array<OneD, NekDouble> >    &outarray)
        {
            ASSERTL1((dir==0) || (dir==1) || (dir==2),
                     "Invalid direction.");
            ASSERTL1((dir==2) ? (m_geom->GetCoordim() ==3):true,
                     "Invalid direction.");

            int    nquad0  = m_base[0]->GetNumPoints();
            int    nquad1  = m_base[1]->GetNumPoints();
            int    nqtot   = nquad0*nquad1;
            int    nmodes0 = m_base[0]->GetNumModes();

            const Array<TwoD, const NekDouble>& df =
                m_metricinfo->GetDerivFactors(GetPointsKeys());

            Array<OneD, NekDouble> tmp1 =  outarray[0];
            Array<OneD, NekDouble> tmp2 =  outarray[1];
            Array<OneD, NekDouble> tmp3(m_ncoeffs);
            Array<OneD, NekDouble> tmp4(nmodes0*nquad1);

            if (m_metricinfo->GetGtype() == SpatialDomains::eDeformed)
>>>>>>> 5c19adb9
            {
                outarray[i] =
                    Blas::Ddot(nq1, mat_gauss->GetOwnedMatrix()->GetPtr().get(),
                               1, &inarray[i], nq0);
            }
            break;
        }
        case 1:
        {
            for (i = 0; i < nq1; i++)
            {
                outarray[i] =
                    Blas::Ddot(nq0, mat_gauss->GetOwnedMatrix()->GetPtr().get(),
                               1, &inarray[i * nq0], 1);
            }
<<<<<<< HEAD
            break;
        }
        case 2:
=======
        }

        void QuadExp::v_IProductWRTDerivBase_MatOp(
            const int dir,
            const Array<OneD, const NekDouble>& inarray,
                  Array<OneD, NekDouble> &outarray)
>>>>>>> 5c19adb9
        {
            for (i = 0; i < nq0; i++)
            {
                outarray[i] =
                    Blas::Ddot(nq1, mat_gauss->GetOwnedMatrix()->GetPtr().get(),
                               1, &inarray[i], nq0);
            }
            break;
        }
        case 3:
        {
            for (i = 0; i < nq1; i++)
            {
                outarray[i] =
                    Blas::Ddot(nq0, mat_gauss->GetOwnedMatrix()->GetPtr().get(),
                               1, &inarray[i * nq0], 1);
            }
            break;
        }
        default:
            ASSERTL0(false, "edge value (< 3) is out of range");
            break;
    }
}

void QuadExp::v_GetTracePhysMap(const int edge, Array<OneD, int> &outarray)
{
    int nquad0 = m_base[0]->GetNumPoints();
    int nquad1 = m_base[1]->GetNumPoints();

    // Get points in Cartesian orientation
    switch (edge)
    {
        case 0:
            outarray = Array<OneD, int>(nquad0);
            for (int i = 0; i < nquad0; ++i)
            {
                outarray[i] = i;
            }
            break;
        case 1:
            outarray = Array<OneD, int>(nquad1);
            for (int i = 0; i < nquad1; ++i)
            {
                outarray[i] = (nquad0 - 1) + i * nquad0;
            }
            break;
        case 2:
            outarray = Array<OneD, int>(nquad0);
            for (int i = 0; i < nquad0; ++i)
            {
                outarray[i] = i + nquad0 * (nquad1 - 1);
            }
            break;
        case 3:
            outarray = Array<OneD, int>(nquad1);
            for (int i = 0; i < nquad1; ++i)
            {
                outarray[i] = i * nquad0;
            }
            break;
        default:
            ASSERTL0(false, "edge value (< 3) is out of range");
            break;
    }
}

void QuadExp::v_GetTraceQFactors(const int edge,
                                 Array<OneD, NekDouble> &outarray)
{
    int i;
    int nquad0 = m_base[0]->GetNumPoints();
    int nquad1 = m_base[1]->GetNumPoints();

    LibUtilities::PointsKeyVector ptsKeys   = GetPointsKeys();
    const Array<OneD, const NekDouble> &jac = m_metricinfo->GetJac(ptsKeys);
    const Array<TwoD, const NekDouble> &df =
        m_metricinfo->GetDerivFactors(ptsKeys);

    Array<OneD, NekDouble> j(max(nquad0, nquad1), 0.0);
    Array<OneD, NekDouble> g0(max(nquad0, nquad1), 0.0);
    Array<OneD, NekDouble> g1(max(nquad0, nquad1), 0.0);
    Array<OneD, NekDouble> g2(max(nquad0, nquad1), 0.0);
    Array<OneD, NekDouble> g3(max(nquad0, nquad1), 0.0);

    if (m_metricinfo->GetGtype() == SpatialDomains::eDeformed)
    {
        // Implementation for all the basis except Gauss points
        if (m_base[0]->GetPointsType() != LibUtilities::eGaussGaussLegendre &&
            m_base[1]->GetPointsType() != LibUtilities::eGaussGaussLegendre)
        {
            switch (edge)
            {
                case 0:
                    Vmath::Vcopy(nquad0, &(df[1][0]), 1, &(g1[0]), 1);
                    Vmath::Vcopy(nquad0, &(df[3][0]), 1, &(g3[0]), 1);
                    Vmath::Vcopy(nquad0, &(jac[0]), 1, &(j[0]), 1);

                    for (i = 0; i < nquad0; ++i)
                    {
                        outarray[i] =
                            j[i] * sqrt(g1[i] * g1[i] + g3[i] * g3[i]);
                    }
                    break;
                case 1:
                    Vmath::Vcopy(nquad1, &(df[0][0]) + (nquad0 - 1), nquad0,
                                 &(g0[0]), 1);

                    Vmath::Vcopy(nquad1, &(df[2][0]) + (nquad0 - 1), nquad0,
                                 &(g2[0]), 1);

                    Vmath::Vcopy(nquad1, &(jac[0]) + (nquad0 - 1), nquad0,
                                 &(j[0]), 1);

                    for (i = 0; i < nquad1; ++i)
                    {
                        outarray[i] =
                            j[i] * sqrt(g0[i] * g0[i] + g2[i] * g2[i]);
                    }
                    break;
                case 2:

                    Vmath::Vcopy(nquad0, &(df[1][0]) + (nquad0 * (nquad1 - 1)),
                                 1, &(g1[0]), 1);

                    Vmath::Vcopy(nquad0, &(df[3][0]) + (nquad0 * (nquad1 - 1)),
                                 1, &(g3[0]), 1);

                    Vmath::Vcopy(nquad0, &(jac[0]) + (nquad0 * (nquad1 - 1)), 1,
                                 &(j[0]), 1);

                    for (i = 0; i < nquad0; ++i)
                    {
                        outarray[i] =
                            j[i] * sqrt(g1[i] * g1[i] + g3[i] * g3[i]);
                    }
                    break;
                case 3:

                    Vmath::Vcopy(nquad1, &(df[0][0]), nquad0, &(g0[0]), 1);
                    Vmath::Vcopy(nquad1, &(df[2][0]), nquad0, &(g2[0]), 1);
                    Vmath::Vcopy(nquad1, &(jac[0]), nquad0, &(j[0]), 1);

                    for (i = 0; i < nquad1; ++i)
                    {
                        outarray[i] =
                            j[i] * sqrt(g0[i] * g0[i] + g2[i] * g2[i]);
                    }
                    break;
                default:
                    ASSERTL0(false, "edge value (< 3) is out of range");
                    break;
            }
        }
        else
        {
            int nqtot = nquad0 * nquad1;
            Array<OneD, NekDouble> tmp_gmat0(nqtot, 0.0);
            Array<OneD, NekDouble> tmp_gmat1(nqtot, 0.0);
            Array<OneD, NekDouble> tmp_gmat2(nqtot, 0.0);
            Array<OneD, NekDouble> tmp_gmat3(nqtot, 0.0);
            Array<OneD, NekDouble> g0_edge(max(nquad0, nquad1), 0.0);
            Array<OneD, NekDouble> g1_edge(max(nquad0, nquad1), 0.0);
            Array<OneD, NekDouble> g2_edge(max(nquad0, nquad1), 0.0);
            Array<OneD, NekDouble> g3_edge(max(nquad0, nquad1), 0.0);
            Array<OneD, NekDouble> jac_edge(max(nquad0, nquad1), 0.0);

            switch (edge)
            {
                case 0:
                    Vmath::Vmul(nqtot, &(df[1][0]), 1, &jac[0], 1,
                                &(tmp_gmat1[0]), 1);
                    Vmath::Vmul(nqtot, &(df[3][0]), 1, &jac[0], 1,
                                &(tmp_gmat3[0]), 1);
                    QuadExp::v_GetEdgeInterpVals(edge, tmp_gmat1, g1_edge);
                    QuadExp::v_GetEdgeInterpVals(edge, tmp_gmat3, g3_edge);

                    for (i = 0; i < nquad0; ++i)
                    {
                        outarray[i] = sqrt(g1_edge[i] * g1_edge[i] +
                                           g3_edge[i] * g3_edge[i]);
                    }
                    break;

                case 1:
                    Vmath::Vmul(nqtot, &(df[0][0]), 1, &jac[0], 1,
                                &(tmp_gmat0[0]), 1);
                    Vmath::Vmul(nqtot, &(df[2][0]), 1, &jac[0], 1,
                                &(tmp_gmat2[0]), 1);
                    QuadExp::v_GetEdgeInterpVals(edge, tmp_gmat0, g0_edge);
                    QuadExp::v_GetEdgeInterpVals(edge, tmp_gmat2, g2_edge);

                    for (i = 0; i < nquad1; ++i)
                    {
                        outarray[i] = sqrt(g0_edge[i] * g0_edge[i] +
                                           g2_edge[i] * g2_edge[i]);
                    }

                    break;
                case 2:

                    Vmath::Vmul(nqtot, &(df[1][0]), 1, &jac[0], 1,
                                &(tmp_gmat1[0]), 1);
                    Vmath::Vmul(nqtot, &(df[3][0]), 1, &jac[0], 1,
                                &(tmp_gmat3[0]), 1);
                    QuadExp::v_GetEdgeInterpVals(edge, tmp_gmat1, g1_edge);
                    QuadExp::v_GetEdgeInterpVals(edge, tmp_gmat3, g3_edge);

                    for (i = 0; i < nquad0; ++i)
                    {
                        outarray[i] = sqrt(g1_edge[i] * g1_edge[i] +
                                           g3_edge[i] * g3_edge[i]);
                    }

                    Vmath::Reverse(nquad0, &outarray[0], 1, &outarray[0], 1);

                    break;
                case 3:
                    Vmath::Vmul(nqtot, &(df[0][0]), 1, &jac[0], 1,
                                &(tmp_gmat0[0]), 1);
                    Vmath::Vmul(nqtot, &(df[2][0]), 1, &jac[0], 1,
                                &(tmp_gmat2[0]), 1);
                    QuadExp::v_GetEdgeInterpVals(edge, tmp_gmat0, g0_edge);
                    QuadExp::v_GetEdgeInterpVals(edge, tmp_gmat2, g2_edge);

                    for (i = 0; i < nquad1; ++i)
                    {
                        outarray[i] = sqrt(g0_edge[i] * g0_edge[i] +
                                           g2_edge[i] * g2_edge[i]);
                    }

                    Vmath::Reverse(nquad1, &outarray[0], 1, &outarray[0], 1);

                    break;
                default:
                    ASSERTL0(false, "edge value (< 3) is out of range");
                    break;
            }
        }
    }
    else
    {

        switch (edge)
        {
            case 0:

                for (i = 0; i < nquad0; ++i)
                {
                    outarray[i] = jac[0] * sqrt(df[1][0] * df[1][0] +
                                                df[3][0] * df[3][0]);
                }
                break;
            case 1:
                for (i = 0; i < nquad1; ++i)
                {
                    outarray[i] = jac[0] * sqrt(df[0][0] * df[0][0] +
                                                df[2][0] * df[2][0]);
                }
                break;
            case 2:
                for (i = 0; i < nquad0; ++i)
                {
                    outarray[i] = jac[0] * sqrt(df[1][0] * df[1][0] +
                                                df[3][0] * df[3][0]);
                }
                break;
            case 3:
                for (i = 0; i < nquad1; ++i)
                {
                    outarray[i] = jac[0] * sqrt(df[0][0] * df[0][0] +
                                                df[2][0] * df[2][0]);
                }
                break;
            default:
                ASSERTL0(false, "edge value (< 3) is out of range");
                break;
        }
    }
}

void QuadExp::v_ComputeTraceNormal(const int edge)
{
    int i;
    const SpatialDomains::GeomFactorsSharedPtr &geomFactors =
        GetGeom()->GetMetricInfo();
    SpatialDomains::GeomType type = geomFactors->GetGtype();

    LibUtilities::PointsKeyVector ptsKeys = GetPointsKeys();
    for (i = 0; i < ptsKeys.size(); ++i)
    {
        // Need at least 2 points for computing normals
        if (ptsKeys[i].GetNumPoints() == 1)
        {
            LibUtilities::PointsKey pKey(2, ptsKeys[i].GetPointsType());
            ptsKeys[i] = pKey;
        }
    }

    const Array<TwoD, const NekDouble> &df =
        geomFactors->GetDerivFactors(ptsKeys);
    const Array<OneD, const NekDouble> &jac = geomFactors->GetJac(ptsKeys);
    int nqe;
    if (edge == 0 || edge == 2)
    {
        nqe = m_base[0]->GetNumPoints();
    }
    else
    {
        nqe = m_base[1]->GetNumPoints();
    }
    int vCoordDim = GetCoordim();

    m_edgeNormals[edge] = Array<OneD, Array<OneD, NekDouble>>(vCoordDim);
    Array<OneD, Array<OneD, NekDouble>> &normal = m_edgeNormals[edge];
    for (i = 0; i < vCoordDim; ++i)
    {
        normal[i] = Array<OneD, NekDouble>(nqe);
    }

    size_t nqb                     = nqe;
    size_t nbnd                    = edge;
    m_elmtBndNormDirElmtLen[nbnd]  = Array<OneD, NekDouble>{nqb, 0.0};
    Array<OneD, NekDouble> &length = m_elmtBndNormDirElmtLen[nbnd];

    // Regular geometry case
    if ((type == SpatialDomains::eRegular) ||
        (type == SpatialDomains::eMovingRegular))
    {
        NekDouble fac;
        // Set up normals
        switch (edge)
        {
            case 0:
                for (i = 0; i < vCoordDim; ++i)
                {
                    Vmath::Fill(nqe, -df[2 * i + 1][0], normal[i], 1);
                }
                break;
            case 1:
                for (i = 0; i < vCoordDim; ++i)
                {
                    Vmath::Fill(nqe, df[2 * i][0], normal[i], 1);
                }
                break;
            case 2:
                for (i = 0; i < vCoordDim; ++i)
                {
                    Vmath::Fill(nqe, df[2 * i + 1][0], normal[i], 1);
                }
                break;
            case 3:
                for (i = 0; i < vCoordDim; ++i)
                {
                    Vmath::Fill(nqe, -df[2 * i][0], normal[i], 1);
                }
                break;
            default:
                ASSERTL0(false, "edge is out of range (edge < 4)");
        }

        // normalise
        fac = 0.0;
        for (i = 0; i < vCoordDim; ++i)
        {
            fac += normal[i][0] * normal[i][0];
        }
        fac = 1.0 / sqrt(fac);

        Vmath::Fill(nqb, fac, length, 1);

        for (i = 0; i < vCoordDim; ++i)
        {
            Vmath::Smul(nqe, fac, normal[i], 1, normal[i], 1);
        }
    }
    else // Set up deformed normals
    {
        int j;

        int nquad0 = ptsKeys[0].GetNumPoints();
        int nquad1 = ptsKeys[1].GetNumPoints();

        LibUtilities::PointsKey from_key;

        Array<OneD, NekDouble> normals(vCoordDim * max(nquad0, nquad1), 0.0);
        Array<OneD, NekDouble> edgejac(vCoordDim * max(nquad0, nquad1), 0.0);

        // Extract Jacobian along edges and recover local
        // derivates (dx/dr) for polynomial interpolation by
        // multiplying m_gmat by jacobian

        // Implementation for all the basis except Gauss points
        if (m_base[0]->GetPointsType() != LibUtilities::eGaussGaussLegendre &&
            m_base[1]->GetPointsType() != LibUtilities::eGaussGaussLegendre)
        {
            switch (edge)
            {
                case 0:
                    for (j = 0; j < nquad0; ++j)
                    {
                        edgejac[j] = jac[j];
                        for (i = 0; i < vCoordDim; ++i)
                        {
                            normals[i * nquad0 + j] =
                                -df[2 * i + 1][j] * edgejac[j];
                        }
                    }
                    from_key = ptsKeys[0];
                    break;
                case 1:
                    for (j = 0; j < nquad1; ++j)
                    {
                        edgejac[j] = jac[nquad0 * j + nquad0 - 1];
                        for (i = 0; i < vCoordDim; ++i)
                        {
                            normals[i * nquad1 + j] =
                                df[2 * i][nquad0 * j + nquad0 - 1] * edgejac[j];
                        }
                    }
                    from_key = ptsKeys[1];
                    break;
                case 2:
                    for (j = 0; j < nquad0; ++j)
                    {
                        edgejac[j] = jac[nquad0 * (nquad1 - 1) + j];
                        for (i = 0; i < vCoordDim; ++i)
                        {
                            normals[i * nquad0 + j] =
                                (df[2 * i + 1][nquad0 * (nquad1 - 1) + j]) *
                                edgejac[j];
                        }
                    }
                    from_key = ptsKeys[0];
                    break;
                case 3:
                    for (j = 0; j < nquad1; ++j)
                    {
                        edgejac[j] = jac[nquad0 * j];
                        for (i = 0; i < vCoordDim; ++i)
                        {
                            normals[i * nquad1 + j] =
                                -df[2 * i][nquad0 * j] * edgejac[j];
                        }
                    }
                    from_key = ptsKeys[1];
                    break;
                default:
                    ASSERTL0(false, "edge is out of range (edge < 3)");
            }
        }
        else
        {
            int nqtot = nquad0 * nquad1;
            Array<OneD, NekDouble> tmp_gmat(nqtot, 0.0);
            Array<OneD, NekDouble> tmp_gmat_edge(nqe, 0.0);

            switch (edge)
            {
                case 0:
                    for (j = 0; j < nquad0; ++j)
                    {
                        for (i = 0; i < vCoordDim; ++i)
                        {
                            Vmath::Vmul(nqtot, &(df[2 * i + 1][0]), 1, &jac[0],
                                        1, &(tmp_gmat[0]), 1);
                            QuadExp::v_GetEdgeInterpVals(edge, tmp_gmat,
                                                         tmp_gmat_edge);
                            normals[i * nquad0 + j] = -tmp_gmat_edge[j];
                        }
                    }
                    from_key = ptsKeys[0];
                    break;
                case 1:
                    for (j = 0; j < nquad1; ++j)
                    {
                        for (i = 0; i < vCoordDim; ++i)
                        {
                            Vmath::Vmul(nqtot, &(df[2 * i][0]), 1, &jac[0], 1,
                                        &(tmp_gmat[0]), 1);
                            QuadExp::v_GetEdgeInterpVals(edge, tmp_gmat,
                                                         tmp_gmat_edge);
                            normals[i * nquad1 + j] = tmp_gmat_edge[j];
                        }
                    }
                    from_key = ptsKeys[1];
                    break;
                case 2:
                    for (j = 0; j < nquad0; ++j)
                    {
                        for (i = 0; i < vCoordDim; ++i)
                        {
                            Vmath::Vmul(nqtot, &(df[2 * i + 1][0]), 1, &jac[0],
                                        1, &(tmp_gmat[0]), 1);
                            QuadExp::v_GetEdgeInterpVals(edge, tmp_gmat,
                                                         tmp_gmat_edge);
                            normals[i * nquad0 + j] = tmp_gmat_edge[j];
                        }
                    }
                    from_key = ptsKeys[0];
                    break;
                case 3:
                    for (j = 0; j < nquad1; ++j)
                    {
                        for (i = 0; i < vCoordDim; ++i)
                        {
                            Vmath::Vmul(nqtot, &(df[2 * i][0]), 1, &jac[0], 1,
                                        &(tmp_gmat[0]), 1);
                            QuadExp::v_GetEdgeInterpVals(edge, tmp_gmat,
                                                         tmp_gmat_edge);
                            normals[i * nquad1 + j] = -tmp_gmat_edge[j];
                        }
                    }
                    from_key = ptsKeys[1];
                    break;
                default:
                    ASSERTL0(false, "edge is out of range (edge < 3)");
            }
        }

        int nq = from_key.GetNumPoints();
        Array<OneD, NekDouble> work(nqe, 0.0);

        // interpolate Jacobian and invert
        LibUtilities::Interp1D(from_key, jac, m_base[0]->GetPointsKey(), work);
        Vmath::Sdiv(nqe, 1.0, &work[0], 1, &work[0], 1);

        // interpolate
        for (i = 0; i < GetCoordim(); ++i)
        {
            LibUtilities::Interp1D(from_key, &normals[i * nq],
                                   m_base[0]->GetPointsKey(), &normal[i][0]);
            Vmath::Vmul(nqe, work, 1, normal[i], 1, normal[i], 1);
        }

        // normalise normal vectors
        Vmath::Zero(nqe, work, 1);
        for (i = 0; i < GetCoordim(); ++i)
        {
            Vmath::Vvtvp(nqe, normal[i], 1, normal[i], 1, work, 1, work, 1);
        }

        Vmath::Vsqrt(nqe, work, 1, work, 1);
        Vmath::Sdiv(nqe, 1.0, work, 1, work, 1);

        Vmath::Vcopy(nqb, work, 1, length, 1);

<<<<<<< HEAD
        for (i = 0; i < GetCoordim(); ++i)
        {
            Vmath::Vmul(nqe, normal[i], 1, work, 1, normal[i], 1);
        }
    }
    if (GetGeom()->GetEorient(edge) == StdRegions::eBackwards)
    {
        for (i = 0; i < vCoordDim; ++i)
        {
            if (geomFactors->GetGtype() == SpatialDomains::eDeformed)
=======
            m_traceNormals[edge] = Array<OneD, Array<OneD, NekDouble> >
                                                                    (vCoordDim);
            Array<OneD, Array<OneD, NekDouble> > &normal = m_traceNormals[edge];
            for (i = 0; i < vCoordDim; ++i)
>>>>>>> 5c19adb9
            {
                Vmath::Reverse(nqe, normal[i], 1, normal[i], 1);
            }
        }
    }
}

const SpatialDomains::GeomFactorsSharedPtr &QuadExp::v_GetMetricInfo() const
{
    return m_metricinfo;
}

int QuadExp::v_GetCoordim()
{
    return m_geom->GetCoordim();
}

void QuadExp::v_ExtractDataToCoeffs(
    const NekDouble *data, const std::vector<unsigned int> &nummodes,
    int mode_offset, NekDouble *coeffs,
    std::vector<LibUtilities::BasisType> &fromType)
{
    int data_order0 = nummodes[mode_offset];
    int fillorder0  = std::min(m_base[0]->GetNumModes(), data_order0);

    int data_order1 = nummodes[mode_offset + 1];
    int order1      = m_base[1]->GetNumModes();
    int fillorder1  = min(order1, data_order1);

    // Check if same basis
    if (fromType[0] != m_base[0]->GetBasisType() ||
        fromType[1] != m_base[1]->GetBasisType())
    {
        // Construct a quad with the appropriate basis type at our
        // quadrature points, and one more to do a forwards
        // transform. We can then copy the output to coeffs.
        StdRegions::StdQuadExp tmpQuad(
            LibUtilities::BasisKey(fromType[0], data_order0,
                                   m_base[0]->GetPointsKey()),
            LibUtilities::BasisKey(fromType[1], data_order1,
                                   m_base[1]->GetPointsKey()));
        StdRegions::StdQuadExp tmpQuad2(m_base[0]->GetBasisKey(),
                                        m_base[1]->GetBasisKey());

        Array<OneD, const NekDouble> tmpData(tmpQuad.GetNcoeffs(), data);
        Array<OneD, NekDouble> tmpBwd(tmpQuad2.GetTotPoints());
        Array<OneD, NekDouble> tmpOut(tmpQuad2.GetNcoeffs());

        tmpQuad.BwdTrans(tmpData, tmpBwd);
        tmpQuad2.FwdTrans(tmpBwd, tmpOut);
        Vmath::Vcopy(tmpOut.size(), &tmpOut[0], 1, coeffs, 1);

        return;
    }

    switch (m_base[0]->GetBasisType())
    {
        case LibUtilities::eModified_A:
        {
            int i;
            int cnt  = 0;
            int cnt1 = 0;

            ASSERTL1(m_base[1]->GetBasisType() == LibUtilities::eModified_A,
                     "Extraction routine not set up for this basis");

            Vmath::Zero(m_ncoeffs, coeffs, 1);
            for (i = 0; i < fillorder0; ++i)
            {
                Vmath::Vcopy(fillorder1, data + cnt, 1, coeffs + cnt1, 1);
                cnt += data_order1;
                cnt1 += order1;
            }
        }
        break;
        case LibUtilities::eGLL_Lagrange:
        {
            LibUtilities::PointsKey p0(nummodes[0],
                                       LibUtilities::eGaussLobattoLegendre);
            LibUtilities::PointsKey p1(nummodes[1],
                                       LibUtilities::eGaussLobattoLegendre);
            LibUtilities::PointsKey t0(m_base[0]->GetNumModes(),
                                       LibUtilities::eGaussLobattoLegendre);
            LibUtilities::PointsKey t1(m_base[1]->GetNumModes(),
                                       LibUtilities::eGaussLobattoLegendre);
            LibUtilities::Interp2D(p0, p1, data, t0, t1, coeffs);
        }
        break;
        case LibUtilities::eGauss_Lagrange:
        {
            // Assume that input is also Gll_Lagrange but no way to check;
            LibUtilities::PointsKey p0(nummodes[0],
                                       LibUtilities::eGaussGaussLegendre);
            LibUtilities::PointsKey p1(nummodes[1],
                                       LibUtilities::eGaussGaussLegendre);
            LibUtilities::PointsKey t0(m_base[0]->GetNumModes(),
                                       LibUtilities::eGaussGaussLegendre);
            LibUtilities::PointsKey t1(m_base[1]->GetNumModes(),
                                       LibUtilities::eGaussGaussLegendre);
            LibUtilities::Interp2D(p0, p1, data, t0, t1, coeffs);
        }
        break;
        default:
            ASSERTL0(false, "basis is either not set up or not hierarchicial");
    }
}

StdRegions::Orientation QuadExp::v_GetTraceOrient(int edge)
{
    return m_geom->GetEorient(edge);
}

const LibUtilities::BasisSharedPtr &QuadExp::v_GetBasis(int dir) const
{
    ASSERTL1(dir >= 0 && dir <= 1, "input dir is out of range");
    return m_base[dir];
}

int QuadExp::v_GetNumPoints(const int dir) const
{
    return GetNumPoints(dir);
}

DNekMatSharedPtr QuadExp::v_GenMatrix(const StdRegions::StdMatrixKey &mkey)
{
    DNekMatSharedPtr returnval;
    switch (mkey.GetMatrixType())
    {
        case StdRegions::eHybridDGHelmholtz:
        case StdRegions::eHybridDGLamToU:
        case StdRegions::eHybridDGLamToQ0:
        case StdRegions::eHybridDGLamToQ1:
        case StdRegions::eHybridDGLamToQ2:
        case StdRegions::eHybridDGHelmBndLam:
        case StdRegions::eInvLaplacianWithUnityMean:
            returnval = Expansion2D::v_GenMatrix(mkey);
            break;
        default:
            returnval = StdQuadExp::v_GenMatrix(mkey);
    }
    return returnval;
}

DNekMatSharedPtr QuadExp::v_CreateStdMatrix(
    const StdRegions::StdMatrixKey &mkey)
{
    LibUtilities::BasisKey bkey0 = m_base[0]->GetBasisKey();
    LibUtilities::BasisKey bkey1 = m_base[1]->GetBasisKey();
    StdRegions::StdQuadExpSharedPtr tmp =
        MemoryManager<StdQuadExp>::AllocateSharedPtr(bkey0, bkey1);
    return tmp->GetStdMatrix(mkey);
}

DNekScalMatSharedPtr QuadExp::CreateMatrix(const MatrixKey &mkey)
{
    //std::cout << "being generated: " << mkey << std::endl;
    DNekScalMatSharedPtr returnval;
    LibUtilities::PointsKeyVector ptsKeys = GetPointsKeys();

    ASSERTL2(m_metricinfo->GetGtype() != SpatialDomains::eNoGeomType,
             "Geometric information is not set up");

    switch (mkey.GetMatrixType())
    {
        case StdRegions::eMass:
        {
            if ((m_metricinfo->GetGtype() == SpatialDomains::eDeformed) ||
                (mkey.GetNVarCoeff()))
            {
                NekDouble one        = 1.0;
                DNekMatSharedPtr mat = GenMatrix(mkey);
                returnval =
                    MemoryManager<DNekScalMat>::AllocateSharedPtr(one, mat);
            }
            else
            {
                NekDouble jac        = (m_metricinfo->GetJac(ptsKeys))[0];
                DNekMatSharedPtr mat = GetStdMatrix(mkey);
                returnval =
                    MemoryManager<DNekScalMat>::AllocateSharedPtr(jac, mat);
            }
        }
        break;
        case StdRegions::eInvMass:
        {
            if ((m_metricinfo->GetGtype() == SpatialDomains::eDeformed) ||
                (mkey.GetNVarCoeff()))
            {
                NekDouble one = 1.0;
                StdRegions::StdMatrixKey masskey(StdRegions::eMass,
                                                 DetShapeType(), *this);
                DNekMatSharedPtr mat = GenMatrix(masskey);
                mat->Invert();

                returnval =
                    MemoryManager<DNekScalMat>::AllocateSharedPtr(one, mat);
            }
            else
            {
                NekDouble fac        = 1.0 / (m_metricinfo->GetJac(ptsKeys))[0];
                DNekMatSharedPtr mat = GetStdMatrix(mkey);
                returnval =
                    MemoryManager<DNekScalMat>::AllocateSharedPtr(fac, mat);
            }
        }
<<<<<<< HEAD
        break;
        case StdRegions::eWeakDeriv0:
        case StdRegions::eWeakDeriv1:
        case StdRegions::eWeakDeriv2:
        {
            if ((m_metricinfo->GetGtype() == SpatialDomains::eDeformed) ||
                (mkey.GetNVarCoeff()))
            {
                NekDouble one        = 1.0;
                DNekMatSharedPtr mat = GenMatrix(mkey);

                returnval =
                    MemoryManager<DNekScalMat>::AllocateSharedPtr(one, mat);
            }
            else
            {
                NekDouble jac = (m_metricinfo->GetJac(ptsKeys))[0];
                Array<TwoD, const NekDouble> df =
                    m_metricinfo->GetDerivFactors(ptsKeys);
                int dir = 0;

                switch (mkey.GetMatrixType())
                {
                    case StdRegions::eWeakDeriv0:
                        dir = 0;
                        break;
                    case StdRegions::eWeakDeriv1:
                        dir = 1;
                        break;
                    case StdRegions::eWeakDeriv2:
                        dir = 2;
                        break;
                    default:
                        break;
                }

                MatrixKey deriv0key(StdRegions::eWeakDeriv0,
                                    mkey.GetShapeType(), *this);
                MatrixKey deriv1key(StdRegions::eWeakDeriv1,
                                    mkey.GetShapeType(), *this);

                DNekMat &deriv0 = *GetStdMatrix(deriv0key);
                DNekMat &deriv1 = *GetStdMatrix(deriv1key);

                int rows = deriv0.GetRows();
                int cols = deriv1.GetColumns();

                DNekMatSharedPtr WeakDeriv =
                    MemoryManager<DNekMat>::AllocateSharedPtr(rows, cols);
                (*WeakDeriv) =
                    df[2 * dir][0] * deriv0 + df[2 * dir + 1][0] * deriv1;
                returnval = MemoryManager<DNekScalMat>::AllocateSharedPtr(
                    jac, WeakDeriv);
            }
        }
        break;
        case StdRegions::eLaplacian:
        {
            if ((m_metricinfo->GetGtype() == SpatialDomains::eDeformed) ||
                (mkey.GetNVarCoeff() > 0) ||
                (mkey.ConstFactorExists(StdRegions::eFactorSVVCutoffRatio)))
            {
                NekDouble one        = 1.0;
                DNekMatSharedPtr mat = GenMatrix(mkey);

                returnval =
                    MemoryManager<DNekScalMat>::AllocateSharedPtr(one, mat);
            }
            else
            {
                MatrixKey lap00key(StdRegions::eLaplacian00,
                                   mkey.GetShapeType(), *this);
                MatrixKey lap01key(StdRegions::eLaplacian01,
                                   mkey.GetShapeType(), *this);
                MatrixKey lap11key(StdRegions::eLaplacian11,
                                   mkey.GetShapeType(), *this);

                DNekMat &lap00 = *GetStdMatrix(lap00key);
                DNekMat &lap01 = *GetStdMatrix(lap01key);
                DNekMat &lap11 = *GetStdMatrix(lap11key);

                NekDouble jac = (m_metricinfo->GetJac(ptsKeys))[0];
                Array<TwoD, const NekDouble> gmat =
                    m_metricinfo->GetGmat(ptsKeys);

                int rows = lap00.GetRows();
                int cols = lap00.GetColumns();

                DNekMatSharedPtr lap =
                    MemoryManager<DNekMat>::AllocateSharedPtr(rows, cols);

                (*lap) = gmat[0][0] * lap00 +
                         gmat[1][0] * (lap01 + Transpose(lap01)) +
                         gmat[3][0] * lap11;

                returnval =
                    MemoryManager<DNekScalMat>::AllocateSharedPtr(jac, lap);
            }
        }
        break;
        case StdRegions::eInvLaplacianWithUnityMean:
        {
            DNekMatSharedPtr mat = GenMatrix(mkey);
            returnval = MemoryManager<DNekScalMat>::AllocateSharedPtr(1.0, mat);
        }
        break;
        case StdRegions::eHelmholtz:
        {
            NekDouble lambda = mkey.GetConstFactor(StdRegions::eFactorLambda);

            MatrixKey masskey(mkey, StdRegions::eMass);
            DNekScalMat &MassMat = *(this->m_matrixManager[masskey]);

            MatrixKey lapkey(mkey, StdRegions::eLaplacian);
            DNekScalMat &LapMat = *(this->m_matrixManager[lapkey]);

            int rows = LapMat.GetRows();
            int cols = LapMat.GetColumns();

            DNekMatSharedPtr helm =
                MemoryManager<DNekMat>::AllocateSharedPtr(rows, cols);

            NekDouble one = 1.0;
            (*helm)       = LapMat + lambda * MassMat;

            returnval =
                MemoryManager<DNekScalMat>::AllocateSharedPtr(one, helm);
        }
        break;
        case StdRegions::eIProductWRTBase:
        {
            if (m_metricinfo->GetGtype() == SpatialDomains::eDeformed)
            {
                NekDouble one        = 1.0;
                DNekMatSharedPtr mat = GenMatrix(mkey);
                returnval =
                    MemoryManager<DNekScalMat>::AllocateSharedPtr(one, mat);
            }
            else
            {
                NekDouble jac        = (m_metricinfo->GetJac(ptsKeys))[0];
                DNekMatSharedPtr mat = GetStdMatrix(mkey);
                returnval =
                    MemoryManager<DNekScalMat>::AllocateSharedPtr(jac, mat);
            }
        }
        break;
        case StdRegions::eIProductWRTDerivBase0:
        case StdRegions::eIProductWRTDerivBase1:
        case StdRegions::eIProductWRTDerivBase2:
        {
            if (m_metricinfo->GetGtype() == SpatialDomains::eDeformed)
            {
                NekDouble one        = 1.0;
                DNekMatSharedPtr mat = GenMatrix(mkey);
                returnval =
                    MemoryManager<DNekScalMat>::AllocateSharedPtr(one, mat);
            }
            else
            {
                NekDouble jac = (m_metricinfo->GetJac(ptsKeys))[0];
                const Array<TwoD, const NekDouble> &df =
                    m_metricinfo->GetDerivFactors(ptsKeys);
                int dir = 0;

                switch (mkey.GetMatrixType())
                {
                    case StdRegions::eIProductWRTDerivBase0:
                        dir = 0;
                        break;
                    case StdRegions::eIProductWRTDerivBase1:
                        dir = 1;
                        break;
                    case StdRegions::eIProductWRTDerivBase2:
                        dir = 2;
                        break;
                    default:
                        break;
                }

                MatrixKey iProdDeriv0Key(StdRegions::eIProductWRTDerivBase0,
                                         mkey.GetShapeType(), *this);
                MatrixKey iProdDeriv1Key(StdRegions::eIProductWRTDerivBase1,
                                         mkey.GetShapeType(), *this);

                DNekMat &stdiprod0 = *GetStdMatrix(iProdDeriv0Key);
                DNekMat &stdiprod1 = *GetStdMatrix(iProdDeriv0Key);

                int rows = stdiprod0.GetRows();
                int cols = stdiprod1.GetColumns();

                DNekMatSharedPtr mat =
                    MemoryManager<DNekMat>::AllocateSharedPtr(rows, cols);
                (*mat) =
                    df[2 * dir][0] * stdiprod0 + df[2 * dir + 1][0] * stdiprod1;

                returnval =
                    MemoryManager<DNekScalMat>::AllocateSharedPtr(jac, mat);
            }
        }
        break;
        case StdRegions::eInvHybridDGHelmholtz:
        {
            NekDouble one = 1.0;

            MatrixKey hkey(StdRegions::eHybridDGHelmholtz, DetShapeType(),
                           *this, mkey.GetConstFactors(), mkey.GetVarCoeffs());
            DNekMatSharedPtr mat = GenMatrix(hkey);

            mat->Invert();
            returnval = MemoryManager<DNekScalMat>::AllocateSharedPtr(one, mat);
=======

        DNekScalMatSharedPtr QuadExp::v_GetLocMatrix(const MatrixKey &mkey)
        {
            return m_matrixManager[mkey];
>>>>>>> 5c19adb9
        }
        break;
        case StdRegions::eInterpGauss:
        {
            DNekMatSharedPtr m_Ix;
            Array<OneD, NekDouble> coords(1, 0.0);
            StdRegions::ConstFactorMap factors = mkey.GetConstFactors();
            int edge = (int)factors[StdRegions::eFactorGaussEdge];

            coords[0] = (edge == 0 || edge == 3) ? -1.0 : 1.0;

            m_Ix = m_base[(edge + 1) % 2]->GetI(coords);
            returnval =
                MemoryManager<DNekScalMat>::AllocateSharedPtr(1.0, m_Ix);
        }
        break;
        case StdRegions::ePreconLinearSpace:
        {
            NekDouble one = 1.0;
            MatrixKey helmkey(StdRegions::eHelmholtz, mkey.GetShapeType(),
                              *this, mkey.GetConstFactors(),
                              mkey.GetVarCoeffs());
            DNekScalBlkMatSharedPtr helmStatCond =
                GetLocStaticCondMatrix(helmkey);
            DNekScalMatSharedPtr A = helmStatCond->GetBlock(0, 0);
            DNekMatSharedPtr R     = BuildVertexMatrix(A);

            returnval = MemoryManager<DNekScalMat>::AllocateSharedPtr(one, R);
        }
        break;
        default:
        {
            NekDouble one        = 1.0;
            DNekMatSharedPtr mat = GenMatrix(mkey);

            returnval = MemoryManager<DNekScalMat>::AllocateSharedPtr(one, mat);
        }
        break;
    }

    return returnval;
}

DNekScalBlkMatSharedPtr QuadExp::CreateStaticCondMatrix(const MatrixKey &mkey)
{
    DNekScalBlkMatSharedPtr returnval;

    ASSERTL2(m_metricinfo->GetGtype() != SpatialDomains::eNoGeomType,
             "Geometric information is not set up");

    // set up block matrix system
    unsigned int nbdry      = NumBndryCoeffs();
    unsigned int nint       = (unsigned int)(m_ncoeffs - nbdry);
    unsigned int exp_size[] = {nbdry, nint};
    unsigned int nblks      = 2;
    returnval               = MemoryManager<DNekScalBlkMat>::AllocateSharedPtr(
        nblks, nblks, exp_size, exp_size);
    // Really need a constructor which takes Arrays
    NekDouble factor = 1.0;

    switch (mkey.GetMatrixType())
    {
        // this can only use stdregions statically condensed system
        // for mass matrix
        case StdRegions::eMass:
            if ((m_metricinfo->GetGtype() == SpatialDomains::eDeformed) ||
                (mkey.GetNVarCoeff()))
            {
                factor = 1.0;
                goto UseLocRegionsMatrix;
            }
            else
            {
                factor = (m_metricinfo->GetJac(GetPointsKeys()))[0];
                goto UseStdRegionsMatrix;
            }
            break;
        default: // use Deformed case for both
                 // regular and deformed geometries
            factor = 1.0;
            goto UseLocRegionsMatrix;
            break;
        UseStdRegionsMatrix:
        {
            NekDouble invfactor     = 1.0 / factor;
            NekDouble one           = 1.0;
            DNekBlkMatSharedPtr mat = GetStdStaticCondMatrix(mkey);
            DNekScalMatSharedPtr Atmp;
            DNekMatSharedPtr Asubmat;

            returnval->SetBlock(
                0, 0,
                Atmp = MemoryManager<DNekScalMat>::AllocateSharedPtr(
                    factor, Asubmat = mat->GetBlock(0, 0)));
            returnval->SetBlock(
                0, 1,
                Atmp = MemoryManager<DNekScalMat>::AllocateSharedPtr(
                    one, Asubmat = mat->GetBlock(0, 1)));
            returnval->SetBlock(
                1, 0,
                Atmp = MemoryManager<DNekScalMat>::AllocateSharedPtr(
                    factor, Asubmat = mat->GetBlock(1, 0)));
            returnval->SetBlock(
                1, 1,
                Atmp = MemoryManager<DNekScalMat>::AllocateSharedPtr(
                    invfactor, Asubmat = mat->GetBlock(1, 1)));
        }
        break;
        UseLocRegionsMatrix:
        {
            int i, j;
            NekDouble invfactor = 1.0 / factor;
            NekDouble one       = 1.0;
            DNekScalMat &mat    = *GetLocMatrix(mkey);
            DNekMatSharedPtr A =
                MemoryManager<DNekMat>::AllocateSharedPtr(nbdry, nbdry);
            DNekMatSharedPtr B =
                MemoryManager<DNekMat>::AllocateSharedPtr(nbdry, nint);
            DNekMatSharedPtr C =
                MemoryManager<DNekMat>::AllocateSharedPtr(nint, nbdry);
            DNekMatSharedPtr D =
                MemoryManager<DNekMat>::AllocateSharedPtr(nint, nint);

            Array<OneD, unsigned int> bmap(nbdry);
            Array<OneD, unsigned int> imap(nint);
            GetBoundaryMap(bmap);
            GetInteriorMap(imap);

            for (i = 0; i < nbdry; ++i)
            {
                for (j = 0; j < nbdry; ++j)
                {
                    (*A)(i, j) = mat(bmap[i], bmap[j]);
                }

                for (j = 0; j < nint; ++j)
                {
                    (*B)(i, j) = mat(bmap[i], imap[j]);
                }
            }

            for (i = 0; i < nint; ++i)
            {
                for (j = 0; j < nbdry; ++j)
                {
                    (*C)(i, j) = mat(imap[i], bmap[j]);
                }

                for (j = 0; j < nint; ++j)
                {
                    (*D)(i, j) = mat(imap[i], imap[j]);
                }
            }

            // Calculate static condensed system
            if (nint)
            {
                D->Invert();
                (*B) = (*B) * (*D);
                (*A) = (*A) - (*B) * (*C);
            }

            DNekScalMatSharedPtr Atmp;

            returnval->SetBlock(
                0, 0,
                Atmp =
                    MemoryManager<DNekScalMat>::AllocateSharedPtr(factor, A));
            returnval->SetBlock(
                0, 1,
                Atmp = MemoryManager<DNekScalMat>::AllocateSharedPtr(one, B));
            returnval->SetBlock(
                1, 0,
                Atmp =
                    MemoryManager<DNekScalMat>::AllocateSharedPtr(factor, C));
            returnval->SetBlock(
                1, 1,
                Atmp = MemoryManager<DNekScalMat>::AllocateSharedPtr(invfactor,
                                                                     D));
        }
    }
    return returnval;
}

DNekScalMatSharedPtr QuadExp::v_GetLocMatrix(const MatrixKey &mkey)
{
    return m_matrixManager[mkey];
}

DNekScalBlkMatSharedPtr QuadExp::v_GetLocStaticCondMatrix(const MatrixKey &mkey)
{
    return m_staticCondMatrixManager[mkey];
}

void QuadExp::v_DropLocStaticCondMatrix(const MatrixKey &mkey)
{
    m_staticCondMatrixManager.DeleteObject(mkey);
}

void QuadExp::v_MassMatrixOp(const Array<OneD, const NekDouble> &inarray,
                             Array<OneD, NekDouble> &outarray,
                             const StdRegions::StdMatrixKey &mkey)
{
    StdExpansion::MassMatrixOp_MatFree(inarray, outarray, mkey);
}

void QuadExp::v_LaplacianMatrixOp(const Array<OneD, const NekDouble> &inarray,
                                  Array<OneD, NekDouble> &outarray,
                                  const StdRegions::StdMatrixKey &mkey)
{
    QuadExp::LaplacianMatrixOp_MatFree(inarray, outarray, mkey);
}

void QuadExp::v_LaplacianMatrixOp(const int k1, const int k2,
                                  const Array<OneD, const NekDouble> &inarray,
                                  Array<OneD, NekDouble> &outarray,
                                  const StdRegions::StdMatrixKey &mkey)
{
    StdExpansion::LaplacianMatrixOp_MatFree(k1, k2, inarray, outarray, mkey);
}

void QuadExp::v_WeakDerivMatrixOp(const int i,
                                  const Array<OneD, const NekDouble> &inarray,
                                  Array<OneD, NekDouble> &outarray,
                                  const StdRegions::StdMatrixKey &mkey)
{
    StdExpansion::WeakDerivMatrixOp_MatFree(i, inarray, outarray, mkey);
}

void QuadExp::v_WeakDirectionalDerivMatrixOp(
    const Array<OneD, const NekDouble> &inarray,
    Array<OneD, NekDouble> &outarray, const StdRegions::StdMatrixKey &mkey)
{
    StdExpansion::WeakDirectionalDerivMatrixOp_MatFree(inarray, outarray, mkey);
}

void QuadExp::v_MassLevelCurvatureMatrixOp(
    const Array<OneD, const NekDouble> &inarray,
    Array<OneD, NekDouble> &outarray, const StdRegions::StdMatrixKey &mkey)
{
    StdExpansion::MassLevelCurvatureMatrixOp_MatFree(inarray, outarray, mkey);
}

void QuadExp::v_HelmholtzMatrixOp(const Array<OneD, const NekDouble> &inarray,
                                  Array<OneD, NekDouble> &outarray,
                                  const StdRegions::StdMatrixKey &mkey)
{
    QuadExp::HelmholtzMatrixOp_MatFree(inarray, outarray, mkey);
}

void QuadExp::v_GeneralMatrixOp_MatOp(
    const Array<OneD, const NekDouble> &inarray,
    Array<OneD, NekDouble> &outarray, const StdRegions::StdMatrixKey &mkey)
{
    MatrixKey newkey(mkey);
    DNekScalMatSharedPtr mat = GetLocMatrix(newkey);

    if (inarray.get() == outarray.get())
    {
        Array<OneD, NekDouble> tmp(m_ncoeffs);
        Vmath::Vcopy(m_ncoeffs, inarray.get(), 1, tmp.get(), 1);

        Blas::Dgemv('N', m_ncoeffs, m_ncoeffs, mat->Scale(),
                    (mat->GetOwnedMatrix())->GetPtr().get(), m_ncoeffs,
                    tmp.get(), 1, 0.0, outarray.get(), 1);
    }
    else
    {
        Blas::Dgemv('N', m_ncoeffs, m_ncoeffs, mat->Scale(),
                    (mat->GetOwnedMatrix())->GetPtr().get(), m_ncoeffs,
                    inarray.get(), 1, 0.0, outarray.get(), 1);
    }
}

void QuadExp::v_ReduceOrderCoeffs(int numMin,
                                  const Array<OneD, const NekDouble> &inarray,
                                  Array<OneD, NekDouble> &outarray)
{
    int n_coeffs = inarray.size();

    Array<OneD, NekDouble> coeff(n_coeffs);
    Array<OneD, NekDouble> coeff_tmp(n_coeffs, 0.0);
    Array<OneD, NekDouble> tmp, tmp2;

    int nmodes0 = m_base[0]->GetNumModes();
    int nmodes1 = m_base[1]->GetNumModes();
    int numMax  = nmodes0;

    Vmath::Vcopy(n_coeffs, inarray, 1, coeff_tmp, 1);

    const LibUtilities::PointsKey Pkey0(nmodes0,
                                        LibUtilities::eGaussLobattoLegendre);
    const LibUtilities::PointsKey Pkey1(nmodes1,
                                        LibUtilities::eGaussLobattoLegendre);
    LibUtilities::BasisKey b0(m_base[0]->GetBasisType(), nmodes0, Pkey0);
    LibUtilities::BasisKey b1(m_base[1]->GetBasisType(), nmodes1, Pkey1);
    LibUtilities::BasisKey bortho0(LibUtilities::eOrtho_A, nmodes0, Pkey0);
    LibUtilities::BasisKey bortho1(LibUtilities::eOrtho_A, nmodes1, Pkey1);

    LibUtilities::InterpCoeff2D(b0, b1, coeff_tmp, bortho0, bortho1, coeff);

    Vmath::Zero(n_coeffs, coeff_tmp, 1);

    int cnt = 0;
    for (int i = 0; i < numMin + 1; ++i)
    {
        Vmath::Vcopy(numMin, tmp = coeff + cnt, 1, tmp2 = coeff_tmp + cnt, 1);

        cnt = i * numMax;
    }

    LibUtilities::InterpCoeff2D(bortho0, bortho1, coeff_tmp, b0, b1, outarray);
}

void QuadExp::v_LaplacianMatrixOp_MatFree_Kernel(
    const Array<OneD, const NekDouble> &inarray,
    Array<OneD, NekDouble> &outarray, Array<OneD, NekDouble> &wsp)
{
    if (m_metrics.count(eMetricLaplacian00) == 0)
    {
        ComputeLaplacianMetric();
    }

    int nquad0  = m_base[0]->GetNumPoints();
    int nquad1  = m_base[1]->GetNumPoints();
    int nqtot   = nquad0 * nquad1;
    int nmodes0 = m_base[0]->GetNumModes();
    int nmodes1 = m_base[1]->GetNumModes();
    int wspsize =
        max(max(max(nqtot, m_ncoeffs), nquad1 * nmodes0), nquad0 * nmodes1);

    ASSERTL1(wsp.size() >= 3 * wspsize, "Workspace is of insufficient size.");

    const Array<OneD, const NekDouble> &base0  = m_base[0]->GetBdata();
    const Array<OneD, const NekDouble> &base1  = m_base[1]->GetBdata();
    const Array<OneD, const NekDouble> &dbase0 = m_base[0]->GetDbdata();
    const Array<OneD, const NekDouble> &dbase1 = m_base[1]->GetDbdata();
    const Array<OneD, const NekDouble> &metric00 =
        m_metrics[eMetricLaplacian00];
    const Array<OneD, const NekDouble> &metric01 =
        m_metrics[eMetricLaplacian01];
    const Array<OneD, const NekDouble> &metric11 =
        m_metrics[eMetricLaplacian11];

    // Allocate temporary storage
    Array<OneD, NekDouble> wsp0(wsp);
    Array<OneD, NekDouble> wsp1(wsp + wspsize);
    Array<OneD, NekDouble> wsp2(wsp + 2 * wspsize);

    StdExpansion2D::PhysTensorDeriv(inarray, wsp1, wsp2);

    // wsp0 = k = g0 * wsp1 + g1 * wsp2 = g0 * du_dxi1 + g1 * du_dxi2
    // wsp2 = l = g1 * wsp1 + g2 * wsp2 = g0 * du_dxi1 + g1 * du_dxi2
    // where g0, g1 and g2 are the metric terms set up in the GeomFactors class
    // especially for this purpose
    Vmath::Vvtvvtp(nqtot, &metric00[0], 1, &wsp1[0], 1, &metric01[0], 1,
                   &wsp2[0], 1, &wsp0[0], 1);
    Vmath::Vvtvvtp(nqtot, &metric01[0], 1, &wsp1[0], 1, &metric11[0], 1,
                   &wsp2[0], 1, &wsp2[0], 1);

    // outarray = m = (D_xi1 * B)^T * k
    // wsp1     = n = (D_xi2 * B)^T * l
    IProductWRTBase_SumFacKernel(dbase0, base1, wsp0, outarray, wsp1, false,
                                 true);
    IProductWRTBase_SumFacKernel(base0, dbase1, wsp2, wsp1, wsp0, true, false);

    // outarray = outarray + wsp1
    //          = L * u_hat
    Vmath::Vadd(m_ncoeffs, wsp1.get(), 1, outarray.get(), 1, outarray.get(), 1);
}

void QuadExp::v_ComputeLaplacianMetric()
{
    if (m_metrics.count(eMetricQuadrature) == 0)
    {
        ComputeQuadratureMetric();
    }

    const SpatialDomains::GeomType type = m_metricinfo->GetGtype();
    const unsigned int nqtot            = GetTotPoints();
    const unsigned int dim              = 2;
    const MetricType m[3][3]            = {
        {eMetricLaplacian00, eMetricLaplacian01, eMetricLaplacian02},
        {eMetricLaplacian01, eMetricLaplacian11, eMetricLaplacian12},
        {eMetricLaplacian02, eMetricLaplacian12, eMetricLaplacian22}};

    const Array<TwoD, const NekDouble> gmat =
        m_metricinfo->GetGmat(GetPointsKeys());
    for (unsigned int i = 0; i < dim; ++i)
    {
        for (unsigned int j = i; j < dim; ++j)
        {
            m_metrics[m[i][j]] = Array<OneD, NekDouble>(nqtot);
            if (type == SpatialDomains::eDeformed)
            {
                Vmath::Vcopy(nqtot, &gmat[i * dim + j][0], 1,
                             &m_metrics[m[i][j]][0], 1);
            }
            else
            {
                Vmath::Fill(nqtot, gmat[i * dim + j][0], &m_metrics[m[i][j]][0],
                            1);
            }
            MultiplyByQuadratureMetric(m_metrics[m[i][j]], m_metrics[m[i][j]]);
        }
    }
}

void QuadExp::v_SVVLaplacianFilter(Array<OneD, NekDouble> &array,
                                   const StdRegions::StdMatrixKey &mkey)
{
    int nq = GetTotPoints();

    // Calculate sqrt of the Jacobian
    Array<OneD, const NekDouble> jac = m_metricinfo->GetJac(GetPointsKeys());
    Array<OneD, NekDouble> sqrt_jac(nq);
    if (m_metricinfo->GetGtype() == SpatialDomains::eDeformed)
    {
        Vmath::Vsqrt(nq, jac, 1, sqrt_jac, 1);
    }
    else
    {
        Vmath::Fill(nq, sqrt(jac[0]), sqrt_jac, 1);
    }

    // Multiply array by sqrt(Jac)
    Vmath::Vmul(nq, sqrt_jac, 1, array, 1, array, 1);

    // Apply std region filter
    StdQuadExp::v_SVVLaplacianFilter(array, mkey);

    // Divide by sqrt(Jac)
    Vmath::Vdiv(nq, array, 1, sqrt_jac, 1, array, 1);
}

} // namespace LocalRegions
} // namespace Nektar<|MERGE_RESOLUTION|>--- conflicted
+++ resolved
@@ -34,89 +34,20 @@
 
 #include <boost/core/ignore_unused.hpp>
 
+#include <LibUtilities/Foundations/InterpCoeff.h>
+#include <LocalRegions/QuadExp.h>
+#include <LocalRegions/Expansion3D.h>
+#include <LibUtilities/BasicUtils/VmathArray.hpp>
 #include <LibUtilities/BasicUtils/Vmath.hpp>
-#include <LibUtilities/BasicUtils/VmathArray.hpp>
 #include <LibUtilities/Foundations/Interp.h>
-#include <LibUtilities/Foundations/InterpCoeff.h>
-#include <LocalRegions/Expansion3D.h>
-#include <LocalRegions/QuadExp.h>
 #include <LocalRegions/SegExp.h>
 
 using namespace std;
 
 namespace Nektar
 {
-namespace LocalRegions
-{
-QuadExp::QuadExp(const LibUtilities::BasisKey &Ba,
-                 const LibUtilities::BasisKey &Bb,
-                 const SpatialDomains::QuadGeomSharedPtr &geom)
-    : StdExpansion(Ba.GetNumModes() * Bb.GetNumModes(), 2, Ba, Bb),
-      StdExpansion2D(Ba.GetNumModes() * Bb.GetNumModes(), Ba, Bb),
-      StdQuadExp(Ba, Bb), Expansion(geom), Expansion2D(geom),
-      m_matrixManager(
-          std::bind(&QuadExp::CreateMatrix, this, std::placeholders::_1),
-          std::string("QuadExpMatrix")),
-      m_staticCondMatrixManager(std::bind(&QuadExp::CreateStaticCondMatrix,
-                                          this, std::placeholders::_1),
-                                std::string("QuadExpStaticCondMatrix"))
-{
-}
-
-QuadExp::QuadExp(const QuadExp &T)
-    : StdExpansion(T), StdExpansion2D(T), StdQuadExp(T), Expansion(T),
-      Expansion2D(T), m_matrixManager(T.m_matrixManager),
-      m_staticCondMatrixManager(T.m_staticCondMatrixManager)
-{
-}
-
-QuadExp::~QuadExp()
-{
-}
-
-NekDouble QuadExp::v_Integral(const Array<OneD, const NekDouble> &inarray)
-{
-    int nquad0                       = m_base[0]->GetNumPoints();
-    int nquad1                       = m_base[1]->GetNumPoints();
-    Array<OneD, const NekDouble> jac = m_metricinfo->GetJac(GetPointsKeys());
-    NekDouble ival;
-    Array<OneD, NekDouble> tmp(nquad0 * nquad1);
-
-    // multiply inarray with Jacobian
-    if (m_metricinfo->GetGtype() == SpatialDomains::eDeformed)
+    namespace LocalRegions
     {
-<<<<<<< HEAD
-        Vmath::Vmul(nquad0 * nquad1, jac, 1, inarray, 1, tmp, 1);
-    }
-    else
-    {
-        Vmath::Smul(nquad0 * nquad1, jac[0], inarray, 1, tmp, 1);
-    }
-
-    // call StdQuadExp version;
-    ival = StdQuadExp::v_Integral(tmp);
-    return ival;
-}
-
-void QuadExp::v_PhysDeriv(const Array<OneD, const NekDouble> &inarray,
-                          Array<OneD, NekDouble> &out_d0,
-                          Array<OneD, NekDouble> &out_d1,
-                          Array<OneD, NekDouble> &out_d2)
-{
-    int nquad0 = m_base[0]->GetNumPoints();
-    int nquad1 = m_base[1]->GetNumPoints();
-    int nqtot  = nquad0 * nquad1;
-    const Array<TwoD, const NekDouble> &df =
-        m_metricinfo->GetDerivFactors(GetPointsKeys());
-    Array<OneD, NekDouble> diff0(2 * nqtot);
-    Array<OneD, NekDouble> diff1(diff0 + nqtot);
-
-    StdQuadExp::v_PhysDeriv(inarray, diff0, diff1);
-
-    if (m_metricinfo->GetGtype() == SpatialDomains::eDeformed)
-    {
-        if (out_d0.size())
-=======
         QuadExp::QuadExp(const LibUtilities::BasisKey &Ba,
                          const LibUtilities::BasisKey &Bb,
                          const SpatialDomains::Geometry2DSharedPtr &geom):
@@ -131,672 +62,442 @@
              m_staticCondMatrixManager(
                  std::bind(&Expansion::CreateStaticCondMatrix, this, std::placeholders::_1),
                  std::string("QuadExpStaticCondMatrix"))
->>>>>>> 5c19adb9
-        {
-            Vmath::Vmul(nqtot, df[0], 1, diff0, 1, out_d0, 1);
-            Vmath::Vvtvp(nqtot, df[1], 1, diff1, 1, out_d0, 1, out_d0, 1);
-        }
-
-        if (out_d1.size())
-        {
-            Vmath::Vmul(nqtot, df[2], 1, diff0, 1, out_d1, 1);
-            Vmath::Vvtvp(nqtot, df[3], 1, diff1, 1, out_d1, 1, out_d1, 1);
-        }
-
-        if (out_d2.size())
-        {
-            Vmath::Vmul(nqtot, df[4], 1, diff0, 1, out_d2, 1);
-            Vmath::Vvtvp(nqtot, df[5], 1, diff1, 1, out_d2, 1, out_d2, 1);
-        }
-    }
-    else // regular geometry
-    {
-        if (out_d0.size())
-        {
-            Vmath::Smul(nqtot, df[0][0], diff0, 1, out_d0, 1);
-            Blas::Daxpy(nqtot, df[1][0], diff1, 1, out_d0, 1);
-        }
-
-        if (out_d1.size())
-        {
-            Vmath::Smul(nqtot, df[2][0], diff0, 1, out_d1, 1);
-            Blas::Daxpy(nqtot, df[3][0], diff1, 1, out_d1, 1);
-        }
-
-        if (out_d2.size())
-        {
-            Vmath::Smul(nqtot, df[4][0], diff0, 1, out_d2, 1);
-            Blas::Daxpy(nqtot, df[5][0], diff1, 1, out_d2, 1);
-        }
-    }
-}
-
-void QuadExp::v_PhysDeriv(const int dir,
-                          const Array<OneD, const NekDouble> &inarray,
-                          Array<OneD, NekDouble> &outarray)
-{
-    switch (dir)
-    {
-        case 0:
-        {
-            v_PhysDeriv(inarray, outarray, NullNekDouble1DArray,
-                        NullNekDouble1DArray);
-        }
-        break;
-        case 1:
-        {
-            v_PhysDeriv(inarray, NullNekDouble1DArray, outarray,
-                        NullNekDouble1DArray);
-        }
-        break;
-        case 2:
-        {
-            v_PhysDeriv(inarray, NullNekDouble1DArray, NullNekDouble1DArray,
-                        outarray);
-        }
-        break;
-        default:
-        {
-            ASSERTL1(false, "input dir is out of range");
-        }
-        break;
-    }
-}
-
-void QuadExp::v_PhysDirectionalDeriv(
-    const Array<OneD, const NekDouble> &inarray,
-    const Array<OneD, const NekDouble> &direction, Array<OneD, NekDouble> &out)
-{
-    int nquad0 = m_base[0]->GetNumPoints();
-    int nquad1 = m_base[1]->GetNumPoints();
-    int nqtot  = nquad0 * nquad1;
-
-    const Array<TwoD, const NekDouble> &df =
-        m_metricinfo->GetDerivFactors(GetPointsKeys());
-
-    Array<OneD, NekDouble> diff0(2 * nqtot);
-    Array<OneD, NekDouble> diff1(diff0 + nqtot);
-
-    StdQuadExp::v_PhysDeriv(inarray, diff0, diff1);
-
-    if (m_metricinfo->GetGtype() == SpatialDomains::eDeformed)
-    {
-        Array<OneD, Array<OneD, NekDouble>> tangmat(2);
-
-        // d/dx_v^s = v_x*ds/dx + v_y*ds/dy + v_z*dx/dz
-        for (int i = 0; i < 2; ++i)
-        {
-            tangmat[i] = Array<OneD, NekDouble>(nqtot, 0.0);
-            for (int k = 0; k < (m_geom->GetCoordim()); ++k)
-            {
-                Vmath::Vvtvp(nqtot, &df[2 * k + i][0], 1, &direction[k * nqtot],
-                             1, &tangmat[i][0], 1, &tangmat[i][0], 1);
-            }
-        }
-
-        /// D_v = d/dx_v^s + d/dx_v^r
-        if (out.size())
-        {
-            Vmath::Vmul(nqtot, &tangmat[0][0], 1, &diff0[0], 1, &out[0], 1);
-            Vmath::Vvtvp(nqtot, &tangmat[1][0], 1, &diff1[0], 1, &out[0], 1,
-                         &out[0], 1);
-        }
-    }
-    else
-    {
-        ASSERTL1(m_metricinfo->GetGtype() == SpatialDomains::eDeformed,
-                 "Wrong route");
-    }
-}
-
-void QuadExp::v_FwdTrans(const Array<OneD, const NekDouble> &inarray,
-                         Array<OneD, NekDouble> &outarray)
-{
-    if ((m_base[0]->Collocation()) && (m_base[1]->Collocation()))
-    {
-        Vmath::Vcopy(m_ncoeffs, inarray, 1, outarray, 1);
-    }
-    else
-    {
-        IProductWRTBase(inarray, outarray);
-
-        // get Mass matrix inverse
-        MatrixKey masskey(StdRegions::eInvMass, DetShapeType(), *this);
-        DNekScalMatSharedPtr matsys = m_matrixManager[masskey];
-
-        // copy inarray in case inarray == outarray
-        NekVector<NekDouble> in(m_ncoeffs, outarray, eCopy);
-        NekVector<NekDouble> out(m_ncoeffs, outarray, eWrapper);
-
-        out = (*matsys) * in;
-    }
-}
-
-void QuadExp::v_FwdTrans_BndConstrained(
-    const Array<OneD, const NekDouble> &inarray,
-    Array<OneD, NekDouble> &outarray)
-{
-    if ((m_base[0]->Collocation()) && (m_base[1]->Collocation()))
-    {
-        Vmath::Vcopy(m_ncoeffs, inarray, 1, outarray, 1);
-    }
-    else
-    {
-        int i, j;
-        int npoints[2] = {m_base[0]->GetNumPoints(), m_base[1]->GetNumPoints()};
-        int nmodes[2]  = {m_base[0]->GetNumModes(), m_base[1]->GetNumModes()};
-
-        fill(outarray.get(), outarray.get() + m_ncoeffs, 0.0);
-
-        if (nmodes[0] == 1 && nmodes[1] == 1)
-        {
-            outarray[0] = inarray[0];
-            return;
-        }
-
-        Array<OneD, NekDouble> physEdge[4];
-        Array<OneD, NekDouble> coeffEdge[4];
-        StdRegions::Orientation orient[4];
-        for (i = 0; i < 4; i++)
-        {
-            physEdge[i]  = Array<OneD, NekDouble>(npoints[i % 2]);
-            coeffEdge[i] = Array<OneD, NekDouble>(nmodes[i % 2]);
-            orient[i]    = GetTraceOrient(i);
-        }
-
-        for (i = 0; i < npoints[0]; i++)
-        {
-            physEdge[0][i] = inarray[i];
-            physEdge[2][i] = inarray[npoints[0] * (npoints[1] - 1) + i];
-        }
-
-        for (i = 0; i < npoints[1]; i++)
-        {
-            physEdge[1][i] = inarray[npoints[0] - 1 + i * npoints[0]];
-            physEdge[3][i] = inarray[i * npoints[0]];
-        }
-
-        for (i = 0; i < 4; i++)
-        {
-            if (orient[i] == StdRegions::eBackwards)
-            {
-                reverse((physEdge[i]).get(),
-                        (physEdge[i]).get() + npoints[i % 2]);
-            }
-        }
-
-        SegExpSharedPtr segexp[4];
-        for (i = 0; i < 4; i++)
-        {
-            segexp[i] = MemoryManager<LocalRegions::SegExp>::AllocateSharedPtr(
-                m_base[i % 2]->GetBasisKey(), GetGeom2D()->GetEdge(i));
-        }
-
-        Array<OneD, unsigned int> mapArray;
-        Array<OneD, int> signArray;
-        NekDouble sign;
-
-        for (i = 0; i < 4; i++)
-        {
-            segexp[i % 2]->FwdTrans_BndConstrained(physEdge[i], coeffEdge[i]);
-
-            GetTraceToElementMap(i, mapArray, signArray, orient[i]);
-            for (j = 0; j < nmodes[i % 2]; j++)
-            {
-                sign                  = (NekDouble)signArray[j];
-                outarray[mapArray[j]] = sign * coeffEdge[i][j];
-            }
-        }
-
-        int nBoundaryDofs = NumBndryCoeffs();
-        int nInteriorDofs = m_ncoeffs - nBoundaryDofs;
-
-        if (nInteriorDofs > 0)
-        {
-            Array<OneD, NekDouble> tmp0(m_ncoeffs);
-            Array<OneD, NekDouble> tmp1(m_ncoeffs);
-
-            StdRegions::StdMatrixKey stdmasskey(StdRegions::eMass,
-                                                DetShapeType(), *this);
-            MassMatrixOp(outarray, tmp0, stdmasskey);
-            IProductWRTBase(inarray, tmp1);
-
-            Vmath::Vsub(m_ncoeffs, tmp1, 1, tmp0, 1, tmp1, 1);
-
-            // get Mass matrix inverse (only of interior DOF)
-            // use block (1,1) of the static condensed system
-            // note: this block alreay contains the inverse matrix
-            MatrixKey masskey(StdRegions::eMass, DetShapeType(), *this);
-            DNekScalMatSharedPtr matsys =
-                (m_staticCondMatrixManager[masskey])->GetBlock(1, 1);
-
-            Array<OneD, NekDouble> rhs(nInteriorDofs);
-            Array<OneD, NekDouble> result(nInteriorDofs);
-
-            GetInteriorMap(mapArray);
-
-            for (i = 0; i < nInteriorDofs; i++)
-            {
-                rhs[i] = tmp1[mapArray[i]];
-            }
-
-            Blas::Dgemv('N', nInteriorDofs, nInteriorDofs, matsys->Scale(),
-                        &((matsys->GetOwnedMatrix())->GetPtr())[0],
-                        nInteriorDofs, rhs.get(), 1, 0.0, result.get(), 1);
-
-            for (i = 0; i < nInteriorDofs; i++)
-            {
-                outarray[mapArray[i]] = result[i];
-            }
-        }
-    }
-}
-
-void QuadExp::v_IProductWRTBase(const Array<OneD, const NekDouble> &inarray,
-                                Array<OneD, NekDouble> &outarray)
-{
-    if (m_base[0]->Collocation() && m_base[1]->Collocation())
-    {
-        MultiplyByQuadratureMetric(inarray, outarray);
-    }
-    else
-    {
-        IProductWRTBase_SumFac(inarray, outarray);
-    }
-}
-
-void QuadExp::v_IProductWRTDerivBase(
-    const int dir, const Array<OneD, const NekDouble> &inarray,
-    Array<OneD, NekDouble> &outarray)
-{
-    IProductWRTDerivBase_SumFac(dir, inarray, outarray);
-}
-
-void QuadExp::v_IProductWRTBase_SumFac(
-    const Array<OneD, const NekDouble> &inarray,
-    Array<OneD, NekDouble> &outarray, bool multiplybyweights)
-{
-    int nquad0 = m_base[0]->GetNumPoints();
-    int nquad1 = m_base[1]->GetNumPoints();
-    int order0 = m_base[0]->GetNumModes();
-
-    if (multiplybyweights)
-    {
-        Array<OneD, NekDouble> tmp(nquad0 * nquad1 + nquad1 * order0);
-        Array<OneD, NekDouble> wsp(tmp + nquad0 * nquad1);
-
-        MultiplyByQuadratureMetric(inarray, tmp);
-        StdQuadExp::IProductWRTBase_SumFacKernel(m_base[0]->GetBdata(),
-                                                 m_base[1]->GetBdata(), tmp,
-                                                 outarray, wsp, true, true);
-    }
-    else
-    {
-        Array<OneD, NekDouble> wsp(nquad1 * order0);
-
-        StdQuadExp::IProductWRTBase_SumFacKernel(m_base[0]->GetBdata(),
-                                                 m_base[1]->GetBdata(), inarray,
-                                                 outarray, wsp, true, true);
-    }
-}
-
-void QuadExp::v_IProductWRTBase_MatOp(
-    const Array<OneD, const NekDouble> &inarray,
-    Array<OneD, NekDouble> &outarray)
-{
-    int nq = GetTotPoints();
-    MatrixKey iprodmatkey(StdRegions::eIProductWRTBase, DetShapeType(), *this);
-    DNekScalMatSharedPtr iprodmat = m_matrixManager[iprodmatkey];
-
-    Blas::Dgemv('N', m_ncoeffs, nq, iprodmat->Scale(),
-                (iprodmat->GetOwnedMatrix())->GetPtr().get(), m_ncoeffs,
-                inarray.get(), 1, 0.0, outarray.get(), 1);
-}
-
-void QuadExp::v_IProductWRTDerivBase_SumFac(
-    const int dir, const Array<OneD, const NekDouble> &inarray,
-    Array<OneD, NekDouble> &outarray)
-{
-    ASSERTL1((dir == 0) || (dir == 1) || (dir == 2), "Invalid direction.");
-    ASSERTL1((dir == 2) ? (m_geom->GetCoordim() == 3) : true,
-             "Invalid direction.");
-
-    int nquad0  = m_base[0]->GetNumPoints();
-    int nquad1  = m_base[1]->GetNumPoints();
-    int nqtot   = nquad0 * nquad1;
-    int nmodes0 = m_base[0]->GetNumModes();
-
-    const Array<TwoD, const NekDouble> &df =
-        m_metricinfo->GetDerivFactors(GetPointsKeys());
-
-    Array<OneD, NekDouble> tmp1(2 * nqtot + m_ncoeffs + nmodes0 * nquad1);
-    Array<OneD, NekDouble> tmp2(tmp1 + nqtot);
-    Array<OneD, NekDouble> tmp3(tmp1 + 2 * nqtot);
-    Array<OneD, NekDouble> tmp4(tmp1 + 2 * nqtot + m_ncoeffs);
-
-    if (m_metricinfo->GetGtype() == SpatialDomains::eDeformed)
-    {
-        Vmath::Vmul(nqtot, &df[2 * dir][0], 1, inarray.get(), 1, tmp1.get(), 1);
-        Vmath::Vmul(nqtot, &df[2 * dir + 1][0], 1, inarray.get(), 1, tmp2.get(),
-                    1);
-    }
-    else
-    {
-        Vmath::Smul(nqtot, df[2 * dir][0], inarray.get(), 1, tmp1.get(), 1);
-        Vmath::Smul(nqtot, df[2 * dir + 1][0], inarray.get(), 1, tmp2.get(), 1);
-    }
-
-    MultiplyByQuadratureMetric(tmp1, tmp1);
-    MultiplyByQuadratureMetric(tmp2, tmp2);
-
-    IProductWRTBase_SumFacKernel(m_base[0]->GetDbdata(), m_base[1]->GetBdata(),
-                                 tmp1, tmp3, tmp4, false, true);
-    IProductWRTBase_SumFacKernel(m_base[0]->GetBdata(), m_base[1]->GetDbdata(),
-                                 tmp2, outarray, tmp4, true, false);
-    Vmath::Vadd(m_ncoeffs, tmp3, 1, outarray, 1, outarray, 1);
-}
-
-void QuadExp::v_IProductWRTDerivBase_MatOp(
-    const int dir, const Array<OneD, const NekDouble> &inarray,
-    Array<OneD, NekDouble> &outarray)
-{
-    int nq                       = GetTotPoints();
-    StdRegions::MatrixType mtype = StdRegions::eIProductWRTDerivBase0;
-
-    switch (dir)
-    {
-        case 0:
-        {
-            mtype = StdRegions::eIProductWRTDerivBase0;
-        }
-        break;
-        case 1:
-        {
-            mtype = StdRegions::eIProductWRTDerivBase1;
-        }
-        break;
-        case 2:
-        {
-            mtype = StdRegions::eIProductWRTDerivBase2;
-        }
-        break;
-        default:
-        {
-            ASSERTL1(false, "input dir is out of range");
-        }
-        break;
-    }
-
-    MatrixKey iprodmatkey(mtype, DetShapeType(), *this);
-    DNekScalMatSharedPtr iprodmat = m_matrixManager[iprodmatkey];
-
-    Blas::Dgemv('N', m_ncoeffs, nq, iprodmat->Scale(),
-                (iprodmat->GetOwnedMatrix())->GetPtr().get(), m_ncoeffs,
-                inarray.get(), 1, 0.0, outarray.get(), 1);
-}
-
-void QuadExp::v_NormVectorIProductWRTBase(
-    const Array<OneD, const NekDouble> &Fx,
-    const Array<OneD, const NekDouble> &Fy,
-    const Array<OneD, const NekDouble> &Fz, Array<OneD, NekDouble> &outarray)
-{
-    int nq = m_base[0]->GetNumPoints() * m_base[1]->GetNumPoints();
-    Array<OneD, NekDouble> Fn(nq);
-
-    const Array<OneD, const Array<OneD, NekDouble>> &normals =
-        GetLeftAdjacentElementExp()->GetTraceNormal(
-            GetLeftAdjacentElementTrace());
-
-    if (m_metricinfo->GetGtype() == SpatialDomains::eDeformed)
-    {
-        Vmath::Vvtvvtp(nq, &normals[0][0], 1, &Fx[0], 1, &normals[1][0], 1,
-                       &Fy[0], 1, &Fn[0], 1);
-        Vmath::Vvtvp(nq, &normals[2][0], 1, &Fz[0], 1, &Fn[0], 1, &Fn[0], 1);
-    }
-    else
-    {
-        Vmath::Svtsvtp(nq, normals[0][0], &Fx[0], 1, normals[1][0], &Fy[0], 1,
-                       &Fn[0], 1);
-        Vmath::Svtvp(nq, normals[2][0], &Fz[0], 1, &Fn[0], 1, &Fn[0], 1);
-    }
-
-    IProductWRTBase(Fn, outarray);
-}
-
-void QuadExp::v_NormVectorIProductWRTBase(
-    const Array<OneD, const Array<OneD, NekDouble>> &Fvec,
-    Array<OneD, NekDouble> &outarray)
-{
-    NormVectorIProductWRTBase(Fvec[0], Fvec[1], Fvec[2], outarray);
-}
-
-StdRegions::StdExpansionSharedPtr QuadExp::v_GetStdExp(void) const
-{
-    return MemoryManager<StdRegions::StdQuadExp>::AllocateSharedPtr(
-        m_base[0]->GetBasisKey(), m_base[1]->GetBasisKey());
-}
-
-StdRegions::StdExpansionSharedPtr QuadExp::v_GetLinStdExp(void) const
-{
-    LibUtilities::BasisKey bkey0(m_base[0]->GetBasisType(), 2,
-                                 m_base[0]->GetPointsKey());
-    LibUtilities::BasisKey bkey1(m_base[1]->GetBasisType(), 2,
-                                 m_base[1]->GetPointsKey());
-
-    return MemoryManager<StdRegions::StdQuadExp>::AllocateSharedPtr(bkey0,
-                                                                    bkey1);
-}
-
-void QuadExp::v_GetCoords(Array<OneD, NekDouble> &coords_0,
-                          Array<OneD, NekDouble> &coords_1,
-                          Array<OneD, NekDouble> &coords_2)
-{
-    Expansion::v_GetCoords(coords_0, coords_1, coords_2);
-}
-
-void QuadExp::v_GetCoord(const Array<OneD, const NekDouble> &Lcoords,
-                         Array<OneD, NekDouble> &coords)
-{
-    int i;
-
-    ASSERTL1(Lcoords[0] >= -1.0 && Lcoords[1] <= 1.0 && Lcoords[1] >= -1.0 &&
-                 Lcoords[1] <= 1.0,
-             "Local coordinates are not in region [-1,1]");
-
-    m_geom->FillGeom();
-    for (i = 0; i < m_geom->GetCoordim(); ++i)
-    {
-        coords[i] = m_geom->GetCoord(i, Lcoords);
-    }
-}
-
-/**
- * Given the local cartesian coordinate \a Lcoord evaluate the
- * value of physvals at this point by calling through to the
- * StdExpansion method
- */
-NekDouble QuadExp::v_StdPhysEvaluate(
-    const Array<OneD, const NekDouble> &Lcoord,
-    const Array<OneD, const NekDouble> &physvals)
-{
-    // Evaluate point in local (eta) coordinates.
-    return StdExpansion2D::v_PhysEvaluate(Lcoord, physvals);
-}
-
-NekDouble QuadExp::v_PhysEvaluate(const Array<OneD, const NekDouble> &coord,
-                                  const Array<OneD, const NekDouble> &physvals)
-{
-    Array<OneD, NekDouble> Lcoord = Array<OneD, NekDouble>(2);
-
-    ASSERTL0(m_geom, "m_geom not defined");
-    m_geom->GetLocCoords(coord, Lcoord);
-
-    return StdExpansion2D::v_PhysEvaluate(Lcoord, physvals);
-}
-
-NekDouble QuadExp::v_PhysEvaluate(const Array<OneD, NekDouble> coord,
-                                  const Array<OneD, const NekDouble> &inarray,
-                                  NekDouble &out_d0, NekDouble &out_d1,
-                                  NekDouble &out_d2)
-{
-    Array<OneD, NekDouble> Lcoord(2);
-
-    ASSERTL0(m_geom, "m_geom not defined");
-    m_geom->GetLocCoords(coord, Lcoord);
-
-    return StdQuadExp::v_PhysEvaluate(Lcoord, inarray, out_d0, out_d1, out_d2);
-}
-
-// Get edge values from the 2D Phys space along an edge
-// following a counter clockwise edge convention for definition
-// of edgedir, Note that point distribution is given by QuadExp.
-void QuadExp::v_GetEdgePhysVals(const int edge,
-                                const Array<OneD, const NekDouble> &inarray,
-                                Array<OneD, NekDouble> &outarray)
-{
-    int nquad0 = m_base[0]->GetNumPoints();
-    int nquad1 = m_base[1]->GetNumPoints();
-
-    StdRegions::Orientation edgedir = GetTraceOrient(edge);
-    switch (edge)
-    {
-        case 0:
-            if (edgedir == StdRegions::eForwards)
-            {
-                Vmath::Vcopy(nquad0, &(inarray[0]), 1, &(outarray[0]), 1);
+        {
+        }
+
+
+        QuadExp::QuadExp(const QuadExp &T):
+            StdExpansion(T),
+            StdExpansion2D(T),
+            StdQuadExp(T),
+            Expansion   (T),
+            Expansion2D (T),
+            m_matrixManager(T.m_matrixManager),
+            m_staticCondMatrixManager(T.m_staticCondMatrixManager)
+        {
+        }
+
+
+        QuadExp::~QuadExp()
+        {
+        }
+
+
+        NekDouble QuadExp::v_Integral(
+            const Array<OneD,
+            const NekDouble> &inarray)
+        {
+            int    nquad0 = m_base[0]->GetNumPoints();
+            int    nquad1 = m_base[1]->GetNumPoints();
+            Array<OneD, const NekDouble> jac = m_metricinfo->GetJac(GetPointsKeys());
+            NekDouble ival;
+            Array<OneD,NekDouble> tmp(nquad0*nquad1);
+
+            // multiply inarray with Jacobian
+            if (m_metricinfo->GetGtype() == SpatialDomains::eDeformed)
+            {
+                Vmath::Vmul(nquad0*nquad1, jac, 1, inarray, 1, tmp, 1);
             }
             else
             {
-                Vmath::Vcopy(nquad0, &(inarray[0]) + (nquad0 - 1), -1,
-                             &(outarray[0]), 1);
-            }
-            break;
-        case 1:
-            if (edgedir == StdRegions::eForwards)
-            {
-                Vmath::Vcopy(nquad1, &(inarray[0]) + (nquad0 - 1), nquad0,
-                             &(outarray[0]), 1);
-            }
-            else
-            {
-                Vmath::Vcopy(nquad1, &(inarray[0]) + (nquad0 * nquad1 - 1),
-                             -nquad0, &(outarray[0]), 1);
-            }
-            break;
-        case 2:
-            if (edgedir == StdRegions::eForwards)
-            {
-                Vmath::Vcopy(nquad0, &(inarray[0]) + (nquad0 * nquad1 - 1), -1,
-                             &(outarray[0]), 1);
-            }
-            else
-            {
-                Vmath::Vcopy(nquad0, &(inarray[0]) + nquad0 * (nquad1 - 1), 1,
-                             &(outarray[0]), 1);
-            }
-            break;
-        case 3:
-            if (edgedir == StdRegions::eForwards)
-            {
-                Vmath::Vcopy(nquad1, &(inarray[0]) + nquad0 * (nquad1 - 1),
-                             -nquad0, &(outarray[0]), 1);
-            }
-            else
-            {
-                Vmath::Vcopy(nquad1, &(inarray[0]), nquad0, &(outarray[0]), 1);
-            }
-            break;
-        default:
-            ASSERTL0(false, "edge value (< 3) is out of range");
-            break;
-    }
-}
-
-void QuadExp::v_GetTracePhysVals(
-    const int edge, const StdRegions::StdExpansionSharedPtr &EdgeExp,
-    const Array<OneD, const NekDouble> &inarray,
-    Array<OneD, NekDouble> &outarray, StdRegions::Orientation orient)
-{
-    int nquad0 = m_base[0]->GetNumPoints();
-    int nquad1 = m_base[1]->GetNumPoints();
-
-    // Implementation for all the basis except Gauss points
-    if (m_base[0]->GetPointsType() != LibUtilities::eGaussGaussLegendre &&
-        m_base[1]->GetPointsType() != LibUtilities::eGaussGaussLegendre)
-    {
-        switch (edge)
-        {
+                Vmath::Smul(nquad0*nquad1, jac[0], inarray, 1, tmp, 1);
+            }
+
+            // call StdQuadExp version;
+            ival = StdQuadExp::v_Integral(tmp);
+            return  ival;
+        }
+
+        void QuadExp::v_PhysDeriv(
+            const Array<OneD, const NekDouble> & inarray,
+                  Array<OneD,NekDouble> &out_d0,
+                  Array<OneD,NekDouble> &out_d1,
+                  Array<OneD,NekDouble> &out_d2)
+        {
+            int    nquad0 = m_base[0]->GetNumPoints();
+            int    nquad1 = m_base[1]->GetNumPoints();
+            int     nqtot = nquad0*nquad1;
+            const Array<TwoD, const NekDouble>& df = m_metricinfo->GetDerivFactors(GetPointsKeys());
+            Array<OneD,NekDouble> diff0(2*nqtot);
+            Array<OneD,NekDouble> diff1(diff0+nqtot);
+
+            StdQuadExp::v_PhysDeriv(inarray, diff0, diff1);
+
+            if (m_metricinfo->GetGtype() == SpatialDomains::eDeformed)
+            {
+                if (out_d0.size())
+                {
+                    Vmath::Vmul  (nqtot, df[0], 1, diff0, 1, out_d0, 1);
+                    Vmath::Vvtvp (nqtot, df[1], 1, diff1, 1, out_d0, 1,
+                    					 out_d0,1);
+                }
+
+                if(out_d1.size())
+                {
+                    Vmath::Vmul  (nqtot,df[2],1,diff0,1, out_d1, 1);
+                    Vmath::Vvtvp (nqtot,df[3],1,diff1,1, out_d1, 1, out_d1,1);
+                }
+
+                if (out_d2.size())
+                {
+                    Vmath::Vmul  (nqtot,df[4],1,diff0,1, out_d2, 1);
+                    Vmath::Vvtvp (nqtot,df[5],1,diff1,1, out_d2, 1, out_d2,1);
+                }
+            }
+            else // regular geometry
+            {
+                if (out_d0.size())
+                {
+                    Vmath::Smul (nqtot, df[0][0], diff0, 1, out_d0, 1);
+                    Blas::Daxpy (nqtot, df[1][0], diff1, 1, out_d0, 1);
+                }
+
+                if (out_d1.size())
+                {
+                    Vmath::Smul (nqtot, df[2][0], diff0, 1, out_d1, 1);
+                    Blas::Daxpy (nqtot, df[3][0], diff1, 1, out_d1, 1);
+                }
+
+                if (out_d2.size())
+                {
+                    Vmath::Smul (nqtot, df[4][0], diff0, 1, out_d2, 1);
+                    Blas::Daxpy (nqtot, df[5][0], diff1, 1, out_d2, 1);
+                }
+            }
+        }
+
+
+        void QuadExp::v_PhysDeriv(
+            const int dir,
+            const Array<OneD, const NekDouble>& inarray,
+                  Array<OneD, NekDouble> &outarray)
+        {
+            switch (dir)
+            {
             case 0:
-                Vmath::Vcopy(nquad0, &(inarray[0]), 1, &(outarray[0]), 1);
+                {
+                    v_PhysDeriv(inarray, outarray, NullNekDouble1DArray,
+                                NullNekDouble1DArray);
+                }
                 break;
             case 1:
-                Vmath::Vcopy(nquad1, &(inarray[0]) + (nquad0 - 1), nquad0,
-                             &(outarray[0]), 1);
+                {
+                    v_PhysDeriv(inarray, NullNekDouble1DArray, outarray,
+                                NullNekDouble1DArray);
+                }
                 break;
             case 2:
-                Vmath::Vcopy(nquad0, &(inarray[0]) + nquad0 * (nquad1 - 1), 1,
-                             &(outarray[0]), 1);
-                break;
-            case 3:
-                Vmath::Vcopy(nquad1, &(inarray[0]), nquad0, &(outarray[0]), 1);
+                {
+                    v_PhysDeriv(inarray, NullNekDouble1DArray,
+                                NullNekDouble1DArray, outarray);
+                }
                 break;
             default:
-                ASSERTL0(false, "edge value (< 3) is out of range");
+                {
+                    ASSERTL1(false,"input dir is out of range");
+                }
                 break;
-        }
-    }
-    else
-    {
-        QuadExp::v_GetEdgeInterpVals(edge, inarray, outarray);
-    }
-
-    // Interpolate if required
-    if (m_base[edge % 2]->GetPointsKey() !=
-        EdgeExp->GetBasis(0)->GetPointsKey())
-    {
-        Array<OneD, NekDouble> outtmp(max(nquad0, nquad1));
-
-        outtmp = outarray;
-
-        LibUtilities::Interp1D(m_base[edge % 2]->GetPointsKey(), outtmp,
-                               EdgeExp->GetBasis(0)->GetPointsKey(), outarray);
-    }
-
-    if (orient == StdRegions::eNoOrientation)
-    {
-        orient = GetTraceOrient(edge);
-    }
-    // Reverse data if necessary
-    if (orient == StdRegions::eBackwards)
-    {
-        Vmath::Reverse(EdgeExp->GetNumPoints(0), &outarray[0], 1, &outarray[0],
-                       1);
-    }
-}
-
-void QuadExp::v_GetEdgeInterpVals(const int edge,
-                                  const Array<OneD, const NekDouble> &inarray,
-                                  Array<OneD, NekDouble> &outarray)
-{
-    int i;
-    int nq0 = m_base[0]->GetNumPoints();
-    int nq1 = m_base[1]->GetNumPoints();
-
-    StdRegions::ConstFactorMap factors;
-    factors[StdRegions::eFactorGaussEdge] = edge;
-
-<<<<<<< HEAD
-    StdRegions::StdMatrixKey key(StdRegions::eInterpGauss, DetShapeType(),
-                                 *this, factors);
-
-    DNekScalMatSharedPtr mat_gauss = m_matrixManager[key];
-
-    switch (edge)
-    {
-        case 0:
-        {
-            for (i = 0; i < nq0; i++)
-=======
+            }
+        }
+
+
+        void QuadExp::v_PhysDirectionalDeriv(
+            const Array<OneD, const NekDouble> & inarray,
+            const Array<OneD, const NekDouble>& direction,
+                  Array<OneD,NekDouble> &out)
+        {
+            int    nquad0 = m_base[0]->GetNumPoints();
+            int    nquad1 = m_base[1]->GetNumPoints();
+            int    nqtot = nquad0*nquad1;
+
+            const Array<TwoD, const NekDouble>& df = m_metricinfo->GetDerivFactors(GetPointsKeys());
+
+            Array<OneD,NekDouble> diff0(2*nqtot);
+            Array<OneD,NekDouble> diff1(diff0+nqtot);
+
+            StdQuadExp::v_PhysDeriv(inarray, diff0, diff1);
+
+            if (m_metricinfo->GetGtype() == SpatialDomains::eDeformed)
+            {
+                Array<OneD, Array<OneD, NekDouble> > tangmat(2);
+
+                // d/dx_v^s = v_x*ds/dx + v_y*ds/dy + v_z*dx/dz
+                for (int i=0; i< 2; ++i)
+                {
+                    tangmat[i] = Array<OneD, NekDouble>(nqtot,0.0);
+                    for (int k=0; k<(m_geom->GetCoordim()); ++k)
+                    {
+                        Vmath::Vvtvp(nqtot,
+                                     &df[2*k+i][0], 1,
+                                     &direction[k*nqtot], 1,
+                                     &tangmat[i][0], 1,
+                                     &tangmat[i][0], 1);
+                    }
+                }
+
+                /// D_v = d/dx_v^s + d/dx_v^r
+                if (out.size())
+                {
+                    Vmath::Vmul  (nqtot,
+                                  &tangmat[0][0], 1,
+                                  &diff0[0], 1,
+                                  &out[0], 1);
+                    Vmath::Vvtvp (nqtot,
+                                  &tangmat[1][0], 1,
+                                  &diff1[0], 1,
+                                  &out[0], 1,
+                                  &out[0], 1);
+                }
+
+            }
+            else
+            {
+                ASSERTL1(m_metricinfo->GetGtype() ==
+                         SpatialDomains::eDeformed,"Wrong route");
+            }
+        }
+
+
+        void QuadExp::v_FwdTrans(
+            const Array<OneD, const NekDouble> & inarray,
+            Array<OneD,NekDouble> &outarray)
+        {
+            if ((m_base[0]->Collocation())&&(m_base[1]->Collocation()))
+            {
+                Vmath::Vcopy(m_ncoeffs, inarray, 1, outarray, 1);
+            }
+            else
+            {
+                IProductWRTBase(inarray,outarray);
+
+                // get Mass matrix inverse
+                MatrixKey             masskey(StdRegions::eInvMass,
+                                              DetShapeType(),*this);
+                DNekScalMatSharedPtr  matsys = m_matrixManager[masskey];
+
+                // copy inarray in case inarray == outarray
+                NekVector<NekDouble> in(m_ncoeffs,outarray,eCopy);
+                NekVector<NekDouble> out(m_ncoeffs,outarray,eWrapper);
+
+                out = (*matsys)*in;
+            }
+        }
+
+
+        void QuadExp::v_FwdTrans_BndConstrained(
+            const Array<OneD, const NekDouble>& inarray,
+                  Array<OneD, NekDouble> &outarray)
+        {
+            if ((m_base[0]->Collocation())&&(m_base[1]->Collocation()))
+            {
+                Vmath::Vcopy(m_ncoeffs, inarray, 1, outarray, 1);
+            }
+            else
+            {
+                int i,j;
+                int npoints[2] = {m_base[0]->GetNumPoints(),
+                                  m_base[1]->GetNumPoints()};
+                int nmodes[2]  = {m_base[0]->GetNumModes(),
+                                  m_base[1]->GetNumModes()};
+
+                fill(outarray.get(), outarray.get()+m_ncoeffs, 0.0 );
+
+                if(nmodes[0] == 1 && nmodes[1] == 1)
+                {
+                    outarray[0] = inarray[0];
+                    return;
+                }
+
+                Array<OneD, NekDouble> physEdge[4];
+                Array<OneD, NekDouble> coeffEdge[4];
+                StdRegions::Orientation orient[4];
+                for (i = 0; i < 4; i++)
+                {
+                    physEdge[i]  = Array<OneD, NekDouble>(npoints[i%2]);
+                    coeffEdge[i] = Array<OneD, NekDouble>(nmodes[i%2]);
+                    orient[i]    = GetTraceOrient(i);
+                }
+
+                for (i = 0; i < npoints[0]; i++)
+                {
+                    physEdge[0][i] = inarray[i];
+                    physEdge[2][i] = inarray[npoints[0]*(npoints[1]-1)+i];
+                }
+
+                for (i = 0; i < npoints[1]; i++)
+                {
+                    physEdge[1][i] =
+                        inarray[npoints[0]-1+i*npoints[0]];
+                    physEdge[3][i] =
+                        inarray[i*npoints[0]];
+                }
+
+                for (i = 0; i < 4; i++)
+                {
+                    if ( orient[i] == StdRegions::eBackwards )
+                    {
+                        reverse((physEdge[i]).get(),
+                                (physEdge[i]).get() + npoints[i%2] );
+                    }
+                }
+
+                SegExpSharedPtr segexp[4];
+                for (i = 0; i < 4; i++)
+                {
+                    segexp[i] = MemoryManager<LocalRegions::SegExp>::
+                        AllocateSharedPtr(
+                            m_base[i%2]->GetBasisKey(),GetGeom2D()->GetEdge(i));
+                }
+
+                Array<OneD, unsigned int> mapArray;
+                Array<OneD, int>          signArray;
+                NekDouble sign;
+
+                for (i = 0; i < 4; i++)
+                {
+                    segexp[i%2]->FwdTrans_BndConstrained(
+                        physEdge[i],coeffEdge[i]);
+
+                    GetTraceToElementMap(i,mapArray,signArray,orient[i]);
+                    for (j=0; j < nmodes[i%2]; j++)
+                    {
+                        sign = (NekDouble) signArray[j];
+                        outarray[ mapArray[j] ] = sign * coeffEdge[i][j];
+                    }
+                }
+
+                int nBoundaryDofs = NumBndryCoeffs();
+                int nInteriorDofs = m_ncoeffs - nBoundaryDofs;
+
+                if (nInteriorDofs > 0) {
+                    Array<OneD, NekDouble> tmp0(m_ncoeffs);
+                    Array<OneD, NekDouble> tmp1(m_ncoeffs);
+
+                    StdRegions::StdMatrixKey
+                        stdmasskey(StdRegions::eMass,DetShapeType(),*this);
+                    MassMatrixOp(outarray,tmp0,stdmasskey);
+                    IProductWRTBase(inarray,tmp1);
+
+                    Vmath::Vsub(m_ncoeffs, tmp1, 1, tmp0, 1, tmp1, 1);
+
+                    // get Mass matrix inverse (only of interior DOF)
+                    // use block (1,1) of the static condensed system
+                    // note: this block alreay contains the inverse matrix
+                    MatrixKey
+                        masskey(StdRegions::eMass,DetShapeType(),*this);
+                    DNekScalMatSharedPtr matsys =
+                        (m_staticCondMatrixManager[masskey])->GetBlock(1,1);
+
+                    Array<OneD, NekDouble> rhs(nInteriorDofs);
+                    Array<OneD, NekDouble> result(nInteriorDofs);
+
+                    GetInteriorMap(mapArray);
+
+                    for (i = 0; i < nInteriorDofs; i++)
+                    {
+                        rhs[i] = tmp1[ mapArray[i] ];
+                    }
+
+                    Blas::Dgemv('N', nInteriorDofs, nInteriorDofs,
+                                matsys->Scale(),
+                                &((matsys->GetOwnedMatrix())->GetPtr())[0],
+                                nInteriorDofs,rhs.get(),1,0.0,result.get(),1);
+
+                    for (i = 0; i < nInteriorDofs; i++)
+                    {
+                        outarray[ mapArray[i] ] = result[i];
+                    }
+                }
+            }
+
+        }
+
+
+        void QuadExp::v_IProductWRTBase(
+            const Array<OneD, const NekDouble>& inarray,
+                  Array<OneD, NekDouble> &outarray)
+        {
+            if (m_base[0]->Collocation() && m_base[1]->Collocation())
+            {
+                MultiplyByQuadratureMetric(inarray,outarray);
+            }
+            else
+            {
+                IProductWRTBase_SumFac(inarray,outarray);
+            }
+        }
+
+
+        void QuadExp::v_IProductWRTDerivBase(
+            const int dir,
+            const Array<OneD, const NekDouble>& inarray,
+                  Array<OneD, NekDouble> & outarray)
+        {
+            IProductWRTDerivBase_SumFac(dir,inarray,outarray);
+        }
+
+        
+        void QuadExp::v_IProductWRTBase_SumFac(
+            const Array<OneD, const NekDouble>& inarray,
+            Array<OneD, NekDouble> &outarray,
+                                               bool multiplybyweights)
+        {
+            int    nquad0 = m_base[0]->GetNumPoints();
+            int    nquad1 = m_base[1]->GetNumPoints();
+            int    order0 = m_base[0]->GetNumModes();
+
+            if(multiplybyweights)
+            {
+                Array<OneD,NekDouble> tmp(nquad0*nquad1+nquad1*order0);
+                Array<OneD,NekDouble> wsp(tmp+nquad0*nquad1);
+
+                MultiplyByQuadratureMetric(inarray,tmp);
+                StdQuadExp::IProductWRTBase_SumFacKernel(m_base[0]->GetBdata(),
+                                                         m_base[1]->GetBdata(),
+                                                         tmp,outarray,wsp,true,true);
+            }
+            else
+            {
+                Array<OneD,NekDouble> wsp(nquad1*order0);
+
+                StdQuadExp::IProductWRTBase_SumFacKernel(m_base[0]->GetBdata(),
+                                                         m_base[1]->GetBdata(),
+                                                         inarray,outarray,wsp,true,true);
+            }
+        }
+
+
+        void QuadExp::v_IProductWRTBase_MatOp(
+             const Array<OneD, const NekDouble>& inarray,
+                   Array<OneD, NekDouble> &outarray)
+        {
+            int nq = GetTotPoints();
+            MatrixKey
+                iprodmatkey(StdRegions::eIProductWRTBase,DetShapeType(),*this);
+            DNekScalMatSharedPtr iprodmat = m_matrixManager[iprodmatkey];
+
+            Blas::Dgemv('N',m_ncoeffs,nq,iprodmat->Scale(),
+                        (iprodmat->GetOwnedMatrix())->GetPtr().get(),
+                        m_ncoeffs, inarray.get(), 1, 0.0, outarray.get(), 1);
+
+        }
+
+
+        void QuadExp::v_IProductWRTDerivBase_SumFac(
+            const int dir,
+            const Array<OneD, const NekDouble>& inarray,
+                  Array<OneD, NekDouble> & outarray)
+        {
+            ASSERTL1((dir==0) || (dir==1) || (dir==2),
+                     "Invalid direction.");
+            ASSERTL1((dir==2) ? (m_geom->GetCoordim() ==3):true,
+                     "Invalid direction.");
+
+            int    nquad0  = m_base[0]->GetNumPoints();
+            int    nquad1  = m_base[1]->GetNumPoints();
+            int    nqtot   = nquad0*nquad1;
+            int    nmodes0 = m_base[0]->GetNumModes();
+
             Array<OneD, NekDouble> tmp1(2*nqtot+m_ncoeffs+nmodes0*nquad1);
             Array<OneD, NekDouble> tmp2(tmp1 +   nqtot);
             Array<OneD, NekDouble> tmp3(tmp1 + 2*nqtot);
@@ -844,1455 +545,1433 @@
             Array<OneD, NekDouble> tmp4(nmodes0*nquad1);
 
             if (m_metricinfo->GetGtype() == SpatialDomains::eDeformed)
->>>>>>> 5c19adb9
-            {
-                outarray[i] =
-                    Blas::Ddot(nq1, mat_gauss->GetOwnedMatrix()->GetPtr().get(),
-                               1, &inarray[i], nq0);
-            }
-            break;
-        }
-        case 1:
-        {
-            for (i = 0; i < nq1; i++)
-            {
-                outarray[i] =
-                    Blas::Ddot(nq0, mat_gauss->GetOwnedMatrix()->GetPtr().get(),
-                               1, &inarray[i * nq0], 1);
-            }
-<<<<<<< HEAD
-            break;
-        }
-        case 2:
-=======
+            {
+                Vmath::Vmul(nqtot,
+                            &df[2*dir][0], 1,
+                            inarray.get(), 1,
+                            tmp1.get(), 1);
+                Vmath::Vmul(nqtot,
+                            &df[2*dir+1][0], 1,
+                            inarray.get(), 1,
+                            tmp2.get(),1);
+            }
+            else
+            {
+                Vmath::Smul(nqtot,
+                            df[2*dir][0], inarray.get(), 1,
+                            tmp1.get(), 1);
+                Vmath::Smul(nqtot,
+                            df[2*dir+1][0], inarray.get(), 1,
+                            tmp2.get(), 1);
+            }
         }
 
         void QuadExp::v_IProductWRTDerivBase_MatOp(
             const int dir,
             const Array<OneD, const NekDouble>& inarray,
                   Array<OneD, NekDouble> &outarray)
->>>>>>> 5c19adb9
-        {
-            for (i = 0; i < nq0; i++)
-            {
-                outarray[i] =
-                    Blas::Ddot(nq1, mat_gauss->GetOwnedMatrix()->GetPtr().get(),
-                               1, &inarray[i], nq0);
-            }
-            break;
-        }
-        case 3:
-        {
-            for (i = 0; i < nq1; i++)
-            {
-                outarray[i] =
-                    Blas::Ddot(nq0, mat_gauss->GetOwnedMatrix()->GetPtr().get(),
-                               1, &inarray[i * nq0], 1);
-            }
-            break;
-        }
-        default:
-            ASSERTL0(false, "edge value (< 3) is out of range");
-            break;
-    }
-}
-
-void QuadExp::v_GetTracePhysMap(const int edge, Array<OneD, int> &outarray)
-{
-    int nquad0 = m_base[0]->GetNumPoints();
-    int nquad1 = m_base[1]->GetNumPoints();
-
-    // Get points in Cartesian orientation
-    switch (edge)
-    {
-        case 0:
-            outarray = Array<OneD, int>(nquad0);
-            for (int i = 0; i < nquad0; ++i)
-            {
-                outarray[i] = i;
-            }
-            break;
-        case 1:
-            outarray = Array<OneD, int>(nquad1);
-            for (int i = 0; i < nquad1; ++i)
-            {
-                outarray[i] = (nquad0 - 1) + i * nquad0;
-            }
-            break;
-        case 2:
-            outarray = Array<OneD, int>(nquad0);
-            for (int i = 0; i < nquad0; ++i)
-            {
-                outarray[i] = i + nquad0 * (nquad1 - 1);
-            }
-            break;
-        case 3:
-            outarray = Array<OneD, int>(nquad1);
-            for (int i = 0; i < nquad1; ++i)
-            {
-                outarray[i] = i * nquad0;
-            }
-            break;
-        default:
-            ASSERTL0(false, "edge value (< 3) is out of range");
-            break;
-    }
-}
-
-void QuadExp::v_GetTraceQFactors(const int edge,
-                                 Array<OneD, NekDouble> &outarray)
-{
-    int i;
-    int nquad0 = m_base[0]->GetNumPoints();
-    int nquad1 = m_base[1]->GetNumPoints();
-
-    LibUtilities::PointsKeyVector ptsKeys   = GetPointsKeys();
-    const Array<OneD, const NekDouble> &jac = m_metricinfo->GetJac(ptsKeys);
-    const Array<TwoD, const NekDouble> &df =
-        m_metricinfo->GetDerivFactors(ptsKeys);
-
-    Array<OneD, NekDouble> j(max(nquad0, nquad1), 0.0);
-    Array<OneD, NekDouble> g0(max(nquad0, nquad1), 0.0);
-    Array<OneD, NekDouble> g1(max(nquad0, nquad1), 0.0);
-    Array<OneD, NekDouble> g2(max(nquad0, nquad1), 0.0);
-    Array<OneD, NekDouble> g3(max(nquad0, nquad1), 0.0);
-
-    if (m_metricinfo->GetGtype() == SpatialDomains::eDeformed)
-    {
-        // Implementation for all the basis except Gauss points
-        if (m_base[0]->GetPointsType() != LibUtilities::eGaussGaussLegendre &&
-            m_base[1]->GetPointsType() != LibUtilities::eGaussGaussLegendre)
-        {
-            switch (edge)
+        {
+            int nq = GetTotPoints();
+            StdRegions::MatrixType mtype = StdRegions::eIProductWRTDerivBase0;
+
+            switch (dir)
             {
                 case 0:
-                    Vmath::Vcopy(nquad0, &(df[1][0]), 1, &(g1[0]), 1);
-                    Vmath::Vcopy(nquad0, &(df[3][0]), 1, &(g3[0]), 1);
-                    Vmath::Vcopy(nquad0, &(jac[0]), 1, &(j[0]), 1);
-
-                    for (i = 0; i < nquad0; ++i)
-                    {
-                        outarray[i] =
-                            j[i] * sqrt(g1[i] * g1[i] + g3[i] * g3[i]);
+                    {
+                        mtype = StdRegions::eIProductWRTDerivBase0;
                     }
                     break;
                 case 1:
-                    Vmath::Vcopy(nquad1, &(df[0][0]) + (nquad0 - 1), nquad0,
-                                 &(g0[0]), 1);
-
-                    Vmath::Vcopy(nquad1, &(df[2][0]) + (nquad0 - 1), nquad0,
-                                 &(g2[0]), 1);
-
-                    Vmath::Vcopy(nquad1, &(jac[0]) + (nquad0 - 1), nquad0,
-                                 &(j[0]), 1);
-
-                    for (i = 0; i < nquad1; ++i)
-                    {
-                        outarray[i] =
-                            j[i] * sqrt(g0[i] * g0[i] + g2[i] * g2[i]);
+                    {
+                        mtype = StdRegions::eIProductWRTDerivBase1;
                     }
                     break;
                 case 2:
-
-                    Vmath::Vcopy(nquad0, &(df[1][0]) + (nquad0 * (nquad1 - 1)),
-                                 1, &(g1[0]), 1);
-
-                    Vmath::Vcopy(nquad0, &(df[3][0]) + (nquad0 * (nquad1 - 1)),
-                                 1, &(g3[0]), 1);
-
-                    Vmath::Vcopy(nquad0, &(jac[0]) + (nquad0 * (nquad1 - 1)), 1,
-                                 &(j[0]), 1);
-
-                    for (i = 0; i < nquad0; ++i)
-                    {
-                        outarray[i] =
-                            j[i] * sqrt(g1[i] * g1[i] + g3[i] * g3[i]);
+                    {
+                        mtype = StdRegions::eIProductWRTDerivBase2;
+                    }
+                    break;
+                default:
+                    {
+                        ASSERTL1(false,"input dir is out of range");
+                    }
+                    break;
+            }
+
+            MatrixKey      iprodmatkey(mtype,DetShapeType(),*this);
+            DNekScalMatSharedPtr iprodmat = m_matrixManager[iprodmatkey];
+
+            Blas::Dgemv('N', m_ncoeffs, nq, iprodmat->Scale(),
+                        (iprodmat->GetOwnedMatrix())->GetPtr().get(),
+                        m_ncoeffs, inarray.get(), 1, 0.0, outarray.get(), 1);
+        }
+
+
+        void QuadExp::v_NormVectorIProductWRTBase(
+            const Array<OneD, const NekDouble> &Fx,
+            const Array<OneD, const NekDouble> &Fy,
+            const Array<OneD, const NekDouble> &Fz,
+                  Array<OneD,       NekDouble> &outarray)
+        {
+            int nq = m_base[0]->GetNumPoints()*m_base[1]->GetNumPoints();
+            Array<OneD, NekDouble> Fn(nq);
+            
+            const Array<OneD, const Array<OneD, NekDouble> > &normals = 
+                GetLeftAdjacentElementExp()->GetTraceNormal(
+                    GetLeftAdjacentElementTrace());
+            
+            if (m_metricinfo->GetGtype() == SpatialDomains::eDeformed)
+            {
+                Vmath::Vvtvvtp(nq,&normals[0][0],1,&Fx[0],1,
+                                  &normals[1][0],1,&Fy[0],1,&Fn[0],1);
+                Vmath::Vvtvp  (nq,&normals[2][0],1,&Fz[0],1,&Fn[0],1,&Fn[0],1);
+            }
+            else
+            {
+                Vmath::Svtsvtp(nq,normals[0][0],&Fx[0],1,
+                                  normals[1][0],&Fy[0],1,&Fn[0],1);
+                Vmath::Svtvp  (nq,normals[2][0],&Fz[0],1,&Fn[0],1,&Fn[0],1);
+            }
+
+            IProductWRTBase(Fn,outarray);
+        }
+
+        void QuadExp::v_NormVectorIProductWRTBase(
+            const Array<OneD, const Array<OneD, NekDouble> > &Fvec,
+                  Array<OneD,       NekDouble>               &outarray)
+        {
+            NormVectorIProductWRTBase(Fvec[0], Fvec[1], Fvec[2], outarray);
+        }
+
+        StdRegions::StdExpansionSharedPtr QuadExp::v_GetStdExp(void) const
+        {
+            return MemoryManager<StdRegions::StdQuadExp>
+                ::AllocateSharedPtr(m_base[0]->GetBasisKey(),
+                                    m_base[1]->GetBasisKey());
+        }
+
+
+        StdRegions::StdExpansionSharedPtr QuadExp::v_GetLinStdExp(void) const
+        {
+            LibUtilities::BasisKey bkey0(m_base[0]->GetBasisType(),
+                           2, m_base[0]->GetPointsKey());
+            LibUtilities::BasisKey bkey1(m_base[1]->GetBasisType(),
+                           2, m_base[1]->GetPointsKey());
+
+            return MemoryManager<StdRegions::StdQuadExp>
+                ::AllocateSharedPtr( bkey0, bkey1);
+        }
+
+        void QuadExp::v_GetCoords(
+            Array<OneD, NekDouble> &coords_0,
+            Array<OneD, NekDouble> &coords_1,
+            Array<OneD, NekDouble> &coords_2)
+        {
+            Expansion::v_GetCoords(coords_0, coords_1, coords_2);
+        }
+
+
+        void QuadExp::v_GetCoord(const Array<OneD, const NekDouble> &Lcoords,
+                               Array<OneD,NekDouble> &coords)
+        {
+            int  i;
+
+            ASSERTL1(Lcoords[0] >= -1.0 && Lcoords[1] <= 1.0 &&
+                     Lcoords[1] >= -1.0 && Lcoords[1]  <=1.0,
+                     "Local coordinates are not in region [-1,1]");
+
+            m_geom->FillGeom();
+            for (i = 0; i < m_geom->GetCoordim(); ++i)
+            {
+                coords[i] = m_geom->GetCoord(i,Lcoords);
+            }
+        }
+
+
+
+        /**
+         * Given the local cartesian coordinate \a Lcoord evaluate the
+         * value of physvals at this point by calling through to the
+         * StdExpansion method
+         */
+        NekDouble QuadExp::v_StdPhysEvaluate(
+            const Array<OneD, const NekDouble> &Lcoord,
+            const Array<OneD, const NekDouble> &physvals)
+        {
+            // Evaluate point in local (eta) coordinates.
+            return StdExpansion2D::v_PhysEvaluate(Lcoord, physvals);
+        }
+
+        NekDouble QuadExp::v_PhysEvaluate(
+            const Array<OneD, const NekDouble> &coord,
+            const Array<OneD, const NekDouble> &physvals)
+        {
+            Array<OneD,NekDouble> Lcoord = Array<OneD, NekDouble>(2);
+
+            ASSERTL0(m_geom, "m_geom not defined");
+            m_geom->GetLocCoords(coord, Lcoord);
+
+            return StdExpansion2D::v_PhysEvaluate(Lcoord, physvals);
+        }
+
+        NekDouble QuadExp::v_PhysEvaluate(const Array<OneD, NekDouble> coord,
+                                          const Array<OneD, const NekDouble> &inarray,
+                                          NekDouble &out_d0, NekDouble &out_d1,
+                                          NekDouble &out_d2)
+        {
+            Array<OneD, NekDouble> Lcoord(2);
+
+            ASSERTL0(m_geom, "m_geom not defined");
+            m_geom->GetLocCoords(coord, Lcoord);
+
+            return StdQuadExp::v_PhysEvaluate(Lcoord, inarray, out_d0, out_d1, out_d2);
+        }
+
+
+        // Get edge values from the 2D Phys space along an edge
+        // following a counter clockwise edge convention for definition
+        // of edgedir, Note that point distribution is given by QuadExp.
+        void QuadExp::v_GetEdgePhysVals(
+            const int edge,
+            const Array<OneD, const NekDouble> &inarray,
+                  Array<OneD,NekDouble> &outarray)
+        {
+            int nquad0 = m_base[0]->GetNumPoints();
+            int nquad1 = m_base[1]->GetNumPoints();
+
+            StdRegions::Orientation edgedir = GetTraceOrient(edge);
+            switch(edge)
+            {
+            case 0:
+                if (edgedir == StdRegions::eForwards)
+                {
+                    Vmath::Vcopy(nquad0,&(inarray[0]),1,&(outarray[0]),1);
+                }
+                else
+                {
+                    Vmath::Vcopy(nquad0,&(inarray[0])+(nquad0-1),-1,
+                                 &(outarray[0]),1);
+                }
+                break;
+            case 1:
+                if (edgedir == StdRegions::eForwards)
+                {
+                    Vmath::Vcopy(nquad1,&(inarray[0])+(nquad0-1),nquad0,
+                                 &(outarray[0]),1);
+                }
+                else
+                {
+                    Vmath::Vcopy(nquad1,&(inarray[0])+(nquad0*nquad1-1),
+                                 -nquad0, &(outarray[0]),1);
+                }
+                break;
+            case 2:
+                if (edgedir == StdRegions::eForwards)
+                {
+                    Vmath::Vcopy(nquad0,&(inarray[0])+(nquad0*nquad1-1),-1,
+                                 &(outarray[0]),1);
+                }
+                else
+                {
+                    Vmath::Vcopy(nquad0,&(inarray[0])+nquad0*(nquad1-1),1,
+                                 &(outarray[0]),1);
+                }
+                break;
+            case 3:
+                if (edgedir == StdRegions::eForwards)
+                {
+                    Vmath::Vcopy(nquad1,&(inarray[0]) + nquad0*(nquad1-1),
+                                 -nquad0,&(outarray[0]),1);
+                }
+                else
+                {
+                    Vmath::Vcopy(nquad1,&(inarray[0]),nquad0,
+                                 &(outarray[0]),1);
+                }
+                break;
+            default:
+                ASSERTL0(false,"edge value (< 3) is out of range");
+                break;
+            }
+        }
+
+
+        void QuadExp::v_GetTracePhysVals(
+             const int edge,
+             const StdRegions::StdExpansionSharedPtr &EdgeExp,
+             const Array<OneD, const NekDouble> &inarray,
+             Array<OneD,NekDouble> &outarray,
+             StdRegions::Orientation  orient)
+        {
+            int nquad0 = m_base[0]->GetNumPoints();
+            int nquad1 = m_base[1]->GetNumPoints();
+
+            // Implementation for all the basis except Gauss points
+            if (m_base[0]->GetPointsType() !=
+                LibUtilities::eGaussGaussLegendre &&
+                m_base[1]->GetPointsType() !=
+                LibUtilities::eGaussGaussLegendre)
+            {
+                switch (edge)
+                {
+                    case 0:
+                        Vmath::Vcopy(nquad0,&(inarray[0]),1,&(outarray[0]),1);
+                        break;
+                    case 1:
+                        Vmath::Vcopy(nquad1,&(inarray[0])+(nquad0-1),
+                                     nquad0,&(outarray[0]),1);
+                        break;
+                    case 2:
+                        Vmath::Vcopy(nquad0,&(inarray[0])+nquad0*(nquad1-1),1,
+                                     &(outarray[0]),1);
+                        break;
+                    case 3:
+                        Vmath::Vcopy(nquad1,&(inarray[0]),nquad0,
+                                     &(outarray[0]),1);
+                        break;
+                    default:
+                        ASSERTL0(false,"edge value (< 3) is out of range");
+                        break;
+                }
+            }
+            else
+            {
+                QuadExp::v_GetEdgeInterpVals(edge, inarray, outarray);
+            }
+
+            // Interpolate if required
+            if (m_base[edge%2]->GetPointsKey() !=
+                EdgeExp->GetBasis(0)->GetPointsKey())
+            {
+                Array<OneD,NekDouble> outtmp(max(nquad0,nquad1));
+
+                outtmp = outarray;
+
+                LibUtilities::Interp1D(
+                    m_base[edge%2]->GetPointsKey(), outtmp,
+                    EdgeExp->GetBasis(0)->GetPointsKey(), outarray);
+            }
+
+            if (orient == StdRegions::eNoOrientation)
+            {
+                orient = GetTraceOrient(edge);
+            }
+            //Reverse data if necessary
+            if(orient == StdRegions::eBackwards)
+            {
+                Vmath::Reverse(EdgeExp->GetNumPoints(0),&outarray[0], 1,
+                               &outarray[0], 1);
+            }
+        }
+
+        void QuadExp::v_GetEdgeInterpVals(const int edge,
+                    const Array<OneD, const NekDouble> &inarray,
+                    Array<OneD,NekDouble> &outarray)
+        {
+             int i;
+             int nq0 = m_base[0]->GetNumPoints();
+             int nq1 = m_base[1]->GetNumPoints();
+
+             StdRegions::ConstFactorMap factors;
+             factors[StdRegions::eFactorGaussEdge] = edge;
+
+             StdRegions::StdMatrixKey key(
+                 StdRegions::eInterpGauss,
+                 DetShapeType(),*this,factors);
+
+             DNekScalMatSharedPtr mat_gauss = m_matrixManager[key];
+
+             switch (edge)
+             {
+                 case 0:
+                 {
+                     for (i = 0; i < nq0; i++)
+                     {
+                         outarray[i] = Blas::Ddot(
+                             nq1, mat_gauss->GetOwnedMatrix()->GetPtr().get(),
+                             1, &inarray[i], nq0);
+                     }
+                     break;
+                 }
+                 case 1:
+                 {
+                     for (i = 0; i < nq1; i++)
+                     {
+                         outarray[i] =  Blas::Ddot(
+                             nq0, mat_gauss->GetOwnedMatrix()->GetPtr().get(),
+                             1, &inarray[i * nq0], 1);
+                     }
+                     break;
+                 }
+                 case 2:
+                 {
+                     for (i = 0; i < nq0; i++)
+                     {
+                         outarray[i] = Blas::Ddot(
+                             nq1, mat_gauss->GetOwnedMatrix()->GetPtr().get(),
+                             1, &inarray[i], nq0);
+                     }
+                     break;
+                 }
+                 case 3:
+                 {
+                     for (i = 0; i < nq1; i++)
+                     {
+                         outarray[i] =  Blas::Ddot(
+                             nq0, mat_gauss->GetOwnedMatrix()->GetPtr().get(),
+                             1, &inarray[i * nq0], 1);
+                     }
+                     break;
+                 }
+                 default:
+                     ASSERTL0(false, "edge value (< 3) is out of range");
+                     break;
+             }
+        }
+
+
+        void QuadExp::v_GetTracePhysMap(
+            const int                edge,
+            Array<OneD, int>        &outarray)
+        {
+            int nquad0 = m_base[0]->GetNumPoints();
+            int nquad1 = m_base[1]->GetNumPoints();
+
+            // Get points in Cartesian orientation
+            switch (edge)
+            {
+                case 0:
+                    outarray = Array<OneD, int>(nquad0);
+                    for (int i = 0; i < nquad0; ++i)
+                    {
+                        outarray[i] = i;
+                    }
+                    break;
+                case 1:
+                    outarray = Array<OneD, int>(nquad1);
+                    for (int i = 0; i < nquad1; ++i)
+                    {
+                        outarray[i] = (nquad0-1) + i*nquad0;
+                    }
+                    break;
+                case 2:
+                    outarray = Array<OneD, int>(nquad0);
+                    for (int i = 0; i < nquad0; ++i)
+                    {
+                        outarray[i] = i + nquad0*(nquad1-1);
                     }
                     break;
                 case 3:
-
-                    Vmath::Vcopy(nquad1, &(df[0][0]), nquad0, &(g0[0]), 1);
-                    Vmath::Vcopy(nquad1, &(df[2][0]), nquad0, &(g2[0]), 1);
-                    Vmath::Vcopy(nquad1, &(jac[0]), nquad0, &(j[0]), 1);
-
-                    for (i = 0; i < nquad1; ++i)
-                    {
-                        outarray[i] =
-                            j[i] * sqrt(g0[i] * g0[i] + g2[i] * g2[i]);
+                    outarray = Array<OneD, int>(nquad1);
+                    for (int i = 0; i < nquad1; ++i)
+                    {
+                        outarray[i] = i*nquad0;
                     }
                     break;
                 default:
                     ASSERTL0(false, "edge value (< 3) is out of range");
                     break;
             }
-        }
-        else
-        {
-            int nqtot = nquad0 * nquad1;
-            Array<OneD, NekDouble> tmp_gmat0(nqtot, 0.0);
-            Array<OneD, NekDouble> tmp_gmat1(nqtot, 0.0);
-            Array<OneD, NekDouble> tmp_gmat2(nqtot, 0.0);
-            Array<OneD, NekDouble> tmp_gmat3(nqtot, 0.0);
-            Array<OneD, NekDouble> g0_edge(max(nquad0, nquad1), 0.0);
-            Array<OneD, NekDouble> g1_edge(max(nquad0, nquad1), 0.0);
-            Array<OneD, NekDouble> g2_edge(max(nquad0, nquad1), 0.0);
-            Array<OneD, NekDouble> g3_edge(max(nquad0, nquad1), 0.0);
-            Array<OneD, NekDouble> jac_edge(max(nquad0, nquad1), 0.0);
-
-            switch (edge)
-            {
-                case 0:
-                    Vmath::Vmul(nqtot, &(df[1][0]), 1, &jac[0], 1,
-                                &(tmp_gmat1[0]), 1);
-                    Vmath::Vmul(nqtot, &(df[3][0]), 1, &jac[0], 1,
-                                &(tmp_gmat3[0]), 1);
-                    QuadExp::v_GetEdgeInterpVals(edge, tmp_gmat1, g1_edge);
-                    QuadExp::v_GetEdgeInterpVals(edge, tmp_gmat3, g3_edge);
-
-                    for (i = 0; i < nquad0; ++i)
-                    {
-                        outarray[i] = sqrt(g1_edge[i] * g1_edge[i] +
-                                           g3_edge[i] * g3_edge[i]);
-                    }
-                    break;
-
-                case 1:
-                    Vmath::Vmul(nqtot, &(df[0][0]), 1, &jac[0], 1,
-                                &(tmp_gmat0[0]), 1);
-                    Vmath::Vmul(nqtot, &(df[2][0]), 1, &jac[0], 1,
-                                &(tmp_gmat2[0]), 1);
-                    QuadExp::v_GetEdgeInterpVals(edge, tmp_gmat0, g0_edge);
-                    QuadExp::v_GetEdgeInterpVals(edge, tmp_gmat2, g2_edge);
-
-                    for (i = 0; i < nquad1; ++i)
-                    {
-                        outarray[i] = sqrt(g0_edge[i] * g0_edge[i] +
-                                           g2_edge[i] * g2_edge[i]);
-                    }
-
-                    break;
-                case 2:
-
-                    Vmath::Vmul(nqtot, &(df[1][0]), 1, &jac[0], 1,
-                                &(tmp_gmat1[0]), 1);
-                    Vmath::Vmul(nqtot, &(df[3][0]), 1, &jac[0], 1,
-                                &(tmp_gmat3[0]), 1);
-                    QuadExp::v_GetEdgeInterpVals(edge, tmp_gmat1, g1_edge);
-                    QuadExp::v_GetEdgeInterpVals(edge, tmp_gmat3, g3_edge);
-
-                    for (i = 0; i < nquad0; ++i)
-                    {
-                        outarray[i] = sqrt(g1_edge[i] * g1_edge[i] +
-                                           g3_edge[i] * g3_edge[i]);
-                    }
-
-                    Vmath::Reverse(nquad0, &outarray[0], 1, &outarray[0], 1);
-
-                    break;
-                case 3:
-                    Vmath::Vmul(nqtot, &(df[0][0]), 1, &jac[0], 1,
-                                &(tmp_gmat0[0]), 1);
-                    Vmath::Vmul(nqtot, &(df[2][0]), 1, &jac[0], 1,
-                                &(tmp_gmat2[0]), 1);
-                    QuadExp::v_GetEdgeInterpVals(edge, tmp_gmat0, g0_edge);
-                    QuadExp::v_GetEdgeInterpVals(edge, tmp_gmat2, g2_edge);
-
-                    for (i = 0; i < nquad1; ++i)
-                    {
-                        outarray[i] = sqrt(g0_edge[i] * g0_edge[i] +
-                                           g2_edge[i] * g2_edge[i]);
-                    }
-
-                    Vmath::Reverse(nquad1, &outarray[0], 1, &outarray[0], 1);
-
-                    break;
-                default:
-                    ASSERTL0(false, "edge value (< 3) is out of range");
-                    break;
-            }
-        }
-    }
-    else
-    {
-
-        switch (edge)
-        {
-            case 0:
-
-                for (i = 0; i < nquad0; ++i)
-                {
-                    outarray[i] = jac[0] * sqrt(df[1][0] * df[1][0] +
-                                                df[3][0] * df[3][0]);
-                }
-                break;
-            case 1:
-                for (i = 0; i < nquad1; ++i)
-                {
-                    outarray[i] = jac[0] * sqrt(df[0][0] * df[0][0] +
-                                                df[2][0] * df[2][0]);
-                }
-                break;
-            case 2:
-                for (i = 0; i < nquad0; ++i)
-                {
-                    outarray[i] = jac[0] * sqrt(df[1][0] * df[1][0] +
-                                                df[3][0] * df[3][0]);
-                }
-                break;
-            case 3:
-                for (i = 0; i < nquad1; ++i)
-                {
-                    outarray[i] = jac[0] * sqrt(df[0][0] * df[0][0] +
-                                                df[2][0] * df[2][0]);
-                }
-                break;
-            default:
-                ASSERTL0(false, "edge value (< 3) is out of range");
-                break;
-        }
-    }
-}
-
-void QuadExp::v_ComputeTraceNormal(const int edge)
-{
-    int i;
-    const SpatialDomains::GeomFactorsSharedPtr &geomFactors =
-        GetGeom()->GetMetricInfo();
-    SpatialDomains::GeomType type = geomFactors->GetGtype();
-
-    LibUtilities::PointsKeyVector ptsKeys = GetPointsKeys();
-    for (i = 0; i < ptsKeys.size(); ++i)
-    {
-        // Need at least 2 points for computing normals
-        if (ptsKeys[i].GetNumPoints() == 1)
-        {
-            LibUtilities::PointsKey pKey(2, ptsKeys[i].GetPointsType());
-            ptsKeys[i] = pKey;
-        }
-    }
-
-    const Array<TwoD, const NekDouble> &df =
-        geomFactors->GetDerivFactors(ptsKeys);
-    const Array<OneD, const NekDouble> &jac = geomFactors->GetJac(ptsKeys);
-    int nqe;
-    if (edge == 0 || edge == 2)
-    {
-        nqe = m_base[0]->GetNumPoints();
-    }
-    else
-    {
-        nqe = m_base[1]->GetNumPoints();
-    }
-    int vCoordDim = GetCoordim();
-
-    m_edgeNormals[edge] = Array<OneD, Array<OneD, NekDouble>>(vCoordDim);
-    Array<OneD, Array<OneD, NekDouble>> &normal = m_edgeNormals[edge];
-    for (i = 0; i < vCoordDim; ++i)
-    {
-        normal[i] = Array<OneD, NekDouble>(nqe);
-    }
-
-    size_t nqb                     = nqe;
-    size_t nbnd                    = edge;
-    m_elmtBndNormDirElmtLen[nbnd]  = Array<OneD, NekDouble>{nqb, 0.0};
-    Array<OneD, NekDouble> &length = m_elmtBndNormDirElmtLen[nbnd];
-
-    // Regular geometry case
-    if ((type == SpatialDomains::eRegular) ||
-        (type == SpatialDomains::eMovingRegular))
-    {
-        NekDouble fac;
-        // Set up normals
-        switch (edge)
-        {
-            case 0:
-                for (i = 0; i < vCoordDim; ++i)
-                {
-                    Vmath::Fill(nqe, -df[2 * i + 1][0], normal[i], 1);
-                }
-                break;
-            case 1:
-                for (i = 0; i < vCoordDim; ++i)
-                {
-                    Vmath::Fill(nqe, df[2 * i][0], normal[i], 1);
-                }
-                break;
-            case 2:
-                for (i = 0; i < vCoordDim; ++i)
-                {
-                    Vmath::Fill(nqe, df[2 * i + 1][0], normal[i], 1);
-                }
-                break;
-            case 3:
-                for (i = 0; i < vCoordDim; ++i)
-                {
-                    Vmath::Fill(nqe, -df[2 * i][0], normal[i], 1);
-                }
-                break;
-            default:
-                ASSERTL0(false, "edge is out of range (edge < 4)");
-        }
-
-        // normalise
-        fac = 0.0;
-        for (i = 0; i < vCoordDim; ++i)
-        {
-            fac += normal[i][0] * normal[i][0];
-        }
-        fac = 1.0 / sqrt(fac);
-
-        Vmath::Fill(nqb, fac, length, 1);
-
-        for (i = 0; i < vCoordDim; ++i)
-        {
-            Vmath::Smul(nqe, fac, normal[i], 1, normal[i], 1);
-        }
-    }
-    else // Set up deformed normals
-    {
-        int j;
-
-        int nquad0 = ptsKeys[0].GetNumPoints();
-        int nquad1 = ptsKeys[1].GetNumPoints();
-
-        LibUtilities::PointsKey from_key;
-
-        Array<OneD, NekDouble> normals(vCoordDim * max(nquad0, nquad1), 0.0);
-        Array<OneD, NekDouble> edgejac(vCoordDim * max(nquad0, nquad1), 0.0);
-
-        // Extract Jacobian along edges and recover local
-        // derivates (dx/dr) for polynomial interpolation by
-        // multiplying m_gmat by jacobian
-
-        // Implementation for all the basis except Gauss points
-        if (m_base[0]->GetPointsType() != LibUtilities::eGaussGaussLegendre &&
-            m_base[1]->GetPointsType() != LibUtilities::eGaussGaussLegendre)
-        {
-            switch (edge)
-            {
-                case 0:
-                    for (j = 0; j < nquad0; ++j)
-                    {
-                        edgejac[j] = jac[j];
-                        for (i = 0; i < vCoordDim; ++i)
+
+        }
+
+
+
+
+        void QuadExp::v_GetTraceQFactors(
+                const int edge,
+                Array<OneD, NekDouble> &outarray)
+        {
+            int i;
+            int nquad0 = m_base[0]->GetNumPoints();
+            int nquad1 = m_base[1]->GetNumPoints();
+
+            LibUtilities::PointsKeyVector ptsKeys = GetPointsKeys();
+            const Array<OneD, const NekDouble>& jac = m_metricinfo->GetJac(ptsKeys);
+            const Array<TwoD, const NekDouble>& df  = m_metricinfo->GetDerivFactors(ptsKeys);
+
+            Array<OneD, NekDouble> j (max(nquad0, nquad1), 0.0);
+            Array<OneD, NekDouble> g0(max(nquad0, nquad1), 0.0);
+            Array<OneD, NekDouble> g1(max(nquad0, nquad1), 0.0);
+            Array<OneD, NekDouble> g2(max(nquad0, nquad1), 0.0);
+            Array<OneD, NekDouble> g3(max(nquad0, nquad1), 0.0);
+
+            if (m_metricinfo->GetGtype() == SpatialDomains::eDeformed)
+            {
+                // Implementation for all the basis except Gauss points
+                if (m_base[0]->GetPointsType()
+                    != LibUtilities::eGaussGaussLegendre
+                    && m_base[1]->GetPointsType() !=
+                    LibUtilities::eGaussGaussLegendre)
+                {
+                    switch (edge)
+                    {
+                        case 0:
+                            Vmath::Vcopy(nquad0, &(df[1][0]),
+                                         1, &(g1[0]), 1);
+                            Vmath::Vcopy(nquad0, &(df[3][0]),
+                                         1, &(g3[0]), 1);
+                            Vmath::Vcopy(nquad0, &(jac[0]),1, &(j[0]),  1);
+
+                            for (i = 0; i < nquad0; ++i)
+                            {
+                                outarray[i] = j[i]*sqrt(g1[i]*g1[i]
+                                                                 + g3[i]*g3[i]);
+                            }
+                            break;
+                        case 1:
+                            Vmath::Vcopy(nquad1,
+                                         &(df[0][0])+(nquad0-1), nquad0,
+                                         &(g0[0]), 1);
+
+                            Vmath::Vcopy(nquad1,
+                                         &(df[2][0])+(nquad0-1), nquad0,
+                                         &(g2[0]), 1);
+
+                            Vmath::Vcopy(nquad1,
+                                         &(jac[0])+(nquad0-1), nquad0,
+                                         &(j[0]), 1);
+
+                            for (i = 0; i < nquad1; ++i)
+                            {
+                                outarray[i] = j[i]*sqrt(g0[i]*g0[i] +
+                                                                   g2[i]*g2[i]);
+                            }
+                            break;
+                        case 2:
+
+                            Vmath::Vcopy(nquad0,
+                                         &(df[1][0])+(nquad0*(nquad1-1)), 1,
+                                         &(g1[0]), 1);
+
+                            Vmath::Vcopy(nquad0,
+                                         &(df[3][0])+(nquad0*(nquad1-1)), 1,
+                                         &(g3[0]), 1);
+
+                            Vmath::Vcopy(nquad0,
+                                         &(jac[0])+(nquad0*(nquad1-1)), 1,
+                                         &(j[0]), 1);
+
+                            for (i = 0; i < nquad0; ++i)
+                            {
+                                outarray[i] =
+                                    j[i]*sqrt(g1[i]*g1[i]+ g3[i]*g3[i]);
+                            }
+                            break;
+                        case 3:
+
+                            Vmath::Vcopy(nquad1, &(df[0][0]), nquad0,&(g0[0]), 1);
+                            Vmath::Vcopy(nquad1, &(df[2][0]), nquad0,&(g2[0]), 1);
+                            Vmath::Vcopy(nquad1, &(jac[0]), nquad0, &(j[0]), 1);
+
+                            for (i = 0; i < nquad1; ++i)
+                            {
+                                outarray[i] = j[i]*sqrt(g0[i]*g0[i] +
+                                                        g2[i]*g2[i]);
+                            }
+                            break;
+                        default:
+                            ASSERTL0(false,"edge value (< 3) is out of range");
+                            break;
+                    }
+                }
+                else
+                {
+                    int nqtot =  nquad0 * nquad1;
+                    Array<OneD, NekDouble> tmp_gmat0(nqtot, 0.0);
+                    Array<OneD, NekDouble> tmp_gmat1(nqtot, 0.0);
+                    Array<OneD, NekDouble> tmp_gmat2(nqtot, 0.0);
+                    Array<OneD, NekDouble> tmp_gmat3(nqtot, 0.0);
+                    Array<OneD, NekDouble> g0_edge(max(nquad0, nquad1), 0.0);
+                    Array<OneD, NekDouble> g1_edge(max(nquad0, nquad1), 0.0);
+                    Array<OneD, NekDouble> g2_edge(max(nquad0, nquad1), 0.0);
+                    Array<OneD, NekDouble> g3_edge(max(nquad0, nquad1), 0.0);
+                    Array<OneD, NekDouble> jac_edge(max(nquad0, nquad1), 0.0);
+
+                    switch (edge)
+                    {
+                        case 0:
+                            Vmath::Vmul(nqtot,&(df[1][0]),1,&jac[0],1,
+                                        &(tmp_gmat1[0]),1);
+                            Vmath::Vmul(nqtot,&(df[3][0]),1,&jac[0],1,
+                                        &(tmp_gmat3[0]),1);
+                            QuadExp::v_GetEdgeInterpVals(
+                                edge, tmp_gmat1, g1_edge);
+                            QuadExp::v_GetEdgeInterpVals(
+                                edge, tmp_gmat3, g3_edge);
+
+                            for (i = 0; i < nquad0; ++i)
+                            {
+                                outarray[i] = sqrt(g1_edge[i]*g1_edge[i] +
+                                                   g3_edge[i]*g3_edge[i]);
+                            }
+                            break;
+
+                        case 1:
+                            Vmath::Vmul(nqtot,
+                                        &(df[0][0]), 1,
+                                        &jac[0], 1,
+                                        &(tmp_gmat0[0]), 1);
+                            Vmath::Vmul(nqtot,
+                                        &(df[2][0]), 1,
+                                        &jac[0], 1,
+                                        &(tmp_gmat2[0]),
+                                        1);
+                            QuadExp::v_GetEdgeInterpVals(
+                                edge, tmp_gmat0, g0_edge);
+                            QuadExp::v_GetEdgeInterpVals(
+                                edge, tmp_gmat2, g2_edge);
+
+                            for (i = 0; i < nquad1; ++i)
+                            {
+                                outarray[i] = sqrt(g0_edge[i]*g0_edge[i]
+                                                   + g2_edge[i]*g2_edge[i]);
+                            }
+
+                            break;
+                        case 2:
+
+                            Vmath::Vmul(nqtot,
+                                        &(df[1][0]), 1,
+                                        &jac[0], 1,
+                                        &(tmp_gmat1[0]), 1);
+                            Vmath::Vmul(nqtot,
+                                        &(df[3][0]), 1,
+                                        &jac[0], 1,
+                                        &(tmp_gmat3[0]),1);
+                            QuadExp::v_GetEdgeInterpVals(
+                                edge, tmp_gmat1, g1_edge);
+                            QuadExp::v_GetEdgeInterpVals(
+                                edge, tmp_gmat3, g3_edge);
+
+
+                            for (i = 0; i < nquad0; ++i)
+                            {
+                                outarray[i] = sqrt(g1_edge[i]*g1_edge[i]
+                                                   + g3_edge[i]*g3_edge[i]);
+                            }
+
+                            Vmath::Reverse(nquad0,&outarray[0],1,&outarray[0],1);
+
+                            break;
+                        case 3:
+                            Vmath::Vmul(nqtot,
+                                        &(df[0][0]), 1,
+                                        &jac[0], 1,
+                                        &(tmp_gmat0[0]), 1);
+                            Vmath::Vmul(nqtot,
+                                        &(df[2][0]),1,
+                                        &jac[0], 1,
+                                        &(tmp_gmat2[0]),1);
+                            QuadExp::v_GetEdgeInterpVals(
+                                edge, tmp_gmat0, g0_edge);
+                            QuadExp::v_GetEdgeInterpVals(
+                                edge, tmp_gmat2, g2_edge);
+
+
+                            for (i = 0; i < nquad1; ++i)
+                            {
+                                outarray[i] = sqrt(g0_edge[i]*g0_edge[i] +
+                                                   g2_edge[i]*g2_edge[i]);
+                            }
+
+                            Vmath::Reverse(nquad1,
+                                           &outarray[0], 1,
+                                           &outarray[0], 1);
+
+                            break;
+                        default:
+                            ASSERTL0(false,"edge value (< 3) is out of range");
+                            break;
+                    }
+                }
+            }
+            else
+            {
+
+                switch (edge)
+                {
+                    case 0:
+
+
+
+                        for (i = 0; i < nquad0; ++i)
                         {
-                            normals[i * nquad0 + j] =
-                                -df[2 * i + 1][j] * edgejac[j];
+                            outarray[i] = jac[0]*sqrt(df[1][0]*df[1][0] +
+                                                      df[3][0]*df[3][0]);
                         }
-                    }
-                    from_key = ptsKeys[0];
-                    break;
-                case 1:
-                    for (j = 0; j < nquad1; ++j)
-                    {
-                        edgejac[j] = jac[nquad0 * j + nquad0 - 1];
-                        for (i = 0; i < vCoordDim; ++i)
+                        break;
+                    case 1:
+                        for (i = 0; i < nquad1; ++i)
                         {
-                            normals[i * nquad1 + j] =
-                                df[2 * i][nquad0 * j + nquad0 - 1] * edgejac[j];
+                            outarray[i] = jac[0]*sqrt(df[0][0]*df[0][0] +
+                                                      df[2][0]*df[2][0]);
                         }
-                    }
-                    from_key = ptsKeys[1];
-                    break;
-                case 2:
-                    for (j = 0; j < nquad0; ++j)
-                    {
-                        edgejac[j] = jac[nquad0 * (nquad1 - 1) + j];
-                        for (i = 0; i < vCoordDim; ++i)
+                        break;
+                    case 2:
+                        for (i = 0; i < nquad0; ++i)
                         {
-                            normals[i * nquad0 + j] =
-                                (df[2 * i + 1][nquad0 * (nquad1 - 1) + j]) *
-                                edgejac[j];
+                            outarray[i] = jac[0]*sqrt(df[1][0]*df[1][0] +
+                                                      df[3][0]*df[3][0]);
                         }
-                    }
-                    from_key = ptsKeys[0];
-                    break;
-                case 3:
-                    for (j = 0; j < nquad1; ++j)
-                    {
-                        edgejac[j] = jac[nquad0 * j];
-                        for (i = 0; i < vCoordDim; ++i)
+                        break;
+                    case 3:
+                        for (i = 0; i < nquad1; ++i)
                         {
-                            normals[i * nquad1 + j] =
-                                -df[2 * i][nquad0 * j] * edgejac[j];
+                            outarray[i] = jac[0]*sqrt(df[0][0]*df[0][0] +
+                                                      df[2][0]*df[2][0]);
                         }
-                    }
-                    from_key = ptsKeys[1];
-                    break;
-                default:
-                    ASSERTL0(false, "edge is out of range (edge < 3)");
-            }
-        }
-        else
-        {
-            int nqtot = nquad0 * nquad1;
-            Array<OneD, NekDouble> tmp_gmat(nqtot, 0.0);
-            Array<OneD, NekDouble> tmp_gmat_edge(nqe, 0.0);
-
-            switch (edge)
-            {
-                case 0:
-                    for (j = 0; j < nquad0; ++j)
-                    {
-                        for (i = 0; i < vCoordDim; ++i)
-                        {
-                            Vmath::Vmul(nqtot, &(df[2 * i + 1][0]), 1, &jac[0],
-                                        1, &(tmp_gmat[0]), 1);
-                            QuadExp::v_GetEdgeInterpVals(edge, tmp_gmat,
-                                                         tmp_gmat_edge);
-                            normals[i * nquad0 + j] = -tmp_gmat_edge[j];
-                        }
-                    }
-                    from_key = ptsKeys[0];
-                    break;
-                case 1:
-                    for (j = 0; j < nquad1; ++j)
-                    {
-                        for (i = 0; i < vCoordDim; ++i)
-                        {
-                            Vmath::Vmul(nqtot, &(df[2 * i][0]), 1, &jac[0], 1,
-                                        &(tmp_gmat[0]), 1);
-                            QuadExp::v_GetEdgeInterpVals(edge, tmp_gmat,
-                                                         tmp_gmat_edge);
-                            normals[i * nquad1 + j] = tmp_gmat_edge[j];
-                        }
-                    }
-                    from_key = ptsKeys[1];
-                    break;
-                case 2:
-                    for (j = 0; j < nquad0; ++j)
-                    {
-                        for (i = 0; i < vCoordDim; ++i)
-                        {
-                            Vmath::Vmul(nqtot, &(df[2 * i + 1][0]), 1, &jac[0],
-                                        1, &(tmp_gmat[0]), 1);
-                            QuadExp::v_GetEdgeInterpVals(edge, tmp_gmat,
-                                                         tmp_gmat_edge);
-                            normals[i * nquad0 + j] = tmp_gmat_edge[j];
-                        }
-                    }
-                    from_key = ptsKeys[0];
-                    break;
-                case 3:
-                    for (j = 0; j < nquad1; ++j)
-                    {
-                        for (i = 0; i < vCoordDim; ++i)
-                        {
-                            Vmath::Vmul(nqtot, &(df[2 * i][0]), 1, &jac[0], 1,
-                                        &(tmp_gmat[0]), 1);
-                            QuadExp::v_GetEdgeInterpVals(edge, tmp_gmat,
-                                                         tmp_gmat_edge);
-                            normals[i * nquad1 + j] = -tmp_gmat_edge[j];
-                        }
-                    }
-                    from_key = ptsKeys[1];
-                    break;
-                default:
-                    ASSERTL0(false, "edge is out of range (edge < 3)");
-            }
-        }
-
-        int nq = from_key.GetNumPoints();
-        Array<OneD, NekDouble> work(nqe, 0.0);
-
-        // interpolate Jacobian and invert
-        LibUtilities::Interp1D(from_key, jac, m_base[0]->GetPointsKey(), work);
-        Vmath::Sdiv(nqe, 1.0, &work[0], 1, &work[0], 1);
-
-        // interpolate
-        for (i = 0; i < GetCoordim(); ++i)
-        {
-            LibUtilities::Interp1D(from_key, &normals[i * nq],
-                                   m_base[0]->GetPointsKey(), &normal[i][0]);
-            Vmath::Vmul(nqe, work, 1, normal[i], 1, normal[i], 1);
-        }
-
-        // normalise normal vectors
-        Vmath::Zero(nqe, work, 1);
-        for (i = 0; i < GetCoordim(); ++i)
-        {
-            Vmath::Vvtvp(nqe, normal[i], 1, normal[i], 1, work, 1, work, 1);
-        }
-
-        Vmath::Vsqrt(nqe, work, 1, work, 1);
-        Vmath::Sdiv(nqe, 1.0, work, 1, work, 1);
-
-        Vmath::Vcopy(nqb, work, 1, length, 1);
-
-<<<<<<< HEAD
-        for (i = 0; i < GetCoordim(); ++i)
-        {
-            Vmath::Vmul(nqe, normal[i], 1, work, 1, normal[i], 1);
-        }
-    }
-    if (GetGeom()->GetEorient(edge) == StdRegions::eBackwards)
-    {
-        for (i = 0; i < vCoordDim; ++i)
-        {
-            if (geomFactors->GetGtype() == SpatialDomains::eDeformed)
-=======
+                        break;
+                    default:
+                        ASSERTL0(false,"edge value (< 3) is out of range");
+                        break;
+                }
+            }
+        }
+
+
+        void QuadExp::v_ComputeTraceNormal(const int edge)
+        {
+            int i;
+            const SpatialDomains::GeomFactorsSharedPtr & geomFactors =
+            GetGeom()->GetMetricInfo();
+            SpatialDomains::GeomType type = geomFactors->GetGtype();
+
+            LibUtilities::PointsKeyVector ptsKeys = GetPointsKeys();
+            for(i = 0; i < ptsKeys.size(); ++i)
+            {
+                // Need at least 2 points for computing normals
+                if (ptsKeys[i].GetNumPoints() == 1)
+                {
+                    LibUtilities::PointsKey pKey(2, ptsKeys[i].GetPointsType());
+                    ptsKeys[i] = pKey;
+                }
+            }
+
+            const Array<TwoD, const NekDouble> & df = geomFactors->GetDerivFactors(ptsKeys);
+            const Array<OneD, const NekDouble> & jac  = geomFactors->GetJac(ptsKeys);
+            int nqe;
+            if (edge == 0 || edge == 2)
+            {
+                nqe = m_base[0]->GetNumPoints();
+            }
+            else
+            {
+                nqe = m_base[1]->GetNumPoints();
+            }
+            int vCoordDim = GetCoordim();
+
             m_traceNormals[edge] = Array<OneD, Array<OneD, NekDouble> >
                                                                     (vCoordDim);
             Array<OneD, Array<OneD, NekDouble> > &normal = m_traceNormals[edge];
             for (i = 0; i < vCoordDim; ++i)
->>>>>>> 5c19adb9
-            {
-                Vmath::Reverse(nqe, normal[i], 1, normal[i], 1);
-            }
-        }
-    }
-}
-
-const SpatialDomains::GeomFactorsSharedPtr &QuadExp::v_GetMetricInfo() const
-{
-    return m_metricinfo;
-}
-
-int QuadExp::v_GetCoordim()
-{
-    return m_geom->GetCoordim();
-}
-
-void QuadExp::v_ExtractDataToCoeffs(
-    const NekDouble *data, const std::vector<unsigned int> &nummodes,
-    int mode_offset, NekDouble *coeffs,
-    std::vector<LibUtilities::BasisType> &fromType)
-{
-    int data_order0 = nummodes[mode_offset];
-    int fillorder0  = std::min(m_base[0]->GetNumModes(), data_order0);
-
-    int data_order1 = nummodes[mode_offset + 1];
-    int order1      = m_base[1]->GetNumModes();
-    int fillorder1  = min(order1, data_order1);
-
-    // Check if same basis
-    if (fromType[0] != m_base[0]->GetBasisType() ||
-        fromType[1] != m_base[1]->GetBasisType())
-    {
-        // Construct a quad with the appropriate basis type at our
-        // quadrature points, and one more to do a forwards
-        // transform. We can then copy the output to coeffs.
-        StdRegions::StdQuadExp tmpQuad(
-            LibUtilities::BasisKey(fromType[0], data_order0,
-                                   m_base[0]->GetPointsKey()),
-            LibUtilities::BasisKey(fromType[1], data_order1,
-                                   m_base[1]->GetPointsKey()));
-        StdRegions::StdQuadExp tmpQuad2(m_base[0]->GetBasisKey(),
-                                        m_base[1]->GetBasisKey());
-
-        Array<OneD, const NekDouble> tmpData(tmpQuad.GetNcoeffs(), data);
-        Array<OneD, NekDouble> tmpBwd(tmpQuad2.GetTotPoints());
-        Array<OneD, NekDouble> tmpOut(tmpQuad2.GetNcoeffs());
-
-        tmpQuad.BwdTrans(tmpData, tmpBwd);
-        tmpQuad2.FwdTrans(tmpBwd, tmpOut);
-        Vmath::Vcopy(tmpOut.size(), &tmpOut[0], 1, coeffs, 1);
-
-        return;
-    }
-
-    switch (m_base[0]->GetBasisType())
-    {
-        case LibUtilities::eModified_A:
-        {
-            int i;
-            int cnt  = 0;
-            int cnt1 = 0;
-
-            ASSERTL1(m_base[1]->GetBasisType() == LibUtilities::eModified_A,
-                     "Extraction routine not set up for this basis");
-
-            Vmath::Zero(m_ncoeffs, coeffs, 1);
-            for (i = 0; i < fillorder0; ++i)
-            {
-                Vmath::Vcopy(fillorder1, data + cnt, 1, coeffs + cnt1, 1);
-                cnt += data_order1;
-                cnt1 += order1;
-            }
-        }
-        break;
-        case LibUtilities::eGLL_Lagrange:
-        {
-            LibUtilities::PointsKey p0(nummodes[0],
-                                       LibUtilities::eGaussLobattoLegendre);
-            LibUtilities::PointsKey p1(nummodes[1],
-                                       LibUtilities::eGaussLobattoLegendre);
-            LibUtilities::PointsKey t0(m_base[0]->GetNumModes(),
-                                       LibUtilities::eGaussLobattoLegendre);
-            LibUtilities::PointsKey t1(m_base[1]->GetNumModes(),
-                                       LibUtilities::eGaussLobattoLegendre);
-            LibUtilities::Interp2D(p0, p1, data, t0, t1, coeffs);
-        }
-        break;
-        case LibUtilities::eGauss_Lagrange:
-        {
-            // Assume that input is also Gll_Lagrange but no way to check;
-            LibUtilities::PointsKey p0(nummodes[0],
-                                       LibUtilities::eGaussGaussLegendre);
-            LibUtilities::PointsKey p1(nummodes[1],
-                                       LibUtilities::eGaussGaussLegendre);
-            LibUtilities::PointsKey t0(m_base[0]->GetNumModes(),
-                                       LibUtilities::eGaussGaussLegendre);
-            LibUtilities::PointsKey t1(m_base[1]->GetNumModes(),
-                                       LibUtilities::eGaussGaussLegendre);
-            LibUtilities::Interp2D(p0, p1, data, t0, t1, coeffs);
-        }
-        break;
-        default:
-            ASSERTL0(false, "basis is either not set up or not hierarchicial");
-    }
-}
-
-StdRegions::Orientation QuadExp::v_GetTraceOrient(int edge)
-{
-    return m_geom->GetEorient(edge);
-}
-
-const LibUtilities::BasisSharedPtr &QuadExp::v_GetBasis(int dir) const
-{
-    ASSERTL1(dir >= 0 && dir <= 1, "input dir is out of range");
-    return m_base[dir];
-}
-
-int QuadExp::v_GetNumPoints(const int dir) const
-{
-    return GetNumPoints(dir);
-}
-
-DNekMatSharedPtr QuadExp::v_GenMatrix(const StdRegions::StdMatrixKey &mkey)
-{
-    DNekMatSharedPtr returnval;
-    switch (mkey.GetMatrixType())
-    {
-        case StdRegions::eHybridDGHelmholtz:
-        case StdRegions::eHybridDGLamToU:
-        case StdRegions::eHybridDGLamToQ0:
-        case StdRegions::eHybridDGLamToQ1:
-        case StdRegions::eHybridDGLamToQ2:
-        case StdRegions::eHybridDGHelmBndLam:
-        case StdRegions::eInvLaplacianWithUnityMean:
-            returnval = Expansion2D::v_GenMatrix(mkey);
-            break;
-        default:
-            returnval = StdQuadExp::v_GenMatrix(mkey);
-    }
-    return returnval;
-}
-
-DNekMatSharedPtr QuadExp::v_CreateStdMatrix(
-    const StdRegions::StdMatrixKey &mkey)
-{
-    LibUtilities::BasisKey bkey0 = m_base[0]->GetBasisKey();
-    LibUtilities::BasisKey bkey1 = m_base[1]->GetBasisKey();
-    StdRegions::StdQuadExpSharedPtr tmp =
-        MemoryManager<StdQuadExp>::AllocateSharedPtr(bkey0, bkey1);
-    return tmp->GetStdMatrix(mkey);
-}
-
-DNekScalMatSharedPtr QuadExp::CreateMatrix(const MatrixKey &mkey)
-{
-    //std::cout << "being generated: " << mkey << std::endl;
-    DNekScalMatSharedPtr returnval;
-    LibUtilities::PointsKeyVector ptsKeys = GetPointsKeys();
-
-    ASSERTL2(m_metricinfo->GetGtype() != SpatialDomains::eNoGeomType,
-             "Geometric information is not set up");
-
-    switch (mkey.GetMatrixType())
-    {
-        case StdRegions::eMass:
-        {
-            if ((m_metricinfo->GetGtype() == SpatialDomains::eDeformed) ||
-                (mkey.GetNVarCoeff()))
-            {
-                NekDouble one        = 1.0;
-                DNekMatSharedPtr mat = GenMatrix(mkey);
-                returnval =
-                    MemoryManager<DNekScalMat>::AllocateSharedPtr(one, mat);
-            }
-            else
-            {
-                NekDouble jac        = (m_metricinfo->GetJac(ptsKeys))[0];
-                DNekMatSharedPtr mat = GetStdMatrix(mkey);
-                returnval =
-                    MemoryManager<DNekScalMat>::AllocateSharedPtr(jac, mat);
-            }
-        }
-        break;
-        case StdRegions::eInvMass:
-        {
-            if ((m_metricinfo->GetGtype() == SpatialDomains::eDeformed) ||
-                (mkey.GetNVarCoeff()))
-            {
-                NekDouble one = 1.0;
-                StdRegions::StdMatrixKey masskey(StdRegions::eMass,
-                                                 DetShapeType(), *this);
-                DNekMatSharedPtr mat = GenMatrix(masskey);
-                mat->Invert();
-
-                returnval =
-                    MemoryManager<DNekScalMat>::AllocateSharedPtr(one, mat);
-            }
-            else
-            {
-                NekDouble fac        = 1.0 / (m_metricinfo->GetJac(ptsKeys))[0];
-                DNekMatSharedPtr mat = GetStdMatrix(mkey);
-                returnval =
-                    MemoryManager<DNekScalMat>::AllocateSharedPtr(fac, mat);
-            }
-        }
-<<<<<<< HEAD
-        break;
-        case StdRegions::eWeakDeriv0:
-        case StdRegions::eWeakDeriv1:
-        case StdRegions::eWeakDeriv2:
-        {
-            if ((m_metricinfo->GetGtype() == SpatialDomains::eDeformed) ||
-                (mkey.GetNVarCoeff()))
-            {
-                NekDouble one        = 1.0;
-                DNekMatSharedPtr mat = GenMatrix(mkey);
-
-                returnval =
-                    MemoryManager<DNekScalMat>::AllocateSharedPtr(one, mat);
-            }
-            else
-            {
-                NekDouble jac = (m_metricinfo->GetJac(ptsKeys))[0];
-                Array<TwoD, const NekDouble> df =
-                    m_metricinfo->GetDerivFactors(ptsKeys);
-                int dir = 0;
-
-                switch (mkey.GetMatrixType())
-                {
-                    case StdRegions::eWeakDeriv0:
-                        dir = 0;
+            {
+                normal[i] = Array<OneD, NekDouble>(nqe);
+            }
+
+            size_t nqb = nqe;
+            size_t nbnd= edge;
+            m_elmtBndNormDirElmtLen[nbnd] = Array<OneD, NekDouble> {nqb, 0.0};
+            Array<OneD, NekDouble> &length = m_elmtBndNormDirElmtLen[nbnd];
+
+            // Regular geometry case
+            if ((type == SpatialDomains::eRegular)||
+               (type == SpatialDomains::eMovingRegular))
+            {
+                NekDouble fac;
+                // Set up normals
+                switch (edge)
+                {
+                    case 0:
+                        for (i = 0; i < vCoordDim; ++i)
+                        {
+                            Vmath::Fill(nqe, -df[2*i+1][0], normal[i], 1);
+                        }
                         break;
-                    case StdRegions::eWeakDeriv1:
-                        dir = 1;
+                    case 1:
+                        for (i = 0; i < vCoordDim; ++i)
+                        {
+                            Vmath::Fill(nqe, df[2*i][0], normal[i], 1);
+                        }
                         break;
-                    case StdRegions::eWeakDeriv2:
-                        dir = 2;
+                    case 2:
+                        for (i = 0; i < vCoordDim; ++i)
+                        {
+                            Vmath::Fill(nqe, df[2*i+1][0], normal[i], 1);
+                        }
+                        break;
+                    case 3:
+                        for (i = 0; i < vCoordDim; ++i)
+                        {
+                            Vmath::Fill(nqe, -df[2*i][0], normal[i], 1);
+                        }
                         break;
                     default:
-                        break;
-                }
-
-                MatrixKey deriv0key(StdRegions::eWeakDeriv0,
-                                    mkey.GetShapeType(), *this);
-                MatrixKey deriv1key(StdRegions::eWeakDeriv1,
-                                    mkey.GetShapeType(), *this);
-
-                DNekMat &deriv0 = *GetStdMatrix(deriv0key);
-                DNekMat &deriv1 = *GetStdMatrix(deriv1key);
-
-                int rows = deriv0.GetRows();
-                int cols = deriv1.GetColumns();
-
-                DNekMatSharedPtr WeakDeriv =
-                    MemoryManager<DNekMat>::AllocateSharedPtr(rows, cols);
-                (*WeakDeriv) =
-                    df[2 * dir][0] * deriv0 + df[2 * dir + 1][0] * deriv1;
-                returnval = MemoryManager<DNekScalMat>::AllocateSharedPtr(
-                    jac, WeakDeriv);
-            }
-        }
-        break;
-        case StdRegions::eLaplacian:
-        {
-            if ((m_metricinfo->GetGtype() == SpatialDomains::eDeformed) ||
-                (mkey.GetNVarCoeff() > 0) ||
-                (mkey.ConstFactorExists(StdRegions::eFactorSVVCutoffRatio)))
-            {
-                NekDouble one        = 1.0;
-                DNekMatSharedPtr mat = GenMatrix(mkey);
-
-                returnval =
-                    MemoryManager<DNekScalMat>::AllocateSharedPtr(one, mat);
+                        ASSERTL0(false, "edge is out of range (edge < 4)");
+                }
+
+                // normalise
+                fac = 0.0;
+                for (i =0 ; i < vCoordDim; ++i)
+                {
+                    fac += normal[i][0]*normal[i][0];
+                }
+                fac = 1.0/sqrt(fac);
+
+                Vmath::Fill(nqb, fac, length, 1);
+
+                for (i = 0; i < vCoordDim; ++i)
+                {
+                    Vmath::Smul(nqe, fac, normal[i], 1,normal[i], 1);
+                }
+            }
+            else   // Set up deformed normals
+            {
+                int j;
+
+                int nquad0 = ptsKeys[0].GetNumPoints();
+                int nquad1 = ptsKeys[1].GetNumPoints();
+
+                LibUtilities::PointsKey from_key;
+
+                Array<OneD,NekDouble> normals(vCoordDim*max(nquad0,nquad1),0.0);
+                Array<OneD,NekDouble> edgejac(vCoordDim*max(nquad0,nquad1),0.0);
+
+                // Extract Jacobian along edges and recover local
+                // derivates (dx/dr) for polynomial interpolation by
+                // multiplying m_gmat by jacobian
+
+                // Implementation for all the basis except Gauss points
+                if (m_base[0]->GetPointsType() !=
+                   LibUtilities::eGaussGaussLegendre
+                   && m_base[1]->GetPointsType() !=
+                   LibUtilities::eGaussGaussLegendre)
+                {
+                    switch (edge)
+                    {
+                        case 0:
+                            for (j = 0; j < nquad0; ++j)
+                            {
+                                edgejac[j] = jac[j];
+                                for (i = 0; i < vCoordDim; ++i)
+                                {
+                                    normals[i*nquad0+j] =
+                                        -df[2*i+1][j]*edgejac[j];
+                                }
+                            }
+                            from_key = ptsKeys[0];
+                            break;
+                        case 1:
+                            for (j = 0; j < nquad1; ++j)
+                            {
+                                edgejac[j] = jac[nquad0*j+nquad0-1];
+                                for (i = 0; i < vCoordDim; ++i)
+                                {
+                                    normals[i*nquad1+j]  =
+                                        df[2*i][nquad0*j + nquad0-1]
+                                        *edgejac[j];
+                                }
+                            }
+                            from_key = ptsKeys[1];
+                            break;
+                        case 2:
+                            for (j = 0; j < nquad0; ++j)
+                            {
+                                edgejac[j] = jac[nquad0*(nquad1-1)+j];
+                                for (i = 0; i < vCoordDim; ++i)
+                                {
+                                    normals[i*nquad0+j] =
+                                        (df[2*i+1][nquad0*(nquad1-1)+j])
+                                        *edgejac[j];
+                                }
+                            }
+                            from_key = ptsKeys[0];
+                            break;
+                        case 3:
+                            for (j = 0; j < nquad1; ++j)
+                            {
+                                edgejac[j] = jac[nquad0*j];
+                                for (i = 0; i < vCoordDim; ++i)
+                                {
+                                    normals[i*nquad1+j] =
+                                        -df[2*i][nquad0*j]*edgejac[j];
+                                }
+                            }
+                            from_key = ptsKeys[1];
+                            break;
+                        default:
+                            ASSERTL0(false,"edge is out of range (edge < 3)");
+                    }
+                }
+                else
+                {
+                    int nqtot =  nquad0 * nquad1;
+                    Array<OneD,  NekDouble> tmp_gmat(nqtot, 0.0);
+                    Array<OneD,  NekDouble> tmp_gmat_edge(nqe, 0.0);
+
+                    switch (edge)
+                    {
+                        case 0:
+                            for (j = 0; j < nquad0; ++j)
+                            {
+                                for (i = 0; i < vCoordDim; ++i)
+                                {
+                                    Vmath::Vmul(nqtot,
+                                                &(df[2*i+1][0]), 1,
+                                                &jac[0], 1,
+                                                &(tmp_gmat[0]), 1);
+                                    QuadExp::v_GetEdgeInterpVals(
+                                        edge, tmp_gmat, tmp_gmat_edge);
+                                    normals[i*nquad0+j] = -tmp_gmat_edge[j];
+                                }
+                            }
+                            from_key = ptsKeys[0];
+                            break;
+                        case 1:
+                            for (j = 0; j < nquad1; ++j)
+                            {
+                                for (i = 0; i < vCoordDim; ++i)
+                                {
+                                    Vmath::Vmul(nqtot,
+                                                &(df[2*i][0]), 1,
+                                                &jac[0], 1,
+                                                &(tmp_gmat[0]), 1);
+                                    QuadExp::v_GetEdgeInterpVals(
+                                        edge, tmp_gmat, tmp_gmat_edge);
+                                    normals[i*nquad1+j]  = tmp_gmat_edge[j];
+                                }
+                            }
+                            from_key = ptsKeys[1];
+                            break;
+                        case 2:
+                            for (j = 0; j < nquad0; ++j)
+                            {
+                                for (i = 0; i < vCoordDim; ++i)
+                                {
+                                    Vmath::Vmul(nqtot,
+                                                &(df[2*i+1][0]), 1,
+                                                &jac[0], 1,
+                                                &(tmp_gmat[0]), 1);
+                                    QuadExp::v_GetEdgeInterpVals(
+                                        edge, tmp_gmat, tmp_gmat_edge);
+                                    normals[i*nquad0+j] = tmp_gmat_edge[j];
+                                }
+                            }
+                            from_key = ptsKeys[0];
+                            break;
+                        case 3:
+                            for (j = 0; j < nquad1; ++j)
+                            {
+                                for (i = 0; i < vCoordDim; ++i)
+                                {
+                                    Vmath::Vmul(nqtot,
+                                                &(df[2*i][0]), 1,
+                                                &jac[0], 1,
+                                                &(tmp_gmat[0]) ,1);
+                                    QuadExp::v_GetEdgeInterpVals(
+                                        edge, tmp_gmat, tmp_gmat_edge);
+                                    normals[i*nquad1+j] = -tmp_gmat_edge[j];
+                                }
+                            }
+                            from_key = ptsKeys[1];
+                            break;
+                        default:
+                            ASSERTL0(false,"edge is out of range (edge < 3)");
+                    }
+                }
+
+                int nq  = from_key.GetNumPoints();
+                Array<OneD,NekDouble> work(nqe,0.0);
+
+                // interpolate Jacobian and invert
+                LibUtilities::Interp1D(
+                    from_key,jac, m_base[0]->GetPointsKey(), work);
+                Vmath::Sdiv(nqe,1.0,&work[0],1,&work[0],1);
+
+                // interpolate
+                for (i = 0; i < GetCoordim(); ++i)
+                {
+                    LibUtilities::Interp1D(
+                        from_key,&normals[i*nq],
+                        m_base[0]->GetPointsKey(),
+                        &normal[i][0]);
+                    Vmath::Vmul(nqe, work, 1, normal[i], 1, normal[i], 1);
+                }
+
+                //normalise normal vectors
+                Vmath::Zero(nqe,work,1);
+                for (i = 0; i < GetCoordim(); ++i)
+                {
+                    Vmath::Vvtvp(nqe,
+                                 normal[i], 1,
+                                 normal[i],1 ,
+                                 work, 1,
+                                 work, 1);
+                }
+
+                Vmath::Vsqrt(nqe,work,1,work,1);
+                Vmath::Sdiv(nqe,1.0,work,1,work,1);
+
+                Vmath::Vcopy(nqb, work, 1, length, 1);
+
+                for (i = 0; i < GetCoordim(); ++i)
+                {
+                    Vmath::Vmul(nqe, normal[i], 1, work, 1, normal[i], 1);
+                }
+            }
+            if (GetGeom()->GetEorient(edge) == StdRegions::eBackwards)
+            {
+                for (i = 0; i < vCoordDim; ++i)
+                {
+                    if (geomFactors->GetGtype() == SpatialDomains::eDeformed)
+                    {
+                        Vmath::Reverse(nqe, normal[i], 1, normal[i],1);
+                    }
+                }
+            }
+        }
+
+        const SpatialDomains::GeomFactorsSharedPtr& QuadExp::v_GetMetricInfo() const
+        {
+            return m_metricinfo;
+        }
+
+
+        int QuadExp::v_GetCoordim()
+        {
+            return m_geom->GetCoordim();
+        }
+
+
+        void QuadExp::v_ExtractDataToCoeffs(
+            const NekDouble *data,
+            const std::vector<unsigned int > &nummodes,
+            int mode_offset,
+            NekDouble *coeffs,
+            std::vector<LibUtilities::BasisType> &fromType)
+        {
+            int data_order0 = nummodes[mode_offset];
+            int fillorder0  = std::min(m_base[0]->GetNumModes(),data_order0);
+
+            int data_order1 = nummodes[mode_offset + 1];
+            int order1      = m_base[1]->GetNumModes();
+            int fillorder1  = min(order1,data_order1);
+
+            // Check if same basis
+            if (fromType[0] != m_base[0]->GetBasisType() ||
+                fromType[1] != m_base[1]->GetBasisType())
+            {
+                // Construct a quad with the appropriate basis type at our
+                // quadrature points, and one more to do a forwards
+                // transform. We can then copy the output to coeffs.
+                StdRegions::StdQuadExp tmpQuad(
+                    LibUtilities::BasisKey(
+                        fromType[0], data_order0, m_base[0]->GetPointsKey()),
+                    LibUtilities::BasisKey(
+                        fromType[1], data_order1, m_base[1]->GetPointsKey()));
+                StdRegions::StdQuadExp tmpQuad2(m_base[0]->GetBasisKey(),
+                                                m_base[1]->GetBasisKey());
+
+                Array<OneD, const NekDouble> tmpData(tmpQuad.GetNcoeffs(), data);
+                Array<OneD, NekDouble> tmpBwd(tmpQuad2.GetTotPoints());
+                Array<OneD, NekDouble> tmpOut(tmpQuad2.GetNcoeffs());
+
+                tmpQuad.BwdTrans(tmpData, tmpBwd);
+                tmpQuad2.FwdTrans(tmpBwd, tmpOut);
+                Vmath::Vcopy(tmpOut.size(), &tmpOut[0], 1, coeffs, 1);
+
+                return;
+            }
+
+            switch (m_base[0]->GetBasisType())
+            {
+                case LibUtilities::eModified_A:
+                {
+                    int i;
+                    int cnt = 0;
+                    int cnt1 = 0;
+
+                    ASSERTL1(m_base[1]->GetBasisType() ==
+                            LibUtilities::eModified_A,
+                            "Extraction routine not set up for this basis");
+
+                    Vmath::Zero(m_ncoeffs,coeffs,1);
+                    for (i = 0; i < fillorder0; ++i)
+                    {
+                        Vmath::Vcopy(fillorder1, data + cnt, 1, coeffs +cnt1, 1);
+                        cnt  += data_order1;
+                        cnt1 += order1;
+                    }
+                }
+                    break;
+                case LibUtilities::eGLL_Lagrange:
+                {
+                    LibUtilities::PointsKey
+                        p0(nummodes[0], LibUtilities::eGaussLobattoLegendre);
+                    LibUtilities::PointsKey
+                        p1(nummodes[1], LibUtilities::eGaussLobattoLegendre);
+                    LibUtilities::PointsKey t0(
+                        m_base[0]->GetNumModes(),
+                        LibUtilities::eGaussLobattoLegendre);
+                    LibUtilities::PointsKey t1(
+                        m_base[1]->GetNumModes(),
+                        LibUtilities::eGaussLobattoLegendre);
+                    LibUtilities::Interp2D(p0, p1, data, t0, t1, coeffs);
+                }
+                    break;
+                case LibUtilities::eGauss_Lagrange:
+                {
+                    // Assume that input is also Gll_Lagrange but no way to check;
+                    LibUtilities::PointsKey
+                        p0(nummodes[0],LibUtilities::eGaussGaussLegendre);
+                    LibUtilities::PointsKey
+                        p1(nummodes[1],LibUtilities::eGaussGaussLegendre);
+                    LibUtilities::PointsKey t0(
+                        m_base[0]->GetNumModes(),
+                        LibUtilities::eGaussGaussLegendre);
+                    LibUtilities::PointsKey t1(
+                        m_base[1]->GetNumModes(),
+                        LibUtilities::eGaussGaussLegendre);
+                    LibUtilities::Interp2D(p0, p1, data, t0, t1, coeffs);
+                }
+                    break;
+                default:
+                    ASSERTL0(false,
+                    "basis is either not set up or not hierarchicial");
+            }
+        }
+
+
+        StdRegions::Orientation QuadExp::v_GetTraceOrient(int edge)
+        {
+            return m_geom->GetEorient(edge);
+        }
+
+
+        const LibUtilities::BasisSharedPtr& QuadExp::v_GetBasis(int dir) const
+        {
+            ASSERTL1(dir >= 0 &&dir <= 1, "input dir is out of range");
+            return m_base[dir];
+        }
+
+
+        int QuadExp::v_GetNumPoints(const int dir) const
+        {
+            return GetNumPoints(dir);
+        }
+
+        DNekMatSharedPtr QuadExp::v_GenMatrix(
+            const StdRegions::StdMatrixKey &mkey)
+        {
+            DNekMatSharedPtr returnval;
+            switch (mkey.GetMatrixType())
+            {
+                case StdRegions::eHybridDGHelmholtz:
+                case StdRegions::eHybridDGLamToU:
+                case StdRegions::eHybridDGLamToQ0:
+                case StdRegions::eHybridDGLamToQ1:
+                case StdRegions::eHybridDGLamToQ2:
+                case StdRegions::eHybridDGHelmBndLam:
+				case StdRegions::eInvLaplacianWithUnityMean:
+                    returnval = Expansion2D::v_GenMatrix(mkey);
+                    break;
+                default:
+                    returnval = StdQuadExp::v_GenMatrix(mkey);
+            }
+            return returnval;
+        }
+
+        DNekMatSharedPtr QuadExp::v_CreateStdMatrix(
+            const StdRegions::StdMatrixKey &mkey)
+        {
+            LibUtilities::BasisKey bkey0 = m_base[0]->GetBasisKey();
+            LibUtilities::BasisKey bkey1 = m_base[1]->GetBasisKey();
+            StdRegions::StdQuadExpSharedPtr tmp =
+                MemoryManager<StdQuadExp>::AllocateSharedPtr(bkey0,bkey1);
+            return tmp->GetStdMatrix(mkey);
+        }
+
+        DNekScalMatSharedPtr QuadExp::v_GetLocMatrix(const MatrixKey &mkey)
+        {
+            return m_matrixManager[mkey];
+        }
+
+
+        DNekScalBlkMatSharedPtr QuadExp::v_GetLocStaticCondMatrix(
+                                                          const MatrixKey &mkey)
+        {
+            return m_staticCondMatrixManager[mkey];
+        }
+
+        void QuadExp::v_DropLocStaticCondMatrix(const MatrixKey &mkey)
+        {
+            m_staticCondMatrixManager.DeleteObject(mkey);
+        }
+
+
+        void QuadExp::v_MassMatrixOp(
+            const Array<OneD, const NekDouble> &inarray,
+                  Array<OneD,NekDouble> &outarray,
+            const StdRegions::StdMatrixKey &mkey)
+        {
+            StdExpansion::MassMatrixOp_MatFree(inarray, outarray, mkey);
+        }
+
+
+        void QuadExp::v_LaplacianMatrixOp(
+            const Array<OneD, const NekDouble> &inarray,
+                  Array<OneD,NekDouble> &outarray,
+            const StdRegions::StdMatrixKey &mkey)
+        {
+            QuadExp::LaplacianMatrixOp_MatFree(inarray, outarray, mkey);
+        }
+
+
+        void QuadExp::v_LaplacianMatrixOp(
+            const int k1,
+            const int k2,
+            const Array<OneD, const NekDouble> &inarray,
+                  Array<OneD,NekDouble> &outarray,
+            const StdRegions::StdMatrixKey &mkey)
+        {
+            StdExpansion::LaplacianMatrixOp_MatFree(
+                k1, k2, inarray, outarray, mkey);
+        }
+
+
+        void QuadExp::v_WeakDerivMatrixOp(
+            const int i,
+            const Array<OneD, const NekDouble> &inarray,
+                  Array<OneD,NekDouble> &outarray,
+            const StdRegions::StdMatrixKey &mkey)
+        {
+            StdExpansion::WeakDerivMatrixOp_MatFree(i, inarray, outarray, mkey);
+        }
+
+
+        void QuadExp::v_WeakDirectionalDerivMatrixOp(
+            const Array<OneD, const NekDouble> &inarray,
+                  Array<OneD,NekDouble> &outarray,
+            const StdRegions::StdMatrixKey &mkey)
+        {
+            StdExpansion::WeakDirectionalDerivMatrixOp_MatFree(
+                inarray, outarray, mkey);
+        }
+
+
+        void QuadExp::v_MassLevelCurvatureMatrixOp(
+            const Array<OneD, const NekDouble> &inarray,
+                  Array<OneD,NekDouble> &outarray,
+            const StdRegions::StdMatrixKey &mkey)
+        {
+            StdExpansion::MassLevelCurvatureMatrixOp_MatFree(
+                inarray, outarray, mkey);
+        }
+
+
+        void QuadExp::v_HelmholtzMatrixOp(
+            const Array<OneD, const NekDouble> &inarray,
+                  Array<OneD,NekDouble> &outarray,
+            const StdRegions::StdMatrixKey &mkey)
+        {
+            QuadExp::HelmholtzMatrixOp_MatFree(inarray, outarray, mkey);
+        }
+
+
+        void QuadExp::v_GeneralMatrixOp_MatOp(
+            const Array<OneD, const NekDouble> &inarray,
+                  Array<OneD,NekDouble> &outarray,
+            const StdRegions::StdMatrixKey &mkey)
+        {
+            MatrixKey newkey(mkey);
+            DNekScalMatSharedPtr   mat = GetLocMatrix(newkey);
+
+            if (inarray.get() == outarray.get())
+            {
+                Array<OneD,NekDouble> tmp(m_ncoeffs);
+                Vmath::Vcopy(m_ncoeffs,inarray.get(),1,tmp.get(),1);
+
+                Blas::Dgemv('N',m_ncoeffs,m_ncoeffs, mat->Scale(),
+                            (mat->GetOwnedMatrix())->GetPtr().get(), m_ncoeffs,
+                            tmp.get(), 1, 0.0, outarray.get(), 1);
             }
             else
             {
-                MatrixKey lap00key(StdRegions::eLaplacian00,
-                                   mkey.GetShapeType(), *this);
-                MatrixKey lap01key(StdRegions::eLaplacian01,
-                                   mkey.GetShapeType(), *this);
-                MatrixKey lap11key(StdRegions::eLaplacian11,
-                                   mkey.GetShapeType(), *this);
-
-                DNekMat &lap00 = *GetStdMatrix(lap00key);
-                DNekMat &lap01 = *GetStdMatrix(lap01key);
-                DNekMat &lap11 = *GetStdMatrix(lap11key);
-
-                NekDouble jac = (m_metricinfo->GetJac(ptsKeys))[0];
-                Array<TwoD, const NekDouble> gmat =
-                    m_metricinfo->GetGmat(ptsKeys);
-
-                int rows = lap00.GetRows();
-                int cols = lap00.GetColumns();
-
-                DNekMatSharedPtr lap =
-                    MemoryManager<DNekMat>::AllocateSharedPtr(rows, cols);
-
-                (*lap) = gmat[0][0] * lap00 +
-                         gmat[1][0] * (lap01 + Transpose(lap01)) +
-                         gmat[3][0] * lap11;
-
-                returnval =
-                    MemoryManager<DNekScalMat>::AllocateSharedPtr(jac, lap);
-            }
-        }
-        break;
-        case StdRegions::eInvLaplacianWithUnityMean:
-        {
-            DNekMatSharedPtr mat = GenMatrix(mkey);
-            returnval = MemoryManager<DNekScalMat>::AllocateSharedPtr(1.0, mat);
-        }
-        break;
-        case StdRegions::eHelmholtz:
-        {
-            NekDouble lambda = mkey.GetConstFactor(StdRegions::eFactorLambda);
-
-            MatrixKey masskey(mkey, StdRegions::eMass);
-            DNekScalMat &MassMat = *(this->m_matrixManager[masskey]);
-
-            MatrixKey lapkey(mkey, StdRegions::eLaplacian);
-            DNekScalMat &LapMat = *(this->m_matrixManager[lapkey]);
-
-            int rows = LapMat.GetRows();
-            int cols = LapMat.GetColumns();
-
-            DNekMatSharedPtr helm =
-                MemoryManager<DNekMat>::AllocateSharedPtr(rows, cols);
-
-            NekDouble one = 1.0;
-            (*helm)       = LapMat + lambda * MassMat;
-
-            returnval =
-                MemoryManager<DNekScalMat>::AllocateSharedPtr(one, helm);
-        }
-        break;
-        case StdRegions::eIProductWRTBase:
-        {
+                Blas::Dgemv('N',m_ncoeffs,m_ncoeffs,mat->Scale(),
+                            (mat->GetOwnedMatrix())->GetPtr().get(), m_ncoeffs,
+                            inarray.get(), 1, 0.0, outarray.get(), 1);
+            }
+        }
+
+        void QuadExp::v_ReduceOrderCoeffs(
+            int                                 numMin,
+            const Array<OneD, const NekDouble> &inarray,
+                  Array<OneD,       NekDouble> &outarray)
+        {
+            int n_coeffs = inarray.size();
+
+            Array<OneD, NekDouble> coeff    (n_coeffs);
+            Array<OneD, NekDouble> coeff_tmp(n_coeffs, 0.0);
+            Array<OneD, NekDouble> tmp, tmp2;
+
+            int nmodes0 = m_base[0]->GetNumModes();
+            int nmodes1 = m_base[1]->GetNumModes();
+            int numMax  = nmodes0;
+
+            Vmath::Vcopy(n_coeffs,inarray,1,coeff_tmp,1);
+
+            const LibUtilities::PointsKey Pkey0(
+                nmodes0, LibUtilities::eGaussLobattoLegendre);
+            const LibUtilities::PointsKey Pkey1(
+                nmodes1, LibUtilities::eGaussLobattoLegendre);
+            LibUtilities::BasisKey b0(
+                m_base[0]->GetBasisType(), nmodes0, Pkey0);
+            LibUtilities::BasisKey b1(
+                m_base[1]->GetBasisType(), nmodes1, Pkey1);
+            LibUtilities::BasisKey bortho0(
+                LibUtilities::eOrtho_A,    nmodes0, Pkey0);
+            LibUtilities::BasisKey bortho1(
+                LibUtilities::eOrtho_A,    nmodes1, Pkey1);
+
+            LibUtilities::InterpCoeff2D(
+                b0, b1, coeff_tmp, bortho0, bortho1, coeff);
+
+            Vmath::Zero(n_coeffs, coeff_tmp, 1);
+
+            int cnt = 0;
+            for (int i = 0; i < numMin+1; ++i)
+            {
+                Vmath::Vcopy(numMin,
+                             tmp  = coeff+cnt,1,
+                             tmp2 = coeff_tmp+cnt,1);
+
+                cnt = i*numMax;
+            }
+
+            LibUtilities::InterpCoeff2D(
+                bortho0, bortho1, coeff_tmp,
+                b0,      b1,      outarray);
+        }
+
+        void QuadExp::v_LaplacianMatrixOp_MatFree_Kernel(
+                    const Array<OneD, const NekDouble> &inarray,
+                          Array<OneD,       NekDouble> &outarray,
+                          Array<OneD,       NekDouble> &wsp)
+        {
+            if (m_metrics.count(eMetricLaplacian00) == 0)
+            {
+                ComputeLaplacianMetric();
+            }
+
+            int       nquad0  = m_base[0]->GetNumPoints();
+            int       nquad1  = m_base[1]->GetNumPoints();
+            int       nqtot   = nquad0*nquad1;
+            int       nmodes0 = m_base[0]->GetNumModes();
+            int       nmodes1 = m_base[1]->GetNumModes();
+            int       wspsize = max(max(max(nqtot,m_ncoeffs),nquad1*nmodes0),nquad0*nmodes1);
+
+            ASSERTL1(wsp.size() >= 3*wspsize,
+                     "Workspace is of insufficient size.");
+
+            const Array<OneD, const NekDouble>& base0  = m_base[0]->GetBdata();
+            const Array<OneD, const NekDouble>& base1  = m_base[1]->GetBdata();
+            const Array<OneD, const NekDouble>& dbase0 = m_base[0]->GetDbdata();
+            const Array<OneD, const NekDouble>& dbase1 = m_base[1]->GetDbdata();
+            const Array<OneD, const NekDouble>& metric00 = m_metrics[eMetricLaplacian00];
+            const Array<OneD, const NekDouble>& metric01 = m_metrics[eMetricLaplacian01];
+            const Array<OneD, const NekDouble>& metric11 = m_metrics[eMetricLaplacian11];
+
+            // Allocate temporary storage
+            Array<OneD,NekDouble> wsp0(wsp);
+            Array<OneD,NekDouble> wsp1(wsp+wspsize);
+            Array<OneD,NekDouble> wsp2(wsp+2*wspsize);
+
+            StdExpansion2D::PhysTensorDeriv(inarray,wsp1,wsp2);
+
+            // wsp0 = k = g0 * wsp1 + g1 * wsp2 = g0 * du_dxi1 + g1 * du_dxi2
+            // wsp2 = l = g1 * wsp1 + g2 * wsp2 = g0 * du_dxi1 + g1 * du_dxi2
+            // where g0, g1 and g2 are the metric terms set up in the GeomFactors class
+            // especially for this purpose
+            Vmath::Vvtvvtp(nqtot,&metric00[0],1,&wsp1[0],1,&metric01[0],1,&wsp2[0],1,&wsp0[0],1);
+            Vmath::Vvtvvtp(nqtot,&metric01[0],1,&wsp1[0],1,&metric11[0],1,&wsp2[0],1,&wsp2[0],1);
+
+            // outarray = m = (D_xi1 * B)^T * k
+            // wsp1     = n = (D_xi2 * B)^T * l
+            IProductWRTBase_SumFacKernel(dbase0,base1,wsp0,outarray,wsp1,false,true);
+            IProductWRTBase_SumFacKernel(base0,dbase1,wsp2,wsp1,    wsp0,true,false);
+
+            // outarray = outarray + wsp1
+            //          = L * u_hat
+            Vmath::Vadd(m_ncoeffs,wsp1.get(),1,outarray.get(),1,outarray.get(),1);
+        }
+
+        void QuadExp::v_ComputeLaplacianMetric()
+        {
+            if (m_metrics.count(eMetricQuadrature) == 0)
+            {
+                ComputeQuadratureMetric();
+            }
+
+            const SpatialDomains::GeomType type = m_metricinfo->GetGtype();
+            const unsigned int nqtot = GetTotPoints();
+            const unsigned int dim = 2;
+            const MetricType m[3][3] = { {eMetricLaplacian00, eMetricLaplacian01, eMetricLaplacian02},
+                                       {eMetricLaplacian01, eMetricLaplacian11, eMetricLaplacian12},
+                                       {eMetricLaplacian02, eMetricLaplacian12, eMetricLaplacian22}
+            };
+
+            const Array<TwoD, const NekDouble> gmat =
+                                    m_metricinfo->GetGmat(GetPointsKeys());
+            for (unsigned int i = 0; i < dim; ++i)
+            {
+                for (unsigned int j = i; j < dim; ++j)
+                {
+                    m_metrics[m[i][j]] = Array<OneD, NekDouble>(nqtot);
+                    if (type == SpatialDomains::eDeformed)
+                    {
+                        Vmath::Vcopy(nqtot, &gmat[i*dim+j][0], 1,
+                                     &m_metrics[m[i][j]][0], 1);
+                    }
+                    else
+                    {
+                        Vmath::Fill(nqtot, gmat[i*dim+j][0],
+                                    &m_metrics[m[i][j]][0], 1);
+                    }
+                    MultiplyByQuadratureMetric(m_metrics[m[i][j]],
+                                               m_metrics[m[i][j]]);
+
+                }
+            }
+        }
+
+        void QuadExp::v_SVVLaplacianFilter(
+                    Array<OneD, NekDouble> &array,
+                    const StdRegions::StdMatrixKey &mkey)
+        {
+            int nq = GetTotPoints();
+
+            // Calculate sqrt of the Jacobian
+            Array<OneD, const NekDouble> jac =
+                                    m_metricinfo->GetJac(GetPointsKeys());
+            Array<OneD, NekDouble> sqrt_jac(nq);
             if (m_metricinfo->GetGtype() == SpatialDomains::eDeformed)
             {
-                NekDouble one        = 1.0;
-                DNekMatSharedPtr mat = GenMatrix(mkey);
-                returnval =
-                    MemoryManager<DNekScalMat>::AllocateSharedPtr(one, mat);
+                Vmath::Vsqrt(nq,jac,1,sqrt_jac,1);
             }
             else
             {
-                NekDouble jac        = (m_metricinfo->GetJac(ptsKeys))[0];
-                DNekMatSharedPtr mat = GetStdMatrix(mkey);
-                returnval =
-                    MemoryManager<DNekScalMat>::AllocateSharedPtr(jac, mat);
-            }
-        }
-        break;
-        case StdRegions::eIProductWRTDerivBase0:
-        case StdRegions::eIProductWRTDerivBase1:
-        case StdRegions::eIProductWRTDerivBase2:
-        {
-            if (m_metricinfo->GetGtype() == SpatialDomains::eDeformed)
-            {
-                NekDouble one        = 1.0;
-                DNekMatSharedPtr mat = GenMatrix(mkey);
-                returnval =
-                    MemoryManager<DNekScalMat>::AllocateSharedPtr(one, mat);
-            }
-            else
-            {
-                NekDouble jac = (m_metricinfo->GetJac(ptsKeys))[0];
-                const Array<TwoD, const NekDouble> &df =
-                    m_metricinfo->GetDerivFactors(ptsKeys);
-                int dir = 0;
-
-                switch (mkey.GetMatrixType())
-                {
-                    case StdRegions::eIProductWRTDerivBase0:
-                        dir = 0;
-                        break;
-                    case StdRegions::eIProductWRTDerivBase1:
-                        dir = 1;
-                        break;
-                    case StdRegions::eIProductWRTDerivBase2:
-                        dir = 2;
-                        break;
-                    default:
-                        break;
-                }
-
-                MatrixKey iProdDeriv0Key(StdRegions::eIProductWRTDerivBase0,
-                                         mkey.GetShapeType(), *this);
-                MatrixKey iProdDeriv1Key(StdRegions::eIProductWRTDerivBase1,
-                                         mkey.GetShapeType(), *this);
-
-                DNekMat &stdiprod0 = *GetStdMatrix(iProdDeriv0Key);
-                DNekMat &stdiprod1 = *GetStdMatrix(iProdDeriv0Key);
-
-                int rows = stdiprod0.GetRows();
-                int cols = stdiprod1.GetColumns();
-
-                DNekMatSharedPtr mat =
-                    MemoryManager<DNekMat>::AllocateSharedPtr(rows, cols);
-                (*mat) =
-                    df[2 * dir][0] * stdiprod0 + df[2 * dir + 1][0] * stdiprod1;
-
-                returnval =
-                    MemoryManager<DNekScalMat>::AllocateSharedPtr(jac, mat);
-            }
-        }
-        break;
-        case StdRegions::eInvHybridDGHelmholtz:
-        {
-            NekDouble one = 1.0;
-
-            MatrixKey hkey(StdRegions::eHybridDGHelmholtz, DetShapeType(),
-                           *this, mkey.GetConstFactors(), mkey.GetVarCoeffs());
-            DNekMatSharedPtr mat = GenMatrix(hkey);
-
-            mat->Invert();
-            returnval = MemoryManager<DNekScalMat>::AllocateSharedPtr(one, mat);
-=======
-
-        DNekScalMatSharedPtr QuadExp::v_GetLocMatrix(const MatrixKey &mkey)
-        {
-            return m_matrixManager[mkey];
->>>>>>> 5c19adb9
-        }
-        break;
-        case StdRegions::eInterpGauss:
-        {
-            DNekMatSharedPtr m_Ix;
-            Array<OneD, NekDouble> coords(1, 0.0);
-            StdRegions::ConstFactorMap factors = mkey.GetConstFactors();
-            int edge = (int)factors[StdRegions::eFactorGaussEdge];
-
-            coords[0] = (edge == 0 || edge == 3) ? -1.0 : 1.0;
-
-            m_Ix = m_base[(edge + 1) % 2]->GetI(coords);
-            returnval =
-                MemoryManager<DNekScalMat>::AllocateSharedPtr(1.0, m_Ix);
-        }
-        break;
-        case StdRegions::ePreconLinearSpace:
-        {
-            NekDouble one = 1.0;
-            MatrixKey helmkey(StdRegions::eHelmholtz, mkey.GetShapeType(),
-                              *this, mkey.GetConstFactors(),
-                              mkey.GetVarCoeffs());
-            DNekScalBlkMatSharedPtr helmStatCond =
-                GetLocStaticCondMatrix(helmkey);
-            DNekScalMatSharedPtr A = helmStatCond->GetBlock(0, 0);
-            DNekMatSharedPtr R     = BuildVertexMatrix(A);
-
-            returnval = MemoryManager<DNekScalMat>::AllocateSharedPtr(one, R);
-        }
-        break;
-        default:
-        {
-            NekDouble one        = 1.0;
-            DNekMatSharedPtr mat = GenMatrix(mkey);
-
-            returnval = MemoryManager<DNekScalMat>::AllocateSharedPtr(one, mat);
-        }
-        break;
-    }
-
-    return returnval;
-}
-
-DNekScalBlkMatSharedPtr QuadExp::CreateStaticCondMatrix(const MatrixKey &mkey)
-{
-    DNekScalBlkMatSharedPtr returnval;
-
-    ASSERTL2(m_metricinfo->GetGtype() != SpatialDomains::eNoGeomType,
-             "Geometric information is not set up");
-
-    // set up block matrix system
-    unsigned int nbdry      = NumBndryCoeffs();
-    unsigned int nint       = (unsigned int)(m_ncoeffs - nbdry);
-    unsigned int exp_size[] = {nbdry, nint};
-    unsigned int nblks      = 2;
-    returnval               = MemoryManager<DNekScalBlkMat>::AllocateSharedPtr(
-        nblks, nblks, exp_size, exp_size);
-    // Really need a constructor which takes Arrays
-    NekDouble factor = 1.0;
-
-    switch (mkey.GetMatrixType())
-    {
-        // this can only use stdregions statically condensed system
-        // for mass matrix
-        case StdRegions::eMass:
-            if ((m_metricinfo->GetGtype() == SpatialDomains::eDeformed) ||
-                (mkey.GetNVarCoeff()))
-            {
-                factor = 1.0;
-                goto UseLocRegionsMatrix;
-            }
-            else
-            {
-                factor = (m_metricinfo->GetJac(GetPointsKeys()))[0];
-                goto UseStdRegionsMatrix;
-            }
-            break;
-        default: // use Deformed case for both
-                 // regular and deformed geometries
-            factor = 1.0;
-            goto UseLocRegionsMatrix;
-            break;
-        UseStdRegionsMatrix:
-        {
-            NekDouble invfactor     = 1.0 / factor;
-            NekDouble one           = 1.0;
-            DNekBlkMatSharedPtr mat = GetStdStaticCondMatrix(mkey);
-            DNekScalMatSharedPtr Atmp;
-            DNekMatSharedPtr Asubmat;
-
-            returnval->SetBlock(
-                0, 0,
-                Atmp = MemoryManager<DNekScalMat>::AllocateSharedPtr(
-                    factor, Asubmat = mat->GetBlock(0, 0)));
-            returnval->SetBlock(
-                0, 1,
-                Atmp = MemoryManager<DNekScalMat>::AllocateSharedPtr(
-                    one, Asubmat = mat->GetBlock(0, 1)));
-            returnval->SetBlock(
-                1, 0,
-                Atmp = MemoryManager<DNekScalMat>::AllocateSharedPtr(
-                    factor, Asubmat = mat->GetBlock(1, 0)));
-            returnval->SetBlock(
-                1, 1,
-                Atmp = MemoryManager<DNekScalMat>::AllocateSharedPtr(
-                    invfactor, Asubmat = mat->GetBlock(1, 1)));
-        }
-        break;
-        UseLocRegionsMatrix:
-        {
-            int i, j;
-            NekDouble invfactor = 1.0 / factor;
-            NekDouble one       = 1.0;
-            DNekScalMat &mat    = *GetLocMatrix(mkey);
-            DNekMatSharedPtr A =
-                MemoryManager<DNekMat>::AllocateSharedPtr(nbdry, nbdry);
-            DNekMatSharedPtr B =
-                MemoryManager<DNekMat>::AllocateSharedPtr(nbdry, nint);
-            DNekMatSharedPtr C =
-                MemoryManager<DNekMat>::AllocateSharedPtr(nint, nbdry);
-            DNekMatSharedPtr D =
-                MemoryManager<DNekMat>::AllocateSharedPtr(nint, nint);
-
-            Array<OneD, unsigned int> bmap(nbdry);
-            Array<OneD, unsigned int> imap(nint);
-            GetBoundaryMap(bmap);
-            GetInteriorMap(imap);
-
-            for (i = 0; i < nbdry; ++i)
-            {
-                for (j = 0; j < nbdry; ++j)
-                {
-                    (*A)(i, j) = mat(bmap[i], bmap[j]);
-                }
-
-                for (j = 0; j < nint; ++j)
-                {
-                    (*B)(i, j) = mat(bmap[i], imap[j]);
-                }
-            }
-
-            for (i = 0; i < nint; ++i)
-            {
-                for (j = 0; j < nbdry; ++j)
-                {
-                    (*C)(i, j) = mat(imap[i], bmap[j]);
-                }
-
-                for (j = 0; j < nint; ++j)
-                {
-                    (*D)(i, j) = mat(imap[i], imap[j]);
-                }
-            }
-
-            // Calculate static condensed system
-            if (nint)
-            {
-                D->Invert();
-                (*B) = (*B) * (*D);
-                (*A) = (*A) - (*B) * (*C);
-            }
-
-            DNekScalMatSharedPtr Atmp;
-
-            returnval->SetBlock(
-                0, 0,
-                Atmp =
-                    MemoryManager<DNekScalMat>::AllocateSharedPtr(factor, A));
-            returnval->SetBlock(
-                0, 1,
-                Atmp = MemoryManager<DNekScalMat>::AllocateSharedPtr(one, B));
-            returnval->SetBlock(
-                1, 0,
-                Atmp =
-                    MemoryManager<DNekScalMat>::AllocateSharedPtr(factor, C));
-            returnval->SetBlock(
-                1, 1,
-                Atmp = MemoryManager<DNekScalMat>::AllocateSharedPtr(invfactor,
-                                                                     D));
-        }
-    }
-    return returnval;
-}
-
-DNekScalMatSharedPtr QuadExp::v_GetLocMatrix(const MatrixKey &mkey)
-{
-    return m_matrixManager[mkey];
-}
-
-DNekScalBlkMatSharedPtr QuadExp::v_GetLocStaticCondMatrix(const MatrixKey &mkey)
-{
-    return m_staticCondMatrixManager[mkey];
-}
-
-void QuadExp::v_DropLocStaticCondMatrix(const MatrixKey &mkey)
-{
-    m_staticCondMatrixManager.DeleteObject(mkey);
-}
-
-void QuadExp::v_MassMatrixOp(const Array<OneD, const NekDouble> &inarray,
-                             Array<OneD, NekDouble> &outarray,
-                             const StdRegions::StdMatrixKey &mkey)
-{
-    StdExpansion::MassMatrixOp_MatFree(inarray, outarray, mkey);
-}
-
-void QuadExp::v_LaplacianMatrixOp(const Array<OneD, const NekDouble> &inarray,
-                                  Array<OneD, NekDouble> &outarray,
-                                  const StdRegions::StdMatrixKey &mkey)
-{
-    QuadExp::LaplacianMatrixOp_MatFree(inarray, outarray, mkey);
-}
-
-void QuadExp::v_LaplacianMatrixOp(const int k1, const int k2,
-                                  const Array<OneD, const NekDouble> &inarray,
-                                  Array<OneD, NekDouble> &outarray,
-                                  const StdRegions::StdMatrixKey &mkey)
-{
-    StdExpansion::LaplacianMatrixOp_MatFree(k1, k2, inarray, outarray, mkey);
-}
-
-void QuadExp::v_WeakDerivMatrixOp(const int i,
-                                  const Array<OneD, const NekDouble> &inarray,
-                                  Array<OneD, NekDouble> &outarray,
-                                  const StdRegions::StdMatrixKey &mkey)
-{
-    StdExpansion::WeakDerivMatrixOp_MatFree(i, inarray, outarray, mkey);
-}
-
-void QuadExp::v_WeakDirectionalDerivMatrixOp(
-    const Array<OneD, const NekDouble> &inarray,
-    Array<OneD, NekDouble> &outarray, const StdRegions::StdMatrixKey &mkey)
-{
-    StdExpansion::WeakDirectionalDerivMatrixOp_MatFree(inarray, outarray, mkey);
-}
-
-void QuadExp::v_MassLevelCurvatureMatrixOp(
-    const Array<OneD, const NekDouble> &inarray,
-    Array<OneD, NekDouble> &outarray, const StdRegions::StdMatrixKey &mkey)
-{
-    StdExpansion::MassLevelCurvatureMatrixOp_MatFree(inarray, outarray, mkey);
-}
-
-void QuadExp::v_HelmholtzMatrixOp(const Array<OneD, const NekDouble> &inarray,
-                                  Array<OneD, NekDouble> &outarray,
-                                  const StdRegions::StdMatrixKey &mkey)
-{
-    QuadExp::HelmholtzMatrixOp_MatFree(inarray, outarray, mkey);
-}
-
-void QuadExp::v_GeneralMatrixOp_MatOp(
-    const Array<OneD, const NekDouble> &inarray,
-    Array<OneD, NekDouble> &outarray, const StdRegions::StdMatrixKey &mkey)
-{
-    MatrixKey newkey(mkey);
-    DNekScalMatSharedPtr mat = GetLocMatrix(newkey);
-
-    if (inarray.get() == outarray.get())
-    {
-        Array<OneD, NekDouble> tmp(m_ncoeffs);
-        Vmath::Vcopy(m_ncoeffs, inarray.get(), 1, tmp.get(), 1);
-
-        Blas::Dgemv('N', m_ncoeffs, m_ncoeffs, mat->Scale(),
-                    (mat->GetOwnedMatrix())->GetPtr().get(), m_ncoeffs,
-                    tmp.get(), 1, 0.0, outarray.get(), 1);
-    }
-    else
-    {
-        Blas::Dgemv('N', m_ncoeffs, m_ncoeffs, mat->Scale(),
-                    (mat->GetOwnedMatrix())->GetPtr().get(), m_ncoeffs,
-                    inarray.get(), 1, 0.0, outarray.get(), 1);
-    }
-}
-
-void QuadExp::v_ReduceOrderCoeffs(int numMin,
-                                  const Array<OneD, const NekDouble> &inarray,
-                                  Array<OneD, NekDouble> &outarray)
-{
-    int n_coeffs = inarray.size();
-
-    Array<OneD, NekDouble> coeff(n_coeffs);
-    Array<OneD, NekDouble> coeff_tmp(n_coeffs, 0.0);
-    Array<OneD, NekDouble> tmp, tmp2;
-
-    int nmodes0 = m_base[0]->GetNumModes();
-    int nmodes1 = m_base[1]->GetNumModes();
-    int numMax  = nmodes0;
-
-    Vmath::Vcopy(n_coeffs, inarray, 1, coeff_tmp, 1);
-
-    const LibUtilities::PointsKey Pkey0(nmodes0,
-                                        LibUtilities::eGaussLobattoLegendre);
-    const LibUtilities::PointsKey Pkey1(nmodes1,
-                                        LibUtilities::eGaussLobattoLegendre);
-    LibUtilities::BasisKey b0(m_base[0]->GetBasisType(), nmodes0, Pkey0);
-    LibUtilities::BasisKey b1(m_base[1]->GetBasisType(), nmodes1, Pkey1);
-    LibUtilities::BasisKey bortho0(LibUtilities::eOrtho_A, nmodes0, Pkey0);
-    LibUtilities::BasisKey bortho1(LibUtilities::eOrtho_A, nmodes1, Pkey1);
-
-    LibUtilities::InterpCoeff2D(b0, b1, coeff_tmp, bortho0, bortho1, coeff);
-
-    Vmath::Zero(n_coeffs, coeff_tmp, 1);
-
-    int cnt = 0;
-    for (int i = 0; i < numMin + 1; ++i)
-    {
-        Vmath::Vcopy(numMin, tmp = coeff + cnt, 1, tmp2 = coeff_tmp + cnt, 1);
-
-        cnt = i * numMax;
-    }
-
-    LibUtilities::InterpCoeff2D(bortho0, bortho1, coeff_tmp, b0, b1, outarray);
-}
-
-void QuadExp::v_LaplacianMatrixOp_MatFree_Kernel(
-    const Array<OneD, const NekDouble> &inarray,
-    Array<OneD, NekDouble> &outarray, Array<OneD, NekDouble> &wsp)
-{
-    if (m_metrics.count(eMetricLaplacian00) == 0)
-    {
-        ComputeLaplacianMetric();
-    }
-
-    int nquad0  = m_base[0]->GetNumPoints();
-    int nquad1  = m_base[1]->GetNumPoints();
-    int nqtot   = nquad0 * nquad1;
-    int nmodes0 = m_base[0]->GetNumModes();
-    int nmodes1 = m_base[1]->GetNumModes();
-    int wspsize =
-        max(max(max(nqtot, m_ncoeffs), nquad1 * nmodes0), nquad0 * nmodes1);
-
-    ASSERTL1(wsp.size() >= 3 * wspsize, "Workspace is of insufficient size.");
-
-    const Array<OneD, const NekDouble> &base0  = m_base[0]->GetBdata();
-    const Array<OneD, const NekDouble> &base1  = m_base[1]->GetBdata();
-    const Array<OneD, const NekDouble> &dbase0 = m_base[0]->GetDbdata();
-    const Array<OneD, const NekDouble> &dbase1 = m_base[1]->GetDbdata();
-    const Array<OneD, const NekDouble> &metric00 =
-        m_metrics[eMetricLaplacian00];
-    const Array<OneD, const NekDouble> &metric01 =
-        m_metrics[eMetricLaplacian01];
-    const Array<OneD, const NekDouble> &metric11 =
-        m_metrics[eMetricLaplacian11];
-
-    // Allocate temporary storage
-    Array<OneD, NekDouble> wsp0(wsp);
-    Array<OneD, NekDouble> wsp1(wsp + wspsize);
-    Array<OneD, NekDouble> wsp2(wsp + 2 * wspsize);
-
-    StdExpansion2D::PhysTensorDeriv(inarray, wsp1, wsp2);
-
-    // wsp0 = k = g0 * wsp1 + g1 * wsp2 = g0 * du_dxi1 + g1 * du_dxi2
-    // wsp2 = l = g1 * wsp1 + g2 * wsp2 = g0 * du_dxi1 + g1 * du_dxi2
-    // where g0, g1 and g2 are the metric terms set up in the GeomFactors class
-    // especially for this purpose
-    Vmath::Vvtvvtp(nqtot, &metric00[0], 1, &wsp1[0], 1, &metric01[0], 1,
-                   &wsp2[0], 1, &wsp0[0], 1);
-    Vmath::Vvtvvtp(nqtot, &metric01[0], 1, &wsp1[0], 1, &metric11[0], 1,
-                   &wsp2[0], 1, &wsp2[0], 1);
-
-    // outarray = m = (D_xi1 * B)^T * k
-    // wsp1     = n = (D_xi2 * B)^T * l
-    IProductWRTBase_SumFacKernel(dbase0, base1, wsp0, outarray, wsp1, false,
-                                 true);
-    IProductWRTBase_SumFacKernel(base0, dbase1, wsp2, wsp1, wsp0, true, false);
-
-    // outarray = outarray + wsp1
-    //          = L * u_hat
-    Vmath::Vadd(m_ncoeffs, wsp1.get(), 1, outarray.get(), 1, outarray.get(), 1);
-}
-
-void QuadExp::v_ComputeLaplacianMetric()
-{
-    if (m_metrics.count(eMetricQuadrature) == 0)
-    {
-        ComputeQuadratureMetric();
-    }
-
-    const SpatialDomains::GeomType type = m_metricinfo->GetGtype();
-    const unsigned int nqtot            = GetTotPoints();
-    const unsigned int dim              = 2;
-    const MetricType m[3][3]            = {
-        {eMetricLaplacian00, eMetricLaplacian01, eMetricLaplacian02},
-        {eMetricLaplacian01, eMetricLaplacian11, eMetricLaplacian12},
-        {eMetricLaplacian02, eMetricLaplacian12, eMetricLaplacian22}};
-
-    const Array<TwoD, const NekDouble> gmat =
-        m_metricinfo->GetGmat(GetPointsKeys());
-    for (unsigned int i = 0; i < dim; ++i)
-    {
-        for (unsigned int j = i; j < dim; ++j)
-        {
-            m_metrics[m[i][j]] = Array<OneD, NekDouble>(nqtot);
-            if (type == SpatialDomains::eDeformed)
-            {
-                Vmath::Vcopy(nqtot, &gmat[i * dim + j][0], 1,
-                             &m_metrics[m[i][j]][0], 1);
-            }
-            else
-            {
-                Vmath::Fill(nqtot, gmat[i * dim + j][0], &m_metrics[m[i][j]][0],
-                            1);
-            }
-            MultiplyByQuadratureMetric(m_metrics[m[i][j]], m_metrics[m[i][j]]);
-        }
-    }
-}
-
-void QuadExp::v_SVVLaplacianFilter(Array<OneD, NekDouble> &array,
-                                   const StdRegions::StdMatrixKey &mkey)
-{
-    int nq = GetTotPoints();
-
-    // Calculate sqrt of the Jacobian
-    Array<OneD, const NekDouble> jac = m_metricinfo->GetJac(GetPointsKeys());
-    Array<OneD, NekDouble> sqrt_jac(nq);
-    if (m_metricinfo->GetGtype() == SpatialDomains::eDeformed)
-    {
-        Vmath::Vsqrt(nq, jac, 1, sqrt_jac, 1);
-    }
-    else
-    {
-        Vmath::Fill(nq, sqrt(jac[0]), sqrt_jac, 1);
-    }
-
-    // Multiply array by sqrt(Jac)
-    Vmath::Vmul(nq, sqrt_jac, 1, array, 1, array, 1);
-
-    // Apply std region filter
-    StdQuadExp::v_SVVLaplacianFilter(array, mkey);
-
-    // Divide by sqrt(Jac)
-    Vmath::Vdiv(nq, array, 1, sqrt_jac, 1, array, 1);
-}
-
-} // namespace LocalRegions
-} // namespace Nektar+                Vmath::Fill(nq,sqrt(jac[0]),sqrt_jac,1);
+            }
+
+            // Multiply array by sqrt(Jac)
+            Vmath::Vmul(nq,sqrt_jac,1,array,1,array,1);
+
+            // Apply std region filter
+            StdQuadExp::v_SVVLaplacianFilter( array, mkey);
+
+            // Divide by sqrt(Jac)
+            Vmath::Vdiv(nq,array,1,sqrt_jac,1,array,1);
+        }
+
+    }//end of namespace
+}//end of namespace