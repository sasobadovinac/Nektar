///////////////////////////////////////////////////////////////////////////////
//
// File TriExp.cpp
//
// For more information, please see: http://www.nektar.info
//
// The MIT License
//
// Copyright (c) 2006 Division of Applied Mathematics, Brown University (USA),
// Department of Aeronautics, Imperial College London (UK), and Scientific
// Computing and Imaging Institute, University of Utah (USA).
//
// License for the specific language governing rights and limitations under
// Permission is hereby granted, free of charge, to any person obtaining a
// copy of this software and associated documentation files (the "Software"),
// to deal in the Software without restriction, including without limitation
// the rights to use, copy, modify, merge, publish, distribute, sublicense,
// and/or sell copies of the Software, and to permit persons to whom the
// Software is furnished to do so, subject to the following conditions:
// The above copyright notice and this permission notice shall be included
// in all copies or substantial portions of the Software.
//
// THE SOFTWARE IS PROVIDED "AS IS", WITHOUT WARRANTY OF ANY KIND, EXPRESS
// OR IMPLIED, INCLUDING BUT NOT LIMITED TO THE WARRANTIES OF MERCHANTABILITY,
// FITNESS FOR A PARTICULAR PURPOSE AND NONINFRINGEMENT. IN NO EVENT SHALL
// THE AUTHORS OR COPYRIGHT HOLDERS BE LIABLE FOR ANY CLAIM, DAMAGES OR OTHER
// LIABILITY, WHETHER IN AN ACTION OF CONTRACT, TORT OR OTHERWISE, ARISING
// FROM, OUT OF OR IN CONNECTION WITH THE SOFTWARE OR THE USE OR OTHER
// DEALINGS IN THE SOFTWARE.
//
// Description: Expasion for triangular elements.
//
///////////////////////////////////////////////////////////////////////////////
#include <LibUtilities/Foundations/InterpCoeff.h>
#include <LocalRegions/TriExp.h>
#include <LocalRegions/SegExp.h>
#include <LocalRegions/Expansion3D.h>
#include <StdRegions/StdNodalTriExp.h>
#include <LibUtilities/Foundations/Interp.h>


namespace Nektar
{
    namespace LocalRegions
    {
        TriExp::TriExp(const LibUtilities::BasisKey &Ba,
                       const LibUtilities::BasisKey &Bb,
                       const SpatialDomains::TriGeomSharedPtr &geom):
            StdExpansion  (LibUtilities::StdTriData::getNumberOfCoefficients(Ba.GetNumModes(),(Bb.GetNumModes())),2,Ba,Bb),
            StdExpansion2D(LibUtilities::StdTriData::getNumberOfCoefficients(Ba.GetNumModes(),(Bb.GetNumModes())),Ba,Bb),
            StdTriExp(Ba,Bb),
            Expansion     (geom),
            Expansion2D   (geom),
            m_matrixManager(
                    boost::bind(&TriExp::CreateMatrix, this, _1),
                    std::string("TriExpMatrix")),
            m_staticCondMatrixManager(
                    boost::bind(&TriExp::CreateStaticCondMatrix, this, _1),
                    std::string("TriExpStaticCondMatrix"))
        {
        }


        TriExp::TriExp(const TriExp &T):
            StdExpansion(T),
            StdExpansion2D(T),
            StdTriExp(T),
            Expansion(T),
            Expansion2D(T),
            m_matrixManager(T.m_matrixManager),
            m_staticCondMatrixManager(T.m_staticCondMatrixManager)
        {
        }


        TriExp::~TriExp()
        {
        }



        NekDouble TriExp::v_Integral(const Array<OneD, const NekDouble> &inarray)
        {
            int    nquad0 = m_base[0]->GetNumPoints();
            int    nquad1 = m_base[1]->GetNumPoints();
            Array<OneD, const NekDouble> jac = m_metricinfo->GetJac();
            NekDouble ival;
            Array<OneD,NekDouble> tmp(nquad0*nquad1);

            // multiply inarray with Jacobian
            if(m_metricinfo->GetGtype() == SpatialDomains::eDeformed)
            {
                Vmath::Vmul(nquad0*nquad1, jac, 1, inarray, 1,tmp, 1);
            }
            else
            {
                Vmath::Smul(nquad0*nquad1, jac[0], inarray, 1, tmp, 1);
            }

            // call StdQuadExp version;
            ival = StdTriExp::v_Integral(tmp);
            return ival;
        }


        void TriExp::v_PhysDeriv(const Array<OneD, const NekDouble> & inarray,
                               Array<OneD,NekDouble> &out_d0,
                               Array<OneD,NekDouble> &out_d1,
                               Array<OneD,NekDouble> &out_d2)
        {
            if (m_metricinfo->IsUsingTangents())
            {
                ASSERTL0(false,
                        "Computing using tangent vectors no longer supported.");
            }
            else
            {
                int    nquad0 = m_base[0]->GetNumPoints();
                int    nquad1 = m_base[1]->GetNumPoints();
                int     nqtot = nquad0*nquad1;
                const Array<TwoD, const NekDouble>& df   = m_metricinfo->GetDerivFactors();

                Array<OneD,NekDouble> diff0(2*nqtot);
                Array<OneD,NekDouble> diff1(diff0+nqtot);

                StdTriExp::v_PhysDeriv(inarray, diff0, diff1);

                if(m_metricinfo->GetGtype() == SpatialDomains::eDeformed)
                {
                    if(out_d0.num_elements())
                    {
                        Vmath::Vmul  (nqtot,df[0],1,diff0,1, out_d0, 1);
                        Vmath::Vvtvp (nqtot,df[1],1,diff1,1, out_d0, 1, out_d0,1);
                    }

                    if(out_d1.num_elements())
                    {
                        Vmath::Vmul  (nqtot,df[2],1,diff0,1, out_d1, 1);
                        Vmath::Vvtvp (nqtot,df[3],1,diff1,1, out_d1, 1, out_d1,1);
                    }

                    if(out_d2.num_elements())
                    {
                        Vmath::Vmul  (nqtot,df[4],1,diff0,1, out_d2, 1);
                        Vmath::Vvtvp (nqtot,df[5],1,diff1,1, out_d2, 1, out_d2,1);
                    }
                }
                else // regular geometry
                {
                    if(out_d0.num_elements())
                    {
                        Vmath::Smul (nqtot, df[0][0], diff0, 1, out_d0, 1);
                        Blas::Daxpy (nqtot, df[1][0], diff1, 1, out_d0, 1);
                    }

                    if(out_d1.num_elements())
                    {
                        Vmath::Smul (nqtot, df[2][0], diff0, 1, out_d1, 1);
                        Blas::Daxpy (nqtot, df[3][0], diff1, 1, out_d1, 1);
                    }

                    if(out_d2.num_elements())
                    {
                        Vmath::Smul (nqtot, df[4][0], diff0, 1, out_d2, 1);
                        Blas::Daxpy (nqtot, df[5][0], diff1, 1, out_d2, 1);
                    }
                }
            }
        }


        void TriExp::v_PhysDeriv(const int dir,
                               const Array<OneD, const NekDouble>& inarray,
                               Array<OneD, NekDouble> &outarray)
        {
            switch(dir)
            {
            case 0:
                {
                    PhysDeriv(inarray, outarray, NullNekDouble1DArray, NullNekDouble1DArray);
                }
                break;
            case 1:
                {
                    PhysDeriv(inarray, NullNekDouble1DArray, outarray, NullNekDouble1DArray);
                }
                break;
            case 2:
                {
                    PhysDeriv(inarray, NullNekDouble1DArray, NullNekDouble1DArray, outarray);
                }
                break;
            default:
                {
                    ASSERTL1(false,"input dir is out of range");
                }
                break;
            }
        }

        void TriExp::v_PhysDirectionalDeriv(
            const Array<OneD, const NekDouble> &inarray,
            const Array<OneD, const NekDouble> &direction,
                  Array<OneD,       NekDouble> &out)
        {
            if(! out.num_elements())
            {
                return;
            }

            int    nquad0 = m_base[0]->GetNumPoints();
            int    nquad1 = m_base[1]->GetNumPoints();
            int    nqtot = nquad0*nquad1;

            const Array<TwoD, const NekDouble>& df = m_metricinfo->GetDerivFactors();

            Array<OneD,NekDouble> diff0(2*nqtot);
            Array<OneD,NekDouble> diff1(diff0+nqtot);

            // diff0 = du/d_xi, diff1 = du/d_eta
            StdTriExp::v_PhysDeriv(inarray, diff0, diff1);

            if(m_metricinfo->GetGtype() == SpatialDomains::eDeformed)
            {
                Array<OneD, Array<OneD, NekDouble> > tangmat(2);


                // D^v_xi = v_x*d_xi/dx + v_y*d_xi/dy + v_z*d_xi/dz
                // D^v_eta = v_x*d_eta/dx + v_y*d_eta/dy + v_z*d_eta/dz
                for (int i=0; i< 2; ++i)
                {
                    tangmat[i] = Array<OneD, NekDouble>(nqtot,0.0);
                    for (int k=0; k<(m_geom->GetCoordim()); ++k)
                    {
                        Vmath::Vvtvp(nqtot,&df[2*k+i][0],1,&direction[k*nqtot],1,&tangmat[i][0],1,&tangmat[i][0],1);
                    }
                }

                /// D_v = D^v_xi * du/d_xi + D^v_eta * du/d_eta
                Vmath::Vmul  (nqtot,&tangmat[0][0],1,&diff0[0],1, &out[0], 1);
                Vmath::Vvtvp (nqtot,&tangmat[1][0],1,&diff1[0],1, &out[0], 1, &out[0],1);
            }
            else
            {
                ASSERTL1(m_metricinfo->GetGtype() == SpatialDomains::eDeformed,"Wrong route");
            }
        }


        void TriExp::v_FwdTrans(const Array<OneD, const NekDouble> & inarray,
                              Array<OneD,NekDouble> &outarray)
        {
            IProductWRTBase(inarray,outarray);

            // get Mass matrix inverse
            MatrixKey             masskey(StdRegions::eInvMass,
                                          DetShapeType(),*this);
            DNekScalMatSharedPtr  matsys = m_matrixManager[masskey];

            // copy inarray in case inarray == outarray
            NekVector<NekDouble> in (m_ncoeffs,outarray,eCopy);
            NekVector<NekDouble> out(m_ncoeffs,outarray,eWrapper);

            out = (*matsys)*in;
        }


        void TriExp::v_FwdTrans_BndConstrained(const Array<OneD, const NekDouble>& inarray,
                                             Array<OneD, NekDouble> &outarray)
        {
            int i,j;
            int npoints[2] = {m_base[0]->GetNumPoints(),
                              m_base[1]->GetNumPoints()};
            int nmodes[2]  = {m_base[0]->GetNumModes(),
                              m_base[1]->GetNumModes()};

            fill(outarray.get(), outarray.get()+m_ncoeffs, 0.0 );

            Array<OneD, NekDouble> physEdge[3];
            Array<OneD, NekDouble> coeffEdge[3];
            StdRegions::Orientation orient[3];
            for(i = 0; i < 3; i++)
            {
                physEdge[i]  = Array<OneD, NekDouble>(npoints[i!=0]);
                coeffEdge[i] = Array<OneD, NekDouble>(nmodes[i!=0]);
                orient[i]    = GetEorient(i);
            }

            for(i = 0; i < npoints[0]; i++)
            {
                physEdge[0][i] = inarray[i];
            }

            for(i = 0; i < npoints[1]; i++)
            {
                physEdge[1][i] = inarray[npoints[0]-1+i*npoints[0]];
                physEdge[2][i] = inarray[(npoints[1]-1)*npoints[0]-i*npoints[0]];
            }

            for(i = 0; i < 3; i++)
            {
                if( orient[i] == StdRegions::eBackwards )
                {
                    reverse( (physEdge[i]).get() , (physEdge[i]).get() + npoints[i!=0] );
                }
            }

            SegExpSharedPtr segexp[3];
            for(i = 0; i < 3; i++)
            {
                segexp[i] = MemoryManager<LocalRegions::SegExp>::AllocateSharedPtr(m_base[i!=0]->GetBasisKey(),GetGeom2D()->GetEdge(i));
            }

            Array<OneD, unsigned int> mapArray;
            Array<OneD, int>          signArray;
            NekDouble sign;

            for(i = 0; i < 3; i++)
            {
                segexp[i!=0]->FwdTrans_BndConstrained(physEdge[i],coeffEdge[i]);

                GetEdgeToElementMap(i,orient[i],mapArray,signArray);
                for(j=0; j < nmodes[i!=0]; j++)
                {
                    sign = (NekDouble) signArray[j];
                    outarray[ mapArray[j] ] = sign * coeffEdge[i][j];
                }
            }

            int nBoundaryDofs = NumBndryCoeffs();
            int nInteriorDofs = m_ncoeffs - nBoundaryDofs;

            if (nInteriorDofs > 0) {
                Array<OneD, NekDouble> tmp0(m_ncoeffs);
                Array<OneD, NekDouble> tmp1(m_ncoeffs);

                StdRegions::StdMatrixKey  stdmasskey(StdRegions::eMass,DetShapeType(),*this);
                MassMatrixOp(outarray,tmp0,stdmasskey);
                IProductWRTBase(inarray,tmp1);

                Vmath::Vsub(m_ncoeffs, tmp1, 1, tmp0, 1, tmp1, 1);

                // get Mass matrix inverse (only of interior DOF)
                // use block (1,1) of the static condensed system
                // note: this block alreay contains the inverse matrix
                MatrixKey             masskey(StdRegions::eMass,DetShapeType(),*this);
                DNekScalMatSharedPtr  matsys = (m_staticCondMatrixManager[masskey])->GetBlock(1,1);

                Array<OneD, NekDouble> rhs(nInteriorDofs);
                Array<OneD, NekDouble> result(nInteriorDofs);

                GetInteriorMap(mapArray);

                for(i = 0; i < nInteriorDofs; i++)
                {
                    rhs[i] = tmp1[ mapArray[i] ];
                }

                Blas::Dgemv('N', nInteriorDofs, nInteriorDofs, matsys->Scale(), &((matsys->GetOwnedMatrix())->GetPtr())[0],
                            nInteriorDofs,rhs.get(),1,0.0,result.get(),1);

                for(i = 0; i < nInteriorDofs; i++)
                {
                    outarray[ mapArray[i] ] = result[i];
                }
            }
        }


        void TriExp::v_IProductWRTBase(const Array<OneD, const NekDouble>& inarray,
                             Array<OneD, NekDouble> &outarray)
        {
            IProductWRTBase_SumFac(inarray,outarray);
        }


        void TriExp::v_IProductWRTDerivBase(const int dir,
                                  const Array<OneD, const NekDouble>& inarray,
                                  Array<OneD, NekDouble> & outarray)
        {
            IProductWRTDerivBase_SumFac(dir,inarray,outarray);
        }


        void TriExp::v_IProductWRTBase_SumFac(const Array<OneD, const NekDouble>& inarray,
                                            Array<OneD, NekDouble> &outarray)
        {
            int    nquad0 = m_base[0]->GetNumPoints();
            int    nquad1 = m_base[1]->GetNumPoints();
            int    order0 = m_base[0]->GetNumModes();

            Array<OneD,NekDouble> tmp(nquad0*nquad1+nquad1*order0);
            Array<OneD,NekDouble> wsp(tmp+nquad0*nquad1);

            MultiplyByQuadratureMetric(inarray,tmp);
            IProductWRTBase_SumFacKernel(m_base[0]->GetBdata(),m_base[1]->GetBdata(),tmp,outarray,wsp);
        }


        void TriExp::v_IProductWRTBase_MatOp(const Array<OneD, const NekDouble>& inarray,
                                           Array<OneD, NekDouble> &outarray)
        {
            int nq = GetTotPoints();
            MatrixKey      iprodmatkey(StdRegions::eIProductWRTBase,DetShapeType(),*this);
            DNekScalMatSharedPtr iprodmat = m_matrixManager[iprodmatkey];

            Blas::Dgemv('N',m_ncoeffs,nq,iprodmat->Scale(),(iprodmat->GetOwnedMatrix())->GetPtr().get(),
                        m_ncoeffs, inarray.get(), 1, 0.0, outarray.get(), 1);

        }


        void TriExp::v_IProductWRTDerivBase_SumFac(const int dir,
                                                 const Array<OneD, const NekDouble>& inarray,
                                                 Array<OneD, NekDouble> & outarray)
        {
            ASSERTL1((dir==0)||(dir==1)||(dir==2),"Invalid direction.");
            ASSERTL1((dir==2)?(m_geom->GetCoordim()==3):true,"Invalid direction.");

            int    i;
            int    nquad0 = m_base[0]->GetNumPoints();
            int    nquad1 = m_base[1]->GetNumPoints();
            int    nqtot  = nquad0*nquad1;
            int    nmodes0 = m_base[0]->GetNumModes();
            int    wspsize = max(max(nqtot,m_ncoeffs),nquad1*nmodes0);

            const Array<TwoD, const NekDouble>& df = m_metricinfo->GetDerivFactors();

            Array<OneD, NekDouble> tmp0 (6*wspsize);
            Array<OneD, NekDouble> tmp1 (tmp0 +   wspsize);
            Array<OneD, NekDouble> tmp2 (tmp0 + 2*wspsize);
            Array<OneD, NekDouble> tmp3 (tmp0 + 3*wspsize);
            Array<OneD, NekDouble> gfac0(tmp0 + 4*wspsize);
            Array<OneD, NekDouble> gfac1(tmp0 + 5*wspsize);

            const Array<OneD, const NekDouble>& z0 = m_base[0]->GetZ();
            const Array<OneD, const NekDouble>& z1 = m_base[1]->GetZ();

            // set up geometric factor: 2/(1-z1)
            for(i = 0; i < nquad1; ++i)
            {
                gfac0[i] = 2.0/(1-z1[i]);
            }
            for(i = 0; i < nquad0; ++i)
            {
                gfac1[i] = 0.5*(1+z0[i]);
            }

            for(i = 0; i < nquad1; ++i)
            {
                Vmath::Smul(nquad0,gfac0[i],&inarray[0]+i*nquad0,1,&tmp0[0]+i*nquad0,1);
            }

            for(i = 0; i < nquad1; ++i)
            {
                Vmath::Vmul(nquad0,&gfac1[0],1,&tmp0[0]+i*nquad0,1,&tmp1[0]+i*nquad0,1);
            }

            if(m_metricinfo->GetGtype() == SpatialDomains::eDeformed)
            {
                Vmath::Vmul(nqtot,&df[2*dir][0],  1,&tmp0[0],   1,&tmp0[0],1);
                Vmath::Vmul(nqtot,&df[2*dir+1][0],1,&tmp1[0],   1,&tmp1[0],1);
                Vmath::Vmul(nqtot,&df[2*dir+1][0],1,&inarray[0],1,&tmp2[0],1);
            }
            else
            {
                Vmath::Smul(nqtot, df[2*dir][0],   tmp0,    1, tmp0, 1);
                Vmath::Smul(nqtot, df[2*dir+1][0], tmp1,    1, tmp1, 1);
                Vmath::Smul(nqtot, df[2*dir+1][0], inarray, 1, tmp2, 1);
            }
            Vmath::Vadd(nqtot, tmp0, 1, tmp1, 1, tmp1, 1);

            MultiplyByQuadratureMetric(tmp1,tmp1);
            MultiplyByQuadratureMetric(tmp2,tmp2);

            IProductWRTBase_SumFacKernel(m_base[0]->GetDbdata(),m_base[1]->GetBdata() ,tmp1,tmp3    ,tmp0);
            IProductWRTBase_SumFacKernel(m_base[0]->GetBdata() ,m_base[1]->GetDbdata(),tmp2,outarray,tmp0);
            Vmath::Vadd(m_ncoeffs, tmp3, 1, outarray, 1, outarray, 1);
        }


        void TriExp::v_IProductWRTDerivBase_MatOp(const int dir,
                                                const Array<OneD, const NekDouble>& inarray,
                                                Array<OneD, NekDouble> &outarray)
        {
            int nq = GetTotPoints();
            StdRegions::MatrixType mtype = StdRegions::eIProductWRTDerivBase0;

            switch(dir)
            {
            case 0:
                {
                    mtype = StdRegions::eIProductWRTDerivBase0;
                }
                break;
            case 1:
                {
                    mtype = StdRegions::eIProductWRTDerivBase1;
                }
                break;
            case 2:
                {
                    mtype = StdRegions::eIProductWRTDerivBase2;
                }
                break;
            default:
                {
                    ASSERTL1(false,"input dir is out of range");
                }
                break;
            }

            MatrixKey      iprodmatkey(mtype,DetShapeType(),*this);
            DNekScalMatSharedPtr iprodmat = m_matrixManager[iprodmatkey];

            Blas::Dgemv('N',m_ncoeffs,nq,iprodmat->Scale(),(iprodmat->GetOwnedMatrix())->GetPtr().get(),
                        m_ncoeffs, inarray.get(), 1, 0.0, outarray.get(), 1);

        }
        
        void TriExp::v_NormVectorIProductWRTBase(
            const Array<OneD, const NekDouble> &Fx,
            const Array<OneD, const NekDouble> &Fy,
            const Array<OneD, const NekDouble> &Fz,
                  Array<OneD,       NekDouble> &outarray)
        {
            int nq = m_base[0]->GetNumPoints()*m_base[1]->GetNumPoints();
            Array<OneD, NekDouble > Fn(nq);

            const Array<OneD, const Array<OneD, NekDouble> > &normals = 
                GetLeftAdjacentElementExp()->GetFaceNormal(
                    GetLeftAdjacentElementFace());
            
            if (m_metricinfo->GetGtype() == SpatialDomains::eDeformed)
            {
                Vmath::Vvtvvtp(nq,&normals[0][0],1,&Fx[0],1,
                                  &normals[1][0],1,&Fy[0],1,&Fn[0],1);
                Vmath::Vvtvp  (nq,&normals[2][0],1,&Fz[0],1,&Fn[0],1,&Fn[0],1);
            }
            else
            {
                Vmath::Svtsvtp(nq,normals[0][0],&Fx[0],1,
                                  normals[1][0],&Fy[0],1,&Fn[0],1);
                Vmath::Svtvp  (nq,normals[2][0],&Fz[0],1,&Fn[0],1,&Fn[0],1);
            }

            IProductWRTBase(Fn,outarray);
        }

        void TriExp::v_GetCoords(Array<OneD,NekDouble> &coords_0,
                               Array<OneD,NekDouble> &coords_1,
                               Array<OneD,NekDouble> &coords_2)
        {
            LibUtilities::BasisSharedPtr CBasis0;
            LibUtilities::BasisSharedPtr CBasis1;
            Array<OneD,NekDouble>  x;

            ASSERTL0(m_geom, "m_geom not define");

            // get physical points defined in Geom
            m_geom->FillGeom();

            switch(m_geom->GetCoordim())
            {
            case 3:
                ASSERTL0(coords_2.num_elements() != 0,"output coords_2 is not defined");

                CBasis0 = m_geom->GetBasis(2,0);
                CBasis1 = m_geom->GetBasis(2,1);

                if((m_base[0]->GetBasisKey().SamePoints(CBasis0->GetBasisKey()))&&
                   (m_base[1]->GetBasisKey().SamePoints(CBasis1->GetBasisKey())))
                {
                    x = m_geom->UpdatePhys(2);
                    Blas::Dcopy(m_base[0]->GetNumPoints()*m_base[1]->GetNumPoints(),
                                x, 1, coords_2, 1);
                }
                else // Interpolate to Expansion point distribution
                {
                    LibUtilities::Interp2D(CBasis0->GetPointsKey(), CBasis1->GetPointsKey(),&(m_geom->UpdatePhys(2))[0],
                                           m_base[0]->GetPointsKey(),m_base[1]->GetPointsKey(),&coords_2[0]);
                }
            case 2:
                ASSERTL0(coords_1.num_elements(),
                         "output coords_1 is not defined");

                CBasis0 = m_geom->GetBasis(1,0);
                CBasis1 = m_geom->GetBasis(1,1);

                if((m_base[0]->GetBasisKey().SamePoints(CBasis0->GetBasisKey()))&&
                   (m_base[1]->GetBasisKey().SamePoints(CBasis1->GetBasisKey())))
                {
                    x = m_geom->UpdatePhys(1);
                    Blas::Dcopy(m_base[0]->GetNumPoints()*m_base[1]->GetNumPoints(),
                                x, 1, coords_1, 1);
                }
                else // LibUtilities::Interpolate to Expansion point distribution
                {
                    LibUtilities::Interp2D(CBasis0->GetPointsKey(), CBasis1->GetPointsKey(), &(m_geom->UpdatePhys(1))[0],
                                           m_base[0]->GetPointsKey(),m_base[1]->GetPointsKey(),&coords_1[0]);
                }
            case 1:
                ASSERTL0(coords_0.num_elements(),
                         "output coords_0 is not defined");

                CBasis0 = m_geom->GetBasis(0,0);
                CBasis1 = m_geom->GetBasis(0,1);

                if((m_base[0]->GetBasisKey().SamePoints(CBasis0->GetBasisKey()))&&
                   (m_base[1]->GetBasisKey().SamePoints(CBasis1->GetBasisKey())))
                {
                    x = m_geom->UpdatePhys(0);
                    Blas::Dcopy(m_base[0]->GetNumPoints()*m_base[1]->GetNumPoints(),
                                x, 1, coords_0, 1);
                }
                else // Interpolate to Expansion point distribution
                {
                    LibUtilities::Interp2D(CBasis0->GetPointsKey(), CBasis1->GetPointsKey(), &(m_geom->UpdatePhys(0))[0],
                                           m_base[0]->GetPointsKey(),m_base[1]->GetPointsKey(),&coords_0[0]);
                }
                break;
            default:
                ASSERTL0(false,"Number of dimensions are greater than 2");
                break;
            }
        }


        void TriExp::v_GetCoord(const Array<OneD, const NekDouble> &Lcoords,
                              Array<OneD,NekDouble> &coords)
        {
            int  i;

            ASSERTL1(Lcoords[0] >= -1.0 && Lcoords[1] <= 1.0 &&
                     Lcoords[1] >= -1.0 && Lcoords[1]  <=1.0,
                     "Local coordinates are not in region [-1,1]");

            m_geom->FillGeom();

            for(i = 0; i < m_geom->GetCoordim(); ++i)
            {
                coords[i] = m_geom->GetCoord(i,Lcoords);
            }
        }


        /** 
         * Given the local cartesian coordinate \a Lcoord evaluate the
         * value of physvals at this point by calling through to the
         * StdExpansion method
         */
        NekDouble TriExp::v_StdPhysEvaluate(
            const Array<OneD, const NekDouble> &Lcoord,
            const Array<OneD, const NekDouble> &physvals)
        {
            // Evaluate point in local (eta) coordinates.
            return StdTriExp::v_PhysEvaluate(Lcoord,physvals);
        }

        NekDouble TriExp::v_PhysEvaluate(const Array<OneD, const NekDouble> &coord)
        {
            return PhysEvaluate(coord,m_phys);
        }


        NekDouble TriExp::v_PhysEvaluate(const Array<OneD, const NekDouble> &coord, const Array<OneD, const NekDouble> & physvals)
        {
            Array<OneD,NekDouble> Lcoord = Array<OneD,NekDouble>(2);

            ASSERTL0(m_geom,"m_geom not defined");
            m_geom->GetLocCoords(coord,Lcoord);

            return StdTriExp::v_PhysEvaluate(Lcoord, physvals);
        }


        void TriExp::v_GetTracePhysVals(
                const int edge,
                const StdRegions::StdExpansionSharedPtr &EdgeExp,
                const Array<OneD, const NekDouble> &inarray,
                      Array<OneD,NekDouble> &outarray,
                      StdRegions::Orientation  orient)
        {
            v_GetEdgePhysVals(edge,EdgeExp,inarray,outarray);
        }

        void TriExp::v_GetEdgePhysVals(const int edge, const StdRegions::StdExpansionSharedPtr &EdgeExp,
                                     const Array<OneD, const NekDouble> &inarray,
                                     Array<OneD,NekDouble> &outarray)
        {
            int nquad0 = m_base[0]->GetNumPoints();
            int nquad1 = m_base[1]->GetNumPoints();

            // get points in Cartesian orientation
            switch(edge)
            {
            case 0:
                Vmath::Vcopy(nquad0,&(inarray[0]),1,&(outarray[0]),1);
                break;
            case 1:
                Vmath::Vcopy(nquad1,&(inarray[0])+(nquad0-1),nquad0,&(outarray[0]),1);
                break;
            case 2:
                Vmath::Vcopy(nquad1,&(inarray[0]),nquad0,&(outarray[0]),1);
                break;
            default:
                ASSERTL0(false,"edge value (< 3) is out of range");
                break;
            }

            // Interpolate if required
			if(m_base[edge?1:0]->GetPointsKey() != EdgeExp->GetBasis(0)->GetPointsKey())
			{
				Array<OneD,NekDouble> outtmp(max(nquad0,nquad1));
				
				outtmp = outarray;
				
				LibUtilities::Interp1D(m_base[edge?1:0]->GetPointsKey(),outtmp,
                     EdgeExp->GetBasis(0)->GetPointsKey(),outarray);
			}

            //Reverse data if necessary
            if(GetCartesianEorient(edge) == StdRegions::eBackwards)
            {
                Vmath::Reverse(EdgeExp->GetNumPoints(0),&outarray[0],1,
                               &outarray[0],1);
            }

        }
        
        
        void TriExp::v_GetEdgeInterpVals(
                const int edge,const Array<OneD, const NekDouble> &inarray,
                Array<OneD, NekDouble> &outarray)
        {
            ASSERTL0(false,
                     "Routine not implemented for triangular elements");
        }
        
        void TriExp::v_GetEdgeQFactors(
                const int edge, 
                Array<OneD, NekDouble> &outarray)
        {
            ASSERTL0(false, 
                     "Routine not implemented for triangular elements");
        }


        void TriExp::v_ComputeEdgeNormal(const int edge)
        {
            int i;
            const SpatialDomains::GeomFactorsSharedPtr & geomFactors = GetGeom()->GetMetricInfo();
            const SpatialDomains::GeomType type = geomFactors->GetGtype();
            const Array<TwoD, const NekDouble> & df = geomFactors->GetDerivFactors();
            const Array<OneD, const NekDouble> & jac  = geomFactors->GetJac();
            int nqe = m_base[0]->GetNumPoints();
            int dim = GetCoordim();

            m_edgeNormals[edge] = Array<OneD, Array<OneD, NekDouble> >(dim);
            Array<OneD, Array<OneD, NekDouble> > &normal = m_edgeNormals[edge];
            for (i = 0; i < dim; ++i)
            {
                normal[i] = Array<OneD, NekDouble>(nqe);
            }

            // Regular geometry case
            if((type == SpatialDomains::eRegular)||(type == SpatialDomains::eMovingRegular))
            {
                NekDouble fac;
                // Set up normals
                switch(edge)
                {
                case 0:
                    for(i = 0; i < GetCoordim(); ++i)
                    {
                        Vmath::Fill(nqe,-df[2*i+1][0],normal[i],1);
                    }
                    break;
                case 1:
                    for(i = 0; i < GetCoordim(); ++i)
                    {
                        Vmath::Fill(nqe,df[2*i+1][0] + df[2*i][0],normal[i],1);
                    }
                        break;
                case 2:
                    for(i = 0; i < GetCoordim(); ++i)
                    {
                        Vmath::Fill(nqe,-df[2*i][0],normal[i],1);
                    }
                    break;
                default:
                    ASSERTL0(false,"Edge is out of range (edge < 3)");
                }

                // normalise
                fac = 0.0;
                for(i =0 ; i < GetCoordim(); ++i)
                {
                    fac += normal[i][0]*normal[i][0];
                }
                fac = 1.0/sqrt(fac);
                for (i = 0; i < GetCoordim(); ++i)
                {
                    Vmath::Smul(nqe,fac,normal[i],1,normal[i],1);
                }
            }
            else   // Set up deformed normals
            {
                int j;

                int nquad0 = geomFactors->GetPointsKey(0).GetNumPoints();
                int nquad1 = geomFactors->GetPointsKey(1).GetNumPoints();

                LibUtilities::PointsKey from_key;

                Array<OneD,NekDouble> normals(GetCoordim()*max(nquad0,nquad1),0.0);
                Array<OneD,NekDouble> edgejac(GetCoordim()*max(nquad0,nquad1),0.0);

                // Extract Jacobian along edges and recover local
                // derivates (dx/dr) for polynomial interpolation by
                // multiplying m_gmat by jacobian
                switch(edge)
                {
                case 0:
                    for(j = 0; j < nquad0; ++j)
                    {
                        edgejac[j] = jac[j];
                        for(i = 0; i < GetCoordim(); ++i)
                        {
                            normals[i*nquad0+j] = -df[2*i+1][j]*edgejac[j];
                        }
                    }
                    from_key = geomFactors->GetPointsKey(0);
                    break;
                case 1:
                    for(j = 0; j < nquad1; ++j)
                    {
                        edgejac[j] = jac[nquad0*j+nquad0-1];
                        for(i = 0; i < GetCoordim(); ++i)
                        {
                            normals[i*nquad1+j] = (df[2*i][nquad0*j + nquad0-1] +  df[2*i+1][nquad0*j + nquad0-1])*edgejac[j];
                        }
                    }
                    from_key = geomFactors->GetPointsKey(1);
                    break;
                case 2:
                    for(j = 0; j < nquad1; ++j)
                    {
                        edgejac[j] = jac[nquad0*j];
                        for(i = 0; i < GetCoordim(); ++i)
                        {
                            normals[i*nquad1+j] = -df[2*i][nquad0*j]*edgejac[j];
                        }
                    }
                    from_key = geomFactors->GetPointsKey(1);
                    break;
                default:
                    ASSERTL0(false,"edge is out of range (edge < 3)");

                }

                int nq  = from_key.GetNumPoints();
                Array<OneD,NekDouble> work(nqe,0.0);

                // interpolate Jacobian and invert
                LibUtilities::Interp1D(from_key,jac,m_base[0]->GetPointsKey(),work);
                Vmath::Sdiv(nq,1.0,&work[0],1,&work[0],1);

                // interpolate
                for(i = 0; i < GetCoordim(); ++i)
                {
                    LibUtilities::Interp1D(from_key,&normals[i*nq],m_base[0]->GetPointsKey(),&normal[i][0]);
                    Vmath::Vmul(nqe,work,1,normal[i],1,normal[i],1);
                }

                //normalise normal vectors
                Vmath::Zero(nqe,work,1);
                for(i = 0; i < GetCoordim(); ++i)
                {
                    Vmath::Vvtvp(nqe,normal[i],1, normal[i],1,work,1,work,1);
                }

                Vmath::Vsqrt(nqe,work,1,work,1);
                Vmath::Sdiv(nqe,1.0,work,1,work,1);

                for(i = 0; i < GetCoordim(); ++i)
                {
                    Vmath::Vmul(nqe,normal[i],1,work,1,normal[i],1);
                }

                // Reverse direction so that points are in
                // anticlockwise direction if edge >=2
                if(edge >= 2)
                {
                    for(i = 0; i < GetCoordim(); ++i)
                    {
                        Vmath::Reverse(nqe,normal[i],1, normal[i],1);
                    }
                }
            }
            if(GetGeom()->GetEorient(edge) == StdRegions::eBackwards)
            {
                for(i = 0; i < GetCoordim(); ++i)
                {
                    if(geomFactors->GetGtype() == SpatialDomains::eDeformed)
                    {
                        Vmath::Reverse(nqe, normal[i], 1, normal[i],1);
                    }
                }
            }
        }


        void TriExp::v_WriteToFile(std::ofstream &outfile, OutputFormat format, const bool dumpVar, std::string var)
        {
            if(format==eTecplot)
            {
                int i,j;
                int nquad0 = m_base[0]->GetNumPoints();
                int nquad1 = m_base[1]->GetNumPoints();
                Array<OneD,NekDouble> coords[3];

                ASSERTL0(m_geom,"m_geom not defined");

                int     coordim  = m_geom->GetCoordim();

                coords[0] = Array<OneD,NekDouble>(nquad0*nquad1);
                coords[1] = Array<OneD,NekDouble>(nquad0*nquad1);
                coords[2] = Array<OneD,NekDouble>(nquad0*nquad1);

                GetCoords(coords[0],coords[1],coords[2]);

                if(dumpVar)
                {
                    outfile << "Variables = x";

                    if(coordim == 2)
                    {
                        outfile << ", y";
                    }
                    else if (coordim == 3)
                    {
                        outfile << ", y, z";
                    }
                    outfile << ", "<< var << std::endl << std::endl;
                }

                outfile << "Zone, I=" << nquad0 << ", J=" <<
                    nquad1 <<", F=Point" << std::endl;

                for(i = 0; i < nquad0*nquad1; ++i)
                {
                    for(j = 0; j < coordim; ++j)
                    {
                        outfile << coords[j][i] << " ";
                    }
                    outfile << m_phys[i] << std::endl;
                }
            }
            else if(format==eGmsh)
            {
                if(dumpVar)
                {
                    outfile<<"View.MaxRecursionLevel = 4;"<<endl;
                    outfile<<"View.TargetError = 0.00;"<<endl;
                    outfile<<"View.AdaptVisualizationGrid = 1;"<<endl;
                    outfile<<"View \" \" {"<<endl;
                }

                outfile<<"ST("<<endl;
                // write the coordinates of the vertices of the quadrilateral
                unsigned int vCoordDim = m_geom->GetCoordim();
                unsigned int nVertices = GetNverts();
                Array<OneD, NekDouble> coordVert(vCoordDim);
                for (unsigned int i = 0; i < nVertices; ++i)
                {
                    GetGeom2D()->GetVertex(i)->GetCoords(coordVert);
                    for (unsigned int j = 0; j < vCoordDim; ++j)
                    {
                        outfile << coordVert[j];
                        outfile << (j < 2 ? ", " : "");
                    }
                    for (unsigned int j = vCoordDim; j < 3; ++j)
                    {
                        outfile << " 0";
                        outfile << (j < 2 ? ", " : "");
                    }
                    outfile << (i < nVertices - 1 ? "," : "") << endl;
                }
                outfile<<")"<<endl;

                // calculate the coefficients (monomial format)
                int i,j;
                int maxnummodes = max(m_base[0]->GetNumModes(),m_base[1]->GetNumModes());

                const LibUtilities::PointsKey Pkey1Gmsh(maxnummodes,LibUtilities::eGaussGaussLegendre);
                const LibUtilities::PointsKey Pkey2Gmsh(maxnummodes,LibUtilities::eGaussGaussLegendre);
                const LibUtilities::BasisKey  Bkey1Gmsh(m_base[0]->GetBasisType(),maxnummodes,Pkey1Gmsh);
                const LibUtilities::BasisKey  Bkey2Gmsh(m_base[1]->GetBasisType(),maxnummodes,Pkey2Gmsh);
                LibUtilities::PointsType ptype = LibUtilities::eNodalTriElec;

                StdRegions::StdNodalTriExpSharedPtr EGmsh;
                EGmsh = MemoryManager<StdRegions::StdNodalTriExp>::
                    AllocateSharedPtr(Bkey1Gmsh,Bkey2Gmsh,ptype);

                Array<OneD,NekDouble> xi1(EGmsh->GetNcoeffs());
                Array<OneD,NekDouble> xi2(EGmsh->GetNcoeffs());
                EGmsh->GetNodalPoints(xi1,xi2);

                Array<OneD,NekDouble> x(EGmsh->GetNcoeffs());
                Array<OneD,NekDouble> y(EGmsh->GetNcoeffs());

                for(i=0;i<EGmsh->GetNcoeffs();i++)
                {
                    x[i] = 0.5*(1.0+xi1[i]);
                    y[i] = 0.5*(1.0+xi2[i]);
                }

                int cnt  = 0;
                int cnt2 = 0;
                int nDumpCoeffs = maxnummodes*maxnummodes;
                Array<TwoD, int> dumpExponentMap(nDumpCoeffs,3,0);
                Array<OneD, int> indexMap(EGmsh->GetNcoeffs(),0);
                Array<TwoD, int> exponentMap(EGmsh->GetNcoeffs(),3,0);
                for(i = 0; i < maxnummodes; i++)
                {
                    for(j = 0; j < maxnummodes; j++)
                    {
                        if(j<maxnummodes-i)
                        {
                            exponentMap[cnt][0] = j;
                            exponentMap[cnt][1] = i;
                            indexMap[cnt++]  = cnt2;
                        }

                        dumpExponentMap[cnt2][0]   = j;
                        dumpExponentMap[cnt2++][1] = i;
                    }
                }

                NekMatrix<NekDouble> vdm(EGmsh->GetNcoeffs(),EGmsh->GetNcoeffs());
                for(i = 0 ; i < EGmsh->GetNcoeffs(); i++)
                {
                    for(j = 0 ; j < EGmsh->GetNcoeffs(); j++)
                    {
                        vdm(i,j) = pow(x[i],exponentMap[j][0])*pow(y[i],exponentMap[j][1]);
                    }
                }

                vdm.Invert();

                Array<OneD, NekDouble> tmp2(EGmsh->GetNcoeffs());
                EGmsh->ModalToNodal(m_coeffs,tmp2);

                NekVector<NekDouble> in(EGmsh->GetNcoeffs(),tmp2,eWrapper);
                NekVector<NekDouble> out(EGmsh->GetNcoeffs());
                out = vdm*in;

                Array<OneD,NekDouble> dumpOut(nDumpCoeffs,0.0);
                for(i = 0 ; i < EGmsh->GetNcoeffs(); i++)
                {
                    dumpOut[ indexMap[i]  ] = out[i];
                }

                //write the coefficients
                outfile<<"{";
                for(i = 0; i < nDumpCoeffs; i++)
                {
                    outfile<<dumpOut[i];
                    if(i < nDumpCoeffs - 1)
                    {
                        outfile<<", ";
                    }
                }
                outfile<<"};"<<endl;

                if(dumpVar)
                {
                    outfile<<"INTERPOLATION_SCHEME"<<endl;
                    outfile<<"{"<<endl;
                    for(i=0; i < nDumpCoeffs; i++)
                    {
                        outfile<<"{";
                        for(j = 0; j < nDumpCoeffs; j++)
                        {
                            if(i==j)
                            {
                                outfile<<"1.00";
                            }
                            else
                            {
                                outfile<<"0.00";
                            }
                            if(j < nDumpCoeffs - 1)
                            {
                                outfile<<", ";
                            }
                        }
                        if(i < nDumpCoeffs - 1)
                        {
                            outfile<<"},"<<endl;
                        }
                        else
                        {
                            outfile<<"}"<<endl<<"}"<<endl;
                        }
                    }

                    outfile<<"{"<<endl;
                    for(i=0; i < nDumpCoeffs; i++)
                    {
                        outfile<<"{";
                        for(j = 0; j < 3; j++)
                        {
                            outfile<<dumpExponentMap[i][j];
                            if(j < 2)
                            {
                                outfile<<", ";
                            }
                        }
                        if(i < nDumpCoeffs  - 1)
                        {
                            outfile<<"},"<<endl;
                        }
                        else
                        {
                            outfile<<"}"<<endl<<"};"<<endl;
                        }
                    }
                    outfile<<"};"<<endl;
                }
            }
            else
            {
                ASSERTL0(false, "Output routine not implemented for requested type of output");
            }
        }


        int TriExp::v_GetCoordim()
        {
            return m_geom->GetCoordim();
        }


        void TriExp::v_ExtractDataToCoeffs(const NekDouble *data,
                                           const std::vector<unsigned int > &nummodes,  const int mode_offset,   NekDouble * coeffs)
        {
            int data_order0 = nummodes[mode_offset];
            int fillorder0  = min(m_base[0]->GetNumModes(),data_order0);
            int data_order1 = nummodes[mode_offset+1];
            int order1      = m_base[1]->GetNumModes();
            int fillorder1  = min(order1,data_order1);

            switch(m_base[0]->GetBasisType())
            {
            case LibUtilities::eModified_A:
                {
                    int i;
                    int cnt  = 0;
                    int cnt1 = 0;

                    ASSERTL1(m_base[1]->GetBasisType() == LibUtilities::eModified_B,
                             "Extraction routine not set up for this basis");

                    Vmath::Zero(m_ncoeffs,coeffs,1);
                    for(i = 0; i < fillorder0; ++i)
                    {
                        Vmath::Vcopy(fillorder1-i,&data[cnt],1,&coeffs[cnt1],1);
                        cnt  += data_order1-i;
                        cnt1 += order1-i;
                    }
                }
                break;
            default:
                ASSERTL0(false,"basis is either not set up or not hierarchicial");
            }
        }


        StdRegions::Orientation TriExp::v_GetEorient(int edge)
        {
            return GetGeom2D()->GetEorient(edge);
        }


        StdRegions::Orientation TriExp::v_GetCartesianEorient(int edge)
        {
            return GetGeom2D()->GetCartesianEorient(edge);
        }


        const LibUtilities::BasisSharedPtr& TriExp::v_GetBasis(int dir) const
            {
          ASSERTL1(dir >= 0 &&dir <= 1,"input dir is out of range");
          return m_base[dir];
        }


        int TriExp::v_GetNumPoints(const int dir) const
        {
            return GetNumPoints(dir);
        }


        DNekMatSharedPtr TriExp::v_GenMatrix(const StdRegions::StdMatrixKey &mkey)
        {
            DNekMatSharedPtr returnval;
            switch(mkey.GetMatrixType())
            {
            case StdRegions::eHybridDGHelmholtz:
            case StdRegions::eHybridDGLamToU:
            case StdRegions::eHybridDGLamToQ0:
            case StdRegions::eHybridDGLamToQ1:
            case StdRegions::eHybridDGLamToQ2:
            case StdRegions::eHybridDGHelmBndLam:
                returnval = Expansion2D::v_GenMatrix(mkey);
                break;
            default:
                returnval = StdTriExp::v_GenMatrix(mkey);
                break;
            }

            return returnval;
        }


        DNekMatSharedPtr TriExp::v_CreateStdMatrix(const StdRegions::StdMatrixKey &mkey)
        {
            LibUtilities::BasisKey bkey0 = m_base[0]->GetBasisKey();
            LibUtilities::BasisKey bkey1 = m_base[1]->GetBasisKey();
            StdRegions::StdTriExpSharedPtr tmp = MemoryManager<StdTriExp>::
                AllocateSharedPtr(bkey0,bkey1);

            return tmp->GetStdMatrix(mkey);
        }


        DNekScalMatSharedPtr TriExp::CreateMatrix(const MatrixKey &mkey)
        {
            DNekScalMatSharedPtr returnval;

            ASSERTL2(m_metricinfo->GetGtype() != SpatialDomains::eNoGeomType,"Geometric information is not set up");

            switch(mkey.GetMatrixType())
            {
            case StdRegions::eMass:
                {
                    if((m_metricinfo->GetGtype() == SpatialDomains::eDeformed)||
                       (mkey.GetNVarCoeff()))
                    {
                        NekDouble one = 1.0;
                        DNekMatSharedPtr mat = GenMatrix(mkey);
                        returnval = MemoryManager<DNekScalMat>::AllocateSharedPtr(one,mat);
                    }
                    else
                    {
                        NekDouble jac = (m_metricinfo->GetJac())[0];
                        DNekMatSharedPtr mat = GetStdMatrix(mkey);
                        returnval = MemoryManager<DNekScalMat>::AllocateSharedPtr(jac,mat);
                    }
                }
                break;
            case StdRegions::eInvMass:
                {
                    if(m_metricinfo->GetGtype() == SpatialDomains::eDeformed)
                    {
                        NekDouble one = 1.0;
                        StdRegions::StdMatrixKey masskey(StdRegions::eMass,DetShapeType(),
                                                         *this);
                        DNekMatSharedPtr mat = GenMatrix(masskey);
                        mat->Invert();

                        returnval = MemoryManager<DNekScalMat>::AllocateSharedPtr(one,mat);
                    }
                    else
                    {
                        NekDouble fac = 1.0/(m_metricinfo->GetJac())[0];
                        DNekMatSharedPtr mat = GetStdMatrix(mkey);
                        returnval = MemoryManager<DNekScalMat>::AllocateSharedPtr(fac,mat);

                    }
                }
                break;
            case StdRegions::eWeakDeriv0:
            case StdRegions::eWeakDeriv1:
            case StdRegions::eWeakDeriv2:
                {
                    if(m_metricinfo->GetGtype() == SpatialDomains::eDeformed || mkey.GetNVarCoeff())
                    {
                        NekDouble one = 1.0;
                        DNekMatSharedPtr mat = GenMatrix(mkey);

                        returnval = MemoryManager<DNekScalMat>::AllocateSharedPtr(one,mat);
                    }
                    else
                    {
                        NekDouble jac = (m_metricinfo->GetJac())[0];
                        Array<TwoD, const NekDouble> df = m_metricinfo->GetDerivFactors();
                        int dir = 0;
                        switch(mkey.GetMatrixType())
                        {
                            case StdRegions::eWeakDeriv0:
                                dir = 0;
                                break;
                            case StdRegions::eWeakDeriv1:
                                dir = 1;
                                break;
                            case StdRegions::eWeakDeriv2:
                                dir = 2;
                                break;
                            default:
                                break;
                        }

                        MatrixKey deriv0key(StdRegions::eWeakDeriv0,
                                            mkey.GetShapeType(), *this);
                        MatrixKey deriv1key(StdRegions::eWeakDeriv1,
                                            mkey.GetShapeType(), *this);

                        DNekMat &deriv0 = *GetStdMatrix(deriv0key);
                        DNekMat &deriv1 = *GetStdMatrix(deriv1key);

                        int rows = deriv0.GetRows();
                        int cols = deriv1.GetColumns();

                        DNekMatSharedPtr WeakDeriv = MemoryManager<DNekMat>::AllocateSharedPtr(rows,cols);
                        (*WeakDeriv) = df[2*dir][0]*deriv0 + df[2*dir+1][0]*deriv1;

                        returnval = MemoryManager<DNekScalMat>::AllocateSharedPtr(jac,WeakDeriv);
                    }
                }
                break;
            case StdRegions::eLaplacian:
                {
                    if( (m_metricinfo->GetGtype() == SpatialDomains::eDeformed) ||
                        (mkey.GetNVarCoeff() > 0)||(mkey.ConstFactorExists(StdRegions::eFactorSVVCutoffRatio)))
                    {
                        NekDouble one = 1.0;
                        DNekMatSharedPtr mat = GenMatrix(mkey);

                        returnval = MemoryManager<DNekScalMat>::AllocateSharedPtr(one,mat);
                    }
                    else
                    {
                        MatrixKey lap00key(StdRegions::eLaplacian00,
                                           mkey.GetShapeType(), *this);
                        MatrixKey lap01key(StdRegions::eLaplacian01,
                                           mkey.GetShapeType(), *this);
                        MatrixKey lap11key(StdRegions::eLaplacian11,
                                           mkey.GetShapeType(), *this);

                        DNekMat &lap00 = *GetStdMatrix(lap00key);
                        DNekMat &lap01 = *GetStdMatrix(lap01key);
                        DNekMat &lap11 = *GetStdMatrix(lap11key);

                        NekDouble jac = (m_metricinfo->GetJac())[0];
                        Array<TwoD, const NekDouble> gmat = m_metricinfo->GetGmat();

                        int rows = lap00.GetRows();
                        int cols = lap00.GetColumns();

                        DNekMatSharedPtr lap = MemoryManager<DNekMat>::AllocateSharedPtr(rows,cols);

                        (*lap) = gmat[0][0] * lap00 +
                                 gmat[1][0] * (lap01 + Transpose(lap01)) +
                                 gmat[3][0] * lap11;

                        returnval = MemoryManager<DNekScalMat>::AllocateSharedPtr(jac,lap);
                    }
                }
                break;
            case StdRegions::eInvLaplacianWithUnityMean:
                {
                    NekDouble one = 1.0;
                    MatrixKey lapkey(StdRegions::eLaplacian,mkey.GetShapeType(), *this);
                    DNekMatSharedPtr lmat = GenMatrix(lapkey);

                    // replace first column with inner product wrt 1
                    int nq = GetTotPoints();
                    Array<OneD, NekDouble> tmp(nq);
                    Array<OneD, NekDouble> outarray(m_ncoeffs);
                    Vmath::Fill(nq,one,tmp,1);
                    v_IProductWRTBase(tmp, outarray);

                    Vmath::Vcopy(m_ncoeffs,&outarray[0],1,
                                 &(lmat->GetPtr())[0],m_ncoeffs);

                    lmat->Invert();
                    returnval = MemoryManager<DNekScalMat>::AllocateSharedPtr(one,lmat); //Populate  matrix.
                }
                break;
            case StdRegions::eHelmholtz:
                {
                    NekDouble factor = mkey.GetConstFactor(StdRegions::eFactorLambda);

                    MatrixKey masskey(mkey, StdRegions::eMass);
                    DNekScalMat &MassMat = *(this->m_matrixManager[masskey]);

                    MatrixKey lapkey(mkey, StdRegions::eLaplacian);
                    DNekScalMat &LapMat = *(this->m_matrixManager[lapkey]);

                    int rows = LapMat.GetRows();
                    int cols = LapMat.GetColumns();

                    DNekMatSharedPtr helm = MemoryManager<DNekMat>::AllocateSharedPtr(rows,cols);

                    NekDouble one = 1.0;
                    (*helm) = LapMat + factor*MassMat;

                    returnval = MemoryManager<DNekScalMat>::AllocateSharedPtr(one,helm);
                }
                break;
            case StdRegions::eIProductWRTBase:
                {
                    if(m_metricinfo->GetGtype() == SpatialDomains::eDeformed)
                    {
                        NekDouble one = 1.0;
                        DNekMatSharedPtr mat = GenMatrix(mkey);
                        returnval = MemoryManager<DNekScalMat>::AllocateSharedPtr(one,mat);
                    }
                    else
                    {
                        NekDouble jac = (m_metricinfo->GetJac())[0];
                        DNekMatSharedPtr mat = GetStdMatrix(mkey);
                        returnval = MemoryManager<DNekScalMat>::AllocateSharedPtr(jac,mat);
                    }
                }
                break;
            case StdRegions::eIProductWRTDerivBase0:
            case StdRegions::eIProductWRTDerivBase1:
            case StdRegions::eIProductWRTDerivBase2:
                {
                    if(m_metricinfo->GetGtype() == SpatialDomains::eDeformed)
                    {
                        NekDouble one = 1.0;
                        DNekMatSharedPtr mat = GenMatrix(mkey);
                        returnval = MemoryManager<DNekScalMat>::AllocateSharedPtr(one,mat);
                    }
                    else
                    {
                        NekDouble jac = (m_metricinfo->GetJac())[0];

                        const Array<TwoD, const NekDouble>& df = m_metricinfo->GetDerivFactors();
                        int dir = 0;

                        switch(mkey.GetMatrixType())
                        {
                            case StdRegions::eIProductWRTDerivBase0:
                                dir = 0;
                                break;
                            case StdRegions::eIProductWRTDerivBase1:
                                dir = 1;
                                break;
                            case StdRegions::eIProductWRTDerivBase2:
                                dir = 2;
                                break;
                            default:
                                break;
                        }

                        MatrixKey iProdDeriv0Key(StdRegions::eIProductWRTDerivBase0,
                                                 mkey.GetShapeType(), *this);
                        MatrixKey iProdDeriv1Key(StdRegions::eIProductWRTDerivBase1,
                                                 mkey.GetShapeType(), *this);

                        DNekMat &stdiprod0 = *GetStdMatrix(iProdDeriv0Key);
                        DNekMat &stdiprod1 = *GetStdMatrix(iProdDeriv0Key);

                        int rows = stdiprod0.GetRows();
                        int cols = stdiprod1.GetColumns();

                        DNekMatSharedPtr mat = MemoryManager<DNekMat>::AllocateSharedPtr(rows,cols);
                        (*mat) = df[2*dir][0]*stdiprod0 + df[2*dir+1][0]*stdiprod1;

                        returnval = MemoryManager<DNekScalMat>::AllocateSharedPtr(jac,mat);
                    }
                }
                break;

            case StdRegions::eInvHybridDGHelmholtz:
                {
                    NekDouble one = 1.0;

                    MatrixKey hkey(StdRegions::eHybridDGHelmholtz, DetShapeType(), *this, mkey.GetConstFactors(), mkey.GetVarCoeffs());

                    DNekMatSharedPtr mat = GenMatrix(hkey);

                    mat->Invert();
                    returnval = MemoryManager<DNekScalMat>::AllocateSharedPtr(one,mat);
                }
                break;
            case StdRegions::ePreconLinearSpace:
                {
                    NekDouble one = 1.0;
                    MatrixKey helmkey(StdRegions::eHelmholtz, mkey.GetShapeType(), *this, mkey.GetConstFactors(), mkey.GetVarCoeffs());
                    DNekScalBlkMatSharedPtr helmStatCond = GetLocStaticCondMatrix(helmkey);
                    DNekScalMatSharedPtr A =helmStatCond->GetBlock(0,0);
                    DNekMatSharedPtr R=BuildVertexMatrix(A);

                    returnval = MemoryManager<DNekScalMat>::AllocateSharedPtr(one,R);
                }
                break;
            default:
                {
                    NekDouble        one = 1.0;
                    DNekMatSharedPtr mat = GenMatrix(mkey);

                    returnval = MemoryManager<DNekScalMat>::AllocateSharedPtr(one,mat);
                }
                break;
            }

            return returnval;
        }


        DNekScalBlkMatSharedPtr TriExp::CreateStaticCondMatrix(const MatrixKey &mkey)
        {
            DNekScalBlkMatSharedPtr returnval;

            ASSERTL2(m_metricinfo->GetGtype() != SpatialDomains::eNoGeomType,"Geometric information is not set up");

            // set up block matrix system
            unsigned int nbdry = NumBndryCoeffs();
            unsigned int nint = (unsigned int)(m_ncoeffs - nbdry);
            unsigned int exp_size[] = {nbdry,nint};
            unsigned int nblks = 2;
            returnval = MemoryManager<DNekScalBlkMat>::AllocateSharedPtr(nblks,nblks,exp_size,exp_size); //Really need a constructor which takes Arrays
            NekDouble factor = 1.0;

            switch(mkey.GetMatrixType())
            {
                // this can only use stdregions statically condensed system for mass matrix
            case StdRegions::eMass:
                if((m_metricinfo->GetGtype() == SpatialDomains::eDeformed)||(mkey.GetNVarCoeff()))
                {
                    factor = 1.0;
                    goto UseLocRegionsMatrix;
                }
                else
                {
                    factor = (m_metricinfo->GetJac())[0];
                    goto UseStdRegionsMatrix;
                }
                break;
            default:     // use Deformed case for both regular and deformed geometries
                factor = 1.0;
                goto UseLocRegionsMatrix;
                break;
            UseStdRegionsMatrix:
                {
                    NekDouble            invfactor = 1.0/factor;
                    NekDouble            one = 1.0;
                    DNekBlkMatSharedPtr  mat = GetStdStaticCondMatrix(mkey);
                    DNekScalMatSharedPtr Atmp;
                    DNekMatSharedPtr     Asubmat;

                    returnval->SetBlock(0,0,Atmp = MemoryManager<DNekScalMat>::AllocateSharedPtr(factor,Asubmat = mat->GetBlock(0,0)));
                    returnval->SetBlock(0,1,Atmp = MemoryManager<DNekScalMat>::AllocateSharedPtr(one,Asubmat = mat->GetBlock(0,1)));
                    returnval->SetBlock(1,0,Atmp = MemoryManager<DNekScalMat>::AllocateSharedPtr(factor,Asubmat = mat->GetBlock(1,0)));
                    returnval->SetBlock(1,1,Atmp = MemoryManager<DNekScalMat>::AllocateSharedPtr(invfactor,Asubmat = mat->GetBlock(1,1)));
                }
                break;

                UseLocRegionsMatrix:
                {
                    int i,j;
                    NekDouble            invfactor = 1.0/factor;
                    NekDouble            one = 1.0;

                    DNekScalMat &mat = *GetLocMatrix(mkey);

                    DNekMatSharedPtr A = MemoryManager<DNekMat>::AllocateSharedPtr(nbdry,nbdry);
                    DNekMatSharedPtr B = MemoryManager<DNekMat>::AllocateSharedPtr(nbdry,nint);
                    DNekMatSharedPtr C = MemoryManager<DNekMat>::AllocateSharedPtr(nint,nbdry);
                    DNekMatSharedPtr D = MemoryManager<DNekMat>::AllocateSharedPtr(nint,nint);

                    Array<OneD,unsigned int> bmap(nbdry);
                    Array<OneD,unsigned int> imap(nint);
                    GetBoundaryMap(bmap);
                    GetInteriorMap(imap);

                    for(i = 0; i < nbdry; ++i)
                    {
                        for(j = 0; j < nbdry; ++j)
                        {
                            (*A)(i,j) = mat(bmap[i],bmap[j]);
                        }

                        for(j = 0; j < nint; ++j)
                        {
                            (*B)(i,j) = mat(bmap[i],imap[j]);
                        }
                    }

                    for(i = 0; i < nint; ++i)
                    {
                        for(j = 0; j < nbdry; ++j)
                        {
                            (*C)(i,j) = mat(imap[i],bmap[j]);
                        }

                        for(j = 0; j < nint; ++j)
                        {
                            (*D)(i,j) = mat(imap[i],imap[j]);
                        }
                    }

                    // Calculate static condensed system
                    if(nint)
                    {
                        D->Invert();
                        (*B) = (*B)*(*D);
                        (*A) = (*A) - (*B)*(*C);
                    }

                    DNekScalMatSharedPtr     Atmp;

                    returnval->SetBlock(0,0,Atmp = MemoryManager<DNekScalMat>::AllocateSharedPtr(factor,A));
                    returnval->SetBlock(0,1,Atmp = MemoryManager<DNekScalMat>::AllocateSharedPtr(one,B));
                    returnval->SetBlock(1,0,Atmp = MemoryManager<DNekScalMat>::AllocateSharedPtr(factor,C));
                    returnval->SetBlock(1,1,Atmp = MemoryManager<DNekScalMat>::AllocateSharedPtr(invfactor,D));

                }
            }

            return returnval;
        }


        DNekScalMatSharedPtr TriExp::v_GetLocMatrix(const MatrixKey &mkey)
        {
            return m_matrixManager[mkey];
        }


        DNekScalBlkMatSharedPtr TriExp::v_GetLocStaticCondMatrix(const MatrixKey &mkey)
        {
            return m_staticCondMatrixManager[mkey];
        }

        void TriExp::v_DropLocStaticCondMatrix(const MatrixKey &mkey)
        {
            m_staticCondMatrixManager.DeleteObject(mkey);
        }



        void TriExp::v_MassMatrixOp(const Array<OneD, const NekDouble> &inarray,
                          Array<OneD,NekDouble> &outarray,
                          const StdRegions::StdMatrixKey &mkey)
        {
            StdExpansion::MassMatrixOp_MatFree(inarray,outarray,mkey);
        }


        void TriExp::v_LaplacianMatrixOp(const Array<OneD, const NekDouble> &inarray,
                               Array<OneD,NekDouble> &outarray,
                               const StdRegions::StdMatrixKey &mkey)
        {
                TriExp::LaplacianMatrixOp_MatFree(inarray,outarray,mkey);
        }


        void TriExp::v_LaplacianMatrixOp(const int k1, const int k2,
                               const Array<OneD, const NekDouble> &inarray,
                               Array<OneD,NekDouble> &outarray,
                               const StdRegions::StdMatrixKey &mkey)
        {
            StdExpansion::LaplacianMatrixOp_MatFree(k1,k2,inarray,outarray,mkey);
        }


        void TriExp::v_WeakDerivMatrixOp(const int i,
                               const Array<OneD, const NekDouble> &inarray,
                               Array<OneD,NekDouble> &outarray,
                               const StdRegions::StdMatrixKey &mkey)
        {
            StdExpansion::WeakDerivMatrixOp_MatFree(i,inarray,outarray,mkey);
        }


        void TriExp::v_WeakDirectionalDerivMatrixOp(const Array<OneD, const NekDouble> &inarray,
                                          Array<OneD,NekDouble> &outarray,
                                          const StdRegions::StdMatrixKey &mkey)
        {
            StdExpansion::WeakDirectionalDerivMatrixOp_MatFree(inarray,outarray,mkey);
        }


        void TriExp::v_MassLevelCurvatureMatrixOp(const Array<OneD, const NekDouble> &inarray,
                                          Array<OneD,NekDouble> &outarray,
                                          const StdRegions::StdMatrixKey &mkey)
        {
            StdExpansion::MassLevelCurvatureMatrixOp_MatFree(inarray,outarray,mkey);
        }


        void TriExp::v_HelmholtzMatrixOp(const Array<OneD, const NekDouble> &inarray,
                               Array<OneD,NekDouble> &outarray,
                               const StdRegions::StdMatrixKey &mkey)
        {
            TriExp::HelmholtzMatrixOp_MatFree(inarray,outarray,mkey);
        }


        void TriExp::v_GeneralMatrixOp_MatOp(const Array<OneD, const NekDouble> &inarray,
                                           Array<OneD,NekDouble> &outarray,
                                           const StdRegions::StdMatrixKey &mkey)
        {
            DNekScalMatSharedPtr   mat = GetLocMatrix(mkey);

            if(inarray.get() == outarray.get())
            {
                Array<OneD,NekDouble> tmp(m_ncoeffs);
                Vmath::Vcopy(m_ncoeffs,inarray.get(),1,tmp.get(),1);

                Blas::Dgemv('N',m_ncoeffs,m_ncoeffs,mat->Scale(),(mat->GetOwnedMatrix())->GetPtr().get(),
                            m_ncoeffs, tmp.get(), 1, 0.0, outarray.get(), 1);
            }
            else
            {
                Blas::Dgemv('N',m_ncoeffs,m_ncoeffs,mat->Scale(),(mat->GetOwnedMatrix())->GetPtr().get(),
                            m_ncoeffs, inarray.get(), 1, 0.0, outarray.get(), 1);
            }
        }


        void TriExp::v_LaplacianMatrixOp_MatFree_Kernel(
                    const Array<OneD, const NekDouble> &inarray,
                          Array<OneD,       NekDouble> &outarray,
                          Array<OneD,       NekDouble> &wsp)
        {
            if (m_metrics.count(MetricLaplacian00) == 0)
            {
                ComputeLaplacianMetric();
            }

            int       nquad0  = m_base[0]->GetNumPoints();
            int       nquad1  = m_base[1]->GetNumPoints();
            int       nqtot   = nquad0*nquad1;
            int       nmodes0 = m_base[0]->GetNumModes();
            int       nmodes1 = m_base[1]->GetNumModes();
            int       wspsize = max(max(max(nqtot,m_ncoeffs),nquad1*nmodes0),nquad0*nmodes1);

            ASSERTL1(wsp.num_elements() >= 3*wspsize,
                     "Workspace is of insufficient size.");

            const Array<OneD, const NekDouble>& base0  = m_base[0]->GetBdata();
            const Array<OneD, const NekDouble>& base1  = m_base[1]->GetBdata();
            const Array<OneD, const NekDouble>& dbase0 = m_base[0]->GetDbdata();
            const Array<OneD, const NekDouble>& dbase1 = m_base[1]->GetDbdata();
            const Array<OneD, const NekDouble>& metric00 = m_metrics[MetricLaplacian00];
            const Array<OneD, const NekDouble>& metric01 = m_metrics[MetricLaplacian01];
            const Array<OneD, const NekDouble>& metric11 = m_metrics[MetricLaplacian11];

            // Allocate temporary storage
            Array<OneD,NekDouble> wsp0(wsp);
            Array<OneD,NekDouble> wsp1(wsp+wspsize);
            Array<OneD,NekDouble> wsp2(wsp+2*wspsize);

            StdExpansion2D::PhysTensorDeriv(inarray,wsp1,wsp2);

            // wsp0 = k = g0 * wsp1 + g1 * wsp2 = g0 * du_dxi1 + g1 * du_dxi2
            // wsp2 = l = g1 * wsp1 + g2 * wsp2 = g0 * du_dxi1 + g1 * du_dxi2
            // where g0, g1 and g2 are the metric terms set up in the GeomFactors class
            // especially for this purpose
            Vmath::Vvtvvtp(nqtot,&metric00[0],1,&wsp1[0],1,&metric01[0],1,&wsp2[0],1,&wsp0[0],1);
            Vmath::Vvtvvtp(nqtot,&metric01[0],1,&wsp1[0],1,&metric11[0],1,&wsp2[0],1,&wsp2[0],1);

            // outarray = m = (D_xi1 * B)^T * k
            // wsp1     = n = (D_xi2 * B)^T * l
            IProductWRTBase_SumFacKernel(dbase0,base1,wsp0,outarray,wsp1);
            IProductWRTBase_SumFacKernel(base0,dbase1,wsp2,wsp1,    wsp0);

            // outarray = outarray + wsp1
            //          = L * u_hat
            Vmath::Vadd(m_ncoeffs,wsp1.get(),1,outarray.get(),1,outarray.get(),1);
        }


        void TriExp::v_ComputeLaplacianMetric()
        {
            if (m_metrics.count(MetricQuadrature) == 0)
            {
                ComputeQuadratureMetric();
            }

            unsigned int i, j;
            const SpatialDomains::GeomType type = m_metricinfo->GetGtype();
            const unsigned int nqtot = GetTotPoints();
            const unsigned int dim = 2;
            const MetricType m[3][3] = { {MetricLaplacian00, MetricLaplacian01, MetricLaplacian02},
                                       {MetricLaplacian01, MetricLaplacian11, MetricLaplacian12},
                                       {MetricLaplacian02, MetricLaplacian12, MetricLaplacian22}
            };

            Array<OneD, NekDouble> dEta_dXi[2] = {Array<OneD, NekDouble>(nqtot,1.0),
                                                  Array<OneD, NekDouble>(nqtot,1.0)};

            for (i = 0; i < dim; ++i)
            {
                for (j = i; j < dim; ++j)
                {
                    m_metrics[m[i][j]] = Array<OneD, NekDouble>(nqtot);
                }
            }
<<<<<<< HEAD
        }
        
        /**
         * Function is used to compute exactly the advective numerical flux on
         * theinterface of two elements with different expansions, hence an
         * appropriate number of Gauss points has to be used. The number of
         * Gauss points has to be equal to the number used by the highest
         * polynomial degree of the two adjacent elements. Furthermore, this
         * function is used to compute the sensor value in each element.
         *
         * @param   numMin     Is the reduced polynomial order
         * @param   inarray    Input array of coefficients
         * @param   dumpVar    Output array of reduced coefficients.
         */
        void TriExp::v_ReduceOrderCoeffs(
            int                                 numMin,
            const Array<OneD, const NekDouble> &inarray,
                  Array<OneD,       NekDouble> &outarray)
        {
            int n_coeffs = m_coeffs.num_elements();
            int nquad0   = m_base[0]->GetNumPoints();
            int nquad1   = m_base[1]->GetNumPoints();
            int nqtot    = nquad0*nquad1;
            int nmodes0  = m_base[0]->GetNumModes();
            int nmodes1  = m_base[1]->GetNumModes();
            int numMax   = nmodes0;
            int numMin2  = nmodes0, i;
            
            Array<OneD, NekDouble> coeff(n_coeffs,0.0);
            Array<OneD, NekDouble> phys_tmp(nqtot,0.0);
            Array<OneD, NekDouble> tmp, tmp2;

            const LibUtilities::PointsKey Pkey0 = m_base[0]->GetPointsKey();
            const LibUtilities::PointsKey Pkey1 = m_base[1]->GetPointsKey();
            
            LibUtilities::BasisKey b0(
                m_base[0]->GetBasisType(), nmodes0, Pkey0);
            LibUtilities::BasisKey b1(
                m_base[1]->GetBasisType(), nmodes1, Pkey1);
            LibUtilities::BasisKey bortho0(
                LibUtilities::eOrtho_A,    nmodes0, Pkey0);
            LibUtilities::BasisKey bortho1(
                LibUtilities::eOrtho_B,    nmodes1, Pkey1);
            
            // Check if it is also possible to use the same InterCoeff routine
            // which is also used for Quadrilateral and Hexagonal shaped
            // elements
            
            // For now, set up the used basis on the standard element to
            // calculate the phys values, set up the orthogonal basis to do a
            // forward transform, to obtain the coefficients in orthogonal
            // coefficient space
            StdRegions::StdTriExpSharedPtr m_OrthoTriExp;
            StdRegions::StdTriExpSharedPtr m_TriExp;
            
            m_TriExp      = MemoryManager<StdRegions::StdTriExp>
                ::AllocateSharedPtr(b0,      b1);
            m_OrthoTriExp = MemoryManager<StdRegions::StdTriExp>
                ::AllocateSharedPtr(bortho0, bortho1);

            m_TriExp     ->BwdTrans(inarray,phys_tmp);
            m_OrthoTriExp->FwdTrans(phys_tmp, coeff);

            int cnt = 0;

            for (i = 0; i < n_coeffs; i++)
            {
                if (i == numMin)
                {
                    coeff[i]  = 0.0;
                    numMin   += numMin2 - 1;
                    numMin2  -= 1.0;
                }
            }

            m_OrthoTriExp->BwdTrans(coeff,phys_tmp);
            m_TriExp     ->FwdTrans(phys_tmp, outarray);
        }
=======

            const Array<OneD, const NekDouble>& z0 = m_base[0]->GetZ();
            const Array<OneD, const NekDouble>& z1 = m_base[1]->GetZ();
            const unsigned int nquad0 = m_base[0]->GetNumPoints();
            const unsigned int nquad1 = m_base[1]->GetNumPoints();
            const Array<TwoD, const NekDouble>& df   = m_metricinfo->GetDerivFactors();
>>>>>>> c6280ab0

            for(i = 0; i < nquad1; i++)
            {
                Blas::Dscal(nquad0,2.0/(1-z1[i]),&dEta_dXi[0][0]+i*nquad0,1);
                Blas::Dscal(nquad0,2.0/(1-z1[i]),&dEta_dXi[1][0]+i*nquad0,1);
            }
            for(i = 0; i < nquad0; i++)
            {
                Blas::Dscal(nquad1,0.5*(1+z0[i]),&dEta_dXi[1][0]+i,nquad0);
            }

            Array<OneD, NekDouble> tmp(nqtot);
            if((type == SpatialDomains::eRegular ||
                type == SpatialDomains::eMovingRegular))
            {
                Vmath::Smul (nqtot,df[0][0],&dEta_dXi[0][0],1,&tmp[0],1);
                Vmath::Svtvp(nqtot,df[1][0],&dEta_dXi[1][0],1,&tmp[0],1,&tmp[0],1);

                Vmath::Vmul (nqtot,&tmp[0],1,   &tmp[0],1,&m_metrics[MetricLaplacian00][0],1);
                Vmath::Smul (nqtot,df[1][0],&tmp[0],1,&m_metrics[MetricLaplacian01][0],1);


                Vmath::Smul (nqtot,df[2][0],&dEta_dXi[0][0],1,&tmp[0],1);
                Vmath::Svtvp(nqtot,df[3][0],&dEta_dXi[1][0],1,&tmp[0],1,&tmp[0],1);

                Vmath::Vvtvp(nqtot,&tmp[0],1,   &tmp[0],1,&m_metrics[MetricLaplacian00][0],1,&m_metrics[MetricLaplacian00][0],1);
                Vmath::Svtvp(nqtot,df[3][0],&tmp[0],1,&m_metrics[MetricLaplacian01][0],1,&m_metrics[MetricLaplacian01][0],1);

                if(GetCoordim() == 3)
                {
                    Vmath::Smul (nqtot,df[4][0],&dEta_dXi[0][0],1,&tmp[0],1);
                    Vmath::Svtvp(nqtot,df[5][0],&dEta_dXi[1][0],1,&tmp[0],1,&tmp[0],1);

                    Vmath::Vvtvp(nqtot,&tmp[0],1,   &tmp[0],1,&m_metrics[MetricLaplacian00][0],1,&m_metrics[MetricLaplacian00][0],1);
                    Vmath::Svtvp(nqtot,df[5][0],&tmp[0],1,&m_metrics[MetricLaplacian01][0],1,&m_metrics[MetricLaplacian01][0],1);
                }

                NekDouble g2 = df[1][0]*df[1][0] + df[3][0]*df[3][0];
                if(GetCoordim() == 3)
                {
                    g2 += df[5][0]*df[5][0];
                }
                Vmath::Fill(nqtot,g2,&m_metrics[MetricLaplacian11][0],1);
            }
            else
            {

                Vmath::Vmul (nqtot,&df[0][0],1,&dEta_dXi[0][0],1,&tmp[0],1);
                Vmath::Vvtvp(nqtot,&df[1][0],1,&dEta_dXi[1][0],1,&tmp[0],1,&tmp[0],1);

                Vmath::Vmul (nqtot,&tmp[0],  1,&tmp[0],  1,&m_metrics[MetricLaplacian00][0],1);
                Vmath::Vmul (nqtot,&df[1][0],1,&tmp[0],  1,&m_metrics[MetricLaplacian01][0],1);
                Vmath::Vmul (nqtot,&df[1][0],1,&df[1][0],1,&m_metrics[MetricLaplacian11][0],1);


                Vmath::Vmul (nqtot,&df[2][0],1,&dEta_dXi[0][0],1,&tmp[0],1);
                Vmath::Vvtvp(nqtot,&df[3][0],1,&dEta_dXi[1][0],1,&tmp[0],1,&tmp[0],1);

                Vmath::Vvtvp(nqtot,&tmp[0],  1,&tmp[0],  1,&m_metrics[MetricLaplacian00][0],1,&m_metrics[MetricLaplacian00][0],1);
                Vmath::Vvtvp(nqtot,&df[3][0],1,&tmp[0],  1,&m_metrics[MetricLaplacian01][0],1,&m_metrics[MetricLaplacian01][0],1);
                Vmath::Vvtvp(nqtot,&df[3][0],1,&df[3][0],1,&m_metrics[MetricLaplacian11][0],1,&m_metrics[MetricLaplacian11][0],1);

                if(GetCoordim() == 3)
                {
                    Vmath::Vmul (nqtot,&df[4][0],1,&dEta_dXi[0][0],1,&tmp[0],1);
                    Vmath::Vvtvp(nqtot,&df[5][0],1,&dEta_dXi[1][0],1,&tmp[0],1,&tmp[0],1);

                    Vmath::Vvtvp(nqtot,&tmp[0],  1,&tmp[0],  1,&m_metrics[MetricLaplacian00][0],1,&m_metrics[MetricLaplacian00][0],1);
                    Vmath::Vvtvp(nqtot,&df[5][0],1,&tmp[0],  1,&m_metrics[MetricLaplacian01][0],1,&m_metrics[MetricLaplacian01][0],1);
                    Vmath::Vvtvp(nqtot,&df[5][0],1,&df[5][0],1,&m_metrics[MetricLaplacian11][0],1,&m_metrics[MetricLaplacian11][0],1);
                }
            }

            for (unsigned int i = 0; i < dim; ++i)
            {
                for (unsigned int j = i; j < dim; ++j)
                {
                    MultiplyByQuadratureMetric(m_metrics[m[i][j]],
                                               m_metrics[m[i][j]]);

                }
            }

        }

    }
}
<|MERGE_RESOLUTION|>--- conflicted
+++ resolved
@@ -1806,7 +1806,94 @@
                     m_metrics[m[i][j]] = Array<OneD, NekDouble>(nqtot);
                 }
             }
-<<<<<<< HEAD
+
+            const Array<OneD, const NekDouble>& z0 = m_base[0]->GetZ();
+            const Array<OneD, const NekDouble>& z1 = m_base[1]->GetZ();
+            const unsigned int nquad0 = m_base[0]->GetNumPoints();
+            const unsigned int nquad1 = m_base[1]->GetNumPoints();
+            const Array<TwoD, const NekDouble>& df   = m_metricinfo->GetDerivFactors();
+
+            for(i = 0; i < nquad1; i++)
+            {
+                Blas::Dscal(nquad0,2.0/(1-z1[i]),&dEta_dXi[0][0]+i*nquad0,1);
+                Blas::Dscal(nquad0,2.0/(1-z1[i]),&dEta_dXi[1][0]+i*nquad0,1);
+            }
+            for(i = 0; i < nquad0; i++)
+            {
+                Blas::Dscal(nquad1,0.5*(1+z0[i]),&dEta_dXi[1][0]+i,nquad0);
+            }
+
+            Array<OneD, NekDouble> tmp(nqtot);
+            if((type == SpatialDomains::eRegular ||
+                type == SpatialDomains::eMovingRegular))
+            {
+                Vmath::Smul (nqtot,df[0][0],&dEta_dXi[0][0],1,&tmp[0],1);
+                Vmath::Svtvp(nqtot,df[1][0],&dEta_dXi[1][0],1,&tmp[0],1,&tmp[0],1);
+
+                Vmath::Vmul (nqtot,&tmp[0],1,   &tmp[0],1,&m_metrics[MetricLaplacian00][0],1);
+                Vmath::Smul (nqtot,df[1][0],&tmp[0],1,&m_metrics[MetricLaplacian01][0],1);
+
+
+                Vmath::Smul (nqtot,df[2][0],&dEta_dXi[0][0],1,&tmp[0],1);
+                Vmath::Svtvp(nqtot,df[3][0],&dEta_dXi[1][0],1,&tmp[0],1,&tmp[0],1);
+
+                Vmath::Vvtvp(nqtot,&tmp[0],1,   &tmp[0],1,&m_metrics[MetricLaplacian00][0],1,&m_metrics[MetricLaplacian00][0],1);
+                Vmath::Svtvp(nqtot,df[3][0],&tmp[0],1,&m_metrics[MetricLaplacian01][0],1,&m_metrics[MetricLaplacian01][0],1);
+
+                if(GetCoordim() == 3)
+                {
+                    Vmath::Smul (nqtot,df[4][0],&dEta_dXi[0][0],1,&tmp[0],1);
+                    Vmath::Svtvp(nqtot,df[5][0],&dEta_dXi[1][0],1,&tmp[0],1,&tmp[0],1);
+
+                    Vmath::Vvtvp(nqtot,&tmp[0],1,   &tmp[0],1,&m_metrics[MetricLaplacian00][0],1,&m_metrics[MetricLaplacian00][0],1);
+                    Vmath::Svtvp(nqtot,df[5][0],&tmp[0],1,&m_metrics[MetricLaplacian01][0],1,&m_metrics[MetricLaplacian01][0],1);
+                }
+
+                NekDouble g2 = df[1][0]*df[1][0] + df[3][0]*df[3][0];
+                if(GetCoordim() == 3)
+                {
+                    g2 += df[5][0]*df[5][0];
+                }
+                Vmath::Fill(nqtot,g2,&m_metrics[MetricLaplacian11][0],1);
+            }
+            else
+            {
+
+                Vmath::Vmul (nqtot,&df[0][0],1,&dEta_dXi[0][0],1,&tmp[0],1);
+                Vmath::Vvtvp(nqtot,&df[1][0],1,&dEta_dXi[1][0],1,&tmp[0],1,&tmp[0],1);
+
+                Vmath::Vmul (nqtot,&tmp[0],  1,&tmp[0],  1,&m_metrics[MetricLaplacian00][0],1);
+                Vmath::Vmul (nqtot,&df[1][0],1,&tmp[0],  1,&m_metrics[MetricLaplacian01][0],1);
+                Vmath::Vmul (nqtot,&df[1][0],1,&df[1][0],1,&m_metrics[MetricLaplacian11][0],1);
+
+
+                Vmath::Vmul (nqtot,&df[2][0],1,&dEta_dXi[0][0],1,&tmp[0],1);
+                Vmath::Vvtvp(nqtot,&df[3][0],1,&dEta_dXi[1][0],1,&tmp[0],1,&tmp[0],1);
+
+                Vmath::Vvtvp(nqtot,&tmp[0],  1,&tmp[0],  1,&m_metrics[MetricLaplacian00][0],1,&m_metrics[MetricLaplacian00][0],1);
+                Vmath::Vvtvp(nqtot,&df[3][0],1,&tmp[0],  1,&m_metrics[MetricLaplacian01][0],1,&m_metrics[MetricLaplacian01][0],1);
+                Vmath::Vvtvp(nqtot,&df[3][0],1,&df[3][0],1,&m_metrics[MetricLaplacian11][0],1,&m_metrics[MetricLaplacian11][0],1);
+
+                if(GetCoordim() == 3)
+                {
+                    Vmath::Vmul (nqtot,&df[4][0],1,&dEta_dXi[0][0],1,&tmp[0],1);
+                    Vmath::Vvtvp(nqtot,&df[5][0],1,&dEta_dXi[1][0],1,&tmp[0],1,&tmp[0],1);
+
+                    Vmath::Vvtvp(nqtot,&tmp[0],  1,&tmp[0],  1,&m_metrics[MetricLaplacian00][0],1,&m_metrics[MetricLaplacian00][0],1);
+                    Vmath::Vvtvp(nqtot,&df[5][0],1,&tmp[0],  1,&m_metrics[MetricLaplacian01][0],1,&m_metrics[MetricLaplacian01][0],1);
+                    Vmath::Vvtvp(nqtot,&df[5][0],1,&df[5][0],1,&m_metrics[MetricLaplacian11][0],1,&m_metrics[MetricLaplacian11][0],1);
+                }
+            }
+
+            for (unsigned int i = 0; i < dim; ++i)
+            {
+                for (unsigned int j = i; j < dim; ++j)
+                {
+                    MultiplyByQuadratureMetric(m_metrics[m[i][j]],
+                                               m_metrics[m[i][j]]);
+
+                }
+            }
         }
         
         /**
@@ -1885,98 +1972,5 @@
             m_OrthoTriExp->BwdTrans(coeff,phys_tmp);
             m_TriExp     ->FwdTrans(phys_tmp, outarray);
         }
-=======
-
-            const Array<OneD, const NekDouble>& z0 = m_base[0]->GetZ();
-            const Array<OneD, const NekDouble>& z1 = m_base[1]->GetZ();
-            const unsigned int nquad0 = m_base[0]->GetNumPoints();
-            const unsigned int nquad1 = m_base[1]->GetNumPoints();
-            const Array<TwoD, const NekDouble>& df   = m_metricinfo->GetDerivFactors();
->>>>>>> c6280ab0
-
-            for(i = 0; i < nquad1; i++)
-            {
-                Blas::Dscal(nquad0,2.0/(1-z1[i]),&dEta_dXi[0][0]+i*nquad0,1);
-                Blas::Dscal(nquad0,2.0/(1-z1[i]),&dEta_dXi[1][0]+i*nquad0,1);
-            }
-            for(i = 0; i < nquad0; i++)
-            {
-                Blas::Dscal(nquad1,0.5*(1+z0[i]),&dEta_dXi[1][0]+i,nquad0);
-            }
-
-            Array<OneD, NekDouble> tmp(nqtot);
-            if((type == SpatialDomains::eRegular ||
-                type == SpatialDomains::eMovingRegular))
-            {
-                Vmath::Smul (nqtot,df[0][0],&dEta_dXi[0][0],1,&tmp[0],1);
-                Vmath::Svtvp(nqtot,df[1][0],&dEta_dXi[1][0],1,&tmp[0],1,&tmp[0],1);
-
-                Vmath::Vmul (nqtot,&tmp[0],1,   &tmp[0],1,&m_metrics[MetricLaplacian00][0],1);
-                Vmath::Smul (nqtot,df[1][0],&tmp[0],1,&m_metrics[MetricLaplacian01][0],1);
-
-
-                Vmath::Smul (nqtot,df[2][0],&dEta_dXi[0][0],1,&tmp[0],1);
-                Vmath::Svtvp(nqtot,df[3][0],&dEta_dXi[1][0],1,&tmp[0],1,&tmp[0],1);
-
-                Vmath::Vvtvp(nqtot,&tmp[0],1,   &tmp[0],1,&m_metrics[MetricLaplacian00][0],1,&m_metrics[MetricLaplacian00][0],1);
-                Vmath::Svtvp(nqtot,df[3][0],&tmp[0],1,&m_metrics[MetricLaplacian01][0],1,&m_metrics[MetricLaplacian01][0],1);
-
-                if(GetCoordim() == 3)
-                {
-                    Vmath::Smul (nqtot,df[4][0],&dEta_dXi[0][0],1,&tmp[0],1);
-                    Vmath::Svtvp(nqtot,df[5][0],&dEta_dXi[1][0],1,&tmp[0],1,&tmp[0],1);
-
-                    Vmath::Vvtvp(nqtot,&tmp[0],1,   &tmp[0],1,&m_metrics[MetricLaplacian00][0],1,&m_metrics[MetricLaplacian00][0],1);
-                    Vmath::Svtvp(nqtot,df[5][0],&tmp[0],1,&m_metrics[MetricLaplacian01][0],1,&m_metrics[MetricLaplacian01][0],1);
-                }
-
-                NekDouble g2 = df[1][0]*df[1][0] + df[3][0]*df[3][0];
-                if(GetCoordim() == 3)
-                {
-                    g2 += df[5][0]*df[5][0];
-                }
-                Vmath::Fill(nqtot,g2,&m_metrics[MetricLaplacian11][0],1);
-            }
-            else
-            {
-
-                Vmath::Vmul (nqtot,&df[0][0],1,&dEta_dXi[0][0],1,&tmp[0],1);
-                Vmath::Vvtvp(nqtot,&df[1][0],1,&dEta_dXi[1][0],1,&tmp[0],1,&tmp[0],1);
-
-                Vmath::Vmul (nqtot,&tmp[0],  1,&tmp[0],  1,&m_metrics[MetricLaplacian00][0],1);
-                Vmath::Vmul (nqtot,&df[1][0],1,&tmp[0],  1,&m_metrics[MetricLaplacian01][0],1);
-                Vmath::Vmul (nqtot,&df[1][0],1,&df[1][0],1,&m_metrics[MetricLaplacian11][0],1);
-
-
-                Vmath::Vmul (nqtot,&df[2][0],1,&dEta_dXi[0][0],1,&tmp[0],1);
-                Vmath::Vvtvp(nqtot,&df[3][0],1,&dEta_dXi[1][0],1,&tmp[0],1,&tmp[0],1);
-
-                Vmath::Vvtvp(nqtot,&tmp[0],  1,&tmp[0],  1,&m_metrics[MetricLaplacian00][0],1,&m_metrics[MetricLaplacian00][0],1);
-                Vmath::Vvtvp(nqtot,&df[3][0],1,&tmp[0],  1,&m_metrics[MetricLaplacian01][0],1,&m_metrics[MetricLaplacian01][0],1);
-                Vmath::Vvtvp(nqtot,&df[3][0],1,&df[3][0],1,&m_metrics[MetricLaplacian11][0],1,&m_metrics[MetricLaplacian11][0],1);
-
-                if(GetCoordim() == 3)
-                {
-                    Vmath::Vmul (nqtot,&df[4][0],1,&dEta_dXi[0][0],1,&tmp[0],1);
-                    Vmath::Vvtvp(nqtot,&df[5][0],1,&dEta_dXi[1][0],1,&tmp[0],1,&tmp[0],1);
-
-                    Vmath::Vvtvp(nqtot,&tmp[0],  1,&tmp[0],  1,&m_metrics[MetricLaplacian00][0],1,&m_metrics[MetricLaplacian00][0],1);
-                    Vmath::Vvtvp(nqtot,&df[5][0],1,&tmp[0],  1,&m_metrics[MetricLaplacian01][0],1,&m_metrics[MetricLaplacian01][0],1);
-                    Vmath::Vvtvp(nqtot,&df[5][0],1,&df[5][0],1,&m_metrics[MetricLaplacian11][0],1,&m_metrics[MetricLaplacian11][0],1);
-                }
-            }
-
-            for (unsigned int i = 0; i < dim; ++i)
-            {
-                for (unsigned int j = i; j < dim; ++j)
-                {
-                    MultiplyByQuadratureMetric(m_metrics[m[i][j]],
-                                               m_metrics[m[i][j]]);
-
-                }
-            }
-
-        }
-
     }
 }
