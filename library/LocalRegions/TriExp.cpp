///////////////////////////////////////////////////////////////////////////////
//
// File TriExp.cpp
//
// For more information, please see: http://www.nektar.info
//
// The MIT License
//
// Copyright (c) 2006 Division of Applied Mathematics, Brown University (USA),
// Department of Aeronautics, Imperial College London (UK), and Scientific
// Computing and Imaging Institute, University of Utah (USA).
//
// License for the specific language governing rights and limitations under
// Permission is hereby granted, free of charge, to any person obtaining a
// copy of this software and associated documentation files (the "Software"),
// to deal in the Software without restriction, including without limitation
// the rights to use, copy, modify, merge, publish, distribute, sublicense,
// and/or sell copies of the Software, and to permit persons to whom the
// Software is furnished to do so, subject to the following conditions:
// The above copyright notice and this permission notice shall be included
// in all copies or substantial portions of the Software.
//
// THE SOFTWARE IS PROVIDED "AS IS", WITHOUT WARRANTY OF ANY KIND, EXPRESS
// OR IMPLIED, INCLUDING BUT NOT LIMITED TO THE WARRANTIES OF MERCHANTABILITY,
// FITNESS FOR A PARTICULAR PURPOSE AND NONINFRINGEMENT. IN NO EVENT SHALL
// THE AUTHORS OR COPYRIGHT HOLDERS BE LIABLE FOR ANY CLAIM, DAMAGES OR OTHER
// LIABILITY, WHETHER IN AN ACTION OF CONTRACT, TORT OR OTHERWISE, ARISING
// FROM, OUT OF OR IN CONNECTION WITH THE SOFTWARE OR THE USE OR OTHER
// DEALINGS IN THE SOFTWARE.
//
// Description: Expasion for triangular elements.
//
///////////////////////////////////////////////////////////////////////////////
#include <LibUtilities/Foundations/InterpCoeff.h>
#include <LocalRegions/TriExp.h>
#include <LocalRegions/SegExp.h>
#include <LocalRegions/Expansion3D.h>
#include <StdRegions/StdNodalTriExp.h>
#include <LibUtilities/Foundations/Interp.h>


namespace Nektar
{
    namespace LocalRegions
    {
        TriExp::TriExp(const LibUtilities::BasisKey &Ba,
                       const LibUtilities::BasisKey &Bb,
                       const SpatialDomains::TriGeomSharedPtr &geom):
            StdExpansion  (LibUtilities::StdTriData::getNumberOfCoefficients(Ba.GetNumModes(),(Bb.GetNumModes())),2,Ba,Bb),
            StdExpansion2D(LibUtilities::StdTriData::getNumberOfCoefficients(Ba.GetNumModes(),(Bb.GetNumModes())),Ba,Bb),
            StdTriExp(Ba,Bb),
            Expansion     (geom),
            Expansion2D   (geom),
            m_matrixManager(
                    boost::bind(&TriExp::CreateMatrix, this, _1),
                    std::string("TriExpMatrix")),
            m_staticCondMatrixManager(
                    boost::bind(&TriExp::CreateStaticCondMatrix, this, _1),
                    std::string("TriExpStaticCondMatrix"))
        {
        }


        TriExp::TriExp(const TriExp &T):
            StdExpansion(T),
            StdExpansion2D(T),
            StdTriExp(T),
            Expansion(T),
            Expansion2D(T),
            m_matrixManager(T.m_matrixManager),
            m_staticCondMatrixManager(T.m_staticCondMatrixManager)
        {
        }


        TriExp::~TriExp()
        {
        }



        NekDouble TriExp::v_Integral(const Array<OneD, const NekDouble> &inarray)
        {
            int    nquad0 = m_base[0]->GetNumPoints();
            int    nquad1 = m_base[1]->GetNumPoints();
            Array<OneD, const NekDouble> jac = m_metricinfo->GetJac(GetPointsKeys());
            NekDouble ival;
            Array<OneD,NekDouble> tmp(nquad0*nquad1);

            // multiply inarray with Jacobian
            if(m_metricinfo->GetGtype() == SpatialDomains::eDeformed)
            {
                Vmath::Vmul(nquad0*nquad1, jac, 1, inarray, 1,tmp, 1);
            }
            else
            {
                Vmath::Smul(nquad0*nquad1, jac[0], inarray, 1, tmp, 1);
            }

            // call StdQuadExp version;
            ival = StdTriExp::v_Integral(tmp);
            return ival;
        }
		

        void TriExp::v_PhysDeriv(const Array<OneD, const NekDouble> & inarray,
                               Array<OneD,NekDouble> &out_d0,
                               Array<OneD,NekDouble> &out_d1,
                               Array<OneD,NekDouble> &out_d2)
        {
            int    nquad0 = m_base[0]->GetNumPoints();
            int    nquad1 = m_base[1]->GetNumPoints();
            int     nqtot = nquad0*nquad1;
            const Array<TwoD, const NekDouble>& df
                            = m_metricinfo->GetDerivFactors(GetPointsKeys());

            Array<OneD,NekDouble> diff0(2*nqtot);
            Array<OneD,NekDouble> diff1(diff0+nqtot);

            StdTriExp::v_PhysDeriv(inarray, diff0, diff1);

            if(m_metricinfo->GetGtype() == SpatialDomains::eDeformed)
            {
                if(out_d0.num_elements())
                {
                    Vmath::Vmul  (nqtot,df[0],1,diff0,1, out_d0, 1);
                    Vmath::Vvtvp (nqtot,df[1],1,diff1,1, out_d0, 1, out_d0,1);
                }

                if(out_d1.num_elements())
                {
                    Vmath::Vmul  (nqtot,df[2],1,diff0,1, out_d1, 1);
                    Vmath::Vvtvp (nqtot,df[3],1,diff1,1, out_d1, 1, out_d1,1);
                }

                if(out_d2.num_elements())
                {
                    Vmath::Vmul  (nqtot,df[4],1,diff0,1, out_d2, 1);
                    Vmath::Vvtvp (nqtot,df[5],1,diff1,1, out_d2, 1, out_d2,1);
                }
            }
            else // regular geometry
            {
                if(out_d0.num_elements())
                {
                    Vmath::Smul (nqtot, df[0][0], diff0, 1, out_d0, 1);
                    Blas::Daxpy (nqtot, df[1][0], diff1, 1, out_d0, 1);
                }

                if(out_d1.num_elements())
                {
                    Vmath::Smul (nqtot, df[2][0], diff0, 1, out_d1, 1);
                    Blas::Daxpy (nqtot, df[3][0], diff1, 1, out_d1, 1);
                }

                if(out_d2.num_elements())
                {
                    Vmath::Smul (nqtot, df[4][0], diff0, 1, out_d2, 1);
                    Blas::Daxpy (nqtot, df[5][0], diff1, 1, out_d2, 1);
                }
            }
        }


        void TriExp::v_PhysDeriv(const int dir,
                               const Array<OneD, const NekDouble>& inarray,
                               Array<OneD, NekDouble> &outarray)
        {
            switch(dir)
            {
            case 0:
                {
                    PhysDeriv(inarray, outarray, NullNekDouble1DArray, NullNekDouble1DArray);
                }
                break;
            case 1:
                {
                    PhysDeriv(inarray, NullNekDouble1DArray, outarray, NullNekDouble1DArray);
                }
                break;
            case 2:
                {
                    PhysDeriv(inarray, NullNekDouble1DArray, NullNekDouble1DArray, outarray);
                }
                break;
            default:
                {
                    ASSERTL1(false,"input dir is out of range");
                }
                break;
            }
        }

        void TriExp::v_PhysDirectionalDeriv(
            const Array<OneD, const NekDouble> &inarray,
            const Array<OneD, const NekDouble> &direction,
                  Array<OneD,       NekDouble> &out)
        {
            if(! out.num_elements())
            {
                return;
            }

            int    nquad0 = m_base[0]->GetNumPoints();
            int    nquad1 = m_base[1]->GetNumPoints();
            int    nqtot = nquad0*nquad1;

            const Array<TwoD, const NekDouble>& df =
                                m_metricinfo->GetDerivFactors(GetPointsKeys());

            Array<OneD,NekDouble> diff0(2*nqtot);
            Array<OneD,NekDouble> diff1(diff0+nqtot);

            // diff0 = du/d_xi, diff1 = du/d_eta
            StdTriExp::v_PhysDeriv(inarray, diff0, diff1);

            if(m_metricinfo->GetGtype() == SpatialDomains::eDeformed)
            {
                Array<OneD, Array<OneD, NekDouble> > tangmat(2);


                // D^v_xi = v_x*d_xi/dx + v_y*d_xi/dy + v_z*d_xi/dz
                // D^v_eta = v_x*d_eta/dx + v_y*d_eta/dy + v_z*d_eta/dz
                for (int i=0; i< 2; ++i)
                {
                    tangmat[i] = Array<OneD, NekDouble>(nqtot,0.0);
                    for (int k=0; k<(m_geom->GetCoordim()); ++k)
                    {
                        Vmath::Vvtvp(nqtot,&df[2*k+i][0],1,&direction[k*nqtot],1,&tangmat[i][0],1,&tangmat[i][0],1);
                    }
                }

                /// D_v = D^v_xi * du/d_xi + D^v_eta * du/d_eta
                Vmath::Vmul  (nqtot,&tangmat[0][0],1,&diff0[0],1, &out[0], 1);
                Vmath::Vvtvp (nqtot,&tangmat[1][0],1,&diff1[0],1, &out[0], 1, &out[0],1);
            }
            else
            {
                ASSERTL1(m_metricinfo->GetGtype() == SpatialDomains::eDeformed,"Wrong route");
            }
        }


        void TriExp::v_FwdTrans(const Array<OneD, const NekDouble> & inarray,
                              Array<OneD,NekDouble> &outarray)
        {
            IProductWRTBase(inarray,outarray);

            // get Mass matrix inverse
            MatrixKey             masskey(StdRegions::eInvMass,
                                          DetShapeType(),*this);
            DNekScalMatSharedPtr  matsys = m_matrixManager[masskey];

            // copy inarray in case inarray == outarray
            NekVector<NekDouble> in (m_ncoeffs,outarray,eCopy);
            NekVector<NekDouble> out(m_ncoeffs,outarray,eWrapper);

            out = (*matsys)*in;
        }


        void TriExp::v_FwdTrans_BndConstrained(const Array<OneD, const NekDouble>& inarray,
                                             Array<OneD, NekDouble> &outarray)
        {
            int i,j;
            int npoints[2] = {m_base[0]->GetNumPoints(),
                              m_base[1]->GetNumPoints()};
            int nmodes[2]  = {m_base[0]->GetNumModes(),
                              m_base[1]->GetNumModes()};

            fill(outarray.get(), outarray.get()+m_ncoeffs, 0.0 );

            Array<OneD, NekDouble> physEdge[3];
            Array<OneD, NekDouble> coeffEdge[3];
            for(i = 0; i < 3; i++)
            {
                // define physEdge and add 1 so can interpolate grl10 points if necessary
                physEdge[i]  = Array<OneD, NekDouble>(max(npoints[i!=0],npoints[0])); 
                coeffEdge[i] = Array<OneD, NekDouble>(nmodes[i!=0]);
            }

            for(i = 0; i < npoints[0]; i++)
            {
                physEdge[0][i] = inarray[i];
            }

            // extract data in cartesian directions
            for(i = 0; i < npoints[1]; i++)
            {
                physEdge[1][i] = inarray[npoints[0]-1+i*npoints[0]];
                physEdge[2][i] = inarray[i*npoints[0]];
            }

            SegExpSharedPtr segexp[3];
            segexp[0] = MemoryManager<LocalRegions::SegExp>::AllocateSharedPtr(m_base[0]->GetBasisKey(),GetGeom2D()->GetEdge(0));
            
            if(m_base[1]->GetPointsType() == LibUtilities::eGaussLobattoLegendre)
            {
                for(i = 1; i < 3; i++)
                {
                    segexp[i] = MemoryManager<LocalRegions::SegExp>::AllocateSharedPtr(m_base[i!=0]->GetBasisKey(),GetGeom2D()->GetEdge(i));
                }
            }
            else // interploate using edge 0 GLL distribution
            {
                for(i = 1; i < 3; i++)
                {
                    segexp[i] = MemoryManager<LocalRegions::SegExp>::AllocateSharedPtr(m_base[0]->GetBasisKey(),GetGeom2D()->GetEdge(i));

                    LibUtilities::Interp1D(m_base[1]->GetPointsKey(),physEdge[i],
                                           m_base[0]->GetPointsKey(),physEdge[i]);
                }
                npoints[1] = npoints[0];
            }
            

            Array<OneD, unsigned int> mapArray;
            Array<OneD, int>          signArray;
            NekDouble sign;
            // define an orientation to get EdgeToElmtMapping from Cartesian data 
            StdRegions::Orientation orient[3] = {StdRegions::eForwards,StdRegions::eForwards,
                                                 StdRegions::eBackwards};

            for(i = 0; i < 3; i++)
            {
                segexp[i]->FwdTrans_BndConstrained(physEdge[i],coeffEdge[i]);

                // this orient goes with the one above and so could
                // probably set both to eForwards
                GetEdgeToElementMap(i,orient[i],mapArray,signArray);
                for(j=0; j < nmodes[i!=0]; j++)
                {
                    sign = (NekDouble) signArray[j];
                    outarray[ mapArray[j] ] = sign * coeffEdge[i][j];
                }
            }

            int nBoundaryDofs = NumBndryCoeffs();
            int nInteriorDofs = m_ncoeffs - nBoundaryDofs;

            if (nInteriorDofs > 0) {
                Array<OneD, NekDouble> tmp0(m_ncoeffs);
                Array<OneD, NekDouble> tmp1(m_ncoeffs);

                StdRegions::StdMatrixKey  stdmasskey(StdRegions::eMass,DetShapeType(),*this);
                MassMatrixOp(outarray,tmp0,stdmasskey);
                IProductWRTBase(inarray,tmp1);

                Vmath::Vsub(m_ncoeffs, tmp1, 1, tmp0, 1, tmp1, 1);

                // get Mass matrix inverse (only of interior DOF)
                // use block (1,1) of the static condensed system
                // note: this block alreay contains the inverse matrix
                MatrixKey             masskey(StdRegions::eMass,DetShapeType(),*this);
                DNekScalMatSharedPtr  matsys = (m_staticCondMatrixManager[masskey])->GetBlock(1,1);

                Array<OneD, NekDouble> rhs(nInteriorDofs);
                Array<OneD, NekDouble> result(nInteriorDofs);

                GetInteriorMap(mapArray);

                for(i = 0; i < nInteriorDofs; i++)
                {
                    rhs[i] = tmp1[ mapArray[i] ];
                }

                Blas::Dgemv('N', nInteriorDofs, nInteriorDofs, matsys->Scale(), &((matsys->GetOwnedMatrix())->GetPtr())[0],
                            nInteriorDofs,rhs.get(),1,0.0,result.get(),1);

                for(i = 0; i < nInteriorDofs; i++)
                {
                    outarray[ mapArray[i] ] = result[i];
                }
            }
        }


        void TriExp::v_IProductWRTBase(const Array<OneD, const NekDouble>& inarray,
                             Array<OneD, NekDouble> &outarray)
        {
            IProductWRTBase_SumFac(inarray,outarray);
        }


        void TriExp::v_IProductWRTDerivBase(const int dir,
                                  const Array<OneD, const NekDouble>& inarray,
                                  Array<OneD, NekDouble> & outarray)
        {
            IProductWRTDerivBase_SumFac(dir,inarray,outarray);
        }


        void TriExp::v_IProductWRTBase_SumFac(const Array<OneD, const NekDouble>& inarray,
                                              Array<OneD, NekDouble> &outarray,
                                              bool multiplybyweights)
        {
            int    nquad0 = m_base[0]->GetNumPoints();
            int    nquad1 = m_base[1]->GetNumPoints();
            int    order0 = m_base[0]->GetNumModes();

            if(multiplybyweights)
            {
                Array<OneD,NekDouble> tmp(nquad0*nquad1+nquad1*order0);
                Array<OneD,NekDouble> wsp(tmp+nquad0*nquad1);
                
                MultiplyByQuadratureMetric(inarray,tmp);
                IProductWRTBase_SumFacKernel(m_base[0]->GetBdata(),m_base[1]->GetBdata(),tmp,outarray,wsp);
            }
            else
            {
                Array<OneD,NekDouble> wsp(+nquad1*order0);
                
                IProductWRTBase_SumFacKernel(m_base[0]->GetBdata(),m_base[1]->GetBdata(),
                                             inarray,outarray,wsp);
            }
        }


        void TriExp::v_IProductWRTBase_MatOp(const Array<OneD, const NekDouble>& inarray,
                                           Array<OneD, NekDouble> &outarray)
        {
            int nq = GetTotPoints();
            MatrixKey      iprodmatkey(StdRegions::eIProductWRTBase,DetShapeType(),*this);
            DNekScalMatSharedPtr iprodmat = m_matrixManager[iprodmatkey];

            Blas::Dgemv('N',m_ncoeffs,nq,iprodmat->Scale(),(iprodmat->GetOwnedMatrix())->GetPtr().get(),
                        m_ncoeffs, inarray.get(), 1, 0.0, outarray.get(), 1);

        }


        void TriExp::v_IProductWRTDerivBase_SumFac(const int dir,
                                                   const Array<OneD, const NekDouble>& inarray,
                                                   Array<OneD, NekDouble> & outarray)
        {
            ASSERTL1((dir==0)||(dir==1)||(dir==2),"Invalid direction.");
            ASSERTL1((dir==2)?(m_geom->GetCoordim()==3):true,"Invalid direction.");

            int    i;
            int    nquad0 = m_base[0]->GetNumPoints();
            int    nquad1 = m_base[1]->GetNumPoints();
            int    nqtot  = nquad0*nquad1;
            int    nmodes0 = m_base[0]->GetNumModes();
            int    wspsize = max(max(nqtot,m_ncoeffs),nquad1*nmodes0);

            const Array<TwoD, const NekDouble>& df =
                                m_metricinfo->GetDerivFactors(GetPointsKeys());

            Array<OneD, NekDouble> tmp0 (6*wspsize);
            Array<OneD, NekDouble> tmp1 (tmp0 +   wspsize);
            Array<OneD, NekDouble> tmp2 (tmp0 + 2*wspsize);
            Array<OneD, NekDouble> tmp3 (tmp0 + 3*wspsize);
            Array<OneD, NekDouble> gfac0(tmp0 + 4*wspsize);
            Array<OneD, NekDouble> gfac1(tmp0 + 5*wspsize);

            const Array<OneD, const NekDouble>& z0 = m_base[0]->GetZ();
            const Array<OneD, const NekDouble>& z1 = m_base[1]->GetZ();

            // set up geometric factor: 2/(1-z1)
            for(i = 0; i < nquad1; ++i)
            {
                gfac0[i] = 2.0/(1-z1[i]);
            }
            for(i = 0; i < nquad0; ++i)
            {
                gfac1[i] = 0.5*(1+z0[i]);
            }

            for(i = 0; i < nquad1; ++i)
            {
                Vmath::Smul(nquad0,gfac0[i],&inarray[0]+i*nquad0,1,&tmp0[0]+i*nquad0,1);
            }

            for(i = 0; i < nquad1; ++i)
            {
                Vmath::Vmul(nquad0,&gfac1[0],1,&tmp0[0]+i*nquad0,1,&tmp1[0]+i*nquad0,1);
            }

            if(m_metricinfo->GetGtype() == SpatialDomains::eDeformed)
            {
                Vmath::Vmul(nqtot,&df[2*dir][0],  1,&tmp0[0],   1,&tmp0[0],1);
                Vmath::Vmul(nqtot,&df[2*dir+1][0],1,&tmp1[0],   1,&tmp1[0],1);
                Vmath::Vmul(nqtot,&df[2*dir+1][0],1,&inarray[0],1,&tmp2[0],1);
            }
            else
            {
                Vmath::Smul(nqtot, df[2*dir][0],   tmp0,    1, tmp0, 1);
                Vmath::Smul(nqtot, df[2*dir+1][0], tmp1,    1, tmp1, 1);
                Vmath::Smul(nqtot, df[2*dir+1][0], inarray, 1, tmp2, 1);
            }
            Vmath::Vadd(nqtot, tmp0, 1, tmp1, 1, tmp1, 1);

            MultiplyByQuadratureMetric(tmp1,tmp1);
            MultiplyByQuadratureMetric(tmp2,tmp2);

            IProductWRTBase_SumFacKernel(m_base[0]->GetDbdata(),m_base[1]->GetBdata() ,tmp1,tmp3    ,tmp0);
            IProductWRTBase_SumFacKernel(m_base[0]->GetBdata() ,m_base[1]->GetDbdata(),tmp2,outarray,tmp0);
            Vmath::Vadd(m_ncoeffs, tmp3, 1, outarray, 1, outarray, 1);
        }


        void TriExp::v_IProductWRTDerivBase_MatOp(const int dir,
                                                const Array<OneD, const NekDouble>& inarray,
                                                Array<OneD, NekDouble> &outarray)
        {
            int nq = GetTotPoints();
            StdRegions::MatrixType mtype = StdRegions::eIProductWRTDerivBase0;

            switch(dir)
            {
            case 0:
                {
                    mtype = StdRegions::eIProductWRTDerivBase0;
                }
                break;
            case 1:
                {
                    mtype = StdRegions::eIProductWRTDerivBase1;
                }
                break;
            case 2:
                {
                    mtype = StdRegions::eIProductWRTDerivBase2;
                }
                break;
            default:
                {
                    ASSERTL1(false,"input dir is out of range");
                }
                break;
            }

            MatrixKey      iprodmatkey(mtype,DetShapeType(),*this);
            DNekScalMatSharedPtr iprodmat = m_matrixManager[iprodmatkey];

            Blas::Dgemv('N',m_ncoeffs,nq,iprodmat->Scale(),(iprodmat->GetOwnedMatrix())->GetPtr().get(),
                        m_ncoeffs, inarray.get(), 1, 0.0, outarray.get(), 1);

        }
        
        void TriExp::v_NormVectorIProductWRTBase(
            const Array<OneD, const NekDouble> &Fx,
            const Array<OneD, const NekDouble> &Fy,
            const Array<OneD, const NekDouble> &Fz,
                  Array<OneD,       NekDouble> &outarray)
        {
            int nq = m_base[0]->GetNumPoints()*m_base[1]->GetNumPoints();
            Array<OneD, NekDouble > Fn(nq);

            const Array<OneD, const Array<OneD, NekDouble> > &normals = 
                GetLeftAdjacentElementExp()->GetFaceNormal(
                    GetLeftAdjacentElementFace());
            
            if (m_metricinfo->GetGtype() == SpatialDomains::eDeformed)
            {
                Vmath::Vvtvvtp(nq,&normals[0][0],1,&Fx[0],1,
                                  &normals[1][0],1,&Fy[0],1,&Fn[0],1);
                Vmath::Vvtvp  (nq,&normals[2][0],1,&Fz[0],1,&Fn[0],1,&Fn[0],1);
            }
            else
            {
                Vmath::Svtsvtp(nq,normals[0][0],&Fx[0],1,
                                  normals[1][0],&Fy[0],1,&Fn[0],1);
                Vmath::Svtvp  (nq,normals[2][0],&Fz[0],1,&Fn[0],1,&Fn[0],1);
            }

            IProductWRTBase(Fn,outarray);
        }

        void TriExp::v_NormVectorIProductWRTBase(const Array<OneD, const Array<OneD, NekDouble> > &Fvec, Array< OneD, NekDouble> &outarray)
        {
            NormVectorIProductWRTBase(Fvec[0], Fvec[1], Fvec[2], outarray);
        }

        StdRegions::StdExpansionSharedPtr TriExp::v_GetStdExp(void) const
        {
            
            return MemoryManager<StdRegions::StdTriExp>
                ::AllocateSharedPtr(m_base[0]->GetBasisKey(),
                                    m_base[1]->GetBasisKey());
        }

        void TriExp::v_GetCoord(const Array<OneD, const NekDouble> &Lcoords,
                              Array<OneD,NekDouble> &coords)
        {
            int  i;

            ASSERTL1(Lcoords[0] >= -1.0 && Lcoords[1] <= 1.0 &&
                     Lcoords[1] >= -1.0 && Lcoords[1]  <=1.0,
                     "Local coordinates are not in region [-1,1]");

            m_geom->FillGeom();

            for(i = 0; i < m_geom->GetCoordim(); ++i)
            {
                coords[i] = m_geom->GetCoord(i,Lcoords);
            }
        }

        void TriExp::v_GetCoords(
            Array<OneD, NekDouble> &coords_0,
            Array<OneD, NekDouble> &coords_1,
            Array<OneD, NekDouble> &coords_2)
        {
            Expansion::v_GetCoords(coords_0, coords_1, coords_2);
        }


        /** 
         * Given the local cartesian coordinate \a Lcoord evaluate the
         * value of physvals at this point by calling through to the
         * StdExpansion method
         */
        NekDouble TriExp::v_StdPhysEvaluate(
            const Array<OneD, const NekDouble> &Lcoord,
            const Array<OneD, const NekDouble> &physvals)
        {
            // Evaluate point in local (eta) coordinates.
            return StdTriExp::v_PhysEvaluate(Lcoord,physvals);
        }

        NekDouble TriExp::v_PhysEvaluate(const Array<OneD, const NekDouble> &coord, const Array<OneD, const NekDouble> & physvals)
        {
            Array<OneD,NekDouble> Lcoord = Array<OneD,NekDouble>(2);

            ASSERTL0(m_geom,"m_geom not defined");
            m_geom->GetLocCoords(coord,Lcoord);

            return StdTriExp::v_PhysEvaluate(Lcoord, physvals);
        }


        void TriExp::v_GetTracePhysVals(
                const int edge,
                const StdRegions::StdExpansionSharedPtr &EdgeExp,
                const Array<OneD, const NekDouble> &inarray,
                      Array<OneD,NekDouble> &outarray,
                      StdRegions::Orientation  orient)
        {
            v_GetEdgePhysVals(edge,EdgeExp,inarray,outarray);
        }

        void TriExp::v_GetEdgePhysVals(
            const int edge,
            const Array<OneD, const NekDouble> &inarray,
                  Array<OneD,NekDouble> &outarray)
        {
            int nquad0 = m_base[0]->GetNumPoints();
            int nquad1 = m_base[1]->GetNumPoints();

            StdRegions::Orientation edgedir = GetEorient(edge);
            switch(edge)
            {
                case 0:
                    if (edgedir == StdRegions::eForwards)
                    {
                        Vmath::Vcopy(nquad0,&(inarray[0]),1,&(outarray[0]),1);
                    }
                    else
                    {
                        Vmath::Vcopy(nquad0,&(inarray[0])+(nquad0-1),-1,
                                     &(outarray[0]),1);
                    }
                    break;
                case 1:
                    if (edgedir == StdRegions::eForwards)
                    {
                        Vmath::Vcopy(nquad1,&(inarray[0])+(nquad0-1),nquad0,
                                     &(outarray[0]),1);
                    }
                    else
                    {
                        Vmath::Vcopy(nquad1,&(inarray[0])+(nquad0*nquad1-1),
                                     -nquad0, &(outarray[0]),1);
                    }
                    break;
                case 2:
                    if (edgedir == StdRegions::eForwards)
                    {
                        Vmath::Vcopy(nquad1,&(inarray[0]) + nquad0*(nquad1-1),
                                     -nquad0,&(outarray[0]),1);
                    }
                    else
                    {
                        Vmath::Vcopy(nquad1,&(inarray[0]),nquad0,
                                     &(outarray[0]),1);
                    }
                break;
            default:
                ASSERTL0(false,"edge value (< 3) is out of range");
                break;
            }
        }

        void TriExp::v_GetEdgePhysVals(const int edge, const StdRegions::StdExpansionSharedPtr &EdgeExp,
                                     const Array<OneD, const NekDouble> &inarray,
                                     Array<OneD,NekDouble> &outarray)
        {
            int nquad0 = m_base[0]->GetNumPoints();
            int nquad1 = m_base[1]->GetNumPoints();

            // get points in Cartesian orientation
            switch(edge)
            {
            case 0:
                Vmath::Vcopy(nquad0, &(inarray[0]), 1, &(outarray[0]), 1);
                break;
            case 1:
                Vmath::Vcopy(nquad1, &(inarray[0])+(nquad0-1),
                             nquad0, &(outarray[0]), 1);
                break;
            case 2:
                Vmath::Vcopy(nquad1, &(inarray[0]), nquad0, &(outarray[0]), 1);
                break;
            default:
                ASSERTL0(false,"edge value (< 3) is out of range");
                break;
            }

            // Interpolate if required
            if(m_base[edge?1:0]->GetPointsKey() != EdgeExp->GetBasis(0)->GetPointsKey())
            {
                Array<OneD,NekDouble> outtmp(max(nquad0,nquad1));
		
                outtmp = outarray;
                
<<<<<<< HEAD
                LibUtilities::Interp1D(m_base[edge?1:0]->GetPointsKey(),outtmp,
                                       EdgeExp->GetBasis(0)->GetPointsKey(),outarray);
=======
                LibUtilities::Interp1D(m_base[edge?1:0]->GetPointsKey(),
                                       outtmp,
                                       EdgeExp->GetBasis(0)->GetPointsKey(),
                                       outarray);
>>>>>>> 406973a0
            }
            
            //Reverse data if necessary
            if(GetCartesianEorient(edge) == StdRegions::eBackwards)
            {
                Vmath::Reverse(EdgeExp->GetNumPoints(0),&outarray[0],1,
                               &outarray[0],1);
            }

        }
        
        
        void TriExp::v_GetEdgeInterpVals(
                const int edge,const Array<OneD, const NekDouble> &inarray,
                Array<OneD, NekDouble> &outarray)
        {
            ASSERTL0(false,
                     "Routine not implemented for triangular elements");
        }
        
        void TriExp::v_GetEdgeQFactors(
                const int edge, 
                Array<OneD, NekDouble> &outarray)
        {
            ASSERTL0(false, 
                     "Routine not implemented for triangular elements");
        }
        
        
        
        void TriExp::v_GetEdgePhysMap(
            const int                edge,
            Array<OneD, int>        &outarray)
        {
            int nquad0 = m_base[0]->GetNumPoints();
            int nquad1 = m_base[1]->GetNumPoints();
            
            // Get points in Cartesian orientation
            switch (edge)
            {
                case 0:
                    outarray = Array<OneD, int>(nquad0);
                    for (int i = 0; i < nquad0; ++i)
                    {
                        outarray[i] = i;
                    }
                    break;
                case 1:
                    outarray = Array<OneD, int>(nquad1);
                    for (int i = 0; i < nquad1; ++i)
                    {
                        outarray[i] = (nquad0-1) + i * nquad0;
                    }
                    break;
                case 2:
                    outarray = Array<OneD, int>(nquad1);
                    for (int i = 0; i < nquad1; ++i)
                    {
                        outarray[i] =  i*nquad0;
                    }
                    break;
                default:
                    ASSERTL0(false, "edge value (< 3) is out of range");
                    break;
            }
            
            // Reverse data if necessary
            if (GetCartesianEorient(edge) == StdRegions::eBackwards)
            {
                int nn = outarray.num_elements();
                int nloop = nn/2;
                int store;
                
                for (int rev = 0; rev < nloop; ++rev)
                {
                    store = outarray[nn-1-rev];
                    outarray[nn-1-rev] = outarray[rev];
                    outarray[rev] = store;
                }
            }
        }


        void TriExp::v_ComputeEdgeNormal(const int edge)
        {
            int i;
            const SpatialDomains::GeomFactorsSharedPtr & geomFactors = GetGeom()->GetMetricInfo();
            LibUtilities::PointsKeyVector ptsKeys = GetPointsKeys();
            const SpatialDomains::GeomType type = geomFactors->GetGtype();
            const Array<TwoD, const NekDouble> & df = geomFactors->GetDerivFactors(ptsKeys);
            const Array<OneD, const NekDouble> & jac  = geomFactors->GetJac(ptsKeys);
            int nqe = m_base[0]->GetNumPoints();
            int dim = GetCoordim();

            m_edgeNormals[edge] = Array<OneD, Array<OneD, NekDouble> >(dim);
            Array<OneD, Array<OneD, NekDouble> > &normal = m_edgeNormals[edge];
            for (i = 0; i < dim; ++i)
            {
                normal[i] = Array<OneD, NekDouble>(nqe);
            }

            // Regular geometry case
            if((type == SpatialDomains::eRegular)||(type == SpatialDomains::eMovingRegular))
            {
                NekDouble fac;
                // Set up normals
                switch(edge)
                {
                case 0:
                    for(i = 0; i < GetCoordim(); ++i)
                    {
                        Vmath::Fill(nqe,-df[2*i+1][0],normal[i],1);
                    }
                    break;
                case 1:
                    for(i = 0; i < GetCoordim(); ++i)
                    {
                        Vmath::Fill(nqe,df[2*i+1][0] + df[2*i][0],normal[i],1);
                    }
                        break;
                case 2:
                    for(i = 0; i < GetCoordim(); ++i)
                    {
                        Vmath::Fill(nqe,-df[2*i][0],normal[i],1);
                    }
                    break;
                default:
                    ASSERTL0(false,"Edge is out of range (edge < 3)");
                }

                // normalise
                fac = 0.0;
                for(i =0 ; i < GetCoordim(); ++i)
                {
                    fac += normal[i][0]*normal[i][0];
                }
                fac = 1.0/sqrt(fac);
                for (i = 0; i < GetCoordim(); ++i)
                {
                    Vmath::Smul(nqe,fac,normal[i],1,normal[i],1);
                }
            }
            else   // Set up deformed normals
            {
                int j;

                int nquad0 = ptsKeys[0].GetNumPoints();
                int nquad1 = ptsKeys[1].GetNumPoints();

                LibUtilities::PointsKey from_key;

                Array<OneD,NekDouble> normals(GetCoordim()*max(nquad0,nquad1),0.0);
                Array<OneD,NekDouble> edgejac(GetCoordim()*max(nquad0,nquad1),0.0);

                // Extract Jacobian along edges and recover local
                // derivates (dx/dr) for polynomial interpolation by
                // multiplying m_gmat by jacobian
                switch(edge)
                {
                case 0:
                    for(j = 0; j < nquad0; ++j)
                    {
                        edgejac[j] = jac[j];
                        for(i = 0; i < GetCoordim(); ++i)
                        {
                            normals[i*nquad0+j] = -df[2*i+1][j]*edgejac[j];
                        }
                    }
                    from_key = ptsKeys[0];
                    break;
                case 1:
                    for(j = 0; j < nquad1; ++j)
                    {
                        edgejac[j] = jac[nquad0*j+nquad0-1];
                        for(i = 0; i < GetCoordim(); ++i)
                        {
                            normals[i*nquad1+j] = (df[2*i][nquad0*j + nquad0-1] +  df[2*i+1][nquad0*j + nquad0-1])*edgejac[j];
                        }
                    }
                    from_key = ptsKeys[1];
                    break;
                case 2:
                    for(j = 0; j < nquad1; ++j)
                    {
                        edgejac[j] = jac[nquad0*j];
                        for(i = 0; i < GetCoordim(); ++i)
                        {
                            normals[i*nquad1+j] = -df[2*i][nquad0*j]*edgejac[j];
                        }
                    }
                    from_key = ptsKeys[1];
                    break;
                default:
                    ASSERTL0(false,"edge is out of range (edge < 3)");

                }

                int nq  = from_key.GetNumPoints();
                Array<OneD,NekDouble> work(nqe,0.0);

                // interpolate Jacobian and invert
                LibUtilities::Interp1D(from_key,jac,m_base[0]->GetPointsKey(),work);
                Vmath::Sdiv(nq,1.0,&work[0],1,&work[0],1);

                // interpolate
                for(i = 0; i < GetCoordim(); ++i)
                {
                    LibUtilities::Interp1D(from_key,&normals[i*nq],m_base[0]->GetPointsKey(),&normal[i][0]);
                    Vmath::Vmul(nqe,work,1,normal[i],1,normal[i],1);
                }

                //normalise normal vectors
                Vmath::Zero(nqe,work,1);
                for(i = 0; i < GetCoordim(); ++i)
                {
                    Vmath::Vvtvp(nqe,normal[i],1, normal[i],1,work,1,work,1);
                }

                Vmath::Vsqrt(nqe,work,1,work,1);
                Vmath::Sdiv(nqe,1.0,work,1,work,1);

                for(i = 0; i < GetCoordim(); ++i)
                {
                    Vmath::Vmul(nqe,normal[i],1,work,1,normal[i],1);
                }

                // Reverse direction so that points are in
                // anticlockwise direction if edge >=2
                if(edge >= 2)
                {
                    for(i = 0; i < GetCoordim(); ++i)
                    {
                        Vmath::Reverse(nqe,normal[i],1, normal[i],1);
                    }
                }
            }
            if(GetGeom()->GetEorient(edge) == StdRegions::eBackwards)
            {
                for(i = 0; i < GetCoordim(); ++i)
                {
                    if(geomFactors->GetGtype() == SpatialDomains::eDeformed)
                    {
                        Vmath::Reverse(nqe, normal[i], 1, normal[i],1);
                    }
                }
            }
        }

        int TriExp::v_GetCoordim()
        {
            return m_geom->GetCoordim();
        }


        void TriExp::v_ExtractDataToCoeffs(const NekDouble *data,
                                           const std::vector<unsigned int > &nummodes,  const int mode_offset,   NekDouble * coeffs)
        {
            int data_order0 = nummodes[mode_offset];
            int fillorder0  = min(m_base[0]->GetNumModes(),data_order0);
            int data_order1 = nummodes[mode_offset+1];
            int order1      = m_base[1]->GetNumModes();
            int fillorder1  = min(order1,data_order1);

            switch(m_base[0]->GetBasisType())
            {
            case LibUtilities::eModified_A:
                {
                    int i;
                    int cnt  = 0;
                    int cnt1 = 0;

                    ASSERTL1(m_base[1]->GetBasisType() == LibUtilities::eModified_B,
                             "Extraction routine not set up for this basis");

                    Vmath::Zero(m_ncoeffs,coeffs,1);
                    for(i = 0; i < fillorder0; ++i)
                    {
                        Vmath::Vcopy(fillorder1-i,&data[cnt],1,&coeffs[cnt1],1);
                        cnt  += data_order1-i;
                        cnt1 += order1-i;
                    }
                }
                break;
            default:
                ASSERTL0(false,"basis is either not set up or not hierarchicial");
            }
        }


        StdRegions::Orientation TriExp::v_GetEorient(int edge)
        {
            return GetGeom2D()->GetEorient(edge);
        }


        StdRegions::Orientation TriExp::v_GetCartesianEorient(int edge)
        {
            return GetGeom2D()->GetCartesianEorient(edge);
        }


        const LibUtilities::BasisSharedPtr& TriExp::v_GetBasis(int dir) const
            {
          ASSERTL1(dir >= 0 &&dir <= 1,"input dir is out of range");
          return m_base[dir];
        }


        int TriExp::v_GetNumPoints(const int dir) const
        {
            return GetNumPoints(dir);
        }


        DNekMatSharedPtr TriExp::v_GenMatrix(const StdRegions::StdMatrixKey &mkey)
        {
            DNekMatSharedPtr returnval;
            switch(mkey.GetMatrixType())
            {
            case StdRegions::eHybridDGHelmholtz:
            case StdRegions::eHybridDGLamToU:
            case StdRegions::eHybridDGLamToQ0:
            case StdRegions::eHybridDGLamToQ1:
            case StdRegions::eHybridDGLamToQ2:
            case StdRegions::eHybridDGHelmBndLam:
            case StdRegions::eInvLaplacianWithUnityMean:
                returnval = Expansion2D::v_GenMatrix(mkey);
                break;
            default:
                returnval = StdTriExp::v_GenMatrix(mkey);
                break;
            }

            return returnval;
        }


        DNekMatSharedPtr TriExp::v_CreateStdMatrix(const StdRegions::StdMatrixKey &mkey)
        {
            LibUtilities::BasisKey bkey0 = m_base[0]->GetBasisKey();
            LibUtilities::BasisKey bkey1 = m_base[1]->GetBasisKey();
            StdRegions::StdTriExpSharedPtr tmp = MemoryManager<StdTriExp>::
                AllocateSharedPtr(bkey0,bkey1);

            return tmp->GetStdMatrix(mkey);
        }


        DNekScalMatSharedPtr TriExp::CreateMatrix(const MatrixKey &mkey)
        {
            DNekScalMatSharedPtr returnval;
            LibUtilities::PointsKeyVector ptsKeys = GetPointsKeys();

            ASSERTL2(m_metricinfo->GetGtype() != SpatialDomains::eNoGeomType,"Geometric information is not set up");

            switch(mkey.GetMatrixType())
            {
            case StdRegions::eMass:
                {
                    if((m_metricinfo->GetGtype() == SpatialDomains::eDeformed)||
                       (mkey.GetNVarCoeff()))
                    {
                        NekDouble one = 1.0;
                        DNekMatSharedPtr mat = GenMatrix(mkey);
                        returnval = MemoryManager<DNekScalMat>::AllocateSharedPtr(one,mat);
                    }
                    else
                    {
                        NekDouble jac = (m_metricinfo->GetJac(ptsKeys))[0];
                        DNekMatSharedPtr mat = GetStdMatrix(mkey);
                        returnval = MemoryManager<DNekScalMat>::AllocateSharedPtr(jac,mat);
                    }
                }
                break;
            case StdRegions::eInvMass:
                {
                    if(m_metricinfo->GetGtype() == SpatialDomains::eDeformed)
                    {
                        NekDouble one = 1.0;
                        StdRegions::StdMatrixKey masskey(StdRegions::eMass,DetShapeType(),
                                                         *this);
                        DNekMatSharedPtr mat = GenMatrix(masskey);
                        mat->Invert();

                        returnval = MemoryManager<DNekScalMat>::AllocateSharedPtr(one,mat);
                    }
                    else
                    {
                        NekDouble fac = 1.0/(m_metricinfo->GetJac(ptsKeys))[0];
                        DNekMatSharedPtr mat = GetStdMatrix(mkey);
                        returnval = MemoryManager<DNekScalMat>::AllocateSharedPtr(fac,mat);

                    }
                }
                break;
            case StdRegions::eWeakDeriv0:
            case StdRegions::eWeakDeriv1:
            case StdRegions::eWeakDeriv2:
                {
                    if(m_metricinfo->GetGtype() == SpatialDomains::eDeformed || mkey.GetNVarCoeff())
                    {
                        NekDouble one = 1.0;
                        DNekMatSharedPtr mat = GenMatrix(mkey);

                        returnval = MemoryManager<DNekScalMat>::AllocateSharedPtr(one,mat);
                    }
                    else
                    {
                        NekDouble jac = (m_metricinfo->GetJac(ptsKeys))[0];
                        Array<TwoD, const NekDouble> df = m_metricinfo->GetDerivFactors(ptsKeys);
                        int dir = 0;
                        switch(mkey.GetMatrixType())
                        {
                            case StdRegions::eWeakDeriv0:
                                dir = 0;
                                break;
                            case StdRegions::eWeakDeriv1:
                                dir = 1;
                                break;
                            case StdRegions::eWeakDeriv2:
                                dir = 2;
                                break;
                            default:
                                break;
                        }

                        MatrixKey deriv0key(StdRegions::eWeakDeriv0,
                                            mkey.GetShapeType(), *this);
                        MatrixKey deriv1key(StdRegions::eWeakDeriv1,
                                            mkey.GetShapeType(), *this);

                        DNekMat &deriv0 = *GetStdMatrix(deriv0key);
                        DNekMat &deriv1 = *GetStdMatrix(deriv1key);

                        int rows = deriv0.GetRows();
                        int cols = deriv1.GetColumns();

                        DNekMatSharedPtr WeakDeriv = MemoryManager<DNekMat>::AllocateSharedPtr(rows,cols);
                        (*WeakDeriv) = df[2*dir][0]*deriv0 + df[2*dir+1][0]*deriv1;

                        returnval = MemoryManager<DNekScalMat>::AllocateSharedPtr(jac,WeakDeriv);
                    }
                }
                break;
            case StdRegions::eLaplacian:
                {
                    if( (m_metricinfo->GetGtype() == SpatialDomains::eDeformed) ||
                        (mkey.GetNVarCoeff() > 0)||(mkey.ConstFactorExists(StdRegions::eFactorSVVCutoffRatio)))
                    {
                        NekDouble one = 1.0;
                        DNekMatSharedPtr mat = GenMatrix(mkey);

                        returnval = MemoryManager<DNekScalMat>::AllocateSharedPtr(one,mat);
                    }
                    else
                    {
                        MatrixKey lap00key(StdRegions::eLaplacian00,
                                           mkey.GetShapeType(), *this);
                        MatrixKey lap01key(StdRegions::eLaplacian01,
                                           mkey.GetShapeType(), *this);
                        MatrixKey lap11key(StdRegions::eLaplacian11,
                                           mkey.GetShapeType(), *this);

                        DNekMat &lap00 = *GetStdMatrix(lap00key);
                        DNekMat &lap01 = *GetStdMatrix(lap01key);
                        DNekMat &lap11 = *GetStdMatrix(lap11key);

                        NekDouble jac = (m_metricinfo->GetJac(ptsKeys))[0];
                        Array<TwoD, const NekDouble> gmat =
                                                m_metricinfo->GetGmat(ptsKeys);

                        int rows = lap00.GetRows();
                        int cols = lap00.GetColumns();

                        DNekMatSharedPtr lap = MemoryManager<DNekMat>::AllocateSharedPtr(rows,cols);

                        (*lap) = gmat[0][0] * lap00 +
                                 gmat[1][0] * (lap01 + Transpose(lap01)) +
                                 gmat[3][0] * lap11;

                        returnval = MemoryManager<DNekScalMat>::AllocateSharedPtr(jac,lap);
                    }
                }
                break;
            case StdRegions::eInvLaplacianWithUnityMean:
                {
                    DNekMatSharedPtr mat = GenMatrix(mkey);
                    returnval = MemoryManager<DNekScalMat>::AllocateSharedPtr(1.0,mat);
                }
                break;
            case StdRegions::eHelmholtz:
                {
                    NekDouble factor = mkey.GetConstFactor(StdRegions::eFactorLambda);

                    MatrixKey masskey(mkey, StdRegions::eMass);
                    DNekScalMat &MassMat = *(this->m_matrixManager[masskey]);

                    MatrixKey lapkey(mkey, StdRegions::eLaplacian);
                    DNekScalMat &LapMat = *(this->m_matrixManager[lapkey]);

                    int rows = LapMat.GetRows();
                    int cols = LapMat.GetColumns();

                    DNekMatSharedPtr helm = MemoryManager<DNekMat>::AllocateSharedPtr(rows,cols);

                    NekDouble one = 1.0;
                    (*helm) = LapMat + factor*MassMat;

                    returnval = MemoryManager<DNekScalMat>::AllocateSharedPtr(one,helm);
                }
                break;
            case StdRegions::eIProductWRTBase:
                {
                    if(m_metricinfo->GetGtype() == SpatialDomains::eDeformed)
                    {
                        NekDouble one = 1.0;
                        DNekMatSharedPtr mat = GenMatrix(mkey);
                        returnval = MemoryManager<DNekScalMat>::AllocateSharedPtr(one,mat);
                    }
                    else
                    {
                        NekDouble jac = (m_metricinfo->GetJac(ptsKeys))[0];
                        DNekMatSharedPtr mat = GetStdMatrix(mkey);
                        returnval = MemoryManager<DNekScalMat>::AllocateSharedPtr(jac,mat);
                    }
                }
                break;
            case StdRegions::eIProductWRTDerivBase0:
            case StdRegions::eIProductWRTDerivBase1:
            case StdRegions::eIProductWRTDerivBase2:
                {
                    if(m_metricinfo->GetGtype() == SpatialDomains::eDeformed)
                    {
                        NekDouble one = 1.0;
                        DNekMatSharedPtr mat = GenMatrix(mkey);
                        returnval = MemoryManager<DNekScalMat>::AllocateSharedPtr(one,mat);
                    }
                    else
                    {
                        NekDouble jac = (m_metricinfo->GetJac(ptsKeys))[0];

                        const Array<TwoD, const NekDouble>& df = m_metricinfo->GetDerivFactors(ptsKeys);
                        int dir = 0;

                        switch(mkey.GetMatrixType())
                        {
                            case StdRegions::eIProductWRTDerivBase0:
                                dir = 0;
                                break;
                            case StdRegions::eIProductWRTDerivBase1:
                                dir = 1;
                                break;
                            case StdRegions::eIProductWRTDerivBase2:
                                dir = 2;
                                break;
                            default:
                                break;
                        }

                        MatrixKey iProdDeriv0Key(StdRegions::eIProductWRTDerivBase0,
                                                 mkey.GetShapeType(), *this);
                        MatrixKey iProdDeriv1Key(StdRegions::eIProductWRTDerivBase1,
                                                 mkey.GetShapeType(), *this);

                        DNekMat &stdiprod0 = *GetStdMatrix(iProdDeriv0Key);
                        DNekMat &stdiprod1 = *GetStdMatrix(iProdDeriv0Key);

                        int rows = stdiprod0.GetRows();
                        int cols = stdiprod1.GetColumns();

                        DNekMatSharedPtr mat = MemoryManager<DNekMat>::AllocateSharedPtr(rows,cols);
                        (*mat) = df[2*dir][0]*stdiprod0 + df[2*dir+1][0]*stdiprod1;

                        returnval = MemoryManager<DNekScalMat>::AllocateSharedPtr(jac,mat);
                    }
                }
                break;

            case StdRegions::eInvHybridDGHelmholtz:
                {
                    NekDouble one = 1.0;

                    MatrixKey hkey(StdRegions::eHybridDGHelmholtz, DetShapeType(), *this, mkey.GetConstFactors(), mkey.GetVarCoeffs());

                    DNekMatSharedPtr mat = GenMatrix(hkey);

                    mat->Invert();
                    returnval = MemoryManager<DNekScalMat>::AllocateSharedPtr(one,mat);
                }
                break;
            case StdRegions::ePreconLinearSpace:
                {
                    NekDouble one = 1.0;
                    MatrixKey helmkey(StdRegions::eHelmholtz, mkey.GetShapeType(), *this, mkey.GetConstFactors(), mkey.GetVarCoeffs());
                    DNekScalBlkMatSharedPtr helmStatCond = GetLocStaticCondMatrix(helmkey);
                    DNekScalMatSharedPtr A =helmStatCond->GetBlock(0,0);
                    DNekMatSharedPtr R=BuildVertexMatrix(A);

                    returnval = MemoryManager<DNekScalMat>::AllocateSharedPtr(one,R);
                }
                break;
            default:
                {
                    NekDouble        one = 1.0;
                    DNekMatSharedPtr mat = GenMatrix(mkey);

                    returnval = MemoryManager<DNekScalMat>::AllocateSharedPtr(one,mat);
                }
                break;
            }

            return returnval;
        }


        DNekScalBlkMatSharedPtr TriExp::CreateStaticCondMatrix(const MatrixKey &mkey)
        {
            DNekScalBlkMatSharedPtr returnval;
            LibUtilities::PointsKeyVector ptsKeys = GetPointsKeys();

            ASSERTL2(m_metricinfo->GetGtype() != SpatialDomains::eNoGeomType,"Geometric information is not set up");

            // set up block matrix system
            unsigned int nbdry = NumBndryCoeffs();
            unsigned int nint = (unsigned int)(m_ncoeffs - nbdry);
            unsigned int exp_size[] = {nbdry,nint};
            unsigned int nblks = 2;
            returnval = MemoryManager<DNekScalBlkMat>::AllocateSharedPtr(nblks,nblks,exp_size,exp_size); //Really need a constructor which takes Arrays
            NekDouble factor = 1.0;

            switch(mkey.GetMatrixType())
            {
                // this can only use stdregions statically condensed system for mass matrix
            case StdRegions::eMass:
                if((m_metricinfo->GetGtype() == SpatialDomains::eDeformed)||(mkey.GetNVarCoeff()))
                {
                    factor = 1.0;
                    goto UseLocRegionsMatrix;
                }
                else
                {
                    factor = (m_metricinfo->GetJac(ptsKeys))[0];
                    goto UseStdRegionsMatrix;
                }
                break;
            default:     // use Deformed case for both regular and deformed geometries
                factor = 1.0;
                goto UseLocRegionsMatrix;
                break;
            UseStdRegionsMatrix:
                {
                    NekDouble            invfactor = 1.0/factor;
                    NekDouble            one = 1.0;
                    DNekBlkMatSharedPtr  mat = GetStdStaticCondMatrix(mkey);
                    DNekScalMatSharedPtr Atmp;
                    DNekMatSharedPtr     Asubmat;

                    returnval->SetBlock(0,0,Atmp = MemoryManager<DNekScalMat>::AllocateSharedPtr(factor,Asubmat = mat->GetBlock(0,0)));
                    returnval->SetBlock(0,1,Atmp = MemoryManager<DNekScalMat>::AllocateSharedPtr(one,Asubmat = mat->GetBlock(0,1)));
                    returnval->SetBlock(1,0,Atmp = MemoryManager<DNekScalMat>::AllocateSharedPtr(factor,Asubmat = mat->GetBlock(1,0)));
                    returnval->SetBlock(1,1,Atmp = MemoryManager<DNekScalMat>::AllocateSharedPtr(invfactor,Asubmat = mat->GetBlock(1,1)));
                }
                break;

                UseLocRegionsMatrix:
                {
                    int i,j;
                    NekDouble            invfactor = 1.0/factor;
                    NekDouble            one = 1.0;

                    DNekScalMat &mat = *GetLocMatrix(mkey);

                    DNekMatSharedPtr A = MemoryManager<DNekMat>::AllocateSharedPtr(nbdry,nbdry);
                    DNekMatSharedPtr B = MemoryManager<DNekMat>::AllocateSharedPtr(nbdry,nint);
                    DNekMatSharedPtr C = MemoryManager<DNekMat>::AllocateSharedPtr(nint,nbdry);
                    DNekMatSharedPtr D = MemoryManager<DNekMat>::AllocateSharedPtr(nint,nint);

                    Array<OneD,unsigned int> bmap(nbdry);
                    Array<OneD,unsigned int> imap(nint);
                    GetBoundaryMap(bmap);
                    GetInteriorMap(imap);

                    for(i = 0; i < nbdry; ++i)
                    {
                        for(j = 0; j < nbdry; ++j)
                        {
                            (*A)(i,j) = mat(bmap[i],bmap[j]);
                        }

                        for(j = 0; j < nint; ++j)
                        {
                            (*B)(i,j) = mat(bmap[i],imap[j]);
                        }
                    }

                    for(i = 0; i < nint; ++i)
                    {
                        for(j = 0; j < nbdry; ++j)
                        {
                            (*C)(i,j) = mat(imap[i],bmap[j]);
                        }

                        for(j = 0; j < nint; ++j)
                        {
                            (*D)(i,j) = mat(imap[i],imap[j]);
                        }
                    }

                    // Calculate static condensed system
                    if(nint)
                    {
                        D->Invert();
                        (*B) = (*B)*(*D);
                        (*A) = (*A) - (*B)*(*C);
                    }

                    DNekScalMatSharedPtr     Atmp;

                    returnval->SetBlock(0,0,Atmp = MemoryManager<DNekScalMat>::AllocateSharedPtr(factor,A));
                    returnval->SetBlock(0,1,Atmp = MemoryManager<DNekScalMat>::AllocateSharedPtr(one,B));
                    returnval->SetBlock(1,0,Atmp = MemoryManager<DNekScalMat>::AllocateSharedPtr(factor,C));
                    returnval->SetBlock(1,1,Atmp = MemoryManager<DNekScalMat>::AllocateSharedPtr(invfactor,D));

                }
            }

            return returnval;
        }


        DNekScalMatSharedPtr TriExp::v_GetLocMatrix(const MatrixKey &mkey)
        {
            return m_matrixManager[mkey];
        }


        DNekScalBlkMatSharedPtr TriExp::v_GetLocStaticCondMatrix(const MatrixKey &mkey)
        {
            return m_staticCondMatrixManager[mkey];
        }

        void TriExp::v_DropLocStaticCondMatrix(const MatrixKey &mkey)
        {
            m_staticCondMatrixManager.DeleteObject(mkey);
        }



        void TriExp::v_MassMatrixOp(const Array<OneD, const NekDouble> &inarray,
                          Array<OneD,NekDouble> &outarray,
                          const StdRegions::StdMatrixKey &mkey)
        {
            StdExpansion::MassMatrixOp_MatFree(inarray,outarray,mkey);
        }


        void TriExp::v_LaplacianMatrixOp(const Array<OneD, const NekDouble> &inarray,
                               Array<OneD,NekDouble> &outarray,
                               const StdRegions::StdMatrixKey &mkey)
        {
                TriExp::LaplacianMatrixOp_MatFree(inarray,outarray,mkey);
        }


        void TriExp::v_LaplacianMatrixOp(const int k1, const int k2,
                               const Array<OneD, const NekDouble> &inarray,
                               Array<OneD,NekDouble> &outarray,
                               const StdRegions::StdMatrixKey &mkey)
        {
            StdExpansion::LaplacianMatrixOp_MatFree(k1,k2,inarray,outarray,mkey);
        }


        void TriExp::v_WeakDerivMatrixOp(const int i,
                               const Array<OneD, const NekDouble> &inarray,
                               Array<OneD,NekDouble> &outarray,
                               const StdRegions::StdMatrixKey &mkey)
        {
            StdExpansion::WeakDerivMatrixOp_MatFree(i,inarray,outarray,mkey);
        }


        void TriExp::v_WeakDirectionalDerivMatrixOp(const Array<OneD, const NekDouble> &inarray,
                                          Array<OneD,NekDouble> &outarray,
                                          const StdRegions::StdMatrixKey &mkey)
        {
            StdExpansion::WeakDirectionalDerivMatrixOp_MatFree(inarray,outarray,mkey);
        }


        void TriExp::v_MassLevelCurvatureMatrixOp(const Array<OneD, const NekDouble> &inarray,
                                          Array<OneD,NekDouble> &outarray,
                                          const StdRegions::StdMatrixKey &mkey)
        {
            StdExpansion::MassLevelCurvatureMatrixOp_MatFree(inarray,outarray,mkey);
        }


        void TriExp::v_HelmholtzMatrixOp(const Array<OneD, const NekDouble> &inarray,
                               Array<OneD,NekDouble> &outarray,
                               const StdRegions::StdMatrixKey &mkey)
        {
            TriExp::HelmholtzMatrixOp_MatFree(inarray,outarray,mkey);
        }


        void TriExp::v_GeneralMatrixOp_MatOp(const Array<OneD, const NekDouble> &inarray,
                                           Array<OneD,NekDouble> &outarray,
                                           const StdRegions::StdMatrixKey &mkey)
        {
            DNekScalMatSharedPtr   mat = GetLocMatrix(mkey);

            if(inarray.get() == outarray.get())
            {
                Array<OneD,NekDouble> tmp(m_ncoeffs);
                Vmath::Vcopy(m_ncoeffs,inarray.get(),1,tmp.get(),1);

                Blas::Dgemv('N',m_ncoeffs,m_ncoeffs,mat->Scale(),(mat->GetOwnedMatrix())->GetPtr().get(),
                            m_ncoeffs, tmp.get(), 1, 0.0, outarray.get(), 1);
            }
            else
            {
                Blas::Dgemv('N',m_ncoeffs,m_ncoeffs,mat->Scale(),(mat->GetOwnedMatrix())->GetPtr().get(),
                            m_ncoeffs, inarray.get(), 1, 0.0, outarray.get(), 1);
            }
        }


        void TriExp::v_LaplacianMatrixOp_MatFree_Kernel(
                    const Array<OneD, const NekDouble> &inarray,
                          Array<OneD,       NekDouble> &outarray,
                          Array<OneD,       NekDouble> &wsp)
        {
            if (m_metrics.count(eMetricLaplacian00) == 0)
            {
                ComputeLaplacianMetric();
            }

            int       nquad0  = m_base[0]->GetNumPoints();
            int       nquad1  = m_base[1]->GetNumPoints();
            int       nqtot   = nquad0*nquad1;
            int       nmodes0 = m_base[0]->GetNumModes();
            int       nmodes1 = m_base[1]->GetNumModes();
            int       wspsize = max(max(max(nqtot,m_ncoeffs),nquad1*nmodes0),nquad0*nmodes1);

            ASSERTL1(wsp.num_elements() >= 3*wspsize,
                     "Workspace is of insufficient size.");

            const Array<OneD, const NekDouble>& base0  = m_base[0]->GetBdata();
            const Array<OneD, const NekDouble>& base1  = m_base[1]->GetBdata();
            const Array<OneD, const NekDouble>& dbase0 = m_base[0]->GetDbdata();
            const Array<OneD, const NekDouble>& dbase1 = m_base[1]->GetDbdata();
            const Array<OneD, const NekDouble>& metric00 = m_metrics[eMetricLaplacian00];
            const Array<OneD, const NekDouble>& metric01 = m_metrics[eMetricLaplacian01];
            const Array<OneD, const NekDouble>& metric11 = m_metrics[eMetricLaplacian11];

            // Allocate temporary storage
            Array<OneD,NekDouble> wsp0(wsp);
            Array<OneD,NekDouble> wsp1(wsp+wspsize);
            Array<OneD,NekDouble> wsp2(wsp+2*wspsize);

            StdExpansion2D::PhysTensorDeriv(inarray,wsp1,wsp2);

            // wsp0 = k = g0 * wsp1 + g1 * wsp2 = g0 * du_dxi1 + g1 * du_dxi2
            // wsp2 = l = g1 * wsp1 + g2 * wsp2 = g0 * du_dxi1 + g1 * du_dxi2
            // where g0, g1 and g2 are the metric terms set up in the GeomFactors class
            // especially for this purpose
            Vmath::Vvtvvtp(nqtot,&metric00[0],1,&wsp1[0],1,&metric01[0],1,&wsp2[0],1,&wsp0[0],1);
            Vmath::Vvtvvtp(nqtot,&metric01[0],1,&wsp1[0],1,&metric11[0],1,&wsp2[0],1,&wsp2[0],1);

            // outarray = m = (D_xi1 * B)^T * k
            // wsp1     = n = (D_xi2 * B)^T * l
            IProductWRTBase_SumFacKernel(dbase0,base1,wsp0,outarray,wsp1);
            IProductWRTBase_SumFacKernel(base0,dbase1,wsp2,wsp1,    wsp0);

            // outarray = outarray + wsp1
            //          = L * u_hat
            Vmath::Vadd(m_ncoeffs,wsp1.get(),1,outarray.get(),1,outarray.get(),1);
        }


        void TriExp::v_ComputeLaplacianMetric()
        {
            if (m_metrics.count(eMetricQuadrature) == 0)
            {
                ComputeQuadratureMetric();
            }

            unsigned int i, j;
            const SpatialDomains::GeomType type = m_metricinfo->GetGtype();
            const unsigned int nqtot = GetTotPoints();
            const unsigned int dim = 2;
            const MetricType m[3][3] = { {eMetricLaplacian00, eMetricLaplacian01, eMetricLaplacian02},
                                       {eMetricLaplacian01, eMetricLaplacian11, eMetricLaplacian12},
                                       {eMetricLaplacian02, eMetricLaplacian12, eMetricLaplacian22}
            };

            Array<OneD, NekDouble> dEta_dXi[2] = {Array<OneD, NekDouble>(nqtot,1.0),
                                                  Array<OneD, NekDouble>(nqtot,1.0)};

            for (i = 0; i < dim; ++i)
            {
                for (j = i; j < dim; ++j)
                {
                    m_metrics[m[i][j]] = Array<OneD, NekDouble>(nqtot);
                }
            }

            const Array<OneD, const NekDouble>& z0 = m_base[0]->GetZ();
            const Array<OneD, const NekDouble>& z1 = m_base[1]->GetZ();
            const unsigned int nquad0 = m_base[0]->GetNumPoints();
            const unsigned int nquad1 = m_base[1]->GetNumPoints();
            const Array<TwoD, const NekDouble>& df   =
                                m_metricinfo->GetDerivFactors(GetPointsKeys());

            for(i = 0; i < nquad1; i++)
            {
                Blas::Dscal(nquad0,2.0/(1-z1[i]),&dEta_dXi[0][0]+i*nquad0,1);
                Blas::Dscal(nquad0,2.0/(1-z1[i]),&dEta_dXi[1][0]+i*nquad0,1);
            }
            for(i = 0; i < nquad0; i++)
            {
                Blas::Dscal(nquad1,0.5*(1+z0[i]),&dEta_dXi[1][0]+i,nquad0);
            }

            Array<OneD, NekDouble> tmp(nqtot);
            if((type == SpatialDomains::eRegular ||
                type == SpatialDomains::eMovingRegular))
            {
                Vmath::Smul (nqtot,df[0][0],&dEta_dXi[0][0],1,&tmp[0],1);
                Vmath::Svtvp(nqtot,df[1][0],&dEta_dXi[1][0],1,&tmp[0],1,&tmp[0],1);

                Vmath::Vmul (nqtot,&tmp[0],1,   &tmp[0],1,&m_metrics[eMetricLaplacian00][0],1);
                Vmath::Smul (nqtot,df[1][0],&tmp[0],1,&m_metrics[eMetricLaplacian01][0],1);


                Vmath::Smul (nqtot,df[2][0],&dEta_dXi[0][0],1,&tmp[0],1);
                Vmath::Svtvp(nqtot,df[3][0],&dEta_dXi[1][0],1,&tmp[0],1,&tmp[0],1);

                Vmath::Vvtvp(nqtot,&tmp[0],1,   &tmp[0],1,&m_metrics[eMetricLaplacian00][0],1,&m_metrics[eMetricLaplacian00][0],1);
                Vmath::Svtvp(nqtot,df[3][0],&tmp[0],1,&m_metrics[eMetricLaplacian01][0],1,&m_metrics[eMetricLaplacian01][0],1);

                if(GetCoordim() == 3)
                {
                    Vmath::Smul (nqtot,df[4][0],&dEta_dXi[0][0],1,&tmp[0],1);
                    Vmath::Svtvp(nqtot,df[5][0],&dEta_dXi[1][0],1,&tmp[0],1,&tmp[0],1);

                    Vmath::Vvtvp(nqtot,&tmp[0],1,   &tmp[0],1,&m_metrics[eMetricLaplacian00][0],1,&m_metrics[eMetricLaplacian00][0],1);
                    Vmath::Svtvp(nqtot,df[5][0],&tmp[0],1,&m_metrics[eMetricLaplacian01][0],1,&m_metrics[eMetricLaplacian01][0],1);
                }

                NekDouble g2 = df[1][0]*df[1][0] + df[3][0]*df[3][0];
                if(GetCoordim() == 3)
                {
                    g2 += df[5][0]*df[5][0];
                }
                Vmath::Fill(nqtot,g2,&m_metrics[eMetricLaplacian11][0],1);
            }
            else
            {

                Vmath::Vmul (nqtot,&df[0][0],1,&dEta_dXi[0][0],1,&tmp[0],1);
                Vmath::Vvtvp(nqtot,&df[1][0],1,&dEta_dXi[1][0],1,&tmp[0],1,&tmp[0],1);

                Vmath::Vmul (nqtot,&tmp[0],  1,&tmp[0],  1,&m_metrics[eMetricLaplacian00][0],1);
                Vmath::Vmul (nqtot,&df[1][0],1,&tmp[0],  1,&m_metrics[eMetricLaplacian01][0],1);
                Vmath::Vmul (nqtot,&df[1][0],1,&df[1][0],1,&m_metrics[eMetricLaplacian11][0],1);


                Vmath::Vmul (nqtot,&df[2][0],1,&dEta_dXi[0][0],1,&tmp[0],1);
                Vmath::Vvtvp(nqtot,&df[3][0],1,&dEta_dXi[1][0],1,&tmp[0],1,&tmp[0],1);

                Vmath::Vvtvp(nqtot,&tmp[0],  1,&tmp[0],  1,&m_metrics[eMetricLaplacian00][0],1,&m_metrics[eMetricLaplacian00][0],1);
                Vmath::Vvtvp(nqtot,&df[3][0],1,&tmp[0],  1,&m_metrics[eMetricLaplacian01][0],1,&m_metrics[eMetricLaplacian01][0],1);
                Vmath::Vvtvp(nqtot,&df[3][0],1,&df[3][0],1,&m_metrics[eMetricLaplacian11][0],1,&m_metrics[eMetricLaplacian11][0],1);

                if(GetCoordim() == 3)
                {
                    Vmath::Vmul (nqtot,&df[4][0],1,&dEta_dXi[0][0],1,&tmp[0],1);
                    Vmath::Vvtvp(nqtot,&df[5][0],1,&dEta_dXi[1][0],1,&tmp[0],1,&tmp[0],1);

                    Vmath::Vvtvp(nqtot,&tmp[0],  1,&tmp[0],  1,&m_metrics[eMetricLaplacian00][0],1,&m_metrics[eMetricLaplacian00][0],1);
                    Vmath::Vvtvp(nqtot,&df[5][0],1,&tmp[0],  1,&m_metrics[eMetricLaplacian01][0],1,&m_metrics[eMetricLaplacian01][0],1);
                    Vmath::Vvtvp(nqtot,&df[5][0],1,&df[5][0],1,&m_metrics[eMetricLaplacian11][0],1,&m_metrics[eMetricLaplacian11][0],1);
                }
            }

            for (unsigned int i = 0; i < dim; ++i)
            {
                for (unsigned int j = i; j < dim; ++j)
                {
                    MultiplyByQuadratureMetric(m_metrics[m[i][j]],
                                               m_metrics[m[i][j]]);

                }
            }
        }

        /**
         * Function is used to compute exactly the advective numerical flux on
         * theinterface of two elements with different expansions, hence an
         * appropriate number of Gauss points has to be used. The number of
         * Gauss points has to be equal to the number used by the highest
         * polynomial degree of the two adjacent elements. Furthermore, this
         * function is used to compute the sensor value in each element.
         *
         * @param   numMin     Is the reduced polynomial order
         * @param   inarray    Input array of coefficients
         * @param   dumpVar    Output array of reduced coefficients.
         */
        void TriExp::v_ReduceOrderCoeffs(
            int                                 numMin,
            const Array<OneD, const NekDouble> &inarray,
                  Array<OneD,       NekDouble> &outarray)
        {
            int n_coeffs = inarray.num_elements();
            int nquad0   = m_base[0]->GetNumPoints();
            int nquad1   = m_base[1]->GetNumPoints();
            int nqtot    = nquad0*nquad1;
            int nmodes0  = m_base[0]->GetNumModes();
            int nmodes1  = m_base[1]->GetNumModes();
            int numMin2  = nmodes0, i;

            Array<OneD, NekDouble> coeff(n_coeffs,0.0);
            Array<OneD, NekDouble> phys_tmp(nqtot,0.0);
            Array<OneD, NekDouble> tmp, tmp2;

            const LibUtilities::PointsKey Pkey0 = m_base[0]->GetPointsKey();
            const LibUtilities::PointsKey Pkey1 = m_base[1]->GetPointsKey();

            LibUtilities::BasisKey b0(
                m_base[0]->GetBasisType(), nmodes0, Pkey0);
            LibUtilities::BasisKey b1(
                m_base[1]->GetBasisType(), nmodes1, Pkey1);
            LibUtilities::BasisKey bortho0(
                LibUtilities::eOrtho_A,    nmodes0, Pkey0);
            LibUtilities::BasisKey bortho1(
                LibUtilities::eOrtho_B,    nmodes1, Pkey1);

            // Check if it is also possible to use the same InterCoeff routine
            // which is also used for Quadrilateral and Hexagonal shaped
            // elements

            // For now, set up the used basis on the standard element to
            // calculate the phys values, set up the orthogonal basis to do a
            // forward transform, to obtain the coefficients in orthogonal
            // coefficient space
            StdRegions::StdTriExpSharedPtr m_OrthoTriExp;
            StdRegions::StdTriExpSharedPtr m_TriExp;

            m_TriExp      = MemoryManager<StdRegions::StdTriExp>
                ::AllocateSharedPtr(b0,      b1);
            m_OrthoTriExp = MemoryManager<StdRegions::StdTriExp>
                ::AllocateSharedPtr(bortho0, bortho1);

            m_TriExp     ->BwdTrans(inarray,phys_tmp);
            m_OrthoTriExp->FwdTrans(phys_tmp, coeff);

            for (i = 0; i < n_coeffs; i++)
            {
                if (i == numMin)
                {
                    coeff[i]  = 0.0;
                    numMin   += numMin2 - 1;
                    numMin2  -= 1.0;
                }
            }

            m_OrthoTriExp->BwdTrans(coeff,phys_tmp);
            m_TriExp     ->FwdTrans(phys_tmp, outarray);
        }
        
        void TriExp::v_SVVLaplacianFilter(
                    Array<OneD, NekDouble> &array,
                    const StdRegions::StdMatrixKey &mkey)
        {
            int nq = GetTotPoints();
            
            // Calculate sqrt of the Jacobian
            Array<OneD, const NekDouble> jac = 
                                    m_metricinfo->GetJac(GetPointsKeys());
            Array<OneD, NekDouble> sqrt_jac(nq);
            if (m_metricinfo->GetGtype() == SpatialDomains::eDeformed)
            {
                Vmath::Vsqrt(nq,jac,1,sqrt_jac,1);
            }
            else
            {
                Vmath::Fill(nq,sqrt(jac[0]),sqrt_jac,1);
            }
            
            // Multiply array by sqrt(Jac)
            Vmath::Vmul(nq,sqrt_jac,1,array,1,array,1);
            
            // Apply std region filter
            StdTriExp::v_SVVLaplacianFilter( array, mkey);
            
            // Divide by sqrt(Jac)
            Vmath::Vdiv(nq,array,1,sqrt_jac,1,array,1);
        }
        
    }
}
<|MERGE_RESOLUTION|>--- conflicted
+++ resolved
@@ -724,15 +724,10 @@
 		
                 outtmp = outarray;
                 
-<<<<<<< HEAD
-                LibUtilities::Interp1D(m_base[edge?1:0]->GetPointsKey(),outtmp,
-                                       EdgeExp->GetBasis(0)->GetPointsKey(),outarray);
-=======
                 LibUtilities::Interp1D(m_base[edge?1:0]->GetPointsKey(),
                                        outtmp,
                                        EdgeExp->GetBasis(0)->GetPointsKey(),
                                        outarray);
->>>>>>> 406973a0
             }
             
             //Reverse data if necessary
