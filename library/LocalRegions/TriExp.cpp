--- conflicted
+++ resolved
@@ -33,68 +33,19 @@
 
 #include <boost/core/ignore_unused.hpp>
 
+#include <LibUtilities/Foundations/InterpCoeff.h>
+#include <LocalRegions/TriExp.h>
+#include <LocalRegions/SegExp.h>
+#include <LocalRegions/Expansion3D.h>
+#include <StdRegions/StdNodalTriExp.h>
 #include <LibUtilities/Foundations/Interp.h>
-#include <LibUtilities/Foundations/InterpCoeff.h>
-#include <LocalRegions/Expansion3D.h>
-#include <LocalRegions/SegExp.h>
-#include <LocalRegions/TriExp.h>
-#include <StdRegions/StdNodalTriExp.h>
 
 using namespace std;
 
 namespace Nektar
 {
-namespace LocalRegions
-{
-TriExp::TriExp(const LibUtilities::BasisKey &Ba,
-               const LibUtilities::BasisKey &Bb,
-               const SpatialDomains::TriGeomSharedPtr &geom)
-    : StdExpansion(LibUtilities::StdTriData::getNumberOfCoefficients(
-                       Ba.GetNumModes(), (Bb.GetNumModes())),
-                   2, Ba, Bb),
-      StdExpansion2D(LibUtilities::StdTriData::getNumberOfCoefficients(
-                         Ba.GetNumModes(), (Bb.GetNumModes())),
-                     Ba, Bb),
-      StdTriExp(Ba, Bb), Expansion(geom), Expansion2D(geom),
-      m_matrixManager(
-          std::bind(&TriExp::CreateMatrix, this, std::placeholders::_1),
-          std::string("TriExpMatrix")),
-      m_staticCondMatrixManager(std::bind(&TriExp::CreateStaticCondMatrix, this,
-                                          std::placeholders::_1),
-                                std::string("TriExpStaticCondMatrix"))
-{
-}
-
-TriExp::TriExp(const TriExp &T)
-    : StdExpansion(T), StdExpansion2D(T), StdTriExp(T), Expansion(T),
-      Expansion2D(T), m_matrixManager(T.m_matrixManager),
-      m_staticCondMatrixManager(T.m_staticCondMatrixManager)
-{
-}
-
-TriExp::~TriExp()
-{
-}
-
-NekDouble TriExp::v_Integral(const Array<OneD, const NekDouble> &inarray)
-{
-    int nquad0                       = m_base[0]->GetNumPoints();
-    int nquad1                       = m_base[1]->GetNumPoints();
-    Array<OneD, const NekDouble> jac = m_metricinfo->GetJac(GetPointsKeys());
-    NekDouble ival;
-    Array<OneD, NekDouble> tmp(nquad0 * nquad1);
-
-    // multiply inarray with Jacobian
-    if (m_metricinfo->GetGtype() == SpatialDomains::eDeformed)
+    namespace LocalRegions
     {
-<<<<<<< HEAD
-        Vmath::Vmul(nquad0 * nquad1, jac, 1, inarray, 1, tmp, 1);
-    }
-    else
-    {
-        Vmath::Smul(nquad0 * nquad1, jac[0], inarray, 1, tmp, 1);
-    }
-=======
         TriExp::TriExp(const LibUtilities::BasisKey &Ba,
                        const LibUtilities::BasisKey &Bb,
                        const SpatialDomains::Geometry2DSharedPtr &geom):
@@ -111,598 +62,402 @@
                 std::string("TriExpStaticCondMatrix"))
         {
         }
->>>>>>> 5c19adb9
-
-    // call StdQuadExp version;
-    ival = StdTriExp::v_Integral(tmp);
-    return ival;
-}
-
-void TriExp::v_PhysDeriv(const Array<OneD, const NekDouble> &inarray,
-                         Array<OneD, NekDouble> &out_d0,
-                         Array<OneD, NekDouble> &out_d1,
-                         Array<OneD, NekDouble> &out_d2)
-{
-    int nquad0 = m_base[0]->GetNumPoints();
-    int nquad1 = m_base[1]->GetNumPoints();
-    int nqtot  = nquad0 * nquad1;
-    const Array<TwoD, const NekDouble> &df =
-        m_metricinfo->GetDerivFactors(GetPointsKeys());
-
-    Array<OneD, NekDouble> diff0(2 * nqtot);
-    Array<OneD, NekDouble> diff1(diff0 + nqtot);
-
-    StdTriExp::v_PhysDeriv(inarray, diff0, diff1);
-
-    if (m_metricinfo->GetGtype() == SpatialDomains::eDeformed)
-    {
-        if (out_d0.size())
-        {
-            Vmath::Vmul(nqtot, df[0], 1, diff0, 1, out_d0, 1);
-            Vmath::Vvtvp(nqtot, df[1], 1, diff1, 1, out_d0, 1, out_d0, 1);
-        }
-
-        if (out_d1.size())
-        {
-            Vmath::Vmul(nqtot, df[2], 1, diff0, 1, out_d1, 1);
-            Vmath::Vvtvp(nqtot, df[3], 1, diff1, 1, out_d1, 1, out_d1, 1);
-        }
-
-        if (out_d2.size())
-        {
-            Vmath::Vmul(nqtot, df[4], 1, diff0, 1, out_d2, 1);
-            Vmath::Vvtvp(nqtot, df[5], 1, diff1, 1, out_d2, 1, out_d2, 1);
-        }
-    }
-    else // regular geometry
-    {
-        if (out_d0.size())
-        {
-            Vmath::Smul(nqtot, df[0][0], diff0, 1, out_d0, 1);
-            Blas::Daxpy(nqtot, df[1][0], diff1, 1, out_d0, 1);
-        }
-
-        if (out_d1.size())
-        {
-            Vmath::Smul(nqtot, df[2][0], diff0, 1, out_d1, 1);
-            Blas::Daxpy(nqtot, df[3][0], diff1, 1, out_d1, 1);
-        }
-
-        if (out_d2.size())
-        {
-            Vmath::Smul(nqtot, df[4][0], diff0, 1, out_d2, 1);
-            Blas::Daxpy(nqtot, df[5][0], diff1, 1, out_d2, 1);
-        }
-    }
-}
-
-void TriExp::v_PhysDeriv(const int dir,
-                         const Array<OneD, const NekDouble> &inarray,
-                         Array<OneD, NekDouble> &outarray)
-{
-    switch (dir)
-    {
-        case 0:
-        {
-            PhysDeriv(inarray, outarray, NullNekDouble1DArray,
-                      NullNekDouble1DArray);
-        }
-        break;
-        case 1:
-        {
-            PhysDeriv(inarray, NullNekDouble1DArray, outarray,
-                      NullNekDouble1DArray);
-        }
-        break;
-        case 2:
-        {
-            PhysDeriv(inarray, NullNekDouble1DArray, NullNekDouble1DArray,
-                      outarray);
-        }
-        break;
-        default:
-        {
-            ASSERTL1(false, "input dir is out of range");
-        }
-        break;
-    }
-}
-
-void TriExp::v_PhysDirectionalDeriv(
-    const Array<OneD, const NekDouble> &inarray,
-    const Array<OneD, const NekDouble> &direction, Array<OneD, NekDouble> &out)
-{
-    if (!out.size())
-    {
-        return;
-    }
-
-    int nquad0 = m_base[0]->GetNumPoints();
-    int nquad1 = m_base[1]->GetNumPoints();
-    int nqtot  = nquad0 * nquad1;
-
-    const Array<TwoD, const NekDouble> &df =
-        m_metricinfo->GetDerivFactors(GetPointsKeys());
-
-    Array<OneD, NekDouble> diff0(2 * nqtot);
-    Array<OneD, NekDouble> diff1(diff0 + nqtot);
-
-    // diff0 = du/d_xi, diff1 = du/d_eta
-    StdTriExp::v_PhysDeriv(inarray, diff0, diff1);
-
-    if (m_metricinfo->GetGtype() == SpatialDomains::eDeformed)
-    {
-        Array<OneD, Array<OneD, NekDouble>> tangmat(2);
-
-        // D^v_xi = v_x*d_xi/dx + v_y*d_xi/dy + v_z*d_xi/dz
-        // D^v_eta = v_x*d_eta/dx + v_y*d_eta/dy + v_z*d_eta/dz
-        for (int i = 0; i < 2; ++i)
-        {
-            tangmat[i] = Array<OneD, NekDouble>(nqtot, 0.0);
-            for (int k = 0; k < (m_geom->GetCoordim()); ++k)
-            {
-                Vmath::Vvtvp(nqtot, &df[2 * k + i][0], 1, &direction[k * nqtot],
-                             1, &tangmat[i][0], 1, &tangmat[i][0], 1);
-            }
-        }
-
-        /// D_v = D^v_xi * du/d_xi + D^v_eta * du/d_eta
-        Vmath::Vmul(nqtot, &tangmat[0][0], 1, &diff0[0], 1, &out[0], 1);
-        Vmath::Vvtvp(nqtot, &tangmat[1][0], 1, &diff1[0], 1, &out[0], 1,
-                     &out[0], 1);
-    }
-    else
-    {
-        Array<OneD, Array<OneD, NekDouble>> tangmat(2);
-
-        for (int i = 0; i < 2; ++i)
-        {
-            tangmat[i] = Array<OneD, NekDouble>(nqtot, 0.0);
-            for (int k = 0; k < (m_geom->GetCoordim()); ++k)
-            {
-                Vmath::Svtvp(nqtot, df[2 * k + i][0], &direction[k * nqtot], 1,
-                             &tangmat[i][0], 1, &tangmat[i][0], 1);
-            }
-        }
-
-        /// D_v = D^v_xi * du/d_xi + D^v_eta * du/d_eta
-        Vmath::Vmul(nqtot, &tangmat[0][0], 1, &diff0[0], 1, &out[0], 1);
-
-        Vmath::Vvtvp(nqtot, &tangmat[1][0], 1, &diff1[0], 1, &out[0], 1,
-                     &out[0], 1);
-    }
-}
-
-void TriExp::v_FwdTrans(const Array<OneD, const NekDouble> &inarray,
-                        Array<OneD, NekDouble> &outarray)
-{
-    IProductWRTBase(inarray, outarray);
-
-    // get Mass matrix inverse
-    MatrixKey masskey(StdRegions::eInvMass, DetShapeType(), *this);
-    DNekScalMatSharedPtr matsys = m_matrixManager[masskey];
-
-    // copy inarray in case inarray == outarray
-    NekVector<NekDouble> in(m_ncoeffs, outarray, eCopy);
-    NekVector<NekDouble> out(m_ncoeffs, outarray, eWrapper);
-
-    out = (*matsys) * in;
-}
-
-void TriExp::v_FwdTrans_BndConstrained(
-    const Array<OneD, const NekDouble> &inarray,
-    Array<OneD, NekDouble> &outarray)
-{
-    int i, j;
-    int npoints[2] = {m_base[0]->GetNumPoints(), m_base[1]->GetNumPoints()};
-    int nmodes[2]  = {m_base[0]->GetNumModes(), m_base[1]->GetNumModes()};
-
-    fill(outarray.get(), outarray.get() + m_ncoeffs, 0.0);
-
-    if (nmodes[0] == 1 && nmodes[1] == 1)
-    {
-        outarray[0] = inarray[0];
-        return;
-    }
-
-    Array<OneD, NekDouble> physEdge[3];
-    Array<OneD, NekDouble> coeffEdge[3];
-    for (i = 0; i < 3; i++)
-    {
-        // define physEdge and add 1 so can interpolate grl10 points if
-        // necessary
-        physEdge[i]  = Array<OneD, NekDouble>(max(npoints[i != 0], npoints[0]));
-        coeffEdge[i] = Array<OneD, NekDouble>(nmodes[i != 0]);
-    }
-
-    for (i = 0; i < npoints[0]; i++)
-    {
-        physEdge[0][i] = inarray[i];
-    }
-
-    // extract data in cartesian directions
-    for (i = 0; i < npoints[1]; i++)
-    {
-        physEdge[1][i] = inarray[npoints[0] - 1 + i * npoints[0]];
-        physEdge[2][i] = inarray[i * npoints[0]];
-    }
-
-    SegExpSharedPtr segexp[3];
-    segexp[0] = MemoryManager<LocalRegions::SegExp>::AllocateSharedPtr(
-        m_base[0]->GetBasisKey(), GetGeom2D()->GetEdge(0));
-
-    if (m_base[1]->GetPointsType() == LibUtilities::eGaussLobattoLegendre)
-    {
-        for (i = 1; i < 3; i++)
-        {
-            segexp[i] = MemoryManager<LocalRegions::SegExp>::AllocateSharedPtr(
-                m_base[i != 0]->GetBasisKey(), GetGeom2D()->GetEdge(i));
-        }
-    }
-    else // interploate using edge 0 GLL distribution
-    {
-        for (i = 1; i < 3; i++)
-        {
-            segexp[i] = MemoryManager<LocalRegions::SegExp>::AllocateSharedPtr(
-                m_base[0]->GetBasisKey(), GetGeom2D()->GetEdge(i));
-
-            LibUtilities::Interp1D(m_base[1]->GetPointsKey(), physEdge[i],
-                                   m_base[0]->GetPointsKey(), physEdge[i]);
-        }
-        npoints[1] = npoints[0];
-    }
-
-    Array<OneD, unsigned int> mapArray;
-    Array<OneD, int> signArray;
-    NekDouble sign;
-    // define an orientation to get EdgeToElmtMapping from Cartesian data
-    StdRegions::Orientation orient[3] = {
-        StdRegions::eForwards, StdRegions::eForwards, StdRegions::eForwards};
-
-    for (i = 0; i < 3; i++)
-    {
-        segexp[i]->FwdTrans_BndConstrained(physEdge[i], coeffEdge[i]);
-
-        // this orient goes with the one above and so could
-        // probably set both to eForwards
-        GetTraceToElementMap(i, mapArray, signArray, orient[i]);
-        for (j = 0; j < nmodes[i != 0]; j++)
-        {
-            sign                  = (NekDouble)signArray[j];
-            outarray[mapArray[j]] = sign * coeffEdge[i][j];
-        }
-    }
-
-    int nBoundaryDofs = NumBndryCoeffs();
-    int nInteriorDofs = m_ncoeffs - nBoundaryDofs;
-
-    if (nInteriorDofs > 0)
-    {
-        Array<OneD, NekDouble> tmp0(m_ncoeffs);
-        Array<OneD, NekDouble> tmp1(m_ncoeffs);
-
-        StdRegions::StdMatrixKey stdmasskey(StdRegions::eMass, DetShapeType(),
-                                            *this);
-        MassMatrixOp(outarray, tmp0, stdmasskey);
-        IProductWRTBase(inarray, tmp1);
-
-        Vmath::Vsub(m_ncoeffs, tmp1, 1, tmp0, 1, tmp1, 1);
-
-        // get Mass matrix inverse (only of interior DOF)
-        // use block (1,1) of the static condensed system
-        // note: this block alreay contains the inverse matrix
-        MatrixKey masskey(StdRegions::eMass, DetShapeType(), *this);
-        DNekScalMatSharedPtr matsys =
-            (m_staticCondMatrixManager[masskey])->GetBlock(1, 1);
-
-        Array<OneD, NekDouble> rhs(nInteriorDofs);
-        Array<OneD, NekDouble> result(nInteriorDofs);
-
-        GetInteriorMap(mapArray);
-
-        for (i = 0; i < nInteriorDofs; i++)
-        {
-            rhs[i] = tmp1[mapArray[i]];
-        }
-
-        Blas::Dgemv('N', nInteriorDofs, nInteriorDofs, matsys->Scale(),
-                    &((matsys->GetOwnedMatrix())->GetPtr())[0], nInteriorDofs,
-                    rhs.get(), 1, 0.0, result.get(), 1);
-
-        for (i = 0; i < nInteriorDofs; i++)
-        {
-            outarray[mapArray[i]] = result[i];
-        }
-    }
-}
-
-void TriExp::v_IProductWRTBase(const Array<OneD, const NekDouble> &inarray,
+
+
+        TriExp::TriExp(const TriExp &T):
+            StdExpansion(T),
+            StdExpansion2D(T),
+            StdTriExp(T),
+            Expansion(T),
+            Expansion2D(T),
+            m_matrixManager(T.m_matrixManager),
+            m_staticCondMatrixManager(T.m_staticCondMatrixManager)
+        {
+        }
+
+
+        TriExp::~TriExp()
+        {
+        }
+
+
+
+        NekDouble TriExp::v_Integral(const Array<OneD, const NekDouble> &inarray)
+        {
+            int    nquad0 = m_base[0]->GetNumPoints();
+            int    nquad1 = m_base[1]->GetNumPoints();
+            Array<OneD, const NekDouble> jac = m_metricinfo->GetJac(GetPointsKeys());
+            NekDouble ival;
+            Array<OneD,NekDouble> tmp(nquad0*nquad1);
+
+            // multiply inarray with Jacobian
+            if(m_metricinfo->GetGtype() == SpatialDomains::eDeformed)
+            {
+                Vmath::Vmul(nquad0*nquad1, jac, 1, inarray, 1,tmp, 1);
+            }
+            else
+            {
+                Vmath::Smul(nquad0*nquad1, jac[0], inarray, 1, tmp, 1);
+            }
+
+            // call StdQuadExp version;
+            ival = StdTriExp::v_Integral(tmp);
+            return ival;
+        }
+
+        void TriExp::v_PhysDeriv(const Array<OneD, const NekDouble> & inarray,
+                               Array<OneD,NekDouble> &out_d0,
+                               Array<OneD,NekDouble> &out_d1,
+                               Array<OneD,NekDouble> &out_d2)
+        {
+            int    nquad0 = m_base[0]->GetNumPoints();
+            int    nquad1 = m_base[1]->GetNumPoints();
+            int     nqtot = nquad0*nquad1;
+            const Array<TwoD, const NekDouble>& df
+                            = m_metricinfo->GetDerivFactors(GetPointsKeys());
+
+            Array<OneD,NekDouble> diff0(2*nqtot);
+            Array<OneD,NekDouble> diff1(diff0+nqtot);
+
+            StdTriExp::v_PhysDeriv(inarray, diff0, diff1);
+
+            if(m_metricinfo->GetGtype() == SpatialDomains::eDeformed)
+            {
+                if(out_d0.size())
+                {
+                    Vmath::Vmul  (nqtot,df[0],1,diff0,1, out_d0, 1);
+                    Vmath::Vvtvp (nqtot,df[1],1,diff1,1, out_d0, 1, out_d0,1);
+                }
+
+                if(out_d1.size())
+                {
+                    Vmath::Vmul  (nqtot,df[2],1,diff0,1, out_d1, 1);
+                    Vmath::Vvtvp (nqtot,df[3],1,diff1,1, out_d1, 1, out_d1,1);
+                }
+
+                if(out_d2.size())
+                {
+                    Vmath::Vmul  (nqtot,df[4],1,diff0,1, out_d2, 1);
+                    Vmath::Vvtvp (nqtot,df[5],1,diff1,1, out_d2, 1, out_d2,1);
+                }
+            }
+            else // regular geometry
+            {
+                if(out_d0.size())
+                {
+                    Vmath::Smul (nqtot, df[0][0], diff0, 1, out_d0, 1);
+                    Blas::Daxpy (nqtot, df[1][0], diff1, 1, out_d0, 1);
+                }
+
+                if(out_d1.size())
+                {
+                    Vmath::Smul (nqtot, df[2][0], diff0, 1, out_d1, 1);
+                    Blas::Daxpy (nqtot, df[3][0], diff1, 1, out_d1, 1);
+                }
+
+                if(out_d2.size())
+                {
+                    Vmath::Smul (nqtot, df[4][0], diff0, 1, out_d2, 1);
+                    Blas::Daxpy (nqtot, df[5][0], diff1, 1, out_d2, 1);
+                }
+            }
+        }
+
+
+        void TriExp::v_PhysDeriv(const int dir,
+                               const Array<OneD, const NekDouble>& inarray,
                                Array<OneD, NekDouble> &outarray)
-{
-    IProductWRTBase_SumFac(inarray, outarray);
-}
-
-void TriExp::v_IProductWRTDerivBase(const int dir,
-                                    const Array<OneD, const NekDouble> &inarray,
-                                    Array<OneD, NekDouble> &outarray)
-{
-    IProductWRTDerivBase_SumFac(dir, inarray, outarray);
-}
-
-void TriExp::v_IProductWRTBase_SumFac(
-    const Array<OneD, const NekDouble> &inarray,
-    Array<OneD, NekDouble> &outarray, bool multiplybyweights)
-{
-    int nquad0 = m_base[0]->GetNumPoints();
-    int nquad1 = m_base[1]->GetNumPoints();
-    int order0 = m_base[0]->GetNumModes();
-
-    if (multiplybyweights)
-    {
-        Array<OneD, NekDouble> tmp(nquad0 * nquad1 + nquad1 * order0);
-        Array<OneD, NekDouble> wsp(tmp + nquad0 * nquad1);
-
-        MultiplyByQuadratureMetric(inarray, tmp);
-        IProductWRTBase_SumFacKernel(m_base[0]->GetBdata(),
-                                     m_base[1]->GetBdata(), tmp, outarray, wsp);
-    }
-    else
-    {
-        Array<OneD, NekDouble> wsp(+nquad1 * order0);
-
-        IProductWRTBase_SumFacKernel(m_base[0]->GetBdata(),
-                                     m_base[1]->GetBdata(), inarray, outarray,
-                                     wsp);
-    }
-}
-
-void TriExp::v_IProductWRTBase_MatOp(
-    const Array<OneD, const NekDouble> &inarray,
-    Array<OneD, NekDouble> &outarray)
-{
-    int nq = GetTotPoints();
-    MatrixKey iprodmatkey(StdRegions::eIProductWRTBase, DetShapeType(), *this);
-    DNekScalMatSharedPtr iprodmat = m_matrixManager[iprodmatkey];
-
-    Blas::Dgemv('N', m_ncoeffs, nq, iprodmat->Scale(),
-                (iprodmat->GetOwnedMatrix())->GetPtr().get(), m_ncoeffs,
-                inarray.get(), 1, 0.0, outarray.get(), 1);
-}
-
-void TriExp::v_IProductWRTDerivBase_SumFac(
-    const int dir, const Array<OneD, const NekDouble> &inarray,
-    Array<OneD, NekDouble> &outarray)
-{
-    ASSERTL1((dir == 0) || (dir == 1) || (dir == 2), "Invalid direction.");
-    ASSERTL1((dir == 2) ? (m_geom->GetCoordim() == 3) : true,
-             "Invalid direction.");
-
-    int i;
-    int nquad0  = m_base[0]->GetNumPoints();
-    int nquad1  = m_base[1]->GetNumPoints();
-    int nqtot   = nquad0 * nquad1;
-    int nmodes0 = m_base[0]->GetNumModes();
-    int wspsize = max(max(nqtot, m_ncoeffs), nquad1 * nmodes0);
-
-    const Array<TwoD, const NekDouble> &df =
-        m_metricinfo->GetDerivFactors(GetPointsKeys());
-
-    Array<OneD, NekDouble> tmp0(6 * wspsize);
-    Array<OneD, NekDouble> tmp1(tmp0 + wspsize);
-    Array<OneD, NekDouble> tmp2(tmp0 + 2 * wspsize);
-    Array<OneD, NekDouble> tmp3(tmp0 + 3 * wspsize);
-    Array<OneD, NekDouble> gfac0(tmp0 + 4 * wspsize);
-    Array<OneD, NekDouble> gfac1(tmp0 + 5 * wspsize);
-
-    const Array<OneD, const NekDouble> &z0 = m_base[0]->GetZ();
-    const Array<OneD, const NekDouble> &z1 = m_base[1]->GetZ();
-
-    // set up geometric factor: 2/(1-z1)
-    for (i = 0; i < nquad1; ++i)
-    {
-        gfac0[i] = 2.0 / (1 - z1[i]);
-    }
-    for (i = 0; i < nquad0; ++i)
-    {
-        gfac1[i] = 0.5 * (1 + z0[i]);
-    }
-
-    for (i = 0; i < nquad1; ++i)
-    {
-        Vmath::Smul(nquad0, gfac0[i], &inarray[0] + i * nquad0, 1,
-                    &tmp0[0] + i * nquad0, 1);
-    }
-
-    for (i = 0; i < nquad1; ++i)
-    {
-        Vmath::Vmul(nquad0, &gfac1[0], 1, &tmp0[0] + i * nquad0, 1,
-                    &tmp1[0] + i * nquad0, 1);
-    }
-
-    if (m_metricinfo->GetGtype() == SpatialDomains::eDeformed)
-    {
-        Vmath::Vmul(nqtot, &df[2 * dir][0], 1, &tmp0[0], 1, &tmp0[0], 1);
-        Vmath::Vmul(nqtot, &df[2 * dir + 1][0], 1, &tmp1[0], 1, &tmp1[0], 1);
-        Vmath::Vmul(nqtot, &df[2 * dir + 1][0], 1, &inarray[0], 1, &tmp2[0], 1);
-    }
-    else
-    {
-        Vmath::Smul(nqtot, df[2 * dir][0], tmp0, 1, tmp0, 1);
-        Vmath::Smul(nqtot, df[2 * dir + 1][0], tmp1, 1, tmp1, 1);
-        Vmath::Smul(nqtot, df[2 * dir + 1][0], inarray, 1, tmp2, 1);
-    }
-    Vmath::Vadd(nqtot, tmp0, 1, tmp1, 1, tmp1, 1);
-
-    MultiplyByQuadratureMetric(tmp1, tmp1);
-    MultiplyByQuadratureMetric(tmp2, tmp2);
-
-    IProductWRTBase_SumFacKernel(m_base[0]->GetDbdata(), m_base[1]->GetBdata(),
-                                 tmp1, tmp3, tmp0);
-    IProductWRTBase_SumFacKernel(m_base[0]->GetBdata(), m_base[1]->GetDbdata(),
-                                 tmp2, outarray, tmp0);
-    Vmath::Vadd(m_ncoeffs, tmp3, 1, outarray, 1, outarray, 1);
-}
-
-void TriExp::v_IProductWRTDerivBase_MatOp(
-    const int dir, const Array<OneD, const NekDouble> &inarray,
-    Array<OneD, NekDouble> &outarray)
-{
-    int nq                       = GetTotPoints();
-    StdRegions::MatrixType mtype = StdRegions::eIProductWRTDerivBase0;
-
-    switch (dir)
-    {
-        case 0:
-        {
-            mtype = StdRegions::eIProductWRTDerivBase0;
-        }
-        break;
-        case 1:
-        {
-            mtype = StdRegions::eIProductWRTDerivBase1;
-        }
-        break;
-        case 2:
-        {
-            mtype = StdRegions::eIProductWRTDerivBase2;
-        }
-        break;
-        default:
-        {
-            ASSERTL1(false, "input dir is out of range");
-        }
-        break;
-    }
-
-    MatrixKey iprodmatkey(mtype, DetShapeType(), *this);
-    DNekScalMatSharedPtr iprodmat = m_matrixManager[iprodmatkey];
-
-    Blas::Dgemv('N', m_ncoeffs, nq, iprodmat->Scale(),
-                (iprodmat->GetOwnedMatrix())->GetPtr().get(), m_ncoeffs,
-                inarray.get(), 1, 0.0, outarray.get(), 1);
-}
-
-void TriExp::v_IProductWRTDirectionalDerivBase(
-    const Array<OneD, const NekDouble> &direction,
-    const Array<OneD, const NekDouble> &inarray,
-    Array<OneD, NekDouble> &outarray)
-{
-    IProductWRTDirectionalDerivBase_SumFac(direction, inarray, outarray);
-}
-
-/**
- * @brief Directinoal Derivative in the modal space in the dir
- * direction of varcoeffs.
- */
-void TriExp::v_IProductWRTDirectionalDerivBase_SumFac(
-    const Array<OneD, const NekDouble> &direction,
-    const Array<OneD, const NekDouble> &inarray,
-    Array<OneD, NekDouble> &outarray)
-{
-    int i;
-    int shapedim = 2;
-    int nquad0   = m_base[0]->GetNumPoints();
-    int nquad1   = m_base[1]->GetNumPoints();
-    int nqtot    = nquad0 * nquad1;
-    int nmodes0  = m_base[0]->GetNumModes();
-    int wspsize  = max(max(nqtot, m_ncoeffs), nquad1 * nmodes0);
-
-    const Array<TwoD, const NekDouble> &df =
-        m_metricinfo->GetDerivFactors(GetPointsKeys());
-
-    Array<OneD, NekDouble> tmp0(6 * wspsize);
-    Array<OneD, NekDouble> tmp1(tmp0 + wspsize);
-    Array<OneD, NekDouble> tmp2(tmp0 + 2 * wspsize);
-    Array<OneD, NekDouble> tmp3(tmp0 + 3 * wspsize);
-    Array<OneD, NekDouble> gfac0(tmp0 + 4 * wspsize);
-    Array<OneD, NekDouble> gfac1(tmp0 + 5 * wspsize);
-
-    const Array<OneD, const NekDouble> &z0 = m_base[0]->GetZ();
-    const Array<OneD, const NekDouble> &z1 = m_base[1]->GetZ();
-
-    // set up geometric factor: 2/(1-z1)
-    for (i = 0; i < nquad1; ++i)
-    {
-        gfac0[i] = 2.0 / (1 - z1[i]);
-    }
-    for (i = 0; i < nquad0; ++i)
-    {
-        gfac1[i] = 0.5 * (1 + z0[i]);
-    }
-    for (i = 0; i < nquad1; ++i)
-    {
-        Vmath::Smul(nquad0, gfac0[i], &inarray[0] + i * nquad0, 1,
-                    &tmp0[0] + i * nquad0, 1);
-    }
-    for (i = 0; i < nquad1; ++i)
-    {
-        Vmath::Vmul(nquad0, &gfac1[0], 1, &tmp0[0] + i * nquad0, 1,
-                    &tmp1[0] + i * nquad0, 1);
-    }
-
-    // Compute gmat \cdot e^j
-    Array<OneD, Array<OneD, NekDouble>> dfdir(shapedim);
-    Expansion::ComputeGmatcdotMF(df, direction, dfdir);
-
-    Vmath::Vmul(nqtot, &dfdir[0][0], 1, &tmp0[0], 1, &tmp0[0], 1);
-    Vmath::Vmul(nqtot, &dfdir[1][0], 1, &tmp1[0], 1, &tmp1[0], 1);
-    Vmath::Vmul(nqtot, &dfdir[1][0], 1, &inarray[0], 1, &tmp2[0], 1);
-
-    Vmath::Vadd(nqtot, &tmp0[0], 1, &tmp1[0], 1, &tmp1[0], 1);
-
-    MultiplyByQuadratureMetric(tmp1, tmp1);
-    MultiplyByQuadratureMetric(tmp2, tmp2);
-
-<<<<<<< HEAD
-    IProductWRTBase_SumFacKernel(m_base[0]->GetDbdata(), m_base[1]->GetBdata(),
-                                 tmp1, tmp3, tmp0);
-    IProductWRTBase_SumFacKernel(m_base[0]->GetBdata(), m_base[1]->GetDbdata(),
-                                 tmp2, outarray, tmp0);
-    Vmath::Vadd(m_ncoeffs, tmp3, 1, outarray, 1, outarray, 1);
-}
-
-void TriExp::v_NormVectorIProductWRTBase(const Array<OneD, const NekDouble> &Fx,
-                                         const Array<OneD, const NekDouble> &Fy,
-                                         const Array<OneD, const NekDouble> &Fz,
-                                         Array<OneD, NekDouble> &outarray)
-{
-    int nq = m_base[0]->GetNumPoints() * m_base[1]->GetNumPoints();
-    Array<OneD, NekDouble> Fn(nq);
-
-    const Array<OneD, const Array<OneD, NekDouble>> &normals =
-        GetLeftAdjacentElementExp()->GetTraceNormal(
-            GetLeftAdjacentElementTrace());
-
-    if (m_metricinfo->GetGtype() == SpatialDomains::eDeformed)
-    {
-        Vmath::Vvtvvtp(nq, &normals[0][0], 1, &Fx[0], 1, &normals[1][0], 1,
-                       &Fy[0], 1, &Fn[0], 1);
-        Vmath::Vvtvp(nq, &normals[2][0], 1, &Fz[0], 1, &Fn[0], 1, &Fn[0], 1);
-    }
-    else
-    {
-        Vmath::Svtsvtp(nq, normals[0][0], &Fx[0], 1, normals[1][0], &Fy[0], 1,
-                       &Fn[0], 1);
-        Vmath::Svtvp(nq, normals[2][0], &Fz[0], 1, &Fn[0], 1, &Fn[0], 1);
-    }
-
-    IProductWRTBase(Fn, outarray);
-}
-
-void TriExp::v_NormVectorIProductWRTBase(
-    const Array<OneD, const Array<OneD, NekDouble>> &Fvec,
-    Array<OneD, NekDouble> &outarray)
-{
-    NormVectorIProductWRTBase(Fvec[0], Fvec[1], Fvec[2], outarray);
-}
-
-StdRegions::StdExpansionSharedPtr TriExp::v_GetStdExp(void) const
-{
-
-    return MemoryManager<StdRegions::StdTriExp>::AllocateSharedPtr(
-        m_base[0]->GetBasisKey(), m_base[1]->GetBasisKey());
-}
-=======
+        {
+            switch(dir)
+            {
+            case 0:
+                {
+                    PhysDeriv(inarray, outarray, NullNekDouble1DArray, NullNekDouble1DArray);
+                }
+                break;
+            case 1:
+                {
+                    PhysDeriv(inarray, NullNekDouble1DArray, outarray, NullNekDouble1DArray);
+                }
+                break;
+            case 2:
+                {
+                    PhysDeriv(inarray, NullNekDouble1DArray, NullNekDouble1DArray, outarray);
+                }
+                break;
+            default:
+                {
+                    ASSERTL1(false,"input dir is out of range");
+                }
+                break;
+            }
+        }
+
+        void TriExp::v_PhysDirectionalDeriv(
+            const Array<OneD, const NekDouble> &inarray,
+            const Array<OneD, const NekDouble> &direction,
+                  Array<OneD,       NekDouble> &out)
+        {
+            if(! out.size())
+            {
+                return;
+            }
+
+            int    nquad0 = m_base[0]->GetNumPoints();
+            int    nquad1 = m_base[1]->GetNumPoints();
+            int    nqtot = nquad0*nquad1;
+
+            const Array<TwoD, const NekDouble>& df =
+                                m_metricinfo->GetDerivFactors(GetPointsKeys());
+
+            Array<OneD,NekDouble> diff0(2*nqtot);
+            Array<OneD,NekDouble> diff1(diff0+nqtot);
+
+            // diff0 = du/d_xi, diff1 = du/d_eta
+            StdTriExp::v_PhysDeriv(inarray, diff0, diff1);
+
+            if(m_metricinfo->GetGtype() == SpatialDomains::eDeformed)
+            {
+                Array<OneD, Array<OneD, NekDouble> > tangmat(2);
+
+
+                // D^v_xi = v_x*d_xi/dx + v_y*d_xi/dy + v_z*d_xi/dz
+                // D^v_eta = v_x*d_eta/dx + v_y*d_eta/dy + v_z*d_eta/dz
+                for (int i=0; i< 2; ++i)
+                {
+                    tangmat[i] = Array<OneD, NekDouble>(nqtot,0.0);
+                    for (int k=0; k<(m_geom->GetCoordim()); ++k)
+                    {
+                        Vmath::Vvtvp(nqtot,&df[2*k+i][0],1,&direction[k*nqtot],1,&tangmat[i][0],1,&tangmat[i][0],1);
+                    }
+                }
+
+                /// D_v = D^v_xi * du/d_xi + D^v_eta * du/d_eta
+                Vmath::Vmul  (nqtot,&tangmat[0][0],1,&diff0[0],1, &out[0], 1);
+                Vmath::Vvtvp (nqtot,&tangmat[1][0],1,&diff1[0],1, &out[0], 1, &out[0],1);
+            }
+            else
+            {
+                Array<OneD, Array<OneD, NekDouble> > tangmat(2);
+
+                for (int i=0; i< 2; ++i)
+                {
+                    tangmat[i] = Array<OneD, NekDouble>(nqtot,0.0);
+                    for (int k=0; k<(m_geom->GetCoordim()); ++k)
+                    {
+                        Vmath::Svtvp(nqtot, df[2*k+i][0],
+                                     &direction[k*nqtot], 1,
+                                     &tangmat[i][0], 1, &tangmat[i][0], 1);
+                    }
+                }
+
+                /// D_v = D^v_xi * du/d_xi + D^v_eta * du/d_eta
+                Vmath::Vmul  (nqtot, &tangmat[0][0], 1,
+                                     &diff0[0],      1,
+                                     &out[0],        1);
+
+                Vmath::Vvtvp (nqtot, &tangmat[1][0], 1,
+                                     &diff1[0],      1,
+                                     &out[0],        1,
+                                     &out[0],        1);
+            }
+        }
+
+
+        void TriExp::v_FwdTrans(const Array<OneD, const NekDouble> & inarray,
+                              Array<OneD,NekDouble> &outarray)
+        {
+            IProductWRTBase(inarray,outarray);
+
+            // get Mass matrix inverse
+            MatrixKey             masskey(StdRegions::eInvMass,
+                                          DetShapeType(),*this);
+            DNekScalMatSharedPtr  matsys = m_matrixManager[masskey];
+
+            // copy inarray in case inarray == outarray
+            NekVector<NekDouble> in (m_ncoeffs,outarray,eCopy);
+            NekVector<NekDouble> out(m_ncoeffs,outarray,eWrapper);
+
+            out = (*matsys)*in;
+        }
+
+
+        void TriExp::v_FwdTrans_BndConstrained(const Array<OneD, const NekDouble>& inarray,
+                                             Array<OneD, NekDouble> &outarray)
+        {
+            int i,j;
+            int npoints[2] = {m_base[0]->GetNumPoints(),
+                              m_base[1]->GetNumPoints()};
+            int nmodes[2]  = {m_base[0]->GetNumModes(),
+                              m_base[1]->GetNumModes()};
+
+            fill(outarray.get(), outarray.get()+m_ncoeffs, 0.0 );
+
+            if(nmodes[0] == 1 && nmodes[1] == 1)
+            {
+                outarray[0] = inarray[0];
+                return;
+            }
+
+            Array<OneD, NekDouble> physEdge[3];
+            Array<OneD, NekDouble> coeffEdge[3];
+            for(i = 0; i < 3; i++)
+            {
+                // define physEdge and add 1 so can interpolate grl10 points if necessary
+                physEdge[i]  = Array<OneD, NekDouble>(max(npoints[i!=0],npoints[0]));
+                coeffEdge[i] = Array<OneD, NekDouble>(nmodes[i!=0]);
+            }
+
+            for(i = 0; i < npoints[0]; i++)
+            {
+                physEdge[0][i] = inarray[i];
+            }
+
+            // extract data in cartesian directions
+            for(i = 0; i < npoints[1]; i++)
+            {
+                physEdge[1][i] = inarray[npoints[0]-1+i*npoints[0]];
+                physEdge[2][i] = inarray[i*npoints[0]];
+            }
+
+            SegExpSharedPtr segexp[3];
+            segexp[0] = MemoryManager<LocalRegions::SegExp>::AllocateSharedPtr(m_base[0]->GetBasisKey(),GetGeom2D()->GetEdge(0));
+
+            if(m_base[1]->GetPointsType() == LibUtilities::eGaussLobattoLegendre)
+            {
+                for(i = 1; i < 3; i++)
+                {
+                    segexp[i] = MemoryManager<LocalRegions::SegExp>::AllocateSharedPtr(m_base[i!=0]->GetBasisKey(),GetGeom2D()->GetEdge(i));
+                }
+            }
+            else // interploate using edge 0 GLL distribution
+            {
+                for(i = 1; i < 3; i++)
+                {
+                    segexp[i] = MemoryManager<LocalRegions::SegExp>::AllocateSharedPtr(m_base[0]->GetBasisKey(),GetGeom2D()->GetEdge(i));
+
+                    LibUtilities::Interp1D(m_base[1]->GetPointsKey(),physEdge[i],
+                                           m_base[0]->GetPointsKey(),physEdge[i]);
+                }
+                npoints[1] = npoints[0];
+            }
+
+
+            Array<OneD, unsigned int> mapArray;
+            Array<OneD, int>          signArray;
+            NekDouble sign;
+            // define an orientation to get EdgeToElmtMapping from Cartesian data
+            StdRegions::Orientation orient[3] = {StdRegions::eForwards,StdRegions::eForwards,
+                                                 StdRegions::eForwards};
+
+            for(i = 0; i < 3; i++)
+            {
+                segexp[i]->FwdTrans_BndConstrained(physEdge[i],coeffEdge[i]);
+
+                // this orient goes with the one above and so could
+                // probably set both to eForwards
+                GetTraceToElementMap(i,mapArray,signArray,orient[i]);
+                for(j=0; j < nmodes[i!=0]; j++)
+                {
+                    sign = (NekDouble) signArray[j];
+                    outarray[ mapArray[j] ] = sign * coeffEdge[i][j];
+                }
+            }
+
+            int nBoundaryDofs = NumBndryCoeffs();
+            int nInteriorDofs = m_ncoeffs - nBoundaryDofs;
+
+            if (nInteriorDofs > 0) {
+                Array<OneD, NekDouble> tmp0(m_ncoeffs);
+                Array<OneD, NekDouble> tmp1(m_ncoeffs);
+
+                StdRegions::StdMatrixKey  stdmasskey(StdRegions::eMass,DetShapeType(),*this);
+                MassMatrixOp(outarray,tmp0,stdmasskey);
+                IProductWRTBase(inarray,tmp1);
+
+                Vmath::Vsub(m_ncoeffs, tmp1, 1, tmp0, 1, tmp1, 1);
+
+                // get Mass matrix inverse (only of interior DOF)
+                // use block (1,1) of the static condensed system
+                // note: this block alreay contains the inverse matrix
+                MatrixKey             masskey(StdRegions::eMass,DetShapeType(),*this);
+                DNekScalMatSharedPtr  matsys = (m_staticCondMatrixManager[masskey])->GetBlock(1,1);
+
+                Array<OneD, NekDouble> rhs(nInteriorDofs);
+                Array<OneD, NekDouble> result(nInteriorDofs);
+
+                GetInteriorMap(mapArray);
+
+                for(i = 0; i < nInteriorDofs; i++)
+                {
+                    rhs[i] = tmp1[ mapArray[i] ];
+                }
+
+                Blas::Dgemv('N', nInteriorDofs, nInteriorDofs, matsys->Scale(), &((matsys->GetOwnedMatrix())->GetPtr())[0],
+                            nInteriorDofs,rhs.get(),1,0.0,result.get(),1);
+
+                for(i = 0; i < nInteriorDofs; i++)
+                {
+                    outarray[ mapArray[i] ] = result[i];
+                }
+            }
+        }
+
+
+        void TriExp::v_IProductWRTBase(const Array<OneD, const NekDouble>& inarray,
+                             Array<OneD, NekDouble> &outarray)
+        {
+            IProductWRTBase_SumFac(inarray,outarray);
+        }
+
+
+        void TriExp::v_IProductWRTDerivBase(const int dir,
+                                  const Array<OneD, const NekDouble>& inarray,
+                                  Array<OneD, NekDouble> & outarray)
+        {
+            IProductWRTDerivBase_SumFac(dir,inarray,outarray);
+        }
+
+
+        void TriExp::v_IProductWRTBase_SumFac(const Array<OneD, const NekDouble>& inarray,
+                                              Array<OneD, NekDouble> &outarray,
+                                              bool multiplybyweights)
+        {
+            int    nquad0 = m_base[0]->GetNumPoints();
+            int    nquad1 = m_base[1]->GetNumPoints();
+            int    order0 = m_base[0]->GetNumModes();
+
+            if(multiplybyweights)
+            {
+                Array<OneD,NekDouble> tmp(nquad0*nquad1+nquad1*order0);
+                Array<OneD,NekDouble> wsp(tmp+nquad0*nquad1);
+
+                MultiplyByQuadratureMetric(inarray,tmp);
+                IProductWRTBase_SumFacKernel(m_base[0]->GetBdata(),m_base[1]->GetBdata(),tmp,outarray,wsp);
+            }
+            else
+            {
+                Array<OneD,NekDouble> wsp(+nquad1*order0);
+
+                IProductWRTBase_SumFacKernel(m_base[0]->GetBdata(),m_base[1]->GetBdata(),
+                                             inarray,outarray,wsp);
+            }
+        }
+
+
+        void TriExp::v_IProductWRTBase_MatOp(const Array<OneD, const NekDouble>& inarray,
+                                           Array<OneD, NekDouble> &outarray)
+        {
+            int nq = GetTotPoints();
+            MatrixKey      iprodmatkey(StdRegions::eIProductWRTBase,DetShapeType(),*this);
+            DNekScalMatSharedPtr iprodmat = m_matrixManager[iprodmatkey];
+
+            Blas::Dgemv('N',m_ncoeffs,nq,iprodmat->Scale(),(iprodmat->GetOwnedMatrix())->GetPtr().get(),
+                        m_ncoeffs, inarray.get(), 1, 0.0, outarray.get(), 1);
+
+        }
+
+
         void TriExp::v_IProductWRTDerivBase_SumFac(const int dir,
                                                    const Array<OneD, const NekDouble>& inarray,
                                                    Array<OneD, NekDouble> & outarray)
@@ -777,7 +532,7 @@
 
             for (int i = 0; i < nquad1; ++i)
             {
-                Vmath::Smul(nquad0, gfac0[i], &inarray[0]+i*nquad0, 1, 
+                Vmath::Smul(nquad0, gfac0[i], &inarray[0]+i*nquad0, 1,
                             &tmp0[0]+i*nquad0, 1);
             }
 
@@ -808,278 +563,362 @@
         {
             int nq = GetTotPoints();
             StdRegions::MatrixType mtype = StdRegions::eIProductWRTDerivBase0;
->>>>>>> 5c19adb9
-
-StdRegions::StdExpansionSharedPtr TriExp::v_GetLinStdExp(void) const
-{
-    LibUtilities::BasisKey bkey0(m_base[0]->GetBasisType(), 2,
-                                 m_base[0]->GetPointsKey());
-    LibUtilities::BasisKey bkey1(m_base[1]->GetBasisType(), 2,
-                                 m_base[1]->GetPointsKey());
-
-    return MemoryManager<StdRegions::StdTriExp>::AllocateSharedPtr(bkey0,
-                                                                   bkey1);
-}
-
-void TriExp::v_GetCoord(const Array<OneD, const NekDouble> &Lcoords,
-                        Array<OneD, NekDouble> &coords)
-{
-    int i;
-
-    ASSERTL1(Lcoords[0] >= -1.0 && Lcoords[1] <= 1.0 && Lcoords[1] >= -1.0 &&
-                 Lcoords[1] <= 1.0,
-             "Local coordinates are not in region [-1,1]");
-
-    m_geom->FillGeom();
-
-    for (i = 0; i < m_geom->GetCoordim(); ++i)
-    {
-        coords[i] = m_geom->GetCoord(i, Lcoords);
-    }
-}
-
-void TriExp::v_GetCoords(Array<OneD, NekDouble> &coords_0,
-                         Array<OneD, NekDouble> &coords_1,
-                         Array<OneD, NekDouble> &coords_2)
-{
-    Expansion::v_GetCoords(coords_0, coords_1, coords_2);
-}
-
-/**
- * Given the local cartesian coordinate \a Lcoord evaluate the
- * value of physvals at this point by calling through to the
- * StdExpansion method
- */
-NekDouble TriExp::v_StdPhysEvaluate(
-    const Array<OneD, const NekDouble> &Lcoord,
-    const Array<OneD, const NekDouble> &physvals)
-{
-    // Evaluate point in local (eta) coordinates.
-    return StdExpansion2D::v_PhysEvaluate(Lcoord, physvals);
-}
-
-NekDouble TriExp::v_PhysEvaluate(const Array<OneD, const NekDouble> &coord,
-                                 const Array<OneD, const NekDouble> &physvals)
-{
-    Array<OneD, NekDouble> Lcoord = Array<OneD, NekDouble>(2);
-
-    ASSERTL0(m_geom, "m_geom not defined");
-    m_geom->GetLocCoords(coord, Lcoord);
-
-    return StdExpansion2D::v_PhysEvaluate(Lcoord, physvals);
-}
-
-NekDouble TriExp::v_PhysEvaluate(const Array<OneD, NekDouble> coord,
-                                 const Array<OneD, const NekDouble> &inarray,
-                                 NekDouble &out_d0, NekDouble &out_d1,
-                                 NekDouble &out_d2)
-{
-    Array<OneD, NekDouble> Lcoord(2);
-
-    ASSERTL0(m_geom, "m_geom not defined");
-    m_geom->GetLocCoords(coord, Lcoord);
-
-    return StdTriExp::v_PhysEvaluate(Lcoord, inarray, out_d0, out_d1, out_d2);
-}
-
-void TriExp::v_GetTracePhysVals(
-    const int edge, const StdRegions::StdExpansionSharedPtr &EdgeExp,
-    const Array<OneD, const NekDouble> &inarray,
-    Array<OneD, NekDouble> &outarray, StdRegions::Orientation orient)
-{
-    int nquad0 = m_base[0]->GetNumPoints();
-    int nquad1 = m_base[1]->GetNumPoints();
-
-    // Extract in Cartesian direction because we have to deal with
-    // e.g. Gauss-Radau points.
-    switch (edge)
-    {
-        case 0:
-            Vmath::Vcopy(nquad0, &(inarray[0]), 1, &(outarray[0]), 1);
-            break;
-        case 1:
-            Vmath::Vcopy(nquad1, &(inarray[0]) + (nquad0 - 1), nquad0,
-                         &(outarray[0]), 1);
-            break;
-        case 2:
-            Vmath::Vcopy(nquad1, &(inarray[0]), nquad0, &(outarray[0]), 1);
-            break;
-        default:
-            ASSERTL0(false, "edge value (< 3) is out of range");
-            break;
-    }
-
-    ASSERTL1(EdgeExp->GetBasis(0)->GetPointsType() ==
-                 LibUtilities::eGaussLobattoLegendre,
-             "Edge expansion should be GLL");
-
-    // Interpolate if required
-    if (m_base[edge ? 1 : 0]->GetPointsKey() !=
-        EdgeExp->GetBasis(0)->GetPointsKey())
-    {
-        Array<OneD, NekDouble> outtmp(max(nquad0, nquad1));
-
-        outtmp = outarray;
-
-        LibUtilities::Interp1D(m_base[edge ? 1 : 0]->GetPointsKey(), outtmp,
-                               EdgeExp->GetBasis(0)->GetPointsKey(), outarray);
-    }
-
-    if (orient == StdRegions::eNoOrientation)
-    {
-        orient = GetTraceOrient(edge);
-    }
-
-    // Reverse data if necessary
-    if (orient == StdRegions::eBackwards)
-    {
-        Vmath::Reverse(EdgeExp->GetNumPoints(0), &outarray[0], 1, &outarray[0],
-                       1);
-    }
-}
-
-void TriExp::v_GetEdgeInterpVals(const int edge,
-                                 const Array<OneD, const NekDouble> &inarray,
-                                 Array<OneD, NekDouble> &outarray)
-{
-    boost::ignore_unused(edge, inarray, outarray);
-    ASSERTL0(false, "Routine not implemented for triangular elements");
-}
-
-void TriExp::v_GetTraceQFactors(const int edge,
-                                Array<OneD, NekDouble> &outarray)
-{
-    boost::ignore_unused(edge, outarray);
-    ASSERTL0(false, "Routine not implemented for triangular elements");
-}
-
-void TriExp::v_GetTracePhysMap(const int edge, Array<OneD, int> &outarray)
-{
-    int nquad0 = m_base[0]->GetNumPoints();
-    int nquad1 = m_base[1]->GetNumPoints();
-
-    // Get points in Cartesian orientation
-    switch (edge)
-    {
-        case 0:
-            outarray = Array<OneD, int>(nquad0);
-            for (int i = 0; i < nquad0; ++i)
-            {
-                outarray[i] = i;
-            }
-            break;
-        case 1:
-            outarray = Array<OneD, int>(nquad1);
-            for (int i = 0; i < nquad1; ++i)
-            {
-                outarray[i] = (nquad0 - 1) + i * nquad0;
-            }
-            break;
-        case 2:
-            outarray = Array<OneD, int>(nquad1);
-            for (int i = 0; i < nquad1; ++i)
-            {
-                outarray[i] = i * nquad0;
-            }
-            break;
-        default:
-            ASSERTL0(false, "edge value (< 3) is out of range");
-            break;
-    }
-}
-
-void TriExp::v_ComputeTraceNormal(const int edge)
-{
-    int i;
-    const SpatialDomains::GeomFactorsSharedPtr &geomFactors =
-        GetGeom()->GetMetricInfo();
-
-    LibUtilities::PointsKeyVector ptsKeys = GetPointsKeys();
-    for (i = 0; i < ptsKeys.size(); ++i)
-    {
-        // Need at least 2 points for computing normals
-        if (ptsKeys[i].GetNumPoints() == 1)
-        {
-            LibUtilities::PointsKey pKey(2, ptsKeys[i].GetPointsType());
-            ptsKeys[i] = pKey;
-        }
-    }
-
-    const SpatialDomains::GeomType type = geomFactors->GetGtype();
-    const Array<TwoD, const NekDouble> &df =
-        geomFactors->GetDerivFactors(ptsKeys);
-    const Array<OneD, const NekDouble> &jac = geomFactors->GetJac(ptsKeys);
-    int nqe                                 = m_base[0]->GetNumPoints();
-    int dim                                 = GetCoordim();
-
-    m_edgeNormals[edge] = Array<OneD, Array<OneD, NekDouble>>(dim);
-    Array<OneD, Array<OneD, NekDouble>> &normal = m_edgeNormals[edge];
-    for (i = 0; i < dim; ++i)
-    {
-        normal[i] = Array<OneD, NekDouble>(nqe);
-    }
-
-    size_t nqb                     = nqe;
-    size_t nbnd                    = edge;
-    m_elmtBndNormDirElmtLen[nbnd]  = Array<OneD, NekDouble>{nqb, 0.0};
-    Array<OneD, NekDouble> &length = m_elmtBndNormDirElmtLen[nbnd];
-
-    // Regular geometry case
-    if ((type == SpatialDomains::eRegular) ||
-        (type == SpatialDomains::eMovingRegular))
-    {
-        NekDouble fac;
-        // Set up normals
-        switch (edge)
-        {
+
+            switch(dir)
+            {
             case 0:
-                for (i = 0; i < GetCoordim(); ++i)
-                {
-                    Vmath::Fill(nqe, -df[2 * i + 1][0], normal[i], 1);
+                {
+                    mtype = StdRegions::eIProductWRTDerivBase0;
                 }
                 break;
             case 1:
-                for (i = 0; i < GetCoordim(); ++i)
-                {
-                    Vmath::Fill(nqe, df[2 * i + 1][0] + df[2 * i][0], normal[i],
-                                1);
+                {
+                    mtype = StdRegions::eIProductWRTDerivBase1;
                 }
                 break;
             case 2:
-                for (i = 0; i < GetCoordim(); ++i)
-                {
-                    Vmath::Fill(nqe, -df[2 * i][0], normal[i], 1);
+                {
+                    mtype = StdRegions::eIProductWRTDerivBase2;
                 }
                 break;
             default:
-                ASSERTL0(false, "Edge is out of range (edge < 3)");
-        }
-
-        // normalise
-        fac = 0.0;
-        for (i = 0; i < GetCoordim(); ++i)
-        {
-            fac += normal[i][0] * normal[i][0];
-        }
-        fac = 1.0 / sqrt(fac);
-
-        Vmath::Fill(nqb, fac, length, 1);
-
-        for (i = 0; i < GetCoordim(); ++i)
-        {
-            Vmath::Smul(nqe, fac, normal[i], 1, normal[i], 1);
-        }
-    }
-    else // Set up deformed normals
-    {
-        int j;
-
-        int nquad0 = ptsKeys[0].GetNumPoints();
-        int nquad1 = ptsKeys[1].GetNumPoints();
-
-<<<<<<< HEAD
-        LibUtilities::PointsKey from_key;
-=======
+                {
+                    ASSERTL1(false,"input dir is out of range");
+                }
+                break;
+            }
+
+            MatrixKey      iprodmatkey(mtype,DetShapeType(),*this);
+            DNekScalMatSharedPtr iprodmat = m_matrixManager[iprodmatkey];
+
+            Blas::Dgemv('N',m_ncoeffs,nq,iprodmat->Scale(),(iprodmat->GetOwnedMatrix())->GetPtr().get(),
+                        m_ncoeffs, inarray.get(), 1, 0.0, outarray.get(), 1);
+
+        }
+
+
+        void TriExp::v_IProductWRTDirectionalDerivBase(
+            const Array<OneD, const NekDouble>& direction,
+            const Array<OneD, const NekDouble>& inarray,
+                  Array<OneD, NekDouble> & outarray)
+        {
+            IProductWRTDirectionalDerivBase_SumFac(direction,
+                                                   inarray,outarray);
+        }
+
+
+        /**
+         * @brief Directinoal Derivative in the modal space in the dir
+         * direction of varcoeffs.
+         */
+        void TriExp::v_IProductWRTDirectionalDerivBase_SumFac(
+            const Array<OneD, const NekDouble>& direction,
+            const Array<OneD, const NekDouble>& inarray,
+                  Array<OneD, NekDouble> & outarray)
+        {
+            int    i;
+            int    shapedim = 2;
+            int    nquad0   = m_base[0]->GetNumPoints();
+            int    nquad1   = m_base[1]->GetNumPoints();
+            int    nqtot    = nquad0*nquad1;
+            int    nmodes0  = m_base[0]->GetNumModes();
+            int    wspsize  = max(max(nqtot,m_ncoeffs),nquad1*nmodes0);
+
+            const Array<TwoD, const NekDouble>& df =
+                    m_metricinfo->GetDerivFactors(GetPointsKeys());
+
+            Array<OneD, NekDouble> tmp0 (6*wspsize);
+            Array<OneD, NekDouble> tmp1 (tmp0 +   wspsize);
+            Array<OneD, NekDouble> tmp2 (tmp0 + 2*wspsize);
+            Array<OneD, NekDouble> tmp3 (tmp0 + 3*wspsize);
+            Array<OneD, NekDouble> gfac0(tmp0 + 4*wspsize);
+            Array<OneD, NekDouble> gfac1(tmp0 + 5*wspsize);
+
+            const Array<OneD, const NekDouble>& z0 = m_base[0]->GetZ();
+            const Array<OneD, const NekDouble>& z1 = m_base[1]->GetZ();
+
+            // set up geometric factor: 2/(1-z1)
+            for(i = 0; i < nquad1; ++i)
+            {
+                gfac0[i] = 2.0/(1-z1[i]);
+            }
+            for(i = 0; i < nquad0; ++i)
+            {
+                gfac1[i] = 0.5*(1+z0[i]);
+            }
+            for(i = 0; i < nquad1; ++i)
+            {
+                Vmath::Smul(nquad0, gfac0[i], &inarray[0] + i*nquad0, 1,
+                                              &tmp0[0]    + i*nquad0, 1);
+            }
+            for(i = 0; i < nquad1; ++i)
+            {
+                Vmath::Vmul(nquad0, &gfac1[0],           1,
+                                    &tmp0[0] + i*nquad0, 1,
+                                    &tmp1[0] + i*nquad0, 1);
+            }
+
+            // Compute gmat \cdot e^j
+            Array<OneD, Array<OneD, NekDouble> > dfdir(shapedim);
+            Expansion::ComputeGmatcdotMF(df, direction, dfdir);
+
+            Vmath::Vmul(nqtot, &dfdir[0][0], 1, &tmp0[0],    1, &tmp0[0], 1);
+            Vmath::Vmul(nqtot, &dfdir[1][0], 1, &tmp1[0],    1, &tmp1[0], 1);
+            Vmath::Vmul(nqtot, &dfdir[1][0], 1, &inarray[0], 1, &tmp2[0], 1);
+
+            Vmath::Vadd(nqtot, &tmp0[0],     1, &tmp1[0],    1, &tmp1[0], 1);
+
+            MultiplyByQuadratureMetric(tmp1,tmp1);
+            MultiplyByQuadratureMetric(tmp2,tmp2);
+
+            IProductWRTBase_SumFacKernel(m_base[0]->GetDbdata(),
+                                         m_base[1]->GetBdata(),
+                                         tmp1, tmp3, tmp0);
+            IProductWRTBase_SumFacKernel(m_base[0]->GetBdata(),
+                                         m_base[1]->GetDbdata(),
+                                         tmp2, outarray, tmp0);
+            Vmath::Vadd(m_ncoeffs, tmp3, 1, outarray, 1, outarray, 1);
+        }
+
+
+        void TriExp::v_NormVectorIProductWRTBase(
+            const Array<OneD, const NekDouble> &Fx,
+            const Array<OneD, const NekDouble> &Fy,
+            const Array<OneD, const NekDouble> &Fz,
+                  Array<OneD,       NekDouble> &outarray)
+        {
+            int nq = m_base[0]->GetNumPoints()*m_base[1]->GetNumPoints();
+            Array<OneD, NekDouble > Fn(nq);
+
+            const Array<OneD, const Array<OneD, NekDouble> > &normals = 
+                GetLeftAdjacentElementExp()->GetTraceNormal(
+                    GetLeftAdjacentElementTrace());
+            
+            if (m_metricinfo->GetGtype() == SpatialDomains::eDeformed)
+            {
+                Vmath::Vvtvvtp(nq,&normals[0][0],1,&Fx[0],1,
+                                  &normals[1][0],1,&Fy[0],1,&Fn[0],1);
+                Vmath::Vvtvp  (nq,&normals[2][0],1,&Fz[0],1,&Fn[0],1,&Fn[0],1);
+            }
+            else
+            {
+                Vmath::Svtsvtp(nq,normals[0][0],&Fx[0],1,
+                                  normals[1][0],&Fy[0],1,&Fn[0],1);
+                Vmath::Svtvp  (nq,normals[2][0],&Fz[0],1,&Fn[0],1,&Fn[0],1);
+            }
+
+            IProductWRTBase(Fn,outarray);
+        }
+
+        void TriExp::v_NormVectorIProductWRTBase(
+            const Array<OneD, const Array<OneD, NekDouble> > &Fvec,
+                  Array<OneD,       NekDouble>               &outarray)
+        {
+            NormVectorIProductWRTBase(Fvec[0], Fvec[1], Fvec[2], outarray);
+        }
+
+        StdRegions::StdExpansionSharedPtr TriExp::v_GetStdExp(void) const
+        {
+
+            return MemoryManager<StdRegions::StdTriExp>
+                ::AllocateSharedPtr(m_base[0]->GetBasisKey(),
+                                    m_base[1]->GetBasisKey());
+        }
+
+        StdRegions::StdExpansionSharedPtr TriExp::v_GetLinStdExp(void) const
+        {
+            LibUtilities::BasisKey bkey0(m_base[0]->GetBasisType(),
+                           2, m_base[0]->GetPointsKey());
+            LibUtilities::BasisKey bkey1(m_base[1]->GetBasisType(),
+                           2, m_base[1]->GetPointsKey());
+
+            return MemoryManager<StdRegions::StdTriExp>
+                ::AllocateSharedPtr( bkey0, bkey1);
+        }
+
+        void TriExp::v_GetCoord(const Array<OneD, const NekDouble> &Lcoords,
+                              Array<OneD,NekDouble> &coords)
+        {
+            int  i;
+
+            ASSERTL1(Lcoords[0] >= -1.0 && Lcoords[1] <= 1.0 &&
+                     Lcoords[1] >= -1.0 && Lcoords[1]  <=1.0,
+                     "Local coordinates are not in region [-1,1]");
+
+            m_geom->FillGeom();
+
+            for(i = 0; i < m_geom->GetCoordim(); ++i)
+            {
+                coords[i] = m_geom->GetCoord(i,Lcoords);
+            }
+        }
+
+        void TriExp::v_GetCoords(
+            Array<OneD, NekDouble> &coords_0,
+            Array<OneD, NekDouble> &coords_1,
+            Array<OneD, NekDouble> &coords_2)
+        {
+            Expansion::v_GetCoords(coords_0, coords_1, coords_2);
+        }
+
+
+        /**
+         * Given the local cartesian coordinate \a Lcoord evaluate the
+         * value of physvals at this point by calling through to the
+         * StdExpansion method
+         */
+        NekDouble TriExp::v_StdPhysEvaluate(
+            const Array<OneD, const NekDouble> &Lcoord,
+            const Array<OneD, const NekDouble> &physvals)
+        {
+            // Evaluate point in local (eta) coordinates.
+            return StdExpansion2D::v_PhysEvaluate(Lcoord, physvals);
+        }
+
+        NekDouble TriExp::v_PhysEvaluate(const Array<OneD, const NekDouble> &coord, const Array<OneD, const NekDouble> & physvals)
+        {
+            Array<OneD,NekDouble> Lcoord = Array<OneD,NekDouble>(2);
+
+            ASSERTL0(m_geom, "m_geom not defined");
+            m_geom->GetLocCoords(coord, Lcoord);
+
+            return StdExpansion2D::v_PhysEvaluate(Lcoord, physvals);
+        }
+
+        NekDouble TriExp::v_PhysEvaluate(const Array<OneD, NekDouble> coord,
+                                         const Array<OneD, const NekDouble> &inarray,
+                                         NekDouble &out_d0, NekDouble &out_d1,
+                                         NekDouble &out_d2)
+        {
+            Array<OneD, NekDouble> Lcoord(2);
+
+            ASSERTL0(m_geom, "m_geom not defined");
+            m_geom->GetLocCoords(coord, Lcoord);
+
+            return StdTriExp::v_PhysEvaluate(Lcoord, inarray, out_d0, out_d1, out_d2);
+        }
+
+
+        void TriExp::v_GetTracePhysVals(
+                const int edge,
+                const StdRegions::StdExpansionSharedPtr &EdgeExp,
+                const Array<OneD, const NekDouble> &inarray,
+                Array<OneD,NekDouble> &outarray,
+                StdRegions::Orientation  orient)
+        {
+            int nquad0 = m_base[0]->GetNumPoints();
+            int nquad1 = m_base[1]->GetNumPoints();
+
+            // Extract in Cartesian direction because we have to deal with
+            // e.g. Gauss-Radau points.
+            switch(edge)
+            {
+            case 0:
+                Vmath::Vcopy(nquad0, &(inarray[0]), 1, &(outarray[0]), 1);
+                break;
+            case 1:
+                Vmath::Vcopy(nquad1, &(inarray[0])+(nquad0-1),
+                             nquad0, &(outarray[0]), 1);
+                break;
+            case 2:
+                Vmath::Vcopy(nquad1, &(inarray[0]), nquad0, &(outarray[0]), 1);
+                break;
+            default:
+                ASSERTL0(false,"edge value (< 3) is out of range");
+                break;
+            }
+
+            ASSERTL1(EdgeExp->GetBasis(0)->GetPointsType()
+                         == LibUtilities::eGaussLobattoLegendre,
+                     "Edge expansion should be GLL");
+
+            // Interpolate if required
+            if(m_base[edge?1:0]->GetPointsKey() != EdgeExp->GetBasis(0)->GetPointsKey())
+            {
+                Array<OneD,NekDouble> outtmp(max(nquad0,nquad1));
+
+                outtmp = outarray;
+
+                LibUtilities::Interp1D(m_base[edge?1:0]->GetPointsKey(),
+                                       outtmp,
+                                       EdgeExp->GetBasis(0)->GetPointsKey(),
+                                       outarray);
+            }
+
+            if (orient == StdRegions::eNoOrientation)
+            {
+                orient = GetTraceOrient(edge);
+            }
+
+            //Reverse data if necessary
+            if(orient == StdRegions::eBackwards)
+            {
+                Vmath::Reverse(EdgeExp->GetNumPoints(0),&outarray[0],1,
+                               &outarray[0],1);
+            }
+
+        }
+
+
+        void TriExp::v_GetEdgeInterpVals(
+                const int edge,const Array<OneD, const NekDouble> &inarray,
+                Array<OneD, NekDouble> &outarray)
+        {
+            boost::ignore_unused(edge, inarray, outarray);
+            ASSERTL0(false,
+                     "Routine not implemented for triangular elements");
+        }
+
+        void TriExp::v_GetTraceQFactors(
+                const int edge,
+                Array<OneD, NekDouble> &outarray)
+        {
+            boost::ignore_unused(edge, outarray);
+            ASSERTL0(false,
+                     "Routine not implemented for triangular elements");
+        }
+
+
+
+        void TriExp::v_GetTracePhysMap(
+            const int                edge,
+            Array<OneD, int>        &outarray)
+        {
+            int nquad0 = m_base[0]->GetNumPoints();
+            int nquad1 = m_base[1]->GetNumPoints();
+
+            // Get points in Cartesian orientation
+            switch (edge)
+            {
+                case 0:
+                    outarray = Array<OneD, int>(nquad0);
+                    for (int i = 0; i < nquad0; ++i)
+                    {
+                        outarray[i] = i;
+                    }
+                    break;
+                case 1:
+                    outarray = Array<OneD, int>(nquad1);
+                    for (int i = 0; i < nquad1; ++i)
+                    {
+                        outarray[i] = (nquad0-1) + i * nquad0;
+                    }
+                    break;
+                case 2:
+                    outarray = Array<OneD, int>(nquad1);
+                    for (int i = 0; i < nquad1; ++i)
+                    {
+                        outarray[i] =  i*nquad0;
+                    }
+                    break;
+                default:
+                    ASSERTL0(false, "edge value (< 3) is out of range");
+                    break;
+            }
+
+        }
+
+
         void TriExp::v_ComputeTraceNormal(const int edge)
         {
             int i;
@@ -1108,1108 +947,625 @@
             {
                 normal[i] = Array<OneD, NekDouble>(nqe);
             }
->>>>>>> 5c19adb9
-
-        Array<OneD, NekDouble> normals(GetCoordim() * max(nquad0, nquad1), 0.0);
-        Array<OneD, NekDouble> edgejac(GetCoordim() * max(nquad0, nquad1), 0.0);
-
-        // Extract Jacobian along edges and recover local
-        // derivates (dx/dr) for polynomial interpolation by
-        // multiplying m_gmat by jacobian
-        switch (edge)
-        {
-            case 0:
-                for (j = 0; j < nquad0; ++j)
-                {
-                    edgejac[j] = jac[j];
-                    for (i = 0; i < GetCoordim(); ++i)
+
+            size_t nqb = nqe;
+            size_t nbnd= edge;
+            m_elmtBndNormDirElmtLen[nbnd] = Array<OneD, NekDouble> {nqb, 0.0};
+            Array<OneD, NekDouble>  &length = m_elmtBndNormDirElmtLen[nbnd];
+
+            // Regular geometry case
+            if((type == SpatialDomains::eRegular)||(type == SpatialDomains::eMovingRegular))
+            {
+                NekDouble fac;
+                // Set up normals
+                switch(edge)
+                {
+                case 0:
+                    for(i = 0; i < GetCoordim(); ++i)
                     {
-                        normals[i * nquad0 + j] =
-                            -df[2 * i + 1][j] * edgejac[j];
+                        Vmath::Fill(nqe,-df[2*i+1][0],normal[i],1);
                     }
-                }
-                from_key = ptsKeys[0];
-                break;
-            case 1:
-                for (j = 0; j < nquad1; ++j)
-                {
-                    edgejac[j] = jac[nquad0 * j + nquad0 - 1];
-                    for (i = 0; i < GetCoordim(); ++i)
+                    break;
+                case 1:
+                    for(i = 0; i < GetCoordim(); ++i)
                     {
-                        normals[i * nquad1 + j] =
-                            (df[2 * i][nquad0 * j + nquad0 - 1] +
-                             df[2 * i + 1][nquad0 * j + nquad0 - 1]) *
-                            edgejac[j];
+                        Vmath::Fill(nqe,df[2*i+1][0] + df[2*i][0],normal[i],1);
                     }
-                }
-                from_key = ptsKeys[1];
-                break;
-            case 2:
-                for (j = 0; j < nquad1; ++j)
-                {
-                    edgejac[j] = jac[nquad0 * j];
-                    for (i = 0; i < GetCoordim(); ++i)
+                        break;
+                case 2:
+                    for(i = 0; i < GetCoordim(); ++i)
                     {
-                        normals[i * nquad1 + j] =
-                            -df[2 * i][nquad0 * j] * edgejac[j];
+                        Vmath::Fill(nqe,-df[2*i][0],normal[i],1);
                     }
-                }
-                from_key = ptsKeys[1];
+                    break;
+                default:
+                    ASSERTL0(false,"Edge is out of range (edge < 3)");
+                }
+
+                // normalise
+                fac = 0.0;
+                for(i =0 ; i < GetCoordim(); ++i)
+                {
+                    fac += normal[i][0]*normal[i][0];
+                }
+                fac = 1.0/sqrt(fac);
+
+                Vmath::Fill(nqb, fac, length, 1);
+
+                for (i = 0; i < GetCoordim(); ++i)
+                {
+                    Vmath::Smul(nqe,fac,normal[i],1,normal[i],1);
+                }
+            }
+            else   // Set up deformed normals
+            {
+                int j;
+
+                int nquad0 = ptsKeys[0].GetNumPoints();
+                int nquad1 = ptsKeys[1].GetNumPoints();
+
+                LibUtilities::PointsKey from_key;
+
+                Array<OneD,NekDouble> normals(GetCoordim()*max(nquad0,nquad1),0.0);
+                Array<OneD,NekDouble> edgejac(GetCoordim()*max(nquad0,nquad1),0.0);
+
+                // Extract Jacobian along edges and recover local
+                // derivates (dx/dr) for polynomial interpolation by
+                // multiplying m_gmat by jacobian
+                switch(edge)
+                {
+                case 0:
+                    for(j = 0; j < nquad0; ++j)
+                    {
+                        edgejac[j] = jac[j];
+                        for(i = 0; i < GetCoordim(); ++i)
+                        {
+                            normals[i*nquad0+j] = -df[2*i+1][j]*edgejac[j];
+                        }
+                    }
+                    from_key = ptsKeys[0];
+                    break;
+                case 1:
+                    for(j = 0; j < nquad1; ++j)
+                    {
+                        edgejac[j] = jac[nquad0*j+nquad0-1];
+                        for(i = 0; i < GetCoordim(); ++i)
+                        {
+                            normals[i*nquad1+j] = (df[2*i][nquad0*j + nquad0-1] +  df[2*i+1][nquad0*j + nquad0-1])*edgejac[j];
+                        }
+                    }
+                    from_key = ptsKeys[1];
+                    break;
+                case 2:
+                    for(j = 0; j < nquad1; ++j)
+                    {
+                        edgejac[j] = jac[nquad0*j];
+                        for(i = 0; i < GetCoordim(); ++i)
+                        {
+                            normals[i*nquad1+j] = -df[2*i][nquad0*j]*edgejac[j];
+                        }
+                    }
+                    from_key = ptsKeys[1];
+                    break;
+                default:
+                    ASSERTL0(false,"edge is out of range (edge < 3)");
+
+                }
+
+                int nq  = from_key.GetNumPoints();
+                Array<OneD,NekDouble> work(nqe,0.0);
+
+                // interpolate Jacobian and invert
+                LibUtilities::Interp1D(from_key,jac,m_base[0]->GetPointsKey(),work);
+                Vmath::Sdiv(nqe,1.0,&work[0],1,&work[0],1);
+
+                // interpolate
+                for(i = 0; i < GetCoordim(); ++i)
+                {
+                    LibUtilities::Interp1D(from_key,&normals[i*nq],m_base[0]->GetPointsKey(),&normal[i][0]);
+                    Vmath::Vmul(nqe,work,1,normal[i],1,normal[i],1);
+                }
+
+                //normalise normal vectors
+                Vmath::Zero(nqe,work,1);
+                for(i = 0; i < GetCoordim(); ++i)
+                {
+                    Vmath::Vvtvp(nqe,normal[i],1, normal[i],1,work,1,work,1);
+                }
+
+                Vmath::Vsqrt(nqe,work,1,work,1);
+                Vmath::Sdiv(nqe,1.0,work,1,work,1);
+                
+                Vmath::Vcopy(nqb, work, 1, length, 1);
+
+                for(i = 0; i < GetCoordim(); ++i)
+                {
+                    Vmath::Vmul(nqe,normal[i],1,work,1,normal[i],1);
+                }
+            }
+            if(GetGeom()->GetEorient(edge) == StdRegions::eBackwards)
+            {
+                for(i = 0; i < GetCoordim(); ++i)
+                {
+                    if(geomFactors->GetGtype() == SpatialDomains::eDeformed)
+                    {
+                        Vmath::Reverse(nqe, normal[i], 1, normal[i],1);
+                    }
+                }
+            }
+        }
+
+        int TriExp::v_GetCoordim()
+        {
+            return m_geom->GetCoordim();
+        }
+
+
+        void TriExp::v_ExtractDataToCoeffs(
+            const NekDouble *data,
+            const std::vector<unsigned int > &nummodes,
+            const int mode_offset,
+            NekDouble * coeffs,
+            std::vector<LibUtilities::BasisType> &fromType)
+        {
+            boost::ignore_unused(fromType);
+
+            int data_order0 = nummodes[mode_offset];
+            int fillorder0  = min(m_base[0]->GetNumModes(),data_order0);
+            int data_order1 = nummodes[mode_offset+1];
+            int order1      = m_base[1]->GetNumModes();
+            int fillorder1  = min(order1,data_order1);
+
+            switch(m_base[0]->GetBasisType())
+            {
+            case LibUtilities::eModified_A:
+            case LibUtilities::eOrtho_A:
+                {
+                    int i;
+                    int cnt  = 0;
+                    int cnt1 = 0;
+
+                    ASSERTL1(m_base[1]->GetBasisType() == LibUtilities::eModified_B ||
+                             m_base[1]->GetBasisType() == LibUtilities::eOrtho_B,
+                             "Extraction routine not set up for this basis");
+
+                    Vmath::Zero(m_ncoeffs,coeffs,1);
+                    for(i = 0; i < fillorder0; ++i)
+                    {
+                        Vmath::Vcopy(fillorder1-i,&data[cnt],1,&coeffs[cnt1],1);
+                        cnt  += data_order1-i;
+                        cnt1 += order1-i;
+                    }
+                }
                 break;
             default:
-                ASSERTL0(false, "edge is out of range (edge < 3)");
-        }
-
-        int nq = from_key.GetNumPoints();
-        Array<OneD, NekDouble> work(nqe, 0.0);
-
-        // interpolate Jacobian and invert
-        LibUtilities::Interp1D(from_key, jac, m_base[0]->GetPointsKey(), work);
-        Vmath::Sdiv(nqe, 1.0, &work[0], 1, &work[0], 1);
-
-        // interpolate
-        for (i = 0; i < GetCoordim(); ++i)
-        {
-            LibUtilities::Interp1D(from_key, &normals[i * nq],
-                                   m_base[0]->GetPointsKey(), &normal[i][0]);
-            Vmath::Vmul(nqe, work, 1, normal[i], 1, normal[i], 1);
-        }
-
-        // normalise normal vectors
-        Vmath::Zero(nqe, work, 1);
-        for (i = 0; i < GetCoordim(); ++i)
-        {
-            Vmath::Vvtvp(nqe, normal[i], 1, normal[i], 1, work, 1, work, 1);
-        }
-
-        Vmath::Vsqrt(nqe, work, 1, work, 1);
-        Vmath::Sdiv(nqe, 1.0, work, 1, work, 1);
-
-        Vmath::Vcopy(nqb, work, 1, length, 1);
-
-        for (i = 0; i < GetCoordim(); ++i)
-        {
-            Vmath::Vmul(nqe, normal[i], 1, work, 1, normal[i], 1);
-        }
-    }
-    if (GetGeom()->GetEorient(edge) == StdRegions::eBackwards)
-    {
-        for (i = 0; i < GetCoordim(); ++i)
-        {
-            if (geomFactors->GetGtype() == SpatialDomains::eDeformed)
-            {
-                Vmath::Reverse(nqe, normal[i], 1, normal[i], 1);
-            }
-        }
+                ASSERTL0(false,"basis is either not set up or not hierarchicial");
+            }
+        }
+
+
+        StdRegions::Orientation TriExp::v_GetTraceOrient(int edge)
+        {
+            return GetGeom2D()->GetEorient(edge);
+        }
+
+        const LibUtilities::BasisSharedPtr& TriExp::v_GetBasis(int dir) const
+            {
+          ASSERTL1(dir >= 0 &&dir <= 1,"input dir is out of range");
+          return m_base[dir];
+        }
+
+
+        int TriExp::v_GetNumPoints(const int dir) const
+        {
+            return GetNumPoints(dir);
+        }
+
+
+        DNekMatSharedPtr TriExp::v_GenMatrix(const StdRegions::StdMatrixKey &mkey)
+        {
+            DNekMatSharedPtr returnval;
+            switch(mkey.GetMatrixType())
+            {
+            case StdRegions::eHybridDGHelmholtz:
+            case StdRegions::eHybridDGLamToU:
+            case StdRegions::eHybridDGLamToQ0:
+            case StdRegions::eHybridDGLamToQ1:
+            case StdRegions::eHybridDGLamToQ2:
+            case StdRegions::eHybridDGHelmBndLam:
+            case StdRegions::eInvLaplacianWithUnityMean:
+                returnval = Expansion2D::v_GenMatrix(mkey);
+                break;
+            default:
+                returnval = StdTriExp::v_GenMatrix(mkey);
+                break;
+            }
+
+            return returnval;
+        }
+
+
+        DNekMatSharedPtr TriExp::v_CreateStdMatrix(const StdRegions::StdMatrixKey &mkey)
+        {
+            LibUtilities::BasisKey bkey0 = m_base[0]->GetBasisKey();
+            LibUtilities::BasisKey bkey1 = m_base[1]->GetBasisKey();
+            StdRegions::StdTriExpSharedPtr tmp = MemoryManager<StdTriExp>::
+                AllocateSharedPtr(bkey0,bkey1);
+
+            return tmp->GetStdMatrix(mkey);
+        }
+
+
+        DNekScalMatSharedPtr TriExp::v_GetLocMatrix(const MatrixKey &mkey)
+        {
+            return m_matrixManager[mkey];
+        }
+
+
+        DNekScalBlkMatSharedPtr TriExp::v_GetLocStaticCondMatrix(const MatrixKey &mkey)
+        {
+            return m_staticCondMatrixManager[mkey];
+        }
+
+        void TriExp::v_DropLocStaticCondMatrix(const MatrixKey &mkey)
+        {
+            m_staticCondMatrixManager.DeleteObject(mkey);
+        }
+
+
+
+        void TriExp::v_MassMatrixOp(const Array<OneD, const NekDouble> &inarray,
+                          Array<OneD,NekDouble> &outarray,
+                          const StdRegions::StdMatrixKey &mkey)
+        {
+            StdExpansion::MassMatrixOp_MatFree(inarray,outarray,mkey);
+        }
+
+
+        void TriExp::v_LaplacianMatrixOp(const Array<OneD, const NekDouble> &inarray,
+                               Array<OneD,NekDouble> &outarray,
+                               const StdRegions::StdMatrixKey &mkey)
+        {
+                TriExp::LaplacianMatrixOp_MatFree(inarray,outarray,mkey);
+        }
+
+
+        void TriExp::v_LaplacianMatrixOp(const int k1, const int k2,
+                               const Array<OneD, const NekDouble> &inarray,
+                               Array<OneD,NekDouble> &outarray,
+                               const StdRegions::StdMatrixKey &mkey)
+        {
+            StdExpansion::LaplacianMatrixOp_MatFree(k1,k2,inarray,outarray,mkey);
+        }
+
+
+        void TriExp::v_WeakDerivMatrixOp(const int i,
+                               const Array<OneD, const NekDouble> &inarray,
+                               Array<OneD,NekDouble> &outarray,
+                               const StdRegions::StdMatrixKey &mkey)
+        {
+            StdExpansion::WeakDerivMatrixOp_MatFree(i,inarray,outarray,mkey);
+        }
+
+
+        void TriExp::v_WeakDirectionalDerivMatrixOp(const Array<OneD, const NekDouble> &inarray,
+                                          Array<OneD,NekDouble> &outarray,
+                                          const StdRegions::StdMatrixKey &mkey)
+        {
+            StdExpansion::WeakDirectionalDerivMatrixOp_MatFree(inarray,outarray,mkey);
+        }
+
+
+        void TriExp::v_MassLevelCurvatureMatrixOp(const Array<OneD, const NekDouble> &inarray,
+                                          Array<OneD,NekDouble> &outarray,
+                                          const StdRegions::StdMatrixKey &mkey)
+        {
+            StdExpansion::MassLevelCurvatureMatrixOp_MatFree(inarray,outarray,mkey);
+        }
+
+
+        void TriExp::v_HelmholtzMatrixOp(const Array<OneD, const NekDouble> &inarray,
+                               Array<OneD,NekDouble> &outarray,
+                               const StdRegions::StdMatrixKey &mkey)
+        {
+            TriExp::HelmholtzMatrixOp_MatFree(inarray,outarray,mkey);
+        }
+
+
+        void TriExp::v_GeneralMatrixOp_MatOp(const Array<OneD, const NekDouble> &inarray,
+                                           Array<OneD,NekDouble> &outarray,
+                                           const StdRegions::StdMatrixKey &mkey)
+        {
+            DNekScalMatSharedPtr   mat = GetLocMatrix(mkey);
+
+            if(inarray.get() == outarray.get())
+            {
+                Array<OneD,NekDouble> tmp(m_ncoeffs);
+                Vmath::Vcopy(m_ncoeffs,inarray.get(),1,tmp.get(),1);
+
+                Blas::Dgemv('N',m_ncoeffs,m_ncoeffs,mat->Scale(),(mat->GetOwnedMatrix())->GetPtr().get(),
+                            m_ncoeffs, tmp.get(), 1, 0.0, outarray.get(), 1);
+            }
+            else
+            {
+                Blas::Dgemv('N',m_ncoeffs,m_ncoeffs,mat->Scale(),(mat->GetOwnedMatrix())->GetPtr().get(),
+                            m_ncoeffs, inarray.get(), 1, 0.0, outarray.get(), 1);
+            }
+        }
+
+
+        void TriExp::v_LaplacianMatrixOp_MatFree_Kernel(
+                    const Array<OneD, const NekDouble> &inarray,
+                          Array<OneD,       NekDouble> &outarray,
+                          Array<OneD,       NekDouble> &wsp)
+        {
+            if (m_metrics.count(eMetricLaplacian00) == 0)
+            {
+                ComputeLaplacianMetric();
+            }
+
+            int       nquad0  = m_base[0]->GetNumPoints();
+            int       nquad1  = m_base[1]->GetNumPoints();
+            int       nqtot   = nquad0*nquad1;
+            int       nmodes0 = m_base[0]->GetNumModes();
+            int       nmodes1 = m_base[1]->GetNumModes();
+            int       wspsize = max(max(max(nqtot,m_ncoeffs),nquad1*nmodes0),nquad0*nmodes1);
+
+            ASSERTL1(wsp.size() >= 3*wspsize,
+                     "Workspace is of insufficient size.");
+
+            const Array<OneD, const NekDouble>& base0  = m_base[0]->GetBdata();
+            const Array<OneD, const NekDouble>& base1  = m_base[1]->GetBdata();
+            const Array<OneD, const NekDouble>& dbase0 = m_base[0]->GetDbdata();
+            const Array<OneD, const NekDouble>& dbase1 = m_base[1]->GetDbdata();
+            const Array<OneD, const NekDouble>& metric00 = m_metrics[eMetricLaplacian00];
+            const Array<OneD, const NekDouble>& metric01 = m_metrics[eMetricLaplacian01];
+            const Array<OneD, const NekDouble>& metric11 = m_metrics[eMetricLaplacian11];
+
+            // Allocate temporary storage
+            Array<OneD,NekDouble> wsp0(wsp);
+            Array<OneD,NekDouble> wsp1(wsp+wspsize);
+            Array<OneD,NekDouble> wsp2(wsp+2*wspsize);
+
+            StdExpansion2D::PhysTensorDeriv(inarray,wsp1,wsp2);
+
+            // wsp0 = k = g0 * wsp1 + g1 * wsp2 = g0 * du_dxi1 + g1 * du_dxi2
+            // wsp2 = l = g1 * wsp1 + g2 * wsp2 = g0 * du_dxi1 + g1 * du_dxi2
+            // where g0, g1 and g2 are the metric terms set up in the GeomFactors class
+            // especially for this purpose
+            Vmath::Vvtvvtp(nqtot,&metric00[0],1,&wsp1[0],1,&metric01[0],1,&wsp2[0],1,&wsp0[0],1);
+            Vmath::Vvtvvtp(nqtot,&metric01[0],1,&wsp1[0],1,&metric11[0],1,&wsp2[0],1,&wsp2[0],1);
+
+            // outarray = m = (D_xi1 * B)^T * k
+            // wsp1     = n = (D_xi2 * B)^T * l
+            IProductWRTBase_SumFacKernel(dbase0,base1,wsp0,outarray,wsp1);
+            IProductWRTBase_SumFacKernel(base0,dbase1,wsp2,wsp1,    wsp0);
+
+            // outarray = outarray + wsp1
+            //          = L * u_hat
+            Vmath::Vadd(m_ncoeffs,wsp1.get(),1,outarray.get(),1,outarray.get(),1);
+        }
+
+
+        void TriExp::v_ComputeLaplacianMetric()
+        {
+            if (m_metrics.count(eMetricQuadrature) == 0)
+            {
+                ComputeQuadratureMetric();
+            }
+
+            unsigned int i, j;
+            const SpatialDomains::GeomType type = m_metricinfo->GetGtype();
+            const unsigned int nqtot = GetTotPoints();
+            const unsigned int dim = 2;
+            const MetricType m[3][3] = { {eMetricLaplacian00, eMetricLaplacian01, eMetricLaplacian02},
+                                       {eMetricLaplacian01, eMetricLaplacian11, eMetricLaplacian12},
+                                       {eMetricLaplacian02, eMetricLaplacian12, eMetricLaplacian22}
+            };
+
+            Array<OneD, NekDouble> dEta_dXi[2] = {Array<OneD, NekDouble>(nqtot,1.0),
+                                                  Array<OneD, NekDouble>(nqtot,1.0)};
+
+            for (i = 0; i < dim; ++i)
+            {
+                for (j = i; j < dim; ++j)
+                {
+                    m_metrics[m[i][j]] = Array<OneD, NekDouble>(nqtot);
+                }
+            }
+
+            const Array<OneD, const NekDouble>& z0 = m_base[0]->GetZ();
+            const Array<OneD, const NekDouble>& z1 = m_base[1]->GetZ();
+            const unsigned int nquad0 = m_base[0]->GetNumPoints();
+            const unsigned int nquad1 = m_base[1]->GetNumPoints();
+            const Array<TwoD, const NekDouble>& df   =
+                                m_metricinfo->GetDerivFactors(GetPointsKeys());
+
+            for(i = 0; i < nquad1; i++)
+            {
+                Blas::Dscal(nquad0,2.0/(1-z1[i]),&dEta_dXi[0][0]+i*nquad0,1);
+                Blas::Dscal(nquad0,2.0/(1-z1[i]),&dEta_dXi[1][0]+i*nquad0,1);
+            }
+            for(i = 0; i < nquad0; i++)
+            {
+                Blas::Dscal(nquad1,0.5*(1+z0[i]),&dEta_dXi[1][0]+i,nquad0);
+            }
+
+            Array<OneD, NekDouble> tmp(nqtot);
+            if((type == SpatialDomains::eRegular ||
+                type == SpatialDomains::eMovingRegular))
+            {
+                Vmath::Smul (nqtot,df[0][0],&dEta_dXi[0][0],1,&tmp[0],1);
+                Vmath::Svtvp(nqtot,df[1][0],&dEta_dXi[1][0],1,&tmp[0],1,&tmp[0],1);
+
+                Vmath::Vmul (nqtot,&tmp[0],1,   &tmp[0],1,&m_metrics[eMetricLaplacian00][0],1);
+                Vmath::Smul (nqtot,df[1][0],&tmp[0],1,&m_metrics[eMetricLaplacian01][0],1);
+
+
+                Vmath::Smul (nqtot,df[2][0],&dEta_dXi[0][0],1,&tmp[0],1);
+                Vmath::Svtvp(nqtot,df[3][0],&dEta_dXi[1][0],1,&tmp[0],1,&tmp[0],1);
+
+                Vmath::Vvtvp(nqtot,&tmp[0],1,   &tmp[0],1,&m_metrics[eMetricLaplacian00][0],1,&m_metrics[eMetricLaplacian00][0],1);
+                Vmath::Svtvp(nqtot,df[3][0],&tmp[0],1,&m_metrics[eMetricLaplacian01][0],1,&m_metrics[eMetricLaplacian01][0],1);
+
+                if(GetCoordim() == 3)
+                {
+                    Vmath::Smul (nqtot,df[4][0],&dEta_dXi[0][0],1,&tmp[0],1);
+                    Vmath::Svtvp(nqtot,df[5][0],&dEta_dXi[1][0],1,&tmp[0],1,&tmp[0],1);
+
+                    Vmath::Vvtvp(nqtot,&tmp[0],1,   &tmp[0],1,&m_metrics[eMetricLaplacian00][0],1,&m_metrics[eMetricLaplacian00][0],1);
+                    Vmath::Svtvp(nqtot,df[5][0],&tmp[0],1,&m_metrics[eMetricLaplacian01][0],1,&m_metrics[eMetricLaplacian01][0],1);
+                }
+
+                NekDouble g2 = df[1][0]*df[1][0] + df[3][0]*df[3][0];
+                if(GetCoordim() == 3)
+                {
+                    g2 += df[5][0]*df[5][0];
+                }
+                Vmath::Fill(nqtot,g2,&m_metrics[eMetricLaplacian11][0],1);
+            }
+            else
+            {
+
+                Vmath::Vmul (nqtot,&df[0][0],1,&dEta_dXi[0][0],1,&tmp[0],1);
+                Vmath::Vvtvp(nqtot,&df[1][0],1,&dEta_dXi[1][0],1,&tmp[0],1,&tmp[0],1);
+
+                Vmath::Vmul (nqtot,&tmp[0],  1,&tmp[0],  1,&m_metrics[eMetricLaplacian00][0],1);
+                Vmath::Vmul (nqtot,&df[1][0],1,&tmp[0],  1,&m_metrics[eMetricLaplacian01][0],1);
+                Vmath::Vmul (nqtot,&df[1][0],1,&df[1][0],1,&m_metrics[eMetricLaplacian11][0],1);
+
+
+                Vmath::Vmul (nqtot,&df[2][0],1,&dEta_dXi[0][0],1,&tmp[0],1);
+                Vmath::Vvtvp(nqtot,&df[3][0],1,&dEta_dXi[1][0],1,&tmp[0],1,&tmp[0],1);
+
+                Vmath::Vvtvp(nqtot,&tmp[0],  1,&tmp[0],  1,&m_metrics[eMetricLaplacian00][0],1,&m_metrics[eMetricLaplacian00][0],1);
+                Vmath::Vvtvp(nqtot,&df[3][0],1,&tmp[0],  1,&m_metrics[eMetricLaplacian01][0],1,&m_metrics[eMetricLaplacian01][0],1);
+                Vmath::Vvtvp(nqtot,&df[3][0],1,&df[3][0],1,&m_metrics[eMetricLaplacian11][0],1,&m_metrics[eMetricLaplacian11][0],1);
+
+                if(GetCoordim() == 3)
+                {
+                    Vmath::Vmul (nqtot,&df[4][0],1,&dEta_dXi[0][0],1,&tmp[0],1);
+                    Vmath::Vvtvp(nqtot,&df[5][0],1,&dEta_dXi[1][0],1,&tmp[0],1,&tmp[0],1);
+
+                    Vmath::Vvtvp(nqtot,&tmp[0],  1,&tmp[0],  1,&m_metrics[eMetricLaplacian00][0],1,&m_metrics[eMetricLaplacian00][0],1);
+                    Vmath::Vvtvp(nqtot,&df[5][0],1,&tmp[0],  1,&m_metrics[eMetricLaplacian01][0],1,&m_metrics[eMetricLaplacian01][0],1);
+                    Vmath::Vvtvp(nqtot,&df[5][0],1,&df[5][0],1,&m_metrics[eMetricLaplacian11][0],1,&m_metrics[eMetricLaplacian11][0],1);
+                }
+            }
+
+            for (unsigned int i = 0; i < dim; ++i)
+            {
+                for (unsigned int j = i; j < dim; ++j)
+                {
+                    MultiplyByQuadratureMetric(m_metrics[m[i][j]],
+                                               m_metrics[m[i][j]]);
+
+                }
+            }
+        }
+
+        /**
+         * Function is used to compute exactly the advective numerical flux on
+         * theinterface of two elements with different expansions, hence an
+         * appropriate number of Gauss points has to be used. The number of
+         * Gauss points has to be equal to the number used by the highest
+         * polynomial degree of the two adjacent elements. Furthermore, this
+         * function is used to compute the sensor value in each element.
+         *
+         * @param   numMin     Is the reduced polynomial order
+         * @param   inarray    Input array of coefficients
+         * @param   dumpVar    Output array of reduced coefficients.
+         */
+        void TriExp::v_ReduceOrderCoeffs(
+            int                                 numMin,
+            const Array<OneD, const NekDouble> &inarray,
+                  Array<OneD,       NekDouble> &outarray)
+        {
+            int n_coeffs = inarray.size();
+            int nquad0   = m_base[0]->GetNumPoints();
+            int nquad1   = m_base[1]->GetNumPoints();
+            int nqtot    = nquad0*nquad1;
+            int nmodes0  = m_base[0]->GetNumModes();
+            int nmodes1  = m_base[1]->GetNumModes();
+            int numMin2  = nmodes0, i;
+
+            Array<OneD, NekDouble> coeff(n_coeffs,0.0);
+            Array<OneD, NekDouble> phys_tmp(nqtot,0.0);
+            Array<OneD, NekDouble> tmp, tmp2;
+
+            const LibUtilities::PointsKey Pkey0 = m_base[0]->GetPointsKey();
+            const LibUtilities::PointsKey Pkey1 = m_base[1]->GetPointsKey();
+
+            LibUtilities::BasisKey b0(
+                m_base[0]->GetBasisType(), nmodes0, Pkey0);
+            LibUtilities::BasisKey b1(
+                m_base[1]->GetBasisType(), nmodes1, Pkey1);
+            LibUtilities::BasisKey bortho0(
+                LibUtilities::eOrtho_A,    nmodes0, Pkey0);
+            LibUtilities::BasisKey bortho1(
+                LibUtilities::eOrtho_B,    nmodes1, Pkey1);
+
+            // Check if it is also possible to use the same InterCoeff routine
+            // which is also used for Quadrilateral and Hexagonal shaped
+            // elements
+
+            // For now, set up the used basis on the standard element to
+            // calculate the phys values, set up the orthogonal basis to do a
+            // forward transform, to obtain the coefficients in orthogonal
+            // coefficient space
+            StdRegions::StdTriExpSharedPtr m_OrthoTriExp;
+            StdRegions::StdTriExpSharedPtr m_TriExp;
+
+            m_TriExp      = MemoryManager<StdRegions::StdTriExp>
+                ::AllocateSharedPtr(b0,      b1);
+            m_OrthoTriExp = MemoryManager<StdRegions::StdTriExp>
+                ::AllocateSharedPtr(bortho0, bortho1);
+
+            m_TriExp     ->BwdTrans(inarray,phys_tmp);
+            m_OrthoTriExp->FwdTrans(phys_tmp, coeff);
+
+            for (i = 0; i < n_coeffs; i++)
+            {
+                if (i == numMin)
+                {
+                    coeff[i]  = 0.0;
+                    numMin   += numMin2 - 1;
+                    numMin2  -= 1.0;
+                }
+            }
+
+            m_OrthoTriExp->BwdTrans(coeff,phys_tmp);
+            m_TriExp     ->FwdTrans(phys_tmp, outarray);
+        }
+
+        void TriExp::v_SVVLaplacianFilter(
+                    Array<OneD, NekDouble> &array,
+                    const StdRegions::StdMatrixKey &mkey)
+        {
+            int nq = GetTotPoints();
+
+            // Calculate sqrt of the Jacobian
+            Array<OneD, const NekDouble> jac =
+                                    m_metricinfo->GetJac(GetPointsKeys());
+            Array<OneD, NekDouble> sqrt_jac(nq);
+            if (m_metricinfo->GetGtype() == SpatialDomains::eDeformed)
+            {
+                Vmath::Vsqrt(nq,jac,1,sqrt_jac,1);
+            }
+            else
+            {
+                Vmath::Fill(nq,sqrt(jac[0]),sqrt_jac,1);
+            }
+
+            // Multiply array by sqrt(Jac)
+            Vmath::Vmul(nq,sqrt_jac,1,array,1,array,1);
+
+            // Apply std region filter
+            StdTriExp::v_SVVLaplacianFilter( array, mkey);
+
+            // Divide by sqrt(Jac)
+            Vmath::Vdiv(nq,array,1,sqrt_jac,1,array,1);
+        }
+
     }
 }
-
-int TriExp::v_GetCoordim()
-{
-    return m_geom->GetCoordim();
-}
-
-void TriExp::v_ExtractDataToCoeffs(
-    const NekDouble *data, const std::vector<unsigned int> &nummodes,
-    const int mode_offset, NekDouble *coeffs,
-    std::vector<LibUtilities::BasisType> &fromType)
-{
-    boost::ignore_unused(fromType);
-
-<<<<<<< HEAD
-    int data_order0 = nummodes[mode_offset];
-    int fillorder0  = min(m_base[0]->GetNumModes(), data_order0);
-    int data_order1 = nummodes[mode_offset + 1];
-    int order1      = m_base[1]->GetNumModes();
-    int fillorder1  = min(order1, data_order1);
-
-    switch (m_base[0]->GetBasisType())
-    {
-        case LibUtilities::eModified_A:
-        case LibUtilities::eOrtho_A:
-        {
-            int i;
-            int cnt  = 0;
-            int cnt1 = 0;
-
-            ASSERTL1(m_base[1]->GetBasisType() == LibUtilities::eModified_B ||
-                         m_base[1]->GetBasisType() == LibUtilities::eOrtho_B,
-                     "Extraction routine not set up for this basis");
-
-            Vmath::Zero(m_ncoeffs, coeffs, 1);
-            for (i = 0; i < fillorder0; ++i)
-            {
-                Vmath::Vcopy(fillorder1 - i, &data[cnt], 1, &coeffs[cnt1], 1);
-                cnt += data_order1 - i;
-                cnt1 += order1 - i;
-            }
-        }
-        break;
-        default:
-            ASSERTL0(false, "basis is either not set up or not hierarchicial");
-    }
-}
-
-StdRegions::Orientation TriExp::v_GetTraceOrient(int edge)
-{
-    return GetGeom2D()->GetEorient(edge);
-}
-
-const LibUtilities::BasisSharedPtr &TriExp::v_GetBasis(int dir) const
-{
-    ASSERTL1(dir >= 0 && dir <= 1, "input dir is out of range");
-    return m_base[dir];
-}
-
-int TriExp::v_GetNumPoints(const int dir) const
-{
-    return GetNumPoints(dir);
-}
-
-DNekMatSharedPtr TriExp::v_GenMatrix(const StdRegions::StdMatrixKey &mkey)
-{
-    DNekMatSharedPtr returnval;
-    switch (mkey.GetMatrixType())
-    {
-        case StdRegions::eHybridDGHelmholtz:
-        case StdRegions::eHybridDGLamToU:
-        case StdRegions::eHybridDGLamToQ0:
-        case StdRegions::eHybridDGLamToQ1:
-        case StdRegions::eHybridDGLamToQ2:
-        case StdRegions::eHybridDGHelmBndLam:
-        case StdRegions::eInvLaplacianWithUnityMean:
-            returnval = Expansion2D::v_GenMatrix(mkey);
-            break;
-        default:
-            returnval = StdTriExp::v_GenMatrix(mkey);
-            break;
-    }
-
-    return returnval;
-}
-
-DNekMatSharedPtr TriExp::v_CreateStdMatrix(const StdRegions::StdMatrixKey &mkey)
-{
-    LibUtilities::BasisKey bkey0 = m_base[0]->GetBasisKey();
-    LibUtilities::BasisKey bkey1 = m_base[1]->GetBasisKey();
-    StdRegions::StdTriExpSharedPtr tmp =
-        MemoryManager<StdTriExp>::AllocateSharedPtr(bkey0, bkey1);
-
-    return tmp->GetStdMatrix(mkey);
-}
-
-DNekScalMatSharedPtr TriExp::CreateMatrix(const MatrixKey &mkey)
-{
-    //std::cout << "being generated: " << mkey << std::endl;
-    DNekScalMatSharedPtr returnval;
-    LibUtilities::PointsKeyVector ptsKeys = GetPointsKeys();
-
-    ASSERTL2(m_metricinfo->GetGtype() != SpatialDomains::eNoGeomType,
-             "Geometric information is not set up");
-
-    switch (mkey.GetMatrixType())
-    {
-        case StdRegions::eMass:
-        {
-            if ((m_metricinfo->GetGtype() == SpatialDomains::eDeformed) ||
-                (mkey.GetNVarCoeff()))
-            {
-                NekDouble one        = 1.0;
-                DNekMatSharedPtr mat = GenMatrix(mkey);
-                returnval =
-                    MemoryManager<DNekScalMat>::AllocateSharedPtr(one, mat);
-            }
-            else
-            {
-                NekDouble jac        = (m_metricinfo->GetJac(ptsKeys))[0];
-                DNekMatSharedPtr mat = GetStdMatrix(mkey);
-                returnval =
-                    MemoryManager<DNekScalMat>::AllocateSharedPtr(jac, mat);
-            }
-        }
-        break;
-        case StdRegions::eInvMass:
-        {
-            if (m_metricinfo->GetGtype() == SpatialDomains::eDeformed)
-            {
-                NekDouble one = 1.0;
-                StdRegions::StdMatrixKey masskey(StdRegions::eMass,
-                                                 DetShapeType(), *this);
-                DNekMatSharedPtr mat = GenMatrix(masskey);
-                mat->Invert();
-
-                returnval =
-                    MemoryManager<DNekScalMat>::AllocateSharedPtr(one, mat);
-            }
-            else
-            {
-                NekDouble fac        = 1.0 / (m_metricinfo->GetJac(ptsKeys))[0];
-                DNekMatSharedPtr mat = GetStdMatrix(mkey);
-                returnval =
-                    MemoryManager<DNekScalMat>::AllocateSharedPtr(fac, mat);
-            }
-        }
-        break;
-        case StdRegions::eWeakDeriv0:
-        case StdRegions::eWeakDeriv1:
-        case StdRegions::eWeakDeriv2:
-        {
-            if (m_metricinfo->GetGtype() == SpatialDomains::eDeformed ||
-                mkey.GetNVarCoeff())
-            {
-                NekDouble one        = 1.0;
-                DNekMatSharedPtr mat = GenMatrix(mkey);
-
-                returnval =
-                    MemoryManager<DNekScalMat>::AllocateSharedPtr(one, mat);
-            }
-            else
-            {
-                NekDouble jac = (m_metricinfo->GetJac(ptsKeys))[0];
-                Array<TwoD, const NekDouble> df =
-                    m_metricinfo->GetDerivFactors(ptsKeys);
-                int dir = 0;
-                switch (mkey.GetMatrixType())
-                {
-                    case StdRegions::eWeakDeriv0:
-                        dir = 0;
-                        break;
-                    case StdRegions::eWeakDeriv1:
-                        dir = 1;
-                        break;
-                    case StdRegions::eWeakDeriv2:
-                        dir = 2;
-                        break;
-                    default:
-                        break;
-                }
-
-                MatrixKey deriv0key(StdRegions::eWeakDeriv0,
-                                    mkey.GetShapeType(), *this);
-                MatrixKey deriv1key(StdRegions::eWeakDeriv1,
-                                    mkey.GetShapeType(), *this);
-
-                DNekMat &deriv0 = *GetStdMatrix(deriv0key);
-                DNekMat &deriv1 = *GetStdMatrix(deriv1key);
-
-                int rows = deriv0.GetRows();
-                int cols = deriv1.GetColumns();
-
-                DNekMatSharedPtr WeakDeriv =
-                    MemoryManager<DNekMat>::AllocateSharedPtr(rows, cols);
-                (*WeakDeriv) =
-                    df[2 * dir][0] * deriv0 + df[2 * dir + 1][0] * deriv1;
-
-                returnval = MemoryManager<DNekScalMat>::AllocateSharedPtr(
-                    jac, WeakDeriv);
-            }
-        }
-        break;
-        case StdRegions::eWeakDirectionalDeriv:
-        {
-            if (m_metricinfo->GetGtype() == SpatialDomains::eDeformed ||
-                mkey.GetNVarCoeff())
-            {
-                NekDouble one        = 1.0;
-                DNekMatSharedPtr mat = GenMatrix(mkey);
-
-                returnval =
-                    MemoryManager<DNekScalMat>::AllocateSharedPtr(one, mat);
-            }
-            else
-            {
-                int shapedim = 2;
-
-                // dfdirxi = tan_{xi_x} * d \xi/dx
-                //         + tan_{xi_y} * d \xi/dy
-                //         + tan_{xi_z} * d \xi/dz
-                // dfdireta = tan_{eta_x} * d \eta/dx
-                //         + tan_{xi_y} * d \xi/dy
-                //         + tan_{xi_z} * d \xi/dz
-                NekDouble jac = (m_metricinfo->GetJac(ptsKeys))[0];
-                Array<TwoD, const NekDouble> df =
-                    m_metricinfo->GetDerivFactors(ptsKeys);
-
-                Array<OneD, NekDouble> direction =
-                    mkey.GetVarCoeff(StdRegions::eVarCoeffMF);
-
-                // d / dx = df[0]*deriv0 + df[1]*deriv1
-                // d / dy = df[2]*deriv0 + df[3]*deriv1
-                // d / dz = df[4]*deriv0 + df[5]*deriv1
-
-                // dfdir[dir] = e \cdot (d/dx, d/dy, d/dz)
-                //            = (e^0 * df[0] + e^1 * df[2]
-                //                  + e^2 * df[4]) * deriv0
-                //            + (e^0 * df[1] + e^1 * df[3]
-                //                  + e^2 * df[5]) * deriv1
-                // dfdir[dir] = e^0 * df[2 * 0 + dir]
-                //            + e^1 * df[2 * 1 + dir]
-                //            + e^2 * df [ 2 * 2 + dir]
-                Array<OneD, Array<OneD, NekDouble>> dfdir(shapedim);
-                Expansion::ComputeGmatcdotMF(df, direction, dfdir);
-
-                StdRegions::VarCoeffMap dfdirxi;
-                StdRegions::VarCoeffMap dfdireta;
-
-                dfdirxi[StdRegions::eVarCoeffWeakDeriv]  = dfdir[0];
-                dfdireta[StdRegions::eVarCoeffWeakDeriv] = dfdir[1];
-
-                MatrixKey derivxikey(StdRegions::eWeakDeriv0,
-                                     mkey.GetShapeType(), *this,
-                                     StdRegions::NullConstFactorMap, dfdirxi);
-                MatrixKey derivetakey(StdRegions::eWeakDeriv1,
-                                      mkey.GetShapeType(), *this,
-                                      StdRegions::NullConstFactorMap, dfdireta);
-
-                DNekMat &derivxi  = *GetStdMatrix(derivxikey);
-                DNekMat &deriveta = *GetStdMatrix(derivetakey);
-
-                int rows = derivxi.GetRows();
-                int cols = deriveta.GetColumns();
-
-                DNekMatSharedPtr WeakDirDeriv =
-                    MemoryManager<DNekMat>::AllocateSharedPtr(rows, cols);
-
-                (*WeakDirDeriv) = derivxi + deriveta;
-
-                // Add (\nabla \cdot e^k ) Mass
-                StdRegions::VarCoeffMap DiveMass;
-                DiveMass[StdRegions::eVarCoeffMass] =
-                    mkey.GetVarCoeff(StdRegions::eVarCoeffMFDiv);
-                StdRegions::StdMatrixKey stdmasskey(
-                    StdRegions::eMass, mkey.GetShapeType(), *this,
-                    StdRegions::NullConstFactorMap, DiveMass);
-
-                DNekMatSharedPtr DiveMassmat = GetStdMatrix(stdmasskey);
-
-                (*WeakDirDeriv) = (*WeakDirDeriv) + (*DiveMassmat);
-
-                returnval = MemoryManager<DNekScalMat>::AllocateSharedPtr(
-                    jac, WeakDirDeriv);
-            }
-            break;
-        }
-        case StdRegions::eLaplacian:
-        {
-            if ((m_metricinfo->GetGtype() == SpatialDomains::eDeformed) ||
-                (mkey.GetNVarCoeff() > 0) ||
-                (mkey.ConstFactorExists(StdRegions::eFactorSVVCutoffRatio)))
-            {
-                NekDouble one        = 1.0;
-                DNekMatSharedPtr mat = GenMatrix(mkey);
-
-                returnval =
-                    MemoryManager<DNekScalMat>::AllocateSharedPtr(one, mat);
-            }
-            else
-            {
-                MatrixKey lap00key(StdRegions::eLaplacian00,
-                                   mkey.GetShapeType(), *this);
-                MatrixKey lap01key(StdRegions::eLaplacian01,
-                                   mkey.GetShapeType(), *this);
-                MatrixKey lap11key(StdRegions::eLaplacian11,
-                                   mkey.GetShapeType(), *this);
-
-                DNekMat &lap00 = *GetStdMatrix(lap00key);
-                DNekMat &lap01 = *GetStdMatrix(lap01key);
-                DNekMat &lap11 = *GetStdMatrix(lap11key);
-
-                NekDouble jac = (m_metricinfo->GetJac(ptsKeys))[0];
-                Array<TwoD, const NekDouble> gmat =
-                    m_metricinfo->GetGmat(ptsKeys);
-
-                int rows = lap00.GetRows();
-                int cols = lap00.GetColumns();
-
-                DNekMatSharedPtr lap =
-                    MemoryManager<DNekMat>::AllocateSharedPtr(rows, cols);
-
-                (*lap) = gmat[0][0] * lap00 +
-                         gmat[1][0] * (lap01 + Transpose(lap01)) +
-                         gmat[3][0] * lap11;
-
-                returnval =
-                    MemoryManager<DNekScalMat>::AllocateSharedPtr(jac, lap);
-            }
-=======
-        
-        DNekScalMatSharedPtr TriExp::v_GetLocMatrix(const MatrixKey &mkey)
-        {
-            return m_matrixManager[mkey];
->>>>>>> 5c19adb9
-        }
-        break;
-        case StdRegions::eInvLaplacianWithUnityMean:
-        {
-            DNekMatSharedPtr mat = GenMatrix(mkey);
-            returnval = MemoryManager<DNekScalMat>::AllocateSharedPtr(1.0, mat);
-        }
-        break;
-        case StdRegions::eHelmholtz:
-        {
-            NekDouble factor = mkey.GetConstFactor(StdRegions::eFactorLambda);
-
-            MatrixKey masskey(mkey, StdRegions::eMass);
-            DNekScalMat &MassMat = *(this->m_matrixManager[masskey]);
-
-            MatrixKey lapkey(mkey, StdRegions::eLaplacian);
-            DNekScalMat &LapMat = *(this->m_matrixManager[lapkey]);
-
-            int rows = LapMat.GetRows();
-            int cols = LapMat.GetColumns();
-
-            DNekMatSharedPtr helm =
-                MemoryManager<DNekMat>::AllocateSharedPtr(rows, cols);
-
-            NekDouble one = 1.0;
-            (*helm)       = LapMat + factor * MassMat;
-
-            returnval =
-                MemoryManager<DNekScalMat>::AllocateSharedPtr(one, helm);
-        }
-        break;
-        case StdRegions::eIProductWRTBase:
-        {
-            if (m_metricinfo->GetGtype() == SpatialDomains::eDeformed)
-            {
-                NekDouble one        = 1.0;
-                DNekMatSharedPtr mat = GenMatrix(mkey);
-                returnval =
-                    MemoryManager<DNekScalMat>::AllocateSharedPtr(one, mat);
-            }
-            else
-            {
-                NekDouble jac        = (m_metricinfo->GetJac(ptsKeys))[0];
-                DNekMatSharedPtr mat = GetStdMatrix(mkey);
-                returnval =
-                    MemoryManager<DNekScalMat>::AllocateSharedPtr(jac, mat);
-            }
-        }
-        break;
-        case StdRegions::eIProductWRTDerivBase0:
-        case StdRegions::eIProductWRTDerivBase1:
-        case StdRegions::eIProductWRTDerivBase2:
-        {
-            if (m_metricinfo->GetGtype() == SpatialDomains::eDeformed)
-            {
-                NekDouble one        = 1.0;
-                DNekMatSharedPtr mat = GenMatrix(mkey);
-                returnval =
-                    MemoryManager<DNekScalMat>::AllocateSharedPtr(one, mat);
-            }
-            else
-            {
-                NekDouble jac = (m_metricinfo->GetJac(ptsKeys))[0];
-
-                const Array<TwoD, const NekDouble> &df =
-                    m_metricinfo->GetDerivFactors(ptsKeys);
-                int dir = 0;
-
-                switch (mkey.GetMatrixType())
-                {
-                    case StdRegions::eIProductWRTDerivBase0:
-                        dir = 0;
-                        break;
-                    case StdRegions::eIProductWRTDerivBase1:
-                        dir = 1;
-                        break;
-                    case StdRegions::eIProductWRTDerivBase2:
-                        dir = 2;
-                        break;
-                    default:
-                        break;
-                }
-
-                MatrixKey iProdDeriv0Key(StdRegions::eIProductWRTDerivBase0,
-                                         mkey.GetShapeType(), *this);
-                MatrixKey iProdDeriv1Key(StdRegions::eIProductWRTDerivBase1,
-                                         mkey.GetShapeType(), *this);
-
-                DNekMat &stdiprod0 = *GetStdMatrix(iProdDeriv0Key);
-                DNekMat &stdiprod1 = *GetStdMatrix(iProdDeriv0Key);
-
-                int rows = stdiprod0.GetRows();
-                int cols = stdiprod1.GetColumns();
-
-                DNekMatSharedPtr mat =
-                    MemoryManager<DNekMat>::AllocateSharedPtr(rows, cols);
-                (*mat) =
-                    df[2 * dir][0] * stdiprod0 + df[2 * dir + 1][0] * stdiprod1;
-
-                returnval =
-                    MemoryManager<DNekScalMat>::AllocateSharedPtr(jac, mat);
-            }
-        }
-        break;
-
-        case StdRegions::eInvHybridDGHelmholtz:
-        {
-            NekDouble one = 1.0;
-
-            MatrixKey hkey(StdRegions::eHybridDGHelmholtz, DetShapeType(),
-                           *this, mkey.GetConstFactors(), mkey.GetVarCoeffs());
-
-            DNekMatSharedPtr mat = GenMatrix(hkey);
-
-            mat->Invert();
-            returnval = MemoryManager<DNekScalMat>::AllocateSharedPtr(one, mat);
-        }
-        break;
-        case StdRegions::ePreconLinearSpace:
-        {
-            NekDouble one = 1.0;
-            MatrixKey helmkey(StdRegions::eHelmholtz, mkey.GetShapeType(),
-                              *this, mkey.GetConstFactors(),
-                              mkey.GetVarCoeffs());
-            DNekScalBlkMatSharedPtr helmStatCond =
-                GetLocStaticCondMatrix(helmkey);
-            DNekScalMatSharedPtr A = helmStatCond->GetBlock(0, 0);
-            DNekMatSharedPtr R     = BuildVertexMatrix(A);
-
-            returnval = MemoryManager<DNekScalMat>::AllocateSharedPtr(one, R);
-        }
-        break;
-        default:
-        {
-            NekDouble one        = 1.0;
-            DNekMatSharedPtr mat = GenMatrix(mkey);
-
-            returnval = MemoryManager<DNekScalMat>::AllocateSharedPtr(one, mat);
-        }
-        break;
-    }
-
-    return returnval;
-}
-
-DNekScalBlkMatSharedPtr TriExp::CreateStaticCondMatrix(const MatrixKey &mkey)
-{
-    DNekScalBlkMatSharedPtr returnval;
-    LibUtilities::PointsKeyVector ptsKeys = GetPointsKeys();
-
-    ASSERTL2(m_metricinfo->GetGtype() != SpatialDomains::eNoGeomType,
-             "Geometric information is not set up");
-
-    // set up block matrix system
-    unsigned int nbdry      = NumBndryCoeffs();
-    unsigned int nint       = (unsigned int)(m_ncoeffs - nbdry);
-    unsigned int exp_size[] = {nbdry, nint};
-    unsigned int nblks      = 2;
-    returnval               = MemoryManager<DNekScalBlkMat>::AllocateSharedPtr(
-        nblks, nblks, exp_size,
-        exp_size); // Really need a constructor which takes Arrays
-    NekDouble factor = 1.0;
-
-    switch (mkey.GetMatrixType())
-    {
-            // this can only use stdregions statically condensed system for mass
-            // matrix
-        case StdRegions::eMass:
-            if ((m_metricinfo->GetGtype() == SpatialDomains::eDeformed) ||
-                (mkey.GetNVarCoeff()))
-            {
-                factor = 1.0;
-                goto UseLocRegionsMatrix;
-            }
-            else
-            {
-                factor = (m_metricinfo->GetJac(ptsKeys))[0];
-                goto UseStdRegionsMatrix;
-            }
-            break;
-        default: // use Deformed case for both regular and deformed geometries
-            factor = 1.0;
-            goto UseLocRegionsMatrix;
-            break;
-        UseStdRegionsMatrix:
-        {
-            NekDouble invfactor     = 1.0 / factor;
-            NekDouble one           = 1.0;
-            DNekBlkMatSharedPtr mat = GetStdStaticCondMatrix(mkey);
-            DNekScalMatSharedPtr Atmp;
-            DNekMatSharedPtr Asubmat;
-
-            returnval->SetBlock(
-                0, 0,
-                Atmp = MemoryManager<DNekScalMat>::AllocateSharedPtr(
-                    factor, Asubmat = mat->GetBlock(0, 0)));
-            returnval->SetBlock(
-                0, 1,
-                Atmp = MemoryManager<DNekScalMat>::AllocateSharedPtr(
-                    one, Asubmat = mat->GetBlock(0, 1)));
-            returnval->SetBlock(
-                1, 0,
-                Atmp = MemoryManager<DNekScalMat>::AllocateSharedPtr(
-                    factor, Asubmat = mat->GetBlock(1, 0)));
-            returnval->SetBlock(
-                1, 1,
-                Atmp = MemoryManager<DNekScalMat>::AllocateSharedPtr(
-                    invfactor, Asubmat = mat->GetBlock(1, 1)));
-        }
-        break;
-
-        UseLocRegionsMatrix:
-        {
-            int i, j;
-            NekDouble invfactor = 1.0 / factor;
-            NekDouble one       = 1.0;
-
-            DNekScalMat &mat = *GetLocMatrix(mkey);
-
-            DNekMatSharedPtr A =
-                MemoryManager<DNekMat>::AllocateSharedPtr(nbdry, nbdry);
-            DNekMatSharedPtr B =
-                MemoryManager<DNekMat>::AllocateSharedPtr(nbdry, nint);
-            DNekMatSharedPtr C =
-                MemoryManager<DNekMat>::AllocateSharedPtr(nint, nbdry);
-            DNekMatSharedPtr D =
-                MemoryManager<DNekMat>::AllocateSharedPtr(nint, nint);
-
-            Array<OneD, unsigned int> bmap(nbdry);
-            Array<OneD, unsigned int> imap(nint);
-            GetBoundaryMap(bmap);
-            GetInteriorMap(imap);
-
-            for (i = 0; i < nbdry; ++i)
-            {
-                for (j = 0; j < nbdry; ++j)
-                {
-                    (*A)(i, j) = mat(bmap[i], bmap[j]);
-                }
-
-                for (j = 0; j < nint; ++j)
-                {
-                    (*B)(i, j) = mat(bmap[i], imap[j]);
-                }
-            }
-
-            for (i = 0; i < nint; ++i)
-            {
-                for (j = 0; j < nbdry; ++j)
-                {
-                    (*C)(i, j) = mat(imap[i], bmap[j]);
-                }
-
-                for (j = 0; j < nint; ++j)
-                {
-                    (*D)(i, j) = mat(imap[i], imap[j]);
-                }
-            }
-
-            // Calculate static condensed system
-            if (nint)
-            {
-                D->Invert();
-                (*B) = (*B) * (*D);
-                (*A) = (*A) - (*B) * (*C);
-            }
-
-            DNekScalMatSharedPtr Atmp;
-
-            returnval->SetBlock(
-                0, 0,
-                Atmp =
-                    MemoryManager<DNekScalMat>::AllocateSharedPtr(factor, A));
-            returnval->SetBlock(
-                0, 1,
-                Atmp = MemoryManager<DNekScalMat>::AllocateSharedPtr(one, B));
-            returnval->SetBlock(
-                1, 0,
-                Atmp =
-                    MemoryManager<DNekScalMat>::AllocateSharedPtr(factor, C));
-            returnval->SetBlock(
-                1, 1,
-                Atmp = MemoryManager<DNekScalMat>::AllocateSharedPtr(invfactor,
-                                                                     D));
-        }
-    }
-
-    return returnval;
-}
-
-DNekScalMatSharedPtr TriExp::v_GetLocMatrix(const MatrixKey &mkey)
-{
-    return m_matrixManager[mkey];
-}
-
-DNekScalBlkMatSharedPtr TriExp::v_GetLocStaticCondMatrix(const MatrixKey &mkey)
-{
-    return m_staticCondMatrixManager[mkey];
-}
-
-void TriExp::v_DropLocStaticCondMatrix(const MatrixKey &mkey)
-{
-    m_staticCondMatrixManager.DeleteObject(mkey);
-}
-
-void TriExp::v_MassMatrixOp(const Array<OneD, const NekDouble> &inarray,
-                            Array<OneD, NekDouble> &outarray,
-                            const StdRegions::StdMatrixKey &mkey)
-{
-    StdExpansion::MassMatrixOp_MatFree(inarray, outarray, mkey);
-}
-
-void TriExp::v_LaplacianMatrixOp(const Array<OneD, const NekDouble> &inarray,
-                                 Array<OneD, NekDouble> &outarray,
-                                 const StdRegions::StdMatrixKey &mkey)
-{
-    TriExp::LaplacianMatrixOp_MatFree(inarray, outarray, mkey);
-}
-
-void TriExp::v_LaplacianMatrixOp(const int k1, const int k2,
-                                 const Array<OneD, const NekDouble> &inarray,
-                                 Array<OneD, NekDouble> &outarray,
-                                 const StdRegions::StdMatrixKey &mkey)
-{
-    StdExpansion::LaplacianMatrixOp_MatFree(k1, k2, inarray, outarray, mkey);
-}
-
-void TriExp::v_WeakDerivMatrixOp(const int i,
-                                 const Array<OneD, const NekDouble> &inarray,
-                                 Array<OneD, NekDouble> &outarray,
-                                 const StdRegions::StdMatrixKey &mkey)
-{
-    StdExpansion::WeakDerivMatrixOp_MatFree(i, inarray, outarray, mkey);
-}
-
-void TriExp::v_WeakDirectionalDerivMatrixOp(
-    const Array<OneD, const NekDouble> &inarray,
-    Array<OneD, NekDouble> &outarray, const StdRegions::StdMatrixKey &mkey)
-{
-    StdExpansion::WeakDirectionalDerivMatrixOp_MatFree(inarray, outarray, mkey);
-}
-
-void TriExp::v_MassLevelCurvatureMatrixOp(
-    const Array<OneD, const NekDouble> &inarray,
-    Array<OneD, NekDouble> &outarray, const StdRegions::StdMatrixKey &mkey)
-{
-    StdExpansion::MassLevelCurvatureMatrixOp_MatFree(inarray, outarray, mkey);
-}
-
-void TriExp::v_HelmholtzMatrixOp(const Array<OneD, const NekDouble> &inarray,
-                                 Array<OneD, NekDouble> &outarray,
-                                 const StdRegions::StdMatrixKey &mkey)
-{
-    TriExp::HelmholtzMatrixOp_MatFree(inarray, outarray, mkey);
-}
-
-void TriExp::v_GeneralMatrixOp_MatOp(
-    const Array<OneD, const NekDouble> &inarray,
-    Array<OneD, NekDouble> &outarray, const StdRegions::StdMatrixKey &mkey)
-{
-    DNekScalMatSharedPtr mat = GetLocMatrix(mkey);
-
-    if (inarray.get() == outarray.get())
-    {
-        Array<OneD, NekDouble> tmp(m_ncoeffs);
-        Vmath::Vcopy(m_ncoeffs, inarray.get(), 1, tmp.get(), 1);
-
-        Blas::Dgemv('N', m_ncoeffs, m_ncoeffs, mat->Scale(),
-                    (mat->GetOwnedMatrix())->GetPtr().get(), m_ncoeffs,
-                    tmp.get(), 1, 0.0, outarray.get(), 1);
-    }
-    else
-    {
-        Blas::Dgemv('N', m_ncoeffs, m_ncoeffs, mat->Scale(),
-                    (mat->GetOwnedMatrix())->GetPtr().get(), m_ncoeffs,
-                    inarray.get(), 1, 0.0, outarray.get(), 1);
-    }
-}
-
-void TriExp::v_LaplacianMatrixOp_MatFree_Kernel(
-    const Array<OneD, const NekDouble> &inarray,
-    Array<OneD, NekDouble> &outarray, Array<OneD, NekDouble> &wsp)
-{
-    if (m_metrics.count(eMetricLaplacian00) == 0)
-    {
-        ComputeLaplacianMetric();
-    }
-
-    int nquad0  = m_base[0]->GetNumPoints();
-    int nquad1  = m_base[1]->GetNumPoints();
-    int nqtot   = nquad0 * nquad1;
-    int nmodes0 = m_base[0]->GetNumModes();
-    int nmodes1 = m_base[1]->GetNumModes();
-    int wspsize =
-        max(max(max(nqtot, m_ncoeffs), nquad1 * nmodes0), nquad0 * nmodes1);
-
-    ASSERTL1(wsp.size() >= 3 * wspsize, "Workspace is of insufficient size.");
-
-    const Array<OneD, const NekDouble> &base0  = m_base[0]->GetBdata();
-    const Array<OneD, const NekDouble> &base1  = m_base[1]->GetBdata();
-    const Array<OneD, const NekDouble> &dbase0 = m_base[0]->GetDbdata();
-    const Array<OneD, const NekDouble> &dbase1 = m_base[1]->GetDbdata();
-    const Array<OneD, const NekDouble> &metric00 =
-        m_metrics[eMetricLaplacian00];
-    const Array<OneD, const NekDouble> &metric01 =
-        m_metrics[eMetricLaplacian01];
-    const Array<OneD, const NekDouble> &metric11 =
-        m_metrics[eMetricLaplacian11];
-
-    // Allocate temporary storage
-    Array<OneD, NekDouble> wsp0(wsp);
-    Array<OneD, NekDouble> wsp1(wsp + wspsize);
-    Array<OneD, NekDouble> wsp2(wsp + 2 * wspsize);
-
-    StdExpansion2D::PhysTensorDeriv(inarray, wsp1, wsp2);
-
-    // wsp0 = k = g0 * wsp1 + g1 * wsp2 = g0 * du_dxi1 + g1 * du_dxi2
-    // wsp2 = l = g1 * wsp1 + g2 * wsp2 = g0 * du_dxi1 + g1 * du_dxi2
-    // where g0, g1 and g2 are the metric terms set up in the GeomFactors class
-    // especially for this purpose
-    Vmath::Vvtvvtp(nqtot, &metric00[0], 1, &wsp1[0], 1, &metric01[0], 1,
-                   &wsp2[0], 1, &wsp0[0], 1);
-    Vmath::Vvtvvtp(nqtot, &metric01[0], 1, &wsp1[0], 1, &metric11[0], 1,
-                   &wsp2[0], 1, &wsp2[0], 1);
-
-    // outarray = m = (D_xi1 * B)^T * k
-    // wsp1     = n = (D_xi2 * B)^T * l
-    IProductWRTBase_SumFacKernel(dbase0, base1, wsp0, outarray, wsp1);
-    IProductWRTBase_SumFacKernel(base0, dbase1, wsp2, wsp1, wsp0);
-
-    // outarray = outarray + wsp1
-    //          = L * u_hat
-    Vmath::Vadd(m_ncoeffs, wsp1.get(), 1, outarray.get(), 1, outarray.get(), 1);
-}
-
-void TriExp::v_ComputeLaplacianMetric()
-{
-    if (m_metrics.count(eMetricQuadrature) == 0)
-    {
-        ComputeQuadratureMetric();
-    }
-
-    unsigned int i, j;
-    const SpatialDomains::GeomType type = m_metricinfo->GetGtype();
-    const unsigned int nqtot            = GetTotPoints();
-    const unsigned int dim              = 2;
-    const MetricType m[3][3]            = {
-        {eMetricLaplacian00, eMetricLaplacian01, eMetricLaplacian02},
-        {eMetricLaplacian01, eMetricLaplacian11, eMetricLaplacian12},
-        {eMetricLaplacian02, eMetricLaplacian12, eMetricLaplacian22}};
-
-    Array<OneD, NekDouble> dEta_dXi[2] = {Array<OneD, NekDouble>(nqtot, 1.0),
-                                          Array<OneD, NekDouble>(nqtot, 1.0)};
-
-    for (i = 0; i < dim; ++i)
-    {
-        for (j = i; j < dim; ++j)
-        {
-            m_metrics[m[i][j]] = Array<OneD, NekDouble>(nqtot);
-        }
-    }
-
-    const Array<OneD, const NekDouble> &z0 = m_base[0]->GetZ();
-    const Array<OneD, const NekDouble> &z1 = m_base[1]->GetZ();
-    const unsigned int nquad0              = m_base[0]->GetNumPoints();
-    const unsigned int nquad1              = m_base[1]->GetNumPoints();
-    const Array<TwoD, const NekDouble> &df =
-        m_metricinfo->GetDerivFactors(GetPointsKeys());
-
-    for (i = 0; i < nquad1; i++)
-    {
-        Blas::Dscal(nquad0, 2.0 / (1 - z1[i]), &dEta_dXi[0][0] + i * nquad0, 1);
-        Blas::Dscal(nquad0, 2.0 / (1 - z1[i]), &dEta_dXi[1][0] + i * nquad0, 1);
-    }
-    for (i = 0; i < nquad0; i++)
-    {
-        Blas::Dscal(nquad1, 0.5 * (1 + z0[i]), &dEta_dXi[1][0] + i, nquad0);
-    }
-
-    Array<OneD, NekDouble> tmp(nqtot);
-    if ((type == SpatialDomains::eRegular ||
-         type == SpatialDomains::eMovingRegular))
-    {
-        Vmath::Smul(nqtot, df[0][0], &dEta_dXi[0][0], 1, &tmp[0], 1);
-        Vmath::Svtvp(nqtot, df[1][0], &dEta_dXi[1][0], 1, &tmp[0], 1, &tmp[0],
-                     1);
-
-        Vmath::Vmul(nqtot, &tmp[0], 1, &tmp[0], 1,
-                    &m_metrics[eMetricLaplacian00][0], 1);
-        Vmath::Smul(nqtot, df[1][0], &tmp[0], 1,
-                    &m_metrics[eMetricLaplacian01][0], 1);
-
-        Vmath::Smul(nqtot, df[2][0], &dEta_dXi[0][0], 1, &tmp[0], 1);
-        Vmath::Svtvp(nqtot, df[3][0], &dEta_dXi[1][0], 1, &tmp[0], 1, &tmp[0],
-                     1);
-
-        Vmath::Vvtvp(nqtot, &tmp[0], 1, &tmp[0], 1,
-                     &m_metrics[eMetricLaplacian00][0], 1,
-                     &m_metrics[eMetricLaplacian00][0], 1);
-        Vmath::Svtvp(nqtot, df[3][0], &tmp[0], 1,
-                     &m_metrics[eMetricLaplacian01][0], 1,
-                     &m_metrics[eMetricLaplacian01][0], 1);
-
-        if (GetCoordim() == 3)
-        {
-            Vmath::Smul(nqtot, df[4][0], &dEta_dXi[0][0], 1, &tmp[0], 1);
-            Vmath::Svtvp(nqtot, df[5][0], &dEta_dXi[1][0], 1, &tmp[0], 1,
-                         &tmp[0], 1);
-
-            Vmath::Vvtvp(nqtot, &tmp[0], 1, &tmp[0], 1,
-                         &m_metrics[eMetricLaplacian00][0], 1,
-                         &m_metrics[eMetricLaplacian00][0], 1);
-            Vmath::Svtvp(nqtot, df[5][0], &tmp[0], 1,
-                         &m_metrics[eMetricLaplacian01][0], 1,
-                         &m_metrics[eMetricLaplacian01][0], 1);
-        }
-
-        NekDouble g2 = df[1][0] * df[1][0] + df[3][0] * df[3][0];
-        if (GetCoordim() == 3)
-        {
-            g2 += df[5][0] * df[5][0];
-        }
-        Vmath::Fill(nqtot, g2, &m_metrics[eMetricLaplacian11][0], 1);
-    }
-    else
-    {
-
-        Vmath::Vmul(nqtot, &df[0][0], 1, &dEta_dXi[0][0], 1, &tmp[0], 1);
-        Vmath::Vvtvp(nqtot, &df[1][0], 1, &dEta_dXi[1][0], 1, &tmp[0], 1,
-                     &tmp[0], 1);
-
-        Vmath::Vmul(nqtot, &tmp[0], 1, &tmp[0], 1,
-                    &m_metrics[eMetricLaplacian00][0], 1);
-        Vmath::Vmul(nqtot, &df[1][0], 1, &tmp[0], 1,
-                    &m_metrics[eMetricLaplacian01][0], 1);
-        Vmath::Vmul(nqtot, &df[1][0], 1, &df[1][0], 1,
-                    &m_metrics[eMetricLaplacian11][0], 1);
-
-        Vmath::Vmul(nqtot, &df[2][0], 1, &dEta_dXi[0][0], 1, &tmp[0], 1);
-        Vmath::Vvtvp(nqtot, &df[3][0], 1, &dEta_dXi[1][0], 1, &tmp[0], 1,
-                     &tmp[0], 1);
-
-        Vmath::Vvtvp(nqtot, &tmp[0], 1, &tmp[0], 1,
-                     &m_metrics[eMetricLaplacian00][0], 1,
-                     &m_metrics[eMetricLaplacian00][0], 1);
-        Vmath::Vvtvp(nqtot, &df[3][0], 1, &tmp[0], 1,
-                     &m_metrics[eMetricLaplacian01][0], 1,
-                     &m_metrics[eMetricLaplacian01][0], 1);
-        Vmath::Vvtvp(nqtot, &df[3][0], 1, &df[3][0], 1,
-                     &m_metrics[eMetricLaplacian11][0], 1,
-                     &m_metrics[eMetricLaplacian11][0], 1);
-
-        if (GetCoordim() == 3)
-        {
-            Vmath::Vmul(nqtot, &df[4][0], 1, &dEta_dXi[0][0], 1, &tmp[0], 1);
-            Vmath::Vvtvp(nqtot, &df[5][0], 1, &dEta_dXi[1][0], 1, &tmp[0], 1,
-                         &tmp[0], 1);
-
-            Vmath::Vvtvp(nqtot, &tmp[0], 1, &tmp[0], 1,
-                         &m_metrics[eMetricLaplacian00][0], 1,
-                         &m_metrics[eMetricLaplacian00][0], 1);
-            Vmath::Vvtvp(nqtot, &df[5][0], 1, &tmp[0], 1,
-                         &m_metrics[eMetricLaplacian01][0], 1,
-                         &m_metrics[eMetricLaplacian01][0], 1);
-            Vmath::Vvtvp(nqtot, &df[5][0], 1, &df[5][0], 1,
-                         &m_metrics[eMetricLaplacian11][0], 1,
-                         &m_metrics[eMetricLaplacian11][0], 1);
-        }
-    }
-
-    for (unsigned int i = 0; i < dim; ++i)
-    {
-        for (unsigned int j = i; j < dim; ++j)
-        {
-            MultiplyByQuadratureMetric(m_metrics[m[i][j]], m_metrics[m[i][j]]);
-        }
-    }
-}
-
-/**
- * Function is used to compute exactly the advective numerical flux on
- * theinterface of two elements with different expansions, hence an
- * appropriate number of Gauss points has to be used. The number of
- * Gauss points has to be equal to the number used by the highest
- * polynomial degree of the two adjacent elements. Furthermore, this
- * function is used to compute the sensor value in each element.
- *
- * @param   numMin     Is the reduced polynomial order
- * @param   inarray    Input array of coefficients
- * @param   dumpVar    Output array of reduced coefficients.
- */
-void TriExp::v_ReduceOrderCoeffs(int numMin,
-                                 const Array<OneD, const NekDouble> &inarray,
-                                 Array<OneD, NekDouble> &outarray)
-{
-    int n_coeffs = inarray.size();
-    int nquad0   = m_base[0]->GetNumPoints();
-    int nquad1   = m_base[1]->GetNumPoints();
-    int nqtot    = nquad0 * nquad1;
-    int nmodes0  = m_base[0]->GetNumModes();
-    int nmodes1  = m_base[1]->GetNumModes();
-    int numMin2  = nmodes0, i;
-
-    Array<OneD, NekDouble> coeff(n_coeffs, 0.0);
-    Array<OneD, NekDouble> phys_tmp(nqtot, 0.0);
-    Array<OneD, NekDouble> tmp, tmp2;
-
-    const LibUtilities::PointsKey Pkey0 = m_base[0]->GetPointsKey();
-    const LibUtilities::PointsKey Pkey1 = m_base[1]->GetPointsKey();
-
-    LibUtilities::BasisKey b0(m_base[0]->GetBasisType(), nmodes0, Pkey0);
-    LibUtilities::BasisKey b1(m_base[1]->GetBasisType(), nmodes1, Pkey1);
-    LibUtilities::BasisKey bortho0(LibUtilities::eOrtho_A, nmodes0, Pkey0);
-    LibUtilities::BasisKey bortho1(LibUtilities::eOrtho_B, nmodes1, Pkey1);
-
-    // Check if it is also possible to use the same InterCoeff routine
-    // which is also used for Quadrilateral and Hexagonal shaped
-    // elements
-
-    // For now, set up the used basis on the standard element to
-    // calculate the phys values, set up the orthogonal basis to do a
-    // forward transform, to obtain the coefficients in orthogonal
-    // coefficient space
-    StdRegions::StdTriExpSharedPtr m_OrthoTriExp;
-    StdRegions::StdTriExpSharedPtr m_TriExp;
-
-    m_TriExp = MemoryManager<StdRegions::StdTriExp>::AllocateSharedPtr(b0, b1);
-    m_OrthoTriExp = MemoryManager<StdRegions::StdTriExp>::AllocateSharedPtr(
-        bortho0, bortho1);
-
-    m_TriExp->BwdTrans(inarray, phys_tmp);
-    m_OrthoTriExp->FwdTrans(phys_tmp, coeff);
-
-    for (i = 0; i < n_coeffs; i++)
-    {
-        if (i == numMin)
-        {
-            coeff[i] = 0.0;
-            numMin += numMin2 - 1;
-            numMin2 -= 1.0;
-        }
-    }
-
-    m_OrthoTriExp->BwdTrans(coeff, phys_tmp);
-    m_TriExp->FwdTrans(phys_tmp, outarray);
-}
-
-void TriExp::v_SVVLaplacianFilter(Array<OneD, NekDouble> &array,
-                                  const StdRegions::StdMatrixKey &mkey)
-{
-    int nq = GetTotPoints();
-
-    // Calculate sqrt of the Jacobian
-    Array<OneD, const NekDouble> jac = m_metricinfo->GetJac(GetPointsKeys());
-    Array<OneD, NekDouble> sqrt_jac(nq);
-    if (m_metricinfo->GetGtype() == SpatialDomains::eDeformed)
-    {
-        Vmath::Vsqrt(nq, jac, 1, sqrt_jac, 1);
-    }
-    else
-    {
-        Vmath::Fill(nq, sqrt(jac[0]), sqrt_jac, 1);
-    }
-
-    // Multiply array by sqrt(Jac)
-    Vmath::Vmul(nq, sqrt_jac, 1, array, 1, array, 1);
-
-    // Apply std region filter
-    StdTriExp::v_SVVLaplacianFilter(array, mkey);
-
-    // Divide by sqrt(Jac)
-    Vmath::Vdiv(nq, array, 1, sqrt_jac, 1, array, 1);
-}
-
-} // namespace LocalRegions
-} // namespace Nektar