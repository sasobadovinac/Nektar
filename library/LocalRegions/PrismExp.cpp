///////////////////////////////////////////////////////////////////////////////
//
// File PrismExp.cpp
//
// For more information, please see: http://www.nektar.info
//
// The MIT License
//
// Copyright (c) 2006 Division of Applied Mathematics, Brown University (USA),
// Department of Aeronautics, Imperial College London (UK), and Scientific
// Computing and Imaging Institute, University of Utah (USA).
//
// License for the specific language governing rights and limitations under
// Permission is hereby granted, free of charge, to any person obtaining a
// copy of this software and associated documentation files (the "Software"),
// to deal in the Software without restriction, including without limitation
// the rights to use, copy, modify, merge, publish, distribute, sublicense,
// and/or sell copies of the Software, and to permit persons to whom the
// Software is furnished to do so, subject to the following conditions:
//
// The above copyright notice and this permission notice shall be included
// in all copies or substantial portions of the Software.
//
// THE SOFTWARE IS PROVIDED "AS IS", WITHOUT WARRANTY OF ANY KIND, EXPRESS
// OR IMPLIED, INCLUDING BUT NOT LIMITED TO THE WARRANTIES OF MERCHANTABILITY,
// FITNESS FOR A PARTICULAR PURPOSE AND NONINFRINGEMENT. IN NO EVENT SHALL
// THE AUTHORS OR COPYRIGHT HOLDERS BE LIABLE FOR ANY CLAIM, DAMAGES OR OTHER
// LIABILITY, WHETHER IN AN ACTION OF CONTRACT, TORT OR OTHERWISE, ARISING
// FROM, OUT OF OR IN CONNECTION WITH THE SOFTWARE OR THE USE OR OTHER
// DEALINGS IN THE SOFTWARE.
//
// Description:  PrismExp routines
//
///////////////////////////////////////////////////////////////////////////////


#include <LocalRegions/PrismExp.h>
#include <SpatialDomains/SegGeom.h>
#include <LibUtilities/Foundations/InterpCoeff.h>
#include <LibUtilities/Foundations/Interp.h>

namespace Nektar
{
    namespace LocalRegions
    {

        PrismExp::PrismExp(const LibUtilities::BasisKey &Ba,
                           const LibUtilities::BasisKey &Bb,
                           const LibUtilities::BasisKey &Bc,
                           const SpatialDomains::PrismGeomSharedPtr &geom):
            StdExpansion  (LibUtilities::StdPrismData::getNumberOfCoefficients(
                               Ba.GetNumModes(), Bb.GetNumModes(), Bc.GetNumModes()),
                           3, Ba, Bb, Bc),
            StdExpansion3D(LibUtilities::StdPrismData::getNumberOfCoefficients(
                               Ba.GetNumModes(), Bb.GetNumModes(), Bc.GetNumModes()),
                           Ba, Bb, Bc),
            StdPrismExp   (Ba, Bb, Bc),
            Expansion     (geom),
            Expansion3D   (geom),
            m_matrixManager(
                    boost::bind(&PrismExp::CreateMatrix, this, _1),
                    std::string("PrismExpMatrix")),
            m_staticCondMatrixManager(
                    boost::bind(&PrismExp::CreateStaticCondMatrix, this, _1),
                    std::string("PrismExpStaticCondMatrix"))
        {
        }

        PrismExp::PrismExp(const PrismExp &T):
            StdExpansion(T),
            StdExpansion3D(T),
            StdRegions::StdPrismExp(T),
            Expansion(T),
            Expansion3D(T),
            m_matrixManager(T.m_matrixManager),
            m_staticCondMatrixManager(T.m_staticCondMatrixManager)
        {
        }

        PrismExp::~PrismExp()
        {
        }


        //-------------------------------
        // Integration Methods
        //-------------------------------

        /**
         * \brief Integrate the physical point list \a inarray over prismatic
         * region and return the value.
         *
         * Inputs:\n
         *
         * - \a inarray: definition of function to be returned at quadrature
         * point of expansion.
         *
         * Outputs:\n
         *
         * - returns \f$\int^1_{-1}\int^1_{-1}\int^1_{-1} u(\bar \eta_1,
         *  \xi_2, \xi_3) J[i,j,k] d \bar \eta_1 d \xi_2 d \xi_3 \f$ \n \f$ =
         *  \sum_{i=0}^{Q_1 - 1} \sum_{j=0}^{Q_2 - 1} \sum_{k=0}^{Q_3 - 1}
         *  u(\bar \eta_{1i}^{0,0}, \xi_{2j}^{0,0},\xi_{3k}^{1,0})w_{i}^{0,0}
         *  w_{j}^{0,0} \hat w_{k}^{1,0} \f$ \n where \f$ inarray[i,j, k] =
         *  u(\bar \eta_{1i}^{0,0}, \xi_{2j}^{0,0},\xi_{3k}^{1,0}) \f$, \n
         *  \f$\hat w_{i}^{1,0} = \frac {w_{j}^{1,0}} {2} \f$ \n and \f$
         *  J[i,j,k] \f$ is the Jacobian evaluated at the quadrature point.
        */
        NekDouble PrismExp::v_Integral(const Array<OneD, const NekDouble> &inarray)
        {
            int nquad0 = m_base[0]->GetNumPoints();
            int nquad1 = m_base[1]->GetNumPoints();
            int nquad2 = m_base[2]->GetNumPoints();
            Array<OneD, const NekDouble> jac = m_metricinfo->GetJac(GetPointsKeys());
            Array<OneD,       NekDouble> tmp(nquad0*nquad1*nquad2);

            // Multiply inarray with Jacobian
            if(m_metricinfo->GetGtype() == SpatialDomains::eDeformed)
            {
                Vmath::Vmul(nquad0*nquad1*nquad2,&jac[0],1,(NekDouble*)&inarray[0],1,&tmp[0],1);
            }
            else
            {
                Vmath::Smul(nquad0*nquad1*nquad2,(NekDouble)jac[0],(NekDouble*)&inarray[0],1,&tmp[0],1);
            }

            // Call StdPrismExp version.
            return StdPrismExp::v_Integral(tmp);
        }


        //----------------------------
        // Differentiation Methods
        //----------------------------
        void PrismExp::v_PhysDeriv(const Array<OneD, const NekDouble>& inarray,
                                         Array<OneD,       NekDouble>& out_d0,
                                         Array<OneD,       NekDouble>& out_d1,
                                         Array<OneD,       NekDouble>& out_d2)
        {
            int nqtot = GetTotPoints();

            Array<TwoD, const NekDouble> df =
                            m_metricinfo->GetDerivFactors(GetPointsKeys());
            Array<OneD,       NekDouble> diff0(nqtot);
            Array<OneD,       NekDouble> diff1(nqtot);
            Array<OneD,       NekDouble> diff2(nqtot);

            StdPrismExp::v_PhysDeriv(inarray, diff0, diff1, diff2);

            if(m_metricinfo->GetGtype() == SpatialDomains::eDeformed)
            {
                if(out_d0.num_elements())
                {
                    Vmath::Vmul  (nqtot,&df[0][0],1,&diff0[0],1,&out_d0[0],1);
                    Vmath::Vvtvp (nqtot,&df[1][0],1,&diff1[0],1,&out_d0[0],1,&out_d0[0],1);
                    Vmath::Vvtvp (nqtot,&df[2][0],1,&diff2[0],1,&out_d0[0],1,&out_d0[0],1);
                }

                if(out_d1.num_elements())
                {
                    Vmath::Vmul  (nqtot,&df[3][0],1,&diff0[0],1,&out_d1[0],1);
                    Vmath::Vvtvp (nqtot,&df[4][0],1,&diff1[0],1,&out_d1[0],1,&out_d1[0],1);
                    Vmath::Vvtvp (nqtot,&df[5][0],1,&diff2[0],1,&out_d1[0],1,&out_d1[0],1);
                }

                if(out_d2.num_elements())
                {
                    Vmath::Vmul  (nqtot,&df[6][0],1,&diff0[0],1,&out_d2[0],1);
                    Vmath::Vvtvp (nqtot,&df[7][0],1,&diff1[0],1,&out_d2[0],1,&out_d2[0],1);
                    Vmath::Vvtvp (nqtot,&df[8][0],1,&diff2[0],1,&out_d2[0],1,&out_d2[0],1);
                }
            }
            else // regular geometry
            {
                if(out_d0.num_elements())
                {
                    Vmath::Smul (nqtot,df[0][0],&diff0[0],1,&out_d0[0],1);
                    Blas::Daxpy (nqtot,df[1][0],&diff1[0],1,&out_d0[0],1);
                    Blas::Daxpy (nqtot,df[2][0],&diff2[0],1,&out_d0[0],1);
                }

                if(out_d1.num_elements())
                {
                    Vmath::Smul (nqtot,df[3][0],&diff0[0],1,&out_d1[0],1);
                    Blas::Daxpy (nqtot,df[4][0],&diff1[0],1,&out_d1[0],1);
                    Blas::Daxpy (nqtot,df[5][0],&diff2[0],1,&out_d1[0],1);
                }

                if(out_d2.num_elements())
                {
                    Vmath::Smul (nqtot,df[6][0],&diff0[0],1,&out_d2[0],1);
                    Blas::Daxpy (nqtot,df[7][0],&diff1[0],1,&out_d2[0],1);
                    Blas::Daxpy (nqtot,df[8][0],&diff2[0],1,&out_d2[0],1);
                }
            }
        }

        //---------------------------------------
        // Transforms
        //---------------------------------------

        /**
         * \brief Forward transform from physical quadrature space stored in
         * \a inarray and evaluate the expansion coefficients and store in \a
         * (this)->m_coeffs
         *
         * Inputs:\n
         *
         * - \a inarray: array of physical quadrature points to be transformed
         *
         * Outputs:\n
         *
         * - (this)->_coeffs: updated array of expansion coefficients.
         */
        void PrismExp::v_FwdTrans(const Array<OneD, const NekDouble>& inarray,
                                        Array<OneD,       NekDouble>& outarray)
        {
            if(m_base[0]->Collocation() &&
               m_base[1]->Collocation() &&
               m_base[2]->Collocation())
            {
                Vmath::Vcopy(GetNcoeffs(),&inarray[0],1,&outarray[0],1);
            }
            else
            {
                v_IProductWRTBase(inarray, outarray);

                // get Mass matrix inverse
                MatrixKey             masskey(StdRegions::eInvMass,
                                              DetShapeType(),*this);
                DNekScalMatSharedPtr  matsys = m_matrixManager[masskey];

                // copy inarray in case inarray == outarray
                DNekVec in (m_ncoeffs,outarray);
                DNekVec out(m_ncoeffs,outarray,eWrapper);

                out = (*matsys)*in;
            }
        }


        //---------------------------------------
        // Inner product functions
        //---------------------------------------

        /**
         * \brief Calculate the inner product of inarray with respect to the
         * basis B=base0*base1*base2 and put into outarray:
         *
         * \f$ \begin{array}{rcl} I_{pqr} = (\phi_{pqr}, u)_{\delta} & = &
         * \sum_{i=0}^{nq_0} \sum_{j=0}^{nq_1} \sum_{k=0}^{nq_2} \psi_{p}^{a}
         * (\bar \eta_{1i}) \psi_{q}^{a} (\xi_{2j}) \psi_{pr}^{b} (\xi_{3k})
         * w_i w_j w_k u(\bar \eta_{1,i} \xi_{2,j} \xi_{3,k}) J_{i,j,k}\\ & =
         * & \sum_{i=0}^{nq_0} \psi_p^a(\bar \eta_{1,i}) \sum_{j=0}^{nq_1}
         * \psi_{q}^a(\xi_{2,j}) \sum_{k=0}^{nq_2} \psi_{pr}^b u(\bar
         * \eta_{1i},\xi_{2j},\xi_{3k}) J_{i,j,k} \end{array} \f$ \n
         *
         * where
         *
         * \f$ \phi_{pqr} (\xi_1 , \xi_2 , \xi_3) = \psi_p^a (\bar \eta_1)
         * \psi_{q}^a (\xi_2) \psi_{pr}^b (\xi_3) \f$ \n
         *
         * which can be implemented as \n \f$f_{pr} (\xi_{3k}) =
         * \sum_{k=0}^{nq_3} \psi_{pr}^b u(\bar \eta_{1i},\xi_{2j},\xi_{3k})
         * J_{i,j,k} = {\bf B_3 U} \f$ \n \f$ g_{q} (\xi_{3k}) =
         * \sum_{j=0}^{nq_1} \psi_{q}^a (\xi_{2j}) f_{pr} (\xi_{3k}) = {\bf
         * B_2 F} \f$ \n \f$ (\phi_{pqr}, u)_{\delta} = \sum_{k=0}^{nq_0}
         * \psi_{p}^a (\xi_{3k}) g_{q} (\xi_{3k}) = {\bf B_1 G} \f$
         */
        void PrismExp::v_IProductWRTBase(
            const Array<OneD, const NekDouble>& inarray,
                  Array<OneD,       NekDouble>& outarray)
        {
            v_IProductWRTBase_SumFac(inarray, outarray);
        }

        void PrismExp::v_IProductWRTBase_SumFac(
            const Array<OneD, const NekDouble>& inarray,
            Array<OneD,       NekDouble>& outarray,
            bool multiplybyweights)
        {
            const int nquad0 = m_base[0]->GetNumPoints();
            const int nquad1 = m_base[1]->GetNumPoints();
            const int nquad2 = m_base[2]->GetNumPoints();
            const int order0 = m_base[0]->GetNumModes();
            const int order1 = m_base[1]->GetNumModes();

            Array<OneD, NekDouble> wsp(order0*nquad2*(nquad1+order1));

            if(multiplybyweights)
            {
                Array<OneD, NekDouble> tmp(nquad0*nquad1*nquad2);
                
                MultiplyByQuadratureMetric(inarray, tmp);
                
                IProductWRTBase_SumFacKernel(m_base[0]->GetBdata(),
                                             m_base[1]->GetBdata(),
                                             m_base[2]->GetBdata(),
                                             tmp,outarray,wsp,
                                             true,true,true);
            }
            else
            {
                IProductWRTBase_SumFacKernel(m_base[0]->GetBdata(),
                                             m_base[1]->GetBdata(),
                                             m_base[2]->GetBdata(),
                                             inarray,outarray,wsp,
                                             true,true,true);
            }
        }

        /**
         * @brief Calculates the inner product \f$ I_{pqr} = (u,
         * \partial_{x_i} \phi_{pqr}) \f$.
         *
         * The derivative of the basis functions is performed using the chain
         * rule in order to incorporate the geometric factors. Assuming that
         * the basis functions are a tensor product
         * \f$\phi_{pqr}(\eta_1,\eta_2,\eta_3) =
         * \phi_1(\eta_1)\phi_2(\eta_2)\phi_3(\eta_3)\f$, this yields the
         * result
         *
         * \f[
         * I_{pqr} = \sum_{j=1}^3 \left(u, \frac{\partial u}{\partial \eta_j}
         * \frac{\partial \eta_j}{\partial x_i}\right)
         * \f]
         *
         * In the tetrahedral element, we must also incorporate a second set
         * of geometric factors which incorporate the collapsed co-ordinate
         * system, so that
         *
         * \f[ \frac{\partial\eta_j}{\partial x_i} = \sum_{k=1}^3
         * \frac{\partial\eta_j}{\partial\xi_k}\frac{\partial\xi_k}{\partial
         * x_i} \f]
         *
         * These derivatives can be found on p152 of Sherwin & Karniadakis.
         *
         * @param dir       Direction in which to take the derivative.
         * @param inarray   The function \f$ u \f$.
         * @param outarray  Value of the inner product.
         */
        void PrismExp::v_IProductWRTDerivBase(
            const int                           dir,
            const Array<OneD, const NekDouble> &inarray,
                  Array<OneD,       NekDouble> &outarray)
        {
            v_IProductWRTDerivBase_SumFac(dir, inarray, outarray);
        }

        void PrismExp::v_IProductWRTDerivBase_SumFac(
            const int                           dir,
            const Array<OneD, const NekDouble> &inarray,
                  Array<OneD,       NekDouble> &outarray)
        {
            const int nquad0 = m_base[0]->GetNumPoints();
            const int nquad1 = m_base[1]->GetNumPoints();
            const int nquad2 = m_base[2]->GetNumPoints();
            const int order0 = m_base[0]->GetNumModes ();
            const int order1 = m_base[1]->GetNumModes ();
            const int nqtot  = nquad0*nquad1*nquad2;
            int i;

            const Array<OneD, const NekDouble> &z0 = m_base[0]->GetZ();
            const Array<OneD, const NekDouble> &z2 = m_base[2]->GetZ();

            Array<OneD, NekDouble> gfac0(nquad0   );
            Array<OneD, NekDouble> gfac2(nquad2   );
            Array<OneD, NekDouble> tmp1 (nqtot    );
            Array<OneD, NekDouble> tmp2 (nqtot    );
            Array<OneD, NekDouble> tmp3 (nqtot    );
            Array<OneD, NekDouble> tmp4 (nqtot    );
            Array<OneD, NekDouble> tmp5 (nqtot    );
            Array<OneD, NekDouble> tmp6 (m_ncoeffs);
            Array<OneD, NekDouble> wsp  (order0*nquad2*(nquad1+order1));

            const Array<TwoD, const NekDouble>& df =
                            m_metricinfo->GetDerivFactors(GetPointsKeys());

            MultiplyByQuadratureMetric(inarray, tmp1);

            if(m_metricinfo->GetGtype() == SpatialDomains::eDeformed)
            {
                Vmath::Vmul(nqtot,&df[3*dir][0],  1,tmp1.get(),1,tmp2.get(),1);
                Vmath::Vmul(nqtot,&df[3*dir+1][0],1,tmp1.get(),1,tmp3.get(),1);
                Vmath::Vmul(nqtot,&df[3*dir+2][0],1,tmp1.get(),1,tmp4.get(),1);
            }
            else
            {
                Vmath::Smul(nqtot, df[3*dir][0],  tmp1.get(),1,tmp2.get(), 1);
                Vmath::Smul(nqtot, df[3*dir+1][0],tmp1.get(),1,tmp3.get(), 1);
                Vmath::Smul(nqtot, df[3*dir+2][0],tmp1.get(),1,tmp4.get(), 1);
            }

            // set up geometric factor: (1+z0)/2
            for (i = 0; i < nquad0; ++i)
            {
                gfac0[i] = 0.5*(1+z0[i]);
            }

            // Set up geometric factor: 2/(1-z2)
            for (i = 0; i < nquad2; ++i)
            {
            	gfac2[i] = 2.0/(1-z2[i]);
            }

            const int nq01 = nquad0*nquad1;

            for (i = 0; i < nquad2; ++i)
            {
                Vmath::Smul(nq01,gfac2[i],&tmp2[0]+i*nq01,1,&tmp2[0]+i*nq01,1);
                Vmath::Smul(nq01,gfac2[i],&tmp4[0]+i*nq01,1,&tmp5[0]+i*nq01,1);
            }

            for(i = 0; i < nquad1*nquad2; ++i)
            {
                Vmath::Vmul(nquad0,&gfac0[0],1,&tmp5[0]+i*nquad0,1,
                            &tmp5[0]+i*nquad0,1);
            }

            Vmath::Vadd(nqtot, &tmp2[0], 1, &tmp5[0], 1, &tmp2[0], 1);

            IProductWRTBase_SumFacKernel(m_base[0]->GetDbdata(),
                                         m_base[1]->GetBdata (),
                                         m_base[2]->GetBdata (),
                                         tmp2,outarray,wsp,
                                         true,true,true);

            IProductWRTBase_SumFacKernel(m_base[0]->GetBdata (),
                                         m_base[1]->GetDbdata(),
                                         m_base[2]->GetBdata (),
                                         tmp3,tmp6,wsp,
                                         true,true,true);

            Vmath::Vadd(m_ncoeffs, tmp6, 1, outarray, 1, outarray, 1);

            IProductWRTBase_SumFacKernel(m_base[0]->GetBdata (),
                                         m_base[1]->GetBdata (),
                                         m_base[2]->GetDbdata(),
                                         tmp4,tmp6,wsp,
                                         true,true,true);

            Vmath::Vadd(m_ncoeffs, tmp6, 1, outarray, 1, outarray, 1);
        }

        //---------------------------------------
        // Evaluation functions
        //---------------------------------------
        StdRegions::StdExpansionSharedPtr PrismExp::v_GetStdExp(void) const
        {
            return MemoryManager<StdRegions::StdPrismExp>
                ::AllocateSharedPtr(m_base[0]->GetBasisKey(),
                                    m_base[1]->GetBasisKey(),
                                    m_base[2]->GetBasisKey());
        }

        /**
         * @brief Get the coordinates #coords at the local coordinates
         * #Lcoords.
         */
        void PrismExp::v_GetCoord(const Array<OneD, const NekDouble>& Lcoords,
                                        Array<OneD,       NekDouble>& coords)
        {
            int i;

            ASSERTL1(Lcoords[0] <= -1.0 && Lcoords[0] >= 1.0 &&
                     Lcoords[1] <= -1.0 && Lcoords[1] >= 1.0 &&
                     Lcoords[2] <= -1.0 && Lcoords[2] >= 1.0,
                     "Local coordinates are not in region [-1,1]");

            m_geom->FillGeom();

            for(i = 0; i < m_geom->GetCoordim(); ++i)
            {
                coords[i] = m_geom->GetCoord(i,Lcoords);
            }
        }

        void PrismExp::v_GetCoords(
            Array<OneD, NekDouble> &coords_0,
            Array<OneD, NekDouble> &coords_1,
            Array<OneD, NekDouble> &coords_2)
        {
            Expansion::v_GetCoords(coords_0, coords_1, coords_2);
        }

        /**
         * Given the local cartesian coordinate \a Lcoord evaluate the
         * value of physvals at this point by calling through to the
         * StdExpansion method
         */
        NekDouble PrismExp::v_StdPhysEvaluate(
            const Array<OneD, const NekDouble> &Lcoord,
            const Array<OneD, const NekDouble> &physvals)
        {
            // Evaluate point in local (eta) coordinates.
            return StdPrismExp::v_PhysEvaluate(Lcoord,physvals);
        }

        NekDouble PrismExp::v_PhysEvaluate(const Array<OneD, const NekDouble>& coord,
                                           const Array<OneD, const NekDouble>& physvals)
        {
            Array<OneD, NekDouble> Lcoord(3);

            ASSERTL0(m_geom,"m_geom not defined");

            m_geom->GetLocCoords(coord, Lcoord);

            return StdPrismExp::v_PhysEvaluate(Lcoord, physvals);
        }


        //---------------------------------------
        // Helper functions
        //---------------------------------------

        int PrismExp::v_GetCoordim()
        {
            return m_geom->GetCoordim();
        }

        void PrismExp::v_ExtractDataToCoeffs(
                const NekDouble*                  data,
                const std::vector<unsigned int >& nummodes,
                const int                         mode_offset,
                NekDouble*                        coeffs)
        {
            int data_order0 = nummodes[mode_offset];
            int fillorder0  = min(m_base[0]->GetNumModes(),data_order0);
            int data_order1 = nummodes[mode_offset+1];
            int order1      = m_base[1]->GetNumModes();
            int fillorder1  = min(order1,data_order1);
            int data_order2 = nummodes[mode_offset+2];
            int order2      = m_base[2]->GetNumModes();
            int fillorder2  = min(order2,data_order2);

            switch(m_base[0]->GetBasisType())
            {
            case LibUtilities::eModified_A:
                {
                    int i,j;
                    int cnt  = 0;
                    int cnt1 = 0;

                    ASSERTL1(m_base[1]->GetBasisType() ==
                             LibUtilities::eModified_A,
                             "Extraction routine not set up for this basis");
                    ASSERTL1(m_base[2]->GetBasisType() ==
                             LibUtilities::eModified_B,
                             "Extraction routine not set up for this basis");

                    Vmath::Zero(m_ncoeffs,coeffs,1);
                    for(j = 0; j < fillorder0; ++j)
                    {
                        for(i = 0; i < fillorder1; ++i)
                        {
                            Vmath::Vcopy(fillorder2-j, &data[cnt],    1,
                                                       &coeffs[cnt1], 1);
                            cnt  += data_order2-j;
                            cnt1 += order2-j;
                        }

                        // count out data for j iteration
                        for(i = fillorder1; i < data_order1; ++i)
                        {
                            cnt += data_order2-j;
                        }

                        for(i = fillorder1; i < order1; ++i)
                        {
                            cnt1 += order2-j;
                        }
                    }
                }
                break;
            default:
                ASSERTL0(false, "basis is either not set up or not "
                                "hierarchicial");
            }
        }

        void PrismExp::v_GetFacePhysMap(const int               face,
                                        Array<OneD, int>        &outarray)
        {
            int nquad0 = m_base[0]->GetNumPoints();
            int nquad1 = m_base[1]->GetNumPoints();
            int nquad2 = m_base[2]->GetNumPoints();
<<<<<<< HEAD
            
=======
>>>>>>> 406973a0
            int nq0 = 0; 
            int nq1 = 0; 

            switch(face)
            {
            case 0:
                nq0 = nquad0;
                nq1 = nquad1;
                if(outarray.num_elements()!=nq0*nq1)
                {
                    outarray = Array<OneD, int>(nq0*nq1);
                }
<<<<<<< HEAD
                
=======

>>>>>>> 406973a0
                //Directions A and B positive
                for(int i = 0; i < nquad0*nquad1; ++i)
                {
                    outarray[i] = i;
                }
                break;
	    case 1:

                nq0 = nquad0;
                nq1 = nquad2;
                if(outarray.num_elements()!=nq0*nq1)
                {
                    outarray = Array<OneD, int>(nq0*nq1);
                }
                
                //Direction A and B positive
                for (int k=0; k<nquad2; k++)
                {
                    for(int i = 0; i < nquad0; ++i)
                    {
                        outarray[k*nquad0+i] = (nquad0*nquad1*k)+i;
                    }
                }

                break;
            case 2:

                nq0 = nquad1;
                nq1 = nquad2;
                if(outarray.num_elements()!=nq0*nq1)
                {
                    outarray = Array<OneD, int>(nq0*nq1);
                }

                //Directions A and B positive
                for(int j = 0; j < nquad1*nquad2; ++j)
                {
                    outarray[j] = nquad0-1 + j*nquad0;

                }
                break;
            case 3:
                nq0 = nquad0;
                nq1 = nquad2;
                if(outarray.num_elements()!=nq0*nq1)
                {
                    outarray = Array<OneD, int>(nq0*nq1);
                }

                //Direction A and B positive
                for (int k=0; k<nquad2; k++)
                {
                    for(int i = 0; i < nquad0; ++i)
                    {
                        outarray[k*nquad0+i] = nquad0*(nquad1-1) + (nquad0*nquad1*k)+i;
                    }
                }
                break;
            case 4:

                nq0 = nquad1;
                nq1 = nquad2;
                if(outarray.num_elements()!=nq0*nq1)
                {
                    outarray = Array<OneD, int>(nq0*nq1);
                }

                //Directions A and B positive
                for(int j = 0; j < nquad1*nquad2; ++j)
                {
                    outarray[j] = j*nquad0;

                }
                break;
            default:
                ASSERTL0(false,"face value (> 4) is out of range");
                break;
	    }
<<<<<<< HEAD
=======

>>>>>>> 406973a0
        }

        /** \brief  Get the normals along specficied face 
         * Get the face normals interplated to a points0 x points 0
         * type distribution
         **/ 
        void PrismExp::v_ComputeFaceNormal(const int face)
        {
            const SpatialDomains::GeomFactorsSharedPtr &geomFactors =
                GetGeom()->GetMetricInfo();
            LibUtilities::PointsKeyVector ptsKeys = GetPointsKeys();
            SpatialDomains::GeomType type            = geomFactors->GetGtype();
            const Array<TwoD, const NekDouble> &df   = geomFactors->GetDerivFactors(ptsKeys);
            const Array<OneD, const NekDouble> &jac  = geomFactors->GetJac(ptsKeys);

            int nq0  = ptsKeys[0].GetNumPoints();
            int nq1  = ptsKeys[1].GetNumPoints();
            int nq2  = ptsKeys[2].GetNumPoints();
            int nq01 = nq0*nq1;
            int nqtot;


            LibUtilities::BasisKey tobasis0 = DetFaceBasisKey(face,0);
            LibUtilities::BasisKey tobasis1 = DetFaceBasisKey(face,1);

            // Number of quadrature points in face expansion.
            int nq_face = tobasis0.GetNumPoints()*tobasis1.GetNumPoints();

            int vCoordDim = GetCoordim();
            int i;

            m_faceNormals[face] = Array<OneD, Array<OneD, NekDouble> >(vCoordDim);
            Array<OneD, Array<OneD, NekDouble> > &normal = m_faceNormals[face];
            for (i = 0; i < vCoordDim; ++i)
            {
                normal[i] = Array<OneD, NekDouble>(nq_face);
            }

            // Regular geometry case
            if (type == SpatialDomains::eRegular      ||
                type == SpatialDomains::eMovingRegular)
            {
                NekDouble fac;
                // Set up normals
                switch(face)
                {
                    case 0:
                    {
                        for(i = 0; i < vCoordDim; ++i)
                        {
                            normal[i][0] = -df[3*i+2][0];;
                        }
                        break;
                    }
                    case 1:
                    {
                        for(i = 0; i < vCoordDim; ++i)
                        {
                            normal[i][0] = -df[3*i+1][0];
                        }
                        break;
                    }
                    case 2:
                    {
                        for(i = 0; i < vCoordDim; ++i)
                        {
                            normal[i][0] = df[3*i][0]+df[3*i+2][0];
                        }
                        break;
                    }
                    case 3:
                    {
                        for(i = 0; i < vCoordDim; ++i)
                        {
                            normal[i][0] = df[3*i+1][0];
                        }
                        break;
                    }
                    case 4:
                    {
                        for(i = 0; i < vCoordDim; ++i)
                        {
                            normal[i][0] = -df[3*i][0];
                        }
                        break;
                    }
                    default:
                        ASSERTL0(false,"face is out of range (face < 4)");
                }

                // Normalise resulting vector.
                fac = 0.0;
                for(i = 0; i < vCoordDim; ++i)
                {
                    fac += normal[i][0]*normal[i][0];
                }
                fac = 1.0/sqrt(fac);
                for (i = 0; i < vCoordDim; ++i)
                {
                    Vmath::Fill(nq_face,fac*normal[i][0],normal[i],1);
                }
            }
            else
            {
                // Set up deformed normals.
                int j, k;

                // Determine number of quadrature points on the face of 3D elmt
                if (face == 0)
                {
                    nqtot = nq0*nq1;
                }
                else if (face == 1 || face == 3)
                {
                    nqtot = nq0*nq2;
                }
                else
                {
                    nqtot = nq1*nq2;
                }

                LibUtilities::PointsKey points0;
                LibUtilities::PointsKey points1;

                Array<OneD, NekDouble> faceJac(nqtot);
                Array<OneD, NekDouble> normals(vCoordDim*nqtot,0.0);

                // Extract Jacobian along face and recover local derivatives
                // (dx/dr) for polynomial interpolation by multiplying m_gmat by
                // jacobian
                switch(face)
                {
                    case 0:
                    {
                        for(j = 0; j < nq01; ++j)
                        {
                            normals[j]         = -df[2][j]*jac[j];
                            normals[nqtot+j]   = -df[5][j]*jac[j];
                            normals[2*nqtot+j] = -df[8][j]*jac[j];
                            faceJac[j]         = jac[j];
                        }

                        points0 = ptsKeys[0];
                        points1 = ptsKeys[1];
                        break;
                    }

                    case 1:
                    {
                        for (j = 0; j < nq0; ++j)
                        {
                            for(k = 0; k < nq2; ++k)
                            {
                                int tmp = j+nq01*k;
                                normals[j+k*nq0]          =
                                    -df[1][tmp]*jac[tmp];
                                normals[nqtot+j+k*nq0]    =
                                    -df[4][tmp]*jac[tmp];
                                normals[2*nqtot+j+k*nq0]  =
                                    -df[7][tmp]*jac[tmp];
                                faceJac[j+k*nq0] = jac[tmp];
                            }
                        }

                        points0 = ptsKeys[0];
                        points1 = ptsKeys[2];
                        break;
                    }

                    case 2:
                    {
                        for (j = 0; j < nq1; ++j)
                        {
                            for(k = 0; k < nq2; ++k)
                            {
                                int tmp = nq0-1+nq0*j+nq01*k;
                                normals[j+k*nq1]         =
                                    (df[0][tmp]+df[2][tmp])*jac[tmp];
                                normals[nqtot+j+k*nq1]   =
                                    (df[3][tmp]+df[5][tmp])*jac[tmp];
                                normals[2*nqtot+j+k*nq1] =
                                    (df[6][tmp]+df[8][tmp])*jac[tmp];
                                faceJac[j+k*nq1] = jac[tmp];
                            }
                        }

                        points0 = ptsKeys[1];
                        points1 = ptsKeys[2];
                        break;
                    }

                    case 3:
                    {
                        for (j = 0; j < nq0; ++j)
                        {
                            for(k = 0; k < nq2; ++k)
                            {
                                int tmp = nq0*(nq1-1) + j + nq01*k;
                                normals[j+k*nq0]         =
                                    df[1][tmp]*jac[tmp];
                                normals[nqtot+j+k*nq0]   =
                                    df[4][tmp]*jac[tmp];
                                normals[2*nqtot+j+k*nq0] =
                                    df[7][tmp]*jac[tmp];
                                faceJac[j+k*nq0] = jac[tmp];
                            }
                        }

                        points0 = ptsKeys[0];
                        points1 = ptsKeys[2];
                        break;
                    }

                    case 4:
                    {
                        for (j = 0; j < nq1; ++j)
                        {
                            for(k = 0; k < nq2; ++k)
                            {
                                int tmp = j*nq0+nq01*k;
                                normals[j+k*nq1]         =
                                    -df[0][tmp]*jac[tmp];
                                normals[nqtot+j+k*nq1]   =
                                    -df[3][tmp]*jac[tmp];
                                normals[2*nqtot+j+k*nq1] =
                                    -df[6][tmp]*jac[tmp];
                                faceJac[j+k*nq1] = jac[tmp];
                            }
                        }

                        points0 = ptsKeys[1];
                        points1 = ptsKeys[2];
                        break;
                    }

                    default:
                        ASSERTL0(false,"face is out of range (face < 4)");
                }


                Array<OneD, NekDouble> work   (nq_face, 0.0);
                // Interpolate Jacobian and invert
                LibUtilities::Interp2D(points0, points1, faceJac,
                                       tobasis0.GetPointsKey(),
                                       tobasis1.GetPointsKey(),
                                       work);
                Vmath::Sdiv(nq_face, 1.0, &work[0], 1, &work[0], 1);

                // Interpolate normal and multiply by inverse Jacobian.
                for(i = 0; i < vCoordDim; ++i)
                {
                    LibUtilities::Interp2D(points0, points1,
                                           &normals[i*nqtot],
                                           tobasis0.GetPointsKey(),
                                           tobasis1.GetPointsKey(),
                                           &normal[i][0]);
                    Vmath::Vmul(nq_face,work,1,normal[i],1,normal[i],1);
                }

                // Normalise to obtain unit normals.
                Vmath::Zero(nq_face,work,1);
                for(i = 0; i < GetCoordim(); ++i)
                {
                    Vmath::Vvtvp(nq_face,normal[i],1,normal[i],1,work,1,work,1);
                }

                Vmath::Vsqrt(nq_face,work,1,work,1);
                Vmath::Sdiv (nq_face,1.0,work,1,work,1);

                for(i = 0; i < GetCoordim(); ++i)
                {
                    Vmath::Vmul(nq_face,normal[i],1,work,1,normal[i],1);
                }
            }
        }

        void PrismExp::v_MassMatrixOp(
            const Array<OneD, const NekDouble> &inarray,
                  Array<OneD,       NekDouble> &outarray,
            const StdRegions::StdMatrixKey     &mkey)
        {
            StdExpansion::MassMatrixOp_MatFree(inarray,outarray,mkey);
        }

        void PrismExp::v_LaplacianMatrixOp(
            const Array<OneD, const NekDouble> &inarray,
                  Array<OneD,       NekDouble> &outarray,
            const StdRegions::StdMatrixKey     &mkey)
        {
            PrismExp::LaplacianMatrixOp_MatFree(inarray,outarray,mkey);
        }

        void PrismExp::v_LaplacianMatrixOp(
            const int                           k1,
            const int                           k2,
            const Array<OneD, const NekDouble> &inarray,
                  Array<OneD,       NekDouble> &outarray,
            const StdRegions::StdMatrixKey     &mkey)
        {
            StdExpansion::LaplacianMatrixOp_MatFree(k1,k2,inarray,outarray,mkey);
        }

        void PrismExp::v_HelmholtzMatrixOp(
            const Array<OneD, const NekDouble> &inarray,
                  Array<OneD,       NekDouble> &outarray,
            const StdRegions::StdMatrixKey     &mkey)
        {
            PrismExp::v_HelmholtzMatrixOp_MatFree(inarray,outarray,mkey);
        }

        void PrismExp::v_GeneralMatrixOp_MatOp(
            const Array<OneD, const NekDouble> &inarray,
                  Array<OneD,       NekDouble> &outarray,
            const StdRegions::StdMatrixKey     &mkey)
        {
            DNekScalMatSharedPtr   mat = GetLocMatrix(mkey);

            if(inarray.get() == outarray.get())
            {
                Array<OneD,NekDouble> tmp(m_ncoeffs);
                Vmath::Vcopy(m_ncoeffs,inarray.get(),1,tmp.get(),1);

                Blas::Dgemv('N',m_ncoeffs,m_ncoeffs,mat->Scale(),(mat->GetOwnedMatrix())->GetPtr().get(),
                            m_ncoeffs, tmp.get(), 1, 0.0, outarray.get(), 1);
            }
            else
            {
                Blas::Dgemv('N',m_ncoeffs,m_ncoeffs,mat->Scale(),(mat->GetOwnedMatrix())->GetPtr().get(),
                            m_ncoeffs, inarray.get(), 1, 0.0, outarray.get(), 1);
            }
        }
        
        void PrismExp::v_SVVLaplacianFilter(
                    Array<OneD, NekDouble> &array,
                    const StdRegions::StdMatrixKey &mkey)
        {
            int nq = GetTotPoints();
            
            // Calculate sqrt of the Jacobian
            Array<OneD, const NekDouble> jac = 
                                    m_metricinfo->GetJac(GetPointsKeys());
            Array<OneD, NekDouble> sqrt_jac(nq);
            if (m_metricinfo->GetGtype() == SpatialDomains::eDeformed)
            {
                Vmath::Vsqrt(nq,jac,1,sqrt_jac,1);
            }
            else
            {
                Vmath::Fill(nq,sqrt(jac[0]),sqrt_jac,1);
            }
            
            // Multiply array by sqrt(Jac)
            Vmath::Vmul(nq,sqrt_jac,1,array,1,array,1);
            
            // Apply std region filter
            StdPrismExp::v_SVVLaplacianFilter( array, mkey);
            
            // Divide by sqrt(Jac)
            Vmath::Vdiv(nq,array,1,sqrt_jac,1,array,1);
        }


        //---------------------------------------
        // Matrix creation functions
        //---------------------------------------

        DNekMatSharedPtr PrismExp::v_GenMatrix(const StdRegions::StdMatrixKey &mkey)
        {
            DNekMatSharedPtr returnval;

            switch(mkey.GetMatrixType())
            {
                case StdRegions::eHybridDGHelmholtz:
                case StdRegions::eHybridDGLamToU:
                case StdRegions::eHybridDGLamToQ0:
                case StdRegions::eHybridDGLamToQ1:
                case StdRegions::eHybridDGLamToQ2:
                case StdRegions::eHybridDGHelmBndLam:
                case StdRegions::eInvLaplacianWithUnityMean:
                    returnval = Expansion3D::v_GenMatrix(mkey);
                    break;
                default:
                    returnval = StdPrismExp::v_GenMatrix(mkey);
                    break;
            }

            return returnval;
        }

        DNekMatSharedPtr PrismExp::v_CreateStdMatrix(const StdRegions::StdMatrixKey &mkey)
        {
            LibUtilities::BasisKey bkey0 = m_base[0]->GetBasisKey();
            LibUtilities::BasisKey bkey1 = m_base[1]->GetBasisKey();
            LibUtilities::BasisKey bkey2 = m_base[2]->GetBasisKey();
            StdRegions::StdPrismExpSharedPtr tmp =
                MemoryManager<StdPrismExp>::AllocateSharedPtr(bkey0, bkey1, bkey2);

            return tmp->GetStdMatrix(mkey);
        }

        DNekScalMatSharedPtr PrismExp::v_GetLocMatrix(const MatrixKey &mkey)
        {
            return m_matrixManager[mkey];
        }

        DNekScalBlkMatSharedPtr PrismExp::v_GetLocStaticCondMatrix(const MatrixKey &mkey)
        {
            return m_staticCondMatrixManager[mkey];
        }

        void PrismExp::v_DropLocStaticCondMatrix(const MatrixKey &mkey)
        {
            m_staticCondMatrixManager.DeleteObject(mkey);
        }

        DNekScalMatSharedPtr PrismExp::CreateMatrix(const MatrixKey &mkey)
        {
            DNekScalMatSharedPtr returnval;
            LibUtilities::PointsKeyVector ptsKeys = GetPointsKeys();

            ASSERTL2(m_metricinfo->GetGtype() != SpatialDomains::eNoGeomType,
                     "Geometric information is not set up");

            switch(mkey.GetMatrixType())
            {
                case StdRegions::eMass:
                {
                    if(m_metricinfo->GetGtype() == SpatialDomains::eDeformed)
                    {
                        NekDouble one = 1.0;
                        DNekMatSharedPtr mat = GenMatrix(mkey);
                        returnval = MemoryManager<DNekScalMat>::AllocateSharedPtr(one,mat);
                    }
                    else
                    {
                        NekDouble jac = (m_metricinfo->GetJac(ptsKeys))[0];
                        DNekMatSharedPtr mat = GetStdMatrix(mkey);
                        returnval = MemoryManager<DNekScalMat>::AllocateSharedPtr(jac,mat);
                    }
                    break;
                }

                case StdRegions::eInvMass:
                {
                    if(m_metricinfo->GetGtype() == SpatialDomains::eDeformed)
                    {
                        NekDouble one = 1.0;
                        StdRegions::StdMatrixKey masskey(StdRegions::eMass,DetShapeType(),*this);
                        DNekMatSharedPtr mat = GenMatrix(masskey);
                        mat->Invert();

                        returnval = MemoryManager<DNekScalMat>::AllocateSharedPtr(one,mat);
                    }
                    else
                    {
                        NekDouble fac = 1.0/(m_metricinfo->GetJac(ptsKeys))[0];
                        DNekMatSharedPtr mat = GetStdMatrix(mkey);
                        returnval = MemoryManager<DNekScalMat>::AllocateSharedPtr(fac,mat);
                    }
                    break;
                }

                case StdRegions::eWeakDeriv0:
                case StdRegions::eWeakDeriv1:
                case StdRegions::eWeakDeriv2:
                {
                    if(m_metricinfo->GetGtype() == SpatialDomains::eDeformed)
                    {
                        NekDouble one = 1.0;
                        DNekMatSharedPtr mat = GenMatrix(mkey);

                        returnval = MemoryManager<DNekScalMat>::AllocateSharedPtr(one,mat);
                    }
                    else
                    {
                        NekDouble jac = (m_metricinfo->GetJac(ptsKeys))[0];
                        Array<TwoD, const NekDouble> df =
                                        m_metricinfo->GetDerivFactors(ptsKeys);
                        int dir = 0;

                        switch(mkey.GetMatrixType())
                        {
                            case StdRegions::eWeakDeriv0:
                                dir = 0;
                                break;
                            case StdRegions::eWeakDeriv1:
                                dir = 1;
                                break;
                            case StdRegions::eWeakDeriv2:
                                dir = 2;
                                break;
                            default:
                                break;
                        }

                        MatrixKey deriv0key(StdRegions::eWeakDeriv0,
                                            mkey.GetShapeType(), *this);
                        MatrixKey deriv1key(StdRegions::eWeakDeriv1,
                                            mkey.GetShapeType(), *this);
                        MatrixKey deriv2key(StdRegions::eWeakDeriv2,
                                            mkey.GetShapeType(), *this);

                        DNekMat &deriv0 = *GetStdMatrix(deriv0key);
                        DNekMat &deriv1 = *GetStdMatrix(deriv1key);
                        DNekMat &deriv2 = *GetStdMatrix(deriv2key);

                        int rows = deriv0.GetRows();
                        int cols = deriv1.GetColumns();

                        DNekMatSharedPtr WeakDeriv = MemoryManager<DNekMat>
                            ::AllocateSharedPtr(rows,cols);

                        (*WeakDeriv) = df[3*dir  ][0]*deriv0
                                     + df[3*dir+1][0]*deriv1
                                     + df[3*dir+2][0]*deriv2;

                        returnval = MemoryManager<DNekScalMat>
                            ::AllocateSharedPtr(jac,WeakDeriv);
                    }
                    break;
                }

                case StdRegions::eLaplacian:
                {
                    if (m_metricinfo->GetGtype() == SpatialDomains::eDeformed ||
                        mkey.GetNVarCoeff() > 0 ||
                        mkey.ConstFactorExists(
                                StdRegions::eFactorSVVCutoffRatio))
                    {
                        NekDouble one = 1.0;
                        DNekMatSharedPtr mat = GenMatrix(mkey);
                        returnval = MemoryManager<DNekScalMat>::AllocateSharedPtr(one,mat);
                    }
                    else
                    {
                        MatrixKey lap00key(StdRegions::eLaplacian00,
                                           mkey.GetShapeType(), *this);
                        MatrixKey lap01key(StdRegions::eLaplacian01,
                                           mkey.GetShapeType(), *this);
                        MatrixKey lap02key(StdRegions::eLaplacian02,
                                           mkey.GetShapeType(), *this);
                        MatrixKey lap11key(StdRegions::eLaplacian11,
                                           mkey.GetShapeType(), *this);
                        MatrixKey lap12key(StdRegions::eLaplacian12,
                                           mkey.GetShapeType(), *this);
                        MatrixKey lap22key(StdRegions::eLaplacian22,
                                           mkey.GetShapeType(), *this);

                        DNekMat &lap00 = *GetStdMatrix(lap00key);
                        DNekMat &lap01 = *GetStdMatrix(lap01key);
                        DNekMat &lap02 = *GetStdMatrix(lap02key);
                        DNekMat &lap11 = *GetStdMatrix(lap11key);
                        DNekMat &lap12 = *GetStdMatrix(lap12key);
                        DNekMat &lap22 = *GetStdMatrix(lap22key);

                        NekDouble jac = (m_metricinfo->GetJac(ptsKeys))[0];
                        Array<TwoD, const NekDouble> gmat
                                            = m_metricinfo->GetGmat(ptsKeys);

                        int rows = lap00.GetRows();
                        int cols = lap00.GetColumns();

                        DNekMatSharedPtr lap = MemoryManager<DNekMat>
                                                ::AllocateSharedPtr(rows,cols);

                        (*lap)  = gmat[0][0]*lap00
                                + gmat[4][0]*lap11
                                + gmat[8][0]*lap22
                                + gmat[3][0]*(lap01 + Transpose(lap01))
                                + gmat[6][0]*(lap02 + Transpose(lap02))
                                + gmat[7][0]*(lap12 + Transpose(lap12));

                        returnval = MemoryManager<DNekScalMat>
                                                ::AllocateSharedPtr(jac,lap);
                    }
                    break;
                }

                case StdRegions::eHelmholtz:
                {
                    NekDouble factor = mkey.GetConstFactor(StdRegions::eFactorLambda);
                    MatrixKey masskey(StdRegions::eMass,
                                      mkey.GetShapeType(), *this);
                    DNekScalMat &MassMat = *(this->m_matrixManager[masskey]);
                    MatrixKey lapkey(StdRegions::eLaplacian,
                                     mkey.GetShapeType(), *this, mkey.GetConstFactors(), mkey.GetVarCoeffs());
                    DNekScalMat &LapMat = *(this->m_matrixManager[lapkey]);

                    int rows = LapMat.GetRows();
                    int cols = LapMat.GetColumns();

                    DNekMatSharedPtr helm = MemoryManager<DNekMat>::AllocateSharedPtr(rows,cols);

                    NekDouble one = 1.0;
                    (*helm) = LapMat + factor*MassMat;

                    returnval = MemoryManager<DNekScalMat>::AllocateSharedPtr(one,helm);
                    break;
                }
                case StdRegions::eHybridDGHelmholtz:
                case StdRegions::eHybridDGLamToU:
                case StdRegions::eHybridDGLamToQ0:
                case StdRegions::eHybridDGLamToQ1:
                case StdRegions::eHybridDGHelmBndLam:
                case StdRegions::eInvLaplacianWithUnityMean:
                {
                    NekDouble one    = 1.0;

                    DNekMatSharedPtr mat = GenMatrix(mkey);
                    returnval = MemoryManager<DNekScalMat>::AllocateSharedPtr(one,mat);

                    break;
                }

                case StdRegions::eInvHybridDGHelmholtz:
                {
                    NekDouble one = 1.0;

                    MatrixKey hkey(StdRegions::eHybridDGHelmholtz, DetShapeType(), *this, mkey.GetConstFactors(), mkey.GetVarCoeffs());
//                    StdRegions::StdMatrixKey hkey(StdRegions::eHybridDGHelmholtz,
//                                                  DetExpansionType(),*this,
//                                                  mkey.GetConstant(0),
//                                                  mkey.GetConstant(1));
                    DNekMatSharedPtr mat = GenMatrix(hkey);

                    mat->Invert();
                    returnval = MemoryManager<DNekScalMat>::AllocateSharedPtr(one,mat);
                    break;
                }

                case StdRegions::eIProductWRTBase:
                {
                    if(m_metricinfo->GetGtype() == SpatialDomains::eDeformed)
                    {
                        NekDouble one = 1.0;
                        DNekMatSharedPtr mat = GenMatrix(mkey);
                        returnval = MemoryManager<DNekScalMat>::AllocateSharedPtr(one,mat);
                    }
                    else
                    {
                        NekDouble jac = (m_metricinfo->GetJac(ptsKeys))[0];
                        DNekMatSharedPtr mat = GetStdMatrix(mkey);
                        returnval = MemoryManager<DNekScalMat>::AllocateSharedPtr(jac,mat);
                    }
                    break;
                }
            case StdRegions::ePreconLinearSpace:
                {
                    NekDouble one = 1.0;
                    MatrixKey helmkey(StdRegions::eHelmholtz, mkey.GetShapeType(), *this, mkey.GetConstFactors(), mkey.GetVarCoeffs());
                    DNekScalBlkMatSharedPtr helmStatCond = GetLocStaticCondMatrix(helmkey);
                    DNekScalMatSharedPtr A =helmStatCond->GetBlock(0,0);
                    DNekMatSharedPtr R=BuildVertexMatrix(A);

                    returnval = MemoryManager<DNekScalMat>::AllocateSharedPtr(one,R);
                }
                break;
            case StdRegions::ePreconLinearSpaceMass:
                {
                    NekDouble one = 1.0;
                    MatrixKey masskey(StdRegions::eMass, mkey.GetShapeType(), *this);
                    DNekScalBlkMatSharedPtr massStatCond = GetLocStaticCondMatrix(masskey);
                    DNekScalMatSharedPtr A =massStatCond->GetBlock(0,0);
                    DNekMatSharedPtr R=BuildVertexMatrix(A);

                    returnval = MemoryManager<DNekScalMat>::AllocateSharedPtr(one,R);
                }
                break;
            case StdRegions::ePreconR:
                {
                    NekDouble one = 1.0;
                    MatrixKey helmkey(StdRegions::eHelmholtz, mkey.GetShapeType(), *this,mkey.GetConstFactors(), mkey.GetVarCoeffs());
                    DNekScalBlkMatSharedPtr helmStatCond = GetLocStaticCondMatrix(helmkey);
                    DNekScalMatSharedPtr A =helmStatCond->GetBlock(0,0);

                    DNekScalMatSharedPtr Atmp;
                    DNekMatSharedPtr R=BuildTransformationMatrix(A,mkey.GetMatrixType());

                    returnval = MemoryManager<DNekScalMat>::AllocateSharedPtr(one,R);
                }
                break;
            case StdRegions::ePreconRT:
                {
                    NekDouble one = 1.0;
                    MatrixKey helmkey(StdRegions::eHelmholtz, mkey.GetShapeType(), *this,mkey.GetConstFactors(), mkey.GetVarCoeffs());
                    DNekScalBlkMatSharedPtr helmStatCond = GetLocStaticCondMatrix(helmkey);
                    DNekScalMatSharedPtr A =helmStatCond->GetBlock(0,0);

                    DNekScalMatSharedPtr Atmp;
                    DNekMatSharedPtr R=BuildTransformationMatrix(A,mkey.GetMatrixType());

                    returnval = MemoryManager<DNekScalMat>::AllocateSharedPtr(one,R);
                }
                break;
            case StdRegions::ePreconRMass:
                {
                    NekDouble one = 1.0;
                    MatrixKey masskey(StdRegions::eMass, mkey.GetShapeType(), *this);
                    DNekScalBlkMatSharedPtr massStatCond = GetLocStaticCondMatrix(masskey);
                    DNekScalMatSharedPtr A =massStatCond->GetBlock(0,0);

                    DNekScalMatSharedPtr Atmp;
                    DNekMatSharedPtr R=BuildTransformationMatrix(A,mkey.GetMatrixType());

                    returnval = MemoryManager<DNekScalMat>::AllocateSharedPtr(one,R);
                }
                break;
            case StdRegions::ePreconRTMass:
                {
                    NekDouble one = 1.0;
                    MatrixKey masskey(StdRegions::eMass, mkey.GetShapeType(), *this);
                    DNekScalBlkMatSharedPtr massStatCond = GetLocStaticCondMatrix(masskey);
                    DNekScalMatSharedPtr A =massStatCond->GetBlock(0,0);

                    DNekScalMatSharedPtr Atmp;
                    DNekMatSharedPtr R=BuildTransformationMatrix(A,mkey.GetMatrixType());

                    returnval = MemoryManager<DNekScalMat>::AllocateSharedPtr(one,R);
                }
                break;
            default:
                {
                    NekDouble        one = 1.0;
                    DNekMatSharedPtr mat = GenMatrix(mkey);

                    returnval = MemoryManager<DNekScalMat>::AllocateSharedPtr(one,mat);
                }
            }

            return returnval;
        }

        DNekScalBlkMatSharedPtr PrismExp::CreateStaticCondMatrix(const MatrixKey &mkey)
        {
            DNekScalBlkMatSharedPtr returnval;

            ASSERTL2(m_metricinfo->GetGtype() != SpatialDomains::eNoGeomType,"Geometric information is not set up");

            // set up block matrix system
            unsigned int nbdry = NumBndryCoeffs();
            unsigned int nint = (unsigned int)(m_ncoeffs - nbdry);
            unsigned int exp_size[] = {nbdry, nint};
            unsigned int nblks=2;
            returnval = MemoryManager<DNekScalBlkMat>::AllocateSharedPtr(nblks, nblks, exp_size, exp_size);
            NekDouble factor = 1.0;

            switch(mkey.GetMatrixType())
            {
            case StdRegions::eLaplacian:
            case StdRegions::eHelmholtz: // special case since Helmholtz not defined in StdRegions
                // use Deformed case for both regular and deformed geometries
                factor = 1.0;
                goto UseLocRegionsMatrix;
                break;
            default:
                if(m_metricinfo->GetGtype() == SpatialDomains::eDeformed)
                {
                    factor = 1.0;
                    goto UseLocRegionsMatrix;
                }
                else
                {
                    DNekScalMatSharedPtr mat = GetLocMatrix(mkey);
                    factor = mat->Scale();
                    goto UseStdRegionsMatrix;
                }
                break;
            UseStdRegionsMatrix:
                {
                    NekDouble            invfactor = 1.0/factor;
                    NekDouble            one = 1.0;
                    DNekBlkMatSharedPtr  mat = GetStdStaticCondMatrix(mkey);
                    DNekScalMatSharedPtr Atmp;
                    DNekMatSharedPtr     Asubmat;

                    //TODO: check below
                    returnval->SetBlock(0,0,Atmp = MemoryManager<DNekScalMat>::AllocateSharedPtr(factor,Asubmat = mat->GetBlock(0,0)));
                    returnval->SetBlock(0,1,Atmp = MemoryManager<DNekScalMat>::AllocateSharedPtr(one,Asubmat = mat->GetBlock(0,1)));
                    returnval->SetBlock(1,0,Atmp = MemoryManager<DNekScalMat>::AllocateSharedPtr(factor,Asubmat = mat->GetBlock(1,0)));
                    returnval->SetBlock(1,1,Atmp = MemoryManager<DNekScalMat>::AllocateSharedPtr(invfactor,Asubmat = mat->GetBlock(1,1)));
                }
                break;
            UseLocRegionsMatrix:
                {
                    int i,j;
                    NekDouble            invfactor = 1.0/factor;
                    NekDouble            one = 1.0;
                    DNekScalMat &mat = *GetLocMatrix(mkey);
                    DNekMatSharedPtr A = MemoryManager<DNekMat>::AllocateSharedPtr(nbdry,nbdry);
                    DNekMatSharedPtr B = MemoryManager<DNekMat>::AllocateSharedPtr(nbdry,nint);
                    DNekMatSharedPtr C = MemoryManager<DNekMat>::AllocateSharedPtr(nint,nbdry);
                    DNekMatSharedPtr D = MemoryManager<DNekMat>::AllocateSharedPtr(nint,nint);

                    Array<OneD,unsigned int> bmap(nbdry);
                    Array<OneD,unsigned int> imap(nint);
                    GetBoundaryMap(bmap);
                    GetInteriorMap(imap);

                    for(i = 0; i < nbdry; ++i)
                    {
                        for(j = 0; j < nbdry; ++j)
                        {
                            (*A)(i,j) = mat(bmap[i],bmap[j]);
                        }

                        for(j = 0; j < nint; ++j)
                        {
                            (*B)(i,j) = mat(bmap[i],imap[j]);
                        }
                    }

                    for(i = 0; i < nint; ++i)
                    {
                        for(j = 0; j < nbdry; ++j)
                        {
                            (*C)(i,j) = mat(imap[i],bmap[j]);
                        }

                        for(j = 0; j < nint; ++j)
                        {
                            (*D)(i,j) = mat(imap[i],imap[j]);
                        }
                    }

                    // Calculate static condensed system
                    if(nint)
                    {
                        D->Invert();
                        (*B) = (*B)*(*D);
                        (*A) = (*A) - (*B)*(*C);
                    }

                    DNekScalMatSharedPtr     Atmp;

                    returnval->SetBlock(0,0,Atmp = MemoryManager<DNekScalMat>::AllocateSharedPtr(factor,A));
                    returnval->SetBlock(0,1,Atmp = MemoryManager<DNekScalMat>::AllocateSharedPtr(one,B));
                    returnval->SetBlock(1,0,Atmp = MemoryManager<DNekScalMat>::AllocateSharedPtr(factor,C));
                    returnval->SetBlock(1,1,Atmp = MemoryManager<DNekScalMat>::AllocateSharedPtr(invfactor,D));

                }
                break;
            }
            return returnval;
        }


        /**
         * @brief Calculate the Laplacian multiplication in a matrix-free
         * manner.
         *
         * This function is the kernel of the Laplacian matrix-free operator,
         * and is used in #v_HelmholtzMatrixOp_MatFree to determine the effect
         * of the Helmholtz operator in a similar fashion.
         *
         * The majority of the calculation is precisely the same as in the
         * hexahedral expansion; however the collapsed co-ordinate system must
         * be taken into account when constructing the geometric factors. How
         * this is done is detailed more exactly in the tetrahedral expansion.
         * On entry to this function, the input #inarray must be in its
         * backwards-transformed state (i.e. \f$\mathbf{u} =
         * \mathbf{B}\hat{\mathbf{u}}\f$). The output is in coefficient space.
         *
         * @see %TetExp::v_HelmholtzMatrixOp_MatFree
         */
        void PrismExp::v_LaplacianMatrixOp_MatFree_Kernel(
            const Array<OneD, const NekDouble> &inarray,
                  Array<OneD,       NekDouble> &outarray,
                  Array<OneD,       NekDouble> &wsp)
        {
            int nquad0  = m_base[0]->GetNumPoints();
            int nquad1  = m_base[1]->GetNumPoints();
            int nquad2  = m_base[2]->GetNumPoints();
            int nqtot   = nquad0*nquad1*nquad2;
            int i;

            // Set up temporary storage.
            Array<OneD,NekDouble> alloc(11*nqtot,0.0);
            Array<OneD,NekDouble> wsp1 (alloc        );  // TensorDeriv 1
            Array<OneD,NekDouble> wsp2 (alloc+ 1*nqtot); // TensorDeriv 2
            Array<OneD,NekDouble> wsp3 (alloc+ 2*nqtot); // TensorDeriv 3
            Array<OneD,NekDouble> g0   (alloc+ 3*nqtot); // g0
            Array<OneD,NekDouble> g1   (alloc+ 4*nqtot); // g1
            Array<OneD,NekDouble> g2   (alloc+ 5*nqtot); // g2
            Array<OneD,NekDouble> g3   (alloc+ 6*nqtot); // g3
            Array<OneD,NekDouble> g4   (alloc+ 7*nqtot); // g4
            Array<OneD,NekDouble> g5   (alloc+ 8*nqtot); // g5
            Array<OneD,NekDouble> h0   (alloc+ 3*nqtot); // h0   == g0
            Array<OneD,NekDouble> h1   (alloc+ 6*nqtot); // h1   == g3
            Array<OneD,NekDouble> wsp4 (alloc+ 4*nqtot); // wsp4 == g1
            Array<OneD,NekDouble> wsp5 (alloc+ 5*nqtot); // wsp5 == g2
            Array<OneD,NekDouble> wsp6 (alloc+ 8*nqtot); // wsp6 == g5
            Array<OneD,NekDouble> wsp7 (alloc+ 3*nqtot); // wsp7 == g0
            Array<OneD,NekDouble> wsp8 (alloc+ 9*nqtot); // wsp8
            Array<OneD,NekDouble> wsp9 (alloc+10*nqtot); // wsp9

            const Array<OneD, const NekDouble>& base0  = m_base[0]->GetBdata();
            const Array<OneD, const NekDouble>& base1  = m_base[1]->GetBdata();
            const Array<OneD, const NekDouble>& base2  = m_base[2]->GetBdata();
            const Array<OneD, const NekDouble>& dbase0 = m_base[0]->GetDbdata();
            const Array<OneD, const NekDouble>& dbase1 = m_base[1]->GetDbdata();
            const Array<OneD, const NekDouble>& dbase2 = m_base[2]->GetDbdata();

            // Step 1. LAPLACIAN MATRIX OPERATION
            // wsp1 = du_dxi1 = D_xi1 * wsp0 = D_xi1 * u
            // wsp2 = du_dxi2 = D_xi2 * wsp0 = D_xi2 * u
            // wsp3 = du_dxi3 = D_xi3 * wsp0 = D_xi3 * u
            StdExpansion3D::PhysTensorDeriv(inarray,wsp1,wsp2,wsp3);

            const Array<TwoD, const NekDouble>& df =
                                m_metricinfo->GetDerivFactors(GetPointsKeys());
            const Array<OneD, const NekDouble>& z0   = m_base[0]->GetZ();
            const Array<OneD, const NekDouble>& z2   = m_base[2]->GetZ();

            // Step 2. Calculate the metric terms of the collapsed
            // coordinate transformation (Spencer's book P152)
            for (i = 0; i < nquad2; ++i)
            {
                Vmath::Fill(nquad0*nquad1, 2.0/(1.0-z2[i]), &h0[0]+i*nquad0*nquad1,1);
                Vmath::Fill(nquad0*nquad1, 2.0/(1.0-z2[i]), &h1[0]+i*nquad0*nquad1,1);
            }
            for (i = 0; i < nquad0; i++)
            {
                Blas::Dscal(nquad1*nquad2, 0.5*(1+z0[i]), &h1[0]+i, nquad0);
            }

            // Step 3. Construct combined metric terms for physical space to
            // collapsed coordinate system.  Order of construction optimised
            // to minimise temporary storage
            if (m_metricinfo->GetGtype() == SpatialDomains::eDeformed)
            {
                // wsp4 = d eta_1/d x_1
                Vmath::Vvtvvtp(nqtot, &df[0][0], 1, &h0[0], 1, &df[2][0], 1, &h1[0], 1, &wsp4[0], 1);
                // wsp5 = d eta_2/d x_1
                Vmath::Vvtvvtp(nqtot, &df[3][0], 1, &h0[0], 1, &df[5][0], 1, &h1[0], 1, &wsp5[0], 1);
                // wsp6 = d eta_3/d x_1d
                Vmath::Vvtvvtp(nqtot, &df[6][0], 1, &h0[0], 1, &df[8][0], 1, &h1[0], 1, &wsp6[0], 1);

                // g0 (overwrites h0)
                Vmath::Vvtvvtp(nqtot, &wsp4[0], 1, &wsp4[0], 1, &wsp5[0], 1, &wsp5[0], 1, &g0[0], 1);
                Vmath::Vvtvp  (nqtot, &wsp6[0], 1, &wsp6[0], 1, &g0[0],   1, &g0[0],   1);

                // g3 (overwrites h1)
                Vmath::Vvtvvtp(nqtot, &df[1][0], 1, &wsp4[0], 1, &df[4][0], 1, &wsp5[0], 1, &g3[0], 1);
                Vmath::Vvtvp  (nqtot, &df[7][0], 1, &wsp6[0], 1, &g3[0], 1, &g3[0], 1);

                // g4
                Vmath::Vvtvvtp(nqtot, &df[2][0], 1, &wsp4[0], 1, &df[5][0], 1, &wsp5[0], 1, &g4[0], 1);
                Vmath::Vvtvp  (nqtot, &df[8][0], 1, &wsp6[0], 1, &g4[0], 1, &g4[0], 1);

                // Overwrite wsp4/5/6 with g1/2/5
                // g1
                Vmath::Vvtvvtp(nqtot, &df[1][0], 1, &df[1][0], 1, &df[4][0], 1, &df[4][0], 1, &g1[0], 1);
                Vmath::Vvtvp  (nqtot, &df[7][0], 1, &df[7][0], 1, &g1[0], 1, &g1[0], 1);

                // g2
                Vmath::Vvtvvtp(nqtot, &df[2][0], 1, &df[2][0], 1, &df[5][0], 1, &df[5][0], 1, &g2[0], 1);
                Vmath::Vvtvp  (nqtot, &df[8][0], 1, &df[8][0], 1, &g2[0], 1, &g2[0], 1);

                // g5
                Vmath::Vvtvvtp(nqtot, &df[1][0], 1, &df[2][0], 1, &df[4][0], 1, &df[5][0], 1, &g5[0], 1);
                Vmath::Vvtvp  (nqtot, &df[7][0], 1, &df[8][0], 1, &g5[0], 1, &g5[0], 1);
            }
            else
            {
                // wsp4 = d eta_1/d x_1
                Vmath::Svtsvtp(nqtot, df[0][0], &h0[0], 1, df[2][0], &h1[0], 1, &wsp4[0], 1);
                // wsp5 = d eta_2/d x_1
                Vmath::Svtsvtp(nqtot, df[3][0], &h0[0], 1, df[5][0], &h1[0], 1, &wsp5[0], 1);
                // wsp6 = d eta_3/d x_1
                Vmath::Svtsvtp(nqtot, df[6][0], &h0[0], 1, df[8][0], &h1[0], 1, &wsp6[0], 1);

                // g0 (overwrites h0)
                Vmath::Vvtvvtp(nqtot, &wsp4[0], 1, &wsp4[0], 1, &wsp5[0], 1, &wsp5[0], 1, &g0[0], 1);
                Vmath::Vvtvp  (nqtot, &wsp6[0], 1, &wsp6[0], 1, &g0[0],   1, &g0[0],   1);

                // g3 (overwrites h1)
                Vmath::Svtsvtp(nqtot, df[1][0], &wsp4[0], 1, df[4][0], &wsp5[0], 1, &g3[0], 1);
                Vmath::Svtvp  (nqtot, df[7][0], &wsp6[0], 1, &g3[0], 1, &g3[0], 1);

                // g4
                Vmath::Svtsvtp(nqtot, df[2][0], &wsp4[0], 1, df[5][0], &wsp5[0], 1, &g4[0], 1);
                Vmath::Svtvp  (nqtot, df[8][0], &wsp6[0], 1, &g4[0], 1, &g4[0], 1);

                // Overwrite wsp4/5/6 with g1/2/5
                // g1
                Vmath::Fill(nqtot, df[1][0]*df[1][0] + df[4][0]*df[4][0] + df[7][0]*df[7][0], &g1[0], 1);

                // g2
                Vmath::Fill(nqtot, df[2][0]*df[2][0] + df[5][0]*df[5][0] + df[8][0]*df[8][0], &g2[0], 1);

                // g5
                Vmath::Fill(nqtot, df[1][0]*df[2][0] + df[4][0]*df[5][0] + df[7][0]*df[8][0], &g5[0], 1);
            }
            // Compute component derivatives into wsp7, 8, 9 (wsp7 overwrites
            // g0).
            Vmath::Vvtvvtp(nqtot,&g0[0],1,&wsp1[0],1,&g3[0],1,&wsp2[0],1,&wsp7[0],1);
            Vmath::Vvtvp  (nqtot,&g4[0],1,&wsp3[0],1,&wsp7[0],1,&wsp7[0],1);
            Vmath::Vvtvvtp(nqtot,&g1[0],1,&wsp2[0],1,&g3[0],1,&wsp1[0],1,&wsp8[0],1);
            Vmath::Vvtvp  (nqtot,&g5[0],1,&wsp3[0],1,&wsp8[0],1,&wsp8[0],1);
            Vmath::Vvtvvtp(nqtot,&g2[0],1,&wsp3[0],1,&g4[0],1,&wsp1[0],1,&wsp9[0],1);
            Vmath::Vvtvp  (nqtot,&g5[0],1,&wsp2[0],1,&wsp9[0],1,&wsp9[0],1);

            // Step 4.
            // Multiply by quadrature metric
            MultiplyByQuadratureMetric(wsp7,wsp7);
            MultiplyByQuadratureMetric(wsp8,wsp8);
            MultiplyByQuadratureMetric(wsp9,wsp9);

            // Perform inner product w.r.t derivative bases.
            IProductWRTBase_SumFacKernel(dbase0,base1,base2,wsp7,wsp1,    wsp,false,true,true);
            IProductWRTBase_SumFacKernel(base0,dbase1,base2,wsp8,wsp2,    wsp,true,false,true);
            IProductWRTBase_SumFacKernel(base0,base1,dbase2,wsp9,outarray,wsp,true,true,false);

            // Step 5.
            // Sum contributions from wsp1, wsp2 and outarray.
            Vmath::Vadd(m_ncoeffs,wsp1.get(),1,outarray.get(),1,outarray.get(),1);
            Vmath::Vadd(m_ncoeffs,wsp2.get(),1,outarray.get(),1,outarray.get(),1);
        }


        void PrismExp::v_GetSimplexEquiSpacedConnectivity(
                Array<OneD, int>    &conn,
                bool                 oldstandard)
        {
            int np0 = m_base[0]->GetNumPoints();
            int np1 = m_base[1]->GetNumPoints();
            int np2 = m_base[2]->GetNumPoints();
            int np = max(np0,max(np1,np2));
            Array<OneD, int> prismpt(6);
            bool standard = true;

            int vid0 = m_geom->GetVid(0);
            int vid1 = m_geom->GetVid(1);
            int vid2 = m_geom->GetVid(4);
            int rotate = 0;

            // sort out prism rotation according to
            if((vid2 < vid1)&&(vid2 < vid0))  // top triangle vertex is lowest id
            {
                rotate = 0;
                if(vid0 > vid1)
                {
                    standard = false;// reverse base direction
                }
            }
            else if((vid1 < vid2)&&(vid1 < vid0))
            {
                rotate = 1;
                if(vid2 > vid0)
                {
                    standard = false;// reverse base direction
                }
            }
            else if ((vid0 < vid2)&&(vid0 < vid1))
            {
                rotate = 2;
                if(vid1 > vid2)
                {
                    standard = false; // reverse base direction
                }
            }

            conn = Array<OneD, int>(12*(np-1)*(np-1)*(np-1));

            int row     = 0;
            int rowp1   = 0;
            int plane   = 0;
            int row1    = 0;
            int row1p1  = 0;
            int planep1 = 0;
            int cnt     = 0;


            Array<OneD, int> rot(3);

            rot[0] = (0+rotate)%3;
            rot[1] = (1+rotate)%3;
            rot[2] = (2+rotate)%3;

             // lower diagonal along 1-3 on base
            for(int i = 0; i < np-1; ++i)
            {
                planep1 += (np-i)*np;
                row    = 0; // current plane row offset
                rowp1  = 0; // current plane row plus one offset
                row1   = 0; // next plane row offset
                row1p1 = 0; // nex plane row plus one offset
                if(standard == false)
                {
                    for(int j = 0; j < np-1; ++j)
                    {
                        rowp1  += np-i;
                        row1p1 += np-i-1;
                        for(int k = 0; k < np-i-2; ++k)
                        {
                            // bottom prism block
                            prismpt[rot[0]] = plane   + row   + k;
                            prismpt[rot[1]] = plane   + row   + k+1;
                            prismpt[rot[2]] = planep1 + row1  + k;

                            prismpt[3+rot[0]] = plane   + rowp1  + k;
                            prismpt[3+rot[1]] = plane   + rowp1  + k+1;
                            prismpt[3+rot[2]] = planep1 + row1p1 + k;

                            conn[cnt++] = prismpt[0];
                            conn[cnt++] = prismpt[1];
                            conn[cnt++] = prismpt[3];
                            conn[cnt++] = prismpt[2];

                            conn[cnt++] = prismpt[5];
                            conn[cnt++] = prismpt[2];
                            conn[cnt++] = prismpt[3];
                            conn[cnt++] = prismpt[4];

                            conn[cnt++] = prismpt[3];
                            conn[cnt++] = prismpt[1];
                            conn[cnt++] = prismpt[4];
                            conn[cnt++] = prismpt[2];

                            // upper prism block.
                            prismpt[rot[0]] = planep1 + row1   + k+1;
                            prismpt[rot[1]] = planep1 + row1   + k;
                            prismpt[rot[2]] = plane   + row    + k+1;

                            prismpt[3+rot[0]] = planep1 + row1p1 + k+1;
                            prismpt[3+rot[1]] = planep1 + row1p1 + k;
                            prismpt[3+rot[2]] = plane   + rowp1  + k+1;


                            conn[cnt++] = prismpt[0];
                            conn[cnt++] = prismpt[1];
                            conn[cnt++] = prismpt[2];
                            conn[cnt++] = prismpt[5];

                            conn[cnt++] = prismpt[5];
                            conn[cnt++] = prismpt[0];
                            conn[cnt++] = prismpt[4];
                            conn[cnt++] = prismpt[1];

                            conn[cnt++] = prismpt[3];
                            conn[cnt++] = prismpt[4];
                            conn[cnt++] = prismpt[0];
                            conn[cnt++] = prismpt[5];

                        }

                        // bottom prism block
                        prismpt[rot[0]] = plane   + row   + np-i-2;
                        prismpt[rot[1]] = plane   + row   + np-i-1;
                        prismpt[rot[2]] = planep1 + row1  + np-i-2;

                        prismpt[3+rot[0]] = plane   + rowp1  + np-i-2;
                        prismpt[3+rot[1]] = plane   + rowp1  + np-i-1;
                        prismpt[3+rot[2]] = planep1 + row1p1 + np-i-2;

                        conn[cnt++] = prismpt[0];
                        conn[cnt++] = prismpt[1];
                        conn[cnt++] = prismpt[3];
                        conn[cnt++] = prismpt[2];

                        conn[cnt++] = prismpt[5];
                        conn[cnt++] = prismpt[2];
                        conn[cnt++] = prismpt[3];
                        conn[cnt++] = prismpt[4];

                        conn[cnt++] = prismpt[3];
                        conn[cnt++] = prismpt[1];
                        conn[cnt++] = prismpt[4];
                        conn[cnt++] = prismpt[2];

                        row  += np-i;
                        row1 += np-i-1;
                    }

                }
                else
                { // lower diagonal along 0-4 on base
                    for(int j = 0; j < np-1; ++j)
                    {
                        rowp1  += np-i;
                        row1p1 += np-i-1;
                        for(int k = 0; k < np-i-2; ++k)
                        {
                            // bottom prism block
                            prismpt[rot[0]] = plane   + row   + k;
                            prismpt[rot[1]] = plane   + row   + k+1;
                            prismpt[rot[2]] = planep1 + row1  + k;

                            prismpt[3+rot[0]] = plane   + rowp1  + k;
                            prismpt[3+rot[1]] = plane   + rowp1  + k+1;
                            prismpt[3+rot[2]] = planep1 + row1p1 + k;

                            conn[cnt++] = prismpt[0];
                            conn[cnt++] = prismpt[1];
                            conn[cnt++] = prismpt[4];
                            conn[cnt++] = prismpt[2];

                            conn[cnt++] = prismpt[4];
                            conn[cnt++] = prismpt[3];
                            conn[cnt++] = prismpt[0];
                            conn[cnt++] = prismpt[2];

                            conn[cnt++] = prismpt[3];
                            conn[cnt++] = prismpt[4];
                            conn[cnt++] = prismpt[5];
                            conn[cnt++] = prismpt[2];

                            // upper prism block.
                            prismpt[rot[0]] = planep1 + row1   + k+1;
                            prismpt[rot[1]] = planep1 + row1   + k;
                            prismpt[rot[2]] = plane   + row    + k+1;

                            prismpt[3+rot[0]] = planep1 + row1p1 + k+1;
                            prismpt[3+rot[1]] = planep1 + row1p1 + k;
                            prismpt[3+rot[2]] = plane   + rowp1  + k+1;

                            conn[cnt++] = prismpt[0];
                            conn[cnt++] = prismpt[2];
                            conn[cnt++] = prismpt[1];
                            conn[cnt++] = prismpt[5];

                            conn[cnt++] = prismpt[3];
                            conn[cnt++] = prismpt[5];
                            conn[cnt++] = prismpt[0];
                            conn[cnt++] = prismpt[1];

                            conn[cnt++] = prismpt[5];
                            conn[cnt++] = prismpt[3];
                            conn[cnt++] = prismpt[4];
                            conn[cnt++] = prismpt[1];
                        }

                        // bottom prism block
                        prismpt[rot[0]] = plane   + row   + np-i-2;
                        prismpt[rot[1]] = plane   + row   + np-i-1;
                        prismpt[rot[2]] = planep1 + row1  + np-i-2;

                        prismpt[3+rot[0]] = plane   + rowp1  + np-i-2;
                        prismpt[3+rot[1]] = plane   + rowp1  + np-i-1;
                        prismpt[3+rot[2]] = planep1 + row1p1 + np-i-2;

                        conn[cnt++] = prismpt[0];
                        conn[cnt++] = prismpt[1];
                        conn[cnt++] = prismpt[4];
                        conn[cnt++] = prismpt[2];

                        conn[cnt++] = prismpt[4];
                        conn[cnt++] = prismpt[3];
                        conn[cnt++] = prismpt[0];
                        conn[cnt++] = prismpt[2];

                        conn[cnt++] = prismpt[3];
                        conn[cnt++] = prismpt[4];
                        conn[cnt++] = prismpt[5];
                        conn[cnt++] = prismpt[2];

                        row  += np-i;
                        row1 += np-i-1;
                    }

                }
                plane += (np-i)*np;
            }
        }

    }//end of namespace
}//end of namespace<|MERGE_RESOLUTION|>--- conflicted
+++ resolved
@@ -584,10 +584,6 @@
             int nquad0 = m_base[0]->GetNumPoints();
             int nquad1 = m_base[1]->GetNumPoints();
             int nquad2 = m_base[2]->GetNumPoints();
-<<<<<<< HEAD
-            
-=======
->>>>>>> 406973a0
             int nq0 = 0; 
             int nq1 = 0; 
 
@@ -600,11 +596,7 @@
                 {
                     outarray = Array<OneD, int>(nq0*nq1);
                 }
-<<<<<<< HEAD
-                
-=======
-
->>>>>>> 406973a0
+
                 //Directions A and B positive
                 for(int i = 0; i < nquad0*nquad1; ++i)
                 {
@@ -683,10 +675,6 @@
                 ASSERTL0(false,"face value (> 4) is out of range");
                 break;
 	    }
-<<<<<<< HEAD
-=======
-
->>>>>>> 406973a0
         }
 
         /** \brief  Get the normals along specficied face 
