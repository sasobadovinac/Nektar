///////////////////////////////////////////////////////////////////////////////
//
// File PrismExp.cpp
//
// For more information, please see: http://www.nektar.info
//
// The MIT License
//
// Copyright (c) 2006 Division of Applied Mathematics, Brown University (USA),
// Department of Aeronautics, Imperial College London (UK), and Scientific
// Computing and Imaging Institute, University of Utah (USA).
//
// License for the specific language governing rights and limitations under
// Permission is hereby granted, free of charge, to any person obtaining a
// copy of this software and associated documentation files (the "Software"),
// to deal in the Software without restriction, including without limitation
// the rights to use, copy, modify, merge, publish, distribute, sublicense,
// and/or sell copies of the Software, and to permit persons to whom the
// Software is furnished to do so, subject to the following conditions:
//
// The above copyright notice and this permission notice shall be included
// in all copies or substantial portions of the Software.
//
// THE SOFTWARE IS PROVIDED "AS IS", WITHOUT WARRANTY OF ANY KIND, EXPRESS
// OR IMPLIED, INCLUDING BUT NOT LIMITED TO THE WARRANTIES OF MERCHANTABILITY,
// FITNESS FOR A PARTICULAR PURPOSE AND NONINFRINGEMENT. IN NO EVENT SHALL
// THE AUTHORS OR COPYRIGHT HOLDERS BE LIABLE FOR ANY CLAIM, DAMAGES OR OTHER
// LIABILITY, WHETHER IN AN ACTION OF CONTRACT, TORT OR OTHERWISE, ARISING
// FROM, OUT OF OR IN CONNECTION WITH THE SOFTWARE OR THE USE OR OTHER
// DEALINGS IN THE SOFTWARE.
//
// Description:  PrismExp routines
//
///////////////////////////////////////////////////////////////////////////////


#include <LocalRegions/PrismExp.h>
#include <SpatialDomains/SegGeom.h>
#include <LibUtilities/Foundations/Interp.h>

namespace Nektar
{
    namespace LocalRegions 
    {

        PrismExp::PrismExp(const LibUtilities::BasisKey &Ba,
                           const LibUtilities::BasisKey &Bb,
                           const LibUtilities::BasisKey &Bc,
                           const SpatialDomains::PrismGeomSharedPtr &geom):
            StdExpansion  (LibUtilities::StdPrismData::getNumberOfCoefficients(
                               Ba.GetNumModes(), Bb.GetNumModes(), Bc.GetNumModes()),
                           3, Ba, Bb, Bc),
            StdExpansion3D(LibUtilities::StdPrismData::getNumberOfCoefficients(
                               Ba.GetNumModes(), Bb.GetNumModes(), Bc.GetNumModes()), 
                           Ba, Bb, Bc),
            StdPrismExp   (Ba, Bb, Bc),
            Expansion     (geom),
            Expansion3D   (geom),
            m_matrixManager(
                    boost::bind(&PrismExp::CreateMatrix, this, _1),
                    std::string("PrismExpMatrix")),
            m_staticCondMatrixManager(
                    boost::bind(&PrismExp::CreateStaticCondMatrix, this, _1),
                    std::string("PrismExpStaticCondMatrix"))
        {
        }

        PrismExp::PrismExp(const PrismExp &T):
            StdExpansion(T),
            StdExpansion3D(T),
            StdRegions::StdPrismExp(T),
            Expansion(T),
            Expansion3D(T),
            m_matrixManager(T.m_matrixManager),
            m_staticCondMatrixManager(T.m_staticCondMatrixManager)
        {
        } 

        PrismExp::~PrismExp()
        {
        }


        //-------------------------------
        // Integration Methods
        //-------------------------------
        
        /** 
         * \brief Integrate the physical point list \a inarray over prismatic
         * region and return the value.
         *
         * Inputs:\n
         *
         * - \a inarray: definition of function to be returned at quadrature
         * point of expansion.
         *
         * Outputs:\n
         * 
         * - returns \f$\int^1_{-1}\int^1_{-1}\int^1_{-1} u(\bar \eta_1,
         *  \xi_2, \xi_3) J[i,j,k] d \bar \eta_1 d \xi_2 d \xi_3 \f$ \n \f$ =
         *  \sum_{i=0}^{Q_1 - 1} \sum_{j=0}^{Q_2 - 1} \sum_{k=0}^{Q_3 - 1}
         *  u(\bar \eta_{1i}^{0,0}, \xi_{2j}^{0,0},\xi_{3k}^{1,0})w_{i}^{0,0}
         *  w_{j}^{0,0} \hat w_{k}^{1,0} \f$ \n where \f$ inarray[i,j, k] =
         *  u(\bar \eta_{1i}^{0,0}, \xi_{2j}^{0,0},\xi_{3k}^{1,0}) \f$, \n
         *  \f$\hat w_{i}^{1,0} = \frac {w_{j}^{1,0}} {2} \f$ \n and \f$
         *  J[i,j,k] \f$ is the Jacobian evaluated at the quadrature point.
        */
        NekDouble PrismExp::v_Integral(const Array<OneD, const NekDouble> &inarray)
        {
            int nquad0 = m_base[0]->GetNumPoints();
            int nquad1 = m_base[1]->GetNumPoints();
            int nquad2 = m_base[2]->GetNumPoints();
            Array<OneD, const NekDouble> jac = m_metricinfo->GetJac();
            Array<OneD,       NekDouble> tmp(nquad0*nquad1*nquad2);

            // Multiply inarray with Jacobian
            if(m_metricinfo->GetGtype() == SpatialDomains::eDeformed)
            {
                Vmath::Vmul(nquad0*nquad1*nquad2,&jac[0],1,(NekDouble*)&inarray[0],1,&tmp[0],1);
            }
            else
            {
                Vmath::Smul(nquad0*nquad1*nquad2,(NekDouble)jac[0],(NekDouble*)&inarray[0],1,&tmp[0],1);
            }
            
            // Call StdPrismExp version.
            return StdPrismExp::v_Integral(tmp);
        }


        //----------------------------
        // Differentiation Methods
        //----------------------------
        void PrismExp::v_PhysDeriv(const Array<OneD, const NekDouble>& inarray,
                                         Array<OneD,       NekDouble>& out_d0,
                                         Array<OneD,       NekDouble>& out_d1,
                                         Array<OneD,       NekDouble>& out_d2)
        {
            int nqtot = GetTotPoints();
            
            Array<TwoD, const NekDouble> df = m_metricinfo->GetDerivFactors();
            Array<OneD,       NekDouble> diff0(nqtot);
            Array<OneD,       NekDouble> diff1(nqtot);
            Array<OneD,       NekDouble> diff2(nqtot);

            StdPrismExp::v_PhysDeriv(inarray, diff0, diff1, diff2);
            
            if(m_metricinfo->GetGtype() == SpatialDomains::eDeformed)
            {
                if(out_d0.num_elements())
                {
                    Vmath::Vmul  (nqtot,&df[0][0],1,&diff0[0],1,&out_d0[0],1);
                    Vmath::Vvtvp (nqtot,&df[1][0],1,&diff1[0],1,&out_d0[0],1,&out_d0[0],1);
                    Vmath::Vvtvp (nqtot,&df[2][0],1,&diff2[0],1,&out_d0[0],1,&out_d0[0],1);
                }
                
                if(out_d1.num_elements())
                {
                    Vmath::Vmul  (nqtot,&df[3][0],1,&diff0[0],1,&out_d1[0],1);
                    Vmath::Vvtvp (nqtot,&df[4][0],1,&diff1[0],1,&out_d1[0],1,&out_d1[0],1);
                    Vmath::Vvtvp (nqtot,&df[5][0],1,&diff2[0],1,&out_d1[0],1,&out_d1[0],1);
                }
                
                if(out_d2.num_elements())
                {
                    Vmath::Vmul  (nqtot,&df[6][0],1,&diff0[0],1,&out_d2[0],1);
                    Vmath::Vvtvp (nqtot,&df[7][0],1,&diff1[0],1,&out_d2[0],1,&out_d2[0],1);
                    Vmath::Vvtvp (nqtot,&df[8][0],1,&diff2[0],1,&out_d2[0],1,&out_d2[0],1);
                }
            }
            else // regular geometry
            {
                if(out_d0.num_elements())
                {
                    Vmath::Smul (nqtot,df[0][0],&diff0[0],1,&out_d0[0],1);
                    Blas::Daxpy (nqtot,df[1][0],&diff1[0],1,&out_d0[0],1);
                    Blas::Daxpy (nqtot,df[2][0],&diff2[0],1,&out_d0[0],1);
                }
                
                if(out_d1.num_elements())
                {
                    Vmath::Smul (nqtot,df[3][0],&diff0[0],1,&out_d1[0],1);
                    Blas::Daxpy (nqtot,df[4][0],&diff1[0],1,&out_d1[0],1);
                    Blas::Daxpy (nqtot,df[5][0],&diff2[0],1,&out_d1[0],1);
                }
                
                if(out_d2.num_elements())
                {
                    Vmath::Smul (nqtot,df[6][0],&diff0[0],1,&out_d2[0],1);
                    Blas::Daxpy (nqtot,df[7][0],&diff1[0],1,&out_d2[0],1);
                    Blas::Daxpy (nqtot,df[8][0],&diff2[0],1,&out_d2[0],1);
                }
            }
        }

        //---------------------------------------
        // Transforms
        //---------------------------------------
        
        /** 
         * \brief Forward transform from physical quadrature space stored in
         * \a inarray and evaluate the expansion coefficients and store in \a
         * (this)->m_coeffs
         * 
         * Inputs:\n
         *
         * - \a inarray: array of physical quadrature points to be transformed
         *
         * Outputs:\n
         *
         * - (this)->_coeffs: updated array of expansion coefficients.
         */
        void PrismExp::v_FwdTrans(const Array<OneD, const NekDouble>& inarray,
                                        Array<OneD,       NekDouble>& outarray)
        {
            if(m_base[0]->Collocation() && 
               m_base[1]->Collocation() && 
               m_base[2]->Collocation())
            {
                Vmath::Vcopy(GetNcoeffs(),&inarray[0],1,&m_coeffs[0],1);
            }
            else
            {
                v_IProductWRTBase(inarray, outarray);

                // get Mass matrix inverse
                MatrixKey             masskey(StdRegions::eInvMass,
                                              DetShapeType(),*this);
                DNekScalMatSharedPtr  matsys = m_matrixManager[masskey];

                // copy inarray in case inarray == outarray
                DNekVec in (m_ncoeffs,outarray);
                DNekVec out(m_ncoeffs,outarray,eWrapper);

                out = (*matsys)*in;
            }
        }


        //---------------------------------------
        // Inner product functions
        //---------------------------------------

        /**
         * \brief Calculate the inner product of inarray with respect to the
         * basis B=base0*base1*base2 and put into outarray:
         *            
         * \f$ \begin{array}{rcl} I_{pqr} = (\phi_{pqr}, u)_{\delta} & = &
         * \sum_{i=0}^{nq_0} \sum_{j=0}^{nq_1} \sum_{k=0}^{nq_2} \psi_{p}^{a}
         * (\bar \eta_{1i}) \psi_{q}^{a} (\xi_{2j}) \psi_{pr}^{b} (\xi_{3k})
         * w_i w_j w_k u(\bar \eta_{1,i} \xi_{2,j} \xi_{3,k}) J_{i,j,k}\\ & =
         * & \sum_{i=0}^{nq_0} \psi_p^a(\bar \eta_{1,i}) \sum_{j=0}^{nq_1}
         * \psi_{q}^a(\xi_{2,j}) \sum_{k=0}^{nq_2} \psi_{pr}^b u(\bar
         * \eta_{1i},\xi_{2j},\xi_{3k}) J_{i,j,k} \end{array} \f$ \n
         *  
         * where
         *  
         * \f$ \phi_{pqr} (\xi_1 , \xi_2 , \xi_3) = \psi_p^a (\bar \eta_1)
         * \psi_{q}^a (\xi_2) \psi_{pr}^b (\xi_3) \f$ \n
         * 
         * which can be implemented as \n \f$f_{pr} (\xi_{3k}) =
         * \sum_{k=0}^{nq_3} \psi_{pr}^b u(\bar \eta_{1i},\xi_{2j},\xi_{3k})
         * J_{i,j,k} = {\bf B_3 U} \f$ \n \f$ g_{q} (\xi_{3k}) =
         * \sum_{j=0}^{nq_1} \psi_{q}^a (\xi_{2j}) f_{pr} (\xi_{3k}) = {\bf
         * B_2 F} \f$ \n \f$ (\phi_{pqr}, u)_{\delta} = \sum_{k=0}^{nq_0}
         * \psi_{p}^a (\xi_{3k}) g_{q} (\xi_{3k}) = {\bf B_1 G} \f$
         */
        void PrismExp::v_IProductWRTBase(
            const Array<OneD, const NekDouble>& inarray,
                  Array<OneD,       NekDouble>& outarray)
        {
            v_IProductWRTBase_SumFac(inarray, outarray);
        }

        void PrismExp::v_IProductWRTBase_SumFac(
            const Array<OneD, const NekDouble>& inarray,
                  Array<OneD,       NekDouble>& outarray)
        {
            const int nquad0 = m_base[0]->GetNumPoints();
            const int nquad1 = m_base[1]->GetNumPoints();
            const int nquad2 = m_base[2]->GetNumPoints();
            const int order0 = m_base[0]->GetNumModes();
            const int order1 = m_base[1]->GetNumModes();

            Array<OneD, NekDouble> tmp(nquad0*nquad1*nquad2);
            Array<OneD, NekDouble> wsp(order0*nquad2*(nquad1+order1));

            MultiplyByQuadratureMetric(inarray, tmp);

            IProductWRTBase_SumFacKernel(m_base[0]->GetBdata(),
                                         m_base[1]->GetBdata(),
                                         m_base[2]->GetBdata(),
                                         tmp,outarray,wsp,
                                         true,true,true);
        }

        /**
         * @brief Calculates the inner product \f$ I_{pqr} = (u,
         * \partial_{x_i} \phi_{pqr}) \f$.
         * 
         * The derivative of the basis functions is performed using the chain
         * rule in order to incorporate the geometric factors. Assuming that
         * the basis functions are a tensor product
         * \f$\phi_{pqr}(\eta_1,\eta_2,\eta_3) =
         * \phi_1(\eta_1)\phi_2(\eta_2)\phi_3(\eta_3)\f$, this yields the
         * result
         * 
         * \f[
         * I_{pqr} = \sum_{j=1}^3 \left(u, \frac{\partial u}{\partial \eta_j}
         * \frac{\partial \eta_j}{\partial x_i}\right)
         * \f]
         * 
         * In the tetrahedral element, we must also incorporate a second set
         * of geometric factors which incorporate the collapsed co-ordinate
         * system, so that
         * 
         * \f[ \frac{\partial\eta_j}{\partial x_i} = \sum_{k=1}^3
         * \frac{\partial\eta_j}{\partial\xi_k}\frac{\partial\xi_k}{\partial
         * x_i} \f]
         * 
         * These derivatives can be found on p152 of Sherwin & Karniadakis.
         * 
         * @param dir       Direction in which to take the derivative.
         * @param inarray   The function \f$ u \f$.
         * @param outarray  Value of the inner product.
         */
        void PrismExp::v_IProductWRTDerivBase(
            const int                           dir, 
            const Array<OneD, const NekDouble> &inarray, 
                  Array<OneD,       NekDouble> &outarray)
        {
            v_IProductWRTDerivBase_SumFac(dir, inarray, outarray);
        }

        void PrismExp::v_IProductWRTDerivBase_SumFac(
            const int                           dir, 
            const Array<OneD, const NekDouble> &inarray, 
                  Array<OneD,       NekDouble> &outarray)
        {
            const int nquad0 = m_base[0]->GetNumPoints();
            const int nquad1 = m_base[1]->GetNumPoints();
            const int nquad2 = m_base[2]->GetNumPoints();
            const int order0 = m_base[0]->GetNumModes ();
            const int order1 = m_base[1]->GetNumModes ();
            const int nqtot  = nquad0*nquad1*nquad2;
            int i;
            
            const Array<OneD, const NekDouble> &z0 = m_base[0]->GetZ();
            const Array<OneD, const NekDouble> &z2 = m_base[2]->GetZ();
            
            Array<OneD, NekDouble> gfac0(nquad0   );
            Array<OneD, NekDouble> gfac2(nquad2   );
            Array<OneD, NekDouble> tmp1 (nqtot    );
            Array<OneD, NekDouble> tmp2 (nqtot    );
            Array<OneD, NekDouble> tmp3 (nqtot    );
            Array<OneD, NekDouble> tmp4 (nqtot    );
            Array<OneD, NekDouble> tmp5 (nqtot    );
            Array<OneD, NekDouble> tmp6 (m_ncoeffs);
            Array<OneD, NekDouble> wsp  (order0*nquad2*(nquad1+order1));

            const Array<TwoD, const NekDouble>& df = m_metricinfo->GetDerivFactors();

            MultiplyByQuadratureMetric(inarray, tmp1);

            if(m_metricinfo->GetGtype() == SpatialDomains::eDeformed)
            {
                Vmath::Vmul(nqtot,&df[3*dir][0],  1,tmp1.get(),1,tmp2.get(),1);
                Vmath::Vmul(nqtot,&df[3*dir+1][0],1,tmp1.get(),1,tmp3.get(),1);
                Vmath::Vmul(nqtot,&df[3*dir+2][0],1,tmp1.get(),1,tmp4.get(),1);
            }
            else
            {
                Vmath::Smul(nqtot, df[3*dir][0],  tmp1.get(),1,tmp2.get(), 1);
                Vmath::Smul(nqtot, df[3*dir+1][0],tmp1.get(),1,tmp3.get(), 1);
                Vmath::Smul(nqtot, df[3*dir+2][0],tmp1.get(),1,tmp4.get(), 1);
            }
            
            // set up geometric factor: (1+z0)/2
            for (i = 0; i < nquad0; ++i)
            {
                gfac0[i] = 0.5*(1+z0[i]);
            }
            
            // Set up geometric factor: 2/(1-z2)
            for (i = 0; i < nquad2; ++i)
            {
            	gfac2[i] = 2.0/(1-z2[i]);
            }
            
            const int nq01 = nquad0*nquad1;
            
            for (i = 0; i < nquad2; ++i)
            {
                Vmath::Smul(nq01,gfac2[i],&tmp2[0]+i*nq01,1,&tmp2[0]+i*nq01,1);
                Vmath::Smul(nq01,gfac2[i],&tmp4[0]+i*nq01,1,&tmp5[0]+i*nq01,1);
            }
            
            for(i = 0; i < nquad1*nquad2; ++i)
            {
                Vmath::Vmul(nquad0,&gfac0[0],1,&tmp5[0]+i*nquad0,1,
                            &tmp5[0]+i*nquad0,1);
            }

            Vmath::Vadd(nqtot, &tmp2[0], 1, &tmp5[0], 1, &tmp2[0], 1);

            IProductWRTBase_SumFacKernel(m_base[0]->GetDbdata(),
                                         m_base[1]->GetBdata (),
                                         m_base[2]->GetBdata (),
                                         tmp2,outarray,wsp,
                                         true,true,true);
            
            IProductWRTBase_SumFacKernel(m_base[0]->GetBdata (),
                                         m_base[1]->GetDbdata(),
                                         m_base[2]->GetBdata (),
                                         tmp3,tmp6,wsp,
                                         true,true,true);

            Vmath::Vadd(m_ncoeffs, tmp6, 1, outarray, 1, outarray, 1);
            
            IProductWRTBase_SumFacKernel(m_base[0]->GetBdata (),
                                         m_base[1]->GetBdata (),
                                         m_base[2]->GetDbdata(),
                                         tmp4,tmp6,wsp,
                                         true,true,true);

            Vmath::Vadd(m_ncoeffs, tmp6, 1, outarray, 1, outarray, 1);
        }
        
        //---------------------------------------
        // Evaluation functions
        //---------------------------------------
        
        void PrismExp::v_GetCoords(Array<OneD, NekDouble> &coords_0,
                                   Array<OneD, NekDouble> &coords_1,
                                   Array<OneD, NekDouble> &coords_2)
        {
            LibUtilities::BasisSharedPtr CBasis0;
            LibUtilities::BasisSharedPtr CBasis1;
            LibUtilities::BasisSharedPtr CBasis2;
            Array<OneD,NekDouble>  x;
            
            ASSERTL0(m_geom, "m_geom not defined");
            
            // get physical points defined in Geom
            m_geom->FillGeom();  

            switch(m_geom->GetCoordim())
            {
                case 3:
                    ASSERTL0(coords_2.num_elements(), "output coords_2 is not defined");
                    CBasis0 = m_geom->GetBasis(2,0); 
                    CBasis1 = m_geom->GetBasis(2,1);
                    CBasis2 = m_geom->GetBasis(2,2);
                    
                    if((m_base[0]->GetBasisKey().SamePoints(CBasis0->GetBasisKey()))&&
                       (m_base[1]->GetBasisKey().SamePoints(CBasis1->GetBasisKey()))&&
                       (m_base[2]->GetBasisKey().SamePoints(CBasis2->GetBasisKey())))
                    {
                        x = m_geom->UpdatePhys(2);
                        //Blas::Dcopy(GetTotPoints(), x, 1, coords_2, 1);
                        Blas::Dcopy(m_base[0]->GetNumPoints()*
                                    m_base[1]->GetNumPoints()*
                                    m_base[2]->GetNumPoints(),
                                    x, 1, coords_2, 1);
                    }
                    else // LibUtilities::Interpolate to Expansion point distribution
                    {
                        LibUtilities::Interp3D(CBasis0->GetPointsKey(),
                                               CBasis1->GetPointsKey(), 
                                               CBasis2->GetPointsKey(), 
                                               &(m_geom->UpdatePhys(2))[0],
                                               m_base[0]->GetPointsKey(), 
                                               m_base[1]->GetPointsKey(), 
                                               m_base[2]->GetPointsKey(), 
                                               &coords_2[0]);
                    }
                case 2:
                    ASSERTL0(coords_1.num_elements(), "output coords_1 is not defined");
                    
                    CBasis0 = m_geom->GetBasis(1,0); 
                    CBasis1 = m_geom->GetBasis(1,1);
                    CBasis2 = m_geom->GetBasis(1,2);
                    
                    if((m_base[0]->GetBasisKey().SamePoints(CBasis0->GetBasisKey()))&&
                       (m_base[1]->GetBasisKey().SamePoints(CBasis1->GetBasisKey()))&&
                       (m_base[2]->GetBasisKey().SamePoints(CBasis2->GetBasisKey())))
                    {
                        x = m_geom->UpdatePhys(1);
                        Blas::Dcopy(GetTotPoints(), x, 1, coords_1, 1);
                    }
                    else // Interpolate to Expansion point distribution
                    {
                        LibUtilities::Interp3D(CBasis0->GetPointsKey(), 
                                               CBasis1->GetPointsKey(), 
                                               CBasis2->GetPointsKey(), 
                                               &(m_geom->UpdatePhys(1))[0],
                                               m_base[0]->GetPointsKey(), 
                                               m_base[1]->GetPointsKey(), 
                                               m_base[2]->GetPointsKey(), 
                                               &coords_1[0]);
                    }
                case 1:
                    ASSERTL0(coords_0.num_elements(), "output coords_0 is not defined");
                    
                    CBasis0 = m_geom->GetBasis(0,0); 
                    CBasis1 = m_geom->GetBasis(0,1);
                    CBasis2 = m_geom->GetBasis(0,2);
                    
                    if((m_base[0]->GetBasisKey().SamePoints(CBasis0->GetBasisKey()))&&
                       (m_base[1]->GetBasisKey().SamePoints(CBasis1->GetBasisKey()))&&
                       (m_base[2]->GetBasisKey().SamePoints(CBasis2->GetBasisKey())))
                    {
                        x = m_geom->UpdatePhys(0);
                        Blas::Dcopy(GetTotPoints(), x, 1, coords_0, 1);
                    }
                    else // Interpolate to Expansion point distribution
                    {
                        LibUtilities::Interp3D(CBasis0->GetPointsKey(), 
                                               CBasis1->GetPointsKey(), 
                                               CBasis2->GetPointsKey(), 
                                               &(m_geom->UpdatePhys(0))[0],
                                               m_base[0]->GetPointsKey(),
                                               m_base[1]->GetPointsKey(),
                                               m_base[2]->GetPointsKey(),
                                               &coords_0[0]);
                    }
                    break;
                default:
                    ASSERTL0(false,"Number of dimensions are greater than 3");
                    break;
            }
        }

        /**
         * @brief Get the coordinates #coords at the local coordinates
         * #Lcoords.
         */
        void PrismExp::v_GetCoord(const Array<OneD, const NekDouble>& Lcoords, 
                                        Array<OneD,       NekDouble>& coords)
        {
            int i;
            
            ASSERTL1(Lcoords[0] <= -1.0 && Lcoords[0] >= 1.0 && 
                     Lcoords[1] <= -1.0 && Lcoords[1] >= 1.0 &&
                     Lcoords[2] <= -1.0 && Lcoords[2] >= 1.0,
                     "Local coordinates are not in region [-1,1]");

            m_geom->FillGeom();
            
            for(i = 0; i < m_geom->GetCoordim(); ++i)
            {
                coords[i] = m_geom->GetCoord(i,Lcoords);
            }
        }

        /**
         * Given the local cartesian coordinate \a Lcoord evaluate the
         * value of physvals at this point by calling through to the
         * StdExpansion method
         */
        NekDouble PrismExp::v_StdPhysEvaluate(
            const Array<OneD, const NekDouble> &Lcoord,
            const Array<OneD, const NekDouble> &physvals)
        {
            // Evaluate point in local (eta) coordinates.
            return StdPrismExp::v_PhysEvaluate(Lcoord,physvals);
        }

        NekDouble PrismExp::v_PhysEvaluate(const Array<OneD, const NekDouble>& coord)
        {
            return PhysEvaluate(coord, m_phys);
        }

        NekDouble PrismExp::v_PhysEvaluate(const Array<OneD, const NekDouble>& coord, 
                                           const Array<OneD, const NekDouble>& physvals)
        {
            Array<OneD, NekDouble> Lcoord(3);

            ASSERTL0(m_geom,"m_geom not defined");
	
            m_geom->GetLocCoords(coord, Lcoord);

            return StdPrismExp::v_PhysEvaluate(Lcoord, physvals);
        }


        //---------------------------------------
        // Helper functions
        //---------------------------------------

        int PrismExp::v_GetCoordim()
        {
            return m_geom->GetCoordim();
        }

        void PrismExp::v_ExtractDataToCoeffs(
                const NekDouble*                  data,
                const std::vector<unsigned int >& nummodes,
                const int                         mode_offset,
                NekDouble*                        coeffs)
        {
            int data_order0 = nummodes[mode_offset];
            int fillorder0  = min(m_base[0]->GetNumModes(),data_order0);
            int data_order1 = nummodes[mode_offset+1];
            int order1      = m_base[1]->GetNumModes();
            int fillorder1  = min(order1,data_order1);
            int data_order2 = nummodes[mode_offset+2];
            int order2      = m_base[2]->GetNumModes();
            int fillorder2  = min(order2,data_order2);

            switch(m_base[0]->GetBasisType())
            {
            case LibUtilities::eModified_A:
                {
                    int i,j;
                    int cnt  = 0;
                    int cnt1 = 0;

                    ASSERTL1(m_base[1]->GetBasisType() ==
                             LibUtilities::eModified_A,
                             "Extraction routine not set up for this basis");
                    ASSERTL1(m_base[2]->GetBasisType() ==
                             LibUtilities::eModified_B,
                             "Extraction routine not set up for this basis");

                    Vmath::Zero(m_ncoeffs,coeffs,1);
                    for(j = 0; j < fillorder0; ++j)
                    {
                        for(i = 0; i < fillorder1; ++i)
                        {
                            Vmath::Vcopy(fillorder2-j, &data[cnt],    1,
                                                       &coeffs[cnt1], 1);
                            cnt  += data_order2-j;
                            cnt1 += order2-j;
                        }

                        // count out data for j iteration
                        for(i = fillorder1; i < data_order1; ++i)
                        {
                            cnt += data_order2-j;
                        }

                        for(i = fillorder1; i < order1; ++i)
                        {
                            cnt1 += order2-j;
                        }
                    }
                }
                break;
            default:
                ASSERTL0(false, "basis is either not set up or not "
                                "hierarchicial");
            }
        }


        StdRegions::Orientation PrismExp::v_GetFaceOrient(int face)
        {
            return GetGeom3D()->GetFaceOrient(face);
        }

        ///Returns the physical values at the quadrature points of a face
        void PrismExp::v_GetTracePhysVals(
            const int                                face,
            const StdRegions::StdExpansionSharedPtr &FaceExp,
            const Array<OneD, const NekDouble>      &inarray,
                  Array<OneD,       NekDouble>      &outarray,
            StdRegions::Orientation                  orient)
        {
            v_GetFacePhysVals(face,FaceExp,inarray,outarray,orient);
        }

        void PrismExp::v_GetFacePhysVals(
            const int                                face,
            const StdRegions::StdExpansionSharedPtr &FaceExp,
            const Array<OneD, const NekDouble>      &inarray,
                  Array<OneD,       NekDouble>      &outarray,
            StdRegions::Orientation                  orient)
        {
            int nquad0 = m_base[0]->GetNumPoints();
            int nquad1 = m_base[1]->GetNumPoints();
            int nquad2 = m_base[2]->GetNumPoints();

            Array<OneD,NekDouble>       o_tmp(nquad0*nquad1*nquad2);
            
            if (orient == StdRegions::eNoOrientation)
            {
                orient = GetFaceOrient(face);
            }

            switch(face)
            {
            case 0:
                if(orient == StdRegions::eDir1FwdDir1_Dir2FwdDir2)
                {
                    //Directions A and B positive
                    Vmath::Vcopy(nquad0*nquad1,&(inarray[0]),1,&(outarray[0]),1);
                }
                else if(orient == StdRegions::eDir1BwdDir1_Dir2FwdDir2)
                {
                    //Direction A negative and B positive
                    for (int j=0; j<nquad1; j++)
                    {
                        Vmath::Vcopy(nquad0,&(inarray[0])+(nquad0-1)+j*nquad0,-1,&(outarray[0])+(j*nquad0),1);
                    }
                }
                else if(orient == StdRegions::eDir1FwdDir1_Dir2BwdDir2)
                {
                    //Direction A positive and B negative
                    for (int j=0; j<nquad1; j++)
                    {
                        Vmath::Vcopy(nquad0,&(inarray[0])+nquad0*(nquad1-1-j),1,&(outarray[0])+(j*nquad0),1);
                    }
                } 
                else if(orient == StdRegions::eDir1BwdDir1_Dir2BwdDir2)
                {
                    //Direction A negative and B negative
                    for(int j=0; j<nquad1; j++)
                    {
                        Vmath::Vcopy(nquad0,&(inarray[0])+(nquad0*nquad1-1-j*nquad0),-1,&(outarray[0])+(j*nquad0),1);
                    }
                }
		else if(orient == StdRegions::eDir1FwdDir2_Dir2FwdDir1)
		{
		    //Transposed, Direction A and B positive
		    for (int i=0; i<nquad0; i++)
                    {
                        Vmath::Vcopy(nquad1,&(inarray[0])+i,nquad0,&(outarray[0])+(i*nquad1),1);
                    }
		}
		else if(orient == StdRegions::eDir1FwdDir2_Dir2BwdDir1)
		{
		    //Transposed, Direction A positive and B negative
		    for (int i=0; i<nquad0; i++)
                    {
		        Vmath::Vcopy(nquad1,&(inarray[0])+(nquad0-1-i),nquad0,&(outarray[0])+(i*nquad1),1);
                    }
		} 
		else if(orient == StdRegions::eDir1BwdDir2_Dir2FwdDir1)
		{
		    //Transposed, Direction A negative and B positive
		    for (int i=0; i<nquad0; i++)
                    {
		        Vmath::Vcopy(nquad1,&(inarray[0])+i+nquad0*(nquad1-1),-nquad0,&(outarray[0])+(i*nquad1),1);
                    }
		} 
		else if(orient == StdRegions::eDir1BwdDir2_Dir2BwdDir1)
		{
		    //Transposed, Direction A and B negative
		    for (int i=0; i<nquad0; i++)
                    {
		        Vmath::Vcopy(nquad1,&(inarray[0])+(nquad0*nquad1-1-i),-nquad0,&(outarray[0])+(i*nquad1),1);
                    }
		} 
                o_tmp=outarray;
                //interpolate
                LibUtilities::Interp2D(m_base[0]->GetPointsKey(), m_base[1]->GetPointsKey(), o_tmp,
                             FaceExp->GetBasis(0)->GetPointsKey(),FaceExp->GetBasis(1)->GetPointsKey(),outarray);
                break;
	    case 1:
                if(orient == StdRegions::eDir1FwdDir1_Dir2FwdDir2)
                {
                    //Direction A and B positive
                    for (int k=0; k<nquad2; k++)
                    {
                        Vmath::Vcopy(nquad0,&(inarray[0])+(nquad0*nquad1*k),1,&(outarray[0])+(k*nquad0),1);
                    }
                    o_tmp=outarray;
                }
                else
                {
                    //Direction A negative and B positive
                    for (int k=0; k<nquad2; k++)
                    {
                        Vmath::Vcopy(nquad0,&(inarray[0])+(nquad0-1)+(nquad0*nquad1*k),-1,&(outarray[0])+(k*nquad0),1);
                    }
                    o_tmp=outarray;
                }

                //interpolate
                LibUtilities::Interp2D(m_base[0]->GetPointsKey(), m_base[2]->GetPointsKey(), o_tmp,
                             FaceExp->GetBasis(0)->GetPointsKey(),FaceExp->GetBasis(1)->GetPointsKey(),outarray);
                break;
            case 2:
	        if(orient == StdRegions::eDir1FwdDir1_Dir2FwdDir2)
                {
                    //Directions A and B positive
                    Vmath::Vcopy(nquad0*nquad2,&(inarray[0])+(nquad0-1),
				 nquad0,&(outarray[0]),1);
                }
                else if(orient == StdRegions::eDir1BwdDir1_Dir2FwdDir2)
                {
                    //Direction A negative and B positive
                    for (int k=0; k<nquad2; k++)
                    {
                        Vmath::Vcopy(nquad0,&(inarray[0])+(nquad0*nquad1-1)+(k*nquad0*nquad1),
                                     -nquad0,&(outarray[0])+(k*nquad0),1);
                    }
                }
                else if(orient == StdRegions::eDir1FwdDir1_Dir2BwdDir2)
                {
                    //Direction A positive and B negative
                    for (int k=0; k<nquad2; k++)
                    {
                        Vmath::Vcopy(nquad0,&(inarray[0])+(nquad0-1)+(nquad0*nquad1*(nquad2-1-k)),
                                     nquad0,&(outarray[0])+(k*nquad0),1);
                    }
                }
                else if(orient == StdRegions::eDir1BwdDir1_Dir2BwdDir2)
                {
                    //Direction A negative and B negative
                    for (int k=0; k<nquad2; k++)
                    {
                        Vmath::Vcopy(nquad0,&(inarray[0])+(nquad0*nquad1-1)+(nquad0*nquad1*(nquad2-1-k)),
                                     -nquad0,&(outarray[0])+(k*nquad0),1);
                    }
                }
		else if(orient == StdRegions::eDir1FwdDir2_Dir2FwdDir1)
		{
		    //Transposed, Direction A and B positive
		    for (int j=0; j<nquad1; j++)
                    {
		        Vmath::Vcopy(nquad2,&(inarray[0])+(nquad0-1)+(j*nquad0),
                                     nquad0*nquad1,&(outarray[0])+(j*nquad2),1);
                    }
		}
		else if(orient == StdRegions::eDir1FwdDir2_Dir2BwdDir1)
		{
		    //Transposed, Direction A positive and B negative
		    for (int j=0; j<nquad0; j++)
                    {
		        Vmath::Vcopy(nquad2,&(inarray[0])+(nquad0*nquad1-1-j*nquad0),
                                     nquad0*nquad1,&(outarray[0])+(j*nquad2),1);
                    }
		} 
		else if(orient == StdRegions::eDir1BwdDir2_Dir2FwdDir1)
		{
		    //Transposed, Direction A negative and B positive
		    for (int j=0; j<nquad0; j++)
                    {
		        Vmath::Vcopy(nquad2,&(inarray[0])+nquad0*nquad1*(nquad2-1)+nquad0+j*nquad0,
                                     -nquad0*nquad1,&(outarray[0])+(j*nquad2),1);
                    }
		} 
		else if(orient == StdRegions::eDir1BwdDir2_Dir2BwdDir1)
		{
		    //Transposed, Direction A and B negative
		    for (int j=0; j<nquad0; j++)
                    {
		        Vmath::Vcopy(nquad2,&(inarray[0])+(nquad0*nquad1*nquad2-1-j*nquad0),
                                     -nquad0*nquad1,&(outarray[0])+(j*nquad2),1);
                    }
		}
                o_tmp=outarray;
                //interpolate
                LibUtilities::Interp2D(m_base[1]->GetPointsKey(), m_base[2]->GetPointsKey(), o_tmp,
                             FaceExp->GetBasis(0)->GetPointsKey(),FaceExp->GetBasis(1)->GetPointsKey(),outarray);
                break;
		case 3:
	        if(orient == StdRegions::eDir1FwdDir1_Dir2FwdDir2)
                {
                    //Directions A and B positive
                    for (int k=0; k<nquad2; k++)
                    {
                        Vmath::Vcopy(nquad0,&(inarray[0])+(nquad0*(nquad1-1))+(k*nquad0*nquad1),
                                     1,&(outarray[0])+(k*nquad0),1);
                    }
                }
                else
                {
                    //Direction A negative and B positive
                    for (int k=0; k<nquad2; k++)
                    {
                        Vmath::Vcopy(nquad0,&(inarray[0])+(nquad0*nquad1-1)+(k*nquad0*nquad1),
                                     -1,&(outarray[0])+(k*nquad0),1);
                    }
		}
                o_tmp=outarray;
                //interpolate
                LibUtilities::Interp2D(m_base[0]->GetPointsKey(), m_base[2]->GetPointsKey(), o_tmp,
                             FaceExp->GetBasis(0)->GetPointsKey(),FaceExp->GetBasis(1)->GetPointsKey(),outarray);

                break;
            case 4:
                if(orient == StdRegions::eDir1FwdDir1_Dir2FwdDir2)
                {
                    //Directions A and B positive
                    Vmath::Vcopy(nquad1*nquad2,&(inarray[0]),nquad0,&(outarray[0]),1);
                }
                else if(orient == StdRegions::eDir1BwdDir1_Dir2FwdDir2)
                {
                    //Direction A negative and B positive
                    for (int k=0; k<nquad2; k++)
                    {
                        Vmath::Vcopy(nquad1,&(inarray[0])+nquad0*(nquad1-1)+(k*nquad0*nquad1),
                                     -nquad0,&(outarray[0])+(k*nquad1),1);
                    }
                }
                else if(orient == StdRegions::eDir1FwdDir1_Dir2BwdDir2)
                {
                    //Direction A positive and B negative
                    for (int k=0; k<nquad2; k++)
                    {
                        Vmath::Vcopy(nquad1,&(inarray[0])+(nquad0*nquad1*(nquad2-1-k)),
                                     nquad0,&(outarray[0])+(k*nquad1),1);
                    }
                }
                else if(orient == StdRegions::eDir1BwdDir1_Dir2BwdDir2)
                {
                    //Direction A negative and B negative
                    for (int k=0; k<nquad2; k++)
                    {
                        Vmath::Vcopy(nquad1,&(inarray[0])+nquad0*(nquad1-1)+(nquad0*nquad1*(nquad2-1-k)),
                                     -nquad0,&(outarray[0])+(k*nquad1),1);
                    }
                }
		else if(orient == StdRegions::eDir1FwdDir2_Dir2FwdDir1)
		{
		    //Transposed, Direction A and B positive
		    for (int j=0; j<nquad1; j++)
                    {
		        Vmath::Vcopy(nquad2,&(inarray[0])+j*nquad0,nquad0*nquad1,
                                     &(outarray[0])+(j*nquad2),1);
                    }
		}
		else if(orient == StdRegions::eDir1FwdDir2_Dir2BwdDir1)
		{
		    //Transposed, Direction A positive and B negative
		    for (int j=0; j<nquad1; j++)
                    {
		        Vmath::Vcopy(nquad2,&(inarray[0])+(nquad0*(nquad1-1)-j*nquad0),
                                     nquad0*nquad1,&(outarray[0])+(j*nquad2),1);
                    }
		} 
		else if(orient == StdRegions::eDir1BwdDir2_Dir2FwdDir1)
		{
		    //Transposed, Direction A negative and B positive
		    for (int j=0; j<nquad1; j++)
                    {
		        Vmath::Vcopy(nquad2,&(inarray[0])+nquad0*nquad1*(nquad2-1)+j*nquad0,
                                     -nquad0*nquad1,&(outarray[0])+(j*nquad2),1);
                    }
		} 
		else if(orient == StdRegions::eDir1BwdDir2_Dir2BwdDir1)
		{
		    //Transposed, Direction A and B negative
		    for (int j=0; j<nquad1; j++)
                    {
		        Vmath::Vcopy(nquad2,&(inarray[0])+(nquad0*(nquad1*nquad2-1)-j*nquad0),
                                     -nquad0*nquad1,&(outarray[0])+(j*nquad2),1);
                    }
		} 
                o_tmp=outarray;
                //interpolate
                LibUtilities::Interp2D(m_base[1]->GetPointsKey(), m_base[2]->GetPointsKey(), o_tmp,
                             FaceExp->GetBasis(0)->GetPointsKey(),FaceExp->GetBasis(1)->GetPointsKey(),outarray);
                break;
            default:
                ASSERTL0(false,"face value (> 4) is out of range");
                break;
	    }
	}

        void PrismExp::v_ComputeFaceNormal(const int face)
        {
            const SpatialDomains::GeomFactorsSharedPtr &geomFactors =
                GetGeom()->GetMetricInfo();
            SpatialDomains::GeomType type            = geomFactors->GetGtype();
            const Array<TwoD, const NekDouble> &df   = geomFactors->GetDerivFactors();
            const Array<OneD, const NekDouble> &jac  = geomFactors->GetJac();

            // Number of quadrature points in face expansion.
            int nq        = m_base[0]->GetNumPoints()*m_base[0]->GetNumPoints();
            int vCoordDim = GetCoordim();
            int i;

            m_faceNormals[face] = Array<OneD, Array<OneD, NekDouble> >(vCoordDim);
            Array<OneD, Array<OneD, NekDouble> > &normal = m_faceNormals[face];
            for (i = 0; i < vCoordDim; ++i)
            {
                normal[i] = Array<OneD, NekDouble>(nq);
            }

            // Regular geometry case
            if (type == SpatialDomains::eRegular      ||
                type == SpatialDomains::eMovingRegular)
            {
                NekDouble fac;
                // Set up normals
                switch(face)
                {
                    case 0:
                    {
                        for(i = 0; i < vCoordDim; ++i)
                        {
                            Vmath::Fill(nq,-df[3*i+2][0],normal[i],1);
                        }
                        break;
                    }
                    case 1:
                    {
                        for(i = 0; i < vCoordDim; ++i)
                        {
                            Vmath::Fill(nq,-df[3*i+1][0],normal[i],1);
                        }
                        break;
                    }
                    case 2:
                    {
                        for(i = 0; i < vCoordDim; ++i)
                        {
                            Vmath::Fill(nq,df[3*i][0]+df[3*i+2][0],normal[i],1);
                        }
                        break;
                    }
                    case 3:
                    {
                        for(i = 0; i < vCoordDim; ++i)
                        {
                            Vmath::Fill(nq,df[3*i+1][0],normal[i],1);
                        }
                        break;
                    }
                    case 4:
                    {
                        for(i = 0; i < vCoordDim; ++i)
                        {
                            Vmath::Fill(nq,-df[3*i][0],normal[i],1);
                        }
                        break;
                    }
                    default:
                        ASSERTL0(false,"face is out of range (face < 4)");
                }

                // Normalise resulting vector.
                fac = 0.0;
                for(i = 0; i < vCoordDim; ++i)
                {
                    fac += normal[i][0]*normal[i][0];
                }
                fac = 1.0/sqrt(fac);
                for (i = 0; i < vCoordDim; ++i)
                {
                    Vmath::Smul(nq,fac,normal[i],1,normal[i],1);
                }
            }
            else
            {
                // Set up deformed normals.
                int j, k;

                int nq0  = geomFactors->GetPointsKey(0).GetNumPoints();
                int nq1  = geomFactors->GetPointsKey(1).GetNumPoints();
                int nq2  = geomFactors->GetPointsKey(2).GetNumPoints();
                int nq01 = nq0*nq1;
                int nqtot;

                // Determine number of quadrature points on the face.
                if (face == 0)
                {
                    nqtot = nq0*nq1;
                }
                else if (face == 1 || face == 3)
                {
                    nqtot = nq0*nq2;
                }
                else
                {
                    nqtot = nq1*nq2;
                }

                LibUtilities::PointsKey points0;
                LibUtilities::PointsKey points1;

                Array<OneD, NekDouble> work   (nq,             0.0);
                Array<OneD, NekDouble> normals(vCoordDim*nqtot,0.0);

                // Extract Jacobian along face and recover local derivatives
                // (dx/dr) for polynomial interpolation by multiplying m_gmat by
                // jacobian
                switch(face)
                {
                    case 0:
                    {
                        for(j = 0; j < nq01; ++j)
                        {
                            normals[j]         = -df[2][j]*jac[j];
                            normals[nqtot+j]   = -df[5][j]*jac[j];
                            normals[2*nqtot+j] = -df[8][j]*jac[j];
                        }

                        points0 = geomFactors->GetPointsKey(0);
                        points1 = geomFactors->GetPointsKey(1);
                        break;
                    }

                    case 1:
                    {
                        for (j = 0; j < nq0; ++j)
                        {
                            for(k = 0; k < nq2; ++k)
                            {
<<<<<<< HEAD
                                normals[j+k*nquad0]          = 
                                    -df[1][j+tmp*k]*jac[j+tmp*k];
                                normals[nqtot+j+k*nquad0]    = 
                                    -df[4][j+tmp*k]*jac[j+tmp*k];
                                normals[2*nqtot+j+k*nquad0]  = 
                                    -df[7][j+tmp*k]*jac[j+tmp*k];
                            } 
=======
                                int tmp = j+nq01*k;
                                normals[j+k*nq0]          =
                                    -gmat[1][tmp]*jac[tmp];
                                normals[nqtot+j+k*nq0]    =
                                    -gmat[4][tmp]*jac[tmp];
                                normals[2*nqtot+j+k*nq0]  =
                                    -gmat[7][tmp]*jac[tmp];
                            }
>>>>>>> 45a76062
                        }

                        points0 = geomFactors->GetPointsKey(0);
                        points1 = geomFactors->GetPointsKey(2);
                        break;
                    }

                    case 2:
                    {
                        for (j = 0; j < nq1; ++j)
                        {
                            for(k = 0; k < nq2; ++k)
                            {
<<<<<<< HEAD
                                normals[j+k*nquad0]  = (df[0][nquad0-1+nquad0*j+nquad0*nquad1*k]
                                                        +df[2][nquad0-1+nquad0*j+nquad0*nquad1*k])*jac[nquad0-1+nquad0*j+nquad0*nquad1*k];
                                normals[nqtot+j+k*nquad0]  = (df[3][nquad0-1+nquad0*j+nquad0*nquad1*k]
                                                              +df[5][nquad0-1+nquad0*j+nquad0*nquad1*k])*jac[nquad0-1+nquad0*j+nquad0*nquad1*k];
                                normals[2*nqtot+j+k*nquad0]  = (df[6][nquad0-1+nquad0*j+nquad0*nquad1*k]
                                                                +df[8][nquad0-1+nquad0*j+nquad0*nquad1*k])*jac[nquad0-1+nquad0*j+nquad0*nquad1*k];
                            } 
=======
                                int tmp = nq0-1+nq0*j+nq01*k;
                                normals[j+k*nq1]         =
                                    (gmat[0][tmp]+gmat[2][tmp])*jac[tmp];
                                normals[nqtot+j+k*nq1]   =
                                    (gmat[3][tmp]+gmat[5][tmp])*jac[tmp];
                                normals[2*nqtot+j+k*nq1] =
                                    (gmat[6][tmp]+gmat[8][tmp])*jac[tmp];
                            }
>>>>>>> 45a76062
                        }

                        points0 = geomFactors->GetPointsKey(1);
                        points1 = geomFactors->GetPointsKey(2);
                        break;
                    }

                    case 3:
                    {
                        for (j = 0; j < nq0; ++j)
                        {
                            for(k = 0; k < nq2; ++k)
                            {
<<<<<<< HEAD
                                normals[j+k*nquad0]  = df[1][nquad0*(nquad1-1)+j+nquad0*nquad1*k]*jac[nquad0*(nquad1-1)+j+nquad0*nquad1*k];
                                normals[nqtot+j+k*nquad0]  = df[4][nquad0*(nquad1-1)+j+nquad0*nquad1*k]*jac[nquad0*(nquad1-1)+j+nquad0*nquad1*k];
                                normals[2*nqtot+j+k*nquad0]  = df[7][nquad0*(nquad1-1)+j+nquad0*nquad1*k]*jac[nquad0*(nquad1-1)+j+nquad0*nquad1*k];
                            } 
=======
                                int tmp = nq0*(nq1-1) + j + nq01*k;
                                normals[j+k*nq0]         =
                                    gmat[1][tmp]*jac[tmp];
                                normals[nqtot+j+k*nq0]   =
                                    gmat[4][tmp]*jac[tmp];
                                normals[2*nqtot+j+k*nq0] =
                                    gmat[7][tmp]*jac[tmp];
                            }
>>>>>>> 45a76062
                        }

                        points0 = geomFactors->GetPointsKey(0);
                        points1 = geomFactors->GetPointsKey(2);
                        break;
                    }

                    case 4:
                    {
                        for (j = 0; j < nq1; ++j)
                        {
                            for(k = 0; k < nq2; ++k)
                            {
<<<<<<< HEAD
                                normals[j+k*nquad0]  = -df[0][j*nquad0+nquad0*nquad1*k]*jac[j*nquad0+nquad0*nquad1*k];
                                normals[nqtot+j+k*nquad0]  = -df[3][j*nquad0+nquad0*nquad1*k]*jac[j*nquad0+nquad0*nquad1*k];
                                normals[2*nqtot+j+k*nquad0]  = -df[6][j*nquad0+nquad0*nquad1*k]*jac[j*nquad0+nquad0*nquad1*k];
                            } 
=======
                                int tmp = j*nq0+nq01*k;
                                normals[j+k*nq1]         =
                                    -gmat[0][tmp]*jac[tmp];
                                normals[nqtot+j+k*nq1]   =
                                    -gmat[3][tmp]*jac[tmp];
                                normals[2*nqtot+j+k*nq1] =
                                    -gmat[6][tmp]*jac[tmp];
                            }
>>>>>>> 45a76062
                        }

                        points0 = geomFactors->GetPointsKey(1);
                        points1 = geomFactors->GetPointsKey(2);
                        break;
                    }

                    default:
                        ASSERTL0(false,"face is out of range (face < 4)");
                }

                // Interpolate Jacobian and invert
                LibUtilities::Interp2D(points0, points1, jac,
                                       m_base[0]->GetPointsKey(),
                                       m_base[0]->GetPointsKey(),
                                       work);
                Vmath::Sdiv(nq, 1.0, &work[0], 1, &work[0], 1);

                // Interpolate normal and multiply by inverse Jacobian.
                for(i = 0; i < vCoordDim; ++i)
                {
                    LibUtilities::Interp2D(points0, points1,
                                           &normals[i*nqtot],
                                           m_base[0]->GetPointsKey(),
                                           m_base[0]->GetPointsKey(),
                                           &normal[i][0]);
                    Vmath::Vmul(nq,work,1,normal[i],1,normal[i],1);
                }

                // Normalise to obtain unit normals.
                Vmath::Zero(nq,work,1);
                for(i = 0; i < GetCoordim(); ++i)
                {
                    Vmath::Vvtvp(nq,normal[i],1,normal[i],1,work,1,work,1);
                }

                Vmath::Vsqrt(nq,work,1,work,1);
                Vmath::Sdiv (nq,1.0,work,1,work,1);

                for(i = 0; i < GetCoordim(); ++i)
                {
                    Vmath::Vmul(nq,normal[i],1,work,1,normal[i],1);
                }
            }
        }


        void PrismExp::v_WriteToFile(std::ofstream &outfile, 
                                     OutputFormat   format, 
                                     const bool     dumpVar, 
                                     std::string    var)
        {
            if(format==eTecplot)
            {
                int i,j;
                int nquad0 = m_base[0]->GetNumPoints();
                int nquad1 = m_base[1]->GetNumPoints();
                int nquad2 = m_base[2]->GetNumPoints();
                Array<OneD,NekDouble> coords[3];
                
                ASSERTL0(m_geom,"m_geom not defined");
                
                int     coordim  = m_geom->GetCoordim();
                
                coords[0] = Array<OneD,NekDouble>(nquad0*nquad1*nquad2);
                coords[1] = Array<OneD,NekDouble>(nquad0*nquad1*nquad2);
                coords[2] = Array<OneD,NekDouble>(nquad0*nquad1*nquad2);
                
                GetCoords(coords[0],coords[1],coords[2]);
                
                if(dumpVar)
                { 
                    outfile << "Variables = x";

                    if(coordim == 2)
                    {
                        outfile << ", y";
                    }
                    else if (coordim == 3)
                    {
                        outfile << ", y, z";
                    }
                    outfile << std::endl << std::endl;
                }
                
                outfile << "Zone, I=" << nquad0 << ", J=" << nquad1 << ", K=" << nquad2 << ", F=Point" << std::endl;
                
                for(i = 0; i < nquad0*nquad1*nquad2; ++i)
                {
                    for(j = 0; j < coordim; ++j)
                    {
                        outfile << coords[j][i] << " ";
                    }
                    outfile << std::endl;
                }
            }
            else
            {
                ASSERTL0(false, "Output routine not implemented for requested type of output");
            }
        }

        void PrismExp::v_MassMatrixOp(
            const Array<OneD, const NekDouble> &inarray,
                  Array<OneD,       NekDouble> &outarray,
            const StdRegions::StdMatrixKey     &mkey)
        {
            StdExpansion::MassMatrixOp_MatFree(inarray,outarray,mkey);
        }

        void PrismExp::v_LaplacianMatrixOp(
            const Array<OneD, const NekDouble> &inarray,
                  Array<OneD,       NekDouble> &outarray,
            const StdRegions::StdMatrixKey     &mkey)
        {
            PrismExp::LaplacianMatrixOp_MatFree(inarray,outarray,mkey);
        }

        void PrismExp::v_LaplacianMatrixOp(
            const int                           k1, 
            const int                           k2,
            const Array<OneD, const NekDouble> &inarray,
                  Array<OneD,       NekDouble> &outarray,
            const StdRegions::StdMatrixKey     &mkey)
        {
            StdExpansion::LaplacianMatrixOp_MatFree(k1,k2,inarray,outarray,mkey);
        }

        void PrismExp::v_LaplacianMatrixOp_MatFree(
            const Array<OneD, const NekDouble> &inarray,
                  Array<OneD,       NekDouble> &outarray,
            const StdRegions::StdMatrixKey     &mkey)
        {
            if(mkey.GetNVarCoeff() == 0)
            {
                // This implementation is only valid when there are no
                // coefficients associated to the Laplacian operator
                if(m_metricinfo->IsUsingLaplMetrics())
                {
                    ASSERTL0(false,"Finish implementing HexExp for Lap metrics");
                    // Get this from HexExp
                }
                else
                {
                    int nquad0  = m_base[0]->GetNumPoints();
                    int nquad1  = m_base[1]->GetNumPoints();
                    int nquad2  = m_base[2]->GetNumPoints();
                    int nmodes0 = m_base[0]->GetNumModes ();
                    int nmodes1 = m_base[1]->GetNumModes ();
                    int nqtot   = nquad0*nquad1*nquad2;
                    
                    const Array<OneD, const NekDouble>& base0 = m_base[0]->GetBdata ();
                    const Array<OneD, const NekDouble>& base1 = m_base[1]->GetBdata ();
                    const Array<OneD, const NekDouble>& base2 = m_base[2]->GetBdata ();

                    Array<OneD,NekDouble> wsp (nquad2*nmodes0*(nquad1+nmodes1));
                    Array<OneD,NekDouble> wsp1(nqtot);
                    
                    // Backwards transform to obtain u = B * u_hat.
                    BwdTrans_SumFacKernel   (base0,base1,base2,inarray,wsp1,wsp,true,true,true);
                    LaplacianMatrixOp_Kernel(wsp1, outarray, wsp);
                }
            }
            else
            {
                StdExpansion::LaplacianMatrixOp_MatFree_GenericImpl(
                    inarray,outarray,mkey);
            }
        }

        void PrismExp::v_HelmholtzMatrixOp(
            const Array<OneD, const NekDouble> &inarray,
                  Array<OneD,       NekDouble> &outarray,
            const StdRegions::StdMatrixKey     &mkey)
        {
            PrismExp::v_HelmholtzMatrixOp_MatFree(inarray,outarray,mkey);
        }

        void PrismExp::v_GeneralMatrixOp_MatOp(
            const Array<OneD, const NekDouble> &inarray,
                  Array<OneD,       NekDouble> &outarray,
            const StdRegions::StdMatrixKey     &mkey)
        {
            DNekScalMatSharedPtr   mat = GetLocMatrix(mkey);

            if(inarray.get() == outarray.get())
            {
                Array<OneD,NekDouble> tmp(m_ncoeffs);
                Vmath::Vcopy(m_ncoeffs,inarray.get(),1,tmp.get(),1);

                Blas::Dgemv('N',m_ncoeffs,m_ncoeffs,mat->Scale(),(mat->GetOwnedMatrix())->GetPtr().get(),
                            m_ncoeffs, tmp.get(), 1, 0.0, outarray.get(), 1);
            }
            else
            {
                Blas::Dgemv('N',m_ncoeffs,m_ncoeffs,mat->Scale(),(mat->GetOwnedMatrix())->GetPtr().get(),
                            m_ncoeffs, inarray.get(), 1, 0.0, outarray.get(), 1);
            }
        }
        
        void PrismExp::v_HelmholtzMatrixOp_MatFree(
            const Array<OneD, const NekDouble> &inarray,
                  Array<OneD,       NekDouble> &outarray,
            const StdRegions::StdMatrixKey     &mkey)
        {
            if(m_metricinfo->IsUsingLaplMetrics())
            {
                ASSERTL0(false,"Finish implementing PrismExp Helmholtz for Lapl Metrics");
            }
            else
            {
                int nquad0  = m_base[0]->GetNumPoints();
                int nquad1  = m_base[1]->GetNumPoints();
                int nquad2  = m_base[2]->GetNumPoints();
                int nmodes0 = m_base[0]->GetNumModes ();
                int nmodes1 = m_base[1]->GetNumModes ();
                int nqtot   = nquad0*nquad1*nquad2;
                
                const Array<OneD, const NekDouble>& base0 = m_base[0]->GetBdata ();
                const Array<OneD, const NekDouble>& base1 = m_base[1]->GetBdata ();
                const Array<OneD, const NekDouble>& base2 = m_base[2]->GetBdata ();
                
                Array<OneD,NekDouble> wsp (nquad2*nmodes0*(nquad1+nmodes1));
                Array<OneD,NekDouble> wsp0(nqtot);
                Array<OneD,NekDouble> wsp1(nqtot);

                NekDouble lambda  = mkey.GetConstFactor(StdRegions::eFactorLambda);
                
                // MASS MATRIX OPERATION
                // The following is being calculated:
                // wsp0     = B   * u_hat = u
                // wsp1     = W   * wsp0
                // outarray = B^T * wsp1  = B^T * W * B * u_hat = M * u_hat
                BwdTrans_SumFacKernel       (base0,base1,base2,inarray,
                                             wsp0,wsp,true,true,true);
                MultiplyByQuadratureMetric  (wsp0,wsp1);
                IProductWRTBase_SumFacKernel(base0,base1,base2,wsp1,
                                             outarray,wsp,true,true,true);
                LaplacianMatrixOp_Kernel    (wsp0,wsp1,wsp);
                
                // outarray = lambda * outarray + wsp1
                //          = (lambda * M + L ) * u_hat
                Vmath::Svtvp(m_ncoeffs,lambda,&outarray[0],1,&wsp1[0],1,
                             &outarray[0],1); 
           }
        }    
        
        //---------------------------------------
        // Matrix creation functions
        //---------------------------------------
        
        DNekMatSharedPtr PrismExp::v_GenMatrix(const StdRegions::StdMatrixKey &mkey)
        {
            DNekMatSharedPtr returnval;
            
            switch(mkey.GetMatrixType())
            {
                case StdRegions::eHybridDGHelmholtz:
                case StdRegions::eHybridDGLamToU:
                case StdRegions::eHybridDGLamToQ0:
                case StdRegions::eHybridDGLamToQ1:
                case StdRegions::eHybridDGLamToQ2:
                case StdRegions::eHybridDGHelmBndLam:
                    returnval = Expansion3D::v_GenMatrix(mkey);
                    break;
                default:
                    returnval = StdPrismExp::v_GenMatrix(mkey);
                    break;
            }
            
            return returnval;            
        }
        
        DNekMatSharedPtr PrismExp::v_CreateStdMatrix(const StdRegions::StdMatrixKey &mkey)
        {
            LibUtilities::BasisKey bkey0 = m_base[0]->GetBasisKey();
            LibUtilities::BasisKey bkey1 = m_base[1]->GetBasisKey();
            LibUtilities::BasisKey bkey2 = m_base[2]->GetBasisKey();
            StdRegions::StdPrismExpSharedPtr tmp = 
                MemoryManager<StdPrismExp>::AllocateSharedPtr(bkey0, bkey1, bkey2);
            
            return tmp->GetStdMatrix(mkey); 
        }

        DNekScalMatSharedPtr PrismExp::v_GetLocMatrix(const MatrixKey &mkey)
        {
            return m_matrixManager[mkey];
        }

        DNekScalBlkMatSharedPtr PrismExp::v_GetLocStaticCondMatrix(const MatrixKey &mkey)
        {
            return m_staticCondMatrixManager[mkey];
        }

        void PrismExp::v_DropLocStaticCondMatrix(const MatrixKey &mkey)
        {
            m_staticCondMatrixManager.DeleteObject(mkey);
        }

        DNekScalMatSharedPtr PrismExp::CreateMatrix(const MatrixKey &mkey)
        {
            DNekScalMatSharedPtr returnval;

            ASSERTL2(m_metricinfo->GetGtype() != SpatialDomains::eNoGeomType,
                     "Geometric information is not set up");
            
            switch(mkey.GetMatrixType())
            {
                case StdRegions::eMass:
                {
                    if(m_metricinfo->GetGtype() == SpatialDomains::eDeformed)
                    {   
                        NekDouble one = 1.0;
                        DNekMatSharedPtr mat = GenMatrix(mkey);
                        returnval = MemoryManager<DNekScalMat>::AllocateSharedPtr(one,mat);
                    }
                    else
                    {
                        NekDouble jac = (m_metricinfo->GetJac())[0];
                        DNekMatSharedPtr mat = GetStdMatrix(mkey);
                        returnval = MemoryManager<DNekScalMat>::AllocateSharedPtr(jac,mat);
                    }
                    break;
                }
                
                case StdRegions::eInvMass:
                {
                    if(m_metricinfo->GetGtype() == SpatialDomains::eDeformed)
                    {
                        NekDouble one = 1.0;
                        StdRegions::StdMatrixKey masskey(StdRegions::eMass,DetShapeType(),*this);
                        DNekMatSharedPtr mat = GenMatrix(masskey);
                        mat->Invert();

                        returnval = MemoryManager<DNekScalMat>::AllocateSharedPtr(one,mat);
                    }
                    else
                    {
                        NekDouble fac = 1.0/(m_metricinfo->GetJac())[0];
                        DNekMatSharedPtr mat = GetStdMatrix(mkey);
                        returnval = MemoryManager<DNekScalMat>::AllocateSharedPtr(fac,mat);                        
                    }
                    break;
                }
                
                case StdRegions::eWeakDeriv0:
                case StdRegions::eWeakDeriv1:
                case StdRegions::eWeakDeriv2:
                {
                    if(m_metricinfo->GetGtype() == SpatialDomains::eDeformed)
                    {
                        NekDouble one = 1.0;
                        DNekMatSharedPtr mat = GenMatrix(mkey);
                        
                        returnval = MemoryManager<DNekScalMat>::AllocateSharedPtr(one,mat);
                    }
                    else
                    {
                        NekDouble jac = (m_metricinfo->GetJac())[0];
                        Array<TwoD, const NekDouble> df = m_metricinfo->GetDerivFactors();
                        int dir;

                        switch(mkey.GetMatrixType())
                        {
                            case StdRegions::eWeakDeriv0:
                                dir = 0;
                                break;
                            case StdRegions::eWeakDeriv1:
                                dir = 1;
                                break;
                            case StdRegions::eWeakDeriv2:
                                dir = 2;
                                break;
                            default:
                                break;
                        }

                        MatrixKey deriv0key(StdRegions::eWeakDeriv0,
                                            mkey.GetShapeType(), *this);  
                        MatrixKey deriv1key(StdRegions::eWeakDeriv1,
                                            mkey.GetShapeType(), *this);
                        MatrixKey deriv2key(StdRegions::eWeakDeriv2,
                                            mkey.GetShapeType(), *this);

                        DNekMat &deriv0 = *GetStdMatrix(deriv0key);
                        DNekMat &deriv1 = *GetStdMatrix(deriv1key);
                        DNekMat &deriv2 = *GetStdMatrix(deriv2key);
                        
                        int rows = deriv0.GetRows();
                        int cols = deriv1.GetColumns();

                        DNekMatSharedPtr WeakDeriv = MemoryManager<DNekMat>
                            ::AllocateSharedPtr(rows,cols);

                        (*WeakDeriv) = df[3*dir  ][0]*deriv0
                                     + df[3*dir+1][0]*deriv1
                                     + df[3*dir+2][0]*deriv2;

                        returnval = MemoryManager<DNekScalMat>
                            ::AllocateSharedPtr(jac,WeakDeriv);
                    }
                    break;
                }
                
                case StdRegions::eLaplacian:
                {
                    if(m_metricinfo->GetGtype() == SpatialDomains::eDeformed)
                    {
                        NekDouble one = 1.0;
                        DNekMatSharedPtr mat = GenMatrix(mkey);
                        returnval = MemoryManager<DNekScalMat>::AllocateSharedPtr(one,mat);
                    }
                    else
                    {
                        MatrixKey lap00key(StdRegions::eLaplacian00,
                                           mkey.GetShapeType(), *this);
                        MatrixKey lap01key(StdRegions::eLaplacian01,
                                           mkey.GetShapeType(), *this);
                        MatrixKey lap02key(StdRegions::eLaplacian02,
                                           mkey.GetShapeType(), *this);
                        MatrixKey lap11key(StdRegions::eLaplacian11,
                                           mkey.GetShapeType(), *this);
                        MatrixKey lap12key(StdRegions::eLaplacian12,
                                           mkey.GetShapeType(), *this);
                        MatrixKey lap22key(StdRegions::eLaplacian22,
                                           mkey.GetShapeType(), *this);

                        DNekMat &lap00 = *GetStdMatrix(lap00key);
                        DNekMat &lap01 = *GetStdMatrix(lap01key);
                        DNekMat &lap02 = *GetStdMatrix(lap02key);
                        DNekMat &lap11 = *GetStdMatrix(lap11key);
                        DNekMat &lap12 = *GetStdMatrix(lap12key);
                        DNekMat &lap22 = *GetStdMatrix(lap22key);

                        NekDouble jac = (m_metricinfo->GetJac())[0];
                        Array<TwoD, const NekDouble> gmat
                                                    = m_metricinfo->GetGmat();

                        int rows = lap00.GetRows();
                        int cols = lap00.GetColumns();

                        DNekMatSharedPtr lap = MemoryManager<DNekMat>
                                                ::AllocateSharedPtr(rows,cols);

                        (*lap) = gmat[0][0]*lap00 + gmat[4][0]*lap11 + gmat[8][0]*lap22
                                + gmat[3][0]*(lap01 + Transpose(lap01))
                                + gmat[6][0]*(lap02 + Transpose(lap02))
                                + gmat[7][0]*(lap12 + Transpose(lap12));
/*
                        (*lap) = (gmat[0][0]*gmat[0][0] + gmat[3][0]*gmat[3][0]
                                        + gmat[6][0]*gmat[6][0])*lap00
                               + (gmat[1][0]*gmat[1][0] + gmat[4][0]*gmat[4][0]
                                        + gmat[7][0]*gmat[7][0])*lap11
                               + (gmat[2][0]*gmat[2][0] + gmat[5][0]*gmat[5][0]
                                        + gmat[8][0]*gmat[8][0])*lap22
                               + (gmat[0][0]*gmat[1][0] + gmat[3][0]*gmat[4][0]
                                        + gmat[6][0]*gmat[7][0])
                                 *(lap01 + Transpose(lap01))
                               + (gmat[0][0]*gmat[2][0] + gmat[3][0]*gmat[5][0]
                                        + gmat[6][0]*gmat[8][0])
                                 *(lap02 + Transpose(lap02))
                               + (gmat[1][0]*gmat[2][0] + gmat[4][0]*gmat[5][0]
                                        + gmat[7][0]*gmat[8][0])
                                 *(lap12 + Transpose(lap12));
*/
                        returnval = MemoryManager<DNekScalMat>
                                                ::AllocateSharedPtr(jac,lap);
                    }
                    break;
                }
                
                case StdRegions::eHelmholtz:
                {
                    NekDouble factor = mkey.GetConstFactor(StdRegions::eFactorLambda);
                    MatrixKey masskey(StdRegions::eMass,
                                      mkey.GetShapeType(), *this);    
                    DNekScalMat &MassMat = *(this->m_matrixManager[masskey]);
                    MatrixKey lapkey(StdRegions::eLaplacian,
                                     mkey.GetShapeType(), *this, mkey.GetConstFactors(), mkey.GetVarCoeffs());
                    DNekScalMat &LapMat = *(this->m_matrixManager[lapkey]);

                    int rows = LapMat.GetRows();
                    int cols = LapMat.GetColumns();

                    DNekMatSharedPtr helm = MemoryManager<DNekMat>::AllocateSharedPtr(rows,cols);

                    NekDouble one = 1.0;
                    (*helm) = LapMat + factor*MassMat;
                    
                    returnval = MemoryManager<DNekScalMat>::AllocateSharedPtr(one,helm);            
                    break;
                }
                case StdRegions::eHybridDGHelmholtz:
                case StdRegions::eHybridDGLamToU:
                case StdRegions::eHybridDGLamToQ0:
                case StdRegions::eHybridDGLamToQ1:
                case StdRegions::eHybridDGHelmBndLam:
                {
                    NekDouble one    = 1.0;
                    
                    DNekMatSharedPtr mat = GenMatrix(mkey);
                    returnval = MemoryManager<DNekScalMat>::AllocateSharedPtr(one,mat);
                    
                    break;
                }
                
                case StdRegions::eInvHybridDGHelmholtz:
                {
                    NekDouble one = 1.0;
                    
                    MatrixKey hkey(StdRegions::eHybridDGHelmholtz, DetShapeType(), *this, mkey.GetConstFactors(), mkey.GetVarCoeffs());
//                    StdRegions::StdMatrixKey hkey(StdRegions::eHybridDGHelmholtz,
//                                                  DetExpansionType(),*this,
//                                                  mkey.GetConstant(0),
//                                                  mkey.GetConstant(1));
                    DNekMatSharedPtr mat = GenMatrix(hkey);

                    mat->Invert();
                    returnval = MemoryManager<DNekScalMat>::AllocateSharedPtr(one,mat);
                    break;
                }
                
                case StdRegions::eIProductWRTBase:
                {
                    if(m_metricinfo->GetGtype() == SpatialDomains::eDeformed)
                    {
                        NekDouble one = 1.0;
                        DNekMatSharedPtr mat = GenMatrix(mkey);
                        returnval = MemoryManager<DNekScalMat>::AllocateSharedPtr(one,mat);
                    }
                    else
                    {
                        NekDouble jac = (m_metricinfo->GetJac())[0];
                        DNekMatSharedPtr mat = GetStdMatrix(mkey);
                        returnval = MemoryManager<DNekScalMat>::AllocateSharedPtr(jac,mat);
                    }
                    break;
                }
            case StdRegions::ePreconLinearSpace:
                {
                    NekDouble one = 1.0;
                    MatrixKey helmkey(StdRegions::eHelmholtz, mkey.GetShapeType(), *this, mkey.GetConstFactors(), mkey.GetVarCoeffs());
                    DNekScalBlkMatSharedPtr helmStatCond = GetLocStaticCondMatrix(helmkey);
                    DNekScalMatSharedPtr A =helmStatCond->GetBlock(0,0);
                    DNekMatSharedPtr R=BuildVertexMatrix(A);
                    
                    returnval = MemoryManager<DNekScalMat>::AllocateSharedPtr(one,R);
                }
                break;
            case StdRegions::ePreconR:
                {
                    NekDouble one = 1.0;
                    MatrixKey helmkey(StdRegions::eHelmholtz, mkey.GetShapeType(), *this,mkey.GetConstFactors(), mkey.GetVarCoeffs());
                    DNekScalBlkMatSharedPtr helmStatCond = GetLocStaticCondMatrix(helmkey);
                    DNekScalMatSharedPtr A =helmStatCond->GetBlock(0,0);
                    DNekScalMatSharedPtr Blk01 =helmStatCond->GetBlock(0,1);
                    DNekScalMatSharedPtr Blk10 =helmStatCond->GetBlock(1,0);
                    DNekScalMatSharedPtr Blk11 =helmStatCond->GetBlock(1,1);

                    DNekScalMatSharedPtr Atmp;
                    DNekMatSharedPtr R=BuildTransformationMatrix(A,mkey.GetMatrixType());

                    returnval = MemoryManager<DNekScalMat>::AllocateSharedPtr(one,R);
                }
                break;
            case StdRegions::ePreconRT:
                {
                    NekDouble one = 1.0;
                    MatrixKey helmkey(StdRegions::eHelmholtz, mkey.GetShapeType(), *this,mkey.GetConstFactors(), mkey.GetVarCoeffs());
                    DNekScalBlkMatSharedPtr helmStatCond = GetLocStaticCondMatrix(helmkey);
                    DNekScalMatSharedPtr A =helmStatCond->GetBlock(0,0);
                    DNekScalMatSharedPtr Blk01 =helmStatCond->GetBlock(0,1);
                    DNekScalMatSharedPtr Blk10 =helmStatCond->GetBlock(1,0);
                    DNekScalMatSharedPtr Blk11 =helmStatCond->GetBlock(1,1);

                    DNekScalMatSharedPtr Atmp;
                    DNekMatSharedPtr R=BuildTransformationMatrix(A,mkey.GetMatrixType());

                    returnval = MemoryManager<DNekScalMat>::AllocateSharedPtr(one,R);
                }
                break;
            default:
                {
                    NekDouble        one = 1.0;
                    DNekMatSharedPtr mat = GenMatrix(mkey);

                    returnval = MemoryManager<DNekScalMat>::AllocateSharedPtr(one,mat);
                }
            }
                
            return returnval;
        }

        DNekScalBlkMatSharedPtr PrismExp::CreateStaticCondMatrix(const MatrixKey &mkey)
        {
            DNekScalBlkMatSharedPtr returnval;

            ASSERTL2(m_metricinfo->GetGtype() != SpatialDomains::eNoGeomType,"Geometric information is not set up");

            // set up block matrix system
            int nbdry = NumBndryCoeffs();
            int nint = m_ncoeffs - nbdry;

            NekDouble factor = 1.0;
            unsigned int exp_size[] = {nbdry, nint};
            int nblks=2;
            returnval = MemoryManager<DNekScalBlkMat>::AllocateSharedPtr(nblks, nblks, exp_size, exp_size); 

            switch(mkey.GetMatrixType())
            {
            case StdRegions::eLaplacian:
            case StdRegions::eHelmholtz: // special case since Helmholtz not defined in StdRegions
                // use Deformed case for both regular and deformed geometries
                factor = 1.0;
                goto UseLocRegionsMatrix;
                break;
            default:
                if(m_metricinfo->GetGtype() == SpatialDomains::eDeformed)
                {
                    factor = 1.0;
                    goto UseLocRegionsMatrix;
                }
                else
                {
                    DNekScalMatSharedPtr mat = GetLocMatrix(mkey);
                    factor = mat->Scale();
                    goto UseStdRegionsMatrix;
                }
                break;
            UseStdRegionsMatrix:
                {
                    NekDouble            invfactor = 1.0/factor;
                    NekDouble            one = 1.0;
                    DNekBlkMatSharedPtr  mat = GetStdStaticCondMatrix(mkey);
                    DNekScalMatSharedPtr Atmp;
                    DNekMatSharedPtr     Asubmat;

                    //TODO: check below
                    returnval->SetBlock(0,0,Atmp = MemoryManager<DNekScalMat>::AllocateSharedPtr(factor,Asubmat = mat->GetBlock(0,0)));
                    returnval->SetBlock(0,1,Atmp = MemoryManager<DNekScalMat>::AllocateSharedPtr(one,Asubmat = mat->GetBlock(0,1)));
                    returnval->SetBlock(1,0,Atmp = MemoryManager<DNekScalMat>::AllocateSharedPtr(factor,Asubmat = mat->GetBlock(1,0)));
                    returnval->SetBlock(1,1,Atmp = MemoryManager<DNekScalMat>::AllocateSharedPtr(invfactor,Asubmat = mat->GetBlock(1,1)));
                }
                break;
            UseLocRegionsMatrix:
                {
                    int i,j;
                    NekDouble            invfactor = 1.0/factor;
                    NekDouble            one = 1.0;
                    DNekScalMat &mat = *GetLocMatrix(mkey);
                    DNekMatSharedPtr A = MemoryManager<DNekMat>::AllocateSharedPtr(nbdry,nbdry);
                    DNekMatSharedPtr B = MemoryManager<DNekMat>::AllocateSharedPtr(nbdry,nint);
                    DNekMatSharedPtr C = MemoryManager<DNekMat>::AllocateSharedPtr(nint,nbdry);
                    DNekMatSharedPtr D = MemoryManager<DNekMat>::AllocateSharedPtr(nint,nint);

                    Array<OneD,unsigned int> bmap(nbdry);
                    Array<OneD,unsigned int> imap(nint);
                    GetBoundaryMap(bmap);
                    GetInteriorMap(imap);

                    for(i = 0; i < nbdry; ++i)
                    {
                        for(j = 0; j < nbdry; ++j)
                        {
                            (*A)(i,j) = mat(bmap[i],bmap[j]);
                        }

                        for(j = 0; j < nint; ++j)
                        {
                            (*B)(i,j) = mat(bmap[i],imap[j]);
                        }
                    }

                    for(i = 0; i < nint; ++i)
                    {
                        for(j = 0; j < nbdry; ++j)
                        {
                            (*C)(i,j) = mat(imap[i],bmap[j]);
                        }

                        for(j = 0; j < nint; ++j)
                        {
                            (*D)(i,j) = mat(imap[i],imap[j]);
                        }
                    }

                    // Calculate static condensed system
                    if(nint)
                    {
                        D->Invert();
                        (*B) = (*B)*(*D);
                        (*A) = (*A) - (*B)*(*C);
                    }

                    DNekScalMatSharedPtr     Atmp;

                    returnval->SetBlock(0,0,Atmp = MemoryManager<DNekScalMat>::AllocateSharedPtr(factor,A));
                    returnval->SetBlock(0,1,Atmp = MemoryManager<DNekScalMat>::AllocateSharedPtr(one,B));
                    returnval->SetBlock(1,0,Atmp = MemoryManager<DNekScalMat>::AllocateSharedPtr(factor,C));
                    returnval->SetBlock(1,1,Atmp = MemoryManager<DNekScalMat>::AllocateSharedPtr(invfactor,D));

                }
                break;
            }
            return returnval;
        }
        
        
        /**
         * @brief Calculate the Laplacian multiplication in a matrix-free
         * manner.
         * 
         * This function is the kernel of the Laplacian matrix-free operator,
         * and is used in #v_HelmholtzMatrixOp_MatFree to determine the effect
         * of the Helmholtz operator in a similar fashion.
         * 
         * The majority of the calculation is precisely the same as in the
         * hexahedral expansion; however the collapsed co-ordinate system must
         * be taken into account when constructing the geometric factors. How
         * this is done is detailed more exactly in the tetrahedral expansion.
         * On entry to this function, the input #inarray must be in its
         * backwards-transformed state (i.e. \f$\mathbf{u} =
         * \mathbf{B}\hat{\mathbf{u}}\f$). The output is in coefficient space.
         * 
         * @see %TetExp::v_HelmholtzMatrixOp_MatFree
         */
        void PrismExp::LaplacianMatrixOp_Kernel(
            const Array<OneD, const NekDouble> &inarray,
                  Array<OneD,       NekDouble> &outarray,
                  Array<OneD,       NekDouble> &wsp)
        {
            int nquad0  = m_base[0]->GetNumPoints();
            int nquad1  = m_base[1]->GetNumPoints();
            int nquad2  = m_base[2]->GetNumPoints();
            int nqtot   = nquad0*nquad1*nquad2;
            int i;
            
            // Set up temporary storage.
            Array<OneD,NekDouble> alloc(11*nqtot,0.0);
            Array<OneD,NekDouble> wsp1 (alloc        );  // TensorDeriv 1
            Array<OneD,NekDouble> wsp2 (alloc+ 1*nqtot); // TensorDeriv 2
            Array<OneD,NekDouble> wsp3 (alloc+ 2*nqtot); // TensorDeriv 3
            Array<OneD,NekDouble> g0   (alloc+ 3*nqtot); // g0
            Array<OneD,NekDouble> g1   (alloc+ 4*nqtot); // g1
            Array<OneD,NekDouble> g2   (alloc+ 5*nqtot); // g2
            Array<OneD,NekDouble> g3   (alloc+ 6*nqtot); // g3
            Array<OneD,NekDouble> g4   (alloc+ 7*nqtot); // g4
            Array<OneD,NekDouble> g5   (alloc+ 8*nqtot); // g5
            Array<OneD,NekDouble> h0   (alloc+ 3*nqtot); // h0   == g0
            Array<OneD,NekDouble> h1   (alloc+ 6*nqtot); // h1   == g3
            Array<OneD,NekDouble> wsp4 (alloc+ 4*nqtot); // wsp4 == g1
            Array<OneD,NekDouble> wsp5 (alloc+ 5*nqtot); // wsp5 == g2
            Array<OneD,NekDouble> wsp6 (alloc+ 8*nqtot); // wsp6 == g5
            Array<OneD,NekDouble> wsp7 (alloc+ 3*nqtot); // wsp7 == g0
            Array<OneD,NekDouble> wsp8 (alloc+ 9*nqtot); // wsp8
            Array<OneD,NekDouble> wsp9 (alloc+10*nqtot); // wsp9
                    
            const Array<OneD, const NekDouble>& base0  = m_base[0]->GetBdata();
            const Array<OneD, const NekDouble>& base1  = m_base[1]->GetBdata();
            const Array<OneD, const NekDouble>& base2  = m_base[2]->GetBdata();
            const Array<OneD, const NekDouble>& dbase0 = m_base[0]->GetDbdata();
            const Array<OneD, const NekDouble>& dbase1 = m_base[1]->GetDbdata();
            const Array<OneD, const NekDouble>& dbase2 = m_base[2]->GetDbdata();
            
            // Step 1. LAPLACIAN MATRIX OPERATION
            // wsp1 = du_dxi1 = D_xi1 * wsp0 = D_xi1 * u
            // wsp2 = du_dxi2 = D_xi2 * wsp0 = D_xi2 * u
            // wsp3 = du_dxi3 = D_xi3 * wsp0 = D_xi3 * u
            StdExpansion3D::PhysTensorDeriv(inarray,wsp1,wsp2,wsp3);

            const Array<TwoD, const NekDouble>& df = m_metricinfo->GetDerivFactors();
            const Array<OneD, const NekDouble>& z0   = m_base[0]->GetZ();
            const Array<OneD, const NekDouble>& z2   = m_base[2]->GetZ();
            
            // Step 2. Calculate the metric terms of the collapsed
            // coordinate transformation (Spencer's book P152)
            for (i = 0; i < nquad2; ++i)
            {
                Vmath::Fill(nquad0*nquad1, 2.0/(1.0-z2[i]), &h0[0]+i*nquad0*nquad1,1);
                Vmath::Fill(nquad0*nquad1, 2.0/(1.0-z2[i]), &h1[0]+i*nquad0*nquad1,1);
            }
            for (i = 0; i < nquad0; i++)
            {
                Blas::Dscal(nquad1*nquad2, 0.5*(1+z0[i]), &h1[0]+i, nquad0);
            }
            
            // Step 3. Construct combined metric terms for physical space to
            // collapsed coordinate system.  Order of construction optimised
            // to minimise temporary storage
            if (m_metricinfo->GetGtype() == SpatialDomains::eDeformed)
            {
                // wsp4 = d eta_1/d x_1
                Vmath::Vvtvvtp(nqtot, &df[0][0], 1, &h0[0], 1, &df[2][0], 1, &h1[0], 1, &wsp4[0], 1);
                // wsp5 = d eta_2/d x_1
                Vmath::Vvtvvtp(nqtot, &df[3][0], 1, &h0[0], 1, &df[5][0], 1, &h1[0], 1, &wsp5[0], 1);
                // wsp6 = d eta_3/d x_1d
                Vmath::Vvtvvtp(nqtot, &df[6][0], 1, &h0[0], 1, &df[8][0], 1, &h1[0], 1, &wsp6[0], 1);
                
                // g0 (overwrites h0)
                Vmath::Vvtvvtp(nqtot, &wsp4[0], 1, &wsp4[0], 1, &wsp5[0], 1, &wsp5[0], 1, &g0[0], 1);
                Vmath::Vvtvp  (nqtot, &wsp6[0], 1, &wsp6[0], 1, &g0[0],   1, &g0[0],   1);
                
                // g3 (overwrites h1)
                Vmath::Vvtvvtp(nqtot, &df[1][0], 1, &wsp4[0], 1, &df[4][0], 1, &wsp5[0], 1, &g3[0], 1);
                Vmath::Vvtvp  (nqtot, &df[7][0], 1, &wsp6[0], 1, &g3[0], 1, &g3[0], 1);
                
                // g4
                Vmath::Vvtvvtp(nqtot, &df[2][0], 1, &wsp4[0], 1, &df[5][0], 1, &wsp5[0], 1, &g4[0], 1);
                Vmath::Vvtvp  (nqtot, &df[8][0], 1, &wsp6[0], 1, &g4[0], 1, &g4[0], 1);

                // Overwrite wsp4/5/6 with g1/2/5
                // g1
                Vmath::Vvtvvtp(nqtot, &df[1][0], 1, &df[1][0], 1, &df[4][0], 1, &df[4][0], 1, &g1[0], 1);
                Vmath::Vvtvp  (nqtot, &df[7][0], 1, &df[7][0], 1, &g1[0], 1, &g1[0], 1);
                
                // g2
                Vmath::Vvtvvtp(nqtot, &df[2][0], 1, &df[2][0], 1, &df[5][0], 1, &df[5][0], 1, &g2[0], 1);
                Vmath::Vvtvp  (nqtot, &df[8][0], 1, &df[8][0], 1, &g2[0], 1, &g2[0], 1);
                
                // g5
                Vmath::Vvtvvtp(nqtot, &df[1][0], 1, &df[2][0], 1, &df[4][0], 1, &df[5][0], 1, &g5[0], 1);
                Vmath::Vvtvp  (nqtot, &df[7][0], 1, &df[8][0], 1, &g5[0], 1, &g5[0], 1);
            }
            else
            {
                // wsp4 = d eta_1/d x_1
                Vmath::Svtsvtp(nqtot, df[0][0], &h0[0], 1, df[2][0], &h1[0], 1, &wsp4[0], 1);
                // wsp5 = d eta_2/d x_1
                Vmath::Svtsvtp(nqtot, df[3][0], &h0[0], 1, df[5][0], &h1[0], 1, &wsp5[0], 1);
                // wsp6 = d eta_3/d x_1
                Vmath::Svtsvtp(nqtot, df[6][0], &h0[0], 1, df[8][0], &h1[0], 1, &wsp6[0], 1);
                
                // g0 (overwrites h0)
                Vmath::Vvtvvtp(nqtot, &wsp4[0], 1, &wsp4[0], 1, &wsp5[0], 1, &wsp5[0], 1, &g0[0], 1);
                Vmath::Vvtvp  (nqtot, &wsp6[0], 1, &wsp6[0], 1, &g0[0],   1, &g0[0],   1);
                
                // g3 (overwrites h1)
                Vmath::Svtsvtp(nqtot, df[1][0], &wsp4[0], 1, df[4][0], &wsp5[0], 1, &g3[0], 1);
                Vmath::Svtvp  (nqtot, df[7][0], &wsp6[0], 1, &g3[0], 1, &g3[0], 1);
                
                // g4
                Vmath::Svtsvtp(nqtot, df[2][0], &wsp4[0], 1, df[5][0], &wsp5[0], 1, &g4[0], 1);
                Vmath::Svtvp  (nqtot, df[8][0], &wsp6[0], 1, &g4[0], 1, &g4[0], 1);
                
                // Overwrite wsp4/5/6 with g1/2/5
                // g1
                Vmath::Fill(nqtot, df[1][0]*df[1][0] + df[4][0]*df[4][0] + df[7][0]*df[7][0], &g1[0], 1);
                        
                // g2
                Vmath::Fill(nqtot, df[2][0]*df[2][0] + df[5][0]*df[5][0] + df[8][0]*df[8][0], &g2[0], 1);
                
                // g5
                Vmath::Fill(nqtot, df[1][0]*df[2][0] + df[4][0]*df[5][0] + df[7][0]*df[8][0], &g5[0], 1);
            }
            // Compute component derivatives into wsp7, 8, 9 (wsp7 overwrites
            // g0).
            Vmath::Vvtvvtp(nqtot,&g0[0],1,&wsp1[0],1,&g3[0],1,&wsp2[0],1,&wsp7[0],1);
            Vmath::Vvtvp  (nqtot,&g4[0],1,&wsp3[0],1,&wsp7[0],1,&wsp7[0],1);
            Vmath::Vvtvvtp(nqtot,&g1[0],1,&wsp2[0],1,&g3[0],1,&wsp1[0],1,&wsp8[0],1);
            Vmath::Vvtvp  (nqtot,&g5[0],1,&wsp3[0],1,&wsp8[0],1,&wsp8[0],1);
            Vmath::Vvtvvtp(nqtot,&g2[0],1,&wsp3[0],1,&g4[0],1,&wsp1[0],1,&wsp9[0],1);
            Vmath::Vvtvp  (nqtot,&g5[0],1,&wsp2[0],1,&wsp9[0],1,&wsp9[0],1);
            
            // Step 4.
            // Multiply by quadrature metric
            MultiplyByQuadratureMetric(wsp7,wsp7);
            MultiplyByQuadratureMetric(wsp8,wsp8);
            MultiplyByQuadratureMetric(wsp9,wsp9);
            
            // Perform inner product w.r.t derivative bases.
            IProductWRTBase_SumFacKernel(dbase0,base1,base2,wsp7,wsp1,    wsp,false,true,true);
            IProductWRTBase_SumFacKernel(base0,dbase1,base2,wsp8,wsp2,    wsp,true,false,true);
            IProductWRTBase_SumFacKernel(base0,base1,dbase2,wsp9,outarray,wsp,true,true,false);
            
            // Step 5.
            // Sum contributions from wsp1, wsp2 and outarray.
            Vmath::Vadd(m_ncoeffs,wsp1.get(),1,outarray.get(),1,outarray.get(),1);
            Vmath::Vadd(m_ncoeffs,wsp2.get(),1,outarray.get(),1,outarray.get(),1);
        }

    }//end of namespace
}//end of namespace<|MERGE_RESOLUTION|>--- conflicted
+++ resolved
@@ -1101,24 +1101,14 @@
                         {
                             for(k = 0; k < nq2; ++k)
                             {
-<<<<<<< HEAD
-                                normals[j+k*nquad0]          = 
-                                    -df[1][j+tmp*k]*jac[j+tmp*k];
-                                normals[nqtot+j+k*nquad0]    = 
-                                    -df[4][j+tmp*k]*jac[j+tmp*k];
-                                normals[2*nqtot+j+k*nquad0]  = 
-                                    -df[7][j+tmp*k]*jac[j+tmp*k];
-                            } 
-=======
                                 int tmp = j+nq01*k;
                                 normals[j+k*nq0]          =
-                                    -gmat[1][tmp]*jac[tmp];
+                                    -df[1][tmp]*jac[tmp];
                                 normals[nqtot+j+k*nq0]    =
-                                    -gmat[4][tmp]*jac[tmp];
+                                    -df[4][tmp]*jac[tmp];
                                 normals[2*nqtot+j+k*nq0]  =
-                                    -gmat[7][tmp]*jac[tmp];
+                                    -df[7][tmp]*jac[tmp];
                             }
->>>>>>> 45a76062
                         }
 
                         points0 = geomFactors->GetPointsKey(0);
@@ -1132,24 +1122,14 @@
                         {
                             for(k = 0; k < nq2; ++k)
                             {
-<<<<<<< HEAD
-                                normals[j+k*nquad0]  = (df[0][nquad0-1+nquad0*j+nquad0*nquad1*k]
-                                                        +df[2][nquad0-1+nquad0*j+nquad0*nquad1*k])*jac[nquad0-1+nquad0*j+nquad0*nquad1*k];
-                                normals[nqtot+j+k*nquad0]  = (df[3][nquad0-1+nquad0*j+nquad0*nquad1*k]
-                                                              +df[5][nquad0-1+nquad0*j+nquad0*nquad1*k])*jac[nquad0-1+nquad0*j+nquad0*nquad1*k];
-                                normals[2*nqtot+j+k*nquad0]  = (df[6][nquad0-1+nquad0*j+nquad0*nquad1*k]
-                                                                +df[8][nquad0-1+nquad0*j+nquad0*nquad1*k])*jac[nquad0-1+nquad0*j+nquad0*nquad1*k];
-                            } 
-=======
                                 int tmp = nq0-1+nq0*j+nq01*k;
                                 normals[j+k*nq1]         =
-                                    (gmat[0][tmp]+gmat[2][tmp])*jac[tmp];
+                                    (df[0][tmp]+df[2][tmp])*jac[tmp];
                                 normals[nqtot+j+k*nq1]   =
-                                    (gmat[3][tmp]+gmat[5][tmp])*jac[tmp];
+                                    (df[3][tmp]+df[5][tmp])*jac[tmp];
                                 normals[2*nqtot+j+k*nq1] =
-                                    (gmat[6][tmp]+gmat[8][tmp])*jac[tmp];
+                                    (df[6][tmp]+df[8][tmp])*jac[tmp];
                             }
->>>>>>> 45a76062
                         }
 
                         points0 = geomFactors->GetPointsKey(1);
@@ -1163,21 +1143,14 @@
                         {
                             for(k = 0; k < nq2; ++k)
                             {
-<<<<<<< HEAD
-                                normals[j+k*nquad0]  = df[1][nquad0*(nquad1-1)+j+nquad0*nquad1*k]*jac[nquad0*(nquad1-1)+j+nquad0*nquad1*k];
-                                normals[nqtot+j+k*nquad0]  = df[4][nquad0*(nquad1-1)+j+nquad0*nquad1*k]*jac[nquad0*(nquad1-1)+j+nquad0*nquad1*k];
-                                normals[2*nqtot+j+k*nquad0]  = df[7][nquad0*(nquad1-1)+j+nquad0*nquad1*k]*jac[nquad0*(nquad1-1)+j+nquad0*nquad1*k];
-                            } 
-=======
                                 int tmp = nq0*(nq1-1) + j + nq01*k;
                                 normals[j+k*nq0]         =
-                                    gmat[1][tmp]*jac[tmp];
+                                    df[1][tmp]*jac[tmp];
                                 normals[nqtot+j+k*nq0]   =
-                                    gmat[4][tmp]*jac[tmp];
+                                    df[4][tmp]*jac[tmp];
                                 normals[2*nqtot+j+k*nq0] =
-                                    gmat[7][tmp]*jac[tmp];
+                                    df[7][tmp]*jac[tmp];
                             }
->>>>>>> 45a76062
                         }
 
                         points0 = geomFactors->GetPointsKey(0);
@@ -1191,21 +1164,14 @@
                         {
                             for(k = 0; k < nq2; ++k)
                             {
-<<<<<<< HEAD
-                                normals[j+k*nquad0]  = -df[0][j*nquad0+nquad0*nquad1*k]*jac[j*nquad0+nquad0*nquad1*k];
-                                normals[nqtot+j+k*nquad0]  = -df[3][j*nquad0+nquad0*nquad1*k]*jac[j*nquad0+nquad0*nquad1*k];
-                                normals[2*nqtot+j+k*nquad0]  = -df[6][j*nquad0+nquad0*nquad1*k]*jac[j*nquad0+nquad0*nquad1*k];
-                            } 
-=======
                                 int tmp = j*nq0+nq01*k;
                                 normals[j+k*nq1]         =
-                                    -gmat[0][tmp]*jac[tmp];
+                                    -df[0][tmp]*jac[tmp];
                                 normals[nqtot+j+k*nq1]   =
-                                    -gmat[3][tmp]*jac[tmp];
+                                    -df[3][tmp]*jac[tmp];
                                 normals[2*nqtot+j+k*nq1] =
-                                    -gmat[6][tmp]*jac[tmp];
+                                    -df[6][tmp]*jac[tmp];
                             }
->>>>>>> 45a76062
                         }
 
                         points0 = geomFactors->GetPointsKey(1);
