--- conflicted
+++ resolved
@@ -34,120 +34,18 @@
 
 #include <boost/core/ignore_unused.hpp>
 
-#include <LibUtilities/Foundations/Interp.h>
-#include <LibUtilities/Foundations/InterpCoeff.h>
 #include <LocalRegions/PrismExp.h>
 #include <SpatialDomains/SegGeom.h>
+#include <LibUtilities/Foundations/InterpCoeff.h>
+#include <LibUtilities/Foundations/Interp.h>
 
 using namespace std;
 
 namespace Nektar
 {
-namespace LocalRegions
-{
-
-PrismExp::PrismExp(const LibUtilities::BasisKey &Ba,
-                   const LibUtilities::BasisKey &Bb,
-                   const LibUtilities::BasisKey &Bc,
-                   const SpatialDomains::PrismGeomSharedPtr &geom)
-    : StdExpansion(LibUtilities::StdPrismData::getNumberOfCoefficients(
-                       Ba.GetNumModes(), Bb.GetNumModes(), Bc.GetNumModes()),
-                   3, Ba, Bb, Bc),
-      StdExpansion3D(LibUtilities::StdPrismData::getNumberOfCoefficients(
-                         Ba.GetNumModes(), Bb.GetNumModes(), Bc.GetNumModes()),
-                     Ba, Bb, Bc),
-      StdPrismExp(Ba, Bb, Bc), Expansion(geom), Expansion3D(geom),
-      m_matrixManager(
-          std::bind(&PrismExp::CreateMatrix, this, std::placeholders::_1),
-          std::string("PrismExpMatrix")),
-      m_staticCondMatrixManager(std::bind(&PrismExp::CreateStaticCondMatrix,
-                                          this, std::placeholders::_1),
-                                std::string("PrismExpStaticCondMatrix"))
-{
-}
-
-PrismExp::PrismExp(const PrismExp &T)
-    : StdExpansion(T), StdExpansion3D(T), StdPrismExp(T), Expansion(T),
-      Expansion3D(T), m_matrixManager(T.m_matrixManager),
-      m_staticCondMatrixManager(T.m_staticCondMatrixManager)
-{
-}
-
-PrismExp::~PrismExp()
-{
-}
-
-//-------------------------------
-// Integration Methods
-//-------------------------------
-
-/**
- * \brief Integrate the physical point list \a inarray over prismatic
- * region and return the value.
- *
- * Inputs:\n
- *
- * - \a inarray: definition of function to be returned at quadrature
- * point of expansion.
- *
- * Outputs:\n
- *
- * - returns \f$\int^1_{-1}\int^1_{-1}\int^1_{-1} u(\bar \eta_1,
- *  \xi_2, \xi_3) J[i,j,k] d \bar \eta_1 d \xi_2 d \xi_3 \f$ \n \f$ =
- *  \sum_{i=0}^{Q_1 - 1} \sum_{j=0}^{Q_2 - 1} \sum_{k=0}^{Q_3 - 1}
- *  u(\bar \eta_{1i}^{0,0}, \xi_{2j}^{0,0},\xi_{3k}^{1,0})w_{i}^{0,0}
- *  w_{j}^{0,0} \hat w_{k}^{1,0} \f$ \n where \f$ inarray[i,j, k] =
- *  u(\bar \eta_{1i}^{0,0}, \xi_{2j}^{0,0},\xi_{3k}^{1,0}) \f$, \n
- *  \f$\hat w_{i}^{1,0} = \frac {w_{j}^{1,0}} {2} \f$ \n and \f$
- *  J[i,j,k] \f$ is the Jacobian evaluated at the quadrature point.
- */
-NekDouble PrismExp::v_Integral(const Array<OneD, const NekDouble> &inarray)
-{
-    int nquad0                       = m_base[0]->GetNumPoints();
-    int nquad1                       = m_base[1]->GetNumPoints();
-    int nquad2                       = m_base[2]->GetNumPoints();
-    Array<OneD, const NekDouble> jac = m_metricinfo->GetJac(GetPointsKeys());
-    Array<OneD, NekDouble> tmp(nquad0 * nquad1 * nquad2);
-
-    // Multiply inarray with Jacobian
-    if (m_metricinfo->GetGtype() == SpatialDomains::eDeformed)
+    namespace LocalRegions
     {
-        Vmath::Vmul(nquad0 * nquad1 * nquad2, &jac[0], 1,
-                    (NekDouble *)&inarray[0], 1, &tmp[0], 1);
-    }
-    else
-    {
-        Vmath::Smul(nquad0 * nquad1 * nquad2, (NekDouble)jac[0],
-                    (NekDouble *)&inarray[0], 1, &tmp[0], 1);
-    }
-
-    // Call StdPrismExp version.
-    return StdPrismExp::v_Integral(tmp);
-}
-
-//----------------------------
-// Differentiation Methods
-//----------------------------
-void PrismExp::v_PhysDeriv(const Array<OneD, const NekDouble> &inarray,
-                           Array<OneD, NekDouble> &out_d0,
-                           Array<OneD, NekDouble> &out_d1,
-                           Array<OneD, NekDouble> &out_d2)
-{
-    int nqtot = GetTotPoints();
-
-    Array<TwoD, const NekDouble> df =
-        m_metricinfo->GetDerivFactors(GetPointsKeys());
-    Array<OneD, NekDouble> diff0(nqtot);
-    Array<OneD, NekDouble> diff1(nqtot);
-    Array<OneD, NekDouble> diff2(nqtot);
-
-    StdPrismExp::v_PhysDeriv(inarray, diff0, diff1, diff2);
-
-<<<<<<< HEAD
-    if (m_metricinfo->GetGtype() == SpatialDomains::eDeformed)
-    {
-        if (out_d0.size())
-=======
+
         PrismExp::PrismExp(const LibUtilities::BasisKey &Ba,
                            const LibUtilities::BasisKey &Bb,
                            const LibUtilities::BasisKey &Bc,
@@ -167,501 +65,290 @@
             m_staticCondMatrixManager(
                     std::bind(&Expansion::CreateStaticCondMatrix, this, std::placeholders::_1),
                     std::string("PrismExpStaticCondMatrix"))
->>>>>>> 5c19adb9
-        {
-            Vmath::Vmul(nqtot, &df[0][0], 1, &diff0[0], 1, &out_d0[0], 1);
-            Vmath::Vvtvp(nqtot, &df[1][0], 1, &diff1[0], 1, &out_d0[0], 1,
-                         &out_d0[0], 1);
-            Vmath::Vvtvp(nqtot, &df[2][0], 1, &diff2[0], 1, &out_d0[0], 1,
-                         &out_d0[0], 1);
-        }
-
-        if (out_d1.size())
-        {
-            Vmath::Vmul(nqtot, &df[3][0], 1, &diff0[0], 1, &out_d1[0], 1);
-            Vmath::Vvtvp(nqtot, &df[4][0], 1, &diff1[0], 1, &out_d1[0], 1,
-                         &out_d1[0], 1);
-            Vmath::Vvtvp(nqtot, &df[5][0], 1, &diff2[0], 1, &out_d1[0], 1,
-                         &out_d1[0], 1);
-        }
-
-        if (out_d2.size())
-        {
-            Vmath::Vmul(nqtot, &df[6][0], 1, &diff0[0], 1, &out_d2[0], 1);
-            Vmath::Vvtvp(nqtot, &df[7][0], 1, &diff1[0], 1, &out_d2[0], 1,
-                         &out_d2[0], 1);
-            Vmath::Vvtvp(nqtot, &df[8][0], 1, &diff2[0], 1, &out_d2[0], 1,
-                         &out_d2[0], 1);
-        }
-    }
-    else // regular geometry
-    {
-        if (out_d0.size())
-        {
-            Vmath::Smul(nqtot, df[0][0], &diff0[0], 1, &out_d0[0], 1);
-            Blas::Daxpy(nqtot, df[1][0], &diff1[0], 1, &out_d0[0], 1);
-            Blas::Daxpy(nqtot, df[2][0], &diff2[0], 1, &out_d0[0], 1);
-        }
-
-        if (out_d1.size())
-        {
-            Vmath::Smul(nqtot, df[3][0], &diff0[0], 1, &out_d1[0], 1);
-            Blas::Daxpy(nqtot, df[4][0], &diff1[0], 1, &out_d1[0], 1);
-            Blas::Daxpy(nqtot, df[5][0], &diff2[0], 1, &out_d1[0], 1);
-        }
-
-        if (out_d2.size())
-        {
-            Vmath::Smul(nqtot, df[6][0], &diff0[0], 1, &out_d2[0], 1);
-            Blas::Daxpy(nqtot, df[7][0], &diff1[0], 1, &out_d2[0], 1);
-            Blas::Daxpy(nqtot, df[8][0], &diff2[0], 1, &out_d2[0], 1);
-        }
-    }
-}
-
-//---------------------------------------
-// Transforms
-//---------------------------------------
-
-/**
- * \brief Forward transform from physical quadrature space stored in
- * \a inarray and evaluate the expansion coefficients and store in \a
- * (this)->m_coeffs
- *
- * Inputs:\n
- *
- * - \a inarray: array of physical quadrature points to be transformed
- *
- * Outputs:\n
- *
- * - (this)->_coeffs: updated array of expansion coefficients.
- */
-void PrismExp::v_FwdTrans(const Array<OneD, const NekDouble> &inarray,
-                          Array<OneD, NekDouble> &outarray)
-{
-    if (m_base[0]->Collocation() && m_base[1]->Collocation() &&
-        m_base[2]->Collocation())
-    {
-        Vmath::Vcopy(GetNcoeffs(), &inarray[0], 1, &outarray[0], 1);
-    }
-    else
-    {
-        v_IProductWRTBase(inarray, outarray);
-
-        // get Mass matrix inverse
-        MatrixKey masskey(StdRegions::eInvMass, DetShapeType(), *this);
-        DNekScalMatSharedPtr matsys = m_matrixManager[masskey];
-
-        // copy inarray in case inarray == outarray
-        DNekVec in(m_ncoeffs, outarray);
-        DNekVec out(m_ncoeffs, outarray, eWrapper);
-
-        out = (*matsys) * in;
-    }
-}
-
-//---------------------------------------
-// Inner product functions
-//---------------------------------------
-
-/**
- * \brief Calculate the inner product of inarray with respect to the
- * basis B=base0*base1*base2 and put into outarray:
- *
- * \f$ \begin{array}{rcl} I_{pqr} = (\phi_{pqr}, u)_{\delta} & = &
- * \sum_{i=0}^{nq_0} \sum_{j=0}^{nq_1} \sum_{k=0}^{nq_2} \psi_{p}^{a}
- * (\bar \eta_{1i}) \psi_{q}^{a} (\xi_{2j}) \psi_{pr}^{b} (\xi_{3k})
- * w_i w_j w_k u(\bar \eta_{1,i} \xi_{2,j} \xi_{3,k}) J_{i,j,k}\\ & =
- * & \sum_{i=0}^{nq_0} \psi_p^a(\bar \eta_{1,i}) \sum_{j=0}^{nq_1}
- * \psi_{q}^a(\xi_{2,j}) \sum_{k=0}^{nq_2} \psi_{pr}^b u(\bar
- * \eta_{1i},\xi_{2j},\xi_{3k}) J_{i,j,k} \end{array} \f$ \n
- *
- * where
- *
- * \f$ \phi_{pqr} (\xi_1 , \xi_2 , \xi_3) = \psi_p^a (\bar \eta_1)
- * \psi_{q}^a (\xi_2) \psi_{pr}^b (\xi_3) \f$ \n
- *
- * which can be implemented as \n \f$f_{pr} (\xi_{3k}) =
- * \sum_{k=0}^{nq_3} \psi_{pr}^b u(\bar \eta_{1i},\xi_{2j},\xi_{3k})
- * J_{i,j,k} = {\bf B_3 U} \f$ \n \f$ g_{q} (\xi_{3k}) =
- * \sum_{j=0}^{nq_1} \psi_{q}^a (\xi_{2j}) f_{pr} (\xi_{3k}) = {\bf
- * B_2 F} \f$ \n \f$ (\phi_{pqr}, u)_{\delta} = \sum_{k=0}^{nq_0}
- * \psi_{p}^a (\xi_{3k}) g_{q} (\xi_{3k}) = {\bf B_1 G} \f$
- */
-void PrismExp::v_IProductWRTBase(const Array<OneD, const NekDouble> &inarray,
-                                 Array<OneD, NekDouble> &outarray)
-{
-    v_IProductWRTBase_SumFac(inarray, outarray);
-}
-
-void PrismExp::v_IProductWRTBase_SumFac(
-    const Array<OneD, const NekDouble> &inarray,
-    Array<OneD, NekDouble> &outarray, bool multiplybyweights)
-{
-    const int nquad0 = m_base[0]->GetNumPoints();
-    const int nquad1 = m_base[1]->GetNumPoints();
-    const int nquad2 = m_base[2]->GetNumPoints();
-    const int order0 = m_base[0]->GetNumModes();
-    const int order1 = m_base[1]->GetNumModes();
-
-    Array<OneD, NekDouble> wsp(order0 * nquad2 * (nquad1 + order1));
-
-    if (multiplybyweights)
-    {
-        Array<OneD, NekDouble> tmp(nquad0 * nquad1 * nquad2);
-
-        MultiplyByQuadratureMetric(inarray, tmp);
-
-        IProductWRTBase_SumFacKernel(
-            m_base[0]->GetBdata(), m_base[1]->GetBdata(), m_base[2]->GetBdata(),
-            tmp, outarray, wsp, true, true, true);
-    }
-    else
-    {
-        IProductWRTBase_SumFacKernel(
-            m_base[0]->GetBdata(), m_base[1]->GetBdata(), m_base[2]->GetBdata(),
-            inarray, outarray, wsp, true, true, true);
-    }
-}
-
-/**
- * @brief Calculates the inner product \f$ I_{pqr} = (u,
- * \partial_{x_i} \phi_{pqr}) \f$.
- *
- * The derivative of the basis functions is performed using the chain
- * rule in order to incorporate the geometric factors. Assuming that
- * the basis functions are a tensor product
- * \f$\phi_{pqr}(\eta_1,\eta_2,\eta_3) =
- * \phi_1(\eta_1)\phi_2(\eta_2)\phi_3(\eta_3)\f$, this yields the
- * result
- *
- * \f[
- * I_{pqr} = \sum_{j=1}^3 \left(u, \frac{\partial u}{\partial \eta_j}
- * \frac{\partial \eta_j}{\partial x_i}\right)
- * \f]
- *
- * In the tetrahedral element, we must also incorporate a second set
- * of geometric factors which incorporate the collapsed co-ordinate
- * system, so that
- *
- * \f[ \frac{\partial\eta_j}{\partial x_i} = \sum_{k=1}^3
- * \frac{\partial\eta_j}{\partial\xi_k}\frac{\partial\xi_k}{\partial
- * x_i} \f]
- *
- * These derivatives can be found on p152 of Sherwin & Karniadakis.
- *
- * @param dir       Direction in which to take the derivative.
- * @param inarray   The function \f$ u \f$.
- * @param outarray  Value of the inner product.
- */
-void PrismExp::v_IProductWRTDerivBase(
-    const int dir, const Array<OneD, const NekDouble> &inarray,
-    Array<OneD, NekDouble> &outarray)
-{
-    v_IProductWRTDerivBase_SumFac(dir, inarray, outarray);
-}
-
-void PrismExp::v_IProductWRTDerivBase_SumFac(
-    const int dir, const Array<OneD, const NekDouble> &inarray,
-    Array<OneD, NekDouble> &outarray)
-{
-    const int nquad0 = m_base[0]->GetNumPoints();
-    const int nquad1 = m_base[1]->GetNumPoints();
-    const int nquad2 = m_base[2]->GetNumPoints();
-    const int order0 = m_base[0]->GetNumModes();
-    const int order1 = m_base[1]->GetNumModes();
-    const int nqtot  = nquad0 * nquad1 * nquad2;
-    int i;
-
-    const Array<OneD, const NekDouble> &z0 = m_base[0]->GetZ();
-    const Array<OneD, const NekDouble> &z2 = m_base[2]->GetZ();
-
-    Array<OneD, NekDouble> gfac0(nquad0);
-    Array<OneD, NekDouble> gfac2(nquad2);
-    Array<OneD, NekDouble> tmp1(nqtot);
-    Array<OneD, NekDouble> tmp2(nqtot);
-    Array<OneD, NekDouble> tmp3(nqtot);
-    Array<OneD, NekDouble> tmp4(nqtot);
-    Array<OneD, NekDouble> tmp5(nqtot);
-    Array<OneD, NekDouble> tmp6(m_ncoeffs);
-    Array<OneD, NekDouble> wsp(order0 * nquad2 * (nquad1 + order1));
-
-    const Array<TwoD, const NekDouble> &df =
-        m_metricinfo->GetDerivFactors(GetPointsKeys());
-
-    MultiplyByQuadratureMetric(inarray, tmp1);
-
-    if (m_metricinfo->GetGtype() == SpatialDomains::eDeformed)
-    {
-        Vmath::Vmul(nqtot, &df[3 * dir][0], 1, tmp1.get(), 1, tmp2.get(), 1);
-        Vmath::Vmul(nqtot, &df[3 * dir + 1][0], 1, tmp1.get(), 1, tmp3.get(),
-                    1);
-        Vmath::Vmul(nqtot, &df[3 * dir + 2][0], 1, tmp1.get(), 1, tmp4.get(),
-                    1);
-    }
-    else
-    {
-        Vmath::Smul(nqtot, df[3 * dir][0], tmp1.get(), 1, tmp2.get(), 1);
-        Vmath::Smul(nqtot, df[3 * dir + 1][0], tmp1.get(), 1, tmp3.get(), 1);
-        Vmath::Smul(nqtot, df[3 * dir + 2][0], tmp1.get(), 1, tmp4.get(), 1);
-    }
-
-    // set up geometric factor: (1+z0)/2
-    for (i = 0; i < nquad0; ++i)
-    {
-        gfac0[i] = 0.5 * (1 + z0[i]);
-    }
-
-    // Set up geometric factor: 2/(1-z2)
-    for (i = 0; i < nquad2; ++i)
-    {
-        gfac2[i] = 2.0 / (1 - z2[i]);
-    }
-
-    const int nq01 = nquad0 * nquad1;
-
-    for (i = 0; i < nquad2; ++i)
-    {
-        Vmath::Smul(nq01, gfac2[i], &tmp2[0] + i * nq01, 1, &tmp2[0] + i * nq01,
-                    1);
-        Vmath::Smul(nq01, gfac2[i], &tmp4[0] + i * nq01, 1, &tmp5[0] + i * nq01,
-                    1);
-    }
-
-    for (i = 0; i < nquad1 * nquad2; ++i)
-    {
-        Vmath::Vmul(nquad0, &gfac0[0], 1, &tmp5[0] + i * nquad0, 1,
-                    &tmp5[0] + i * nquad0, 1);
-    }
-
-    Vmath::Vadd(nqtot, &tmp2[0], 1, &tmp5[0], 1, &tmp2[0], 1);
-
-    IProductWRTBase_SumFacKernel(m_base[0]->GetDbdata(), m_base[1]->GetBdata(),
-                                 m_base[2]->GetBdata(), tmp2, outarray, wsp,
-                                 true, true, true);
-
-    IProductWRTBase_SumFacKernel(m_base[0]->GetBdata(), m_base[1]->GetDbdata(),
-                                 m_base[2]->GetBdata(), tmp3, tmp6, wsp, true,
-                                 true, true);
-
-    Vmath::Vadd(m_ncoeffs, tmp6, 1, outarray, 1, outarray, 1);
-
-    IProductWRTBase_SumFacKernel(m_base[0]->GetBdata(), m_base[1]->GetBdata(),
-                                 m_base[2]->GetDbdata(), tmp4, tmp6, wsp, true,
-                                 true, true);
-
-    Vmath::Vadd(m_ncoeffs, tmp6, 1, outarray, 1, outarray, 1);
-}
-
-//---------------------------------------
-// Evaluation functions
-//---------------------------------------
-
-StdRegions::StdExpansionSharedPtr PrismExp::v_GetStdExp(void) const
-{
-    return MemoryManager<StdRegions::StdPrismExp>::AllocateSharedPtr(
-        m_base[0]->GetBasisKey(), m_base[1]->GetBasisKey(),
-        m_base[2]->GetBasisKey());
-}
-
-StdRegions::StdExpansionSharedPtr PrismExp::v_GetLinStdExp(void) const
-{
-    LibUtilities::BasisKey bkey0(m_base[0]->GetBasisType(), 2,
-                                 m_base[0]->GetPointsKey());
-    LibUtilities::BasisKey bkey1(m_base[1]->GetBasisType(), 2,
-                                 m_base[1]->GetPointsKey());
-    LibUtilities::BasisKey bkey2(m_base[2]->GetBasisType(), 2,
-                                 m_base[2]->GetPointsKey());
-
-    return MemoryManager<StdRegions::StdPrismExp>::AllocateSharedPtr(
-        bkey0, bkey1, bkey2);
-}
-
-/**
- * @brief Get the coordinates #coords at the local coordinates
- * #Lcoords.
- */
-void PrismExp::v_GetCoord(const Array<OneD, const NekDouble> &Lcoords,
-                          Array<OneD, NekDouble> &coords)
-{
-    int i;
-
-    ASSERTL1(Lcoords[0] <= -1.0 && Lcoords[0] >= 1.0 && Lcoords[1] <= -1.0 &&
-                 Lcoords[1] >= 1.0 && Lcoords[2] <= -1.0 && Lcoords[2] >= 1.0,
-             "Local coordinates are not in region [-1,1]");
-
-    m_geom->FillGeom();
-
-    for (i = 0; i < m_geom->GetCoordim(); ++i)
-    {
-        coords[i] = m_geom->GetCoord(i, Lcoords);
-    }
-}
-
-void PrismExp::v_GetCoords(Array<OneD, NekDouble> &coords_0,
-                           Array<OneD, NekDouble> &coords_1,
-                           Array<OneD, NekDouble> &coords_2)
-{
-    Expansion::v_GetCoords(coords_0, coords_1, coords_2);
-}
-
-/**
- * Given the local cartesian coordinate \a Lcoord evaluate the
- * value of physvals at this point by calling through to the
- * StdExpansion method
- */
-NekDouble PrismExp::v_StdPhysEvaluate(
-    const Array<OneD, const NekDouble> &Lcoord,
-    const Array<OneD, const NekDouble> &physvals)
-{
-    // Evaluate point in local (eta) coordinates.
-    return StdExpansion3D::v_PhysEvaluate(Lcoord, physvals);
-}
-
-NekDouble PrismExp::v_PhysEvaluate(const Array<OneD, const NekDouble> &coord,
-                                   const Array<OneD, const NekDouble> &physvals)
-{
-    Array<OneD, NekDouble> Lcoord(3);
-
-    ASSERTL0(m_geom, "m_geom not defined");
-
-    m_geom->GetLocCoords(coord, Lcoord);
-
-    return StdExpansion3D::v_PhysEvaluate(Lcoord, physvals);
-}
-
-NekDouble PrismExp::v_PhysEvaluate(const Array<OneD, NekDouble> coord,
-                                   const Array<OneD, const NekDouble> &inarray,
-                                   NekDouble &out_d0, NekDouble &out_d1,
-                                   NekDouble &out_d2)
-{
-    Array<OneD, NekDouble> Lcoord(3);
-
-    ASSERTL0(m_geom, "m_geom not defined");
-
-    m_geom->GetLocCoords(coord, Lcoord);
-
-    return StdPrismExp::v_PhysEvaluate(Lcoord, inarray, out_d0, out_d1, out_d2);
-}
-
-//---------------------------------------
-// Helper functions
-//---------------------------------------
-
-int PrismExp::v_GetCoordim()
-{
-    return m_geom->GetCoordim();
-}
-
-void PrismExp::v_ExtractDataToCoeffs(
-    const NekDouble *data, const std::vector<unsigned int> &nummodes,
-    const int mode_offset, NekDouble *coeffs,
-    std::vector<LibUtilities::BasisType> &fromType)
-{
-    boost::ignore_unused(fromType);
-
-    int data_order0 = nummodes[mode_offset];
-    int fillorder0  = min(m_base[0]->GetNumModes(), data_order0);
-    int data_order1 = nummodes[mode_offset + 1];
-    int order1      = m_base[1]->GetNumModes();
-    int fillorder1  = min(order1, data_order1);
-    int data_order2 = nummodes[mode_offset + 2];
-    int order2      = m_base[2]->GetNumModes();
-    int fillorder2  = min(order2, data_order2);
-
-    switch (m_base[0]->GetBasisType())
-    {
-        case LibUtilities::eModified_A:
-        {
-            int i, j;
-            int cnt  = 0;
-            int cnt1 = 0;
-
-            ASSERTL1(m_base[1]->GetBasisType() == LibUtilities::eModified_A,
-                     "Extraction routine not set up for this basis");
-            ASSERTL1(m_base[2]->GetBasisType() == LibUtilities::eModified_B,
-                     "Extraction routine not set up for this basis");
-
-            Vmath::Zero(m_ncoeffs, coeffs, 1);
-            for (j = 0; j < fillorder0; ++j)
-            {
-                for (i = 0; i < fillorder1; ++i)
-                {
-                    Vmath::Vcopy(fillorder2 - j, &data[cnt], 1, &coeffs[cnt1],
-                                 1);
-                    cnt += data_order2 - j;
-                    cnt1 += order2 - j;
-                }
-
-                // count out data for j iteration
-                for (i = fillorder1; i < data_order1; ++i)
-                {
-                    cnt += data_order2 - j;
-                }
-
-                for (i = fillorder1; i < order1; ++i)
-                {
-                    cnt1 += order2 - j;
-                }
-            }
-        }
-        break;
-        default:
-            ASSERTL0(false, "basis is either not set up or not "
-                            "hierarchicial");
-    }
-}
-
-void PrismExp::v_GetTracePhysMap(const int face, Array<OneD, int> &outarray)
-{
-    int nquad0 = m_base[0]->GetNumPoints();
-    int nquad1 = m_base[1]->GetNumPoints();
-    int nquad2 = m_base[2]->GetNumPoints();
-    int nq0    = 0;
-    int nq1    = 0;
-
-    switch (face)
-    {
-        case 0:
-            nq0 = nquad0;
-            nq1 = nquad1;
-            if (outarray.size() != nq0 * nq1)
-            {
-                outarray = Array<OneD, int>(nq0 * nq1);
-            }
-
-            // Directions A and B positive
-            for (int i = 0; i < nquad0 * nquad1; ++i)
-            {
-                outarray[i] = i;
-            }
-            break;
-        case 1:
-
-            nq0 = nquad0;
-            nq1 = nquad2;
-            if (outarray.size() != nq0 * nq1)
-            {
-                outarray = Array<OneD, int>(nq0 * nq1);
-            }
-
-            // Direction A and B positive
-            for (int k = 0; k < nquad2; k++)
-            {
-                for (int i = 0; i < nquad0; ++i)
-                {
-                    outarray[k * nquad0 + i] = (nquad0 * nquad1 * k) + i;
-                }
-            }
-
-            break;
-        case 2:
-
-<<<<<<< HEAD
-            nq0 = nquad1;
-            nq1 = nquad2;
-            if (outarray.size() != nq0 * nq1)
-=======
+        {
+        }
+
+        PrismExp::PrismExp(const PrismExp &T):
+            StdExpansion(T),
+            StdExpansion3D(T),
+            StdPrismExp(T),
+            Expansion(T),
+            Expansion3D(T),
+            m_matrixManager(T.m_matrixManager),
+            m_staticCondMatrixManager(T.m_staticCondMatrixManager)
+        {
+        }
+
+        PrismExp::~PrismExp()
+        {
+        }
+
+
+        //-------------------------------
+        // Integration Methods
+        //-------------------------------
+
+        /**
+         * \brief Integrate the physical point list \a inarray over prismatic
+         * region and return the value.
+         *
+         * Inputs:\n
+         *
+         * - \a inarray: definition of function to be returned at quadrature
+         * point of expansion.
+         *
+         * Outputs:\n
+         *
+         * - returns \f$\int^1_{-1}\int^1_{-1}\int^1_{-1} u(\bar \eta_1,
+         *  \xi_2, \xi_3) J[i,j,k] d \bar \eta_1 d \xi_2 d \xi_3 \f$ \n \f$ =
+         *  \sum_{i=0}^{Q_1 - 1} \sum_{j=0}^{Q_2 - 1} \sum_{k=0}^{Q_3 - 1}
+         *  u(\bar \eta_{1i}^{0,0}, \xi_{2j}^{0,0},\xi_{3k}^{1,0})w_{i}^{0,0}
+         *  w_{j}^{0,0} \hat w_{k}^{1,0} \f$ \n where \f$ inarray[i,j, k] =
+         *  u(\bar \eta_{1i}^{0,0}, \xi_{2j}^{0,0},\xi_{3k}^{1,0}) \f$, \n
+         *  \f$\hat w_{i}^{1,0} = \frac {w_{j}^{1,0}} {2} \f$ \n and \f$
+         *  J[i,j,k] \f$ is the Jacobian evaluated at the quadrature point.
+        */
+        NekDouble PrismExp::v_Integral(const Array<OneD, const NekDouble> &inarray)
+        {
+            int nquad0 = m_base[0]->GetNumPoints();
+            int nquad1 = m_base[1]->GetNumPoints();
+            int nquad2 = m_base[2]->GetNumPoints();
+            Array<OneD, const NekDouble> jac = m_metricinfo->GetJac(GetPointsKeys());
+            Array<OneD,       NekDouble> tmp(nquad0*nquad1*nquad2);
+
+            // Multiply inarray with Jacobian
+            if(m_metricinfo->GetGtype() == SpatialDomains::eDeformed)
+            {
+                Vmath::Vmul(nquad0*nquad1*nquad2,&jac[0],1,(NekDouble*)&inarray[0],1,&tmp[0],1);
+            }
+            else
+            {
+                Vmath::Smul(nquad0*nquad1*nquad2,(NekDouble)jac[0],(NekDouble*)&inarray[0],1,&tmp[0],1);
+            }
+
+            // Call StdPrismExp version.
+            return StdPrismExp::v_Integral(tmp);
+        }
+
+
+        //----------------------------
+        // Differentiation Methods
+        //----------------------------
+        void PrismExp::v_PhysDeriv(const Array<OneD, const NekDouble>& inarray,
+                                         Array<OneD,       NekDouble>& out_d0,
+                                         Array<OneD,       NekDouble>& out_d1,
+                                         Array<OneD,       NekDouble>& out_d2)
+        {
+            int nqtot = GetTotPoints();
+
+            Array<TwoD, const NekDouble> df =
+                            m_metricinfo->GetDerivFactors(GetPointsKeys());
+            Array<OneD,       NekDouble> diff0(nqtot);
+            Array<OneD,       NekDouble> diff1(nqtot);
+            Array<OneD,       NekDouble> diff2(nqtot);
+
+            StdPrismExp::v_PhysDeriv(inarray, diff0, diff1, diff2);
+
+            if(m_metricinfo->GetGtype() == SpatialDomains::eDeformed)
+            {
+                if(out_d0.size())
+                {
+                    Vmath::Vmul  (nqtot,&df[0][0],1,&diff0[0],1,&out_d0[0],1);
+                    Vmath::Vvtvp (nqtot,&df[1][0],1,&diff1[0],1,&out_d0[0],1,&out_d0[0],1);
+                    Vmath::Vvtvp (nqtot,&df[2][0],1,&diff2[0],1,&out_d0[0],1,&out_d0[0],1);
+                }
+
+                if(out_d1.size())
+                {
+                    Vmath::Vmul  (nqtot,&df[3][0],1,&diff0[0],1,&out_d1[0],1);
+                    Vmath::Vvtvp (nqtot,&df[4][0],1,&diff1[0],1,&out_d1[0],1,&out_d1[0],1);
+                    Vmath::Vvtvp (nqtot,&df[5][0],1,&diff2[0],1,&out_d1[0],1,&out_d1[0],1);
+                }
+
+                if(out_d2.size())
+                {
+                    Vmath::Vmul  (nqtot,&df[6][0],1,&diff0[0],1,&out_d2[0],1);
+                    Vmath::Vvtvp (nqtot,&df[7][0],1,&diff1[0],1,&out_d2[0],1,&out_d2[0],1);
+                    Vmath::Vvtvp (nqtot,&df[8][0],1,&diff2[0],1,&out_d2[0],1,&out_d2[0],1);
+                }
+            }
+            else // regular geometry
+            {
+                if(out_d0.size())
+                {
+                    Vmath::Smul (nqtot,df[0][0],&diff0[0],1,&out_d0[0],1);
+                    Blas::Daxpy (nqtot,df[1][0],&diff1[0],1,&out_d0[0],1);
+                    Blas::Daxpy (nqtot,df[2][0],&diff2[0],1,&out_d0[0],1);
+                }
+
+                if(out_d1.size())
+                {
+                    Vmath::Smul (nqtot,df[3][0],&diff0[0],1,&out_d1[0],1);
+                    Blas::Daxpy (nqtot,df[4][0],&diff1[0],1,&out_d1[0],1);
+                    Blas::Daxpy (nqtot,df[5][0],&diff2[0],1,&out_d1[0],1);
+                }
+
+                if(out_d2.size())
+                {
+                    Vmath::Smul (nqtot,df[6][0],&diff0[0],1,&out_d2[0],1);
+                    Blas::Daxpy (nqtot,df[7][0],&diff1[0],1,&out_d2[0],1);
+                    Blas::Daxpy (nqtot,df[8][0],&diff2[0],1,&out_d2[0],1);
+                }
+            }
+        }
+
+        //---------------------------------------
+        // Transforms
+        //---------------------------------------
+
+        /**
+         * \brief Forward transform from physical quadrature space stored in
+         * \a inarray and evaluate the expansion coefficients and store in \a
+         * (this)->m_coeffs
+         *
+         * Inputs:\n
+         *
+         * - \a inarray: array of physical quadrature points to be transformed
+         *
+         * Outputs:\n
+         *
+         * - (this)->_coeffs: updated array of expansion coefficients.
+         */
+        void PrismExp::v_FwdTrans(const Array<OneD, const NekDouble>& inarray,
+                                        Array<OneD,       NekDouble>& outarray)
+        {
+            if(m_base[0]->Collocation() &&
+               m_base[1]->Collocation() &&
+               m_base[2]->Collocation())
+            {
+                Vmath::Vcopy(GetNcoeffs(),&inarray[0],1,&outarray[0],1);
+            }
+            else
+            {
+                v_IProductWRTBase(inarray, outarray);
+
+                // get Mass matrix inverse
+                MatrixKey             masskey(StdRegions::eInvMass,
+                                              DetShapeType(),*this);
+                DNekScalMatSharedPtr  matsys = m_matrixManager[masskey];
+
+                // copy inarray in case inarray == outarray
+                DNekVec in (m_ncoeffs,outarray);
+                DNekVec out(m_ncoeffs,outarray,eWrapper);
+
+                out = (*matsys)*in;
+            }
+        }
+
+
+        //---------------------------------------
+        // Inner product functions
+        //---------------------------------------
+
+        /**
+         * \brief Calculate the inner product of inarray with respect to the
+         * basis B=base0*base1*base2 and put into outarray:
+         *
+         * \f$ \begin{array}{rcl} I_{pqr} = (\phi_{pqr}, u)_{\delta} & = &
+         * \sum_{i=0}^{nq_0} \sum_{j=0}^{nq_1} \sum_{k=0}^{nq_2} \psi_{p}^{a}
+         * (\bar \eta_{1i}) \psi_{q}^{a} (\xi_{2j}) \psi_{pr}^{b} (\xi_{3k})
+         * w_i w_j w_k u(\bar \eta_{1,i} \xi_{2,j} \xi_{3,k}) J_{i,j,k}\\ & =
+         * & \sum_{i=0}^{nq_0} \psi_p^a(\bar \eta_{1,i}) \sum_{j=0}^{nq_1}
+         * \psi_{q}^a(\xi_{2,j}) \sum_{k=0}^{nq_2} \psi_{pr}^b u(\bar
+         * \eta_{1i},\xi_{2j},\xi_{3k}) J_{i,j,k} \end{array} \f$ \n
+         *
+         * where
+         *
+         * \f$ \phi_{pqr} (\xi_1 , \xi_2 , \xi_3) = \psi_p^a (\bar \eta_1)
+         * \psi_{q}^a (\xi_2) \psi_{pr}^b (\xi_3) \f$ \n
+         *
+         * which can be implemented as \n \f$f_{pr} (\xi_{3k}) =
+         * \sum_{k=0}^{nq_3} \psi_{pr}^b u(\bar \eta_{1i},\xi_{2j},\xi_{3k})
+         * J_{i,j,k} = {\bf B_3 U} \f$ \n \f$ g_{q} (\xi_{3k}) =
+         * \sum_{j=0}^{nq_1} \psi_{q}^a (\xi_{2j}) f_{pr} (\xi_{3k}) = {\bf
+         * B_2 F} \f$ \n \f$ (\phi_{pqr}, u)_{\delta} = \sum_{k=0}^{nq_0}
+         * \psi_{p}^a (\xi_{3k}) g_{q} (\xi_{3k}) = {\bf B_1 G} \f$
+         */
+        void PrismExp::v_IProductWRTBase(
+            const Array<OneD, const NekDouble>& inarray,
+                  Array<OneD,       NekDouble>& outarray)
+        {
+            v_IProductWRTBase_SumFac(inarray, outarray);
+        }
+
+        void PrismExp::v_IProductWRTBase_SumFac(
+            const Array<OneD, const NekDouble>& inarray,
+            Array<OneD,       NekDouble>& outarray,
+            bool multiplybyweights)
+        {
+            const int nquad0 = m_base[0]->GetNumPoints();
+            const int nquad1 = m_base[1]->GetNumPoints();
+            const int nquad2 = m_base[2]->GetNumPoints();
+            const int order0 = m_base[0]->GetNumModes();
+            const int order1 = m_base[1]->GetNumModes();
+
+            Array<OneD, NekDouble> wsp(order0*nquad2*(nquad1+order1));
+
+            if(multiplybyweights)
+            {
+                Array<OneD, NekDouble> tmp(nquad0*nquad1*nquad2);
+
+                MultiplyByQuadratureMetric(inarray, tmp);
+
+                IProductWRTBase_SumFacKernel(m_base[0]->GetBdata(),
+                                             m_base[1]->GetBdata(),
+                                             m_base[2]->GetBdata(),
+                                             tmp,outarray,wsp,
+                                             true,true,true);
+            }
+            else
+            {
+                IProductWRTBase_SumFacKernel(m_base[0]->GetBdata(),
+                                             m_base[1]->GetBdata(),
+                                             m_base[2]->GetBdata(),
+                                             inarray,outarray,wsp,
+                                             true,true,true);
+            }
+        }
+
+        /**
+         * @brief Calculates the inner product \f$ I_{pqr} = (u,
+         * \partial_{x_i} \phi_{pqr}) \f$.
+         *
+         * The derivative of the basis functions is performed using the chain
+         * rule in order to incorporate the geometric factors. Assuming that
+         * the basis functions are a tensor product
+         * \f$\phi_{pqr}(\eta_1,\eta_2,\eta_3) =
+         * \phi_1(\eta_1)\phi_2(\eta_2)\phi_3(\eta_3)\f$, this yields the
+         * result
+         *
+         * \f[
+         * I_{pqr} = \sum_{j=1}^3 \left(u, \frac{\partial u}{\partial \eta_j}
+         * \frac{\partial \eta_j}{\partial x_i}\right)
+         * \f]
+         *
+         * In the tetrahedral element, we must also incorporate a second set
+         * of geometric factors which incorporate the collapsed co-ordinate
+         * system, so that
+         *
+         * \f[ \frac{\partial\eta_j}{\partial x_i} = \sum_{k=1}^3
+         * \frac{\partial\eta_j}{\partial\xi_k}\frac{\partial\xi_k}{\partial
+         * x_i} \f]
+         *
+         * These derivatives can be found on p152 of Sherwin & Karniadakis.
+         *
+         * @param dir       Direction in which to take the derivative.
+         * @param inarray   The function \f$ u \f$.
+         * @param outarray  Value of the inner product.
+         */
+        void PrismExp::v_IProductWRTDerivBase(
+            const int                           dir,
+            const Array<OneD, const NekDouble> &inarray,
+                  Array<OneD,       NekDouble> &outarray)
+        {
+            v_IProductWRTDerivBase_SumFac(dir, inarray, outarray);
+        }
+
         void PrismExp::v_IProductWRTDerivBase_SumFac(
             const int                           dir,
             const Array<OneD, const NekDouble> &inarray,
@@ -714,10 +401,10 @@
         }
 
         void PrismExp::v_AlignVectorToCollapsedDir(
-                const int dir, 
-                const Array<OneD, const NekDouble>      &inarray, 
+                const int dir,
+                const Array<OneD, const NekDouble>      &inarray,
                 Array<OneD, Array<OneD, NekDouble> >    &outarray)
-        {   
+        {
             const int nquad0 = m_base[0]->GetNumPoints();
             const int nquad1 = m_base[1]->GetNumPoints();
             const int nquad2 = m_base[2]->GetNumPoints();
@@ -738,1328 +425,755 @@
             Array<OneD, NekDouble> tmp2 =   outarray[0];
             Array<OneD, NekDouble> tmp3 =   outarray[1];
             Array<OneD, NekDouble> tmp4 =   outarray[2];
-            
+
 
             const Array<TwoD, const NekDouble>& df =
                             m_metricinfo->GetDerivFactors(GetPointsKeys());
-                            
+
             Vmath::Vcopy(nqtot,inarray,1,tmp1,1);     // Dir3 metric
 
             if(m_metricinfo->GetGtype() == SpatialDomains::eDeformed)
->>>>>>> 5c19adb9
-            {
-                outarray = Array<OneD, int>(nq0 * nq1);
-            }
-
-            // Directions A and B positive
-            for (int j = 0; j < nquad1 * nquad2; ++j)
-            {
-                outarray[j] = nquad0 - 1 + j * nquad0;
-            }
-<<<<<<< HEAD
-            break;
-        case 3:
-            nq0 = nquad0;
-            nq1 = nquad2;
-            if (outarray.size() != nq0 * nq1)
-=======
+            {
+                Vmath::Vmul(nqtot,&df[3*dir][0],  1,tmp1.get(),1,tmp2.get(),1);
+                Vmath::Vmul(nqtot,&df[3*dir+1][0],1,tmp1.get(),1,tmp3.get(),1);
+                Vmath::Vmul(nqtot,&df[3*dir+2][0],1,tmp1.get(),1,tmp4.get(),1);
+            }
+            else
+            {
+                Vmath::Smul(nqtot, df[3*dir][0],  tmp1.get(),1,tmp2.get(), 1);
+                Vmath::Smul(nqtot, df[3*dir+1][0],tmp1.get(),1,tmp3.get(), 1);
+                Vmath::Smul(nqtot, df[3*dir+2][0],tmp1.get(),1,tmp4.get(), 1);
+            }
 
             // set up geometric factor: (1+z0)/2
             for (int i = 0; i < nquad0; ++i)
->>>>>>> 5c19adb9
-            {
-                outarray = Array<OneD, int>(nq0 * nq1);
-            }
-
-<<<<<<< HEAD
-            // Direction A and B positive
-            for (int k = 0; k < nquad2; k++)
-=======
+            {
+                gfac0[i] = 0.5*(1+z0[i]);
+            }
+
             // Set up geometric factor: 2/(1-z2)
             for (int i = 0; i < nquad2; ++i)
->>>>>>> 5c19adb9
-            {
-                for (int i = 0; i < nquad0; ++i)
-                {
-                    outarray[k * nquad0 + i] =
-                        nquad0 * (nquad1 - 1) + (nquad0 * nquad1 * k) + i;
-                }
-            }
-            break;
-        case 4:
-
-<<<<<<< HEAD
-            nq0 = nquad1;
-            nq1 = nquad2;
-            if (outarray.size() != nq0 * nq1)
-=======
+            {
+            	gfac2[i] = 2.0/(1-z2[i]);
+            }
+
             const int nq01 = nquad0*nquad1;
 
             for (int i = 0; i < nquad2; ++i)
->>>>>>> 5c19adb9
-            {
-                outarray = Array<OneD, int>(nq0 * nq1);
-            }
-
-<<<<<<< HEAD
-            // Directions A and B positive
-            for (int j = 0; j < nquad1 * nquad2; ++j)
-=======
+            {
+                Vmath::Smul(nq01,gfac2[i],&tmp2[0]+i*nq01,1,&tmp2[0]+i*nq01,1);
+                Vmath::Smul(nq01,gfac2[i],&tmp4[0]+i*nq01,1,&tmp5[0]+i*nq01,1);
+            }
+
             for (int i = 0; i < nquad1*nquad2; ++i)
->>>>>>> 5c19adb9
-            {
-                outarray[j] = j * nquad0;
-            }
-            break;
-        default:
-            ASSERTL0(false, "face value (> 4) is out of range");
-            break;
-    }
-}
-
-/** \brief  Get the normals along specficied face
- * Get the face normals interplated to a points0 x points 0
- * type distribution
- **/
-void PrismExp::v_ComputeTraceNormal(const int face)
-{
-    const SpatialDomains::GeomFactorsSharedPtr &geomFactors =
-        GetGeom()->GetMetricInfo();
-
-    LibUtilities::PointsKeyVector ptsKeys = GetPointsKeys();
-    for (int i = 0; i < ptsKeys.size(); ++i)
-    {
-        // Need at least 2 points for computing normals
-        if (ptsKeys[i].GetNumPoints() == 1)
-        {
-            LibUtilities::PointsKey pKey(2, ptsKeys[i].GetPointsType());
-            ptsKeys[i] = pKey;
-        }
-    }
-
-<<<<<<< HEAD
-    SpatialDomains::GeomType type = geomFactors->GetGtype();
-    const Array<TwoD, const NekDouble> &df =
-        geomFactors->GetDerivFactors(ptsKeys);
-    const Array<OneD, const NekDouble> &jac = geomFactors->GetJac(ptsKeys);
-
-    int nq0  = ptsKeys[0].GetNumPoints();
-    int nq1  = ptsKeys[1].GetNumPoints();
-    int nq2  = ptsKeys[2].GetNumPoints();
-    int nq01 = nq0 * nq1;
-    int nqtot;
-
-    LibUtilities::BasisKey tobasis0 = GetTraceBasisKey(face, 0);
-    LibUtilities::BasisKey tobasis1 = GetTraceBasisKey(face, 1);
-
-    // Number of quadrature points in face expansion.
-    int nq_face = tobasis0.GetNumPoints() * tobasis1.GetNumPoints();
-
-    int vCoordDim = GetCoordim();
-    int i;
-
-    m_faceNormals[face] = Array<OneD, Array<OneD, NekDouble>>(vCoordDim);
-    Array<OneD, Array<OneD, NekDouble>> &normal = m_faceNormals[face];
-    for (i = 0; i < vCoordDim; ++i)
-    {
-        normal[i] = Array<OneD, NekDouble>(nq_face);
-    }
-=======
+            {
+                Vmath::Vmul(nquad0,&gfac0[0],1,&tmp5[0]+i*nquad0,1,
+                            &tmp5[0]+i*nquad0,1);
+            }
+
             Vmath::Vadd(nqtot, &tmp2[0], 1, &tmp5[0], 1, &tmp2[0], 1);
         }
->>>>>>> 5c19adb9
-
-    size_t nqb                     = nq_face;
-    size_t nbnd                    = face;
-    m_elmtBndNormDirElmtLen[nbnd]  = Array<OneD, NekDouble>{nqb, 0.0};
-    Array<OneD, NekDouble> &length = m_elmtBndNormDirElmtLen[nbnd];
-
-    // Regular geometry case
-    if (type == SpatialDomains::eRegular ||
-        type == SpatialDomains::eMovingRegular)
-    {
-        NekDouble fac;
-        // Set up normals
-        switch (face)
-        {
+
+        //---------------------------------------
+        // Evaluation functions
+        //---------------------------------------
+
+        StdRegions::StdExpansionSharedPtr PrismExp::v_GetStdExp(void) const
+        {
+            return MemoryManager<StdRegions::StdPrismExp>
+                ::AllocateSharedPtr(m_base[0]->GetBasisKey(),
+                                    m_base[1]->GetBasisKey(),
+                                    m_base[2]->GetBasisKey());
+        }
+
+        StdRegions::StdExpansionSharedPtr PrismExp::v_GetLinStdExp(void) const
+        {
+            LibUtilities::BasisKey bkey0(m_base[0]->GetBasisType(),
+                           2, m_base[0]->GetPointsKey());
+            LibUtilities::BasisKey bkey1(m_base[1]->GetBasisType(),
+                           2, m_base[1]->GetPointsKey());
+            LibUtilities::BasisKey bkey2(m_base[2]->GetBasisType(),
+                           2, m_base[2]->GetPointsKey());
+
+            return MemoryManager<StdRegions::StdPrismExp>
+                ::AllocateSharedPtr( bkey0, bkey1, bkey2);
+        }
+
+        /**
+         * @brief Get the coordinates #coords at the local coordinates
+         * #Lcoords.
+         */
+        void PrismExp::v_GetCoord(const Array<OneD, const NekDouble>& Lcoords,
+                                        Array<OneD,       NekDouble>& coords)
+        {
+            int i;
+
+            ASSERTL1(Lcoords[0] <= -1.0 && Lcoords[0] >= 1.0 &&
+                     Lcoords[1] <= -1.0 && Lcoords[1] >= 1.0 &&
+                     Lcoords[2] <= -1.0 && Lcoords[2] >= 1.0,
+                     "Local coordinates are not in region [-1,1]");
+
+            m_geom->FillGeom();
+
+            for(i = 0; i < m_geom->GetCoordim(); ++i)
+            {
+                coords[i] = m_geom->GetCoord(i,Lcoords);
+            }
+        }
+
+        void PrismExp::v_GetCoords(
+            Array<OneD, NekDouble> &coords_0,
+            Array<OneD, NekDouble> &coords_1,
+            Array<OneD, NekDouble> &coords_2)
+        {
+            Expansion::v_GetCoords(coords_0, coords_1, coords_2);
+        }
+
+        /**
+         * Given the local cartesian coordinate \a Lcoord evaluate the
+         * value of physvals at this point by calling through to the
+         * StdExpansion method
+         */
+        NekDouble PrismExp::v_StdPhysEvaluate(
+            const Array<OneD, const NekDouble> &Lcoord,
+            const Array<OneD, const NekDouble> &physvals)
+        {
+            // Evaluate point in local (eta) coordinates.
+            return StdExpansion3D::v_PhysEvaluate(Lcoord, physvals);
+        }
+
+        NekDouble PrismExp::v_PhysEvaluate(const Array<OneD, const NekDouble> &coord,
+                                           const Array<OneD, const NekDouble> &physvals)
+        {
+            Array<OneD, NekDouble> Lcoord(3);
+
+            ASSERTL0(m_geom, "m_geom not defined");
+
+            m_geom->GetLocCoords(coord, Lcoord);
+
+            return StdExpansion3D::v_PhysEvaluate(Lcoord, physvals);
+        }
+
+        NekDouble PrismExp::v_PhysEvaluate(const Array<OneD, NekDouble> coord,
+                                           const Array<OneD, const NekDouble> &inarray,
+                                           NekDouble &out_d0, NekDouble &out_d1,
+                                           NekDouble &out_d2)
+        {
+            Array<OneD, NekDouble> Lcoord(3);
+
+            ASSERTL0(m_geom, "m_geom not defined");
+
+            m_geom->GetLocCoords(coord, Lcoord);
+
+            return StdPrismExp::v_PhysEvaluate(Lcoord, inarray, out_d0, out_d1, out_d2);
+        }
+
+
+        //---------------------------------------
+        // Helper functions
+        //---------------------------------------
+
+        int PrismExp::v_GetCoordim()
+        {
+            return m_geom->GetCoordim();
+        }
+
+        void PrismExp::v_ExtractDataToCoeffs(
+                const NekDouble*                  data,
+                const std::vector<unsigned int >& nummodes,
+                const int                         mode_offset,
+                NekDouble*                        coeffs,
+                std::vector<LibUtilities::BasisType> &fromType)
+        {
+            boost::ignore_unused(fromType);
+
+            int data_order0 = nummodes[mode_offset];
+            int fillorder0  = min(m_base[0]->GetNumModes(),data_order0);
+            int data_order1 = nummodes[mode_offset+1];
+            int order1      = m_base[1]->GetNumModes();
+            int fillorder1  = min(order1,data_order1);
+            int data_order2 = nummodes[mode_offset+2];
+            int order2      = m_base[2]->GetNumModes();
+            int fillorder2  = min(order2,data_order2);
+
+            switch(m_base[0]->GetBasisType())
+            {
+            case LibUtilities::eModified_A:
+                {
+                    int i,j;
+                    int cnt  = 0;
+                    int cnt1 = 0;
+
+                    ASSERTL1(m_base[1]->GetBasisType() ==
+                             LibUtilities::eModified_A,
+                             "Extraction routine not set up for this basis");
+                    ASSERTL1(m_base[2]->GetBasisType() ==
+                             LibUtilities::eModified_B,
+                             "Extraction routine not set up for this basis");
+
+                    Vmath::Zero(m_ncoeffs,coeffs,1);
+                    for(j = 0; j < fillorder0; ++j)
+                    {
+                        for(i = 0; i < fillorder1; ++i)
+                        {
+                            Vmath::Vcopy(fillorder2-j, &data[cnt],    1,
+                                                       &coeffs[cnt1], 1);
+                            cnt  += data_order2-j;
+                            cnt1 += order2-j;
+                        }
+
+                        // count out data for j iteration
+                        for(i = fillorder1; i < data_order1; ++i)
+                        {
+                            cnt += data_order2-j;
+                        }
+
+                        for(i = fillorder1; i < order1; ++i)
+                        {
+                            cnt1 += order2-j;
+                        }
+                    }
+                }
+                break;
+            default:
+                ASSERTL0(false, "basis is either not set up or not "
+                                "hierarchicial");
+            }
+        }
+
+        void PrismExp::v_GetTracePhysMap(const int               face,
+                                        Array<OneD, int>        &outarray)
+        {
+            int nquad0 = m_base[0]->GetNumPoints();
+            int nquad1 = m_base[1]->GetNumPoints();
+            int nquad2 = m_base[2]->GetNumPoints();
+            int nq0 = 0;
+            int nq1 = 0;
+
+            switch(face)
+            {
             case 0:
-            {
-                for (i = 0; i < vCoordDim; ++i)
-                {
-                    normal[i][0] = -df[3 * i + 2][0];
-                    ;
+                nq0 = nquad0;
+                nq1 = nquad1;
+                if(outarray.size()!=nq0*nq1)
+                {
+                    outarray = Array<OneD, int>(nq0*nq1);
+                }
+
+                //Directions A and B positive
+                for(int i = 0; i < nquad0*nquad1; ++i)
+                {
+                    outarray[i] = i;
                 }
                 break;
-            }
-            case 1:
-            {
-                for (i = 0; i < vCoordDim; ++i)
-                {
-                    normal[i][0] = -df[3 * i + 1][0];
-                }
+	    case 1:
+
+                nq0 = nquad0;
+                nq1 = nquad2;
+                if(outarray.size()!=nq0*nq1)
+                {
+                    outarray = Array<OneD, int>(nq0*nq1);
+                }
+
+                //Direction A and B positive
+                for (int k=0; k<nquad2; k++)
+                {
+                    for(int i = 0; i < nquad0; ++i)
+                    {
+                        outarray[k*nquad0+i] = (nquad0*nquad1*k)+i;
+                    }
+                }
+
                 break;
-            }
             case 2:
-            {
-                for (i = 0; i < vCoordDim; ++i)
-                {
-                    normal[i][0] = df[3 * i][0] + df[3 * i + 2][0];
+
+                nq0 = nquad1;
+                nq1 = nquad2;
+                if(outarray.size()!=nq0*nq1)
+                {
+                    outarray = Array<OneD, int>(nq0*nq1);
+                }
+
+                //Directions A and B positive
+                for(int j = 0; j < nquad1*nquad2; ++j)
+                {
+                    outarray[j] = nquad0-1 + j*nquad0;
+
                 }
                 break;
-            }
             case 3:
-            {
-                for (i = 0; i < vCoordDim; ++i)
-                {
-                    normal[i][0] = df[3 * i + 1][0];
+                nq0 = nquad0;
+                nq1 = nquad2;
+                if(outarray.size()!=nq0*nq1)
+                {
+                    outarray = Array<OneD, int>(nq0*nq1);
+                }
+
+                //Direction A and B positive
+                for (int k=0; k<nquad2; k++)
+                {
+                    for(int i = 0; i < nquad0; ++i)
+                    {
+                        outarray[k*nquad0+i] = nquad0*(nquad1-1) + (nquad0*nquad1*k)+i;
+                    }
                 }
                 break;
-            }
             case 4:
-            {
-                for (i = 0; i < vCoordDim; ++i)
-                {
-                    normal[i][0] = -df[3 * i][0];
+
+                nq0 = nquad1;
+                nq1 = nquad2;
+                if(outarray.size()!=nq0*nq1)
+                {
+                    outarray = Array<OneD, int>(nq0*nq1);
+                }
+
+                //Directions A and B positive
+                for(int j = 0; j < nquad1*nquad2; ++j)
+                {
+                    outarray[j] = j*nquad0;
+
                 }
                 break;
-            }
             default:
-                ASSERTL0(false, "face is out of range (face < 4)");
-        }
-
-        // Normalise resulting vector.
-        fac = 0.0;
-        for (i = 0; i < vCoordDim; ++i)
-        {
-            fac += normal[i][0] * normal[i][0];
-        }
-        fac = 1.0 / sqrt(fac);
-
-        Vmath::Fill(nqb, fac, length, 1);
-
-        for (i = 0; i < vCoordDim; ++i)
-        {
-            Vmath::Fill(nq_face, fac * normal[i][0], normal[i], 1);
-        }
-    }
-    else
-    {
-        // Set up deformed normals.
-        int j, k;
-
-        // Determine number of quadrature points on the face of 3D elmt
-        if (face == 0)
-        {
-            nqtot = nq0 * nq1;
-        }
-        else if (face == 1 || face == 3)
-        {
-            nqtot = nq0 * nq2;
-        }
-        else
-        {
-            nqtot = nq1 * nq2;
-        }
-
-        LibUtilities::PointsKey points0;
-        LibUtilities::PointsKey points1;
-
-        Array<OneD, NekDouble> faceJac(nqtot);
-        Array<OneD, NekDouble> normals(vCoordDim * nqtot, 0.0);
-
-        // Extract Jacobian along face and recover local derivatives
-        // (dx/dr) for polynomial interpolation by multiplying m_gmat by
-        // jacobian
-        switch (face)
-        {
-            case 0:
-            {
-                for (j = 0; j < nq01; ++j)
-                {
-                    normals[j]             = -df[2][j] * jac[j];
-                    normals[nqtot + j]     = -df[5][j] * jac[j];
-                    normals[2 * nqtot + j] = -df[8][j] * jac[j];
-                    faceJac[j]             = jac[j];
-                }
-
-                points0 = ptsKeys[0];
-                points1 = ptsKeys[1];
+                ASSERTL0(false,"face value (> 4) is out of range");
                 break;
-            }
-
-            case 1:
-            {
-                for (j = 0; j < nq0; ++j)
-                {
-                    for (k = 0; k < nq2; ++k)
-                    {
-                        int tmp                      = j + nq01 * k;
-                        normals[j + k * nq0]         = -df[1][tmp] * jac[tmp];
-                        normals[nqtot + j + k * nq0] = -df[4][tmp] * jac[tmp];
-                        normals[2 * nqtot + j + k * nq0] =
-                            -df[7][tmp] * jac[tmp];
-                        faceJac[j + k * nq0] = jac[tmp];
-                    }
-                }
-
-                points0 = ptsKeys[0];
-                points1 = ptsKeys[2];
-                break;
-            }
-
-            case 2:
-            {
-                for (j = 0; j < nq1; ++j)
-                {
-                    for (k = 0; k < nq2; ++k)
-                    {
-                        int tmp = nq0 - 1 + nq0 * j + nq01 * k;
-                        normals[j + k * nq1] =
-                            (df[0][tmp] + df[2][tmp]) * jac[tmp];
-                        normals[nqtot + j + k * nq1] =
-                            (df[3][tmp] + df[5][tmp]) * jac[tmp];
-                        normals[2 * nqtot + j + k * nq1] =
-                            (df[6][tmp] + df[8][tmp]) * jac[tmp];
-                        faceJac[j + k * nq1] = jac[tmp];
-                    }
-                }
-
-                points0 = ptsKeys[1];
-                points1 = ptsKeys[2];
-                break;
-            }
-
-            case 3:
-            {
-                for (j = 0; j < nq0; ++j)
-                {
-                    for (k = 0; k < nq2; ++k)
-                    {
-                        int tmp              = nq0 * (nq1 - 1) + j + nq01 * k;
-                        normals[j + k * nq0] = df[1][tmp] * jac[tmp];
-                        normals[nqtot + j + k * nq0] = df[4][tmp] * jac[tmp];
-                        normals[2 * nqtot + j + k * nq0] =
-                            df[7][tmp] * jac[tmp];
-                        faceJac[j + k * nq0] = jac[tmp];
-                    }
-                }
-
-                points0 = ptsKeys[0];
-                points1 = ptsKeys[2];
-                break;
-            }
-
-            case 4:
-            {
-                for (j = 0; j < nq1; ++j)
-                {
-                    for (k = 0; k < nq2; ++k)
-                    {
-                        int tmp                      = j * nq0 + nq01 * k;
-                        normals[j + k * nq1]         = -df[0][tmp] * jac[tmp];
-                        normals[nqtot + j + k * nq1] = -df[3][tmp] * jac[tmp];
-                        normals[2 * nqtot + j + k * nq1] =
-                            -df[6][tmp] * jac[tmp];
-                        faceJac[j + k * nq1] = jac[tmp];
-                    }
-                }
-
-                points0 = ptsKeys[1];
-                points1 = ptsKeys[2];
-                break;
-            }
-
-            default:
-                ASSERTL0(false, "face is out of range (face < 4)");
-        }
-
-        Array<OneD, NekDouble> work(nq_face, 0.0);
-        // Interpolate Jacobian and invert
-        LibUtilities::Interp2D(points0, points1, faceJac,
-                               tobasis0.GetPointsKey(), tobasis1.GetPointsKey(),
-                               work);
-        Vmath::Sdiv(nq_face, 1.0, &work[0], 1, &work[0], 1);
-
-        // Interpolate normal and multiply by inverse Jacobian.
-        for (i = 0; i < vCoordDim; ++i)
-        {
-            LibUtilities::Interp2D(points0, points1, &normals[i * nqtot],
-                                   tobasis0.GetPointsKey(),
-                                   tobasis1.GetPointsKey(), &normal[i][0]);
-            Vmath::Vmul(nq_face, work, 1, normal[i], 1, normal[i], 1);
-        }
-
-        // Normalise to obtain unit normals.
-        Vmath::Zero(nq_face, work, 1);
-        for (i = 0; i < GetCoordim(); ++i)
-        {
-            Vmath::Vvtvp(nq_face, normal[i], 1, normal[i], 1, work, 1, work, 1);
-        }
-
-        Vmath::Vsqrt(nq_face, work, 1, work, 1);
-        Vmath::Sdiv(nq_face, 1.0, work, 1, work, 1);
-
-        Vmath::Vcopy(nqb, work, 1, length, 1);
-
-        for (i = 0; i < GetCoordim(); ++i)
-        {
-            Vmath::Vmul(nq_face, normal[i], 1, work, 1, normal[i], 1);
-        }
-    }
-}
-
-void PrismExp::v_MassMatrixOp(const Array<OneD, const NekDouble> &inarray,
-                              Array<OneD, NekDouble> &outarray,
-                              const StdRegions::StdMatrixKey &mkey)
-{
-    StdExpansion::MassMatrixOp_MatFree(inarray, outarray, mkey);
-}
-
-void PrismExp::v_LaplacianMatrixOp(const Array<OneD, const NekDouble> &inarray,
-                                   Array<OneD, NekDouble> &outarray,
-                                   const StdRegions::StdMatrixKey &mkey)
-{
-    PrismExp::LaplacianMatrixOp_MatFree(inarray, outarray, mkey);
-}
-
-void PrismExp::v_LaplacianMatrixOp(const int k1, const int k2,
-                                   const Array<OneD, const NekDouble> &inarray,
-                                   Array<OneD, NekDouble> &outarray,
-                                   const StdRegions::StdMatrixKey &mkey)
-{
-    StdExpansion::LaplacianMatrixOp_MatFree(k1, k2, inarray, outarray, mkey);
-}
-
-void PrismExp::v_HelmholtzMatrixOp(const Array<OneD, const NekDouble> &inarray,
-                                   Array<OneD, NekDouble> &outarray,
-                                   const StdRegions::StdMatrixKey &mkey)
-{
-    PrismExp::v_HelmholtzMatrixOp_MatFree(inarray, outarray, mkey);
-}
-
-void PrismExp::v_GeneralMatrixOp_MatOp(
-    const Array<OneD, const NekDouble> &inarray,
-    Array<OneD, NekDouble> &outarray, const StdRegions::StdMatrixKey &mkey)
-{
-    DNekScalMatSharedPtr mat = GetLocMatrix(mkey);
-
-    if (inarray.get() == outarray.get())
-    {
-        Array<OneD, NekDouble> tmp(m_ncoeffs);
-        Vmath::Vcopy(m_ncoeffs, inarray.get(), 1, tmp.get(), 1);
-
-        Blas::Dgemv('N', m_ncoeffs, m_ncoeffs, mat->Scale(),
-                    (mat->GetOwnedMatrix())->GetPtr().get(), m_ncoeffs,
-                    tmp.get(), 1, 0.0, outarray.get(), 1);
-    }
-    else
-    {
-        Blas::Dgemv('N', m_ncoeffs, m_ncoeffs, mat->Scale(),
-                    (mat->GetOwnedMatrix())->GetPtr().get(), m_ncoeffs,
-                    inarray.get(), 1, 0.0, outarray.get(), 1);
-    }
-}
-
-void PrismExp::v_SVVLaplacianFilter(Array<OneD, NekDouble> &array,
-                                    const StdRegions::StdMatrixKey &mkey)
-{
-    int nq = GetTotPoints();
-
-    // Calculate sqrt of the Jacobian
-    Array<OneD, const NekDouble> jac = m_metricinfo->GetJac(GetPointsKeys());
-    Array<OneD, NekDouble> sqrt_jac(nq);
-    if (m_metricinfo->GetGtype() == SpatialDomains::eDeformed)
-    {
-        Vmath::Vsqrt(nq, jac, 1, sqrt_jac, 1);
-    }
-    else
-    {
-        Vmath::Fill(nq, sqrt(jac[0]), sqrt_jac, 1);
-    }
-
-<<<<<<< HEAD
-    // Multiply array by sqrt(Jac)
-    Vmath::Vmul(nq, sqrt_jac, 1, array, 1, array, 1);
-=======
+	    }
+
+        }
+
+        /** \brief  Get the normals along specficied face
+         * Get the face normals interplated to a points0 x points 0
+         * type distribution
+         **/ 
+        void PrismExp::v_ComputeTraceNormal(const int face)
+        {
+            const SpatialDomains::GeomFactorsSharedPtr &geomFactors =
+                GetGeom()->GetMetricInfo();
+
+            LibUtilities::PointsKeyVector ptsKeys = GetPointsKeys();
+            for(int i = 0; i < ptsKeys.size(); ++i)
+            {
+                // Need at least 2 points for computing normals
+                if (ptsKeys[i].GetNumPoints() == 1)
+                {
+                    LibUtilities::PointsKey pKey(2, ptsKeys[i].GetPointsType());
+                    ptsKeys[i] = pKey;
+                }
+            }
+
+            SpatialDomains::GeomType type            = geomFactors->GetGtype();
+            const Array<TwoD, const NekDouble> &df   = geomFactors->GetDerivFactors(ptsKeys);
+            const Array<OneD, const NekDouble> &jac  = geomFactors->GetJac(ptsKeys);
+
+            int nq0  = ptsKeys[0].GetNumPoints();
+            int nq1  = ptsKeys[1].GetNumPoints();
+            int nq2  = ptsKeys[2].GetNumPoints();
+            int nq01 = nq0*nq1;
+            int nqtot;
+
+
+            LibUtilities::BasisKey tobasis0 = GetTraceBasisKey(face,0);
+            LibUtilities::BasisKey tobasis1 = GetTraceBasisKey(face,1);
+
+            // Number of quadrature points in face expansion.
+            int nq_face = tobasis0.GetNumPoints()*tobasis1.GetNumPoints();
+
+            int vCoordDim = GetCoordim();
+            int i;
+
             m_traceNormals[face] = Array<OneD, Array<OneD, NekDouble> >(vCoordDim);
             Array<OneD, Array<OneD, NekDouble> > &normal = m_traceNormals[face];
             for (i = 0; i < vCoordDim; ++i)
             {
                 normal[i] = Array<OneD, NekDouble>(nq_face);
             }
->>>>>>> 5c19adb9
-
-    // Apply std region filter
-    StdPrismExp::v_SVVLaplacianFilter(array, mkey);
-
-    // Divide by sqrt(Jac)
-    Vmath::Vdiv(nq, array, 1, sqrt_jac, 1, array, 1);
-}
-
-//---------------------------------------
-// Matrix creation functions
-//---------------------------------------
-
-DNekMatSharedPtr PrismExp::v_GenMatrix(const StdRegions::StdMatrixKey &mkey)
-{
-    DNekMatSharedPtr returnval;
-
-    switch (mkey.GetMatrixType())
-    {
-        case StdRegions::eHybridDGHelmholtz:
-        case StdRegions::eHybridDGLamToU:
-        case StdRegions::eHybridDGLamToQ0:
-        case StdRegions::eHybridDGLamToQ1:
-        case StdRegions::eHybridDGLamToQ2:
-        case StdRegions::eHybridDGHelmBndLam:
-        case StdRegions::eInvLaplacianWithUnityMean:
-            returnval = Expansion3D::v_GenMatrix(mkey);
-            break;
-        default:
-            returnval = StdPrismExp::v_GenMatrix(mkey);
-            break;
-    }
-
-    return returnval;
-}
-
-DNekMatSharedPtr PrismExp::v_CreateStdMatrix(
-    const StdRegions::StdMatrixKey &mkey)
-{
-    LibUtilities::BasisKey bkey0 = m_base[0]->GetBasisKey();
-    LibUtilities::BasisKey bkey1 = m_base[1]->GetBasisKey();
-    LibUtilities::BasisKey bkey2 = m_base[2]->GetBasisKey();
-    StdRegions::StdPrismExpSharedPtr tmp =
-        MemoryManager<StdPrismExp>::AllocateSharedPtr(bkey0, bkey1, bkey2);
-
-    return tmp->GetStdMatrix(mkey);
-}
-
-DNekScalMatSharedPtr PrismExp::v_GetLocMatrix(const MatrixKey &mkey)
-{
-    return m_matrixManager[mkey];
-}
-
-DNekScalBlkMatSharedPtr PrismExp::v_GetLocStaticCondMatrix(
-    const MatrixKey &mkey)
-{
-    return m_staticCondMatrixManager[mkey];
-}
-
-void PrismExp::v_DropLocStaticCondMatrix(const MatrixKey &mkey)
-{
-    m_staticCondMatrixManager.DeleteObject(mkey);
-}
-
-DNekScalMatSharedPtr PrismExp::CreateMatrix(const MatrixKey &mkey)
-{
-    DNekScalMatSharedPtr returnval;
-    LibUtilities::PointsKeyVector ptsKeys = GetPointsKeys();
-
-    ASSERTL2(m_metricinfo->GetGtype() != SpatialDomains::eNoGeomType,
-             "Geometric information is not set up");
-
-    switch (mkey.GetMatrixType())
-    {
-        case StdRegions::eMass:
-        {
+
+            size_t nqb = nq_face;
+            size_t nbnd= face;
+            m_elmtBndNormDirElmtLen[nbnd] = Array<OneD, NekDouble> {nqb, 0.0};
+            Array<OneD, NekDouble> &length = m_elmtBndNormDirElmtLen[nbnd];
+
+            // Regular geometry case
+            if (type == SpatialDomains::eRegular      ||
+                type == SpatialDomains::eMovingRegular)
+            {
+                NekDouble fac;
+                // Set up normals
+                switch(face)
+                {
+                    case 0:
+                    {
+                        for(i = 0; i < vCoordDim; ++i)
+                        {
+                            normal[i][0] = -df[3*i+2][0];;
+                        }
+                        break;
+                    }
+                    case 1:
+                    {
+                        for(i = 0; i < vCoordDim; ++i)
+                        {
+                            normal[i][0] = -df[3*i+1][0];
+                        }
+                        break;
+                    }
+                    case 2:
+                    {
+                        for(i = 0; i < vCoordDim; ++i)
+                        {
+                            normal[i][0] = df[3*i][0]+df[3*i+2][0];
+                        }
+                        break;
+                    }
+                    case 3:
+                    {
+                        for(i = 0; i < vCoordDim; ++i)
+                        {
+                            normal[i][0] = df[3*i+1][0];
+                        }
+                        break;
+                    }
+                    case 4:
+                    {
+                        for(i = 0; i < vCoordDim; ++i)
+                        {
+                            normal[i][0] = -df[3*i][0];
+                        }
+                        break;
+                    }
+                    default:
+                        ASSERTL0(false,"face is out of range (face < 4)");
+                }
+
+                // Normalise resulting vector.
+                fac = 0.0;
+                for(i = 0; i < vCoordDim; ++i)
+                {
+                    fac += normal[i][0]*normal[i][0];
+                }
+                fac = 1.0/sqrt(fac);
+
+                Vmath::Fill(nqb, fac, length, 1);
+
+                for (i = 0; i < vCoordDim; ++i)
+                {
+                    Vmath::Fill(nq_face,fac*normal[i][0],normal[i],1);
+                }
+            }
+            else
+            {
+                // Set up deformed normals.
+                int j, k;
+
+                // Determine number of quadrature points on the face of 3D elmt
+                if (face == 0)
+                {
+                    nqtot = nq0*nq1;
+                }
+                else if (face == 1 || face == 3)
+                {
+                    nqtot = nq0*nq2;
+                }
+                else
+                {
+                    nqtot = nq1*nq2;
+                }
+
+                LibUtilities::PointsKey points0;
+                LibUtilities::PointsKey points1;
+
+                Array<OneD, NekDouble> faceJac(nqtot);
+                Array<OneD, NekDouble> normals(vCoordDim*nqtot,0.0);
+
+                // Extract Jacobian along face and recover local derivatives
+                // (dx/dr) for polynomial interpolation by multiplying m_gmat by
+                // jacobian
+                switch(face)
+                {
+                    case 0:
+                    {
+                        for(j = 0; j < nq01; ++j)
+                        {
+                            normals[j]         = -df[2][j]*jac[j];
+                            normals[nqtot+j]   = -df[5][j]*jac[j];
+                            normals[2*nqtot+j] = -df[8][j]*jac[j];
+                            faceJac[j]         = jac[j];
+                        }
+
+                        points0 = ptsKeys[0];
+                        points1 = ptsKeys[1];
+                        break;
+                    }
+
+                    case 1:
+                    {
+                        for (j = 0; j < nq0; ++j)
+                        {
+                            for(k = 0; k < nq2; ++k)
+                            {
+                                int tmp = j+nq01*k;
+                                normals[j+k*nq0]          =
+                                    -df[1][tmp]*jac[tmp];
+                                normals[nqtot+j+k*nq0]    =
+                                    -df[4][tmp]*jac[tmp];
+                                normals[2*nqtot+j+k*nq0]  =
+                                    -df[7][tmp]*jac[tmp];
+                                faceJac[j+k*nq0] = jac[tmp];
+                            }
+                        }
+
+                        points0 = ptsKeys[0];
+                        points1 = ptsKeys[2];
+                        break;
+                    }
+
+                    case 2:
+                    {
+                        for (j = 0; j < nq1; ++j)
+                        {
+                            for(k = 0; k < nq2; ++k)
+                            {
+                                int tmp = nq0-1+nq0*j+nq01*k;
+                                normals[j+k*nq1]         =
+                                    (df[0][tmp]+df[2][tmp])*jac[tmp];
+                                normals[nqtot+j+k*nq1]   =
+                                    (df[3][tmp]+df[5][tmp])*jac[tmp];
+                                normals[2*nqtot+j+k*nq1] =
+                                    (df[6][tmp]+df[8][tmp])*jac[tmp];
+                                faceJac[j+k*nq1] = jac[tmp];
+                            }
+                        }
+
+                        points0 = ptsKeys[1];
+                        points1 = ptsKeys[2];
+                        break;
+                    }
+
+                    case 3:
+                    {
+                        for (j = 0; j < nq0; ++j)
+                        {
+                            for(k = 0; k < nq2; ++k)
+                            {
+                                int tmp = nq0*(nq1-1) + j + nq01*k;
+                                normals[j+k*nq0]         =
+                                    df[1][tmp]*jac[tmp];
+                                normals[nqtot+j+k*nq0]   =
+                                    df[4][tmp]*jac[tmp];
+                                normals[2*nqtot+j+k*nq0] =
+                                    df[7][tmp]*jac[tmp];
+                                faceJac[j+k*nq0] = jac[tmp];
+                            }
+                        }
+
+                        points0 = ptsKeys[0];
+                        points1 = ptsKeys[2];
+                        break;
+                    }
+
+                    case 4:
+                    {
+                        for (j = 0; j < nq1; ++j)
+                        {
+                            for(k = 0; k < nq2; ++k)
+                            {
+                                int tmp = j*nq0+nq01*k;
+                                normals[j+k*nq1]         =
+                                    -df[0][tmp]*jac[tmp];
+                                normals[nqtot+j+k*nq1]   =
+                                    -df[3][tmp]*jac[tmp];
+                                normals[2*nqtot+j+k*nq1] =
+                                    -df[6][tmp]*jac[tmp];
+                                faceJac[j+k*nq1] = jac[tmp];
+                            }
+                        }
+
+                        points0 = ptsKeys[1];
+                        points1 = ptsKeys[2];
+                        break;
+                    }
+
+                    default:
+                        ASSERTL0(false,"face is out of range (face < 4)");
+                }
+
+
+                Array<OneD, NekDouble> work   (nq_face, 0.0);
+                // Interpolate Jacobian and invert
+                LibUtilities::Interp2D(points0, points1, faceJac,
+                                       tobasis0.GetPointsKey(),
+                                       tobasis1.GetPointsKey(),
+                                       work);
+                Vmath::Sdiv(nq_face, 1.0, &work[0], 1, &work[0], 1);
+
+                // Interpolate normal and multiply by inverse Jacobian.
+                for(i = 0; i < vCoordDim; ++i)
+                {
+                    LibUtilities::Interp2D(points0, points1,
+                                           &normals[i*nqtot],
+                                           tobasis0.GetPointsKey(),
+                                           tobasis1.GetPointsKey(),
+                                           &normal[i][0]);
+                    Vmath::Vmul(nq_face,work,1,normal[i],1,normal[i],1);
+                }
+
+                // Normalise to obtain unit normals.
+                Vmath::Zero(nq_face,work,1);
+                for(i = 0; i < GetCoordim(); ++i)
+                {
+                    Vmath::Vvtvp(nq_face,normal[i],1,normal[i],1,work,1,work,1);
+                }
+
+                Vmath::Vsqrt(nq_face,work,1,work,1);
+                Vmath::Sdiv (nq_face,1.0,work,1,work,1);
+
+                Vmath::Vcopy(nqb, work, 1, length, 1);
+
+                for(i = 0; i < GetCoordim(); ++i)
+                {
+                    Vmath::Vmul(nq_face,normal[i],1,work,1,normal[i],1);
+                }
+            }
+        }
+
+        void PrismExp::v_MassMatrixOp(
+            const Array<OneD, const NekDouble> &inarray,
+                  Array<OneD,       NekDouble> &outarray,
+            const StdRegions::StdMatrixKey     &mkey)
+        {
+            StdExpansion::MassMatrixOp_MatFree(inarray,outarray,mkey);
+        }
+
+        void PrismExp::v_LaplacianMatrixOp(
+            const Array<OneD, const NekDouble> &inarray,
+                  Array<OneD,       NekDouble> &outarray,
+            const StdRegions::StdMatrixKey     &mkey)
+        {
+            PrismExp::LaplacianMatrixOp_MatFree(inarray,outarray,mkey);
+        }
+
+        void PrismExp::v_LaplacianMatrixOp(
+            const int                           k1,
+            const int                           k2,
+            const Array<OneD, const NekDouble> &inarray,
+                  Array<OneD,       NekDouble> &outarray,
+            const StdRegions::StdMatrixKey     &mkey)
+        {
+            StdExpansion::LaplacianMatrixOp_MatFree(k1,k2,inarray,outarray,mkey);
+        }
+
+        void PrismExp::v_HelmholtzMatrixOp(
+            const Array<OneD, const NekDouble> &inarray,
+                  Array<OneD,       NekDouble> &outarray,
+            const StdRegions::StdMatrixKey     &mkey)
+        {
+            PrismExp::v_HelmholtzMatrixOp_MatFree(inarray,outarray,mkey);
+        }
+
+        void PrismExp::v_GeneralMatrixOp_MatOp(
+            const Array<OneD, const NekDouble> &inarray,
+                  Array<OneD,       NekDouble> &outarray,
+            const StdRegions::StdMatrixKey     &mkey)
+        {
+            DNekScalMatSharedPtr   mat = GetLocMatrix(mkey);
+
+            if(inarray.get() == outarray.get())
+            {
+                Array<OneD,NekDouble> tmp(m_ncoeffs);
+                Vmath::Vcopy(m_ncoeffs,inarray.get(),1,tmp.get(),1);
+
+                Blas::Dgemv('N',m_ncoeffs,m_ncoeffs,mat->Scale(),(mat->GetOwnedMatrix())->GetPtr().get(),
+                            m_ncoeffs, tmp.get(), 1, 0.0, outarray.get(), 1);
+            }
+            else
+            {
+                Blas::Dgemv('N',m_ncoeffs,m_ncoeffs,mat->Scale(),(mat->GetOwnedMatrix())->GetPtr().get(),
+                            m_ncoeffs, inarray.get(), 1, 0.0, outarray.get(), 1);
+            }
+        }
+
+        void PrismExp::v_SVVLaplacianFilter(
+                    Array<OneD, NekDouble> &array,
+                    const StdRegions::StdMatrixKey &mkey)
+        {
+            int nq = GetTotPoints();
+
+            // Calculate sqrt of the Jacobian
+            Array<OneD, const NekDouble> jac =
+                                    m_metricinfo->GetJac(GetPointsKeys());
+            Array<OneD, NekDouble> sqrt_jac(nq);
             if (m_metricinfo->GetGtype() == SpatialDomains::eDeformed)
             {
-                NekDouble one        = 1.0;
-                DNekMatSharedPtr mat = GenMatrix(mkey);
-                returnval =
-                    MemoryManager<DNekScalMat>::AllocateSharedPtr(one, mat);
+                Vmath::Vsqrt(nq,jac,1,sqrt_jac,1);
             }
             else
             {
-                NekDouble jac        = (m_metricinfo->GetJac(ptsKeys))[0];
-                DNekMatSharedPtr mat = GetStdMatrix(mkey);
-                returnval =
-                    MemoryManager<DNekScalMat>::AllocateSharedPtr(jac, mat);
-            }
-            break;
-        }
-
-        case StdRegions::eInvMass:
-        {
-            if (m_metricinfo->GetGtype() == SpatialDomains::eDeformed)
-            {
-                NekDouble one = 1.0;
-                StdRegions::StdMatrixKey masskey(StdRegions::eMass,
-                                                 DetShapeType(), *this);
-                DNekMatSharedPtr mat = GenMatrix(masskey);
-                mat->Invert();
-
-                returnval =
-                    MemoryManager<DNekScalMat>::AllocateSharedPtr(one, mat);
-            }
-            else
-            {
-                NekDouble fac        = 1.0 / (m_metricinfo->GetJac(ptsKeys))[0];
-                DNekMatSharedPtr mat = GetStdMatrix(mkey);
-                returnval =
-                    MemoryManager<DNekScalMat>::AllocateSharedPtr(fac, mat);
-            }
-            break;
-        }
-
-        case StdRegions::eWeakDeriv0:
-        case StdRegions::eWeakDeriv1:
-        case StdRegions::eWeakDeriv2:
-        {
-            if (m_metricinfo->GetGtype() == SpatialDomains::eDeformed)
-            {
-                NekDouble one        = 1.0;
-                DNekMatSharedPtr mat = GenMatrix(mkey);
-
-                returnval =
-                    MemoryManager<DNekScalMat>::AllocateSharedPtr(one, mat);
-            }
-            else
-            {
-                NekDouble jac = (m_metricinfo->GetJac(ptsKeys))[0];
-                Array<TwoD, const NekDouble> df =
-                    m_metricinfo->GetDerivFactors(ptsKeys);
-                int dir = 0;
-
-                switch (mkey.GetMatrixType())
-                {
-                    case StdRegions::eWeakDeriv0:
-                        dir = 0;
-                        break;
-                    case StdRegions::eWeakDeriv1:
-                        dir = 1;
-                        break;
-                    case StdRegions::eWeakDeriv2:
-                        dir = 2;
-                        break;
-                    default:
-                        break;
-                }
-
-                MatrixKey deriv0key(StdRegions::eWeakDeriv0,
-                                    mkey.GetShapeType(), *this);
-                MatrixKey deriv1key(StdRegions::eWeakDeriv1,
-                                    mkey.GetShapeType(), *this);
-                MatrixKey deriv2key(StdRegions::eWeakDeriv2,
-                                    mkey.GetShapeType(), *this);
-
-                DNekMat &deriv0 = *GetStdMatrix(deriv0key);
-                DNekMat &deriv1 = *GetStdMatrix(deriv1key);
-                DNekMat &deriv2 = *GetStdMatrix(deriv2key);
-
-                int rows = deriv0.GetRows();
-                int cols = deriv1.GetColumns();
-
-                DNekMatSharedPtr WeakDeriv =
-                    MemoryManager<DNekMat>::AllocateSharedPtr(rows, cols);
-
-                (*WeakDeriv) = df[3 * dir][0] * deriv0 +
-                               df[3 * dir + 1][0] * deriv1 +
-                               df[3 * dir + 2][0] * deriv2;
-
-                returnval = MemoryManager<DNekScalMat>::AllocateSharedPtr(
-                    jac, WeakDeriv);
-            }
-            break;
-        }
-
-        case StdRegions::eLaplacian:
-        {
-            if (m_metricinfo->GetGtype() == SpatialDomains::eDeformed ||
-                mkey.GetNVarCoeff() > 0 ||
-                mkey.ConstFactorExists(StdRegions::eFactorSVVCutoffRatio))
-            {
-                NekDouble one        = 1.0;
-                DNekMatSharedPtr mat = GenMatrix(mkey);
-                returnval =
-                    MemoryManager<DNekScalMat>::AllocateSharedPtr(one, mat);
-            }
-            else
-            {
-                MatrixKey lap00key(StdRegions::eLaplacian00,
-                                   mkey.GetShapeType(), *this);
-                MatrixKey lap01key(StdRegions::eLaplacian01,
-                                   mkey.GetShapeType(), *this);
-                MatrixKey lap02key(StdRegions::eLaplacian02,
-                                   mkey.GetShapeType(), *this);
-                MatrixKey lap11key(StdRegions::eLaplacian11,
-                                   mkey.GetShapeType(), *this);
-                MatrixKey lap12key(StdRegions::eLaplacian12,
-                                   mkey.GetShapeType(), *this);
-                MatrixKey lap22key(StdRegions::eLaplacian22,
-                                   mkey.GetShapeType(), *this);
-
-                DNekMat &lap00 = *GetStdMatrix(lap00key);
-                DNekMat &lap01 = *GetStdMatrix(lap01key);
-                DNekMat &lap02 = *GetStdMatrix(lap02key);
-                DNekMat &lap11 = *GetStdMatrix(lap11key);
-                DNekMat &lap12 = *GetStdMatrix(lap12key);
-                DNekMat &lap22 = *GetStdMatrix(lap22key);
-
-                NekDouble jac = (m_metricinfo->GetJac(ptsKeys))[0];
-                Array<TwoD, const NekDouble> gmat =
-                    m_metricinfo->GetGmat(ptsKeys);
-
-                int rows = lap00.GetRows();
-                int cols = lap00.GetColumns();
-
-                DNekMatSharedPtr lap =
-                    MemoryManager<DNekMat>::AllocateSharedPtr(rows, cols);
-
-                (*lap) = gmat[0][0] * lap00 + gmat[4][0] * lap11 +
-                         gmat[8][0] * lap22 +
-                         gmat[3][0] * (lap01 + Transpose(lap01)) +
-                         gmat[6][0] * (lap02 + Transpose(lap02)) +
-                         gmat[7][0] * (lap12 + Transpose(lap12));
-
-                returnval =
-                    MemoryManager<DNekScalMat>::AllocateSharedPtr(jac, lap);
-            }
-            break;
-        }
-
-        case StdRegions::eHelmholtz:
-        {
-            NekDouble factor = mkey.GetConstFactor(StdRegions::eFactorLambda);
-            MatrixKey masskey(StdRegions::eMass, mkey.GetShapeType(), *this);
-            DNekScalMat &MassMat = *(this->m_matrixManager[masskey]);
-            MatrixKey lapkey(StdRegions::eLaplacian, mkey.GetShapeType(), *this,
-                             mkey.GetConstFactors(), mkey.GetVarCoeffs());
-            DNekScalMat &LapMat = *(this->m_matrixManager[lapkey]);
-
-            int rows = LapMat.GetRows();
-            int cols = LapMat.GetColumns();
-
-            DNekMatSharedPtr helm =
-                MemoryManager<DNekMat>::AllocateSharedPtr(rows, cols);
-
-            NekDouble one = 1.0;
-            (*helm)       = LapMat + factor * MassMat;
-
-            returnval =
-                MemoryManager<DNekScalMat>::AllocateSharedPtr(one, helm);
-            break;
-        }
-        case StdRegions::eHybridDGHelmholtz:
-        case StdRegions::eHybridDGLamToU:
-        case StdRegions::eHybridDGLamToQ0:
-        case StdRegions::eHybridDGLamToQ1:
-        case StdRegions::eHybridDGHelmBndLam:
-        case StdRegions::eInvLaplacianWithUnityMean:
-        {
-            NekDouble one = 1.0;
-
-            DNekMatSharedPtr mat = GenMatrix(mkey);
-            returnval = MemoryManager<DNekScalMat>::AllocateSharedPtr(one, mat);
-
-            break;
-        }
-
-        case StdRegions::eInvHybridDGHelmholtz:
-        {
-            NekDouble one = 1.0;
-
-            MatrixKey hkey(StdRegions::eHybridDGHelmholtz, DetShapeType(),
-                           *this, mkey.GetConstFactors(), mkey.GetVarCoeffs());
-            //                    StdRegions::StdMatrixKey
-            //                    hkey(StdRegions::eHybridDGHelmholtz,
-            //                                                  DetExpansionType(),*this,
-            //                                                  mkey.GetConstant(0),
-            //                                                  mkey.GetConstant(1));
-            DNekMatSharedPtr mat = GenMatrix(hkey);
-
-            mat->Invert();
-            returnval = MemoryManager<DNekScalMat>::AllocateSharedPtr(one, mat);
-            break;
-        }
-
-        case StdRegions::eIProductWRTBase:
-        {
-            if (m_metricinfo->GetGtype() == SpatialDomains::eDeformed)
-            {
-                NekDouble one        = 1.0;
-                DNekMatSharedPtr mat = GenMatrix(mkey);
-                returnval =
-                    MemoryManager<DNekScalMat>::AllocateSharedPtr(one, mat);
-            }
-            else
-            {
-                NekDouble jac        = (m_metricinfo->GetJac(ptsKeys))[0];
-                DNekMatSharedPtr mat = GetStdMatrix(mkey);
-                returnval =
-                    MemoryManager<DNekScalMat>::AllocateSharedPtr(jac, mat);
-            }
-            break;
-        }
-        case StdRegions::ePreconLinearSpace:
-        {
-            NekDouble one = 1.0;
-            MatrixKey helmkey(StdRegions::eHelmholtz, mkey.GetShapeType(),
-                              *this, mkey.GetConstFactors(),
-                              mkey.GetVarCoeffs());
-            DNekScalBlkMatSharedPtr helmStatCond =
-                GetLocStaticCondMatrix(helmkey);
-            DNekScalMatSharedPtr A = helmStatCond->GetBlock(0, 0);
-            DNekMatSharedPtr R     = BuildVertexMatrix(A);
-
-            returnval = MemoryManager<DNekScalMat>::AllocateSharedPtr(one, R);
-        }
-        break;
-        case StdRegions::ePreconLinearSpaceMass:
-        {
-            NekDouble one = 1.0;
-            MatrixKey masskey(StdRegions::eMass, mkey.GetShapeType(), *this);
-            DNekScalBlkMatSharedPtr massStatCond =
-                GetLocStaticCondMatrix(masskey);
-            DNekScalMatSharedPtr A = massStatCond->GetBlock(0, 0);
-            DNekMatSharedPtr R     = BuildVertexMatrix(A);
-
-            returnval = MemoryManager<DNekScalMat>::AllocateSharedPtr(one, R);
-        }
-<<<<<<< HEAD
-        break;
-        case StdRegions::ePreconR:
-        {
-            NekDouble one = 1.0;
-            MatrixKey helmkey(StdRegions::eHelmholtz, mkey.GetShapeType(),
-                              *this, mkey.GetConstFactors(),
-                              mkey.GetVarCoeffs());
-            DNekScalBlkMatSharedPtr helmStatCond =
-                GetLocStaticCondMatrix(helmkey);
-            DNekScalMatSharedPtr A = helmStatCond->GetBlock(0, 0);
-
-            DNekScalMatSharedPtr Atmp;
-            DNekMatSharedPtr R =
-                BuildTransformationMatrix(A, mkey.GetMatrixType());
-
-            returnval = MemoryManager<DNekScalMat>::AllocateSharedPtr(one, R);
-        }
-        break;
-        case StdRegions::ePreconRMass:
-        {
-            NekDouble one = 1.0;
-            MatrixKey masskey(StdRegions::eMass, mkey.GetShapeType(), *this);
-            DNekScalBlkMatSharedPtr massStatCond =
-                GetLocStaticCondMatrix(masskey);
-            DNekScalMatSharedPtr A = massStatCond->GetBlock(0, 0);
-
-            DNekScalMatSharedPtr Atmp;
-            DNekMatSharedPtr R =
-                BuildTransformationMatrix(A, mkey.GetMatrixType());
-
-            returnval = MemoryManager<DNekScalMat>::AllocateSharedPtr(one, R);
-        }
-        break;
-        default:
-        {
-            NekDouble one        = 1.0;
-            DNekMatSharedPtr mat = GenMatrix(mkey);
-
-            returnval = MemoryManager<DNekScalMat>::AllocateSharedPtr(one, mat);
-        }
-    }
-
-    return returnval;
-}
-
-DNekScalBlkMatSharedPtr PrismExp::CreateStaticCondMatrix(const MatrixKey &mkey)
-{
-    DNekScalBlkMatSharedPtr returnval;
-
-    ASSERTL2(m_metricinfo->GetGtype() != SpatialDomains::eNoGeomType,
-             "Geometric information is not set up");
-
-    // set up block matrix system
-    unsigned int nbdry      = NumBndryCoeffs();
-    unsigned int nint       = (unsigned int)(m_ncoeffs - nbdry);
-    unsigned int exp_size[] = {nbdry, nint};
-    unsigned int nblks      = 2;
-    returnval               = MemoryManager<DNekScalBlkMat>::AllocateSharedPtr(
-        nblks, nblks, exp_size, exp_size);
-    NekDouble factor = 1.0;
-
-    switch (mkey.GetMatrixType())
-    {
-        case StdRegions::eLaplacian:
-        case StdRegions::eHelmholtz: // special case since Helmholtz not defined
-                                     // in StdRegions
-            // use Deformed case for both regular and deformed geometries
-            factor = 1.0;
-            goto UseLocRegionsMatrix;
-            break;
-        default:
-            if (m_metricinfo->GetGtype() == SpatialDomains::eDeformed)
-            {
-                factor = 1.0;
-                goto UseLocRegionsMatrix;
-            }
-            else
-            {
-                DNekScalMatSharedPtr mat = GetLocMatrix(mkey);
-                factor                   = mat->Scale();
-                goto UseStdRegionsMatrix;
-            }
-            break;
-        UseStdRegionsMatrix:
-        {
-            NekDouble invfactor     = 1.0 / factor;
-            NekDouble one           = 1.0;
-            DNekBlkMatSharedPtr mat = GetStdStaticCondMatrix(mkey);
-            DNekScalMatSharedPtr Atmp;
-            DNekMatSharedPtr Asubmat;
-
-            // TODO: check below
-            returnval->SetBlock(
-                0, 0,
-                Atmp = MemoryManager<DNekScalMat>::AllocateSharedPtr(
-                    factor, Asubmat = mat->GetBlock(0, 0)));
-            returnval->SetBlock(
-                0, 1,
-                Atmp = MemoryManager<DNekScalMat>::AllocateSharedPtr(
-                    one, Asubmat = mat->GetBlock(0, 1)));
-            returnval->SetBlock(
-                1, 0,
-                Atmp = MemoryManager<DNekScalMat>::AllocateSharedPtr(
-                    factor, Asubmat = mat->GetBlock(1, 0)));
-            returnval->SetBlock(
-                1, 1,
-                Atmp = MemoryManager<DNekScalMat>::AllocateSharedPtr(
-                    invfactor, Asubmat = mat->GetBlock(1, 1)));
-        }
-        break;
-        UseLocRegionsMatrix:
-        {
-            int i, j;
-            NekDouble invfactor = 1.0 / factor;
-            NekDouble one       = 1.0;
-            DNekScalMat &mat    = *GetLocMatrix(mkey);
-            DNekMatSharedPtr A =
-                MemoryManager<DNekMat>::AllocateSharedPtr(nbdry, nbdry);
-            DNekMatSharedPtr B =
-                MemoryManager<DNekMat>::AllocateSharedPtr(nbdry, nint);
-            DNekMatSharedPtr C =
-                MemoryManager<DNekMat>::AllocateSharedPtr(nint, nbdry);
-            DNekMatSharedPtr D =
-                MemoryManager<DNekMat>::AllocateSharedPtr(nint, nint);
-
-            Array<OneD, unsigned int> bmap(nbdry);
-            Array<OneD, unsigned int> imap(nint);
-            GetBoundaryMap(bmap);
-            GetInteriorMap(imap);
-
-            for (i = 0; i < nbdry; ++i)
-            {
-                for (j = 0; j < nbdry; ++j)
-                {
-                    (*A)(i, j) = mat(bmap[i], bmap[j]);
-                }
-
-                for (j = 0; j < nint; ++j)
-                {
-                    (*B)(i, j) = mat(bmap[i], imap[j]);
-                }
-            }
-
-            for (i = 0; i < nint; ++i)
-            {
-                for (j = 0; j < nbdry; ++j)
-                {
-                    (*C)(i, j) = mat(imap[i], bmap[j]);
-                }
-
-                for (j = 0; j < nint; ++j)
-                {
-                    (*D)(i, j) = mat(imap[i], imap[j]);
-                }
-            }
-
-            // Calculate static condensed system
-            if (nint)
-            {
-                D->Invert();
-                (*B) = (*B) * (*D);
-                (*A) = (*A) - (*B) * (*C);
-            }
-
-            DNekScalMatSharedPtr Atmp;
-
-            returnval->SetBlock(
-                0, 0,
-                Atmp =
-                    MemoryManager<DNekScalMat>::AllocateSharedPtr(factor, A));
-            returnval->SetBlock(
-                0, 1,
-                Atmp = MemoryManager<DNekScalMat>::AllocateSharedPtr(one, B));
-            returnval->SetBlock(
-                1, 0,
-                Atmp =
-                    MemoryManager<DNekScalMat>::AllocateSharedPtr(factor, C));
-            returnval->SetBlock(
-                1, 1,
-                Atmp = MemoryManager<DNekScalMat>::AllocateSharedPtr(invfactor,
-                                                                     D));
-        }
-        break;
-    }
-    return returnval;
-}
-
-/**
- * @brief Calculate the Laplacian multiplication in a matrix-free
- * manner.
- *
- * This function is the kernel of the Laplacian matrix-free operator,
- * and is used in #v_HelmholtzMatrixOp_MatFree to determine the effect
- * of the Helmholtz operator in a similar fashion.
- *
- * The majority of the calculation is precisely the same as in the
- * hexahedral expansion; however the collapsed co-ordinate system must
- * be taken into account when constructing the geometric factors. How
- * this is done is detailed more exactly in the tetrahedral expansion.
- * On entry to this function, the input #inarray must be in its
- * backwards-transformed state (i.e. \f$\mathbf{u} =
- * \mathbf{B}\hat{\mathbf{u}}\f$). The output is in coefficient space.
- *
- * @see %TetExp::v_HelmholtzMatrixOp_MatFree
- */
-void PrismExp::v_LaplacianMatrixOp_MatFree_Kernel(
-    const Array<OneD, const NekDouble> &inarray,
-    Array<OneD, NekDouble> &outarray, Array<OneD, NekDouble> &wsp)
-{
-    int nquad0 = m_base[0]->GetNumPoints();
-    int nquad1 = m_base[1]->GetNumPoints();
-    int nquad2 = m_base[2]->GetNumPoints();
-    int nqtot  = nquad0 * nquad1 * nquad2;
-    int i;
-
-    // Set up temporary storage.
-    Array<OneD, NekDouble> alloc(11 * nqtot, 0.0);
-    Array<OneD, NekDouble> wsp1(alloc);              // TensorDeriv 1
-    Array<OneD, NekDouble> wsp2(alloc + 1 * nqtot);  // TensorDeriv 2
-    Array<OneD, NekDouble> wsp3(alloc + 2 * nqtot);  // TensorDeriv 3
-    Array<OneD, NekDouble> g0(alloc + 3 * nqtot);    // g0
-    Array<OneD, NekDouble> g1(alloc + 4 * nqtot);    // g1
-    Array<OneD, NekDouble> g2(alloc + 5 * nqtot);    // g2
-    Array<OneD, NekDouble> g3(alloc + 6 * nqtot);    // g3
-    Array<OneD, NekDouble> g4(alloc + 7 * nqtot);    // g4
-    Array<OneD, NekDouble> g5(alloc + 8 * nqtot);    // g5
-    Array<OneD, NekDouble> h0(alloc + 3 * nqtot);    // h0   == g0
-    Array<OneD, NekDouble> h1(alloc + 6 * nqtot);    // h1   == g3
-    Array<OneD, NekDouble> wsp4(alloc + 4 * nqtot);  // wsp4 == g1
-    Array<OneD, NekDouble> wsp5(alloc + 5 * nqtot);  // wsp5 == g2
-    Array<OneD, NekDouble> wsp6(alloc + 8 * nqtot);  // wsp6 == g5
-    Array<OneD, NekDouble> wsp7(alloc + 3 * nqtot);  // wsp7 == g0
-    Array<OneD, NekDouble> wsp8(alloc + 9 * nqtot);  // wsp8
-    Array<OneD, NekDouble> wsp9(alloc + 10 * nqtot); // wsp9
-
-    const Array<OneD, const NekDouble> &base0  = m_base[0]->GetBdata();
-    const Array<OneD, const NekDouble> &base1  = m_base[1]->GetBdata();
-    const Array<OneD, const NekDouble> &base2  = m_base[2]->GetBdata();
-    const Array<OneD, const NekDouble> &dbase0 = m_base[0]->GetDbdata();
-    const Array<OneD, const NekDouble> &dbase1 = m_base[1]->GetDbdata();
-    const Array<OneD, const NekDouble> &dbase2 = m_base[2]->GetDbdata();
-
-    // Step 1. LAPLACIAN MATRIX OPERATION
-    // wsp1 = du_dxi1 = D_xi1 * wsp0 = D_xi1 * u
-    // wsp2 = du_dxi2 = D_xi2 * wsp0 = D_xi2 * u
-    // wsp3 = du_dxi3 = D_xi3 * wsp0 = D_xi3 * u
-    StdExpansion3D::PhysTensorDeriv(inarray, wsp1, wsp2, wsp3);
-
-    const Array<TwoD, const NekDouble> &df =
-        m_metricinfo->GetDerivFactors(GetPointsKeys());
-    const Array<OneD, const NekDouble> &z0 = m_base[0]->GetZ();
-    const Array<OneD, const NekDouble> &z2 = m_base[2]->GetZ();
-
-    // Step 2. Calculate the metric terms of the collapsed
-    // coordinate transformation (Spencer's book P152)
-    for (i = 0; i < nquad2; ++i)
-    {
-        Vmath::Fill(nquad0 * nquad1, 2.0 / (1.0 - z2[i]),
-                    &h0[0] + i * nquad0 * nquad1, 1);
-        Vmath::Fill(nquad0 * nquad1, 2.0 / (1.0 - z2[i]),
-                    &h1[0] + i * nquad0 * nquad1, 1);
-    }
-    for (i = 0; i < nquad0; i++)
-    {
-        Blas::Dscal(nquad1 * nquad2, 0.5 * (1 + z0[i]), &h1[0] + i, nquad0);
-    }
-
-    // Step 3. Construct combined metric terms for physical space to
-    // collapsed coordinate system.  Order of construction optimised
-    // to minimise temporary storage
-    if (m_metricinfo->GetGtype() == SpatialDomains::eDeformed)
-    {
-        // wsp4 = d eta_1/d x_1
-        Vmath::Vvtvvtp(nqtot, &df[0][0], 1, &h0[0], 1, &df[2][0], 1, &h1[0], 1,
-                       &wsp4[0], 1);
-        // wsp5 = d eta_2/d x_1
-        Vmath::Vvtvvtp(nqtot, &df[3][0], 1, &h0[0], 1, &df[5][0], 1, &h1[0], 1,
-                       &wsp5[0], 1);
-        // wsp6 = d eta_3/d x_1d
-        Vmath::Vvtvvtp(nqtot, &df[6][0], 1, &h0[0], 1, &df[8][0], 1, &h1[0], 1,
-                       &wsp6[0], 1);
-
-        // g0 (overwrites h0)
-        Vmath::Vvtvvtp(nqtot, &wsp4[0], 1, &wsp4[0], 1, &wsp5[0], 1, &wsp5[0],
-                       1, &g0[0], 1);
-        Vmath::Vvtvp(nqtot, &wsp6[0], 1, &wsp6[0], 1, &g0[0], 1, &g0[0], 1);
-
-        // g3 (overwrites h1)
-        Vmath::Vvtvvtp(nqtot, &df[1][0], 1, &wsp4[0], 1, &df[4][0], 1, &wsp5[0],
-                       1, &g3[0], 1);
-        Vmath::Vvtvp(nqtot, &df[7][0], 1, &wsp6[0], 1, &g3[0], 1, &g3[0], 1);
-
-        // g4
-        Vmath::Vvtvvtp(nqtot, &df[2][0], 1, &wsp4[0], 1, &df[5][0], 1, &wsp5[0],
-                       1, &g4[0], 1);
-        Vmath::Vvtvp(nqtot, &df[8][0], 1, &wsp6[0], 1, &g4[0], 1, &g4[0], 1);
-
-        // Overwrite wsp4/5/6 with g1/2/5
-        // g1
-        Vmath::Vvtvvtp(nqtot, &df[1][0], 1, &df[1][0], 1, &df[4][0], 1,
-                       &df[4][0], 1, &g1[0], 1);
-        Vmath::Vvtvp(nqtot, &df[7][0], 1, &df[7][0], 1, &g1[0], 1, &g1[0], 1);
-
-        // g2
-        Vmath::Vvtvvtp(nqtot, &df[2][0], 1, &df[2][0], 1, &df[5][0], 1,
-                       &df[5][0], 1, &g2[0], 1);
-        Vmath::Vvtvp(nqtot, &df[8][0], 1, &df[8][0], 1, &g2[0], 1, &g2[0], 1);
-
-        // g5
-        Vmath::Vvtvvtp(nqtot, &df[1][0], 1, &df[2][0], 1, &df[4][0], 1,
-                       &df[5][0], 1, &g5[0], 1);
-        Vmath::Vvtvp(nqtot, &df[7][0], 1, &df[8][0], 1, &g5[0], 1, &g5[0], 1);
-    }
-    else
-    {
-        // wsp4 = d eta_1/d x_1
-        Vmath::Svtsvtp(nqtot, df[0][0], &h0[0], 1, df[2][0], &h1[0], 1,
-                       &wsp4[0], 1);
-        // wsp5 = d eta_2/d x_1
-        Vmath::Svtsvtp(nqtot, df[3][0], &h0[0], 1, df[5][0], &h1[0], 1,
-                       &wsp5[0], 1);
-        // wsp6 = d eta_3/d x_1
-        Vmath::Svtsvtp(nqtot, df[6][0], &h0[0], 1, df[8][0], &h1[0], 1,
-                       &wsp6[0], 1);
-
-        // g0 (overwrites h0)
-        Vmath::Vvtvvtp(nqtot, &wsp4[0], 1, &wsp4[0], 1, &wsp5[0], 1, &wsp5[0],
-                       1, &g0[0], 1);
-        Vmath::Vvtvp(nqtot, &wsp6[0], 1, &wsp6[0], 1, &g0[0], 1, &g0[0], 1);
-
-        // g3 (overwrites h1)
-        Vmath::Svtsvtp(nqtot, df[1][0], &wsp4[0], 1, df[4][0], &wsp5[0], 1,
-                       &g3[0], 1);
-        Vmath::Svtvp(nqtot, df[7][0], &wsp6[0], 1, &g3[0], 1, &g3[0], 1);
-
-        // g4
-        Vmath::Svtsvtp(nqtot, df[2][0], &wsp4[0], 1, df[5][0], &wsp5[0], 1,
-                       &g4[0], 1);
-        Vmath::Svtvp(nqtot, df[8][0], &wsp6[0], 1, &g4[0], 1, &g4[0], 1);
-
-        // Overwrite wsp4/5/6 with g1/2/5
-        // g1
-        Vmath::Fill(nqtot,
-                    df[1][0] * df[1][0] + df[4][0] * df[4][0] +
-                        df[7][0] * df[7][0],
-                    &g1[0], 1);
-
-        // g2
-        Vmath::Fill(nqtot,
-                    df[2][0] * df[2][0] + df[5][0] * df[5][0] +
-                        df[8][0] * df[8][0],
-                    &g2[0], 1);
-
-        // g5
-        Vmath::Fill(nqtot,
-                    df[1][0] * df[2][0] + df[4][0] * df[5][0] +
-                        df[7][0] * df[8][0],
-                    &g5[0], 1);
-    }
-    // Compute component derivatives into wsp7, 8, 9 (wsp7 overwrites
-    // g0).
-    Vmath::Vvtvvtp(nqtot, &g0[0], 1, &wsp1[0], 1, &g3[0], 1, &wsp2[0], 1,
-                   &wsp7[0], 1);
-    Vmath::Vvtvp(nqtot, &g4[0], 1, &wsp3[0], 1, &wsp7[0], 1, &wsp7[0], 1);
-    Vmath::Vvtvvtp(nqtot, &g1[0], 1, &wsp2[0], 1, &g3[0], 1, &wsp1[0], 1,
-                   &wsp8[0], 1);
-    Vmath::Vvtvp(nqtot, &g5[0], 1, &wsp3[0], 1, &wsp8[0], 1, &wsp8[0], 1);
-    Vmath::Vvtvvtp(nqtot, &g2[0], 1, &wsp3[0], 1, &g4[0], 1, &wsp1[0], 1,
-                   &wsp9[0], 1);
-    Vmath::Vvtvp(nqtot, &g5[0], 1, &wsp2[0], 1, &wsp9[0], 1, &wsp9[0], 1);
-
-    // Step 4.
-    // Multiply by quadrature metric
-    MultiplyByQuadratureMetric(wsp7, wsp7);
-    MultiplyByQuadratureMetric(wsp8, wsp8);
-    MultiplyByQuadratureMetric(wsp9, wsp9);
-
-    // Perform inner product w.r.t derivative bases.
-    IProductWRTBase_SumFacKernel(dbase0, base1, base2, wsp7, wsp1, wsp, false,
-                                 true, true);
-    IProductWRTBase_SumFacKernel(base0, dbase1, base2, wsp8, wsp2, wsp, true,
-                                 false, true);
-    IProductWRTBase_SumFacKernel(base0, base1, dbase2, wsp9, outarray, wsp,
-                                 true, true, false);
-
-    // Step 5.
-    // Sum contributions from wsp1, wsp2 and outarray.
-    Vmath::Vadd(m_ncoeffs, wsp1.get(), 1, outarray.get(), 1, outarray.get(), 1);
-    Vmath::Vadd(m_ncoeffs, wsp2.get(), 1, outarray.get(), 1, outarray.get(), 1);
-}
-
-void PrismExp::v_GetSimplexEquiSpacedConnectivity(Array<OneD, int> &conn,
-                                                  bool oldstandard)
-{
-    boost::ignore_unused(oldstandard);
-
-    int np0 = m_base[0]->GetNumPoints();
-    int np1 = m_base[1]->GetNumPoints();
-    int np2 = m_base[2]->GetNumPoints();
-    int np  = max(np0, max(np1, np2));
-    Array<OneD, int> prismpt(6);
-    bool standard = true;
-
-    int vid0   = m_geom->GetVid(0);
-    int vid1   = m_geom->GetVid(1);
-    int vid2   = m_geom->GetVid(4);
-    int rotate = 0;
-
-    // sort out prism rotation according to
-    if ((vid2 < vid1) && (vid2 < vid0)) // top triangle vertex is lowest id
-    {
-        rotate = 0;
-        if (vid0 > vid1)
-        {
-            standard = false; // reverse base direction
-        }
-    }
-    else if ((vid1 < vid2) && (vid1 < vid0))
-    {
-        rotate = 1;
-        if (vid2 > vid0)
-        {
-            standard = false; // reverse base direction
-        }
-    }
-    else if ((vid0 < vid2) && (vid0 < vid1))
-    {
-        rotate = 2;
-        if (vid1 > vid2)
-        {
-            standard = false; // reverse base direction
-        }
-    }
-
-    conn = Array<OneD, int>(12 * (np - 1) * (np - 1) * (np - 1));
-
-    int row     = 0;
-    int rowp1   = 0;
-    int plane   = 0;
-    int row1    = 0;
-    int row1p1  = 0;
-    int planep1 = 0;
-    int cnt     = 0;
-
-    Array<OneD, int> rot(3);
-
-    rot[0] = (0 + rotate) % 3;
-    rot[1] = (1 + rotate) % 3;
-    rot[2] = (2 + rotate) % 3;
-
-    // lower diagonal along 1-3 on base
-    for (int i = 0; i < np - 1; ++i)
-    {
-        planep1 += (np - i) * np;
-        row    = 0; // current plane row offset
-        rowp1  = 0; // current plane row plus one offset
-        row1   = 0; // next plane row offset
-        row1p1 = 0; // nex plane row plus one offset
-        if (standard == false)
-        {
-            for (int j = 0; j < np - 1; ++j)
-            {
-                rowp1 += np - i;
-                row1p1 += np - i - 1;
-                for (int k = 0; k < np - i - 2; ++k)
-                {
-                    // bottom prism block
-                    prismpt[rot[0]] = plane + row + k;
-                    prismpt[rot[1]] = plane + row + k + 1;
-                    prismpt[rot[2]] = planep1 + row1 + k;
-
-                    prismpt[3 + rot[0]] = plane + rowp1 + k;
-                    prismpt[3 + rot[1]] = plane + rowp1 + k + 1;
-                    prismpt[3 + rot[2]] = planep1 + row1p1 + k;
-
-                    conn[cnt++] = prismpt[0];
-                    conn[cnt++] = prismpt[1];
-                    conn[cnt++] = prismpt[3];
-                    conn[cnt++] = prismpt[2];
-
-                    conn[cnt++] = prismpt[5];
-                    conn[cnt++] = prismpt[2];
-                    conn[cnt++] = prismpt[3];
-                    conn[cnt++] = prismpt[4];
-
-                    conn[cnt++] = prismpt[3];
-                    conn[cnt++] = prismpt[1];
-                    conn[cnt++] = prismpt[4];
-                    conn[cnt++] = prismpt[2];
-
-                    // upper prism block.
-                    prismpt[rot[0]] = planep1 + row1 + k + 1;
-                    prismpt[rot[1]] = planep1 + row1 + k;
-                    prismpt[rot[2]] = plane + row + k + 1;
-
-                    prismpt[3 + rot[0]] = planep1 + row1p1 + k + 1;
-                    prismpt[3 + rot[1]] = planep1 + row1p1 + k;
-                    prismpt[3 + rot[2]] = plane + rowp1 + k + 1;
-
-                    conn[cnt++] = prismpt[0];
-                    conn[cnt++] = prismpt[1];
-                    conn[cnt++] = prismpt[2];
-                    conn[cnt++] = prismpt[5];
-
-                    conn[cnt++] = prismpt[5];
-                    conn[cnt++] = prismpt[0];
-                    conn[cnt++] = prismpt[4];
-                    conn[cnt++] = prismpt[1];
-
-                    conn[cnt++] = prismpt[3];
-                    conn[cnt++] = prismpt[4];
-                    conn[cnt++] = prismpt[0];
-                    conn[cnt++] = prismpt[5];
-                }
-
-                // bottom prism block
-                prismpt[rot[0]] = plane + row + np - i - 2;
-                prismpt[rot[1]] = plane + row + np - i - 1;
-                prismpt[rot[2]] = planep1 + row1 + np - i - 2;
-
-                prismpt[3 + rot[0]] = plane + rowp1 + np - i - 2;
-                prismpt[3 + rot[1]] = plane + rowp1 + np - i - 1;
-                prismpt[3 + rot[2]] = planep1 + row1p1 + np - i - 2;
-
-                conn[cnt++] = prismpt[0];
-                conn[cnt++] = prismpt[1];
-                conn[cnt++] = prismpt[3];
-                conn[cnt++] = prismpt[2];
-
-                conn[cnt++] = prismpt[5];
-                conn[cnt++] = prismpt[2];
-                conn[cnt++] = prismpt[3];
-                conn[cnt++] = prismpt[4];
-
-                conn[cnt++] = prismpt[3];
-                conn[cnt++] = prismpt[1];
-                conn[cnt++] = prismpt[4];
-                conn[cnt++] = prismpt[2];
-
-                row += np - i;
-                row1 += np - i - 1;
-=======
+                Vmath::Fill(nq,sqrt(jac[0]),sqrt_jac,1);
+            }
+
+            // Multiply array by sqrt(Jac)
+            Vmath::Vmul(nq,sqrt_jac,1,array,1,array,1);
+
+            // Apply std region filter
+            StdPrismExp::v_SVVLaplacianFilter( array, mkey);
+
+            // Divide by sqrt(Jac)
+            Vmath::Vdiv(nq,array,1,sqrt_jac,1,array,1);
+        }
+
+
+        //---------------------------------------
+        // Matrix creation functions
+        //---------------------------------------
+
+        DNekMatSharedPtr PrismExp::v_GenMatrix(const StdRegions::StdMatrixKey &mkey)
+        {
+            DNekMatSharedPtr returnval;
+
+            switch(mkey.GetMatrixType())
+            {
+                case StdRegions::eHybridDGHelmholtz:
+                case StdRegions::eHybridDGLamToU:
+                case StdRegions::eHybridDGLamToQ0:
+                case StdRegions::eHybridDGLamToQ1:
+                case StdRegions::eHybridDGLamToQ2:
+                case StdRegions::eHybridDGHelmBndLam:
+                case StdRegions::eInvLaplacianWithUnityMean:
+                    returnval = Expansion3D::v_GenMatrix(mkey);
+                    break;
+                default:
+                    returnval = StdPrismExp::v_GenMatrix(mkey);
+                    break;
+            }
+
+            return returnval;
+        }
+
+        DNekMatSharedPtr PrismExp::v_CreateStdMatrix(const StdRegions::StdMatrixKey &mkey)
+        {
+            LibUtilities::BasisKey bkey0 = m_base[0]->GetBasisKey();
+            LibUtilities::BasisKey bkey1 = m_base[1]->GetBasisKey();
+            LibUtilities::BasisKey bkey2 = m_base[2]->GetBasisKey();
+            StdRegions::StdPrismExpSharedPtr tmp =
+                MemoryManager<StdPrismExp>::AllocateSharedPtr(bkey0, bkey1, bkey2);
+
+            return tmp->GetStdMatrix(mkey);
+        }
+
+        DNekScalMatSharedPtr PrismExp::v_GetLocMatrix(const MatrixKey &mkey)
+        {
+            return m_matrixManager[mkey];
+        }
+
+        DNekScalBlkMatSharedPtr PrismExp::v_GetLocStaticCondMatrix(const MatrixKey &mkey)
+        {
+            return m_staticCondMatrixManager[mkey];
+        }
+
+        void PrismExp::v_DropLocStaticCondMatrix(const MatrixKey &mkey)
+        {
+            m_staticCondMatrixManager.DeleteObject(mkey);
+        }
 
         /**
          * @brief Calculate the Laplacian multiplication in a matrix-free
@@ -2134,97 +1248,353 @@
             {
                 Vmath::Fill(nquad0*nquad1, 2.0/(1.0-z2[i]), &h0[0]+i*nquad0*nquad1,1);
                 Vmath::Fill(nquad0*nquad1, 2.0/(1.0-z2[i]), &h1[0]+i*nquad0*nquad1,1);
->>>>>>> 5c19adb9
-            }
-        }
-        else
-        { // lower diagonal along 0-4 on base
-            for (int j = 0; j < np - 1; ++j)
-            {
-                rowp1 += np - i;
-                row1p1 += np - i - 1;
-                for (int k = 0; k < np - i - 2; ++k)
-                {
-                    // bottom prism block
-                    prismpt[rot[0]] = plane + row + k;
-                    prismpt[rot[1]] = plane + row + k + 1;
-                    prismpt[rot[2]] = planep1 + row1 + k;
-
-                    prismpt[3 + rot[0]] = plane + rowp1 + k;
-                    prismpt[3 + rot[1]] = plane + rowp1 + k + 1;
-                    prismpt[3 + rot[2]] = planep1 + row1p1 + k;
-
-                    conn[cnt++] = prismpt[0];
-                    conn[cnt++] = prismpt[1];
-                    conn[cnt++] = prismpt[4];
-                    conn[cnt++] = prismpt[2];
-
-                    conn[cnt++] = prismpt[4];
-                    conn[cnt++] = prismpt[3];
-                    conn[cnt++] = prismpt[0];
-                    conn[cnt++] = prismpt[2];
-
-                    conn[cnt++] = prismpt[3];
-                    conn[cnt++] = prismpt[4];
-                    conn[cnt++] = prismpt[5];
-                    conn[cnt++] = prismpt[2];
-
-                    // upper prism block.
-                    prismpt[rot[0]] = planep1 + row1 + k + 1;
-                    prismpt[rot[1]] = planep1 + row1 + k;
-                    prismpt[rot[2]] = plane + row + k + 1;
-
-                    prismpt[3 + rot[0]] = planep1 + row1p1 + k + 1;
-                    prismpt[3 + rot[1]] = planep1 + row1p1 + k;
-                    prismpt[3 + rot[2]] = plane + rowp1 + k + 1;
-
-                    conn[cnt++] = prismpt[0];
-                    conn[cnt++] = prismpt[2];
-                    conn[cnt++] = prismpt[1];
-                    conn[cnt++] = prismpt[5];
-
-                    conn[cnt++] = prismpt[3];
-                    conn[cnt++] = prismpt[5];
-                    conn[cnt++] = prismpt[0];
-                    conn[cnt++] = prismpt[1];
-
-                    conn[cnt++] = prismpt[5];
-                    conn[cnt++] = prismpt[3];
-                    conn[cnt++] = prismpt[4];
-                    conn[cnt++] = prismpt[1];
-                }
-
-                // bottom prism block
-                prismpt[rot[0]] = plane + row + np - i - 2;
-                prismpt[rot[1]] = plane + row + np - i - 1;
-                prismpt[rot[2]] = planep1 + row1 + np - i - 2;
-
-                prismpt[3 + rot[0]] = plane + rowp1 + np - i - 2;
-                prismpt[3 + rot[1]] = plane + rowp1 + np - i - 1;
-                prismpt[3 + rot[2]] = planep1 + row1p1 + np - i - 2;
-
-                conn[cnt++] = prismpt[0];
-                conn[cnt++] = prismpt[1];
-                conn[cnt++] = prismpt[4];
-                conn[cnt++] = prismpt[2];
-
-                conn[cnt++] = prismpt[4];
-                conn[cnt++] = prismpt[3];
-                conn[cnt++] = prismpt[0];
-                conn[cnt++] = prismpt[2];
-
-                conn[cnt++] = prismpt[3];
-                conn[cnt++] = prismpt[4];
-                conn[cnt++] = prismpt[5];
-                conn[cnt++] = prismpt[2];
-
-                row += np - i;
-                row1 += np - i - 1;
-            }
-        }
-        plane += (np - i) * np;
-    }
-}
-
-} // namespace LocalRegions
-} // namespace Nektar+            }
+            for (i = 0; i < nquad0; i++)
+            {
+                Blas::Dscal(nquad1*nquad2, 0.5*(1+z0[i]), &h1[0]+i, nquad0);
+            }
+
+            // Step 3. Construct combined metric terms for physical space to
+            // collapsed coordinate system.  Order of construction optimised
+            // to minimise temporary storage
+            if (m_metricinfo->GetGtype() == SpatialDomains::eDeformed)
+            {
+                // wsp4 = d eta_1/d x_1
+                Vmath::Vvtvvtp(nqtot, &df[0][0], 1, &h0[0], 1, &df[2][0], 1, &h1[0], 1, &wsp4[0], 1);
+                // wsp5 = d eta_2/d x_1
+                Vmath::Vvtvvtp(nqtot, &df[3][0], 1, &h0[0], 1, &df[5][0], 1, &h1[0], 1, &wsp5[0], 1);
+                // wsp6 = d eta_3/d x_1d
+                Vmath::Vvtvvtp(nqtot, &df[6][0], 1, &h0[0], 1, &df[8][0], 1, &h1[0], 1, &wsp6[0], 1);
+
+                // g0 (overwrites h0)
+                Vmath::Vvtvvtp(nqtot, &wsp4[0], 1, &wsp4[0], 1, &wsp5[0], 1, &wsp5[0], 1, &g0[0], 1);
+                Vmath::Vvtvp  (nqtot, &wsp6[0], 1, &wsp6[0], 1, &g0[0],   1, &g0[0],   1);
+
+                // g3 (overwrites h1)
+                Vmath::Vvtvvtp(nqtot, &df[1][0], 1, &wsp4[0], 1, &df[4][0], 1, &wsp5[0], 1, &g3[0], 1);
+                Vmath::Vvtvp  (nqtot, &df[7][0], 1, &wsp6[0], 1, &g3[0], 1, &g3[0], 1);
+
+                // g4
+                Vmath::Vvtvvtp(nqtot, &df[2][0], 1, &wsp4[0], 1, &df[5][0], 1, &wsp5[0], 1, &g4[0], 1);
+                Vmath::Vvtvp  (nqtot, &df[8][0], 1, &wsp6[0], 1, &g4[0], 1, &g4[0], 1);
+
+                // Overwrite wsp4/5/6 with g1/2/5
+                // g1
+                Vmath::Vvtvvtp(nqtot, &df[1][0], 1, &df[1][0], 1, &df[4][0], 1, &df[4][0], 1, &g1[0], 1);
+                Vmath::Vvtvp  (nqtot, &df[7][0], 1, &df[7][0], 1, &g1[0], 1, &g1[0], 1);
+
+                // g2
+                Vmath::Vvtvvtp(nqtot, &df[2][0], 1, &df[2][0], 1, &df[5][0], 1, &df[5][0], 1, &g2[0], 1);
+                Vmath::Vvtvp  (nqtot, &df[8][0], 1, &df[8][0], 1, &g2[0], 1, &g2[0], 1);
+
+                // g5
+                Vmath::Vvtvvtp(nqtot, &df[1][0], 1, &df[2][0], 1, &df[4][0], 1, &df[5][0], 1, &g5[0], 1);
+                Vmath::Vvtvp  (nqtot, &df[7][0], 1, &df[8][0], 1, &g5[0], 1, &g5[0], 1);
+            }
+            else
+            {
+                // wsp4 = d eta_1/d x_1
+                Vmath::Svtsvtp(nqtot, df[0][0], &h0[0], 1, df[2][0], &h1[0], 1, &wsp4[0], 1);
+                // wsp5 = d eta_2/d x_1
+                Vmath::Svtsvtp(nqtot, df[3][0], &h0[0], 1, df[5][0], &h1[0], 1, &wsp5[0], 1);
+                // wsp6 = d eta_3/d x_1
+                Vmath::Svtsvtp(nqtot, df[6][0], &h0[0], 1, df[8][0], &h1[0], 1, &wsp6[0], 1);
+
+                // g0 (overwrites h0)
+                Vmath::Vvtvvtp(nqtot, &wsp4[0], 1, &wsp4[0], 1, &wsp5[0], 1, &wsp5[0], 1, &g0[0], 1);
+                Vmath::Vvtvp  (nqtot, &wsp6[0], 1, &wsp6[0], 1, &g0[0],   1, &g0[0],   1);
+
+                // g3 (overwrites h1)
+                Vmath::Svtsvtp(nqtot, df[1][0], &wsp4[0], 1, df[4][0], &wsp5[0], 1, &g3[0], 1);
+                Vmath::Svtvp  (nqtot, df[7][0], &wsp6[0], 1, &g3[0], 1, &g3[0], 1);
+
+                // g4
+                Vmath::Svtsvtp(nqtot, df[2][0], &wsp4[0], 1, df[5][0], &wsp5[0], 1, &g4[0], 1);
+                Vmath::Svtvp  (nqtot, df[8][0], &wsp6[0], 1, &g4[0], 1, &g4[0], 1);
+
+                // Overwrite wsp4/5/6 with g1/2/5
+                // g1
+                Vmath::Fill(nqtot, df[1][0]*df[1][0] + df[4][0]*df[4][0] + df[7][0]*df[7][0], &g1[0], 1);
+
+                // g2
+                Vmath::Fill(nqtot, df[2][0]*df[2][0] + df[5][0]*df[5][0] + df[8][0]*df[8][0], &g2[0], 1);
+
+                // g5
+                Vmath::Fill(nqtot, df[1][0]*df[2][0] + df[4][0]*df[5][0] + df[7][0]*df[8][0], &g5[0], 1);
+            }
+            // Compute component derivatives into wsp7, 8, 9 (wsp7 overwrites
+            // g0).
+            Vmath::Vvtvvtp(nqtot,&g0[0],1,&wsp1[0],1,&g3[0],1,&wsp2[0],1,&wsp7[0],1);
+            Vmath::Vvtvp  (nqtot,&g4[0],1,&wsp3[0],1,&wsp7[0],1,&wsp7[0],1);
+            Vmath::Vvtvvtp(nqtot,&g1[0],1,&wsp2[0],1,&g3[0],1,&wsp1[0],1,&wsp8[0],1);
+            Vmath::Vvtvp  (nqtot,&g5[0],1,&wsp3[0],1,&wsp8[0],1,&wsp8[0],1);
+            Vmath::Vvtvvtp(nqtot,&g2[0],1,&wsp3[0],1,&g4[0],1,&wsp1[0],1,&wsp9[0],1);
+            Vmath::Vvtvp  (nqtot,&g5[0],1,&wsp2[0],1,&wsp9[0],1,&wsp9[0],1);
+
+            // Step 4.
+            // Multiply by quadrature metric
+            MultiplyByQuadratureMetric(wsp7,wsp7);
+            MultiplyByQuadratureMetric(wsp8,wsp8);
+            MultiplyByQuadratureMetric(wsp9,wsp9);
+
+            // Perform inner product w.r.t derivative bases.
+            IProductWRTBase_SumFacKernel(dbase0,base1,base2,wsp7,wsp1,    wsp,false,true,true);
+            IProductWRTBase_SumFacKernel(base0,dbase1,base2,wsp8,wsp2,    wsp,true,false,true);
+            IProductWRTBase_SumFacKernel(base0,base1,dbase2,wsp9,outarray,wsp,true,true,false);
+
+            // Step 5.
+            // Sum contributions from wsp1, wsp2 and outarray.
+            Vmath::Vadd(m_ncoeffs,wsp1.get(),1,outarray.get(),1,outarray.get(),1);
+            Vmath::Vadd(m_ncoeffs,wsp2.get(),1,outarray.get(),1,outarray.get(),1);
+        }
+
+
+        void PrismExp::v_GetSimplexEquiSpacedConnectivity(
+                Array<OneD, int>    &conn,
+                bool                 oldstandard)
+        {
+            boost::ignore_unused(oldstandard);
+
+            int np0 = m_base[0]->GetNumPoints();
+            int np1 = m_base[1]->GetNumPoints();
+            int np2 = m_base[2]->GetNumPoints();
+            int np = max(np0,max(np1,np2));
+            Array<OneD, int> prismpt(6);
+            bool standard = true;
+
+            int vid0 = m_geom->GetVid(0);
+            int vid1 = m_geom->GetVid(1);
+            int vid2 = m_geom->GetVid(4);
+            int rotate = 0;
+
+            // sort out prism rotation according to
+            if((vid2 < vid1)&&(vid2 < vid0))  // top triangle vertex is lowest id
+            {
+                rotate = 0;
+                if(vid0 > vid1)
+                {
+                    standard = false;// reverse base direction
+                }
+            }
+            else if((vid1 < vid2)&&(vid1 < vid0))
+            {
+                rotate = 1;
+                if(vid2 > vid0)
+                {
+                    standard = false;// reverse base direction
+                }
+            }
+            else if ((vid0 < vid2)&&(vid0 < vid1))
+            {
+                rotate = 2;
+                if(vid1 > vid2)
+                {
+                    standard = false; // reverse base direction
+                }
+            }
+
+            conn = Array<OneD, int>(12*(np-1)*(np-1)*(np-1));
+
+            int row     = 0;
+            int rowp1   = 0;
+            int plane   = 0;
+            int row1    = 0;
+            int row1p1  = 0;
+            int planep1 = 0;
+            int cnt     = 0;
+
+
+            Array<OneD, int> rot(3);
+
+            rot[0] = (0+rotate)%3;
+            rot[1] = (1+rotate)%3;
+            rot[2] = (2+rotate)%3;
+
+             // lower diagonal along 1-3 on base
+            for(int i = 0; i < np-1; ++i)
+            {
+                planep1 += (np-i)*np;
+                row    = 0; // current plane row offset
+                rowp1  = 0; // current plane row plus one offset
+                row1   = 0; // next plane row offset
+                row1p1 = 0; // nex plane row plus one offset
+                if(standard == false)
+                {
+                    for(int j = 0; j < np-1; ++j)
+                    {
+                        rowp1  += np-i;
+                        row1p1 += np-i-1;
+                        for(int k = 0; k < np-i-2; ++k)
+                        {
+                            // bottom prism block
+                            prismpt[rot[0]] = plane   + row   + k;
+                            prismpt[rot[1]] = plane   + row   + k+1;
+                            prismpt[rot[2]] = planep1 + row1  + k;
+
+                            prismpt[3+rot[0]] = plane   + rowp1  + k;
+                            prismpt[3+rot[1]] = plane   + rowp1  + k+1;
+                            prismpt[3+rot[2]] = planep1 + row1p1 + k;
+
+                            conn[cnt++] = prismpt[0];
+                            conn[cnt++] = prismpt[1];
+                            conn[cnt++] = prismpt[3];
+                            conn[cnt++] = prismpt[2];
+
+                            conn[cnt++] = prismpt[5];
+                            conn[cnt++] = prismpt[2];
+                            conn[cnt++] = prismpt[3];
+                            conn[cnt++] = prismpt[4];
+
+                            conn[cnt++] = prismpt[3];
+                            conn[cnt++] = prismpt[1];
+                            conn[cnt++] = prismpt[4];
+                            conn[cnt++] = prismpt[2];
+
+                            // upper prism block.
+                            prismpt[rot[0]] = planep1 + row1   + k+1;
+                            prismpt[rot[1]] = planep1 + row1   + k;
+                            prismpt[rot[2]] = plane   + row    + k+1;
+
+                            prismpt[3+rot[0]] = planep1 + row1p1 + k+1;
+                            prismpt[3+rot[1]] = planep1 + row1p1 + k;
+                            prismpt[3+rot[2]] = plane   + rowp1  + k+1;
+
+
+                            conn[cnt++] = prismpt[0];
+                            conn[cnt++] = prismpt[1];
+                            conn[cnt++] = prismpt[2];
+                            conn[cnt++] = prismpt[5];
+
+                            conn[cnt++] = prismpt[5];
+                            conn[cnt++] = prismpt[0];
+                            conn[cnt++] = prismpt[4];
+                            conn[cnt++] = prismpt[1];
+
+                            conn[cnt++] = prismpt[3];
+                            conn[cnt++] = prismpt[4];
+                            conn[cnt++] = prismpt[0];
+                            conn[cnt++] = prismpt[5];
+
+                        }
+
+                        // bottom prism block
+                        prismpt[rot[0]] = plane   + row   + np-i-2;
+                        prismpt[rot[1]] = plane   + row   + np-i-1;
+                        prismpt[rot[2]] = planep1 + row1  + np-i-2;
+
+                        prismpt[3+rot[0]] = plane   + rowp1  + np-i-2;
+                        prismpt[3+rot[1]] = plane   + rowp1  + np-i-1;
+                        prismpt[3+rot[2]] = planep1 + row1p1 + np-i-2;
+
+                        conn[cnt++] = prismpt[0];
+                        conn[cnt++] = prismpt[1];
+                        conn[cnt++] = prismpt[3];
+                        conn[cnt++] = prismpt[2];
+
+                        conn[cnt++] = prismpt[5];
+                        conn[cnt++] = prismpt[2];
+                        conn[cnt++] = prismpt[3];
+                        conn[cnt++] = prismpt[4];
+
+                        conn[cnt++] = prismpt[3];
+                        conn[cnt++] = prismpt[1];
+                        conn[cnt++] = prismpt[4];
+                        conn[cnt++] = prismpt[2];
+
+                        row  += np-i;
+                        row1 += np-i-1;
+                    }
+
+                }
+                else
+                { // lower diagonal along 0-4 on base
+                    for(int j = 0; j < np-1; ++j)
+                    {
+                        rowp1  += np-i;
+                        row1p1 += np-i-1;
+                        for(int k = 0; k < np-i-2; ++k)
+                        {
+                            // bottom prism block
+                            prismpt[rot[0]] = plane   + row   + k;
+                            prismpt[rot[1]] = plane   + row   + k+1;
+                            prismpt[rot[2]] = planep1 + row1  + k;
+
+                            prismpt[3+rot[0]] = plane   + rowp1  + k;
+                            prismpt[3+rot[1]] = plane   + rowp1  + k+1;
+                            prismpt[3+rot[2]] = planep1 + row1p1 + k;
+
+                            conn[cnt++] = prismpt[0];
+                            conn[cnt++] = prismpt[1];
+                            conn[cnt++] = prismpt[4];
+                            conn[cnt++] = prismpt[2];
+
+                            conn[cnt++] = prismpt[4];
+                            conn[cnt++] = prismpt[3];
+                            conn[cnt++] = prismpt[0];
+                            conn[cnt++] = prismpt[2];
+
+                            conn[cnt++] = prismpt[3];
+                            conn[cnt++] = prismpt[4];
+                            conn[cnt++] = prismpt[5];
+                            conn[cnt++] = prismpt[2];
+
+                            // upper prism block.
+                            prismpt[rot[0]] = planep1 + row1   + k+1;
+                            prismpt[rot[1]] = planep1 + row1   + k;
+                            prismpt[rot[2]] = plane   + row    + k+1;
+
+                            prismpt[3+rot[0]] = planep1 + row1p1 + k+1;
+                            prismpt[3+rot[1]] = planep1 + row1p1 + k;
+                            prismpt[3+rot[2]] = plane   + rowp1  + k+1;
+
+                            conn[cnt++] = prismpt[0];
+                            conn[cnt++] = prismpt[2];
+                            conn[cnt++] = prismpt[1];
+                            conn[cnt++] = prismpt[5];
+
+                            conn[cnt++] = prismpt[3];
+                            conn[cnt++] = prismpt[5];
+                            conn[cnt++] = prismpt[0];
+                            conn[cnt++] = prismpt[1];
+
+                            conn[cnt++] = prismpt[5];
+                            conn[cnt++] = prismpt[3];
+                            conn[cnt++] = prismpt[4];
+                            conn[cnt++] = prismpt[1];
+                        }
+
+                        // bottom prism block
+                        prismpt[rot[0]] = plane   + row   + np-i-2;
+                        prismpt[rot[1]] = plane   + row   + np-i-1;
+                        prismpt[rot[2]] = planep1 + row1  + np-i-2;
+
+                        prismpt[3+rot[0]] = plane   + rowp1  + np-i-2;
+                        prismpt[3+rot[1]] = plane   + rowp1  + np-i-1;
+                        prismpt[3+rot[2]] = planep1 + row1p1 + np-i-2;
+
+                        conn[cnt++] = prismpt[0];
+                        conn[cnt++] = prismpt[1];
+                        conn[cnt++] = prismpt[4];
+                        conn[cnt++] = prismpt[2];
+
+                        conn[cnt++] = prismpt[4];
+                        conn[cnt++] = prismpt[3];
+                        conn[cnt++] = prismpt[0];
+                        conn[cnt++] = prismpt[2];
+
+                        conn[cnt++] = prismpt[3];
+                        conn[cnt++] = prismpt[4];
+                        conn[cnt++] = prismpt[5];
+                        conn[cnt++] = prismpt[2];
+
+                        row  += np-i;
+                        row1 += np-i-1;
+                    }
+
+                }
+                plane += (np-i)*np;
+            }
+        }
+
+    }//end of namespace
+}//end of namespace