--- conflicted
+++ resolved
@@ -76,11 +76,7 @@
             {
                 return boost::dynamic_pointer_cast<Expansion0D>(pSrc);
             }
-<<<<<<< HEAD
-
-=======
 			
->>>>>>> 5a20ed60
         protected:
             
         private:
@@ -131,13 +127,8 @@
         inline SpatialDomains::Geometry0DSharedPtr Expansion0D::GetGeom0D() const
         {
             return boost::dynamic_pointer_cast<SpatialDomains::Geometry0D>(m_geom);
-<<<<<<< HEAD
-        }
-
-=======
 			
         }
->>>>>>> 5a20ed60
     } //end of namespace
 } //end of namespace
 
