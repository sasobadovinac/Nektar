--- conflicted
+++ resolved
@@ -147,16 +147,7 @@
                    const Array<OneD, const NekDouble> &inarray,
                    std::array<NekDouble, 3> &firstOrderDerivs) final;
 
-<<<<<<< HEAD
-    LOCAL_REGIONS_EXPORT virtual NekDouble v_PhysEvaluate(
-        const Array<OneD, NekDouble> coord,
-        const Array<OneD, const NekDouble> &inarray, NekDouble &out_d0,
-        NekDouble &out_d1, NekDouble &out_d2);
-
-    LOCAL_REGIONS_EXPORT virtual void v_GetCoord(
-=======
     LOCAL_REGIONS_EXPORT void v_GetCoord(
->>>>>>> ca4486aa
         const Array<OneD, const NekDouble> &Lcoords,
         Array<OneD, NekDouble> &coords) final;
 
