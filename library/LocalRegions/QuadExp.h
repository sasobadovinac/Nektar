--- conflicted
+++ resolved
@@ -61,11 +61,7 @@
 
     LOCAL_REGIONS_EXPORT QuadExp(const QuadExp &T);
 
-<<<<<<< HEAD
-    LOCAL_REGIONS_EXPORT virtual ~QuadExp() final = default;
-=======
     LOCAL_REGIONS_EXPORT virtual ~QuadExp() override = default;
->>>>>>> a1bdb76a
 
 protected:
     //-------------------------------
@@ -150,22 +146,11 @@
         Array<OneD, NekDouble> &coords_3) override;
     LOCAL_REGIONS_EXPORT virtual NekDouble v_PhysEvaluate(
         const Array<OneD, const NekDouble> &coord,
-<<<<<<< HEAD
-        const Array<OneD, const NekDouble> &physvals);
-    LOCAL_REGIONS_EXPORT NekDouble
-    v_PhysEvaluate(const Array<OneD, NekDouble> &coord,
-                   const Array<OneD, const NekDouble> &inarray,
-                   std::array<NekDouble, 3> &firstOrderDerivs) final;
-    LOCAL_REGIONS_EXPORT virtual void v_GetEdgePhysVals(
-        const int edge, const Array<OneD, const NekDouble> &inarray,
-        Array<OneD, NekDouble> &outarray);
-=======
         const Array<OneD, const NekDouble> &physvals) override;
     LOCAL_REGIONS_EXPORT virtual NekDouble v_PhysEvaluate(
         const Array<OneD, NekDouble> &coord,
         const Array<OneD, const NekDouble> &inarray,
         std::array<NekDouble, 3> &firstOrderDerivs) override;
->>>>>>> a1bdb76a
     LOCAL_REGIONS_EXPORT virtual void v_GetTracePhysVals(
         const int edge, const StdRegions::StdExpansionSharedPtr &EdgeExp,
         const Array<OneD, const NekDouble> &inarray,
@@ -200,7 +185,6 @@
 
     LOCAL_REGIONS_EXPORT virtual DNekScalMatSharedPtr v_GetLocMatrix(
         const MatrixKey &mkey) override;
-
     LOCAL_REGIONS_EXPORT void v_DropLocMatrix(const MatrixKey &mkey) override;
 
     LOCAL_REGIONS_EXPORT virtual DNekScalBlkMatSharedPtr v_GetLocStaticCondMatrix(
@@ -238,16 +222,8 @@
         const StdRegions::StdMatrixKey &mkey) override;
     LOCAL_REGIONS_EXPORT virtual void v_HelmholtzMatrixOp(
         const Array<OneD, const NekDouble> &inarray,
-<<<<<<< HEAD
-        Array<OneD, NekDouble> &outarray, const StdRegions::StdMatrixKey &mkey);
-    LOCAL_REGIONS_EXPORT void v_GeneralMatrixOp_MatOp(
-        const Array<OneD, const NekDouble> &inarray,
-        Array<OneD, NekDouble> &outarray,
-        const StdRegions::StdMatrixKey &mkey) final;
-=======
-        Array<OneD, NekDouble> &outarray,
-        const StdRegions::StdMatrixKey &mkey) override;
->>>>>>> a1bdb76a
+        Array<OneD, NekDouble> &outarray,
+        const StdRegions::StdMatrixKey &mkey) override;
     LOCAL_REGIONS_EXPORT virtual void v_LaplacianMatrixOp_MatFree_Kernel(
         const Array<OneD, const NekDouble> &inarray,
         Array<OneD, NekDouble> &outarray, Array<OneD, NekDouble> &wsp) override;
@@ -270,15 +246,12 @@
         m_matrixManager;
     LibUtilities::NekManager<MatrixKey, DNekScalBlkMat, MatrixKey::opLess>
         m_staticCondMatrixManager;
-<<<<<<< HEAD
-=======
 
     void GetEdgeInterpVals(const int edge,
                            const Array<OneD, const NekDouble> &inarray,
                            Array<OneD, NekDouble> &outarray);
 
     QuadExp();
->>>>>>> a1bdb76a
 };
 
 typedef std::shared_ptr<QuadExp> QuadExpSharedPtr;
