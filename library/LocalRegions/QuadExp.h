--- conflicted
+++ resolved
@@ -152,17 +152,10 @@
     LOCAL_REGIONS_EXPORT virtual NekDouble v_PhysEvaluate(
         const Array<OneD, const NekDouble> &coord,
         const Array<OneD, const NekDouble> &physvals);
-<<<<<<< HEAD
-    LOCAL_REGIONS_EXPORT virtual NekDouble v_PhysEvaluate(
-        const Array<OneD, NekDouble> coord,
-        const Array<OneD, const NekDouble> &inarray, NekDouble &out_d0,
-        NekDouble &out_d1, NekDouble &out_d2);
-=======
     LOCAL_REGIONS_EXPORT NekDouble
     v_PhysEvaluate(const Array<OneD, NekDouble> &coord,
                    const Array<OneD, const NekDouble> &inarray,
                    std::array<NekDouble, 3> &firstOrderDerivs) final;
->>>>>>> ca4486aa
     LOCAL_REGIONS_EXPORT virtual void v_GetEdgePhysVals(
         const int edge, const Array<OneD, const NekDouble> &inarray,
         Array<OneD, NekDouble> &outarray);
