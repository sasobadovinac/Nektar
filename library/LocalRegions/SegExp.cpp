--- conflicted
+++ resolved
@@ -34,102 +34,17 @@
 
 #include <boost/core/ignore_unused.hpp>
 
-#include <LibUtilities/Foundations/Interp.h>
 #include <LocalRegions/Expansion2D.h>
 #include <LocalRegions/SegExp.h>
+#include <LibUtilities/Foundations/Interp.h>
 
 using namespace std;
 
 namespace Nektar
 {
-namespace LocalRegions
-{
-
-/**
- * @class SegExp
- * Defines a Segment local expansion.
- */
-
-/// Constructor using BasisKey class for quadrature points and
-/// order definition.
-/**
- * @param   Ba          Basis key of segment expansion.
- * @param   geom        Description of geometry.
- */
-SegExp::SegExp(const LibUtilities::BasisKey &Ba,
-               const SpatialDomains::Geometry1DSharedPtr &geom)
-    : StdExpansion(Ba.GetNumModes(), 1, Ba),
-      StdExpansion1D(Ba.GetNumModes(), Ba), StdRegions::StdSegExp(Ba),
-      Expansion(geom), Expansion1D(geom),
-      m_matrixManager(
-          std::bind(&SegExp::CreateMatrix, this, std::placeholders::_1),
-          std::string("SegExpMatrix")),
-      m_staticCondMatrixManager(std::bind(&SegExp::CreateStaticCondMatrix, this,
-                                          std::placeholders::_1),
-                                std::string("SegExpStaticCondMatrix"))
-{
-}
-
-/// Copy Constructor
-/**
- * @param   S           Existing segment to duplicate.
- */
-SegExp::SegExp(const SegExp &S)
-    : StdExpansion(S), StdExpansion1D(S), StdRegions::StdSegExp(S),
-      Expansion(S), Expansion1D(S), m_matrixManager(S.m_matrixManager),
-      m_staticCondMatrixManager(S.m_staticCondMatrixManager)
-{
-}
-
-/**
- *
- */
-SegExp::~SegExp()
-{
-}
-
-//----------------------------
-// Integration Methods
-//----------------------------
-
-/** \brief Integrate the physical point list \a inarray over region
-    and return the value
-
-    Inputs:\n
-
-    - \a inarray: definition of function to be returned at
-    quadrature point of expansion.
-
-    Outputs:\n
-
-    - returns \f$\int^1_{-1} u(\xi_1)d \xi_1 \f$ where \f$inarray[i]
-    = u(\xi_{1i}) \f$
-*/
-
-NekDouble SegExp::v_Integral(const Array<OneD, const NekDouble> &inarray)
-{
-    int nquad0                       = m_base[0]->GetNumPoints();
-    Array<OneD, const NekDouble> jac = m_metricinfo->GetJac(GetPointsKeys());
-    NekDouble ival;
-    Array<OneD, NekDouble> tmp(nquad0);
-
-    // multiply inarray with Jacobian
-    if (m_metricinfo->GetGtype() == SpatialDomains::eDeformed)
+    namespace LocalRegions
     {
-        Vmath::Vmul(nquad0, jac, 1, inarray, 1, tmp, 1);
-    }
-    else
-    {
-        Vmath::Smul(nquad0, jac[0], inarray, 1, tmp, 1);
-    }
-
-<<<<<<< HEAD
-    // call StdSegExp version;
-    ival = StdSegExp::v_Integral(tmp);
-    // ival = StdSegExp::Integral(tmp);
-    return ival;
-}
-=======
+
         /**
          * @class SegExp
          * Defines a Segment local expansion.
@@ -156,305 +71,205 @@
                 std::string("SegExpStaticCondMatrix"))
         {
         }
->>>>>>> 5c19adb9
-
-//-----------------------------
-// Differentiation Methods
-//-----------------------------
-
-/** \brief Evaluate the derivative \f$ d/d{\xi_1} \f$ at the
-    physical quadrature points given by \a inarray and return in \a
-    outarray.
-
-    This is a wrapper around StdExpansion1D::Tensor_Deriv
-
-    Input:\n
-
-    - \a n: number of derivatives to be evaluated where \f$ n \leq  dim\f$
-
-    - \a inarray: array of function evaluated at the quadrature points
-
-    Output: \n
-
-    - \a outarray: array of the derivatives \f$
-    du/d_{\xi_1}|_{\xi_{1i}} d\xi_1/dx,
-    du/d_{\xi_1}|_{\xi_{1i}} d\xi_1/dy,
-    du/d_{\xi_1}|_{\xi_{1i}} d\xi_1/dz,
-    \f$ depending on value of \a dim
-*/
-void SegExp::v_PhysDeriv(const Array<OneD, const NekDouble> &inarray,
-                         Array<OneD, NekDouble> &out_d0,
-                         Array<OneD, NekDouble> &out_d1,
-                         Array<OneD, NekDouble> &out_d2)
-{
-    int nquad0 = m_base[0]->GetNumPoints();
-    Array<TwoD, const NekDouble> gmat =
-        m_metricinfo->GetDerivFactors(GetPointsKeys());
-    Array<OneD, NekDouble> diff(nquad0);
-
-    // StdExpansion1D::PhysTensorDeriv(inarray,diff);
-    PhysTensorDeriv(inarray, diff);
-    if (m_metricinfo->GetGtype() == SpatialDomains::eDeformed)
-    {
-        if (out_d0.size())
-        {
-            Vmath::Vmul(nquad0, &gmat[0][0], 1, &diff[0], 1, &out_d0[0], 1);
-        }
-
-        if (out_d1.size())
-        {
-            Vmath::Vmul(nquad0, &gmat[1][0], 1, &diff[0], 1, &out_d1[0], 1);
-        }
-
-        if (out_d2.size())
-        {
-            Vmath::Vmul(nquad0, &gmat[2][0], 1, &diff[0], 1, &out_d2[0], 1);
-        }
-    }
-    else
-    {
-        if (out_d0.size())
-        {
-            Vmath::Smul(nquad0, gmat[0][0], diff, 1, out_d0, 1);
-        }
-
-        if (out_d1.size())
-        {
-            Vmath::Smul(nquad0, gmat[1][0], diff, 1, out_d1, 1);
-        }
-
-        if (out_d2.size())
-        {
-            Vmath::Smul(nquad0, gmat[2][0], diff, 1, out_d2, 1);
-        }
-    }
-}
-
-/**
- *\brief Evaluate the derivative along a line:
- * \f$ d/ds=\frac{spacedim}{||tangent||}d/d{\xi}  \f$.
- * The derivative is calculated performing
- *the product \f$ du/d{s}=\nabla u \cdot tangent \f$.
- *\param inarray function to derive
- *\param out_ds result of the derivative operation
- **/
-void SegExp::v_PhysDeriv_s(const Array<OneD, const NekDouble> &inarray,
-                           Array<OneD, NekDouble> &out_ds)
-{
-    int nquad0  = m_base[0]->GetNumPoints();
-    int coordim = m_geom->GetCoordim();
-    Array<OneD, NekDouble> diff(nquad0);
-    // this operation is needed if you put out_ds==inarray
-    Vmath::Zero(nquad0, out_ds, 1);
-    switch (coordim)
-    {
-        case 2:
-            // diff= dU/de
-            Array<OneD, NekDouble> diff(nquad0);
-
-            PhysTensorDeriv(inarray, diff);
-
-            // get dS/de= (Jac)^-1
-            Array<OneD, NekDouble> Jac = m_metricinfo->GetJac(GetPointsKeys());
-            if (m_metricinfo->GetGtype() == SpatialDomains::eDeformed)
-            {
-                // calculate the derivative as (dU/de)*(Jac)^-1
-                Vmath::Vdiv(nquad0, diff, 1, Jac, 1, out_ds, 1);
+
+
+        /// Copy Constructor
+        /**
+         * @param   S           Existing segment to duplicate.
+         */
+        SegExp::SegExp(const SegExp &S):
+            StdExpansion(S),
+            StdExpansion1D(S),
+            StdRegions::StdSegExp(S),
+            Expansion(S),
+            Expansion1D(S),
+            m_matrixManager(S.m_matrixManager),
+            m_staticCondMatrixManager(S.m_staticCondMatrixManager)
+        {
+        }
+
+
+        /**
+         *
+         */
+        SegExp::~SegExp()
+        {
+        }
+
+
+        //----------------------------
+        // Integration Methods
+        //----------------------------
+
+        /** \brief Integrate the physical point list \a inarray over region
+            and return the value
+
+            Inputs:\n
+
+            - \a inarray: definition of function to be returned at
+            quadrature point of expansion.
+
+            Outputs:\n
+
+            - returns \f$\int^1_{-1} u(\xi_1)d \xi_1 \f$ where \f$inarray[i]
+            = u(\xi_{1i}) \f$
+        */
+
+        NekDouble SegExp::v_Integral(
+                const Array<OneD, const NekDouble>&  inarray)
+        {
+            int    nquad0 = m_base[0]->GetNumPoints();
+            Array<OneD, const NekDouble> jac = m_metricinfo->GetJac(GetPointsKeys());
+            NekDouble  ival;
+            Array<OneD,NekDouble> tmp(nquad0);
+
+            // multiply inarray with Jacobian
+            if(m_metricinfo->GetGtype() == SpatialDomains::eDeformed)
+            {
+                Vmath::Vmul(nquad0, jac, 1, inarray, 1, tmp,1);
             }
             else
             {
-                NekDouble invJac = 1 / Jac[0];
-                Vmath::Smul(nquad0, invJac, diff, 1, out_ds, 1);
-            }
-    }
-}
-
-/**
- *\brief Evaluate the derivative normal to a line:
- * \f$ d/dn=\frac{spacedim}{||normal||}d/d{\xi}  \f$.
- * The derivative is calculated performing
- *the product \f$ du/d{s}=\nabla u \cdot normal \f$.
- *\param inarray function to derive
- *\param out_dn result of the derivative operation
- **/
-void SegExp::v_PhysDeriv_n(const Array<OneD, const NekDouble> &inarray,
-                           Array<OneD, NekDouble> &out_dn)
-{
-    int nquad0 = m_base[0]->GetNumPoints();
-    Array<TwoD, const NekDouble> gmat =
-        m_metricinfo->GetDerivFactors(GetPointsKeys());
-    int coordim = m_geom->GetCoordim();
-    Array<OneD, NekDouble> out_dn_tmp(nquad0, 0.0);
-    switch (coordim)
-    {
-        case 2:
-
-            Array<OneD, NekDouble> inarray_d0(nquad0);
-            Array<OneD, NekDouble> inarray_d1(nquad0);
-
-            v_PhysDeriv(inarray, inarray_d0, inarray_d1);
-            Array<OneD, Array<OneD, NekDouble>> normals;
-            normals = Array<OneD, Array<OneD, NekDouble>>(coordim);
-            cout << "der_n" << endl;
-            for (int k = 0; k < coordim; ++k)
-            {
-                normals[k] = Array<OneD, NekDouble>(nquad0);
-            }
-            // @TODO: this routine no longer makes sense, since normals are not
-            // unique on
-            //        an edge
-            //        normals = GetMetricInfo()->GetNormal();
-            for (int i = 0; i < nquad0; i++)
-            {
-                cout << "nx= " << normals[0][i] << "  ny=" << normals[1][i]
-                     << endl;
-            }
-            ASSERTL0(normals != NullNekDoubleArrayofArray,
-                     "normal vectors do not exist: check if a"
-                     "boundary region is defined as I ");
-            // \nabla u \cdot normal
-            Vmath::Vmul(nquad0, normals[0], 1, inarray_d0, 1, out_dn_tmp, 1);
-            Vmath::Vadd(nquad0, out_dn_tmp, 1, out_dn, 1, out_dn, 1);
-            Vmath::Zero(nquad0, out_dn_tmp, 1);
-            Vmath::Vmul(nquad0, normals[1], 1, inarray_d1, 1, out_dn_tmp, 1);
-            Vmath::Vadd(nquad0, out_dn_tmp, 1, out_dn, 1, out_dn, 1);
-
-            for (int i = 0; i < nquad0; i++)
-            {
-                cout << "deps/dx =" << inarray_d0[i]
-                     << "  deps/dy=" << inarray_d1[i] << endl;
-            }
-    }
-}
-void SegExp::v_PhysDeriv(const int dir,
-                         const Array<OneD, const NekDouble> &inarray,
-                         Array<OneD, NekDouble> &outarray)
-{
-    switch (dir)
-    {
-        case 0:
-        {
-            PhysDeriv(inarray, outarray, NullNekDouble1DArray,
-                      NullNekDouble1DArray);
-        }
-        break;
-        case 1:
-        {
-            PhysDeriv(inarray, NullNekDouble1DArray, outarray,
-                      NullNekDouble1DArray);
-        }
-        break;
-        case 2:
-        {
-            PhysDeriv(inarray, NullNekDouble1DArray, NullNekDouble1DArray,
-                      outarray);
-        }
-        break;
-        default:
-        {
-            ASSERTL1(false, "input dir is out of range");
-        }
-        break;
-    }
-}
-
-//-----------------------------
-// Transforms
-//-----------------------------
-
-/** \brief Forward transform from physical quadrature space
-    stored in \a inarray and evaluate the expansion coefficients and
-    store in \a outarray
-
-    Perform a forward transform using a Galerkin projection by
-    taking the inner product of the physical points and multiplying
-    by the inverse of the mass matrix using the Solve method of the
-    standard matrix container holding the local mass matrix, i.e.
-    \f$ {\bf \hat{u}} = {\bf M}^{-1} {\bf I} \f$ where \f$ {\bf I}[p] =
-    \int^1_{-1} \phi_p(\xi_1) u(\xi_1) d\xi_1 \f$
-
-    Inputs:\n
-
-    - \a inarray: array of physical quadrature points to be transformed
-
-    Outputs:\n
-
-    - \a outarray: updated array of expansion coefficients.
-
-*/
-// need to sort out family of matrices
-void SegExp::v_FwdTrans(const Array<OneD, const NekDouble> &inarray,
-                        Array<OneD, NekDouble> &outarray)
-{
-    if (m_base[0]->Collocation())
-    {
-        Vmath::Vcopy(m_ncoeffs, inarray, 1, outarray, 1);
-    }
-    else
-    {
-        v_IProductWRTBase(inarray, outarray);
-
-        // get Mass matrix inverse
-        MatrixKey masskey(StdRegions::eInvMass, DetShapeType(), *this);
-        DNekScalMatSharedPtr matsys = m_matrixManager[masskey];
-
-        // copy inarray in case inarray == outarray
-        NekVector<NekDouble> in(m_ncoeffs, outarray, eCopy);
-        NekVector<NekDouble> out(m_ncoeffs, outarray, eWrapper);
-
-        out = (*matsys) * in;
-    }
-}
-
-void SegExp::v_FwdTrans_BndConstrained(
-    const Array<OneD, const NekDouble> &inarray,
-    Array<OneD, NekDouble> &outarray)
-{
-    if (m_base[0]->Collocation())
-    {
-        Vmath::Vcopy(m_ncoeffs, inarray, 1, outarray, 1);
-    }
-    else
-    {
-        int nInteriorDofs = m_ncoeffs - 2;
-        int offset        = 0;
-
-        switch (m_base[0]->GetBasisType())
-        {
-            case LibUtilities::eGLL_Lagrange:
-            {
-                offset = 1;
-            }
-            break;
-            case LibUtilities::eGauss_Lagrange:
-            {
-                nInteriorDofs = m_ncoeffs;
-                offset        = 0;
-            }
-            break;
-            case LibUtilities::eModified_A:
-            case LibUtilities::eModified_B:
-            {
-                ASSERTL1(
-                    m_base[0]->GetPointsType() ==
-                            LibUtilities::eGaussLobattoLegendre ||
-                        m_base[0]->GetPointsType() ==
-                            LibUtilities::ePolyEvenlySpaced,
-                    "Cannot use FwdTrans_BndConstrained with these points.");
-                offset = 2;
-            }
-            break;
-            default:
-                ASSERTL0(false, "This type of FwdTrans is not defined"
-                                "for this expansion type");
-        }
-
-        fill(outarray.get(), outarray.get() + m_ncoeffs, 0.0);
-
-        if (m_base[0]->GetBasisType() != LibUtilities::eGauss_Lagrange)
-        {
-<<<<<<< HEAD
-=======
+                Vmath::Smul(nquad0, jac[0], inarray, 1, tmp, 1);
+            }
+
+            // call StdSegExp version;
+            ival = StdSegExp::v_Integral(tmp);
+            //ival = StdSegExp::Integral(tmp);
+            return ival;
+        }
+
+        //-----------------------------
+        // Differentiation Methods
+        //-----------------------------
+
+        /** \brief Evaluate the derivative \f$ d/d{\xi_1} \f$ at the
+            physical quadrature points given by \a inarray and return in \a
+            outarray.
+
+            This is a wrapper around StdExpansion1D::Tensor_Deriv
+
+            Input:\n
+
+            - \a n: number of derivatives to be evaluated where \f$ n \leq  dim\f$
+
+            - \a inarray: array of function evaluated at the quadrature points
+
+            Output: \n
+
+            - \a outarray: array of the derivatives \f$
+            du/d_{\xi_1}|_{\xi_{1i}} d\xi_1/dx,
+            du/d_{\xi_1}|_{\xi_{1i}} d\xi_1/dy,
+            du/d_{\xi_1}|_{\xi_{1i}} d\xi_1/dz,
+            \f$ depending on value of \a dim
+        */
+        void SegExp::v_PhysDeriv(
+                const Array<OneD, const NekDouble>& inarray,
+                      Array<OneD,NekDouble> &out_d0,
+                      Array<OneD,NekDouble> &out_d1,
+                      Array<OneD,NekDouble> &out_d2)
+        {
+            int    nquad0 = m_base[0]->GetNumPoints();
+            Array<TwoD, const NekDouble> gmat =
+                                m_metricinfo->GetDerivFactors(GetPointsKeys());
+            Array<OneD,NekDouble> diff(nquad0);
+
+            //StdExpansion1D::PhysTensorDeriv(inarray,diff);
+            PhysTensorDeriv(inarray,diff);
+            if(m_metricinfo->GetGtype() == SpatialDomains::eDeformed)
+            {
+                if(out_d0.size())
+                {
+                    Vmath::Vmul(nquad0,&gmat[0][0],1,&diff[0],1,
+                                &out_d0[0],1);
+                }
+
+                if(out_d1.size())
+                {
+                    Vmath::Vmul(nquad0,&gmat[1][0],1,&diff[0],1,
+                                &out_d1[0],1);
+                }
+
+                if(out_d2.size())
+                {
+                    Vmath::Vmul(nquad0,&gmat[2][0],1,&diff[0],1,
+                                &out_d2[0],1);
+                }
+            }
+            else
+            {
+                if(out_d0.size())
+                {
+                    Vmath::Smul(nquad0, gmat[0][0], diff, 1,
+                                out_d0, 1);
+                }
+
+                if(out_d1.size())
+                {
+                    Vmath::Smul(nquad0, gmat[1][0], diff, 1,
+                                out_d1, 1);
+                }
+
+                if(out_d2.size())
+                {
+                    Vmath::Smul(nquad0, gmat[2][0], diff, 1,
+                                out_d2, 1);
+                }
+            }
+        }
+
+        /**
+        *\brief Evaluate the derivative along a line:
+        * \f$ d/ds=\frac{spacedim}{||tangent||}d/d{\xi}  \f$.
+        * The derivative is calculated performing
+        *the product \f$ du/d{s}=\nabla u \cdot tangent \f$.
+        *\param inarray function to derive
+        *\param out_ds result of the derivative operation
+        **/
+        void SegExp::v_PhysDeriv_s(
+                const Array<OneD, const NekDouble>& inarray,
+                      Array<OneD,NekDouble> &out_ds)
+        {
+            int    nquad0 = m_base[0]->GetNumPoints();
+            int     coordim  = m_geom->GetCoordim();
+            Array<OneD, NekDouble> diff (nquad0);
+            //this operation is needed if you put out_ds==inarray
+            Vmath::Zero(nquad0,out_ds,1);
+            switch(coordim)
+            {
+                case 2:
+                    //diff= dU/de
+                    Array<OneD,NekDouble> diff(nquad0);
+
+                    PhysTensorDeriv(inarray,diff);
+
+                    //get dS/de= (Jac)^-1
+                    Array<OneD, NekDouble> Jac = m_metricinfo->GetJac(GetPointsKeys());
+                    if(m_metricinfo->GetGtype() == SpatialDomains::eDeformed)
+                    {
+                         //calculate the derivative as (dU/de)*(Jac)^-1
+                         Vmath::Vdiv(nquad0,diff,1,Jac ,1,out_ds,1);
+                    }
+                    else
+                    {
+                          NekDouble invJac = 1/Jac[0];
+                          Vmath::Smul(nquad0, invJac,diff,1,out_ds,1);
+                    }
+            }
+        }
+
+        /**
+           *\brief Evaluate the derivative normal to a line:
+           * \f$ d/dn=\frac{spacedim}{||normal||}d/d{\xi}  \f$.
+           * The derivative is calculated performing
+           *the product \f$ du/d{s}=\nabla u \cdot normal \f$.
+           *\param inarray function to derive
+           *\param out_dn result of the derivative operation
+        **/
+        void SegExp::v_PhysDeriv_n(
+                const Array<OneD, const NekDouble>& inarray,
+                      Array<OneD, NekDouble>& out_dn)
+        {
             int    nquad0 = m_base[0]->GetNumPoints();
             Array<TwoD, const NekDouble> gmat =
                             m_metricinfo->GetDerivFactors(GetPointsKeys());
@@ -496,800 +311,649 @@
                     {
 cout<<"deps/dx ="<<inarray_d0[i]<<"  deps/dy="<<inarray_d1[i]<<endl;
                     }
->>>>>>> 5c19adb9
-
-            outarray[GetVertexMap(0)] = inarray[0];
-            outarray[GetVertexMap(1)] = inarray[m_base[0]->GetNumPoints() - 1];
-
-            if (m_ncoeffs > 2)
-            {
-                // ideally, we would like to have tmp0 to be replaced
-                // by outarray (currently MassMatrixOp does not allow
-                // aliasing)
-                Array<OneD, NekDouble> tmp0(m_ncoeffs);
-                Array<OneD, NekDouble> tmp1(m_ncoeffs);
-
-                StdRegions::StdMatrixKey stdmasskey(StdRegions::eMass,
-                                                    DetShapeType(), *this);
-                MassMatrixOp(outarray, tmp0, stdmasskey);
-                v_IProductWRTBase(inarray, tmp1);
-
-                Vmath::Vsub(m_ncoeffs, tmp1, 1, tmp0, 1, tmp1, 1);
-
-                // get Mass matrix inverse (only of interior DOF)
-                MatrixKey masskey(StdRegions::eMass, DetShapeType(), *this);
-                DNekScalMatSharedPtr matsys =
-                    (m_staticCondMatrixManager[masskey])->GetBlock(1, 1);
-
-                Blas::Dgemv('N', nInteriorDofs, nInteriorDofs, matsys->Scale(),
-                            &((matsys->GetOwnedMatrix())->GetPtr())[0],
-                            nInteriorDofs, tmp1.get() + offset, 1, 0.0,
-                            outarray.get() + offset, 1);
-            }
-        }
-        else
-        {
-            SegExp::v_FwdTrans(inarray, outarray);
-        }
-    }
-}
-
-//-----------------------------
-// Inner product functions
-//-----------------------------
-
-/** \brief  Inner product of \a inarray over region with respect to
-    the expansion basis (this)->_Base[0] and return in \a outarray
-
-    Wrapper call to SegExp::IProduct_WRT_B
-
-    Input:\n
-
-    - \a inarray: array of function evaluated at the physical
-    collocation points
-
-    Output:\n
-
-    - \a outarray: array of inner product with respect to each
-    basis over region
-*/
-void SegExp::v_IProductWRTBase(const Array<OneD, const NekDouble> &inarray,
+
+
+            }
+
+        }
+        void SegExp::v_PhysDeriv(const int dir,
+                               const Array<OneD, const NekDouble>& inarray,
                                Array<OneD, NekDouble> &outarray)
-{
-    v_IProductWRTBase(m_base[0]->GetBdata(), inarray, outarray, 1);
-}
-
-/**
-   \brief  Inner product of \a inarray over region with respect to
-   expansion basis \a base and return in \a outarray
-
-   Calculate \f$ I[p] = \int^{1}_{-1} \phi_p(\xi_1) u(\xi_1) d\xi_1
-   = \sum_{i=0}^{nq-1} \phi_p(\xi_{1i}) u(\xi_{1i}) w_i \f$ where
-   \f$ outarray[p] = I[p], inarray[i] = u(\xi_{1i}), base[p*nq+i] =
-   \phi_p(\xi_{1i}) \f$.
-
-   Inputs: \n
-
-   - \a base: an array definiing the local basis for the inner
-   product usually passed from Basis->get_bdata() or
-   Basis->get_Dbdata()
-   - \a inarray: physical point array of function to be integrated
-   \f$ u(\xi_1) \f$
-   - \a coll_check: Flag to identify when a Basis->collocation()
-   call should be performed to see if this is a GLL_Lagrange basis
-   with a collocation property. (should be set to 0 if taking the
-   inner product with respect to the derivative of basis)
-
-   Output: \n
-
-   - \a outarray: array of coefficients representing the inner
-   product of function with ever  mode in the exapnsion
-
-**/
-void SegExp::v_IProductWRTBase(const Array<OneD, const NekDouble> &base,
-                               const Array<OneD, const NekDouble> &inarray,
-                               Array<OneD, NekDouble> &outarray, int coll_check)
-{
-    int nquad0                       = m_base[0]->GetNumPoints();
-    Array<OneD, const NekDouble> jac = m_metricinfo->GetJac(GetPointsKeys());
-    Array<OneD, NekDouble> tmp(nquad0);
-
-    // multiply inarray with Jacobian
-    if (m_metricinfo->GetGtype() == SpatialDomains::eDeformed)
-    {
-        Vmath::Vmul(nquad0, jac, 1, inarray, 1, tmp, 1);
-    }
-    else
-    {
-        Vmath::Smul(nquad0, jac[0], inarray, 1, tmp, 1);
-    }
-    StdSegExp::v_IProductWRTBase(base, tmp, outarray, coll_check);
-}
-
-void SegExp::v_IProductWRTDerivBase(const int dir,
-                                    const Array<OneD, const NekDouble> &inarray,
-                                    Array<OneD, NekDouble> &outarray)
-{
-    int nquad = m_base[0]->GetNumPoints();
-    const Array<TwoD, const NekDouble> &gmat =
-        m_metricinfo->GetDerivFactors(GetPointsKeys());
-
-    Array<OneD, NekDouble> tmp1(nquad);
-
-    switch (dir)
-    {
-        case 0:
-        {
-            if (m_metricinfo->GetGtype() == SpatialDomains::eDeformed)
-            {
-                Vmath::Vmul(nquad, gmat[0], 1, inarray, 1, tmp1, 1);
+        {
+            switch(dir)
+            {
+                case 0:
+                    {
+                        PhysDeriv(inarray, outarray, NullNekDouble1DArray,
+                                  NullNekDouble1DArray);
+                    }
+                    break;
+                case 1:
+                    {
+                        PhysDeriv(inarray, NullNekDouble1DArray, outarray,
+                                  NullNekDouble1DArray);
+                    }
+                    break;
+                case 2:
+                    {
+                        PhysDeriv(inarray, NullNekDouble1DArray,
+                                  NullNekDouble1DArray, outarray);
+                    }
+                    break;
+                default:
+                    {
+                        ASSERTL1(false,"input dir is out of range");
+                    }
+                    break;
+            }
+        }
+
+
+        //-----------------------------
+        // Transforms
+        //-----------------------------
+
+        /** \brief Forward transform from physical quadrature space
+            stored in \a inarray and evaluate the expansion coefficients and
+            store in \a outarray
+
+            Perform a forward transform using a Galerkin projection by
+            taking the inner product of the physical points and multiplying
+            by the inverse of the mass matrix using the Solve method of the
+            standard matrix container holding the local mass matrix, i.e.
+            \f$ {\bf \hat{u}} = {\bf M}^{-1} {\bf I} \f$ where \f$ {\bf I}[p] =
+            \int^1_{-1} \phi_p(\xi_1) u(\xi_1) d\xi_1 \f$
+
+            Inputs:\n
+
+            - \a inarray: array of physical quadrature points to be transformed
+
+            Outputs:\n
+
+            - \a outarray: updated array of expansion coefficients.
+
+        */
+        // need to sort out family of matrices
+        void SegExp::v_FwdTrans(
+                const Array<OneD, const NekDouble>& inarray,
+                      Array<OneD,NekDouble> &outarray)
+        {
+            if (m_base[0]->Collocation())
+            {
+                Vmath::Vcopy(m_ncoeffs, inarray, 1, outarray, 1);
             }
             else
             {
-                Vmath::Smul(nquad, gmat[0][0], inarray, 1, tmp1, 1);
-            }
-        }
-        break;
-        case 1:
-        {
-            if (m_metricinfo->GetGtype() == SpatialDomains::eDeformed)
-            {
-                Vmath::Vmul(nquad, gmat[1], 1, inarray, 1, tmp1, 1);
+                v_IProductWRTBase(inarray,outarray);
+
+                // get Mass matrix inverse
+                MatrixKey  masskey(StdRegions::eInvMass, DetShapeType(), *this);
+                DNekScalMatSharedPtr  matsys = m_matrixManager[masskey];
+
+                // copy inarray in case inarray == outarray
+                NekVector<NekDouble> in(m_ncoeffs,outarray,eCopy);
+                NekVector<NekDouble> out(m_ncoeffs,outarray,eWrapper);
+
+                out = (*matsys)*in;
+            }
+        }
+
+        void SegExp::v_FwdTrans_BndConstrained(
+                const Array<OneD, const NekDouble>& inarray,
+                      Array<OneD, NekDouble> &outarray)
+        {
+            if(m_base[0]->Collocation())
+            {
+                Vmath::Vcopy(m_ncoeffs, inarray, 1, outarray, 1);
             }
             else
             {
-                Vmath::Smul(nquad, gmat[1][0], inarray, 1, tmp1, 1);
-            }
-        }
-        break;
-        case 2:
-        {
-            ASSERTL1(m_geom->GetCoordim() == 3, "input dir is out of range");
-            if (m_metricinfo->GetGtype() == SpatialDomains::eDeformed)
-            {
-                Vmath::Vmul(nquad, gmat[2], 1, inarray, 1, tmp1, 1);
+                int nInteriorDofs = m_ncoeffs-2;
+                int offset        = 0;
+
+                switch (m_base[0]->GetBasisType())
+                {
+                    case LibUtilities::eGLL_Lagrange:
+                        {
+                            offset = 1;
+                        }
+                        break;
+                    case LibUtilities::eGauss_Lagrange:
+                    {
+                        nInteriorDofs = m_ncoeffs;
+                        offset = 0;
+                    }
+                        break;
+                    case LibUtilities::eModified_A:
+                    case LibUtilities::eModified_B:
+                        {
+                            ASSERTL1(m_base[0]->GetPointsType() == LibUtilities::eGaussLobattoLegendre ||
+                                     m_base[0]->GetPointsType() == LibUtilities::ePolyEvenlySpaced,
+                                     "Cannot use FwdTrans_BndConstrained with these points.");
+                            offset = 2;
+                        }
+                        break;
+                    default:
+                        ASSERTL0(false,"This type of FwdTrans is not defined"
+                                        "for this expansion type");
+                }
+
+                fill(outarray.get(), outarray.get()+m_ncoeffs, 0.0 );
+
+                if (m_base[0]->GetBasisType() != LibUtilities::eGauss_Lagrange)
+                {
+
+                    outarray[GetVertexMap(0)] = inarray[0];
+                    outarray[GetVertexMap(1)] =
+                        inarray[m_base[0]->GetNumPoints()-1];
+
+                    if (m_ncoeffs>2)
+                    {
+                        // ideally, we would like to have tmp0 to be replaced
+                        // by outarray (currently MassMatrixOp does not allow
+                        // aliasing)
+                        Array<OneD, NekDouble> tmp0(m_ncoeffs);
+                        Array<OneD, NekDouble> tmp1(m_ncoeffs);
+
+                        StdRegions::StdMatrixKey  stdmasskey(
+                            StdRegions::eMass,DetShapeType(),*this);
+                        MassMatrixOp(outarray,tmp0,stdmasskey);
+                        v_IProductWRTBase(inarray,tmp1);
+
+                        Vmath::Vsub(m_ncoeffs, tmp1, 1, tmp0, 1, tmp1, 1);
+
+                        // get Mass matrix inverse (only of interior DOF)
+                        MatrixKey             masskey(
+                            StdRegions::eMass, DetShapeType(),*this);
+                        DNekScalMatSharedPtr  matsys =
+                            (m_staticCondMatrixManager[masskey])->GetBlock(1,1);
+
+                        Blas::Dgemv('N',nInteriorDofs,nInteriorDofs,
+                                    matsys->Scale(),
+                                    &((matsys->GetOwnedMatrix())->GetPtr())[0],
+                                    nInteriorDofs,tmp1.get()+offset,1,0.0,
+                                    outarray.get()+offset,1);
+                    }
+                }
+                else
+                {
+                    SegExp::v_FwdTrans(inarray, outarray);
+
+                }
+            }
+        }
+
+
+        //-----------------------------
+        // Inner product functions
+        //-----------------------------
+
+        /** \brief  Inner product of \a inarray over region with respect to
+            the expansion basis (this)->_Base[0] and return in \a outarray
+
+            Wrapper call to SegExp::IProduct_WRT_B
+
+            Input:\n
+
+            - \a inarray: array of function evaluated at the physical
+            collocation points
+
+            Output:\n
+
+            - \a outarray: array of inner product with respect to each
+            basis over region
+        */
+        void SegExp::v_IProductWRTBase(
+                const Array<OneD, const NekDouble>& inarray,
+                      Array<OneD, NekDouble> &outarray)
+        {
+            v_IProductWRTBase(m_base[0]->GetBdata(),inarray,outarray,1);
+        }
+
+
+        /**
+           \brief  Inner product of \a inarray over region with respect to
+           expansion basis \a base and return in \a outarray
+
+           Calculate \f$ I[p] = \int^{1}_{-1} \phi_p(\xi_1) u(\xi_1) d\xi_1
+           = \sum_{i=0}^{nq-1} \phi_p(\xi_{1i}) u(\xi_{1i}) w_i \f$ where
+           \f$ outarray[p] = I[p], inarray[i] = u(\xi_{1i}), base[p*nq+i] =
+           \phi_p(\xi_{1i}) \f$.
+
+           Inputs: \n
+
+           - \a base: an array definiing the local basis for the inner
+           product usually passed from Basis->get_bdata() or
+           Basis->get_Dbdata()
+           - \a inarray: physical point array of function to be integrated
+           \f$ u(\xi_1) \f$
+           - \a coll_check: Flag to identify when a Basis->collocation()
+           call should be performed to see if this is a GLL_Lagrange basis
+           with a collocation property. (should be set to 0 if taking the
+           inner product with respect to the derivative of basis)
+
+           Output: \n
+
+           - \a outarray: array of coefficients representing the inner
+           product of function with ever  mode in the exapnsion
+
+        **/
+        void SegExp::v_IProductWRTBase(
+                const Array<OneD, const NekDouble>& base,
+                const Array<OneD, const NekDouble>& inarray,
+                      Array<OneD, NekDouble> &outarray,
+                      int coll_check)
+        {
+            int   nquad0 = m_base[0]->GetNumPoints();
+            Array<OneD, const NekDouble> jac = m_metricinfo->GetJac(GetPointsKeys());
+            Array<OneD,NekDouble> tmp(nquad0);
+
+
+            // multiply inarray with Jacobian
+            if(m_metricinfo->GetGtype() == SpatialDomains::eDeformed)
+            {
+                Vmath::Vmul(nquad0, jac, 1, inarray, 1, tmp, 1);
             }
             else
             {
-                Vmath::Smul(nquad, gmat[2][0], inarray, 1, tmp1, 1);
-            }
-        }
-        break;
-        default:
-        {
-            ASSERTL1(false, "input dir is out of range");
-        }
-        break;
-    }
-    v_IProductWRTBase(m_base[0]->GetDbdata(), tmp1, outarray, 1);
-}
-
-void SegExp::v_NormVectorIProductWRTBase(const Array<OneD, const NekDouble> &Fx,
-                                         const Array<OneD, const NekDouble> &Fy,
-                                         Array<OneD, NekDouble> &outarray)
-{
-    int nq = m_base[0]->GetNumPoints();
-    Array<OneD, NekDouble> Fn(nq);
-
-    // @TODO: This routine no longer makes sense as a normal is not unique to an
-    // edge
-    const Array<OneD, const Array<OneD, NekDouble>> &normals =
-        GetLeftAdjacentElementExp()->GetTraceNormal(
-            GetLeftAdjacentElementTrace());
-    Vmath::Vmul(nq, &Fx[0], 1, &normals[0][0], 1, &Fn[0], 1);
-    Vmath::Vvtvp(nq, &Fy[0], 1, &normals[1][0], 1, &Fn[0], 1, &Fn[0], 1);
-
-    v_IProductWRTBase(Fn, outarray);
-}
-
-void SegExp::v_NormVectorIProductWRTBase(
-    const Array<OneD, const Array<OneD, NekDouble>> &Fvec,
-    Array<OneD, NekDouble> &outarray)
-{
-    NormVectorIProductWRTBase(Fvec[0], Fvec[1], outarray);
-}
-
-//-----------------------------
-// Evaluation functions
-//-----------------------------
-
-/**
- * Given the local cartesian coordinate \a Lcoord evaluate the
- * value of physvals at this point by calling through to the
- * StdExpansion method
- */
-NekDouble SegExp::v_StdPhysEvaluate(
-    const Array<OneD, const NekDouble> &Lcoord,
-    const Array<OneD, const NekDouble> &physvals)
-{
-    // Evaluate point in local (eta) coordinates.
-    return StdExpansion1D::v_PhysEvaluate(Lcoord, physvals);
-}
-
-NekDouble SegExp::v_PhysEvaluate(const Array<OneD, const NekDouble> &coord,
-                                 const Array<OneD, const NekDouble> &physvals)
-{
-    Array<OneD, NekDouble> Lcoord = Array<OneD, NekDouble>(1);
-
-    ASSERTL0(m_geom, "m_geom not defined");
-    m_geom->GetLocCoords(coord, Lcoord);
-
-    return StdExpansion1D::v_PhysEvaluate(Lcoord, physvals);
-}
-
-NekDouble SegExp::v_PhysEvaluate(const Array<OneD, NekDouble> coord,
-                                 const Array<OneD, const NekDouble> &inarray,
-                                 NekDouble &out_d0, NekDouble &out_d1,
-                                 NekDouble &out_d2)
-{
-    Array<OneD, NekDouble> Lcoord(1);
-
-    ASSERTL0(m_geom, "m_geom not defined");
-    m_geom->GetLocCoords(coord, Lcoord);
-
-    return StdSegExp::v_PhysEvaluate(Lcoord, inarray, out_d0, out_d1, out_d2);
-}
-
-void SegExp::v_GetCoord(const Array<OneD, const NekDouble> &Lcoords,
-                        Array<OneD, NekDouble> &coords)
-{
-    int i;
-
-    ASSERTL1(Lcoords[0] >= -1.0 && Lcoords[0] <= 1.0,
-             "Local coordinates are not in region [-1,1]");
-
-    m_geom->FillGeom();
-    for (i = 0; i < m_geom->GetCoordim(); ++i)
-    {
-        coords[i] = m_geom->GetCoord(i, Lcoords);
-    }
-}
-
-void SegExp::v_GetCoords(Array<OneD, NekDouble> &coords_0,
-                         Array<OneD, NekDouble> &coords_1,
-                         Array<OneD, NekDouble> &coords_2)
-{
-    Expansion::v_GetCoords(coords_0, coords_1, coords_2);
-}
-
-// Get vertex value from the 1D Phys space.
-void SegExp::v_GetVertexPhysVals(const int vertex,
-                                 const Array<OneD, const NekDouble> &inarray,
-                                 NekDouble &outarray)
-{
-    int nquad = m_base[0]->GetNumPoints();
-
-    if (m_base[0]->GetPointsType() != LibUtilities::eGaussGaussLegendre)
-    {
-        switch (vertex)
-        {
-            case 0:
-                outarray = inarray[0];
-                break;
-            case 1:
-                outarray = inarray[nquad - 1];
-                break;
-        }
-    }
-    else
-    {
-        StdRegions::ConstFactorMap factors;
-        factors[StdRegions::eFactorGaussVertex] = vertex;
-
-        StdRegions::StdMatrixKey key(StdRegions::eInterpGauss, DetShapeType(),
-                                     *this, factors);
-
-        DNekScalMatSharedPtr mat_gauss = m_matrixManager[key];
-
-        outarray =
-            Blas::Ddot(nquad, mat_gauss->GetOwnedMatrix()->GetPtr().get(), 1,
-                       &inarray[0], 1);
-    }
-}
-
-// Add vertex value of the 1D Phys space to outarray.
-void SegExp::v_AddVertexPhysVals(const int vertex, const NekDouble &inarray,
-                                 Array<OneD, NekDouble> &outarray)
-{
-    size_t nquad = m_base[0]->GetNumPoints();
-
-    if (m_base[0]->GetPointsType() != LibUtilities::eGaussGaussLegendre)
-    {
-        switch (vertex)
-        {
-            case 0:
-                outarray[0] += inarray;
-                break;
-            case 1:
-                outarray[nquad - 1] += inarray;
-                break;
-        }
-    }
-    else
-    {
-        StdRegions::ConstFactorMap factors;
-        factors[StdRegions::eFactorGaussVertex] = vertex;
-
-        StdRegions::StdMatrixKey key(StdRegions::eInterpGauss, DetShapeType(),
-                                     *this, factors);
-
-        DNekScalMatSharedPtr mat_gauss = m_matrixManager[key];
-
-        Vmath::Svtvp(nquad, inarray,
-                     mat_gauss->GetOwnedMatrix()->GetPtr().get(), 1,
-                     &outarray[0], 1, &outarray[0], 1);
-    }
-}
-// Get vertex value from the 1D Phys space.
-void SegExp::v_GetTracePhysVals(
-    const int edge, const StdRegions::StdExpansionSharedPtr &EdgeExp,
-    const Array<OneD, const NekDouble> &inarray,
-    Array<OneD, NekDouble> &outarray, StdRegions::Orientation orient)
-{
-    boost::ignore_unused(EdgeExp, orient);
-
-    NekDouble result;
-    v_GetVertexPhysVals(edge, inarray, result);
-    outarray[0] = result;
-}
-
-// Get vertex map from the 1D Phys space.
-void SegExp::v_GetTracePhysMap(const int vertex, Array<OneD, int> &map)
-{
-    int nquad = m_base[0]->GetNumPoints();
-
-    ASSERTL1(vertex == 0 || vertex == 1, "Vertex value should be 0 or 1");
-
-    map = Array<OneD, int>(1);
-
-    map[0] = vertex == 0 ? 0 : nquad - 1;
-}
-
-//-----------------------------
-// Helper functions
-//-----------------------------
-
-void SegExp::v_SetCoeffsToOrientation(StdRegions::Orientation dir,
-                                      Array<OneD, const NekDouble> &inarray,
-                                      Array<OneD, NekDouble> &outarray)
-{
-
-    if (dir == StdRegions::eBackwards)
-    {
-        if (&inarray[0] != &outarray[0])
-        {
-            Array<OneD, NekDouble> intmp(inarray);
-            ReverseCoeffsAndSign(intmp, outarray);
-        }
-        else
-        {
-            ReverseCoeffsAndSign(inarray, outarray);
-        }
-    }
-}
-
-StdRegions::StdExpansionSharedPtr SegExp::v_GetStdExp() const
-{
-    return MemoryManager<StdRegions::StdSegExp>::AllocateSharedPtr(
-        m_base[0]->GetBasisKey());
-}
-
-StdRegions::StdExpansionSharedPtr SegExp::v_GetLinStdExp(void) const
-{
-    LibUtilities::BasisKey bkey0(m_base[0]->GetBasisType(), 2,
-                                 m_base[0]->GetPointsKey());
-
-    return MemoryManager<StdRegions::StdSegExp>::AllocateSharedPtr(bkey0);
-}
-
-<<<<<<< HEAD
-int SegExp::v_GetCoordim()
-{
-    return m_geom->GetCoordim();
-}
-
-const Array<OneD, const NekDouble> &SegExp::v_GetPhysNormals(void)
-{
-    NEKERROR(ErrorUtil::efatal, "Got to SegExp");
-    return NullNekDouble1DArray;
-}
-
-SpatialDomains::GeomType SegExp::v_MetricInfoType()
-{
-    return m_metricinfo->GetGtype();
-}
-
-int SegExp::v_GetNumPoints(const int dir) const
-{
-    return GetNumPoints(dir);
-}
-
-int SegExp::v_GetNcoeffs(void) const
-{
-    return m_ncoeffs;
-}
-
-const LibUtilities::BasisSharedPtr &SegExp::v_GetBasis(int dir) const
-{
-    return GetBasis(dir);
-}
-
-int SegExp::v_NumBndryCoeffs() const
-{
-    return 2;
-}
-
-int SegExp::v_NumDGBndryCoeffs() const
-{
-    return 2;
-}
-
-/// Unpack data from input file assuming it comes from
-// the same expansion type
-void SegExp::v_ExtractDataToCoeffs(
-    const NekDouble *data, const std::vector<unsigned int> &nummodes,
-    const int mode_offset, NekDouble *coeffs,
-    std::vector<LibUtilities::BasisType> &fromType)
-{
-    boost::ignore_unused(fromType);
-
-    switch (m_base[0]->GetBasisType())
-    {
-        case LibUtilities::eModified_A:
-=======
+                Vmath::Smul(nquad0, jac[0], inarray, 1, tmp, 1);
+            }
+            StdSegExp::v_IProductWRTBase(base,tmp,outarray,coll_check);
+        }
+
         void SegExp::v_IProductWRTDerivBase(
                 const int dir,
                 const Array<OneD, const NekDouble>& inarray,
                       Array<OneD, NekDouble> & outarray)
->>>>>>> 5c19adb9
-        {
-            int fillorder = min((int)nummodes[mode_offset], m_ncoeffs);
-
-            Vmath::Zero(m_ncoeffs, coeffs, 1);
-            Vmath::Vcopy(fillorder, &data[0], 1, &coeffs[0], 1);
-        }
-        break;
-        case LibUtilities::eGLL_Lagrange:
-        {
-            // Assume that input is also Gll_Lagrange
-            // but no way to check;
-            LibUtilities::PointsKey f0(nummodes[mode_offset],
-                                       LibUtilities::eGaussLobattoLegendre);
-            LibUtilities::PointsKey t0(m_base[0]->GetNumModes(),
-                                       LibUtilities::eGaussLobattoLegendre);
-            LibUtilities::Interp1D(f0, data, t0, coeffs);
-        }
-        break;
-        case LibUtilities::eGauss_Lagrange:
-        {
-            // Assume that input is also Gauss_Lagrange
-            // but no way to check;
-            LibUtilities::PointsKey f0(nummodes[mode_offset],
-                                       LibUtilities::eGaussGaussLegendre);
-            LibUtilities::PointsKey t0(m_base[0]->GetNumModes(),
-                                       LibUtilities::eGaussGaussLegendre);
-            LibUtilities::Interp1D(f0, data, t0, coeffs);
-        }
-        break;
-        default:
-            ASSERTL0(false, "basis is either not set up or not hierarchicial");
-    }
-}
-
-void SegExp::v_ComputeTraceNormal(const int vertex)
-{
-    int i;
-    const SpatialDomains::GeomFactorsSharedPtr &geomFactors =
-        GetGeom()->GetMetricInfo();
-    SpatialDomains::GeomType type = geomFactors->GetGtype();
-    const Array<TwoD, const NekDouble> &gmat =
-        geomFactors->GetDerivFactors(GetPointsKeys());
-    int nqe       = 1;
-    int vCoordDim = GetCoordim();
-
-    m_vertexNormals[vertex] = Array<OneD, Array<OneD, NekDouble>>(vCoordDim);
-    Array<OneD, Array<OneD, NekDouble>> &normal = m_vertexNormals[vertex];
-    for (i = 0; i < vCoordDim; ++i)
-    {
-        normal[i] = Array<OneD, NekDouble>(nqe);
-    }
-
-    size_t nqb                     = nqe;
-    size_t nbnd                    = vertex;
-    m_elmtBndNormDirElmtLen[nbnd]  = Array<OneD, NekDouble>{nqb, 0.0};
-    Array<OneD, NekDouble> &length = m_elmtBndNormDirElmtLen[nbnd];
-
-    // Regular geometry case
-    if ((type == SpatialDomains::eRegular) ||
-        (type == SpatialDomains::eMovingRegular))
-    {
-        NekDouble vert;
-        // Set up normals
-        switch (vertex)
-        {
+        {
+            int    nquad = m_base[0]->GetNumPoints();
+            const Array<TwoD, const NekDouble>& gmat =
+                                m_metricinfo->GetDerivFactors(GetPointsKeys());
+
+            Array<OneD, NekDouble> tmp1(nquad);
+
+            switch(dir)
+            {
             case 0:
-                for (i = 0; i < vCoordDim; ++i)
-                {
-                    Vmath::Fill(nqe, -gmat[i][0], normal[i], 1);
+                {
+                    if(m_metricinfo->GetGtype() == SpatialDomains::eDeformed)
+                    {
+                        Vmath::Vmul(nquad,gmat[0],1,inarray,1,tmp1,1);
+                    }
+                    else
+                    {
+                        Vmath::Smul(nquad, gmat[0][0], inarray, 1, tmp1, 1);
+                    }
                 }
                 break;
             case 1:
-                for (i = 0; i < vCoordDim; ++i)
-                {
-                    Vmath::Fill(nqe, gmat[i][0], normal[i], 1);
+                {
+                    if(m_metricinfo->GetGtype() == SpatialDomains::eDeformed)
+                    {
+                        Vmath::Vmul(nquad,gmat[1],1,inarray,1,tmp1,1);
+                    }
+                    else
+                    {
+                        Vmath::Smul(nquad, gmat[1][0], inarray, 1, tmp1, 1);
+                    }
+                }
+                break;
+            case 2:
+                {
+                    ASSERTL1(m_geom->GetCoordim() == 3,"input dir is out of range");
+                    if(m_metricinfo->GetGtype() == SpatialDomains::eDeformed)
+                    {
+                        Vmath::Vmul(nquad,gmat[2],1,inarray,1,tmp1,1);
+                    }
+                    else
+                    {
+                        Vmath::Smul(nquad, gmat[2][0], inarray, 1, tmp1, 1);
+                    }
                 }
                 break;
             default:
-                ASSERTL0(false, "point is out of range (point < 2)");
-        }
-
-        // normalise
-        vert = 0.0;
-        for (i = 0; i < vCoordDim; ++i)
-        {
-            vert += normal[i][0] * normal[i][0];
-        }
-        vert = 1.0 / sqrt(vert);
-
-        Vmath::Fill(nqb, vert, length, 1);
-
-        for (i = 0; i < vCoordDim; ++i)
-        {
-            Vmath::Smul(nqe, vert, normal[i], 1, normal[i], 1);
-        }
-    }
-}
-
-//-----------------------------
-// Operator creation functions
-//-----------------------------
-
-void SegExp::v_LaplacianMatrixOp(const Array<OneD, const NekDouble> &inarray,
-                                 Array<OneD, NekDouble> &outarray,
-                                 const StdRegions::StdMatrixKey &mkey)
-{
-    boost::ignore_unused(mkey);
-
-    int nquad = m_base[0]->GetNumPoints();
-    const Array<TwoD, const NekDouble> &gmat =
-        m_metricinfo->GetDerivFactors(GetPointsKeys());
-
-    Array<OneD, NekDouble> physValues(nquad);
-    Array<OneD, NekDouble> dPhysValuesdx(nquad);
-
-    BwdTrans(inarray, physValues);
-
-    // Laplacian matrix operation
-    switch (m_geom->GetCoordim())
-    {
-        case 1:
-        {
-            PhysDeriv(physValues, dPhysValuesdx);
-
-            // multiply with the proper geometric factors
-            if (m_metricinfo->GetGtype() == SpatialDomains::eDeformed)
-            {
-                Vmath::Vmul(nquad, &gmat[0][0], 1, dPhysValuesdx.get(), 1,
-                            dPhysValuesdx.get(), 1);
+                {
+                    ASSERTL1(false,"input dir is out of range");
+                }
+                break;
+            }
+            v_IProductWRTBase(m_base[0]->GetDbdata(),tmp1,outarray,1);
+        }
+
+        void SegExp::v_NormVectorIProductWRTBase(
+            const Array<OneD, const NekDouble> &Fx,
+            const Array<OneD, const NekDouble> &Fy,
+                  Array<OneD,       NekDouble> &outarray)
+        {
+            int nq = m_base[0]->GetNumPoints();
+            Array<OneD, NekDouble > Fn(nq);
+
+            // @TODO: This routine no longer makes sense as a normal is not unique to an edge
+            const Array<OneD, const Array<OneD, NekDouble> >
+                 &normals =
+                    GetLeftAdjacentElementExp()->
+                        GetTraceNormal(GetLeftAdjacentElementTrace());
+            Vmath::Vmul (nq, &Fx[0], 1, &normals[0][0], 1, &Fn[0], 1);
+            Vmath::Vvtvp(nq, &Fy[0], 1, &normals[1][0], 1, &Fn[0], 1, &Fn[0], 1);
+
+            v_IProductWRTBase(Fn,outarray);
+        }
+
+        void SegExp::v_NormVectorIProductWRTBase(
+            const Array<OneD, const Array<OneD, NekDouble> > &Fvec,
+                  Array<OneD,       NekDouble>               &outarray)
+        {
+            NormVectorIProductWRTBase(Fvec[0], Fvec[1], outarray);
+        }
+
+        //-----------------------------
+        // Evaluation functions
+        //-----------------------------
+
+
+        /**
+         * Given the local cartesian coordinate \a Lcoord evaluate the
+         * value of physvals at this point by calling through to the
+         * StdExpansion method
+         */
+        NekDouble SegExp::v_StdPhysEvaluate(
+            const Array<OneD, const NekDouble> &Lcoord,
+            const Array<OneD, const NekDouble> &physvals)
+        {
+            // Evaluate point in local (eta) coordinates.
+            return StdExpansion1D::v_PhysEvaluate(Lcoord, physvals);
+        }
+
+        NekDouble SegExp::v_PhysEvaluate(
+                const Array<OneD, const NekDouble>& coord,
+                const Array<OneD, const NekDouble> &physvals)
+        {
+            Array<OneD,NekDouble> Lcoord = Array<OneD,NekDouble>(1);
+
+            ASSERTL0(m_geom,"m_geom not defined");
+            m_geom->GetLocCoords(coord,Lcoord);
+
+            return StdExpansion1D::v_PhysEvaluate(Lcoord, physvals);
+        }
+
+        NekDouble SegExp::v_PhysEvaluate(const Array<OneD, NekDouble> coord,
+                                         const Array<OneD, const NekDouble> &inarray,
+                                         NekDouble &out_d0, NekDouble &out_d1,
+                                         NekDouble &out_d2)
+        {
+            Array<OneD, NekDouble> Lcoord(1);
+
+            ASSERTL0(m_geom, "m_geom not defined");
+            m_geom->GetLocCoords(coord, Lcoord);
+
+            return StdSegExp::v_PhysEvaluate(Lcoord, inarray, out_d0, out_d1, out_d2);
+        }
+
+void SegExp::v_GetCoord(const Array<OneD, const NekDouble> &Lcoords,
+                        Array<OneD, NekDouble> &coords)
+        {
+            int  i;
+
+            ASSERTL1(Lcoords[0] >= -1.0&& Lcoords[0] <= 1.0,
+                     "Local coordinates are not in region [-1,1]");
+
+            m_geom->FillGeom();
+            for(i = 0; i < m_geom->GetCoordim(); ++i)
+            {
+                coords[i] = m_geom->GetCoord(i,Lcoords);
+            }
+        }
+
+        void SegExp::v_GetCoords(
+            Array<OneD, NekDouble> &coords_0,
+            Array<OneD, NekDouble> &coords_1,
+            Array<OneD, NekDouble> &coords_2)
+        {
+            Expansion::v_GetCoords(coords_0, coords_1, coords_2);
+        }
+
+        // Get vertex value from the 1D Phys space.
+        void SegExp::v_GetVertexPhysVals(
+            const int vertex,
+            const Array<OneD, const NekDouble> &inarray,
+                  NekDouble &outarray)
+        {
+            int     nquad = m_base[0]->GetNumPoints();
+
+            if (m_base[0]->GetPointsType() != LibUtilities::eGaussGaussLegendre)
+            {
+                switch (vertex)
+                {
+                    case 0:
+                        outarray = inarray[0];
+                        break;
+                    case 1:
+                        outarray = inarray[nquad - 1];
+                        break;
+                }
             }
             else
             {
-                Blas::Dscal(nquad, gmat[0][0], dPhysValuesdx.get(), 1);
-            }
-        }
-        break;
-        case 2:
-        {
-            Array<OneD, NekDouble> dPhysValuesdy(nquad);
-
-            PhysDeriv(physValues, dPhysValuesdx, dPhysValuesdy);
-
-            // multiply with the proper geometric factors
-            if (m_metricinfo->GetGtype() == SpatialDomains::eDeformed)
-            {
-                Vmath::Vmul(nquad, &gmat[0][0], 1, dPhysValuesdx.get(), 1,
-                            dPhysValuesdx.get(), 1);
-                Vmath::Vvtvp(nquad, &gmat[1][0], 1, dPhysValuesdy.get(), 1,
-                             dPhysValuesdx.get(), 1, dPhysValuesdx.get(), 1);
+                StdRegions::ConstFactorMap factors;
+                factors[StdRegions::eFactorGaussVertex] = vertex;
+
+                StdRegions::StdMatrixKey key(
+                    StdRegions::eInterpGauss,
+                    DetShapeType(),*this,factors);
+
+                DNekScalMatSharedPtr mat_gauss = m_matrixManager[key];
+
+                outarray = Blas::Ddot(nquad, mat_gauss->GetOwnedMatrix()
+                                      ->GetPtr().get(), 1, &inarray[0], 1);
+            }
+        }
+
+        // Add vertex value of the 1D Phys space to outarray.
+        void SegExp::v_AddVertexPhysVals(
+            const int                 vertex,
+            const NekDouble           &inarray,
+             Array<OneD, NekDouble>   &outarray)
+        {
+            size_t nquad = m_base[0]->GetNumPoints();
+
+            if (m_base[0]->GetPointsType() != LibUtilities::eGaussGaussLegendre)
+            {
+                switch (vertex)
+                {
+                    case 0:
+                        outarray[0] += inarray;
+                        break;
+                    case 1:
+                        outarray[nquad - 1] += inarray;
+                        break;
+                }
             }
             else
             {
-                Blas::Dscal(nquad, gmat[0][0], dPhysValuesdx.get(), 1);
-                Blas::Daxpy(nquad, gmat[1][0], dPhysValuesdy.get(), 1,
-                            dPhysValuesdx.get(), 1);
-            }
-        }
-        break;
-        case 3:
-        {
-            Array<OneD, NekDouble> dPhysValuesdy(nquad);
-            Array<OneD, NekDouble> dPhysValuesdz(nquad);
-
-            PhysDeriv(physValues, dPhysValuesdx, dPhysValuesdy, dPhysValuesdz);
-
-            // multiply with the proper geometric factors
-            if (m_metricinfo->GetGtype() == SpatialDomains::eDeformed)
-            {
-                Vmath::Vmul(nquad, &gmat[0][0], 1, dPhysValuesdx.get(), 1,
-                            dPhysValuesdx.get(), 1);
-                Vmath::Vvtvp(nquad, &gmat[1][0], 1, dPhysValuesdy.get(), 1,
-                             dPhysValuesdx.get(), 1, dPhysValuesdx.get(), 1);
-                Vmath::Vvtvp(nquad, &gmat[2][0], 1, dPhysValuesdz.get(), 1,
-                             dPhysValuesdx.get(), 1, dPhysValuesdx.get(), 1);
-            }
-            else
-            {
-                Blas::Dscal(nquad, gmat[0][0], dPhysValuesdx.get(), 1);
-                Blas::Daxpy(nquad, gmat[1][0], dPhysValuesdy.get(), 1,
-                            dPhysValuesdx.get(), 1);
-                Blas::Daxpy(nquad, gmat[2][0], dPhysValuesdz.get(), 1,
-                            dPhysValuesdx.get(), 1);
-            }
-        }
-        break;
-        default:
-            ASSERTL0(false, "Wrong number of dimensions");
-            break;
-    }
-
-    v_IProductWRTBase(m_base[0]->GetDbdata(), dPhysValuesdx, outarray, 1);
-}
-
-void SegExp::v_HelmholtzMatrixOp(const Array<OneD, const NekDouble> &inarray,
-                                 Array<OneD, NekDouble> &outarray,
-                                 const StdRegions::StdMatrixKey &mkey)
-{
-    int nquad = m_base[0]->GetNumPoints();
-    const Array<TwoD, const NekDouble> &gmat =
-        m_metricinfo->GetDerivFactors(GetPointsKeys());
-    const NekDouble lambda = mkey.GetConstFactor(StdRegions::eFactorLambda);
-
-    Array<OneD, NekDouble> physValues(nquad);
-    Array<OneD, NekDouble> dPhysValuesdx(nquad);
-    Array<OneD, NekDouble> wsp(m_ncoeffs);
-
-    BwdTrans(inarray, physValues);
-
-    // mass matrix operation
-    v_IProductWRTBase((m_base[0]->GetBdata()), physValues, wsp, 1);
-
-    // Laplacian matrix operation
-    switch (m_geom->GetCoordim())
-    {
-        case 1:
-        {
-            PhysDeriv(physValues, dPhysValuesdx);
-
-            // multiply with the proper geometric factors
-            if (m_metricinfo->GetGtype() == SpatialDomains::eDeformed)
-            {
-                Vmath::Vmul(nquad, &gmat[0][0], 1, dPhysValuesdx.get(), 1,
-                            dPhysValuesdx.get(), 1);
-            }
-            else
-            {
-                Blas::Dscal(nquad, gmat[0][0], dPhysValuesdx.get(), 1);
-            }
-        }
-        break;
-        case 2:
-        {
-            Array<OneD, NekDouble> dPhysValuesdy(nquad);
-
-            PhysDeriv(physValues, dPhysValuesdx, dPhysValuesdy);
-
-            // multiply with the proper geometric factors
-            if (m_metricinfo->GetGtype() == SpatialDomains::eDeformed)
-            {
-                Vmath::Vmul(nquad, &gmat[0][0], 1, dPhysValuesdx.get(), 1,
-                            dPhysValuesdx.get(), 1);
-                Vmath::Vvtvp(nquad, &gmat[1][0], 1, dPhysValuesdy.get(), 1,
-                             dPhysValuesdx.get(), 1, dPhysValuesdx.get(), 1);
-            }
-            else
-            {
-                Blas::Dscal(nquad, gmat[0][0], dPhysValuesdx.get(), 1);
-                Blas::Daxpy(nquad, gmat[1][0], dPhysValuesdy.get(), 1,
-                            dPhysValuesdx.get(), 1);
-            }
-        }
-        break;
-        case 3:
-        {
-            Array<OneD, NekDouble> dPhysValuesdy(nquad);
-            Array<OneD, NekDouble> dPhysValuesdz(nquad);
-
-            PhysDeriv(physValues, dPhysValuesdx, dPhysValuesdy, dPhysValuesdz);
-
-            // multiply with the proper geometric factors
-            if (m_metricinfo->GetGtype() == SpatialDomains::eDeformed)
-            {
-                Vmath::Vmul(nquad, &gmat[0][0], 1, dPhysValuesdx.get(), 1,
-                            dPhysValuesdx.get(), 1);
-                Vmath::Vvtvp(nquad, &gmat[1][0], 1, dPhysValuesdy.get(), 1,
-                             dPhysValuesdx.get(), 1, dPhysValuesdx.get(), 1);
-                Vmath::Vvtvp(nquad, &gmat[2][0], 1, dPhysValuesdz.get(), 1,
-                             dPhysValuesdx.get(), 1, dPhysValuesdx.get(), 1);
-            }
-            else
-            {
-                Blas::Dscal(nquad, gmat[0][0], dPhysValuesdx.get(), 1);
-                Blas::Daxpy(nquad, gmat[1][0], dPhysValuesdy.get(), 1,
-                            dPhysValuesdx.get(), 1);
-                Blas::Daxpy(nquad, gmat[2][0], dPhysValuesdz.get(), 1,
-                            dPhysValuesdx.get(), 1);
-            }
-        }
-        break;
-        default:
-            ASSERTL0(false, "Wrong number of dimensions");
-            break;
-    }
-
-    v_IProductWRTBase(m_base[0]->GetDbdata(), dPhysValuesdx, outarray, 1);
-    Blas::Daxpy(m_ncoeffs, lambda, wsp.get(), 1, outarray.get(), 1);
-}
-
-//-----------------------------
-// Matrix creation functions
-//-----------------------------
-
-DNekScalBlkMatSharedPtr SegExp::v_GetLocStaticCondMatrix(const MatrixKey &mkey)
-{
-    return m_staticCondMatrixManager[mkey];
-}
-
-void SegExp::v_DropLocStaticCondMatrix(const MatrixKey &mkey)
-{
-    m_staticCondMatrixManager.DeleteObject(mkey);
-}
-
-DNekScalMatSharedPtr SegExp::v_GetLocMatrix(const MatrixKey &mkey)
-{
-    return m_matrixManager[mkey];
-}
-
-DNekMatSharedPtr SegExp::v_CreateStdMatrix(const StdRegions::StdMatrixKey &mkey)
-{
-    LibUtilities::BasisKey bkey = m_base[0]->GetBasisKey();
-    StdRegions::StdSegExpSharedPtr tmp =
-        MemoryManager<StdSegExp>::AllocateSharedPtr(bkey);
-
-    return tmp->GetStdMatrix(mkey);
-}
-
-DNekScalMatSharedPtr SegExp::CreateMatrix(const MatrixKey &mkey)
-{
-    DNekScalMatSharedPtr returnval;
-    NekDouble fac;
-    LibUtilities::PointsKeyVector ptsKeys = GetPointsKeys();
-
-    ASSERTL2(m_metricinfo->GetGtype() != SpatialDomains::eNoGeomType,
-             "Geometric information is not set up");
-
-    switch (mkey.GetMatrixType())
-    {
-        case StdRegions::eMass:
-        {
-            if ((m_metricinfo->GetGtype() == SpatialDomains::eDeformed) ||
-                (mkey.GetNVarCoeff()))
-            {
-                fac = 1.0;
-                goto UseLocRegionsMatrix;
-            }
-            else
-            {
-                fac = (m_metricinfo->GetJac(ptsKeys))[0];
-                goto UseStdRegionsMatrix;
-            }
-        }
-        break;
-        case StdRegions::eInvMass:
-        {
-<<<<<<< HEAD
-            if ((m_metricinfo->GetGtype() == SpatialDomains::eDeformed) ||
-                (mkey.GetNVarCoeff()))
-=======
+                StdRegions::ConstFactorMap factors;
+                factors[StdRegions::eFactorGaussVertex] = vertex;
+
+                StdRegions::StdMatrixKey key(
+                    StdRegions::eInterpGauss,
+                    DetShapeType(),*this,factors);
+
+                DNekScalMatSharedPtr mat_gauss = m_matrixManager[key];
+
+                Vmath::Svtvp(nquad,inarray,
+                            mat_gauss->GetOwnedMatrix()->GetPtr().get(), 1,
+                            &outarray[0], 1, &outarray[0], 1);
+            }
+        }
+        // Get vertex value from the 1D Phys space.
+        void SegExp::v_GetTracePhysVals(
+                        const int edge,
+                        const StdRegions::StdExpansionSharedPtr &EdgeExp,
+                        const Array<OneD, const NekDouble> &inarray,
+                        Array<OneD,       NekDouble> &outarray,
+                        StdRegions::Orientation  orient)
+        {
+            boost::ignore_unused(EdgeExp, orient);
+
+            NekDouble result;
+            v_GetVertexPhysVals(edge, inarray, result);
+            outarray[0] = result;
+        }
+
+        // Get vertex map from the 1D Phys space.
+        void SegExp::v_GetTracePhysMap(
+            const int vertex,
+            Array<OneD, int> &map)
+        {
+            int     nquad = m_base[0]->GetNumPoints();
+
+            ASSERTL1(vertex == 0 || vertex == 1,
+                     "Vertex value should be 0 or 1");
+
+            map = Array<OneD, int>(1);
+            
+            map[0] = vertex == 0 ? 0: nquad - 1;
+        }
+
+        //-----------------------------
+        // Helper functions
+        //-----------------------------
+
+        void SegExp::v_SetCoeffsToOrientation(
+                StdRegions::Orientation dir,
+                Array<OneD, const NekDouble> &inarray,
+                Array<OneD, NekDouble> &outarray)
+        {
+
+            if (dir == StdRegions::eBackwards)
+            {
+                if (&inarray[0] != &outarray[0])
+                {
+                    Array<OneD,NekDouble> intmp (inarray);
+                    ReverseCoeffsAndSign(intmp,outarray);
+                }
+                else
+                {
+                    ReverseCoeffsAndSign(inarray,outarray);
+                }
+            }
+        }
+
+        StdRegions::StdExpansionSharedPtr SegExp::v_GetStdExp() const
+        {
+            return MemoryManager<StdRegions::StdSegExp>
+                ::AllocateSharedPtr(m_base[0]->GetBasisKey());
+        }
+
+        StdRegions::StdExpansionSharedPtr SegExp::v_GetLinStdExp(void) const
+        {
+            LibUtilities::BasisKey bkey0(m_base[0]->GetBasisType(),
+                           2, m_base[0]->GetPointsKey());
+
+            return MemoryManager<StdRegions::StdSegExp>
+                ::AllocateSharedPtr( bkey0);
+        }
+
+        int SegExp::v_GetCoordim()
+        {
+            return m_geom->GetCoordim();
+        }
+
+        const Array<OneD, const NekDouble>& SegExp::v_GetPhysNormals(void)
+        {
+            NEKERROR(ErrorUtil::efatal, "Got to SegExp");
+            return NullNekDouble1DArray;
+        }
+
+        SpatialDomains::GeomType SegExp::v_MetricInfoType()
+        {
+            return m_metricinfo->GetGtype();
+        }
+
+        int SegExp::v_GetNumPoints(const int dir) const
+        {
+            return GetNumPoints(dir);
+        }
+
+        int SegExp::v_GetNcoeffs(void) const
+        {
+            return m_ncoeffs;
+        }
+
+        const LibUtilities::BasisSharedPtr& SegExp::v_GetBasis(int dir) const
+        {
+            return GetBasis(dir);
+        }
+
+
+        int SegExp::v_NumBndryCoeffs() const
+        {
+            return 2;
+        }
+
+
+        int SegExp::v_NumDGBndryCoeffs() const
+        {
+            return 2;
+        }
+
+
+        /// Unpack data from input file assuming it comes from
+        // the same expansion type
+        void SegExp::v_ExtractDataToCoeffs(
+                const NekDouble *data,
+                const std::vector<unsigned int > &nummodes,
+                const int mode_offset,
+                NekDouble *coeffs,
+                std::vector<LibUtilities::BasisType> &fromType)
+        {
+            boost::ignore_unused(fromType);
+
+            switch(m_base[0]->GetBasisType())
+            {
+                case LibUtilities::eModified_A:
+                {
+                    int fillorder = min((int) nummodes[mode_offset],m_ncoeffs);
+
+                    Vmath::Zero(m_ncoeffs,coeffs,1);
+                    Vmath::Vcopy(fillorder,&data[0],1,&coeffs[0],1);
+                }
+                    break;
+                case LibUtilities::eGLL_Lagrange:
+                {
+                    // Assume that input is also Gll_Lagrange
+                    // but no way to check;
+                    LibUtilities::PointsKey f0(
+                        nummodes[mode_offset],
+                        LibUtilities::eGaussLobattoLegendre);
+                    LibUtilities::PointsKey t0(
+                        m_base[0]->GetNumModes(),
+                        LibUtilities::eGaussLobattoLegendre);
+                    LibUtilities::Interp1D(
+                        f0,data, t0, coeffs);
+                }
+                    break;
+                case LibUtilities::eGauss_Lagrange:
+                {
+                    // Assume that input is also Gauss_Lagrange
+                    // but no way to check;
+                    LibUtilities::PointsKey f0(
+                        nummodes[mode_offset],
+                        LibUtilities::eGaussGaussLegendre);
+                    LibUtilities::PointsKey t0(
+                        m_base[0]->GetNumModes(),
+                        LibUtilities::eGaussGaussLegendre);
+                    LibUtilities::Interp1D(
+                        f0,data, t0, coeffs);
+                }
+                    break;
+                default:
+                    ASSERTL0(false,
+                        "basis is either not set up or not hierarchicial");
+            }
+        }
+
+        void SegExp::v_ComputeTraceNormal(const int vertex)
+        {
             int i;
             const SpatialDomains::GeomFactorsSharedPtr &geomFactors =
                 GetGeom()->GetMetricInfo();
@@ -1304,380 +968,547 @@
             Array<OneD, Array<OneD, NekDouble> > &normal =
                 m_traceNormals[vertex];
             for (i = 0; i < vCoordDim; ++i)
->>>>>>> 5c19adb9
-            {
-                NekDouble one = 1.0;
-                StdRegions::StdMatrixKey masskey(StdRegions::eMass,
-                                                 DetShapeType(), *this);
-                DNekMatSharedPtr mat = GenMatrix(masskey);
-                mat->Invert();
-
-                returnval =
-                    MemoryManager<DNekScalMat>::AllocateSharedPtr(one, mat);
-            }
-            else
-            {
-                fac = 1.0 / (m_metricinfo->GetJac(ptsKeys))[0];
-                goto UseStdRegionsMatrix;
-            }
-        }
-        break;
-        case StdRegions::eWeakDeriv0:
-        case StdRegions::eWeakDeriv1:
-        case StdRegions::eWeakDeriv2:
-        {
-            if (m_metricinfo->GetGtype() == SpatialDomains::eDeformed ||
-                mkey.GetNVarCoeff())
-            {
-                fac = 1.0;
-                goto UseLocRegionsMatrix;
-            }
-            else
-            {
-                int dir = 0;
-                switch (mkey.GetMatrixType())
-                {
-                    case StdRegions::eWeakDeriv0:
-                        dir = 0;
+            {
+                normal[i] = Array<OneD, NekDouble>(nqe);
+            }
+
+
+            size_t nqb = nqe;
+            size_t nbnd= vertex;
+            m_elmtBndNormDirElmtLen[nbnd] = Array<OneD, NekDouble> {nqb, 0.0};
+            Array<OneD, NekDouble> &length = m_elmtBndNormDirElmtLen[nbnd];
+
+            // Regular geometry case
+            if ((type == SpatialDomains::eRegular) ||
+                (type == SpatialDomains::eMovingRegular))
+            {
+                NekDouble vert;
+                // Set up normals
+                switch (vertex)
+                {
+                    case 0:
+                        for(i = 0; i < vCoordDim; ++i)
+                        {
+                            Vmath::Fill(nqe, -gmat[i][0], normal[i], 1);
+                        }
                         break;
-                    case StdRegions::eWeakDeriv1:
-                        ASSERTL1(m_geom->GetCoordim() >= 2,
-                                 "Cannot call eWeakDeriv2 in a "
-                                 "coordinate system which is not at "
-                                 "least two-dimensional");
-                        dir = 1;
-                        break;
-                    case StdRegions::eWeakDeriv2:
-                        ASSERTL1(m_geom->GetCoordim() == 3,
-                                 "Cannot call eWeakDeriv2 in a "
-                                 "coordinate system which is not "
-                                 "three-dimensional");
-                        dir = 2;
+                    case 1:
+                        for(i = 0; i < vCoordDim; ++i)
+                        {
+                            Vmath::Fill(nqe, gmat[i][0], normal[i], 1);
+                        }
                         break;
                     default:
-                        break;
-                }
-
-                MatrixKey deriv0key(StdRegions::eWeakDeriv0,
-                                    mkey.GetShapeType(), *this);
-
-                DNekMatSharedPtr WeakDerivStd = GetStdMatrix(deriv0key);
-                fac = m_metricinfo->GetDerivFactors(ptsKeys)[dir][0] *
-                      m_metricinfo->GetJac(ptsKeys)[0];
-
-                returnval = MemoryManager<DNekScalMat>::AllocateSharedPtr(
-                    fac, WeakDerivStd);
-            }
-        }
-        break;
-        case StdRegions::eLaplacian:
-        {
-            if (m_metricinfo->GetGtype() == SpatialDomains::eDeformed)
-            {
-                fac = 1.0;
-                goto UseLocRegionsMatrix;
-            }
-            else
-            {
-                int coordim = m_geom->GetCoordim();
-                fac         = 0.0;
-                for (int i = 0; i < coordim; ++i)
-                {
-                    fac += m_metricinfo->GetDerivFactors(ptsKeys)[i][0] *
-                           m_metricinfo->GetDerivFactors(ptsKeys)[i][0];
-                }
-                fac *= m_metricinfo->GetJac(ptsKeys)[0];
-                goto UseStdRegionsMatrix;
-            }
-        }
-        break;
-        case StdRegions::eHelmholtz:
-        {
-            NekDouble factor = mkey.GetConstFactor(StdRegions::eFactorLambda);
-            MatrixKey masskey(StdRegions::eMass, mkey.GetShapeType(), *this);
-            DNekScalMat &MassMat = *(this->m_matrixManager[masskey]);
-            MatrixKey lapkey(StdRegions::eLaplacian, mkey.GetShapeType(), *this,
-                             mkey.GetConstFactors(), mkey.GetVarCoeffs());
-            DNekScalMat &LapMat = *(this->m_matrixManager[lapkey]);
-
-            int rows = LapMat.GetRows();
-            int cols = LapMat.GetColumns();
-
-            DNekMatSharedPtr helm =
-                MemoryManager<DNekMat>::AllocateSharedPtr(rows, cols);
-
-            NekDouble one = 1.0;
-            (*helm)       = LapMat + factor * MassMat;
-
-            returnval =
-                MemoryManager<DNekScalMat>::AllocateSharedPtr(one, helm);
-        }
-        break;
-        case StdRegions::eHybridDGHelmholtz:
-        case StdRegions::eHybridDGLamToU:
-        case StdRegions::eHybridDGLamToQ0:
-        case StdRegions::eHybridDGHelmBndLam:
-        {
-            NekDouble one = 1.0;
-
-            DNekMatSharedPtr mat = GenMatrix(mkey);
-            returnval = MemoryManager<DNekScalMat>::AllocateSharedPtr(one, mat);
-        }
-        break;
-        case StdRegions::eInvHybridDGHelmholtz:
-        {
-            NekDouble one = 1.0;
-
-            //                  StdRegions::StdMatrixKey
-            //                  hkey(StdRegions::eHybridDGHelmholtz,
-            //                                                DetShapeType(),*this,
-            //                                                mkey.GetConstant(0),
-            //                                                mkey.GetConstant(1));
-            MatrixKey hkey(StdRegions::eHybridDGHelmholtz, DetShapeType(),
-                           *this, mkey.GetConstFactors(), mkey.GetVarCoeffs());
-            DNekMatSharedPtr mat = GenMatrix(hkey);
-
-            mat->Invert();
-            returnval = MemoryManager<DNekScalMat>::AllocateSharedPtr(one, mat);
-        }
-        break;
-        case StdRegions::eInterpGauss:
-        {
-            DNekMatSharedPtr m_Ix;
-            Array<OneD, NekDouble> coords(1, 0.0);
-            StdRegions::ConstFactorMap factors = mkey.GetConstFactors();
-            int vertex = (int)factors[StdRegions::eFactorGaussVertex];
-
-            coords[0] = (vertex == 0) ? -1.0 : 1.0;
-
-            m_Ix = m_base[0]->GetI(coords);
-            returnval =
-                MemoryManager<DNekScalMat>::AllocateSharedPtr(1.0, m_Ix);
-        }
-        break;
-
-        UseLocRegionsMatrix:
-        {
-            DNekMatSharedPtr mat = GenMatrix(mkey);
-            returnval = MemoryManager<DNekScalMat>::AllocateSharedPtr(fac, mat);
-        }
-        break;
-        UseStdRegionsMatrix:
-        {
-            DNekMatSharedPtr mat = GetStdMatrix(mkey);
-            returnval = MemoryManager<DNekScalMat>::AllocateSharedPtr(fac, mat);
-        }
-        break;
-        default:
-            NEKERROR(ErrorUtil::efatal, "Matrix creation not defined");
-            break;
-    }
-
-    return returnval;
-}
-
-DNekMatSharedPtr SegExp::v_GenMatrix(const StdRegions::StdMatrixKey &mkey)
-{
-    DNekMatSharedPtr returnval;
-
-    switch (mkey.GetMatrixType())
-    {
-        case StdRegions::eHybridDGHelmholtz:
-        case StdRegions::eHybridDGLamToU:
-        case StdRegions::eHybridDGLamToQ0:
-        case StdRegions::eHybridDGLamToQ1:
-        case StdRegions::eHybridDGLamToQ2:
-        case StdRegions::eHybridDGHelmBndLam:
-            returnval = Expansion1D::v_GenMatrix(mkey);
-            break;
-        default:
-            returnval = StdSegExp::v_GenMatrix(mkey);
-            break;
-    }
-
-    return returnval;
-}
-
-DNekScalBlkMatSharedPtr SegExp::CreateStaticCondMatrix(const MatrixKey &mkey)
-{
-    DNekScalBlkMatSharedPtr returnval;
-
-    ASSERTL2(m_metricinfo->GetGtype() != SpatialDomains::eNoGeomType,
-             "Geometric information is not set up");
-
-    // set up block matrix system
-    int nbdry = NumBndryCoeffs();
-    int nint  = m_ncoeffs - nbdry;
-    Array<OneD, unsigned int> exp_size(2);
-    exp_size[0] = nbdry;
-    exp_size[1] = nint;
-
-    /// \todo Really need a constructor which takes Arrays
-    returnval =
-        MemoryManager<DNekScalBlkMat>::AllocateSharedPtr(exp_size, exp_size);
-    NekDouble factor = 1.0;
-
-    switch (mkey.GetMatrixType())
-    {
-        case StdRegions::eLaplacian:
-        case StdRegions::eHelmholtz: // special case since Helmholtz
-                                     // not defined in StdRegions
-
-            // use Deformed case for both regular and deformed geometries
-            factor = 1.0;
-            goto UseLocRegionsMatrix;
-            break;
-        default:
-            if (m_metricinfo->GetGtype() == SpatialDomains::eDeformed)
-            {
-                factor = 1.0;
-                goto UseLocRegionsMatrix;
-            }
-            else
-            {
-                DNekScalMatSharedPtr mat = GetLocMatrix(mkey);
-                factor                   = mat->Scale();
-                goto UseStdRegionsMatrix;
-            }
-            break;
-        UseStdRegionsMatrix:
-        {
-            NekDouble invfactor     = 1.0 / factor;
-            NekDouble one           = 1.0;
-            DNekBlkMatSharedPtr mat = GetStdStaticCondMatrix(mkey);
-            DNekScalMatSharedPtr Atmp;
-            DNekMatSharedPtr Asubmat;
-
-            returnval->SetBlock(
-                0, 0,
-                Atmp = MemoryManager<DNekScalMat>::AllocateSharedPtr(
-                    factor, Asubmat = mat->GetBlock(0, 0)));
-            returnval->SetBlock(
-                0, 1,
-                Atmp = MemoryManager<DNekScalMat>::AllocateSharedPtr(
-                    one, Asubmat = mat->GetBlock(0, 1)));
-            returnval->SetBlock(
-                1, 0,
-                Atmp = MemoryManager<DNekScalMat>::AllocateSharedPtr(
-                    factor, Asubmat = mat->GetBlock(1, 0)));
-            returnval->SetBlock(
-                1, 1,
-                Atmp = MemoryManager<DNekScalMat>::AllocateSharedPtr(
-                    invfactor, Asubmat = mat->GetBlock(1, 1)));
-        }
-        break;
-        UseLocRegionsMatrix:
-        {
-            int i, j;
-            NekDouble invfactor = 1.0 / factor;
-            NekDouble one       = 1.0;
-            DNekScalMat &mat    = *GetLocMatrix(mkey);
-            DNekMatSharedPtr A =
-                MemoryManager<DNekMat>::AllocateSharedPtr(nbdry, nbdry);
-            DNekMatSharedPtr B =
-                MemoryManager<DNekMat>::AllocateSharedPtr(nbdry, nint);
-            DNekMatSharedPtr C =
-                MemoryManager<DNekMat>::AllocateSharedPtr(nint, nbdry);
-            DNekMatSharedPtr D =
-                MemoryManager<DNekMat>::AllocateSharedPtr(nint, nint);
-
-            Array<OneD, unsigned int> bmap(nbdry);
-            Array<OneD, unsigned int> imap(nint);
-            GetBoundaryMap(bmap);
-            GetInteriorMap(imap);
-
-            for (i = 0; i < nbdry; ++i)
-            {
-                for (j = 0; j < nbdry; ++j)
-                {
-                    (*A)(i, j) = mat(bmap[i], bmap[j]);
-                }
-
-                for (j = 0; j < nint; ++j)
-                {
-                    (*B)(i, j) = mat(bmap[i], imap[j]);
-                }
-            }
-
-            for (i = 0; i < nint; ++i)
-            {
-                for (j = 0; j < nbdry; ++j)
-                {
-                    (*C)(i, j) = mat(imap[i], bmap[j]);
-                }
-
-                for (j = 0; j < nint; ++j)
-                {
-                    (*D)(i, j) = mat(imap[i], imap[j]);
-                }
-            }
-
-            // Calculate static condensed system
-            if (nint)
-            {
-                D->Invert();
-                (*B) = (*B) * (*D);
-                (*A) = (*A) - (*B) * (*C);
-            }
-
-            DNekScalMatSharedPtr Atmp;
-
-            returnval->SetBlock(
-                0, 0,
-                Atmp =
-                    MemoryManager<DNekScalMat>::AllocateSharedPtr(factor, A));
-            returnval->SetBlock(
-                0, 1,
-                Atmp = MemoryManager<DNekScalMat>::AllocateSharedPtr(one, B));
-            returnval->SetBlock(
-                1, 0,
-                Atmp =
-                    MemoryManager<DNekScalMat>::AllocateSharedPtr(factor, C));
-            returnval->SetBlock(
-                1, 1,
-                Atmp = MemoryManager<DNekScalMat>::AllocateSharedPtr(invfactor,
-                                                                     D));
-        }
-    }
-
-<<<<<<< HEAD
-    return returnval;
-}
-
-//-----------------------------
-// Private methods
-//-----------------------------
-
-///  Reverse the coefficients in a boundary interior expansion
-///  this routine is of use when we need the segment
-///  coefficients corresponding to a expansion in the reverse
-///  coordinate direction
-void SegExp::ReverseCoeffsAndSign(const Array<OneD, NekDouble> &inarray,
-                                  Array<OneD, NekDouble> &outarray)
-{
-
-    int m;
-    NekDouble sgn = 1;
-
-    ASSERTL1(&inarray[0] != &outarray[0],
-             "inarray and outarray can not be the same");
-    switch (GetBasisType(0))
-    {
-        case LibUtilities::eModified_A:
-            // Swap vertices
-            outarray[0] = inarray[1];
-            outarray[1] = inarray[0];
-            // negate odd modes
-            for (m = 2; m < m_ncoeffs; ++m)
-            {
-                outarray[m] = sgn * inarray[m];
-                sgn         = -sgn;
-            }
-            break;
-        case LibUtilities::eGLL_Lagrange:
-        case LibUtilities::eGauss_Lagrange:
-            for (m = 0; m < m_ncoeffs; ++m)
-=======
+                        ASSERTL0(false,
+                            "point is out of range (point < 2)");
+                }
+
+                // normalise
+                vert = 0.0;
+                for (i =0 ; i < vCoordDim; ++i)
+                {
+                    vert += normal[i][0]*normal[i][0];
+                }
+                vert = 1.0/sqrt(vert);
+
+                Vmath::Fill(nqb, vert, length, 1);
+
+                for (i = 0; i < vCoordDim; ++i)
+                {
+                    Vmath::Smul(nqe, vert, normal[i], 1, normal[i], 1);
+                }
+            }
+        }
+
+        //-----------------------------
+        // Operator creation functions
+        //-----------------------------
+
+
+        void SegExp::v_LaplacianMatrixOp(
+            const Array<OneD, const NekDouble> &inarray,
+                  Array<OneD,       NekDouble> &outarray,
+            const StdRegions::StdMatrixKey     &mkey)
+        {
+            boost::ignore_unused(mkey);
+
+            int    nquad = m_base[0]->GetNumPoints();
+            const Array<TwoD, const NekDouble>& gmat =
+                                m_metricinfo->GetDerivFactors(GetPointsKeys());
+
+            Array<OneD,NekDouble> physValues(nquad);
+            Array<OneD,NekDouble> dPhysValuesdx(nquad);
+
+            BwdTrans(inarray,physValues);
+
+            // Laplacian matrix operation
+            switch (m_geom->GetCoordim())
+            {
+                case 1:
+                {
+                    PhysDeriv(physValues,dPhysValuesdx);
+
+                    // multiply with the proper geometric factors
+                    if(m_metricinfo->GetGtype() == SpatialDomains::eDeformed)
+                    {
+                        Vmath::Vmul(nquad,
+                                    &gmat[0][0],1,dPhysValuesdx.get(),1,
+                                    dPhysValuesdx.get(),1);
+                    }
+                    else
+                    {
+                        Blas::Dscal(nquad,
+                                    gmat[0][0], dPhysValuesdx.get(), 1);
+                    }
+                }
+                    break;
+                case 2:
+                {
+                    Array<OneD,NekDouble> dPhysValuesdy(nquad);
+
+                    PhysDeriv(physValues,dPhysValuesdx,dPhysValuesdy);
+
+                    // multiply with the proper geometric factors
+                    if (m_metricinfo->GetGtype() == SpatialDomains::eDeformed)
+                    {
+                        Vmath::Vmul (nquad,
+                                     &gmat[0][0],1,dPhysValuesdx.get(),1,
+                                     dPhysValuesdx.get(),1);
+                        Vmath::Vvtvp(nquad,
+                                     &gmat[1][0],1,dPhysValuesdy.get(),1,
+                                     dPhysValuesdx.get(),1,
+                                     dPhysValuesdx.get(),1);
+                    }
+                    else
+                    {
+                        Blas::Dscal(nquad,
+                                    gmat[0][0], dPhysValuesdx.get(), 1);
+                        Blas::Daxpy(nquad,
+                                    gmat[1][0], dPhysValuesdy.get(), 1,
+                                    dPhysValuesdx.get(), 1);
+                    }
+                }
+                    break;
+            case 3:
+                {
+                    Array<OneD,NekDouble> dPhysValuesdy(nquad);
+                    Array<OneD,NekDouble> dPhysValuesdz(nquad);
+
+                    PhysDeriv(physValues,dPhysValuesdx,
+                              dPhysValuesdy,dPhysValuesdz);
+
+                    // multiply with the proper geometric factors
+                    if(m_metricinfo->GetGtype() == SpatialDomains::eDeformed)
+                    {
+                        Vmath::Vmul (nquad,
+                                     &gmat[0][0], 1, dPhysValuesdx.get(), 1,
+                                     dPhysValuesdx.get(),1);
+                        Vmath::Vvtvp(nquad,
+                                     &gmat[1][0], 1, dPhysValuesdy.get(), 1,
+                                     dPhysValuesdx.get(),1,
+                                     dPhysValuesdx.get(),1);
+                        Vmath::Vvtvp(nquad,
+                                     &gmat[2][0], 1, dPhysValuesdz.get(), 1,
+                                     dPhysValuesdx.get(),1,
+                                     dPhysValuesdx.get(),1);
+                    }
+                    else
+                    {
+                        Blas::Dscal(nquad, gmat[0][0], dPhysValuesdx.get(), 1);
+                        Blas::Daxpy(nquad,
+                                    gmat[1][0], dPhysValuesdy.get(), 1,
+                                    dPhysValuesdx.get(), 1);
+                        Blas::Daxpy(nquad,
+                                    gmat[2][0], dPhysValuesdz.get(), 1,
+                                    dPhysValuesdx.get(), 1);
+                    }
+                }
+                break;
+            default:
+                ASSERTL0(false,"Wrong number of dimensions");
+                break;
+            }
+
+            v_IProductWRTBase(m_base[0]->GetDbdata(),dPhysValuesdx,outarray,1);
+        }
+
+
+        void SegExp::v_HelmholtzMatrixOp(
+            const Array<OneD, const NekDouble> &inarray,
+                  Array<OneD,       NekDouble> &outarray,
+            const StdRegions::StdMatrixKey     &mkey)
+        {
+            int    nquad = m_base[0]->GetNumPoints();
+            const Array<TwoD, const NekDouble>& gmat =
+                                m_metricinfo->GetDerivFactors(GetPointsKeys());
+            const NekDouble lambda =
+                mkey.GetConstFactor(StdRegions::eFactorLambda);
+
+            Array<OneD,NekDouble> physValues(nquad);
+            Array<OneD,NekDouble> dPhysValuesdx(nquad);
+            Array<OneD,NekDouble> wsp(m_ncoeffs);
+
+            BwdTrans(inarray, physValues);
+
+            // mass matrix operation
+            v_IProductWRTBase((m_base[0]->GetBdata()),physValues,wsp,1);
+
+            // Laplacian matrix operation
+            switch (m_geom->GetCoordim())
+            {
+                case 1:
+                {
+                    PhysDeriv(physValues,dPhysValuesdx);
+
+                    // multiply with the proper geometric factors
+                    if (m_metricinfo->GetGtype() == SpatialDomains::eDeformed)
+                    {
+                        Vmath::Vmul(nquad,
+                                    &gmat[0][0],1,dPhysValuesdx.get(),1,
+                                    dPhysValuesdx.get(),1);
+                    }
+                    else
+                    {
+                        Blas::Dscal(nquad, gmat[0][0], dPhysValuesdx.get(), 1);
+                    }
+                }
+                    break;
+                case 2:
+                {
+                    Array<OneD,NekDouble> dPhysValuesdy(nquad);
+
+                    PhysDeriv(physValues, dPhysValuesdx, dPhysValuesdy);
+
+                    // multiply with the proper geometric factors
+                    if (m_metricinfo->GetGtype() == SpatialDomains::eDeformed)
+                    {
+                        Vmath::Vmul (nquad,
+                                     &gmat[0][0], 1, dPhysValuesdx.get(), 1,
+                                     dPhysValuesdx.get(), 1);
+                        Vmath::Vvtvp(nquad,
+                                     &gmat[1][0], 1, dPhysValuesdy.get(), 1,
+                                     dPhysValuesdx.get(), 1,
+                                     dPhysValuesdx.get(), 1);
+                    }
+                    else
+                    {
+                        Blas::Dscal(nquad, gmat[0][0], dPhysValuesdx.get(), 1);
+                        Blas::Daxpy(nquad,
+                                    gmat[1][0], dPhysValuesdy.get(), 1,
+                                    dPhysValuesdx.get(), 1);
+                    }
+                }
+                    break;
+                case 3:
+                {
+                    Array<OneD,NekDouble> dPhysValuesdy(nquad);
+                    Array<OneD,NekDouble> dPhysValuesdz(nquad);
+
+                    PhysDeriv(physValues, dPhysValuesdx,
+                              dPhysValuesdy, dPhysValuesdz);
+
+                    // multiply with the proper geometric factors
+                    if (m_metricinfo->GetGtype() == SpatialDomains::eDeformed)
+                    {
+                        Vmath::Vmul (nquad,
+                                     &gmat[0][0], 1, dPhysValuesdx.get(), 1,
+                                     dPhysValuesdx.get(), 1);
+                        Vmath::Vvtvp(nquad,
+                                     &gmat[1][0], 1, dPhysValuesdy.get(), 1,
+                                     dPhysValuesdx.get(), 1,
+                                     dPhysValuesdx.get(), 1);
+                        Vmath::Vvtvp(nquad,
+                                     &gmat[2][0], 1, dPhysValuesdz.get(), 1,
+                                     dPhysValuesdx.get(), 1,
+                                     dPhysValuesdx.get(), 1);
+                    }
+                    else
+                    {
+                        Blas::Dscal(nquad, gmat[0][0], dPhysValuesdx.get(), 1);
+                        Blas::Daxpy(nquad,
+                                    gmat[1][0], dPhysValuesdy.get(), 1,
+                                    dPhysValuesdx.get(), 1);
+                        Blas::Daxpy(nquad,
+                                    gmat[2][0], dPhysValuesdz.get(),
+                                    1, dPhysValuesdx.get(), 1);
+                    }
+                }
+                    break;
+                default:
+                    ASSERTL0(false,"Wrong number of dimensions");
+                    break;
+            }
+
+            v_IProductWRTBase(m_base[0]->GetDbdata(),dPhysValuesdx,outarray,1);
+            Blas::Daxpy(m_ncoeffs, lambda, wsp.get(), 1, outarray.get(), 1);
+        }
+
+        //-----------------------------
+        // Matrix creation functions
+        //-----------------------------
+
+
+        DNekScalBlkMatSharedPtr SegExp::v_GetLocStaticCondMatrix(
+                const MatrixKey &mkey)
+        {
+            return m_staticCondMatrixManager[mkey];
+        }
+
+        void SegExp::v_DropLocStaticCondMatrix(const MatrixKey &mkey)
+        {
+            m_staticCondMatrixManager.DeleteObject(mkey);
+        }
+
+        DNekScalMatSharedPtr SegExp::v_GetLocMatrix(const MatrixKey &mkey)
+        {
+            return m_matrixManager[mkey];
+        }
+
+
+        DNekMatSharedPtr SegExp::v_CreateStdMatrix(
+            const StdRegions::StdMatrixKey &mkey)
+        {
+            LibUtilities::BasisKey bkey = m_base[0]->GetBasisKey();
+            StdRegions::StdSegExpSharedPtr tmp =
+                        MemoryManager<StdSegExp>::AllocateSharedPtr(bkey);
+
+            return tmp->GetStdMatrix(mkey);
+        }
+
+
+        DNekScalMatSharedPtr SegExp::CreateMatrix(const MatrixKey &mkey)
+        {
+            DNekScalMatSharedPtr returnval;
+            NekDouble fac;
+            LibUtilities::PointsKeyVector ptsKeys = GetPointsKeys();
+
+            ASSERTL2(m_metricinfo->GetGtype() !=
+                     SpatialDomains::eNoGeomType,
+                    "Geometric information is not set up");
+
+            switch (mkey.GetMatrixType())
+            {
+                case StdRegions::eMass:
+                {
+                    if ((m_metricinfo->GetGtype() == SpatialDomains::eDeformed)
+                        || (mkey.GetNVarCoeff()))
+                    {
+                        fac = 1.0;
+                        goto UseLocRegionsMatrix;
+                    }
+                    else
+                    {
+                        fac = (m_metricinfo->GetJac(ptsKeys))[0];
+                        goto UseStdRegionsMatrix;
+                    }
+                }
+                    break;
+                case StdRegions::eInvMass:
+                {
+                    if ((m_metricinfo->GetGtype() == SpatialDomains::eDeformed)
+                        || (mkey.GetNVarCoeff()))
+                    {
+                        NekDouble one = 1.0;
+                        StdRegions::StdMatrixKey masskey(
+                            StdRegions::eMass,DetShapeType(), *this);
+                        DNekMatSharedPtr mat = GenMatrix(masskey);
+                        mat->Invert();
+
+                        returnval = MemoryManager<DNekScalMat>::
+                                        AllocateSharedPtr(one,mat);
+                    }
+                    else
+                    {
+                        fac = 1.0/(m_metricinfo->GetJac(ptsKeys))[0];
+                        goto UseStdRegionsMatrix;
+                    }
+                }
+                    break;
+                case StdRegions::eWeakDeriv0:
+                case StdRegions::eWeakDeriv1:
+                case StdRegions::eWeakDeriv2:
+                {
+                    if (m_metricinfo->GetGtype() == SpatialDomains::eDeformed ||
+                       mkey.GetNVarCoeff())
+                    {
+                        fac = 1.0;
+                        goto UseLocRegionsMatrix;
+                    }
+                    else
+                    {
+                        int dir = 0;
+                        switch(mkey.GetMatrixType())
+                        {
+                            case StdRegions::eWeakDeriv0:
+                                dir = 0;
+                                break;
+                            case StdRegions::eWeakDeriv1:
+                                ASSERTL1(m_geom->GetCoordim() >= 2,
+                                         "Cannot call eWeakDeriv2 in a "
+                                         "coordinate system which is not at "
+                                         "least two-dimensional");
+                                dir = 1;
+                                break;
+                            case StdRegions::eWeakDeriv2:
+                                ASSERTL1(m_geom->GetCoordim() == 3,
+                                         "Cannot call eWeakDeriv2 in a "
+                                         "coordinate system which is not "
+                                         "three-dimensional");
+                                dir = 2;
+                                break;
+                            default:
+                                break;
+                        }
+
+                        MatrixKey deriv0key(StdRegions::eWeakDeriv0,
+                                            mkey.GetShapeType(), *this);
+
+                        DNekMatSharedPtr WeakDerivStd = GetStdMatrix(deriv0key);
+                        fac = m_metricinfo->GetDerivFactors(ptsKeys)[dir][0]*
+                            m_metricinfo->GetJac(ptsKeys)[0];
+
+                        returnval = MemoryManager<DNekScalMat>::
+                                            AllocateSharedPtr(fac,WeakDerivStd);
+                    }
+                }
+                    break;
+                case StdRegions::eLaplacian:
+                {
+                    if (m_metricinfo->GetGtype() == SpatialDomains::eDeformed)
+                    {
+                        fac = 1.0;
+                        goto UseLocRegionsMatrix;
+                    }
+                    else
+                    {
+                        int coordim = m_geom->GetCoordim();
+                        fac = 0.0;
+                        for (int i = 0; i < coordim; ++i)
+                        {
+                            fac += m_metricinfo->GetDerivFactors(ptsKeys)[i][0]*
+                                   m_metricinfo->GetDerivFactors(ptsKeys)[i][0];
+                        }
+                        fac *= m_metricinfo->GetJac(ptsKeys)[0];
+                        goto UseStdRegionsMatrix;
+                    }
+                }
+                    break;
+                case StdRegions::eHelmholtz:
+                {
+                    NekDouble factor =
+                        mkey.GetConstFactor(StdRegions::eFactorLambda);
+                    MatrixKey masskey(StdRegions::eMass,
+                                      mkey.GetShapeType(), *this);
+                    DNekScalMat &MassMat = *(this->m_matrixManager[masskey]);
+                    MatrixKey lapkey(StdRegions::eLaplacian, mkey.GetShapeType(),
+                                     *this, mkey.GetConstFactors(),
+                                     mkey.GetVarCoeffs());
+                    DNekScalMat &LapMat = *(this->m_matrixManager[lapkey]);
+
+                    int rows = LapMat.GetRows();
+                    int cols = LapMat.GetColumns();
+
+                    DNekMatSharedPtr helm =
+                        MemoryManager<DNekMat>::AllocateSharedPtr(rows,cols);
+
+                    NekDouble one = 1.0;
+                    (*helm) = LapMat + factor*MassMat;
+
+                    returnval =
+                        MemoryManager<DNekScalMat>::AllocateSharedPtr(one,helm);
+                }
+                    break;
+                case StdRegions::eHybridDGHelmholtz:
+                case StdRegions::eHybridDGLamToU:
+                case StdRegions::eHybridDGLamToQ0:
+                case StdRegions::eHybridDGHelmBndLam:
+                {
+                    NekDouble one    = 1.0;
+
+                    DNekMatSharedPtr mat = GenMatrix(mkey);
+                    returnval =
+                        MemoryManager<DNekScalMat>::AllocateSharedPtr(one,mat);
+                }
+                    break;
+                case StdRegions::eInvHybridDGHelmholtz:
+                {
+                    NekDouble one = 1.0;
+
+//                  StdRegions::StdMatrixKey hkey(StdRegions::eHybridDGHelmholtz,
+//                                                DetShapeType(),*this,
+//                                                mkey.GetConstant(0),
+//                                                mkey.GetConstant(1));
+                    MatrixKey hkey(StdRegions::eHybridDGHelmholtz,
+                                   DetShapeType(),
+                                   *this, mkey.GetConstFactors(),
+                                   mkey.GetVarCoeffs());
+                    DNekMatSharedPtr mat = GenMatrix(hkey);
+
+                    mat->Invert();
+                    returnval =
+                        MemoryManager<DNekScalMat>::AllocateSharedPtr(one,mat);
+                }
+                    break;
+                case StdRegions::eInterpGauss:
+                {
+                    DNekMatSharedPtr m_Ix;
+                    Array<OneD, NekDouble> coords(1, 0.0);
+                    StdRegions::ConstFactorMap factors = mkey.GetConstFactors();
+                    int vertex = (int)factors[StdRegions::eFactorGaussVertex];
+
+                    coords[0] = (vertex == 0) ? -1.0 : 1.0;
+
+                    m_Ix = m_base[0]->GetI(coords);
+                    returnval =
+                        MemoryManager<DNekScalMat>::AllocateSharedPtr(1.0,m_Ix);
+                }
+                break;
+
+                UseLocRegionsMatrix:
+                {
+                    DNekMatSharedPtr mat = GenMatrix(mkey);
+                    returnval =
+                        MemoryManager<DNekScalMat>::AllocateSharedPtr(fac,mat);
+                }
+                    break;
+                UseStdRegionsMatrix:
+                {
+                    DNekMatSharedPtr mat = GetStdMatrix(mkey);
+                    returnval =
+                        MemoryManager<DNekScalMat>::AllocateSharedPtr(fac,mat);
+                }
+                    break;
+            default:
+                NEKERROR(ErrorUtil::efatal, "Matrix creation not defined");
+                break;
+            }
+
+            return returnval;
+        }
+
+        DNekMatSharedPtr SegExp::v_GenMatrix(
+            const StdRegions::StdMatrixKey &mkey)
+        {
+            DNekMatSharedPtr returnval;
+
+            switch (mkey.GetMatrixType())
+            {
+            case StdRegions::eHybridDGHelmholtz:
+            case StdRegions::eHybridDGLamToU:
+            case StdRegions::eHybridDGLamToQ0:
+            case StdRegions::eHybridDGLamToQ1:
+            case StdRegions::eHybridDGLamToQ2:
+            case StdRegions::eHybridDGHelmBndLam:
+                returnval = Expansion1D::v_GenMatrix(mkey);
+                break;
+            default:
+                returnval = StdSegExp::v_GenMatrix(mkey);
+                break;
+            }
+
+            return returnval;
+        }
+
         //-----------------------------
         // Private methods
         //-----------------------------
@@ -1698,35 +1529,52 @@
             ASSERTL1(&inarray[0] != &outarray[0],
                      "inarray and outarray can not be the same");
             switch(GetBasisType(0))
->>>>>>> 5c19adb9
-            {
-                outarray[m_ncoeffs - 1 - m] = inarray[m];
-            }
-            break;
-        default:
-            ASSERTL0(false, "This basis is not allowed in this method");
-            break;
-    }
-}
-
-/* \brief Mass inversion product from \a inarray to \a outarray
- *
- *     Multiply by the inverse of the mass matrix
- *     \f$ {\bf \hat{u}} = {\bf M}^{-1} {\bf I} \f$
- *
- **/
-void SegExp::MultiplyByElmtInvMass(const Array<OneD, const NekDouble> &inarray,
-                                   Array<OneD, NekDouble> &outarray)
-{
-    // get Mass matrix inverse
-    MatrixKey masskey(StdRegions::eInvMass, DetShapeType(), *this);
-    DNekScalMatSharedPtr matsys = m_matrixManager[masskey];
-
-    NekVector<NekDouble> in(m_ncoeffs, inarray, eCopy);
-    NekVector<NekDouble> out(m_ncoeffs, outarray, eWrapper);
-
-    out = (*matsys) * in;
-}
-
-} // namespace LocalRegions
-} // namespace Nektar+            {
+                case LibUtilities::eModified_A:
+                    //Swap vertices
+                    outarray[0] = inarray[1];
+                    outarray[1] = inarray[0];
+                    // negate odd modes
+                    for(m = 2; m < m_ncoeffs; ++m)
+                    {
+                        outarray[m] = sgn*inarray[m];
+                        sgn = -sgn;
+                    }
+                    break;
+                case LibUtilities::eGLL_Lagrange:
+                case LibUtilities::eGauss_Lagrange:
+                    for(m = 0; m < m_ncoeffs; ++m)
+                    {
+                        outarray[m_ncoeffs-1-m] = inarray[m];
+                    }
+                    break;
+                default:
+                    ASSERTL0(false,"This basis is not allowed in this method");
+                    break;
+            }
+        }
+
+        /* \brief Mass inversion product from \a inarray to \a outarray
+         *
+         *     Multiply by the inverse of the mass matrix
+         *     \f$ {\bf \hat{u}} = {\bf M}^{-1} {\bf I} \f$
+         *
+        **/
+        void SegExp::MultiplyByElmtInvMass(
+            const Array<OneD, const NekDouble>& inarray,
+                  Array<OneD,NekDouble> &outarray)
+        {
+            // get Mass matrix inverse
+            MatrixKey             masskey(StdRegions::eInvMass,
+                                          DetShapeType(),*this);
+            DNekScalMatSharedPtr  matsys = m_matrixManager[masskey];
+
+            NekVector<NekDouble> in(m_ncoeffs,inarray,eCopy);
+            NekVector<NekDouble> out(m_ncoeffs,outarray,eWrapper);
+
+            out = (*matsys)*in;
+        }
+
+
+    } // end of namespace
+}//end of namespace
