--- conflicted
+++ resolved
@@ -552,20 +552,12 @@
 void PrintResults(Experiment &exp, Results &results)
 {
     NekDouble sum   = 0.0;
-<<<<<<< HEAD
-    //NekDouble sumSq = 0.0;
-=======
->>>>>>> fedf5314
 
     for (Results::const_iterator it = results.begin(); it != results.end();
          ++it)
     {
         NekDouble x = *it;
         sum += x;
-<<<<<<< HEAD
-        //sumSq += x * x;
-=======
->>>>>>> fedf5314
     }
 
     NekDouble mean = sum / exp.n;
