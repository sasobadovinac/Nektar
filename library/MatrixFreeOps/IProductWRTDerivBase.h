#ifndef NEKTAR_LIBRARY_MF_IPRODUCTWRTDERIVBASE_H
#define NEKTAR_LIBRARY_MF_IPRODUCTWRTDERIVBASE_H

#include <LibUtilities/BasicUtils/SharedArray.hpp>
#include <LibUtilities/BasicUtils/ShapeType.hpp>
#include <LibUtilities/Foundations/Basis.h>

#include "Operator.hpp"

#include "IProductKernels.hpp"

namespace Nektar
{
namespace MatrixFree
{

template<bool DEFORMED = false>
struct IProductWRTDerivBaseSeg : public IProductWRTDerivBase, public Helper<1, DEFORMED>
{
public:

    IProductWRTDerivBaseSeg(std::vector<LibUtilities::BasisSharedPtr> basis,
                   int nElmt)
        : IProductWRTDerivBase(basis, nElmt),
          Helper<1, DEFORMED>(basis, nElmt),
          m_nmTot(LibUtilities::StdSegData::getNumberOfCoefficients(this->m_nm[0]))
    {
    }

    static std::shared_ptr<Operator> Create(
        std::vector<LibUtilities::BasisSharedPtr> basis,
        int nElmt)
    {
        return std::make_shared<IProductWRTDerivBaseSeg<DEFORMED>>(basis, nElmt);
    }

    void operator()( const Array<OneD, Array<OneD, NekDouble>> &in,
        Array<OneD, NekDouble> &out) final
    {
        switch(m_basis[0]->GetNumModes())
        {
            case 2:
                switch(m_basis[0]->GetNumPoints())
                {
                    case 2: IProductWRTDerivBaseSegImpl<2 ,2 > (in, out);
                        break;
                    case 3: IProductWRTDerivBaseSegImpl<2 ,3 > (in, out);
                        break;
                    case 4: IProductWRTDerivBaseSegImpl<2 ,4 > (in, out);
                        break;
                    default: NEKERROR(ErrorUtil::efatal,
                "IProductWRTDerivBaseSeg: # of modes / points combo not"
                " implemented.");
                } break;
            case 3:
                switch(m_basis[0]->GetNumPoints())
                {
                    case 3: IProductWRTDerivBaseSegImpl<3 ,3 > (in, out);
                        break;
                    case 4: IProductWRTDerivBaseSegImpl<3 ,4 > (in, out);
                        break;
                    case 5: IProductWRTDerivBaseSegImpl<3 ,5 > (in, out);
                        break;
                    case 6: IProductWRTDerivBaseSegImpl<3 ,6 > (in, out);
                        break;
                    default: NEKERROR(ErrorUtil::efatal,
                "IProductWRTDerivBaseSeg: # of modes / points combo not"
                " implemented.");
                } break;
            case 4:
                switch(m_basis[0]->GetNumPoints())
                {
                    case 4: IProductWRTDerivBaseSegImpl<4 ,4 >
                    (in, out); break;
                    case 5: IProductWRTDerivBaseSegImpl<4 ,5 >
                    (in, out); break;
                    case 6: IProductWRTDerivBaseSegImpl<4 ,6 >
                    (in, out); break;
                    case 7: IProductWRTDerivBaseSegImpl<4 ,7 >
                    (in, out); break;
                    case 8: IProductWRTDerivBaseSegImpl<4 ,8 >
                    (in, out); break;
                    default: NEKERROR(ErrorUtil::efatal,
                "IProductWRTDerivBaseSeg: # of modes / points combo not"
                " implemented.");
                } break;
            case 5:
                switch(m_basis[0]->GetNumPoints())
                {
                    case 5: IProductWRTDerivBaseSegImpl<5 ,5 >
                    (in, out); break;
                    case 6: IProductWRTDerivBaseSegImpl<5 ,6 >
                    (in, out); break;
                    case 7: IProductWRTDerivBaseSegImpl<5 ,7 >
                    (in, out); break;
                    case 8: IProductWRTDerivBaseSegImpl<5 ,8 >
                    (in, out); break;
                    case 9: IProductWRTDerivBaseSegImpl<5 ,9 >
                    (in, out); break;
                    case 10: IProductWRTDerivBaseSegImpl<5 ,10 >
                    (in, out); break;
                    default: NEKERROR(ErrorUtil::efatal,
                "IProductWRTDerivBaseSeg: # of modes / points combo not"
                " implemented.");
                } break;
            case 6:
                switch(m_basis[0]->GetNumPoints())
                {
                    case 6: IProductWRTDerivBaseSegImpl<6 ,6 >
                    (in, out); break;
                    case 7: IProductWRTDerivBaseSegImpl<6 ,7 >
                    (in, out); break;
                    case 8: IProductWRTDerivBaseSegImpl<6 ,8 >
                    (in, out); break;
                    case 9: IProductWRTDerivBaseSegImpl<6 ,9 >
                    (in, out); break;
                    case 10: IProductWRTDerivBaseSegImpl<6 ,10 >
                    (in, out); break;
                    case 11: IProductWRTDerivBaseSegImpl<6 ,11 >
                    (in, out); break;
                    case 12: IProductWRTDerivBaseSegImpl<6 ,12 >
                    (in, out); break;
                    default: NEKERROR(ErrorUtil::efatal,
                "IProductWRTDerivBaseSeg: # of modes / points combo not"
                " implemented.");
                } break;
            case 7:
                switch(m_basis[0]->GetNumPoints())
                {
                    case 7: IProductWRTDerivBaseSegImpl<7 ,7 >
                    (in, out); break;
                    case 8: IProductWRTDerivBaseSegImpl<7 ,8 >
                    (in, out); break;
                    case 9: IProductWRTDerivBaseSegImpl<7 ,9 >
                    (in, out); break;
                    case 10: IProductWRTDerivBaseSegImpl<7 ,10 >
                    (in, out); break;
                    case 11: IProductWRTDerivBaseSegImpl<7 ,11 >
                    (in, out); break;
                    case 12: IProductWRTDerivBaseSegImpl<7 ,12 >
                    (in, out); break;
                    case 13: IProductWRTDerivBaseSegImpl<7 ,13 >
                    (in, out); break;
                    case 14: IProductWRTDerivBaseSegImpl<7 ,14 >
                    (in, out); break;
                    default: NEKERROR(ErrorUtil::efatal,
                "IProductWRTDerivBaseSeg: # of modes / points combo not"
                " implemented.");
                } break;
            case 8:
                switch(m_basis[0]->GetNumPoints())
                {
                    case 8: IProductWRTDerivBaseSegImpl<8 ,8 >
                    (in, out); break;
                    case 9: IProductWRTDerivBaseSegImpl<8 ,9 >
                    (in, out); break;
                    case 10: IProductWRTDerivBaseSegImpl<8 ,10 >
                    (in, out); break;
                    case 11: IProductWRTDerivBaseSegImpl<8 ,11 >
                    (in, out); break;
                    case 12: IProductWRTDerivBaseSegImpl<8 ,12 >
                    (in, out); break;
                    case 13: IProductWRTDerivBaseSegImpl<8 ,13 >
                    (in, out); break;
                    case 14: IProductWRTDerivBaseSegImpl<8 ,14 >
                    (in, out); break;
                    case 15: IProductWRTDerivBaseSegImpl<8 ,15 >
                    (in, out); break;
                    case 16: IProductWRTDerivBaseSegImpl<8 ,16 >
                    (in, out); break;
                    default: NEKERROR(ErrorUtil::efatal,
                "IProductWRTDerivBaseSeg: # of modes / points combo not"
                " implemented.");
                } break;;
            default: NEKERROR(ErrorUtil::efatal,
                "IProductWRTDerivBaseSeg: # of modes / points combo not"
                " implemented.");
        }
    }

    template<int NM0, int NQ0>
    void IProductWRTDerivBaseSegImpl(
        const Array<OneD, Array<OneD,  NekDouble>> &input,
              Array<OneD,       NekDouble> &output)
    {
        int  inputdim = input.size();

        auto* inptr0 = input[0].data();
        auto* outptr = output.data();

        constexpr auto nqTot = NQ0;
        constexpr auto nqBlocks = nqTot * vec_t::width;
        const auto nmBlocks = m_nmTot * vec_t::width;

        auto ndf  = inputdim;

        // Get size of jacobian factor block
        auto dJSize = 1u;
        auto dfSize = ndf;
        if(DEFORMED)
        {
            dJSize = nqTot;
            dfSize = ndf*nqTot;
        }

        std::vector<vec_t, allocator<vec_t>> tmpIn0(nqTot),tmp0(nqTot),
            tmpOut(m_nmTot);
        
        const vec_t* df_ptr;
        const vec_t* jac_ptr;
        switch(inputdim)
        {
        case 1:
        {

            for (int e = 0; e < this->m_nBlocks; ++e)
            {
                // Jacobian
                jac_ptr = &(this->m_jac[e*dJSize]);
                
                // Derivative factor
                df_ptr = &(this->m_df[e*dfSize]);

                // Load and transpose data
                load_interleave(inptr0, nqTot, tmpIn0);
                
                // Calculate dxi/dx in[0] 
                vec_t df0;
                    
                if(!DEFORMED)
                {
                    df0 = df_ptr[0];
                }
                
                for (int i = 0; i < nqTot; ++i)
                {
                    if(DEFORMED)
                    {
                        df0 = df_ptr[i * ndf];
                    }
                    tmp0[i] = df0 * tmpIn0[i];
                }
            
                // IP DB0
                IProductSegKernel<NM0, NQ0, false, false, DEFORMED>(
                   tmp0, this->m_dbdata[0],  this->m_w[0], jac_ptr, tmpOut);

                // de-interleave and store data
                deinterleave_store(tmpOut, m_nmTot, outptr);
                
                inptr0 += nqBlocks;
                outptr += nmBlocks;
            }
        }
        break;
        case 2:
        {
            auto* inptr1 = input[1].data();
            std::vector<vec_t, allocator<vec_t>> tmpIn1(nqTot);

            for (int e = 0; e < this->m_nBlocks; ++e)
            {
                // Jacobian
                jac_ptr = &(this->m_jac[e*dJSize]);
                
                // Derivative factor
                df_ptr = &(this->m_df[e*dfSize]);
                
                // Load and transpose data
                load_interleave(inptr0, nqTot, tmpIn0);
                load_interleave(inptr1, nqTot, tmpIn1);

                // Calculate dxi/dx in[0] + dxi/dy in[1]
                vec_t df0, df1;

                if(!DEFORMED)
                {
                    df0 = df_ptr[0];
                    df1 = df_ptr[1];
                }

                for (int i = 0; i < nqTot; ++i)
                {
                    if(DEFORMED)
                    {
                        df0 = df_ptr[i * ndf];
                        df1 = df_ptr[i * ndf + 1];
                    }
                    tmp0[i] = df0 * tmpIn0[i] + df1 * tmpIn1[i];
                }
                
                // IP DB0
                IProductSegKernel<NM0, NQ0, false, false, DEFORMED>(
                   tmp0, this->m_dbdata[0],  this->m_w[0], jac_ptr, tmpOut);

                // de-interleave and store data
                deinterleave_store(tmpOut, m_nmTot, outptr);

                inptr0 += nqBlocks;
                inptr1 += nqBlocks;
                outptr += nmBlocks;
            }
        }
        break;
        case 3:
        {
            auto* inptr1 = input[1].data();
            auto* inptr2 = input[2].data();

            std::vector<vec_t, allocator<vec_t>> tmpIn1(nqTot), tmpIn2(nqTot);

            for (int e = 0; e < this->m_nBlocks; ++e)
            {
                // Jacobian
                jac_ptr = &(this->m_jac[e*dJSize]);
                
                // Derivative factor
                df_ptr = &(this->m_df[e*dfSize]);
                
                // Load and transpose data
                load_interleave(inptr0, nqTot, tmpIn0);
                load_interleave(inptr1, nqTot, tmpIn1);
                load_interleave(inptr2, nqTot, tmpIn2);

                // Calculate dxi/dx in[0] + dxi/dy in[1] + dxi/dz in[2]
                vec_t df0, df1, df2;

                if(!DEFORMED)
                {
                    df0 = df_ptr[0];
                    df1 = df_ptr[1];
                    df2 = df_ptr[1];
                }

                for (int i = 0; i < nqTot; ++i)
                {
                    if(DEFORMED)
                    {
                        df0 = df_ptr[i * ndf];
                        df1 = df_ptr[i * ndf + 1];
                        df2 = df_ptr[i * ndf + 2];
                    }
                    tmp0[i] = df0 * tmpIn0[i] + df1 * tmpIn1[i] + df2 *tmpIn2[i];
                }
                
                // IP DB0
                IProductSegKernel<NM0, NQ0, false, false, DEFORMED>(
                   tmp0, this->m_dbdata[0],  this->m_w[0], jac_ptr, tmpOut);

                // de-interleave and store data
                deinterleave_store(tmpOut, m_nmTot, outptr);

                inptr0 += nqBlocks;
                inptr1 += nqBlocks;
                inptr2 += nqBlocks;
                outptr += nmBlocks;
            }
        }
        break;
        default:
            NEKERROR(ErrorUtil::efatal,
                     "Dimnesion out of scope");
            break;
        }
    }
private:
    int m_nmTot;
};

template<bool DEFORMED = false>
struct IProductWRTDerivBaseQuad : public IProductWRTDerivBase, public Helper<2, DEFORMED>
{
public:

    IProductWRTDerivBaseQuad(std::vector<LibUtilities::BasisSharedPtr> basis,
                   int nElmt)
        : IProductWRTDerivBase(basis, nElmt),
          Helper<2, DEFORMED>(basis, nElmt),
          m_nmTot(LibUtilities::StdQuadData::getNumberOfCoefficients(
                      this->m_nm[0], this->m_nm[1]))
    {
    }

    static std::shared_ptr<Operator> Create(
        std::vector<LibUtilities::BasisSharedPtr> basis,
        int nElmt)
    {
        return std::make_shared<IProductWRTDerivBaseQuad<DEFORMED>>(basis, nElmt);
    }

    void operator()( const Array<OneD, Array<OneD, NekDouble>> &in,
        Array<OneD, NekDouble> &out) final
    {
        // Check preconditions
        ASSERTL0(m_basis[0]->GetNumModes() == m_basis[1]->GetNumModes() &&
            m_basis[0]->GetNumPoints() == m_basis[1]->GetNumPoints(),
            "MatrixFree requires homogenous modes/points");

        switch(m_basis[0]->GetNumModes())
        {
            case 2:
                switch(m_basis[0]->GetNumPoints())
                {
                    case 2: IProductWRTDerivBaseQuadImpl<2 ,2 ,2 ,2 > (in, out);
                        break;
                    case 3: IProductWRTDerivBaseQuadImpl<2 ,2 ,3 ,3 > (in, out);
                        break;
                    case 4: IProductWRTDerivBaseQuadImpl<2 ,2 ,4 ,4 > (in, out);
                        break;
                    default:
                        NEKERROR(ErrorUtil::efatal,
                                 "IProductWRTDerivBaseQuad: # of modes / points "
                                 "combo not implemented.");
                } break;
            case 3:
                switch(m_basis[0]->GetNumPoints())
                {
                    case 3: IProductWRTDerivBaseQuadImpl<3 ,3 ,3 ,3 > (in, out);
                        break;
                    case 4: IProductWRTDerivBaseQuadImpl<3 ,3 ,4 ,4 > (in, out);
                        break;
                    case 5: IProductWRTDerivBaseQuadImpl<3 ,3 ,5 ,5 > (in, out);
                        break;
                    case 6: IProductWRTDerivBaseQuadImpl<3 ,3 ,6 ,6 > (in, out);
                        break;
                    default: NEKERROR(ErrorUtil::efatal,
                "IProductWRTDerivBaseQuad: # of modes / points combo not"
                " implemented.");
                } break;
            case 4:
                switch(m_basis[0]->GetNumPoints())
                {
                    case 4: IProductWRTDerivBaseQuadImpl<4 ,4 ,4 ,4 >
                    (in, out); break;
                    case 5: IProductWRTDerivBaseQuadImpl<4 ,4 ,5 ,5 >
                    (in, out); break;
                    case 6: IProductWRTDerivBaseQuadImpl<4 ,4 ,6 ,6 >
                    (in, out); break;
                    case 7: IProductWRTDerivBaseQuadImpl<4 ,4 ,7 ,7 >
                    (in, out); break;
                    case 8: IProductWRTDerivBaseQuadImpl<4 ,4 ,8 ,8 >
                    (in, out); break;
                    default: NEKERROR(ErrorUtil::efatal,
                "IProductWRTDerivBaseQuad: # of modes / points combo not"
                " implemented.");
                } break;
            case 5:
                switch(m_basis[0]->GetNumPoints())
                {
                    case 5: IProductWRTDerivBaseQuadImpl<5 ,5 ,5 ,5 >
                    (in, out); break;
                    case 6: IProductWRTDerivBaseQuadImpl<5 ,5 ,6 ,6 >
                    (in, out); break;
                    case 7: IProductWRTDerivBaseQuadImpl<5 ,5 ,7 ,7 >
                    (in, out); break;
                    case 8: IProductWRTDerivBaseQuadImpl<5 ,5 ,8 ,8 >
                    (in, out); break;
                    case 9: IProductWRTDerivBaseQuadImpl<5 ,5 ,9 ,9 >
                    (in, out); break;
                    case 10: IProductWRTDerivBaseQuadImpl<5 ,5 ,10 ,10 >
                    (in, out); break;
                    default: NEKERROR(ErrorUtil::efatal,
                "IProductWRTDerivBaseQuad: # of modes / points combo not"
                " implemented.");
                } break;
            case 6:
                switch(m_basis[0]->GetNumPoints())
                {
                    case 6: IProductWRTDerivBaseQuadImpl<6 ,6 ,6 ,6 >
                    (in, out); break;
                    case 7: IProductWRTDerivBaseQuadImpl<6 ,6 ,7 ,7 >
                    (in, out); break;
                    case 8: IProductWRTDerivBaseQuadImpl<6 ,6 ,8 ,8 >
                    (in, out); break;
                    case 9: IProductWRTDerivBaseQuadImpl<6 ,6 ,9 ,9 >
                    (in, out); break;
                    case 10: IProductWRTDerivBaseQuadImpl<6 ,6 ,10 ,10 >
                    (in, out); break;
                    case 11: IProductWRTDerivBaseQuadImpl<6 ,6 ,11 ,11 >
                    (in, out); break;
                    case 12: IProductWRTDerivBaseQuadImpl<6 ,6 ,12 ,12 >
                    (in, out); break;
                    default: NEKERROR(ErrorUtil::efatal,
                "IProductWRTDerivBaseQuad: # of modes / points combo not"
                " implemented.");
                } break;
            case 7:
                switch(m_basis[0]->GetNumPoints())
                {
                    case 7: IProductWRTDerivBaseQuadImpl<7 ,7 ,7 ,7 >
                    (in, out); break;
                    case 8: IProductWRTDerivBaseQuadImpl<7 ,7 ,8 ,8 >
                    (in, out); break;
                    case 9: IProductWRTDerivBaseQuadImpl<7 ,7 ,9 ,9 >
                    (in, out); break;
                    case 10: IProductWRTDerivBaseQuadImpl<7 ,7 ,10 ,10 >
                    (in, out); break;
                    case 11: IProductWRTDerivBaseQuadImpl<7 ,7 ,11 ,11 >
                    (in, out); break;
                    case 12: IProductWRTDerivBaseQuadImpl<7 ,7 ,12 ,12 >
                    (in, out); break;
                    case 13: IProductWRTDerivBaseQuadImpl<7 ,7 ,13 ,13 >
                    (in, out); break;
                    case 14: IProductWRTDerivBaseQuadImpl<7 ,7 ,14 ,14 >
                    (in, out); break;
                    default: NEKERROR(ErrorUtil::efatal,
                "IProductWRTDerivBaseQuad: # of modes / points combo not"
                " implemented.");
                } break;
            case 8:
                switch(m_basis[0]->GetNumPoints())
                {
                    case 8: IProductWRTDerivBaseQuadImpl<8 ,8 ,8 ,8 >
                    (in, out); break;
                    case 9: IProductWRTDerivBaseQuadImpl<8 ,8 ,9 ,9 >
                    (in, out); break;
                    case 10: IProductWRTDerivBaseQuadImpl<8 ,8 ,10 ,10 >
                    (in, out); break;
                    case 11: IProductWRTDerivBaseQuadImpl<8 ,8 ,11 ,11 >
                    (in, out); break;
                    case 12: IProductWRTDerivBaseQuadImpl<8 ,8 ,12 ,12 >
                    (in, out); break;
                    case 13: IProductWRTDerivBaseQuadImpl<8 ,8 ,13 ,13 >
                    (in, out); break;
                    case 14: IProductWRTDerivBaseQuadImpl<8 ,8 ,14 ,14 >
                    (in, out); break;
                    case 15: IProductWRTDerivBaseQuadImpl<8 ,8 ,15 ,15 >
                    (in, out); break;
                    case 16: IProductWRTDerivBaseQuadImpl<8 ,8 ,16 ,16 >
                    (in, out); break;
                    default: NEKERROR(ErrorUtil::efatal,
                "IProductWRTDerivBaseQuad: # of modes / points combo not"
                " implemented.");
                } break;;
            default: NEKERROR(ErrorUtil::efatal,
                "IProductWRTDerivBaseQuad: # of modes / points combo not"
                " implemented.");
        }
    }

    template<int NM0, int NM1, int NQ0, int NQ1>
    void IProductWRTDerivBaseQuadImpl(
        const Array<OneD, Array<OneD,  NekDouble>> &input,
              Array<OneD,       NekDouble> &output)
    {
        bool inputdim3 = (input.size() == 3);

        auto* inptr0 = input[0].data();
        auto* inptr1 = input[1].data();
        auto* inptr2 = input[1].data();
        auto* outptr = output.data();

        constexpr auto nqTot = NQ0 * NQ1;
        constexpr auto nqBlocks = nqTot * vec_t::width;
        const auto nmBlocks = m_nmTot * vec_t::width;

        auto ndf  = 4u;
        if(inputdim3)
        {
            ndf = 6u;
            inptr2 = input[2].data();
        }
        
        // Get size of jacobian factor block
        auto dJSize = 1u;
        auto dfSize = ndf;
        if(DEFORMED)
        {
            dJSize = nqTot;
            dfSize = ndf*nqTot;
        }

        vec_t sums_j[NQ1]; //Sums over eta0 for each value of eta1;
        std::vector<vec_t, allocator<vec_t>> tmpIn0(nqTot), tmpIn1(nqTot),
            tmpIn2(nqTot), tmp0(nqTot), tmp1(nqTot), tmpOut(m_nmTot);

        const vec_t* df_ptr;
        const vec_t* jac_ptr;
        for (int e = 0; e < this->m_nBlocks; ++e)
        {
            // Jacobian
            jac_ptr = &((*this->m_jac)[dJSize*e]);

            // Derivative factor
            df_ptr = &((*this->m_df)[dfSize*e]);

            // Load and transpose data
            load_interleave(inptr0, nqTot, tmpIn0);
            load_interleave(inptr1, nqTot, tmpIn1);
            if(inputdim3)
            {
                load_interleave(inptr2, nqTot, tmpIn2);
            }

            // Calculate dxi/dx in[0] + dxi/dy in[1] + dxi/dz in[2]
            vec_t df0, df1, df2, df3, df4, df5;

            if(!DEFORMED)
            {
                df0 = df_ptr[0];
                df1 = df_ptr[1];
                df2 = df_ptr[2];
                df3 = df_ptr[3];
                if(inputdim3)
                {
                    df4 = df_ptr[4];
                    df5 = df_ptr[5];
                }
            }
            if(inputdim3)
            {
                for (int i = 0; i < nqTot; ++i)
                {
                    if(DEFORMED)
                    {
                        df0 = df_ptr[i * ndf];
                        df1 = df_ptr[i * ndf + 1];
                        df2 = df_ptr[i * ndf + 2];
                        df3 = df_ptr[i * ndf + 3];
                        df4 = df_ptr[i * ndf + 4];
                        df5 = df_ptr[i * ndf + 5];
                    }
                    tmp0[i] = df0 * tmpIn0[i] + df2 * tmpIn1[i] + df4 * tmpIn2[i];
                    tmp1[i] = df1 * tmpIn0[i] + df3 * tmpIn1[i] + df5 * tmpIn2[i];
                }
            }
            else
            {
                for (int i = 0; i < nqTot; ++i)
                {
                    if(DEFORMED)
                    {
                        df0 = df_ptr[i * ndf];
                        df1 = df_ptr[i * ndf + 1];
                        df2 = df_ptr[i * ndf + 2];
                        df3 = df_ptr[i * ndf + 3];
                    }
                    tmp0[i] = df0 * tmpIn0[i] + df2 * tmpIn1[i];
                    tmp1[i] = df1 * tmpIn0[i] + df3 * tmpIn1[i];
                }
            }

            // IP DB0 B1
            IProductQuadKernel<NM0, NM1, NQ0, NQ1, false, false, DEFORMED>(
                tmp0, this->m_dbdata[0], this->m_bdata[1],
                this->m_w[0], this->m_w[1], jac_ptr,
                sums_j, tmpOut);

            // IP DB1 B0
            IProductQuadKernel<NM0, NM1, NQ0, NQ1, false, true, DEFORMED>(
                tmp1, this->m_bdata[0], this->m_dbdata[1],
                this->m_w[0], this->m_w[1], jac_ptr,
                sums_j, tmpOut);

            // de-interleave and store data
            deinterleave_store(tmpOut, m_nmTot, outptr);

            inptr0 += nqBlocks;
            inptr1 += nqBlocks;
            inptr2 += nqBlocks;
            outptr += nmBlocks;
        }
    }


private:
    int m_nmTot;
};

template<bool DEFORMED = false>
struct IProductWRTDerivBaseTri : public IProductWRTDerivBase, public Helper<2, DEFORMED>
{
    IProductWRTDerivBaseTri(std::vector<LibUtilities::BasisSharedPtr> basis,
                   int nElmt)
        : IProductWRTDerivBase(basis, nElmt),
          Helper<2, DEFORMED>(basis, nElmt),
          m_nmTot(LibUtilities::StdTriData::getNumberOfCoefficients(
                      this->m_nm[0], this->m_nm[1]))
    {
    }

    static std::shared_ptr<Operator> Create(
        std::vector<LibUtilities::BasisSharedPtr> basis,
        int nElmt)
    {
        return std::make_shared<IProductWRTDerivBaseTri<DEFORMED>>(basis, nElmt);
    }

   void operator()( const Array<OneD, Array<OneD, NekDouble>> &in,
        Array<OneD, NekDouble> &out) final
    {
        // Check preconditions
        ASSERTL0(m_basis[0]->GetNumModes() == m_basis[1]->GetNumModes() &&
            m_basis[0]->GetNumPoints() == m_basis[1]->GetNumPoints()+1,
            "MatrixFree requires homogenous modes/points");

        if (m_basis[0]->GetBasisType() == LibUtilities::eModified_A)
        {
            switch(m_basis[0]->GetNumModes())
            {
                case 2:
                    switch(m_basis[0]->GetNumPoints())
                    {
                        case 3: IProductWRTDerivBaseTriImpl<2 ,2 ,3 ,2 ,true>
                            (in, out); break;
                        case 4: IProductWRTDerivBaseTriImpl<2 ,2 ,4 ,3 ,true>
                            (in, out); break;
                        default: NEKERROR(ErrorUtil::efatal,
                    "IProductWRTDBTri: # of modes / points combo not implemented.");
                    } break;
                case 3:
                    switch(m_basis[0]->GetNumPoints())
                    {
                        case 4: IProductWRTDerivBaseTriImpl<3 ,3 ,4 ,3 ,true>
                            (in, out); break;
                        case 5: IProductWRTDerivBaseTriImpl<3 ,3 ,5 ,4 ,true>
                            (in, out); break;
                        case 6: IProductWRTDerivBaseTriImpl<3 ,3 ,6 ,5 ,true>
                            (in, out); break;
                        default: NEKERROR(ErrorUtil::efatal,
                    "IProductWRTDBTri: # of modes / points combo not implemented.");
                    } break;
                case 4:
                    switch(m_basis[0]->GetNumPoints())
                    {
                        case 5: IProductWRTDerivBaseTriImpl<4 ,4 ,5 ,4 ,true>
                            (in, out); break;
                        case 6: IProductWRTDerivBaseTriImpl<4 ,4 ,6 ,5 ,true>
                            (in, out); break;
                        case 7: IProductWRTDerivBaseTriImpl<4 ,4 ,7 ,6 ,true>
                            (in, out); break;
                        case 8: IProductWRTDerivBaseTriImpl<4 ,4 ,8 ,7 ,true>
                            (in, out); break;
                        default: NEKERROR(ErrorUtil::efatal,
                    "IProductWRTDBTri: # of modes / points combo not implemented.");
                    } break;
                case 5:
                    switch(m_basis[0]->GetNumPoints())
                    {
                        case 6: IProductWRTDerivBaseTriImpl<5 ,5 ,6 ,5 ,true>
                            (in, out); break;
                        case 7: IProductWRTDerivBaseTriImpl<5 ,5 ,7 ,6 ,true>
                            (in, out); break;
                        case 8: IProductWRTDerivBaseTriImpl<5 ,5 ,8 ,7 ,true>
                            (in, out); break;
                        case 9: IProductWRTDerivBaseTriImpl<5 ,5 ,9 ,8 ,true>
                            (in, out); break;
                        case 10: IProductWRTDerivBaseTriImpl<5 ,5 ,10 ,9 ,true>
                            (in, out); break;
                        default: NEKERROR(ErrorUtil::efatal,
                    "IProductWRTDBTri: # of modes / points combo not implemented.");
                    } break;
                case 6:
                    switch(m_basis[0]->GetNumPoints())
                    {
                        case 7: IProductWRTDerivBaseTriImpl<6 ,6 ,7 ,6 ,true>
                            (in, out); break;
                        case 8: IProductWRTDerivBaseTriImpl<6 ,6 ,8 ,7 ,true>
                            (in, out); break;
                        case 9: IProductWRTDerivBaseTriImpl<6 ,6 ,9 ,8 ,true>
                            (in, out); break;
                        case 10: IProductWRTDerivBaseTriImpl<6 ,6 ,10 ,9 ,true>
                            (in, out); break;
                        case 11: IProductWRTDerivBaseTriImpl<6 ,6 ,11 ,10 ,true>
                            (in, out); break;
                        case 12: IProductWRTDerivBaseTriImpl<6 ,6 ,12 ,11 ,true>
                            (in, out); break;
                        default: NEKERROR(ErrorUtil::efatal,
                    "IProductWRTDBTri: # of modes / points combo not implemented.");
                    } break;
                case 7:
                    switch(m_basis[0]->GetNumPoints())
                    {
                        case 8: IProductWRTDerivBaseTriImpl<7 ,7 ,8 ,7 ,true>(in, out); break;
                        case 9: IProductWRTDerivBaseTriImpl<7 ,7 ,9 ,8 ,true>(in, out); break;
                        case 10: IProductWRTDerivBaseTriImpl<7 ,7 ,10 ,9 ,true>(in, out); break;
                        case 11: IProductWRTDerivBaseTriImpl<7 ,7 ,11 ,10 ,true>(in, out); break;
                        case 12: IProductWRTDerivBaseTriImpl<7 ,7 ,12 ,11 ,true>(in, out); break;
                        case 13: IProductWRTDerivBaseTriImpl<7 ,7 ,13 ,12 ,true>(in, out); break;
                        case 14: IProductWRTDerivBaseTriImpl<7 ,7 ,14 ,13 ,true>(in, out); break;
                        default: NEKERROR(ErrorUtil::efatal,
                    "IProductWRTDBTri: # of modes / points combo not implemented.");
                    } break;
                case 8:
                    switch(m_basis[0]->GetNumPoints())
                    {
                        case 9: IProductWRTDerivBaseTriImpl<8 ,8 ,9 ,8 ,true>(in, out); break;
                        case 10: IProductWRTDerivBaseTriImpl<8 ,8 ,10 ,9 ,true>(in, out); break;
                        case 11: IProductWRTDerivBaseTriImpl<8 ,8 ,11 ,10 ,true>(in, out); break;
                        case 12: IProductWRTDerivBaseTriImpl<8 ,8 ,12 ,11 ,true>(in, out); break;
                        case 13: IProductWRTDerivBaseTriImpl<8 ,8 ,13 ,12 ,true>(in, out); break;
                        case 14: IProductWRTDerivBaseTriImpl<8 ,8 ,14 ,13 ,true>(in, out); break;
                        case 15: IProductWRTDerivBaseTriImpl<8 ,8 ,15 ,14 ,true>(in, out); break;
                        case 16: IProductWRTDerivBaseTriImpl<8 ,8 ,16 ,15 ,true>(in, out); break;
                        default: NEKERROR(ErrorUtil::efatal,
                    "IProductWRTDBTri: # of modes / points combo not implemented.");
                    } break;
                default: NEKERROR(ErrorUtil::efatal,
                    "IProductWRTDBTri: # of modes / points combo not implemented.");
            }
        }
        else
        {
            switch(m_basis[0]->GetNumModes())
            {
                case 2:
                    switch(m_basis[0]->GetNumPoints())
                    {
                        case 3: IProductWRTDerivBaseTriImpl<2 ,2 ,3 ,2 ,false>(in, out); break;
                        case 4: IProductWRTDerivBaseTriImpl<2 ,2 ,4 ,3 ,false>(in, out); break;
                        default: NEKERROR(ErrorUtil::efatal,
                    "IProductWRTDBTri: # of modes / points combo not implemented.");
                    } break;
                case 3:
                    switch(m_basis[0]->GetNumPoints())
                    {
                        case 4: IProductWRTDerivBaseTriImpl<3 ,3 ,4 ,3 ,false>(in, out); break;
                        case 5: IProductWRTDerivBaseTriImpl<3 ,3 ,5 ,4 ,false>(in, out); break;
                        case 6: IProductWRTDerivBaseTriImpl<3 ,3 ,6 ,5 ,false>(in, out); break;
                        default: NEKERROR(ErrorUtil::efatal,
                    "IProductWRTDBTri: # of modes / points combo not implemented.");
                    } break;
                case 4:
                    switch(m_basis[0]->GetNumPoints())
                    {
                        case 5: IProductWRTDerivBaseTriImpl<4 ,4 ,5 ,4 ,false>(in, out); break;
                        case 6: IProductWRTDerivBaseTriImpl<4 ,4 ,6 ,5 ,false>(in, out); break;
                        case 7: IProductWRTDerivBaseTriImpl<4 ,4 ,7 ,6 ,false>(in, out); break;
                        case 8: IProductWRTDerivBaseTriImpl<4 ,4 ,8 ,7 ,false>(in, out); break;
                        default: NEKERROR(ErrorUtil::efatal,
                    "IProductWRTDBTri: # of modes / points combo not implemented.");
                    } break;
                case 5:
                    switch(m_basis[0]->GetNumPoints())
                    {
                        case 6: IProductWRTDerivBaseTriImpl<5 ,5 ,6 ,5 ,false>(in, out); break;
                        case 7: IProductWRTDerivBaseTriImpl<5 ,5 ,7 ,6 ,false>(in, out); break;
                        case 8: IProductWRTDerivBaseTriImpl<5 ,5 ,8 ,7 ,false>(in, out); break;
                        case 9: IProductWRTDerivBaseTriImpl<5 ,5 ,9 ,8 ,false>(in, out); break;
                        case 10: IProductWRTDerivBaseTriImpl<5 ,5 ,10 ,9 ,false>(in, out); break;
                        default: NEKERROR(ErrorUtil::efatal,
                    "IProductWRTDBTri: # of modes / points combo not implemented.");
                    } break;
                case 6:
                    switch(m_basis[0]->GetNumPoints())
                    {
                        case 7: IProductWRTDerivBaseTriImpl<6 ,6 ,7 ,6 ,false>(in, out); break;
                        case 8: IProductWRTDerivBaseTriImpl<6 ,6 ,8 ,7 ,false>(in, out); break;
                        case 9: IProductWRTDerivBaseTriImpl<6 ,6 ,9 ,8 ,false>(in, out); break;
                        case 10: IProductWRTDerivBaseTriImpl<6 ,6 ,10 ,9 ,false>(in, out); break;
                        case 11: IProductWRTDerivBaseTriImpl<6 ,6 ,11 ,10 ,false>(in, out); break;
                        case 12: IProductWRTDerivBaseTriImpl<6 ,6 ,12 ,11 ,false>(in, out); break;
                        default: NEKERROR(ErrorUtil::efatal,
                    "IProductWRTDBTri: # of modes / points combo not implemented.");
                    } break;
                case 7:
                    switch(m_basis[0]->GetNumPoints())
                    {
                        case 8: IProductWRTDerivBaseTriImpl<7 ,7 ,8 ,7 ,false>(in, out); break;
                        case 9: IProductWRTDerivBaseTriImpl<7 ,7 ,9 ,8 ,false>(in, out); break;
                        case 10: IProductWRTDerivBaseTriImpl<7 ,7 ,10 ,9 ,false>(in, out); break;
                        case 11: IProductWRTDerivBaseTriImpl<7 ,7 ,11 ,10 ,false>(in, out); break;
                        case 12: IProductWRTDerivBaseTriImpl<7 ,7 ,12 ,11 ,false>(in, out); break;
                        case 13: IProductWRTDerivBaseTriImpl<7 ,7 ,13 ,12 ,false>(in, out); break;
                        case 14: IProductWRTDerivBaseTriImpl<7 ,7 ,14 ,13 ,false>(in, out); break;
                        default: NEKERROR(ErrorUtil::efatal,
                    "IProductWRTDBTri: # of modes / points combo not implemented.");
                    } break;
                case 8:
                    switch(m_basis[0]->GetNumPoints())
                    {
                        case 9: IProductWRTDerivBaseTriImpl<8 ,8 ,9 ,8 ,false>(in, out); break;
                        case 10: IProductWRTDerivBaseTriImpl<8 ,8 ,10 ,9 ,false>(in, out); break;
                        case 11: IProductWRTDerivBaseTriImpl<8 ,8 ,11 ,10 ,false>(in, out); break;
                        case 12: IProductWRTDerivBaseTriImpl<8 ,8 ,12 ,11 ,false>(in, out); break;
                        case 13: IProductWRTDerivBaseTriImpl<8 ,8 ,13 ,12 ,false>(in, out); break;
                        case 14: IProductWRTDerivBaseTriImpl<8 ,8 ,14 ,13 ,false>(in, out); break;
                        case 15: IProductWRTDerivBaseTriImpl<8 ,8 ,15 ,14 ,false>(in, out); break;
                        case 16: IProductWRTDerivBaseTriImpl<8 ,8 ,16 ,15 ,false>(in, out); break;
                        default: NEKERROR(ErrorUtil::efatal,
                    "IProductWRTDBTri: # of modes / points combo not implemented.");
                    } break;
                default: NEKERROR(ErrorUtil::efatal,
                    "IProductWRTDBTri: # of modes / points combo not implemented.");
            }
        }
    }


    template<int NM0, int NM1, int NQ0, int NQ1, bool CORRECT>
    void IProductWRTDerivBaseTriImpl(
        const Array<OneD, Array<OneD,  NekDouble>> &input,
              Array<OneD,       NekDouble> &output)
    {
        bool inputdim3 = (input.size() == 3);
        
        auto* inptr0 = input[0].data();
        auto* inptr1 = input[1].data();
        auto* inptr2 = input[1].data();
        auto* outptr = output.data();

        constexpr auto nqTot = NQ0 * NQ1;
        constexpr auto nqBlocks = nqTot * vec_t::width;
        const auto nmBlocks = m_nmTot * vec_t::width;

        auto ndf = 4u;
        if(inputdim3)
        {
            ndf = 6u;
            inptr2 = input[2].data();
        }
        
        // Get size of jacobian factor block
        auto dJSize = 1u;
        auto dfSize = ndf;
        if(DEFORMED)
        {
            dJSize = nqTot;
            dfSize = ndf*nqTot;
        }

        vec_t sums_j[NQ1]; //Sums over eta0 for each value of eta1;
        std::vector<vec_t, allocator<vec_t>> tmpIn0(nqTot), tmpIn1(nqTot),
            tmpIn2(nqTot), tmp0(nqTot), tmp1(nqTot), tmpOut(m_nmTot);

        const vec_t* df_ptr;
        const vec_t* jac_ptr;

        std::vector<vec_t, allocator<vec_t>>& Z0 = this->m_Z[0];
        std::vector<vec_t, allocator<vec_t>>& Z1 = this->m_Z[1];

        for (int e =0; e < this->m_nBlocks; ++e)
        {
            // Jacobian
            jac_ptr = &((*this->m_jac)[dJSize*e]);

            // Derivative factor
            df_ptr = &((*this->m_df)[dfSize*e]);

            // Load and transpose data
            load_interleave(inptr0, nqTot, tmpIn0);
            load_interleave(inptr1, nqTot, tmpIn1);
            if(inputdim3)
            {
                load_interleave(inptr2, nqTot, tmpIn2);
            }
            vec_t df0, df1, df2, df3, df4, df5;

            if (!DEFORMED)
            {
                df0 = df_ptr[0];
                df1 = df_ptr[1];
                df2 = df_ptr[2];
                df3 = df_ptr[3];

                if(inputdim3)
                {
                    df4 = df_ptr[4];
                    df5 = df_ptr[5];
                }
            }

            if(inputdim3)
            {
                size_t cnt_ji = 0;
                for (size_t j = 0; j < NQ1; ++j)
                {
                    vec_t f0 = 2.0 / (1.0 - Z1[j]); //Load 1x
                    
                    for (size_t i = 0; i < NQ0; ++i, ++cnt_ji)
                    {
                        if (DEFORMED)
                        {
                            df0 = df_ptr[cnt_ji * ndf];
                            df1 = df_ptr[cnt_ji * ndf + 1];
                            df2 = df_ptr[cnt_ji * ndf + 2];
                            df3 = df_ptr[cnt_ji * ndf + 3];
                            df4 = df_ptr[cnt_ji * ndf + 4];
                            df5 = df_ptr[cnt_ji * ndf + 5];
                        }
                        
                        // Calculate dx/dxi in[0] + dy/dxi in[1]
                        vec_t tI0 = tmpIn0[cnt_ji]; // load 1x
                        vec_t tI1 = tmpIn1[cnt_ji]; // load 1x
                        vec_t tI2 = tmpIn2[cnt_ji]; // load 1x
                        vec_t t0 = df0 * tI0 + df2 * tI1 + df4 * tI2;
                        vec_t t1 = df1 * tI0 + df3 * tI1 + df5 * tI2;
                        
                        // Multiply by geometric factors
                        vec_t hf1 = 0.5 * (1.0 + Z0[i]); //Load 1x
                        // Scale by geometric factor 2/(1-z1)
                        t0 *= f0;
                        // Scale by geometric factor (1+z0)/(1-z1)
                        vec_t c1 = hf1 * t1;
                        t0.fma(c1, f0);
                        
                        // Store
                        tmp0[cnt_ji] = t0; // store 1x
                        tmp1[cnt_ji] = t1; // store 1x
                    }
                }
            }
            else
            {
                size_t cnt_ji = 0;
                for (size_t j = 0; j < NQ1; ++j)
                {
                    vec_t f0 = 2.0 / (1.0 - Z1[j]); //Load 1x
                    
                    for (size_t i = 0; i < NQ0; ++i, ++cnt_ji)
                    {
                        if (DEFORMED)
                        {
                            df0 = df_ptr[cnt_ji * ndf];
                            df1 = df_ptr[cnt_ji * ndf + 1];
                            df2 = df_ptr[cnt_ji * ndf + 2];
                            df3 = df_ptr[cnt_ji * ndf + 3];
                        }
                        
                        // Calculate dx/dxi in[0] + dy/dxi in[1]
                        vec_t tI0 = tmpIn0[cnt_ji]; // load 1x
                        vec_t tI1 = tmpIn1[cnt_ji]; // load 1x
                        vec_t t0 = df0 * tI0 + df2 * tI1;
                        vec_t t1 = df1 * tI0 + df3 * tI1;
                        
                        // Multiply by geometric factors
                        vec_t hf1 = 0.5 * (1.0 + Z0[i]); //Load 1x
                        // Scale by geometric factor 2/(1-z1)
                        t0 *= f0;
                        // Scale by geometric factor (1+z0)/(1-z1)
                        vec_t c1 = hf1 * t1;
                        t0.fma(c1, f0);
                        
                        // Store
                        tmp0[cnt_ji] = t0; // store 1x
                        tmp1[cnt_ji] = t1; // store 1x
                    }
                }
            }                

            // IP DB0 B1
            IProductTriKernel<NM0, NM1, NQ0, NQ1, CORRECT, false, false, DEFORMED>(
                tmp0, this->m_dbdata[0], this->m_bdata[1],
                this->m_w[0], this->m_w[1], jac_ptr,
                sums_j, tmpOut);

            // IP DB1 B0
            IProductTriKernel<NM0, NM1, NQ0, NQ1, CORRECT, false, true, DEFORMED>(
                tmp1, this->m_bdata[0], this->m_dbdata[1],
                this->m_w[0], this->m_w[1], jac_ptr,
                sums_j, tmpOut);

            // de-interleave and store data
            deinterleave_store(tmpOut, m_nmTot, outptr);

            inptr0 += nqBlocks;
            inptr1 += nqBlocks;
            inptr2 += nqBlocks;
            outptr += nmBlocks;
        }
    }

private:
    int m_nmTot;
};

template<bool DEFORMED = false>
struct IProductWRTDerivBaseHex : public IProductWRTDerivBase, public Helper<3, DEFORMED>
{
public:
    IProductWRTDerivBaseHex(std::vector<LibUtilities::BasisSharedPtr> basis,
                   int nElmt)
        : IProductWRTDerivBase(basis, nElmt),
          Helper<3, DEFORMED>(basis, nElmt),
          m_nmTot(LibUtilities::StdHexData::getNumberOfCoefficients(
                      this->m_nm[0], this->m_nm[1], this->m_nm[2]))
    {
    }

    static std::shared_ptr<Operator> Create(
        std::vector<LibUtilities::BasisSharedPtr> basis,
        int nElmt)
    {
        return std::make_shared<IProductWRTDerivBaseHex<DEFORMED>>(basis, nElmt);
    }

    void operator()(const Array<OneD, Array<OneD, NekDouble>> &in,
        Array<OneD,       NekDouble> &out) final
    {
        auto nm0 = m_basis[0]->GetNumModes();
        auto nm1 = m_basis[1]->GetNumModes();
        auto nm2 = m_basis[2]->GetNumModes();
        ASSERTL0( nm0 == nm1 && nm0 == nm2,
            "IProductWRTDBHex: anisotropy not implemented.");

        auto np0 = m_basis[0]->GetNumPoints();

        switch(nm0)
        {
            case 2:
                switch(np0)
                {
                    case 2: IProductWRTDerivBaseHexImpl<2, 2, 2, 2, 2, 2>
                        (in, out); break;
                    case 3: IProductWRTDerivBaseHexImpl<2, 2, 2, 3, 3, 3>
                        (in, out); break;
                    case 4: IProductWRTDerivBaseHexImpl<2, 2, 2, 4, 4, 4>
                        (in, out); break;
                    default: NEKERROR(ErrorUtil::efatal,
                "IProductWRTDBHex: # of modes / points combo not implemented.");
                } break;
            case 3:
                switch(np0)
                {
                    case 3: IProductWRTDerivBaseHexImpl<3, 3, 3, 3, 3, 3>
                        (in, out); break;
                    case 4: IProductWRTDerivBaseHexImpl<3, 3, 3, 4, 4, 4>
                        (in, out); break;
                    case 5: IProductWRTDerivBaseHexImpl<3, 3, 3, 5, 5, 5>
                        (in, out); break;
                    case 6: IProductWRTDerivBaseHexImpl<3, 3, 3, 6, 6, 6>
                        (in, out); break;
                    default: NEKERROR(ErrorUtil::efatal,
                "IProductWRTDBHex: # of modes / points combo not implemented.");
                } break;
            case 4:
                switch(np0)
                {
                    case 4: IProductWRTDerivBaseHexImpl<4, 4, 4, 4, 4 ,4>
                        (in, out); break;
                    case 5: IProductWRTDerivBaseHexImpl<4, 4, 4, 5, 5 ,5>
                        (in, out); break;
                    case 6: IProductWRTDerivBaseHexImpl<4, 4, 4, 6, 6 ,6>
                        (in, out); break;
                    case 7: IProductWRTDerivBaseHexImpl<4, 4, 4, 7, 7 ,7>
                        (in, out); break;
                    case 8: IProductWRTDerivBaseHexImpl<4, 4, 4, 8, 8 ,8>
                        (in, out); break;
                    default: NEKERROR(ErrorUtil::efatal,
                "IProductWRTDBHex: # of modes / points combo not implemented.");
                } break;
            case 5:
                switch(np0)
                {
                    case 5: IProductWRTDerivBaseHexImpl<5, 5, 5, 5, 5, 5>
                        (in, out); break;
                    case 6: IProductWRTDerivBaseHexImpl<5, 5, 5, 6, 6, 6>
                        (in, out); break;
                    case 7: IProductWRTDerivBaseHexImpl<5, 5, 5, 7, 7, 7>
                        (in, out); break;
                    case 8: IProductWRTDerivBaseHexImpl<5, 5, 5, 8, 8, 8>
                        (in, out); break;
                    case 9: IProductWRTDerivBaseHexImpl<5, 5, 5, 9, 9, 9>
                        (in, out); break;
                    case 10: IProductWRTDerivBaseHexImpl<5, 5, 5, 10, 10, 10>
                        (in, out); break;
                    default: NEKERROR(ErrorUtil::efatal,
                "IProductWRTDBHex: # of modes / points combo not implemented.");
                } break;
            case 6:
                switch(np0)
                {
                    case 6: IProductWRTDerivBaseHexImpl<6, 6, 6, 6, 6, 6>
                        (in, out); break;
                    case 7: IProductWRTDerivBaseHexImpl<6, 6, 6, 7, 7, 7>
                        (in, out); break;
                    case 8: IProductWRTDerivBaseHexImpl<6, 6, 6, 8, 8, 8>
                        (in, out); break;
                    case 9: IProductWRTDerivBaseHexImpl<6, 6, 6, 9, 9, 9>
                        (in, out); break;
                    case 10: IProductWRTDerivBaseHexImpl<6, 6, 6, 10, 10, 10>
                        (in, out); break;
                    case 11: IProductWRTDerivBaseHexImpl<6, 6, 6, 11, 11, 11>
                        (in, out); break;
                    case 12: IProductWRTDerivBaseHexImpl<6, 6, 6, 12, 12, 12>
                        (in, out); break;
                    default: NEKERROR(ErrorUtil::efatal,
                "IProductWRTDBHex: # of modes / points combo not implemented.");
                } break;
            case 7:
                switch(np0)
                {
                    case 7: IProductWRTDerivBaseHexImpl<7, 7, 7, 7, 7, 7>
                        (in, out); break;
                    case 8: IProductWRTDerivBaseHexImpl<7, 7, 7, 8, 8, 8>
                        (in, out); break;
                    case 9: IProductWRTDerivBaseHexImpl<7, 7, 7, 9, 9, 9>
                        (in, out); break;
                    case 10: IProductWRTDerivBaseHexImpl<7, 7, 7, 10, 10, 10>
                        (in, out); break;
                    case 11: IProductWRTDerivBaseHexImpl<7, 7, 7, 11, 11, 11>
                        (in, out); break;
                    case 12: IProductWRTDerivBaseHexImpl<7, 7, 7, 12, 12, 12>
                        (in, out); break;
                    case 13: IProductWRTDerivBaseHexImpl<7, 7, 7, 13, 13, 13>
                        (in, out); break;
                    case 14: IProductWRTDerivBaseHexImpl<7, 7, 7, 14, 14, 14>
                        (in, out); break;
                    default: NEKERROR(ErrorUtil::efatal,
                "IProductWRTDBHex: # of modes / points combo not implemented.");
                } break;
            case 8:
                switch(np0)
                {
                    case 8: IProductWRTDerivBaseHexImpl<8, 8, 8, 8, 8, 8>
                        (in, out); break;
                    case 9: IProductWRTDerivBaseHexImpl<8, 8, 8, 9, 9, 9>
                        (in, out); break;
                    case 10: IProductWRTDerivBaseHexImpl<8, 8, 8, 10, 10, 10>
                        (in, out); break;
                    case 11: IProductWRTDerivBaseHexImpl<8, 8, 8, 11, 11, 11>
                        (in, out); break;
                    case 12: IProductWRTDerivBaseHexImpl<8, 8, 8, 12, 12, 12>
                        (in, out); break;
                    case 13: IProductWRTDerivBaseHexImpl<8, 8, 8, 13, 13, 13>
                        (in, out); break;
                    case 14: IProductWRTDerivBaseHexImpl<8, 8, 8, 14, 14, 14>
                        (in, out); break;
                    case 15: IProductWRTDerivBaseHexImpl<8, 8, 8, 15, 15, 15>
                        (in, out); break;
                    case 16: IProductWRTDerivBaseHexImpl<8, 8, 8, 16, 16, 16>
                        (in, out); break;
                    default: NEKERROR(ErrorUtil::efatal,
                "IProductWRTDBHex: # of modes / points combo not implemented.");
                } break;;
            default: NEKERROR(ErrorUtil::efatal,
                "IProductWRTDBHex: # of modes / points combo not implemented.");
        }
    }

    template<int NM0, int NM1, int NM2, int NQ0, int NQ1, int NQ2>
    void IProductWRTDerivBaseHexImpl(
              const Array<OneD, Array<OneD, NekDouble>> &input,
              Array<OneD, NekDouble> &output)
    {
        using namespace tinysimd;
        using vec_t = simd<NekDouble>;

        auto* inptr0 = input[0].data();
        auto* inptr1 = input[1].data();
        auto* inptr2 = input[2].data();
        auto* outptr = output.data();

        constexpr auto ndf = 9u;
        constexpr auto nqTot = NQ0 * NQ1 * NQ2;
        constexpr auto nqBlocks = nqTot * vec_t::width;
        const auto nmBlocks = m_nmTot * vec_t::width;

        // Get size of jacobian factor block
        auto dJSize = 1u;
        auto dfSize = ndf;
        if(DEFORMED)
        {
            dJSize *= nqTot;
            dfSize *= nqTot;
        }

        vec_t sums_kj[NQ1 * NQ2];
        vec_t sums_k[NQ2];

        std::vector<vec_t, allocator<vec_t>> tmpIn0(nqTot), tmpIn1(nqTot),
            tmpIn2(nqTot),  tmp0(nqTot), tmp1(nqTot), tmp2(nqTot),
            tmpOut(m_nmTot);

        const vec_t* df_ptr;
        const vec_t* jac_ptr;
        for (int e = 0; e < this->m_nBlocks; ++e)
        {
            // Jacobian
            jac_ptr = &((*this->m_jac)[dJSize*e]);

            // Derivative factor
            df_ptr = &((*this->m_df)[dfSize*e]);

            // Load and transpose data
            load_interleave(inptr0, nqTot, tmpIn0);
            load_interleave(inptr1, nqTot, tmpIn1);
            load_interleave(inptr2, nqTot, tmpIn2);

            // Calculate dx/dxi in[0] + dy/dxi in[1] + dz/dxi in[2]
            vec_t df0, df1, df2, df3, df4, df5, df6, df7, df8;
            if (!DEFORMED)
            {
                df0 = df_ptr[0];
                df1 = df_ptr[1];
                df2 = df_ptr[2];
                df3 = df_ptr[3];
                df4 = df_ptr[4];
                df5 = df_ptr[5];
                df6 = df_ptr[6];
                df7 = df_ptr[7];
                df8 = df_ptr[8];
            }
            for (int i = 0; i < nqTot; ++i)
            {
                if (DEFORMED)
                {
                    df0 = df_ptr[i * ndf];
                    df1 = df_ptr[i * ndf + 1];
                    df2 = df_ptr[i * ndf + 2];
                    df3 = df_ptr[i * ndf + 3];
                    df4 = df_ptr[i * ndf + 4];
                    df5 = df_ptr[i * ndf + 5];
                    df6 = df_ptr[i * ndf + 6];
                    df7 = df_ptr[i * ndf + 7];
                    df8 = df_ptr[i * ndf + 8];
                }
                vec_t tI0 = tmpIn0[i]; // load 1x
                vec_t tI1 = tmpIn1[i]; // load 1x
                vec_t tI2 = tmpIn2[i]; // load 1x
                tmp0[i] = df0 * tI0 + df3 * tI1 + df6 * tI2;
                tmp1[i] = df1 * tI0 + df4 * tI1 + df7 * tI2;
                tmp2[i] = df2 * tI0 + df5 * tI1 + df8 * tI2;
            }

            // IP DB0 B1 B2
            IProductHexKernel
            <NM0, NM1, NM2, NQ0, NQ1, NQ2, false, false, DEFORMED>(
                tmp0, this->m_dbdata[0], this->m_bdata[1], this->m_bdata[2],
                this->m_w[0], this->m_w[1], this->m_w[2], jac_ptr,
                sums_kj, sums_k,
                tmpOut);

            // IP B0 DB1 B2
            IProductHexKernel
            <NM0, NM1, NM2, NQ0, NQ1, NQ2, false, true, DEFORMED>(
                tmp1, this->m_bdata[0], this->m_dbdata[1], this->m_bdata[2],
                this->m_w[0], this->m_w[1], this->m_w[2], jac_ptr,
                sums_kj, sums_k,
                tmpOut);

            // IP B0 B1 DB2
            IProductHexKernel
            <NM0, NM1, NM2, NQ0, NQ1, NQ2, false, true, DEFORMED>(
                tmp2, this->m_bdata[0], this->m_bdata[1], this->m_dbdata[2],
                this->m_w[0], this->m_w[1], this->m_w[2], jac_ptr,
                sums_kj, sums_k,
                tmpOut);

            // de-interleave and store data
            deinterleave_store(tmpOut, m_nmTot, outptr);

            inptr0 += nqBlocks;
            inptr1 += nqBlocks;
            inptr2 += nqBlocks;
            outptr += nmBlocks;
        }
    }



private:
    /// Padded basis
    int m_nmTot;
};

template<bool DEFORMED = false>
struct IProductWRTDerivBasePrism : public IProductWRTDerivBase, public Helper<3, DEFORMED>
{
    IProductWRTDerivBasePrism(std::vector<LibUtilities::BasisSharedPtr> basis,
                   int nElmt)
        : IProductWRTDerivBase(basis, nElmt),
          Helper<3, DEFORMED>(basis, nElmt),
          m_nmTot(LibUtilities::StdPrismData::getNumberOfCoefficients(
                      this->m_nm[0], this->m_nm[1], this->m_nm[2]))
    {
    }

    static std::shared_ptr<Operator> Create(
        std::vector<LibUtilities::BasisSharedPtr> basis,
        int nElmt)
    {
        return std::make_shared<IProductWRTDerivBasePrism<DEFORMED>>(basis, nElmt);
    }

   void operator()( const Array<OneD, Array<OneD, NekDouble>> &in,
        Array<OneD, NekDouble> &out) final
    {
        // Check preconditions
        ASSERTL0(m_basis[0]->GetNumModes() == m_basis[1]->GetNumModes() &&
            m_basis[0]->GetNumModes() == m_basis[2]->GetNumModes() &&
            m_basis[0]->GetNumPoints() == m_basis[1]->GetNumPoints() &&
            m_basis[0]->GetNumPoints() == m_basis[2]->GetNumPoints()+1,
            "MatrixFree requires homogenous modes/points");

        if (m_basis[0]->GetBasisType() == LibUtilities::eModified_A)
        {
            switch(m_basis[0]->GetNumModes())
            {
                case 2:
                    switch(m_basis[0]->GetNumPoints())
                    {
                        case 3: IProductWRTDerivBasePrismImpl<2, 2, 2, 3, 3, 2, true>
                            (in, out); break;
                        case 4: IProductWRTDerivBasePrismImpl<2, 2, 2, 4, 4, 3, true>
                            (in, out); break;
                        default: NEKERROR(ErrorUtil::efatal,
                    "IProductWRTDBPrism: # of modes / points combo not implemented.");
                    } break;
                case 3:
                    switch(m_basis[0]->GetNumPoints())
                    {
                        case 4: IProductWRTDerivBasePrismImpl<3, 3, 3, 4, 4, 3, true>
                            (in, out); break;
                        case 5: IProductWRTDerivBasePrismImpl<3, 3, 3, 5, 5, 4, true>
                            (in, out); break;
                        case 6: IProductWRTDerivBasePrismImpl<3, 3, 3, 6, 6, 5, true>
                            (in, out); break;
                        default: NEKERROR(ErrorUtil::efatal,
                    "IProductWRTDBPrism: # of modes / points combo not implemented.");
                    } break;
                case 4:
                    switch(m_basis[0]->GetNumPoints())
                    {
                        case 5: IProductWRTDerivBasePrismImpl<4, 4, 4, 5, 5, 4, true>
                            (in, out); break;
                        case 6: IProductWRTDerivBasePrismImpl<4, 4, 4, 6, 6, 5, true>
                            (in, out); break;
                        case 7: IProductWRTDerivBasePrismImpl<4, 4, 4, 7, 7, 6, true>
                            (in, out); break;
                        case 8: IProductWRTDerivBasePrismImpl<4, 4, 4, 8, 8, 7, true>
                            (in, out); break;
                        default: NEKERROR(ErrorUtil::efatal,
                    "IProductWRTDBPrism: # of modes / points combo not implemented.");
                    } break;
                case 5:
                    switch(m_basis[0]->GetNumPoints())
                    {
                        case 6: IProductWRTDerivBasePrismImpl<5 ,5, 5, 6, 6, 5, true>
                            (in, out); break;
                        case 7: IProductWRTDerivBasePrismImpl<5 ,5, 5, 7, 7, 6, true>
                            (in, out); break;
                        case 8: IProductWRTDerivBasePrismImpl<5 ,5, 5, 8, 8, 7, true>
                            (in, out); break;
                        case 9: IProductWRTDerivBasePrismImpl<5 ,5, 5, 9, 9, 8, true>
                            (in, out); break;
                        case 10: IProductWRTDerivBasePrismImpl<5 ,5, 5, 10, 10, 9, true>
                            (in, out); break;
                        default: NEKERROR(ErrorUtil::efatal,
                    "IProductWRTDBPrism: # of modes / points combo not implemented.");
                    } break;
                case 6:
                    switch(m_basis[0]->GetNumPoints())
                    {
                        case 7: IProductWRTDerivBasePrismImpl<6, 6, 6, 7, 7, 6, true>
                            (in, out); break;
                        case 8: IProductWRTDerivBasePrismImpl<6, 6, 6, 8, 8, 7, true>
                            (in, out); break;
                        case 9: IProductWRTDerivBasePrismImpl<6, 6, 6, 9, 9, 8, true>
                            (in, out); break;
                        case 10: IProductWRTDerivBasePrismImpl<6, 6, 6, 10, 10, 9, true>
                            (in, out); break;
                        case 11: IProductWRTDerivBasePrismImpl<6, 6, 6, 11, 11, 10, true>
                            (in, out); break;
                        case 12: IProductWRTDerivBasePrismImpl<6, 6, 6, 12, 12, 11, true>
                            (in, out); break;
                        default: NEKERROR(ErrorUtil::efatal,
                    "IProductWRTDBPrism: # of modes / points combo not implemented.");
                    } break;
                case 7:
                    switch(m_basis[0]->GetNumPoints())
                    {
                        case 8: IProductWRTDerivBasePrismImpl<7, 7, 7, 8, 8, 7, true>
                            (in, out); break;
                        case 9: IProductWRTDerivBasePrismImpl<7, 7, 7, 9, 9, 8, true>
                            (in, out); break;
                        case 10: IProductWRTDerivBasePrismImpl<7, 7, 7, 10, 10, 9, true>
                            (in, out); break;
                        case 11: IProductWRTDerivBasePrismImpl<7, 7, 7, 11, 11, 10, true>
                            (in, out); break;
                        case 12: IProductWRTDerivBasePrismImpl<7, 7, 7, 12, 12, 11, true>
                            (in, out); break;
                        case 13: IProductWRTDerivBasePrismImpl<7, 7, 7, 13, 13, 12, true>
                            (in, out); break;
                        case 14: IProductWRTDerivBasePrismImpl<7, 7, 7, 14, 14, 13, true>
                            (in, out); break;
                        default: NEKERROR(ErrorUtil::efatal,
                    "IProductWRTDBPrism: # of modes / points combo not implemented.");
                    } break;
                case 8:
                    switch(m_basis[0]->GetNumPoints())
                    {
                        case 9: IProductWRTDerivBasePrismImpl<8, 8, 8, 9, 9, 8, true>
                            (in, out); break;
                        case 10: IProductWRTDerivBasePrismImpl<8, 8, 8, 10, 10, 9, true>
                            (in, out); break;
                        case 11: IProductWRTDerivBasePrismImpl<8, 8, 8, 11, 11, 10, true>
                            (in, out); break;
                        case 12: IProductWRTDerivBasePrismImpl<8, 8, 8, 12, 12, 11, true>
                            (in, out); break;
                        case 13: IProductWRTDerivBasePrismImpl<8, 8, 8, 13, 13, 12, true>
                            (in, out); break;
                        case 14: IProductWRTDerivBasePrismImpl<8, 8, 8, 14, 14, 13, true>
                            (in, out); break;
                        case 15: IProductWRTDerivBasePrismImpl<8, 8, 8, 15, 15, 14, true>
                            (in, out); break;
                        case 16: IProductWRTDerivBasePrismImpl<8, 8, 8, 16, 16, 15, true>
                            (in, out); break;
                        default: NEKERROR(ErrorUtil::efatal,
                    "IProductWRTDBPrism: # of modes / points combo not implemented.");
                    } break;
                default: NEKERROR(ErrorUtil::efatal,
                    "IProductWRTDBPrism: # of modes / points combo not implemented.");
            }
        }
        else
        {
            switch(m_basis[0]->GetNumModes())
            {
                case 2:
                    switch(m_basis[0]->GetNumPoints())
                    {
                        case 3: IProductWRTDerivBasePrismImpl<2, 2, 2, 3, 3, 2, false>
                            (in, out); break;
                        case 4: IProductWRTDerivBasePrismImpl<2, 2, 2, 4, 4, 3, false>
                            (in, out); break;
                        default: NEKERROR(ErrorUtil::efatal,
                    "IProductWRTDBPrism: # of modes / points combo not implemented.");
                    } break;
                case 3:
                    switch(m_basis[0]->GetNumPoints())
                    {
                        case 4: IProductWRTDerivBasePrismImpl<3, 3, 3, 4, 4, 3, false>
                            (in, out); break;
                        case 5: IProductWRTDerivBasePrismImpl<3, 3, 3, 5, 5, 4, false>
                            (in, out); break;
                        case 6: IProductWRTDerivBasePrismImpl<3, 3, 3, 6, 6, 5, false>
                            (in, out); break;
                        default: NEKERROR(ErrorUtil::efatal,
                    "IProductWRTDBPrism: # of modes / points combo not implemented.");
                    } break;
                case 4:
                    switch(m_basis[0]->GetNumPoints())
                    {
                        case 5: IProductWRTDerivBasePrismImpl<4, 4, 4, 5, 5, 4, false>
                            (in, out); break;
                        case 6: IProductWRTDerivBasePrismImpl<4, 4, 4, 6, 6, 5, false>
                            (in, out); break;
                        case 7: IProductWRTDerivBasePrismImpl<4, 4, 4, 7, 7, 6, false>
                            (in, out); break;
                        case 8: IProductWRTDerivBasePrismImpl<4, 4, 4, 8, 8, 7, false>
                            (in, out); break;
                        default: NEKERROR(ErrorUtil::efatal,
                    "IProductWRTDBPrism: # of modes / points combo not implemented.");
                    } break;
                case 5:
                    switch(m_basis[0]->GetNumPoints())
                    {
                        case 6: IProductWRTDerivBasePrismImpl<5 ,5, 5, 6, 6, 5, false>
                            (in, out); break;
                        case 7: IProductWRTDerivBasePrismImpl<5 ,5, 5, 7, 7, 6, false>
                            (in, out); break;
                        case 8: IProductWRTDerivBasePrismImpl<5 ,5, 5, 8, 8, 7, false>
                            (in, out); break;
                        case 9: IProductWRTDerivBasePrismImpl<5 ,5, 5, 9, 9, 8, false>
                            (in, out); break;
                        case 10: IProductWRTDerivBasePrismImpl<5 ,5, 5, 10, 10, 9, false>
                            (in, out); break;
                        default: NEKERROR(ErrorUtil::efatal,
                    "IProductWRTDBPrism: # of modes / points combo not implemented.");
                    } break;
                case 6:
                    switch(m_basis[0]->GetNumPoints())
                    {
                        case 7: IProductWRTDerivBasePrismImpl<6, 6, 6, 7, 7, 6, false>
                            (in, out); break;
                        case 8: IProductWRTDerivBasePrismImpl<6, 6, 6, 8, 8, 7, false>
                            (in, out); break;
                        case 9: IProductWRTDerivBasePrismImpl<6, 6, 6, 9, 9, 8, false>
                            (in, out); break;
                        case 10: IProductWRTDerivBasePrismImpl<6, 6, 6, 10, 10, 9, false>
                            (in, out); break;
                        case 11: IProductWRTDerivBasePrismImpl<6, 6, 6, 11, 11, 10, false>
                            (in, out); break;
                        case 12: IProductWRTDerivBasePrismImpl<6, 6, 6, 12, 12, 11, false>
                            (in, out); break;
                        default: NEKERROR(ErrorUtil::efatal,
                    "IProductWRTDBPrism: # of modes / points combo not implemented.");
                    } break;
                case 7:
                    switch(m_basis[0]->GetNumPoints())
                    {
                        case 8: IProductWRTDerivBasePrismImpl<7, 7, 7, 8, 8, 7, false>
                            (in, out); break;
                        case 9: IProductWRTDerivBasePrismImpl<7, 7, 7, 9, 9, 8, false>
                            (in, out); break;
                        case 10: IProductWRTDerivBasePrismImpl<7, 7, 7, 10, 10, 9, false>
                            (in, out); break;
                        case 11: IProductWRTDerivBasePrismImpl<7, 7, 7, 11, 11, 10, false>
                            (in, out); break;
                        case 12: IProductWRTDerivBasePrismImpl<7, 7, 7, 12, 12, 11, false>
                            (in, out); break;
                        case 13: IProductWRTDerivBasePrismImpl<7, 7, 7, 13, 13, 12, false>
                            (in, out); break;
                        case 14: IProductWRTDerivBasePrismImpl<7, 7, 7, 14, 14, 13, false>
                            (in, out); break;
                        default: NEKERROR(ErrorUtil::efatal,
                    "IProductWRTDBPrism: # of modes / points combo not implemented.");
                    } break;
                case 8:
                    switch(m_basis[0]->GetNumPoints())
                    {
                        case 9: IProductWRTDerivBasePrismImpl<8, 8, 8, 9, 9, 8, false>
                            (in, out); break;
                        case 10: IProductWRTDerivBasePrismImpl<8, 8, 8, 10, 10, 9, false>
                            (in, out); break;
                        case 11: IProductWRTDerivBasePrismImpl<8, 8, 8, 11, 11, 10, false>
                            (in, out); break;
                        case 12: IProductWRTDerivBasePrismImpl<8, 8, 8, 12, 12, 11, false>
                            (in, out); break;
                        case 13: IProductWRTDerivBasePrismImpl<8, 8, 8, 13, 13, 12, false>
                            (in, out); break;
                        case 14: IProductWRTDerivBasePrismImpl<8, 8, 8, 14, 14, 13, false>
                            (in, out); break;
                        case 15: IProductWRTDerivBasePrismImpl<8, 8, 8, 15, 15, 14, false>
                            (in, out); break;
                        case 16: IProductWRTDerivBasePrismImpl<8, 8, 8, 16, 16, 15, false>
                            (in, out); break;
                        default: NEKERROR(ErrorUtil::efatal,
                    "IProductWRTDBPrism: # of modes / points combo not implemented.");
                    } break;
                default: NEKERROR(ErrorUtil::efatal,
                    "IProductWRTDBPrism: # of modes / points combo not implemented.");
            }
        }
    }


    template<int NM0, int NM1, int NM2, int NQ0, int NQ1, int NQ2, bool CORRECT>
    void IProductWRTDerivBasePrismImpl(
              const Array<OneD, Array<OneD, NekDouble>> &input,
              Array<OneD,       NekDouble> &output)
    {
        auto* inptr0 = input[0].data();
        auto* inptr1 = input[1].data();
        auto* inptr2 = input[2].data();
        auto* outptr = output.data();

        constexpr auto ndf = 9u;
        constexpr auto nqTot = NQ0 * NQ1 * NQ2;
        constexpr auto nqBlocks = nqTot * vec_t::width;
        const auto nmBlocks = m_nmTot * vec_t::width;


        // Get size of jacobian factor block
        auto dJSize = 1u;
        auto dfSize = ndf;
        if (DEFORMED)
        {
            dJSize = nqTot;
            dfSize = ndf*nqTot;
        }

        vec_t sums_kj[NQ1 * NQ2];
        vec_t sums_k[NQ2];
        vec_t corr_q[NM1];

        std::vector<vec_t, allocator<vec_t>>
            tmpIn0(nqTot), tmpIn1(nqTot), tmpIn2(nqTot),
            tmp0(nqTot), tmp1(nqTot), tmp2(nqTot), tmpOut(m_nmTot);

        const vec_t* df_ptr;
        const vec_t* jac_ptr;

        std::vector<vec_t, allocator<vec_t>>& Z0 = this->m_Z[0];
        // std::vector<vec_t, allocator<vec_t>>& Z1 = this->m_Z[1];
        std::vector<vec_t, allocator<vec_t>>& Z2 = this->m_Z[2];

        for (int e =0; e < this->m_nBlocks; ++e)
        {
            // Jacobian
            jac_ptr = &((*this->m_jac)[dJSize*e]);

            // Derivative factor
            df_ptr = &((*this->m_df)[dfSize*e]);

            // Load and transpose data
            load_interleave(inptr0, nqTot, tmpIn0);
            load_interleave(inptr1, nqTot, tmpIn1);
            load_interleave(inptr2, nqTot, tmpIn2);

            vec_t df0, df1, df2, df3, df4, df5, df6, df7, df8;
            if (!DEFORMED)
            {
                df0 = df_ptr[0];
                df1 = df_ptr[1];
                df2 = df_ptr[2];
                df3 = df_ptr[3];
                df4 = df_ptr[4];
                df5 = df_ptr[5];
                df6 = df_ptr[6];
                df7 = df_ptr[7];
                df8 = df_ptr[8];
            }

            for (size_t k = 0, cnt_kji = 0; k < NQ2; ++k)
            {
                // div in most external loop
                vec_t f0 = 2.0 / (1.0 - Z2[k]); // Load 1x

                for (size_t j = 0; j < NQ1; ++j)
                {
                    for (size_t i = 0; i < NQ0; ++i, ++cnt_kji)
                    {
                        if (DEFORMED)
                        {
                            df0 = df_ptr[cnt_kji * ndf];
                            df1 = df_ptr[cnt_kji * ndf + 1];
                            df2 = df_ptr[cnt_kji * ndf + 2];
                            df3 = df_ptr[cnt_kji * ndf + 3];
                            df4 = df_ptr[cnt_kji * ndf + 4];
                            df5 = df_ptr[cnt_kji * ndf + 5];
                            df6 = df_ptr[cnt_kji * ndf + 6];
                            df7 = df_ptr[cnt_kji * ndf + 7];
                            df8 = df_ptr[cnt_kji * ndf + 8];
                        }

                        // Calculate dx/dxi in[0] + dy/dxi in[1] + dz/dxi in[2]
                        vec_t tI0 = tmpIn0[cnt_kji]; // load 1x
                        vec_t tI1 = tmpIn1[cnt_kji]; // load 1x
                        vec_t tI2 = tmpIn2[cnt_kji]; // load 1x
                        vec_t t0 = df0 * tI0 + df3 * tI1 + df6 * tI2;
                        vec_t t1 = df1 * tI0 + df4 * tI1 + df7 * tI2;
                        vec_t t2 = df2 * tI0 + df5 * tI1 + df8 * tI2;

                        // Multiply by geometric factors
                        vec_t hf1 = 0.5 * (1.0 + Z0[i]); //Load 1x
                        // Scale by geometric factor 2/(1-z2)
                        t0 *= f0;
                        // Scale by geometric factor (1+z0)/(1-z2)
                        vec_t f1t2 = hf1 * t2;
                        t0.fma(f1t2, f0);

                        // Store
                        tmp0[cnt_kji] = t0; // store 1x
                        tmp1[cnt_kji] = t1; // store 1x
                        tmp2[cnt_kji] = t2; // store 1x
                    }
                }
            }

            // IP DB0 B1 B2
            IProductPrismKernel<NM0, NM1, NM2, NQ0, NQ1, NQ2, CORRECT, false,
                false, DEFORMED>(
                tmp0, this->m_dbdata[0], this->m_bdata[1], this->m_bdata[2],
                this->m_w[0], this->m_w[1], this->m_w[2], jac_ptr,
                sums_kj, sums_k,
                corr_q,
                tmpOut);

            // IP B0 DB1 B2
            IProductPrismKernel<NM0, NM1, NM2, NQ0, NQ1, NQ2, CORRECT, false,
                true, DEFORMED>(
                tmp1, this->m_bdata[0], this->m_dbdata[1], this->m_bdata[2],
                this->m_w[0], this->m_w[1], this->m_w[2], jac_ptr,
                sums_kj, sums_k,
                corr_q,
                tmpOut);

            // IP B0 B1 DB2
            IProductPrismKernel<NM0, NM1, NM2, NQ0, NQ1, NQ2, CORRECT, false,
                true, DEFORMED>(
                tmp2, this->m_bdata[0], this->m_bdata[1], this->m_dbdata[2],
                this->m_w[0], this->m_w[1], this->m_w[2], jac_ptr,
                sums_kj, sums_k,
                corr_q,
                tmpOut);

            // de-interleave and store data
            deinterleave_store(tmpOut, m_nmTot, outptr);

            inptr0 += nqBlocks;
            inptr1 += nqBlocks;
            inptr2 += nqBlocks;
            outptr += nmBlocks;
        }
    }

private:
    int m_nmTot;
};

template<bool DEFORMED = false>
<<<<<<< HEAD
struct IProductWRTDerivBasePyr : public IProductWRTDerivBase, public Helper<3, DEFORMED>
{
    IProductWRTDerivBasePyr(std::vector<LibUtilities::BasisSharedPtr> basis,
                   int nElmt)
        : IProductWRTDerivBase(basis, nElmt),
          Helper<3, DEFORMED>(basis, nElmt),
          m_nmTot(LibUtilities::StdPyrData::getNumberOfCoefficients(
=======
struct IProductWRTDerivBaseTet : public IProductWRTDerivBase, public Helper<3, DEFORMED>
{
    IProductWRTDerivBaseTet(std::vector<LibUtilities::BasisSharedPtr> basis,
                   int nElmt)
        : IProductWRTDerivBase(basis, nElmt),
          Helper<3, DEFORMED>(basis, nElmt),
          m_nmTot(LibUtilities::StdTetData::getNumberOfCoefficients(
>>>>>>> 1e31ecfb
                      this->m_nm[0], this->m_nm[1], this->m_nm[2]))
    {
    }

    static std::shared_ptr<Operator> Create(
        std::vector<LibUtilities::BasisSharedPtr> basis,
        int nElmt)
    {
<<<<<<< HEAD
        return std::make_shared<IProductWRTDerivBasePyr<DEFORMED>>(basis, nElmt);
=======
        return std::make_shared<IProductWRTDerivBaseTet<DEFORMED>>(basis, nElmt);
>>>>>>> 1e31ecfb
    }

   void operator()( const Array<OneD, Array<OneD, NekDouble>> &in,
        Array<OneD, NekDouble> &out) final
    {
        // Check preconditions
        ASSERTL0(m_basis[0]->GetNumModes() == m_basis[1]->GetNumModes() &&
            m_basis[0]->GetNumModes() == m_basis[2]->GetNumModes() &&
<<<<<<< HEAD
            m_basis[0]->GetNumPoints() == m_basis[1]->GetNumPoints() &&
=======
            m_basis[0]->GetNumPoints() == m_basis[1]->GetNumPoints()+1 &&
>>>>>>> 1e31ecfb
            m_basis[0]->GetNumPoints() == m_basis[2]->GetNumPoints()+1,
            "MatrixFree requires homogenous modes/points");

        if (m_basis[0]->GetBasisType() == LibUtilities::eModified_A)
        {
            switch(m_basis[0]->GetNumModes())
            {
                case 2:
                    switch(m_basis[0]->GetNumPoints())
                    {
<<<<<<< HEAD
                        case 3: IProductWRTDerivBasePyrImpl<2, 2, 2, 3, 3, 2, true>
                            (in, out); break;
                        case 4: IProductWRTDerivBasePyrImpl<2, 2, 2, 4, 4, 3, true>
                            (in, out); break;
                        default: NEKERROR(ErrorUtil::efatal,
                    "IProductWRTDBPyr: # of modes / points combo not implemented.");
=======
                        case 3: IProductWRTDerivBaseTetImpl<2, 2, 2, 3, 2, 2, true>
                            (in[0], in[1], in[2], out); break;
                        case 4: IProductWRTDerivBaseTetImpl<2, 2, 2, 4, 3, 3, true>
                            (in[0], in[1], in[2], out); break;
                        default: NEKERROR(ErrorUtil::efatal,
                    "IProductWRTDBTet: # of modes / points combo not implemented.");
>>>>>>> 1e31ecfb
                    } break;
                case 3:
                    switch(m_basis[0]->GetNumPoints())
                    {
<<<<<<< HEAD
                        case 4: IProductWRTDerivBasePyrImpl<3, 3, 3, 4, 4, 3, true>
                            (in, out); break;
                        case 5: IProductWRTDerivBasePyrImpl<3, 3, 3, 5, 5, 4, true>
                            (in, out); break;
                        case 6: IProductWRTDerivBasePyrImpl<3, 3, 3, 6, 6, 5, true>
                            (in, out); break;
                        default: NEKERROR(ErrorUtil::efatal,
                    "IProductWRTDBPyr: # of modes / points combo not implemented.");
=======
                        case 4: IProductWRTDerivBaseTetImpl<3, 3, 3, 4, 3, 3, true>
                            (in[0], in[1], in[2], out); break;
                        case 5: IProductWRTDerivBaseTetImpl<3, 3, 3, 5, 4, 4, true>
                            (in[0], in[1], in[2], out); break;
                        case 6: IProductWRTDerivBaseTetImpl<3, 3, 3, 6, 5, 5, true>
                            (in[0], in[1], in[2], out); break;
                        default: NEKERROR(ErrorUtil::efatal,
                    "IProductWRTDBTet: # of modes / points combo not implemented.");
>>>>>>> 1e31ecfb
                    } break;
                case 4:
                    switch(m_basis[0]->GetNumPoints())
                    {
<<<<<<< HEAD
                        case 5: IProductWRTDerivBasePyrImpl<4, 4, 4, 5, 5, 4, true>
                            (in, out); break;
                        case 6: IProductWRTDerivBasePyrImpl<4, 4, 4, 6, 6, 5, true>
                            (in, out); break;
                        case 7: IProductWRTDerivBasePyrImpl<4, 4, 4, 7, 7, 6, true>
                            (in, out); break;
                        case 8: IProductWRTDerivBasePyrImpl<4, 4, 4, 8, 8, 7, true>
                            (in, out); break;
                        default: NEKERROR(ErrorUtil::efatal,
                    "IProductWRTDBPyr: # of modes / points combo not implemented.");
=======
                        case 5: IProductWRTDerivBaseTetImpl<4, 4, 4, 5, 4, 4, true>
                            (in[0], in[1], in[2], out); break;
                        case 6: IProductWRTDerivBaseTetImpl<4, 4, 4, 6, 5, 5, true>
                            (in[0], in[1], in[2], out); break;
                        case 7: IProductWRTDerivBaseTetImpl<4, 4, 4, 7, 6, 6, true>
                            (in[0], in[1], in[2], out); break;
                        case 8: IProductWRTDerivBaseTetImpl<4, 4, 4, 8, 7, 7, true>
                            (in[0], in[1], in[2], out); break;
                        default: NEKERROR(ErrorUtil::efatal,
                    "IProductWRTDBTet: # of modes / points combo not implemented.");
>>>>>>> 1e31ecfb
                    } break;
                case 5:
                    switch(m_basis[0]->GetNumPoints())
                    {
<<<<<<< HEAD
                        case 6: IProductWRTDerivBasePyrImpl<5 ,5, 5, 6, 6, 5, true>
                            (in, out); break;
                        case 7: IProductWRTDerivBasePyrImpl<5 ,5, 5, 7, 7, 6, true>
                            (in, out); break;
                        case 8: IProductWRTDerivBasePyrImpl<5 ,5, 5, 8, 8, 7, true>
                            (in, out); break;
                        case 9: IProductWRTDerivBasePyrImpl<5 ,5, 5, 9, 9, 8, true>
                            (in, out); break;
                        case 10: IProductWRTDerivBasePyrImpl<5 ,5, 5, 10, 10, 9, true>
                            (in, out); break;
                        default: NEKERROR(ErrorUtil::efatal,
                    "IProductWRTDBPyr: # of modes / points combo not implemented.");
=======
                        case 6: IProductWRTDerivBaseTetImpl<5 ,5, 5, 6, 5, 5, true>
                            (in[0], in[1], in[2], out); break;
                        case 7: IProductWRTDerivBaseTetImpl<5 ,5, 5, 7, 6, 6, true>
                            (in[0], in[1], in[2], out); break;
                        case 8: IProductWRTDerivBaseTetImpl<5 ,5, 5, 8, 7, 7, true>
                            (in[0], in[1], in[2], out); break;
                        case 9: IProductWRTDerivBaseTetImpl<5 ,5, 5, 9, 8, 8, true>
                            (in[0], in[1], in[2], out); break;
                        case 10: IProductWRTDerivBaseTetImpl<5 ,5, 5, 10, 9, 9, true>
                            (in[0], in[1], in[2], out); break;
                        default: NEKERROR(ErrorUtil::efatal,
                    "IProductWRTDBTet: # of modes / points combo not implemented.");
>>>>>>> 1e31ecfb
                    } break;
                case 6:
                    switch(m_basis[0]->GetNumPoints())
                    {
<<<<<<< HEAD
                        case 7: IProductWRTDerivBasePyrImpl<6, 6, 6, 7, 7, 6, true>
                            (in, out); break;
                        case 8: IProductWRTDerivBasePyrImpl<6, 6, 6, 8, 8, 7, true>
                            (in, out); break;
                        case 9: IProductWRTDerivBasePyrImpl<6, 6, 6, 9, 9, 8, true>
                            (in, out); break;
                        case 10: IProductWRTDerivBasePyrImpl<6, 6, 6, 10, 10, 9, true>
                            (in, out); break;
                        case 11: IProductWRTDerivBasePyrImpl<6, 6, 6, 11, 11, 10, true>
                            (in, out); break;
                        case 12: IProductWRTDerivBasePyrImpl<6, 6, 6, 12, 12, 11, true>
                            (in, out); break;
                        default: NEKERROR(ErrorUtil::efatal,
                    "IProductWRTDBPyr: # of modes / points combo not implemented.");
=======
                        case 7: IProductWRTDerivBaseTetImpl<6, 6, 6, 7, 6, 6, true>
                            (in[0], in[1], in[2], out); break;
                        case 8: IProductWRTDerivBaseTetImpl<6, 6, 6, 8, 7, 7, true>
                            (in[0], in[1], in[2], out); break;
                        case 9: IProductWRTDerivBaseTetImpl<6, 6, 6, 9, 8, 8, true>
                            (in[0], in[1], in[2], out); break;
                        case 10: IProductWRTDerivBaseTetImpl<6, 6, 6, 10, 9, 9, true>
                            (in[0], in[1], in[2], out); break;
                        case 11: IProductWRTDerivBaseTetImpl<6, 6, 6, 11, 10, 10, true>
                            (in[0], in[1], in[2], out); break;
                        case 12: IProductWRTDerivBaseTetImpl<6, 6, 6, 12, 11, 11, true>
                            (in[0], in[1], in[2], out); break;
                        default: NEKERROR(ErrorUtil::efatal,
                    "IProductWRTDBTet: # of modes / points combo not implemented.");
>>>>>>> 1e31ecfb
                    } break;
                case 7:
                    switch(m_basis[0]->GetNumPoints())
                    {
<<<<<<< HEAD
                        case 8: IProductWRTDerivBasePyrImpl<7, 7, 7, 8, 8, 7, true>
                            (in, out); break;
                        case 9: IProductWRTDerivBasePyrImpl<7, 7, 7, 9, 9, 8, true>
                            (in, out); break;
                        case 10: IProductWRTDerivBasePyrImpl<7, 7, 7, 10, 10, 9, true>
                            (in, out); break;
                        case 11: IProductWRTDerivBasePyrImpl<7, 7, 7, 11, 11, 10, true>
                            (in, out); break;
                        case 12: IProductWRTDerivBasePyrImpl<7, 7, 7, 12, 12, 11, true>
                            (in, out); break;
                        case 13: IProductWRTDerivBasePyrImpl<7, 7, 7, 13, 13, 12, true>
                            (in, out); break;
                        case 14: IProductWRTDerivBasePyrImpl<7, 7, 7, 14, 14, 13, true>
                            (in, out); break;
                        default: NEKERROR(ErrorUtil::efatal,
                    "IProductWRTDBPyr: # of modes / points combo not implemented.");
=======
                        case 8: IProductWRTDerivBaseTetImpl<7, 7, 7, 8, 7, 7, true>
                            (in[0], in[1], in[2], out); break;
                        case 9: IProductWRTDerivBaseTetImpl<7, 7, 7, 9, 8, 8, true>
                            (in[0], in[1], in[2], out); break;
                        case 10: IProductWRTDerivBaseTetImpl<7, 7, 7, 10, 9, 9, true>
                            (in[0], in[1], in[2], out); break;
                        case 11: IProductWRTDerivBaseTetImpl<7, 7, 7, 11, 10, 10, true>
                            (in[0], in[1], in[2], out); break;
                        case 12: IProductWRTDerivBaseTetImpl<7, 7, 7, 12, 11, 11, true>
                            (in[0], in[1], in[2], out); break;
                        case 13: IProductWRTDerivBaseTetImpl<7, 7, 7, 13, 12, 12, true>
                            (in[0], in[1], in[2], out); break;
                        case 14: IProductWRTDerivBaseTetImpl<7, 7, 7, 14, 13, 13, true>
                            (in[0], in[1], in[2], out); break;
                        default: NEKERROR(ErrorUtil::efatal,
                    "IProductWRTDBTet: # of modes / points combo not implemented.");
>>>>>>> 1e31ecfb
                    } break;
                case 8:
                    switch(m_basis[0]->GetNumPoints())
                    {
<<<<<<< HEAD
                        case 9: IProductWRTDerivBasePyrImpl<8, 8, 8, 9, 9, 8, true>
                            (in, out); break;
                        case 10: IProductWRTDerivBasePyrImpl<8, 8, 8, 10, 10, 9, true>
                            (in, out); break;
                        case 11: IProductWRTDerivBasePyrImpl<8, 8, 8, 11, 11, 10, true>
                            (in, out); break;
                        case 12: IProductWRTDerivBasePyrImpl<8, 8, 8, 12, 12, 11, true>
                            (in, out); break;
                        case 13: IProductWRTDerivBasePyrImpl<8, 8, 8, 13, 13, 12, true>
                            (in, out); break;
                        case 14: IProductWRTDerivBasePyrImpl<8, 8, 8, 14, 14, 13, true>
                            (in, out); break;
                        case 15: IProductWRTDerivBasePyrImpl<8, 8, 8, 15, 15, 14, true>
                            (in, out); break;
                        case 16: IProductWRTDerivBasePyrImpl<8, 8, 8, 16, 16, 15, true>
                            (in, out); break;
                        default: NEKERROR(ErrorUtil::efatal,
                    "IProductWRTDBPyr: # of modes / points combo not implemented.");
                    } break;
                default: NEKERROR(ErrorUtil::efatal,
                    "IProductWRTDBPyr: # of modes / points combo not implemented.");
=======
                        case 9: IProductWRTDerivBaseTetImpl<8, 8, 8, 9, 8, 8, true>
                            (in[0], in[1], in[2], out); break;
                        case 10: IProductWRTDerivBaseTetImpl<8, 8, 8, 10, 9, 9, true>
                            (in[0], in[1], in[2], out); break;
                        case 11: IProductWRTDerivBaseTetImpl<8, 8, 8, 11, 10, 10, true>
                            (in[0], in[1], in[2], out); break;
                        case 12: IProductWRTDerivBaseTetImpl<8, 8, 8, 12, 11, 11, true>
                            (in[0], in[1], in[2], out); break;
                        case 13: IProductWRTDerivBaseTetImpl<8, 8, 8, 13, 12, 12, true>
                            (in[0], in[1], in[2], out); break;
                        case 14: IProductWRTDerivBaseTetImpl<8, 8, 8, 14, 13, 13, true>
                            (in[0], in[1], in[2], out); break;
                        case 15: IProductWRTDerivBaseTetImpl<8, 8, 8, 15, 14, 14, true>
                            (in[0], in[1], in[2], out); break;
                        case 16: IProductWRTDerivBaseTetImpl<8, 8, 8, 16, 15, 15, true>
                            (in[0], in[1], in[2], out); break;
                        default: NEKERROR(ErrorUtil::efatal,
                    "IProductWRTDBTet: # of modes / points combo not implemented.");
                    } break;
                default: NEKERROR(ErrorUtil::efatal,
                    "IProductWRTDBTet: # of modes / points combo not implemented.");
>>>>>>> 1e31ecfb
            }
        }
        else
        {
            switch(m_basis[0]->GetNumModes())
            {
                case 2:
                    switch(m_basis[0]->GetNumPoints())
                    {
<<<<<<< HEAD
                        case 3: IProductWRTDerivBasePyrImpl<2, 2, 2, 3, 3, 2, false>
                            (in, out); break;
                        case 4: IProductWRTDerivBasePyrImpl<2, 2, 2, 4, 4, 3, false>
                            (in, out); break;
                        default: NEKERROR(ErrorUtil::efatal,
                    "IProductWRTDBPyr: # of modes / points combo not implemented.");
=======
                        case 3: IProductWRTDerivBaseTetImpl<2, 2, 2, 3, 2, 2, false>
                            (in[0], in[1], in[2], out); break;
                        case 4: IProductWRTDerivBaseTetImpl<2, 2, 2, 4, 3, 3, false>
                            (in[0], in[1], in[2], out); break;
                        default: NEKERROR(ErrorUtil::efatal,
                    "IProductWRTDBTet: # of modes / points combo not implemented.");
>>>>>>> 1e31ecfb
                    } break;
                case 3:
                    switch(m_basis[0]->GetNumPoints())
                    {
<<<<<<< HEAD
                        case 4: IProductWRTDerivBasePyrImpl<3, 3, 3, 4, 4, 3, false>
                            (in, out); break;
                        case 5: IProductWRTDerivBasePyrImpl<3, 3, 3, 5, 5, 4, false>
                            (in, out); break;
                        case 6: IProductWRTDerivBasePyrImpl<3, 3, 3, 6, 6, 5, false>
                            (in, out); break;
                        default: NEKERROR(ErrorUtil::efatal,
                    "IProductWRTDBPyr: # of modes / points combo not implemented.");
=======
                        case 4: IProductWRTDerivBaseTetImpl<3, 3, 3, 4, 3, 3, false>
                            (in[0], in[1], in[2], out); break;
                        case 5: IProductWRTDerivBaseTetImpl<3, 3, 3, 5, 4, 4, false>
                            (in[0], in[1], in[2], out); break;
                        case 6: IProductWRTDerivBaseTetImpl<3, 3, 3, 6, 5, 5, false>
                            (in[0], in[1], in[2], out); break;
                        default: NEKERROR(ErrorUtil::efatal,
                    "IProductWRTDBTet: # of modes / points combo not implemented.");
>>>>>>> 1e31ecfb
                    } break;
                case 4:
                    switch(m_basis[0]->GetNumPoints())
                    {
<<<<<<< HEAD
                        case 5: IProductWRTDerivBasePyrImpl<4, 4, 4, 5, 5, 4, false>
                            (in, out); break;
                        case 6: IProductWRTDerivBasePyrImpl<4, 4, 4, 6, 6, 5, false>
                            (in, out); break;
                        case 7: IProductWRTDerivBasePyrImpl<4, 4, 4, 7, 7, 6, false>
                            (in, out); break;
                        case 8: IProductWRTDerivBasePyrImpl<4, 4, 4, 8, 8, 7, false>
                            (in, out); break;
                        default: NEKERROR(ErrorUtil::efatal,
                    "IProductWRTDBPyr: # of modes / points combo not implemented.");
=======
                        case 5: IProductWRTDerivBaseTetImpl<4, 4, 4, 5, 4, 4, false>
                            (in[0], in[1], in[2], out); break;
                        case 6: IProductWRTDerivBaseTetImpl<4, 4, 4, 6, 5, 5, false>
                            (in[0], in[1], in[2], out); break;
                        case 7: IProductWRTDerivBaseTetImpl<4, 4, 4, 7, 6, 6, false>
                            (in[0], in[1], in[2], out); break;
                        case 8: IProductWRTDerivBaseTetImpl<4, 4, 4, 8, 7, 7, false>
                            (in[0], in[1], in[2], out); break;
                        default: NEKERROR(ErrorUtil::efatal,
                    "IProductWRTDBTet: # of modes / points combo not implemented.");
>>>>>>> 1e31ecfb
                    } break;
                case 5:
                    switch(m_basis[0]->GetNumPoints())
                    {
<<<<<<< HEAD
                        case 6: IProductWRTDerivBasePyrImpl<5 ,5, 5, 6, 6, 5, false>
                            (in, out); break;
                        case 7: IProductWRTDerivBasePyrImpl<5 ,5, 5, 7, 7, 6, false>
                            (in, out); break;
                        case 8: IProductWRTDerivBasePyrImpl<5 ,5, 5, 8, 8, 7, false>
                            (in, out); break;
                        case 9: IProductWRTDerivBasePyrImpl<5 ,5, 5, 9, 9, 8, false>
                            (in, out); break;
                        case 10: IProductWRTDerivBasePyrImpl<5 ,5, 5, 10, 10, 9, false>
                            (in, out); break;
                        default: NEKERROR(ErrorUtil::efatal,
                    "IProductWRTDBPyr: # of modes / points combo not implemented.");
=======
                        case 6: IProductWRTDerivBaseTetImpl<5 ,5, 5, 6, 5, 5, false>
                            (in[0], in[1], in[2], out); break;
                        case 7: IProductWRTDerivBaseTetImpl<5 ,5, 5, 7, 6, 6, false>
                            (in[0], in[1], in[2], out); break;
                        case 8: IProductWRTDerivBaseTetImpl<5 ,5, 5, 8, 7, 7, false>
                            (in[0], in[1], in[2], out); break;
                        case 9: IProductWRTDerivBaseTetImpl<5 ,5, 5, 9, 8, 8, false>
                            (in[0], in[1], in[2], out); break;
                        case 10: IProductWRTDerivBaseTetImpl<5 ,5, 5, 10, 9, 9, false>
                            (in[0], in[1], in[2], out); break;
                        default: NEKERROR(ErrorUtil::efatal,
                    "IProductWRTDBTet: # of modes / points combo not implemented.");
>>>>>>> 1e31ecfb
                    } break;
                case 6:
                    switch(m_basis[0]->GetNumPoints())
                    {
<<<<<<< HEAD
                        case 7: IProductWRTDerivBasePyrImpl<6, 6, 6, 7, 7, 6, false>
                            (in, out); break;
                        case 8: IProductWRTDerivBasePyrImpl<6, 6, 6, 8, 8, 7, false>
                            (in, out); break;
                        case 9: IProductWRTDerivBasePyrImpl<6, 6, 6, 9, 9, 8, false>
                            (in, out); break;
                        case 10: IProductWRTDerivBasePyrImpl<6, 6, 6, 10, 10, 9, false>
                            (in, out); break;
                        case 11: IProductWRTDerivBasePyrImpl<6, 6, 6, 11, 11, 10, false>
                            (in, out); break;
                        case 12: IProductWRTDerivBasePyrImpl<6, 6, 6, 12, 12, 11, false>
                            (in, out); break;
                        default: NEKERROR(ErrorUtil::efatal,
                    "IProductWRTDBPyr: # of modes / points combo not implemented.");
=======
                        case 7: IProductWRTDerivBaseTetImpl<6, 6, 6, 7, 6, 6, false>
                            (in[0], in[1], in[2], out); break;
                        case 8: IProductWRTDerivBaseTetImpl<6, 6, 6, 8, 7, 7, false>
                            (in[0], in[1], in[2], out); break;
                        case 9: IProductWRTDerivBaseTetImpl<6, 6, 6, 9, 8, 8, false>
                            (in[0], in[1], in[2], out); break;
                        case 10: IProductWRTDerivBaseTetImpl<6, 6, 6, 10, 9, 9, false>
                            (in[0], in[1], in[2], out); break;
                        case 11: IProductWRTDerivBaseTetImpl<6, 6, 6, 11, 10, 10, false>
                            (in[0], in[1], in[2], out); break;
                        case 12: IProductWRTDerivBaseTetImpl<6, 6, 6, 12, 11, 11, false>
                            (in[0], in[1], in[2], out); break;
                        default: NEKERROR(ErrorUtil::efatal,
                    "IProductWRTDBTet: # of modes / points combo not implemented.");
>>>>>>> 1e31ecfb
                    } break;
                case 7:
                    switch(m_basis[0]->GetNumPoints())
                    {
<<<<<<< HEAD
                        case 8: IProductWRTDerivBasePyrImpl<7, 7, 7, 8, 8, 7, false>
                            (in, out); break;
                        case 9: IProductWRTDerivBasePyrImpl<7, 7, 7, 9, 9, 8, false>
                            (in, out); break;
                        case 10: IProductWRTDerivBasePyrImpl<7, 7, 7, 10, 10, 9, false>
                            (in, out); break;
                        case 11: IProductWRTDerivBasePyrImpl<7, 7, 7, 11, 11, 10, false>
                            (in, out); break;
                        case 12: IProductWRTDerivBasePyrImpl<7, 7, 7, 12, 12, 11, false>
                            (in, out); break;
                        case 13: IProductWRTDerivBasePyrImpl<7, 7, 7, 13, 13, 12, false>
                            (in, out); break;
                        case 14: IProductWRTDerivBasePyrImpl<7, 7, 7, 14, 14, 13, false>
                            (in, out); break;
                        default: NEKERROR(ErrorUtil::efatal,
                    "IProductWRTDBPyr: # of modes / points combo not implemented.");
=======
                        case 8: IProductWRTDerivBaseTetImpl<7, 7, 7, 8, 7, 7, false>
                            (in[0], in[1], in[2], out); break;
                        case 9: IProductWRTDerivBaseTetImpl<7, 7, 7, 9, 8, 8, false>
                            (in[0], in[1], in[2], out); break;
                        case 10: IProductWRTDerivBaseTetImpl<7, 7, 7, 10, 9, 9, false>
                            (in[0], in[1], in[2], out); break;
                        case 11: IProductWRTDerivBaseTetImpl<7, 7, 7, 11, 10, 10, false>
                            (in[0], in[1], in[2], out); break;
                        case 12: IProductWRTDerivBaseTetImpl<7, 7, 7, 12, 11, 11, false>
                            (in[0], in[1], in[2], out); break;
                        case 13: IProductWRTDerivBaseTetImpl<7, 7, 7, 13, 12, 12, false>
                            (in[0], in[1], in[2], out); break;
                        case 14: IProductWRTDerivBaseTetImpl<7, 7, 7, 14, 13, 13, false>
                            (in[0], in[1], in[2], out); break;
                        default: NEKERROR(ErrorUtil::efatal,
                    "IProductWRTDBTet: # of modes / points combo not implemented.");
>>>>>>> 1e31ecfb
                    } break;
                case 8:
                    switch(m_basis[0]->GetNumPoints())
                    {
<<<<<<< HEAD
                        case 9: IProductWRTDerivBasePyrImpl<8, 8, 8, 9, 9, 8, false>
                            (in, out); break;
                        case 10: IProductWRTDerivBasePyrImpl<8, 8, 8, 10, 10, 9, false>
                            (in, out); break;
                        case 11: IProductWRTDerivBasePyrImpl<8, 8, 8, 11, 11, 10, false>
                            (in, out); break;
                        case 12: IProductWRTDerivBasePyrImpl<8, 8, 8, 12, 12, 11, false>
                            (in, out); break;
                        case 13: IProductWRTDerivBasePyrImpl<8, 8, 8, 13, 13, 12, false>
                            (in, out); break;
                        case 14: IProductWRTDerivBasePyrImpl<8, 8, 8, 14, 14, 13, false>
                            (in, out); break;
                        case 15: IProductWRTDerivBasePyrImpl<8, 8, 8, 15, 15, 14, false>
                            (in, out); break;
                        case 16: IProductWRTDerivBasePyrImpl<8, 8, 8, 16, 16, 15, false>
                            (in, out); break;
                        default: NEKERROR(ErrorUtil::efatal,
                    "IProductWRTDBPyr: # of modes / points combo not implemented.");
                    } break;
                default: NEKERROR(ErrorUtil::efatal,
                    "IProductWRTDBPyr: # of modes / points combo not implemented.");
=======
                        case 9: IProductWRTDerivBaseTetImpl<8, 8, 8, 9, 8, 8, false>
                            (in[0], in[1], in[2], out); break;
                        case 10: IProductWRTDerivBaseTetImpl<8, 8, 8, 10, 9, 9, false>
                            (in[0], in[1], in[2], out); break;
                        case 11: IProductWRTDerivBaseTetImpl<8, 8, 8, 11, 10, 10, false>
                            (in[0], in[1], in[2], out); break;
                        case 12: IProductWRTDerivBaseTetImpl<8, 8, 8, 12, 11, 11, false>
                            (in[0], in[1], in[2], out); break;
                        case 13: IProductWRTDerivBaseTetImpl<8, 8, 8, 13, 12, 12, false>
                            (in[0], in[1], in[2], out); break;
                        case 14: IProductWRTDerivBaseTetImpl<8, 8, 8, 14, 13, 13, false>
                            (in[0], in[1], in[2], out); break;
                        case 15: IProductWRTDerivBaseTetImpl<8, 8, 8, 15, 14, 14, false>
                            (in[0], in[1], in[2], out); break;
                        case 16: IProductWRTDerivBaseTetImpl<8, 8, 8, 16, 15, 15, false>
                            (in[0], in[1], in[2], out); break;
                        default: NEKERROR(ErrorUtil::efatal,
                    "IProductWRTDBTet: # of modes / points combo not implemented.");
                    } break;
                default: NEKERROR(ErrorUtil::efatal,
                    "IProductWRTDBTet: # of modes / points combo not implemented.");
>>>>>>> 1e31ecfb
            }
        }
    }


    template<int NM0, int NM1, int NM2, int NQ0, int NQ1, int NQ2, bool CORRECT>
<<<<<<< HEAD
    void IProductWRTDerivBasePyrImpl(
              const Array<OneD, Array<OneD, NekDouble>> &input,
              Array<OneD,       NekDouble> &output)
    {
        auto* inptr0 = input[0].data();
        auto* inptr1 = input[1].data();
        auto* inptr2 = input[2].data();
=======
    void IProductWRTDerivBaseTetImpl(
        const Array<OneD, const NekDouble> &input0,
        const Array<OneD, const NekDouble> &input1,
        const Array<OneD, const NekDouble> &input2,
              Array<OneD,       NekDouble> &output)
    {
        auto* inptr0 = input0.data();
        auto* inptr1 = input1.data();
        auto* inptr2 = input2.data();
>>>>>>> 1e31ecfb
        auto* outptr = output.data();

        constexpr auto ndf = 9u;
        constexpr auto nqTot = NQ0 * NQ1 * NQ2;
        constexpr auto nqBlocks = nqTot * vec_t::width;
        const auto nmBlocks = m_nmTot * vec_t::width;


        // Get size of jacobian factor block
        auto dJSize = 1u;
        auto dfSize = ndf;
        if (DEFORMED)
        {
            dJSize = nqTot;
            dfSize = ndf*nqTot;
        }

<<<<<<< HEAD
        vec_t sums_kj[NQ1 * NQ2];
        vec_t sums_k[NQ2];
=======
        vec_t wsp[NQ1 * NQ2 + NQ2];
>>>>>>> 1e31ecfb

        std::vector<vec_t, allocator<vec_t>>
            tmpIn0(nqTot), tmpIn1(nqTot), tmpIn2(nqTot),
            tmp0(nqTot), tmp1(nqTot), tmp2(nqTot), tmpOut(m_nmTot);

        const vec_t* df_ptr;
        const vec_t* jac_ptr;

        std::vector<vec_t, allocator<vec_t>>& Z0 = this->m_Z[0];
        std::vector<vec_t, allocator<vec_t>>& Z1 = this->m_Z[1];
        std::vector<vec_t, allocator<vec_t>>& Z2 = this->m_Z[2];

        for (int e =0; e < this->m_nBlocks; ++e)
        {
            // Jacobian
<<<<<<< HEAD
            jac_ptr = &(this->m_jac[dJSize*e]);

            // Derivative factor
            df_ptr = &(this->m_df[dfSize*e]);
=======
            jac_ptr = &((*this->m_jac)[dJSize*e]);

            // Derivative factor
            df_ptr = &((*this->m_df)[dfSize*e]);
>>>>>>> 1e31ecfb

            // Load and transpose data
            load_interleave(inptr0, nqTot, tmpIn0);
            load_interleave(inptr1, nqTot, tmpIn1);
            load_interleave(inptr2, nqTot, tmpIn2);

            vec_t df0, df1, df2, df3, df4, df5, df6, df7, df8;
            if (!DEFORMED)
            {
                df0 = df_ptr[0];
                df1 = df_ptr[1];
                df2 = df_ptr[2];
                df3 = df_ptr[3];
                df4 = df_ptr[4];
                df5 = df_ptr[5];
                df6 = df_ptr[6];
                df7 = df_ptr[7];
                df8 = df_ptr[8];
            }

            for (size_t k = 0, cnt_kji = 0; k < NQ2; ++k)
            {
<<<<<<< HEAD
                // div in most external loop
                vec_t f0 = 2.0 / (1.0 - Z2[k]); // Load 1x

                for (size_t j = 0; j < NQ1; ++j)
                {
                    vec_t hf2 = 0.5 * (1.0 + Z1[j]); //Load 1x
=======
                vec_t f2 = 2.0 / (1.0 - Z2[k]); // Load 1x

                for (size_t j = 0; j < NQ1; ++j)
                {
                    vec_t Z1Load = Z1[j]; // Load1x
                    vec_t f3 = 0.5 * (1.0 + Z1Load);
                    vec_t f0 = 2.0 * f2 / (1.0 - Z1Load);

>>>>>>> 1e31ecfb
                    for (size_t i = 0; i < NQ0; ++i, ++cnt_kji)
                    {
                        if (DEFORMED)
                        {
                            df0 = df_ptr[cnt_kji * ndf];
                            df1 = df_ptr[cnt_kji * ndf + 1];
                            df2 = df_ptr[cnt_kji * ndf + 2];
                            df3 = df_ptr[cnt_kji * ndf + 3];
                            df4 = df_ptr[cnt_kji * ndf + 4];
                            df5 = df_ptr[cnt_kji * ndf + 5];
                            df6 = df_ptr[cnt_kji * ndf + 6];
                            df7 = df_ptr[cnt_kji * ndf + 7];
                            df8 = df_ptr[cnt_kji * ndf + 8];
                        }

                        // Calculate dx/dxi in[0] + dy/dxi in[1] + dz/dxi in[2]
                        vec_t tI0 = tmpIn0[cnt_kji]; // load 1x
                        vec_t tI1 = tmpIn1[cnt_kji]; // load 1x
                        vec_t tI2 = tmpIn2[cnt_kji]; // load 1x
                        vec_t t0 = df0 * tI0 + df3 * tI1 + df6 * tI2;
                        vec_t t1 = df1 * tI0 + df4 * tI1 + df7 * tI2;
                        vec_t t2 = df2 * tI0 + df5 * tI1 + df8 * tI2;

<<<<<<< HEAD
                        // Scale by geometric factor 2/(1-z2)
                        t0 *= f0;
                        vec_t hf1 = 0.5 * (1.0 + Z0[i]); //Load 1x
                        // Scale by geometric factor (1+z0)/(1-z2)
                        vec_t f1t2 = hf1 * t2;
                        t0.fma(f1t2, f0);

                        // Scale by geometric factor 2/(1-z2)
                        t1 *= f0;
                        // Scale by geometric factor (1+z1)/(1-z2)
                        f1t2 = hf2 * t2;
                        t1.fma(f1t2, f0);
                        
=======
                        // Multiply by geometric factors
                        vec_t f1 = 0.5 * (1.0 + Z0[i]); // Load 1x

                        // Scale by geometric factor 1 and add to t0
                        t0.fma(t1+t2, f1);
                        // Scale by geometric factor 0
                        t0 *= f0;

                        // Scale by geometric factor 3 and add to t1
                        t1.fma(t2, f3);
                        // Scale by geometric factor 2
                        t1 *= f2;

>>>>>>> 1e31ecfb
                        // Store
                        tmp0[cnt_kji] = t0; // store 1x
                        tmp1[cnt_kji] = t1; // store 1x
                        tmp2[cnt_kji] = t2; // store 1x
                    }
                }
            }

            // IP DB0 B1 B2
<<<<<<< HEAD
            IProductPyrKernel<NM0, NM1, NM2, NQ0, NQ1, NQ2, CORRECT, false,
                false, DEFORMED>(
                tmp0, this->m_dbdata[0], this->m_bdata[1], this->m_bdata[2],
                this->m_w[0], this->m_w[1], this->m_w[2], jac_ptr,
                sums_kj, sums_k,
                tmpOut);

            // IP B0 DB1 B2
            IProductPyrKernel<NM0, NM1, NM2, NQ0, NQ1, NQ2, CORRECT, false,
                true, DEFORMED>(
                tmp1, this->m_bdata[0], this->m_dbdata[1], this->m_bdata[2],
                this->m_w[0], this->m_w[1], this->m_w[2], jac_ptr,
                sums_kj, sums_k,
                tmpOut);

            // IP B0 B1 DB2
            IProductPyrKernel<NM0, NM1, NM2, NQ0, NQ1, NQ2, CORRECT, false,
                true, DEFORMED>(
                tmp2, this->m_bdata[0], this->m_bdata[1], this->m_dbdata[2],
                this->m_w[0], this->m_w[1], this->m_w[2], jac_ptr,
                sums_kj, sums_k,
                tmpOut);
=======
            IProductTetKernel<NM0, NM1, NM2, NQ0, NQ1, NQ2, CORRECT, false,
                false, DEFORMED>(
                tmp0, this->m_dbdata[0], this->m_bdata[1], this->m_bdata[2],
                this->m_w[0], this->m_w[1], this->m_w[2], jac_ptr,
                wsp, tmpOut);

            // IP B0 DB1 B2
            IProductTetKernel<NM0, NM1, NM2, NQ0, NQ1, NQ2, CORRECT, false,
                true, DEFORMED>(
                tmp1, this->m_bdata[0], this->m_dbdata[1], this->m_bdata[2],
                this->m_w[0], this->m_w[1], this->m_w[2], jac_ptr,
                wsp, tmpOut);

            // IP B0 B1 DB2
            IProductTetKernel<NM0, NM1, NM2, NQ0, NQ1, NQ2, CORRECT, false,
                true, DEFORMED>(
                tmp2, this->m_bdata[0], this->m_bdata[1], this->m_dbdata[2],
                this->m_w[0], this->m_w[1], this->m_w[2], jac_ptr,
                wsp, tmpOut);
>>>>>>> 1e31ecfb

            // de-interleave and store data
            deinterleave_store(tmpOut, m_nmTot, outptr);

            inptr0 += nqBlocks;
            inptr1 += nqBlocks;
            inptr2 += nqBlocks;
            outptr += nmBlocks;
        }
    }

private:
    int m_nmTot;
};
<<<<<<< HEAD
    
=======

>>>>>>> 1e31ecfb
} // namespace MatrixFree
} // namespace Nektar

#endif<|MERGE_RESOLUTION|>--- conflicted
+++ resolved
@@ -1781,7 +1781,7 @@
 };
 
 template<bool DEFORMED = false>
-<<<<<<< HEAD
+
 struct IProductWRTDerivBasePyr : public IProductWRTDerivBase, public Helper<3, DEFORMED>
 {
     IProductWRTDerivBasePyr(std::vector<LibUtilities::BasisSharedPtr> basis,
@@ -1789,15 +1789,6 @@
         : IProductWRTDerivBase(basis, nElmt),
           Helper<3, DEFORMED>(basis, nElmt),
           m_nmTot(LibUtilities::StdPyrData::getNumberOfCoefficients(
-=======
-struct IProductWRTDerivBaseTet : public IProductWRTDerivBase, public Helper<3, DEFORMED>
-{
-    IProductWRTDerivBaseTet(std::vector<LibUtilities::BasisSharedPtr> basis,
-                   int nElmt)
-        : IProductWRTDerivBase(basis, nElmt),
-          Helper<3, DEFORMED>(basis, nElmt),
-          m_nmTot(LibUtilities::StdTetData::getNumberOfCoefficients(
->>>>>>> 1e31ecfb
                       this->m_nm[0], this->m_nm[1], this->m_nm[2]))
     {
     }
@@ -1806,11 +1797,7 @@
         std::vector<LibUtilities::BasisSharedPtr> basis,
         int nElmt)
     {
-<<<<<<< HEAD
         return std::make_shared<IProductWRTDerivBasePyr<DEFORMED>>(basis, nElmt);
-=======
-        return std::make_shared<IProductWRTDerivBaseTet<DEFORMED>>(basis, nElmt);
->>>>>>> 1e31ecfb
     }
 
    void operator()( const Array<OneD, Array<OneD, NekDouble>> &in,
@@ -1819,11 +1806,7 @@
         // Check preconditions
         ASSERTL0(m_basis[0]->GetNumModes() == m_basis[1]->GetNumModes() &&
             m_basis[0]->GetNumModes() == m_basis[2]->GetNumModes() &&
-<<<<<<< HEAD
             m_basis[0]->GetNumPoints() == m_basis[1]->GetNumPoints() &&
-=======
-            m_basis[0]->GetNumPoints() == m_basis[1]->GetNumPoints()+1 &&
->>>>>>> 1e31ecfb
             m_basis[0]->GetNumPoints() == m_basis[2]->GetNumPoints()+1,
             "MatrixFree requires homogenous modes/points");
 
@@ -1834,26 +1817,16 @@
                 case 2:
                     switch(m_basis[0]->GetNumPoints())
                     {
-<<<<<<< HEAD
                         case 3: IProductWRTDerivBasePyrImpl<2, 2, 2, 3, 3, 2, true>
                             (in, out); break;
                         case 4: IProductWRTDerivBasePyrImpl<2, 2, 2, 4, 4, 3, true>
                             (in, out); break;
                         default: NEKERROR(ErrorUtil::efatal,
                     "IProductWRTDBPyr: # of modes / points combo not implemented.");
-=======
-                        case 3: IProductWRTDerivBaseTetImpl<2, 2, 2, 3, 2, 2, true>
-                            (in[0], in[1], in[2], out); break;
-                        case 4: IProductWRTDerivBaseTetImpl<2, 2, 2, 4, 3, 3, true>
-                            (in[0], in[1], in[2], out); break;
-                        default: NEKERROR(ErrorUtil::efatal,
-                    "IProductWRTDBTet: # of modes / points combo not implemented.");
->>>>>>> 1e31ecfb
                     } break;
                 case 3:
                     switch(m_basis[0]->GetNumPoints())
                     {
-<<<<<<< HEAD
                         case 4: IProductWRTDerivBasePyrImpl<3, 3, 3, 4, 4, 3, true>
                             (in, out); break;
                         case 5: IProductWRTDerivBasePyrImpl<3, 3, 3, 5, 5, 4, true>
@@ -1862,21 +1835,10 @@
                             (in, out); break;
                         default: NEKERROR(ErrorUtil::efatal,
                     "IProductWRTDBPyr: # of modes / points combo not implemented.");
-=======
-                        case 4: IProductWRTDerivBaseTetImpl<3, 3, 3, 4, 3, 3, true>
-                            (in[0], in[1], in[2], out); break;
-                        case 5: IProductWRTDerivBaseTetImpl<3, 3, 3, 5, 4, 4, true>
-                            (in[0], in[1], in[2], out); break;
-                        case 6: IProductWRTDerivBaseTetImpl<3, 3, 3, 6, 5, 5, true>
-                            (in[0], in[1], in[2], out); break;
-                        default: NEKERROR(ErrorUtil::efatal,
-                    "IProductWRTDBTet: # of modes / points combo not implemented.");
->>>>>>> 1e31ecfb
                     } break;
                 case 4:
                     switch(m_basis[0]->GetNumPoints())
                     {
-<<<<<<< HEAD
                         case 5: IProductWRTDerivBasePyrImpl<4, 4, 4, 5, 5, 4, true>
                             (in, out); break;
                         case 6: IProductWRTDerivBasePyrImpl<4, 4, 4, 6, 6, 5, true>
@@ -1887,23 +1849,10 @@
                             (in, out); break;
                         default: NEKERROR(ErrorUtil::efatal,
                     "IProductWRTDBPyr: # of modes / points combo not implemented.");
-=======
-                        case 5: IProductWRTDerivBaseTetImpl<4, 4, 4, 5, 4, 4, true>
-                            (in[0], in[1], in[2], out); break;
-                        case 6: IProductWRTDerivBaseTetImpl<4, 4, 4, 6, 5, 5, true>
-                            (in[0], in[1], in[2], out); break;
-                        case 7: IProductWRTDerivBaseTetImpl<4, 4, 4, 7, 6, 6, true>
-                            (in[0], in[1], in[2], out); break;
-                        case 8: IProductWRTDerivBaseTetImpl<4, 4, 4, 8, 7, 7, true>
-                            (in[0], in[1], in[2], out); break;
-                        default: NEKERROR(ErrorUtil::efatal,
-                    "IProductWRTDBTet: # of modes / points combo not implemented.");
->>>>>>> 1e31ecfb
                     } break;
                 case 5:
                     switch(m_basis[0]->GetNumPoints())
                     {
-<<<<<<< HEAD
                         case 6: IProductWRTDerivBasePyrImpl<5 ,5, 5, 6, 6, 5, true>
                             (in, out); break;
                         case 7: IProductWRTDerivBasePyrImpl<5 ,5, 5, 7, 7, 6, true>
@@ -1916,25 +1865,10 @@
                             (in, out); break;
                         default: NEKERROR(ErrorUtil::efatal,
                     "IProductWRTDBPyr: # of modes / points combo not implemented.");
-=======
-                        case 6: IProductWRTDerivBaseTetImpl<5 ,5, 5, 6, 5, 5, true>
-                            (in[0], in[1], in[2], out); break;
-                        case 7: IProductWRTDerivBaseTetImpl<5 ,5, 5, 7, 6, 6, true>
-                            (in[0], in[1], in[2], out); break;
-                        case 8: IProductWRTDerivBaseTetImpl<5 ,5, 5, 8, 7, 7, true>
-                            (in[0], in[1], in[2], out); break;
-                        case 9: IProductWRTDerivBaseTetImpl<5 ,5, 5, 9, 8, 8, true>
-                            (in[0], in[1], in[2], out); break;
-                        case 10: IProductWRTDerivBaseTetImpl<5 ,5, 5, 10, 9, 9, true>
-                            (in[0], in[1], in[2], out); break;
-                        default: NEKERROR(ErrorUtil::efatal,
-                    "IProductWRTDBTet: # of modes / points combo not implemented.");
->>>>>>> 1e31ecfb
                     } break;
                 case 6:
                     switch(m_basis[0]->GetNumPoints())
                     {
-<<<<<<< HEAD
                         case 7: IProductWRTDerivBasePyrImpl<6, 6, 6, 7, 7, 6, true>
                             (in, out); break;
                         case 8: IProductWRTDerivBasePyrImpl<6, 6, 6, 8, 8, 7, true>
@@ -1949,27 +1883,10 @@
                             (in, out); break;
                         default: NEKERROR(ErrorUtil::efatal,
                     "IProductWRTDBPyr: # of modes / points combo not implemented.");
-=======
-                        case 7: IProductWRTDerivBaseTetImpl<6, 6, 6, 7, 6, 6, true>
-                            (in[0], in[1], in[2], out); break;
-                        case 8: IProductWRTDerivBaseTetImpl<6, 6, 6, 8, 7, 7, true>
-                            (in[0], in[1], in[2], out); break;
-                        case 9: IProductWRTDerivBaseTetImpl<6, 6, 6, 9, 8, 8, true>
-                            (in[0], in[1], in[2], out); break;
-                        case 10: IProductWRTDerivBaseTetImpl<6, 6, 6, 10, 9, 9, true>
-                            (in[0], in[1], in[2], out); break;
-                        case 11: IProductWRTDerivBaseTetImpl<6, 6, 6, 11, 10, 10, true>
-                            (in[0], in[1], in[2], out); break;
-                        case 12: IProductWRTDerivBaseTetImpl<6, 6, 6, 12, 11, 11, true>
-                            (in[0], in[1], in[2], out); break;
-                        default: NEKERROR(ErrorUtil::efatal,
-                    "IProductWRTDBTet: # of modes / points combo not implemented.");
->>>>>>> 1e31ecfb
                     } break;
                 case 7:
                     switch(m_basis[0]->GetNumPoints())
                     {
-<<<<<<< HEAD
                         case 8: IProductWRTDerivBasePyrImpl<7, 7, 7, 8, 8, 7, true>
                             (in, out); break;
                         case 9: IProductWRTDerivBasePyrImpl<7, 7, 7, 9, 9, 8, true>
@@ -1986,29 +1903,10 @@
                             (in, out); break;
                         default: NEKERROR(ErrorUtil::efatal,
                     "IProductWRTDBPyr: # of modes / points combo not implemented.");
-=======
-                        case 8: IProductWRTDerivBaseTetImpl<7, 7, 7, 8, 7, 7, true>
-                            (in[0], in[1], in[2], out); break;
-                        case 9: IProductWRTDerivBaseTetImpl<7, 7, 7, 9, 8, 8, true>
-                            (in[0], in[1], in[2], out); break;
-                        case 10: IProductWRTDerivBaseTetImpl<7, 7, 7, 10, 9, 9, true>
-                            (in[0], in[1], in[2], out); break;
-                        case 11: IProductWRTDerivBaseTetImpl<7, 7, 7, 11, 10, 10, true>
-                            (in[0], in[1], in[2], out); break;
-                        case 12: IProductWRTDerivBaseTetImpl<7, 7, 7, 12, 11, 11, true>
-                            (in[0], in[1], in[2], out); break;
-                        case 13: IProductWRTDerivBaseTetImpl<7, 7, 7, 13, 12, 12, true>
-                            (in[0], in[1], in[2], out); break;
-                        case 14: IProductWRTDerivBaseTetImpl<7, 7, 7, 14, 13, 13, true>
-                            (in[0], in[1], in[2], out); break;
-                        default: NEKERROR(ErrorUtil::efatal,
-                    "IProductWRTDBTet: # of modes / points combo not implemented.");
->>>>>>> 1e31ecfb
                     } break;
                 case 8:
                     switch(m_basis[0]->GetNumPoints())
                     {
-<<<<<<< HEAD
                         case 9: IProductWRTDerivBasePyrImpl<8, 8, 8, 9, 9, 8, true>
                             (in, out); break;
                         case 10: IProductWRTDerivBasePyrImpl<8, 8, 8, 10, 10, 9, true>
@@ -2030,29 +1928,6 @@
                     } break;
                 default: NEKERROR(ErrorUtil::efatal,
                     "IProductWRTDBPyr: # of modes / points combo not implemented.");
-=======
-                        case 9: IProductWRTDerivBaseTetImpl<8, 8, 8, 9, 8, 8, true>
-                            (in[0], in[1], in[2], out); break;
-                        case 10: IProductWRTDerivBaseTetImpl<8, 8, 8, 10, 9, 9, true>
-                            (in[0], in[1], in[2], out); break;
-                        case 11: IProductWRTDerivBaseTetImpl<8, 8, 8, 11, 10, 10, true>
-                            (in[0], in[1], in[2], out); break;
-                        case 12: IProductWRTDerivBaseTetImpl<8, 8, 8, 12, 11, 11, true>
-                            (in[0], in[1], in[2], out); break;
-                        case 13: IProductWRTDerivBaseTetImpl<8, 8, 8, 13, 12, 12, true>
-                            (in[0], in[1], in[2], out); break;
-                        case 14: IProductWRTDerivBaseTetImpl<8, 8, 8, 14, 13, 13, true>
-                            (in[0], in[1], in[2], out); break;
-                        case 15: IProductWRTDerivBaseTetImpl<8, 8, 8, 15, 14, 14, true>
-                            (in[0], in[1], in[2], out); break;
-                        case 16: IProductWRTDerivBaseTetImpl<8, 8, 8, 16, 15, 15, true>
-                            (in[0], in[1], in[2], out); break;
-                        default: NEKERROR(ErrorUtil::efatal,
-                    "IProductWRTDBTet: # of modes / points combo not implemented.");
-                    } break;
-                default: NEKERROR(ErrorUtil::efatal,
-                    "IProductWRTDBTet: # of modes / points combo not implemented.");
->>>>>>> 1e31ecfb
             }
         }
         else
@@ -2062,26 +1937,16 @@
                 case 2:
                     switch(m_basis[0]->GetNumPoints())
                     {
-<<<<<<< HEAD
                         case 3: IProductWRTDerivBasePyrImpl<2, 2, 2, 3, 3, 2, false>
                             (in, out); break;
                         case 4: IProductWRTDerivBasePyrImpl<2, 2, 2, 4, 4, 3, false>
                             (in, out); break;
                         default: NEKERROR(ErrorUtil::efatal,
                     "IProductWRTDBPyr: # of modes / points combo not implemented.");
-=======
-                        case 3: IProductWRTDerivBaseTetImpl<2, 2, 2, 3, 2, 2, false>
-                            (in[0], in[1], in[2], out); break;
-                        case 4: IProductWRTDerivBaseTetImpl<2, 2, 2, 4, 3, 3, false>
-                            (in[0], in[1], in[2], out); break;
-                        default: NEKERROR(ErrorUtil::efatal,
-                    "IProductWRTDBTet: # of modes / points combo not implemented.");
->>>>>>> 1e31ecfb
                     } break;
                 case 3:
                     switch(m_basis[0]->GetNumPoints())
                     {
-<<<<<<< HEAD
                         case 4: IProductWRTDerivBasePyrImpl<3, 3, 3, 4, 4, 3, false>
                             (in, out); break;
                         case 5: IProductWRTDerivBasePyrImpl<3, 3, 3, 5, 5, 4, false>
@@ -2090,21 +1955,10 @@
                             (in, out); break;
                         default: NEKERROR(ErrorUtil::efatal,
                     "IProductWRTDBPyr: # of modes / points combo not implemented.");
-=======
-                        case 4: IProductWRTDerivBaseTetImpl<3, 3, 3, 4, 3, 3, false>
-                            (in[0], in[1], in[2], out); break;
-                        case 5: IProductWRTDerivBaseTetImpl<3, 3, 3, 5, 4, 4, false>
-                            (in[0], in[1], in[2], out); break;
-                        case 6: IProductWRTDerivBaseTetImpl<3, 3, 3, 6, 5, 5, false>
-                            (in[0], in[1], in[2], out); break;
-                        default: NEKERROR(ErrorUtil::efatal,
-                    "IProductWRTDBTet: # of modes / points combo not implemented.");
->>>>>>> 1e31ecfb
                     } break;
                 case 4:
                     switch(m_basis[0]->GetNumPoints())
                     {
-<<<<<<< HEAD
                         case 5: IProductWRTDerivBasePyrImpl<4, 4, 4, 5, 5, 4, false>
                             (in, out); break;
                         case 6: IProductWRTDerivBasePyrImpl<4, 4, 4, 6, 6, 5, false>
@@ -2115,23 +1969,10 @@
                             (in, out); break;
                         default: NEKERROR(ErrorUtil::efatal,
                     "IProductWRTDBPyr: # of modes / points combo not implemented.");
-=======
-                        case 5: IProductWRTDerivBaseTetImpl<4, 4, 4, 5, 4, 4, false>
-                            (in[0], in[1], in[2], out); break;
-                        case 6: IProductWRTDerivBaseTetImpl<4, 4, 4, 6, 5, 5, false>
-                            (in[0], in[1], in[2], out); break;
-                        case 7: IProductWRTDerivBaseTetImpl<4, 4, 4, 7, 6, 6, false>
-                            (in[0], in[1], in[2], out); break;
-                        case 8: IProductWRTDerivBaseTetImpl<4, 4, 4, 8, 7, 7, false>
-                            (in[0], in[1], in[2], out); break;
-                        default: NEKERROR(ErrorUtil::efatal,
-                    "IProductWRTDBTet: # of modes / points combo not implemented.");
->>>>>>> 1e31ecfb
                     } break;
                 case 5:
                     switch(m_basis[0]->GetNumPoints())
                     {
-<<<<<<< HEAD
                         case 6: IProductWRTDerivBasePyrImpl<5 ,5, 5, 6, 6, 5, false>
                             (in, out); break;
                         case 7: IProductWRTDerivBasePyrImpl<5 ,5, 5, 7, 7, 6, false>
@@ -2144,25 +1985,10 @@
                             (in, out); break;
                         default: NEKERROR(ErrorUtil::efatal,
                     "IProductWRTDBPyr: # of modes / points combo not implemented.");
-=======
-                        case 6: IProductWRTDerivBaseTetImpl<5 ,5, 5, 6, 5, 5, false>
-                            (in[0], in[1], in[2], out); break;
-                        case 7: IProductWRTDerivBaseTetImpl<5 ,5, 5, 7, 6, 6, false>
-                            (in[0], in[1], in[2], out); break;
-                        case 8: IProductWRTDerivBaseTetImpl<5 ,5, 5, 8, 7, 7, false>
-                            (in[0], in[1], in[2], out); break;
-                        case 9: IProductWRTDerivBaseTetImpl<5 ,5, 5, 9, 8, 8, false>
-                            (in[0], in[1], in[2], out); break;
-                        case 10: IProductWRTDerivBaseTetImpl<5 ,5, 5, 10, 9, 9, false>
-                            (in[0], in[1], in[2], out); break;
-                        default: NEKERROR(ErrorUtil::efatal,
-                    "IProductWRTDBTet: # of modes / points combo not implemented.");
->>>>>>> 1e31ecfb
                     } break;
                 case 6:
                     switch(m_basis[0]->GetNumPoints())
                     {
-<<<<<<< HEAD
                         case 7: IProductWRTDerivBasePyrImpl<6, 6, 6, 7, 7, 6, false>
                             (in, out); break;
                         case 8: IProductWRTDerivBasePyrImpl<6, 6, 6, 8, 8, 7, false>
@@ -2177,27 +2003,10 @@
                             (in, out); break;
                         default: NEKERROR(ErrorUtil::efatal,
                     "IProductWRTDBPyr: # of modes / points combo not implemented.");
-=======
-                        case 7: IProductWRTDerivBaseTetImpl<6, 6, 6, 7, 6, 6, false>
-                            (in[0], in[1], in[2], out); break;
-                        case 8: IProductWRTDerivBaseTetImpl<6, 6, 6, 8, 7, 7, false>
-                            (in[0], in[1], in[2], out); break;
-                        case 9: IProductWRTDerivBaseTetImpl<6, 6, 6, 9, 8, 8, false>
-                            (in[0], in[1], in[2], out); break;
-                        case 10: IProductWRTDerivBaseTetImpl<6, 6, 6, 10, 9, 9, false>
-                            (in[0], in[1], in[2], out); break;
-                        case 11: IProductWRTDerivBaseTetImpl<6, 6, 6, 11, 10, 10, false>
-                            (in[0], in[1], in[2], out); break;
-                        case 12: IProductWRTDerivBaseTetImpl<6, 6, 6, 12, 11, 11, false>
-                            (in[0], in[1], in[2], out); break;
-                        default: NEKERROR(ErrorUtil::efatal,
-                    "IProductWRTDBTet: # of modes / points combo not implemented.");
->>>>>>> 1e31ecfb
                     } break;
                 case 7:
                     switch(m_basis[0]->GetNumPoints())
                     {
-<<<<<<< HEAD
                         case 8: IProductWRTDerivBasePyrImpl<7, 7, 7, 8, 8, 7, false>
                             (in, out); break;
                         case 9: IProductWRTDerivBasePyrImpl<7, 7, 7, 9, 9, 8, false>
@@ -2214,29 +2023,10 @@
                             (in, out); break;
                         default: NEKERROR(ErrorUtil::efatal,
                     "IProductWRTDBPyr: # of modes / points combo not implemented.");
-=======
-                        case 8: IProductWRTDerivBaseTetImpl<7, 7, 7, 8, 7, 7, false>
-                            (in[0], in[1], in[2], out); break;
-                        case 9: IProductWRTDerivBaseTetImpl<7, 7, 7, 9, 8, 8, false>
-                            (in[0], in[1], in[2], out); break;
-                        case 10: IProductWRTDerivBaseTetImpl<7, 7, 7, 10, 9, 9, false>
-                            (in[0], in[1], in[2], out); break;
-                        case 11: IProductWRTDerivBaseTetImpl<7, 7, 7, 11, 10, 10, false>
-                            (in[0], in[1], in[2], out); break;
-                        case 12: IProductWRTDerivBaseTetImpl<7, 7, 7, 12, 11, 11, false>
-                            (in[0], in[1], in[2], out); break;
-                        case 13: IProductWRTDerivBaseTetImpl<7, 7, 7, 13, 12, 12, false>
-                            (in[0], in[1], in[2], out); break;
-                        case 14: IProductWRTDerivBaseTetImpl<7, 7, 7, 14, 13, 13, false>
-                            (in[0], in[1], in[2], out); break;
-                        default: NEKERROR(ErrorUtil::efatal,
-                    "IProductWRTDBTet: # of modes / points combo not implemented.");
->>>>>>> 1e31ecfb
                     } break;
                 case 8:
                     switch(m_basis[0]->GetNumPoints())
                     {
-<<<<<<< HEAD
                         case 9: IProductWRTDerivBasePyrImpl<8, 8, 8, 9, 9, 8, false>
                             (in, out); break;
                         case 10: IProductWRTDerivBasePyrImpl<8, 8, 8, 10, 10, 9, false>
@@ -2258,36 +2048,11 @@
                     } break;
                 default: NEKERROR(ErrorUtil::efatal,
                     "IProductWRTDBPyr: # of modes / points combo not implemented.");
-=======
-                        case 9: IProductWRTDerivBaseTetImpl<8, 8, 8, 9, 8, 8, false>
-                            (in[0], in[1], in[2], out); break;
-                        case 10: IProductWRTDerivBaseTetImpl<8, 8, 8, 10, 9, 9, false>
-                            (in[0], in[1], in[2], out); break;
-                        case 11: IProductWRTDerivBaseTetImpl<8, 8, 8, 11, 10, 10, false>
-                            (in[0], in[1], in[2], out); break;
-                        case 12: IProductWRTDerivBaseTetImpl<8, 8, 8, 12, 11, 11, false>
-                            (in[0], in[1], in[2], out); break;
-                        case 13: IProductWRTDerivBaseTetImpl<8, 8, 8, 13, 12, 12, false>
-                            (in[0], in[1], in[2], out); break;
-                        case 14: IProductWRTDerivBaseTetImpl<8, 8, 8, 14, 13, 13, false>
-                            (in[0], in[1], in[2], out); break;
-                        case 15: IProductWRTDerivBaseTetImpl<8, 8, 8, 15, 14, 14, false>
-                            (in[0], in[1], in[2], out); break;
-                        case 16: IProductWRTDerivBaseTetImpl<8, 8, 8, 16, 15, 15, false>
-                            (in[0], in[1], in[2], out); break;
-                        default: NEKERROR(ErrorUtil::efatal,
-                    "IProductWRTDBTet: # of modes / points combo not implemented.");
-                    } break;
-                default: NEKERROR(ErrorUtil::efatal,
-                    "IProductWRTDBTet: # of modes / points combo not implemented.");
->>>>>>> 1e31ecfb
             }
         }
     }
 
-
     template<int NM0, int NM1, int NM2, int NQ0, int NQ1, int NQ2, bool CORRECT>
-<<<<<<< HEAD
     void IProductWRTDerivBasePyrImpl(
               const Array<OneD, Array<OneD, NekDouble>> &input,
               Array<OneD,       NekDouble> &output)
@@ -2295,17 +2060,6 @@
         auto* inptr0 = input[0].data();
         auto* inptr1 = input[1].data();
         auto* inptr2 = input[2].data();
-=======
-    void IProductWRTDerivBaseTetImpl(
-        const Array<OneD, const NekDouble> &input0,
-        const Array<OneD, const NekDouble> &input1,
-        const Array<OneD, const NekDouble> &input2,
-              Array<OneD,       NekDouble> &output)
-    {
-        auto* inptr0 = input0.data();
-        auto* inptr1 = input1.data();
-        auto* inptr2 = input2.data();
->>>>>>> 1e31ecfb
         auto* outptr = output.data();
 
         constexpr auto ndf = 9u;
@@ -2323,12 +2077,8 @@
             dfSize = ndf*nqTot;
         }
 
-<<<<<<< HEAD
         vec_t sums_kj[NQ1 * NQ2];
         vec_t sums_k[NQ2];
-=======
-        vec_t wsp[NQ1 * NQ2 + NQ2];
->>>>>>> 1e31ecfb
 
         std::vector<vec_t, allocator<vec_t>>
             tmpIn0(nqTot), tmpIn1(nqTot), tmpIn2(nqTot),
@@ -2344,17 +2094,10 @@
         for (int e =0; e < this->m_nBlocks; ++e)
         {
             // Jacobian
-<<<<<<< HEAD
-            jac_ptr = &(this->m_jac[dJSize*e]);
-
-            // Derivative factor
-            df_ptr = &(this->m_df[dfSize*e]);
-=======
             jac_ptr = &((*this->m_jac)[dJSize*e]);
 
             // Derivative factor
             df_ptr = &((*this->m_df)[dfSize*e]);
->>>>>>> 1e31ecfb
 
             // Load and transpose data
             load_interleave(inptr0, nqTot, tmpIn0);
@@ -2377,23 +2120,12 @@
 
             for (size_t k = 0, cnt_kji = 0; k < NQ2; ++k)
             {
-<<<<<<< HEAD
                 // div in most external loop
                 vec_t f0 = 2.0 / (1.0 - Z2[k]); // Load 1x
 
                 for (size_t j = 0; j < NQ1; ++j)
                 {
                     vec_t hf2 = 0.5 * (1.0 + Z1[j]); //Load 1x
-=======
-                vec_t f2 = 2.0 / (1.0 - Z2[k]); // Load 1x
-
-                for (size_t j = 0; j < NQ1; ++j)
-                {
-                    vec_t Z1Load = Z1[j]; // Load1x
-                    vec_t f3 = 0.5 * (1.0 + Z1Load);
-                    vec_t f0 = 2.0 * f2 / (1.0 - Z1Load);
-
->>>>>>> 1e31ecfb
                     for (size_t i = 0; i < NQ0; ++i, ++cnt_kji)
                     {
                         if (DEFORMED)
@@ -2417,7 +2149,6 @@
                         vec_t t1 = df1 * tI0 + df4 * tI1 + df7 * tI2;
                         vec_t t2 = df2 * tI0 + df5 * tI1 + df8 * tI2;
 
-<<<<<<< HEAD
                         // Scale by geometric factor 2/(1-z2)
                         t0 *= f0;
                         vec_t hf1 = 0.5 * (1.0 + Z0[i]); //Load 1x
@@ -2431,21 +2162,6 @@
                         f1t2 = hf2 * t2;
                         t1.fma(f1t2, f0);
                         
-=======
-                        // Multiply by geometric factors
-                        vec_t f1 = 0.5 * (1.0 + Z0[i]); // Load 1x
-
-                        // Scale by geometric factor 1 and add to t0
-                        t0.fma(t1+t2, f1);
-                        // Scale by geometric factor 0
-                        t0 *= f0;
-
-                        // Scale by geometric factor 3 and add to t1
-                        t1.fma(t2, f3);
-                        // Scale by geometric factor 2
-                        t1 *= f2;
-
->>>>>>> 1e31ecfb
                         // Store
                         tmp0[cnt_kji] = t0; // store 1x
                         tmp1[cnt_kji] = t1; // store 1x
@@ -2455,7 +2171,6 @@
             }
 
             // IP DB0 B1 B2
-<<<<<<< HEAD
             IProductPyrKernel<NM0, NM1, NM2, NQ0, NQ1, NQ2, CORRECT, false,
                 false, DEFORMED>(
                 tmp0, this->m_dbdata[0], this->m_bdata[1], this->m_bdata[2],
@@ -2478,7 +2193,414 @@
                 this->m_w[0], this->m_w[1], this->m_w[2], jac_ptr,
                 sums_kj, sums_k,
                 tmpOut);
-=======
+
+            // de-interleave and store data
+            deinterleave_store(tmpOut, m_nmTot, outptr);
+
+            inptr0 += nqBlocks;
+            inptr1 += nqBlocks;
+            inptr2 += nqBlocks;
+            outptr += nmBlocks;
+        }
+    }
+
+private:
+    int m_nmTot;
+};
+
+struct IProductWRTDerivBaseTet : public IProductWRTDerivBase, public Helper<3, DEFORMED>
+{
+    IProductWRTDerivBaseTet(std::vector<LibUtilities::BasisSharedPtr> basis,
+                   int nElmt)
+        : IProductWRTDerivBase(basis, nElmt),
+          Helper<3, DEFORMED>(basis, nElmt),
+          m_nmTot(LibUtilities::StdTetData::getNumberOfCoefficients(
+                      this->m_nm[0], this->m_nm[1], this->m_nm[2]))
+    {
+    }
+
+    static std::shared_ptr<Operator> Create(
+        std::vector<LibUtilities::BasisSharedPtr> basis,
+        int nElmt)
+    {
+        return std::make_shared<IProductWRTDerivBaseTet<DEFORMED>>(basis, nElmt);
+    }
+
+   void operator()( const Array<OneD, Array<OneD, NekDouble>> &in,
+        Array<OneD, NekDouble> &out) final
+    {
+        // Check preconditions
+        ASSERTL0(m_basis[0]->GetNumModes() == m_basis[1]->GetNumModes() &&
+            m_basis[0]->GetNumModes() == m_basis[2]->GetNumModes() &&
+            m_basis[0]->GetNumPoints() == m_basis[1]->GetNumPoints()+1 &&
+            m_basis[0]->GetNumPoints() == m_basis[2]->GetNumPoints()+1,
+            "MatrixFree requires homogenous modes/points");
+
+        if (m_basis[0]->GetBasisType() == LibUtilities::eModified_A)
+        {
+            switch(m_basis[0]->GetNumModes())
+            {
+                case 2:
+                    switch(m_basis[0]->GetNumPoints())
+                    {
+                        case 3: IProductWRTDerivBaseTetImpl<2, 2, 2, 3, 2, 2, true>
+                            (in[0], in[1], in[2], out); break;
+                        case 4: IProductWRTDerivBaseTetImpl<2, 2, 2, 4, 3, 3, true>
+                            (in[0], in[1], in[2], out); break;
+                        default: NEKERROR(ErrorUtil::efatal,
+                    "IProductWRTDBTet: # of modes / points combo not implemented.");
+                    } break;
+                case 3:
+                    switch(m_basis[0]->GetNumPoints())
+                    {
+                        case 4: IProductWRTDerivBaseTetImpl<3, 3, 3, 4, 3, 3, true>
+                            (in[0], in[1], in[2], out); break;
+                        case 5: IProductWRTDerivBaseTetImpl<3, 3, 3, 5, 4, 4, true>
+                            (in[0], in[1], in[2], out); break;
+                        case 6: IProductWRTDerivBaseTetImpl<3, 3, 3, 6, 5, 5, true>
+                            (in[0], in[1], in[2], out); break;
+                        default: NEKERROR(ErrorUtil::efatal,
+                    "IProductWRTDBTet: # of modes / points combo not implemented.");
+                    } break;
+                case 4:
+                    switch(m_basis[0]->GetNumPoints())
+                    {
+                        case 5: IProductWRTDerivBaseTetImpl<4, 4, 4, 5, 4, 4, true>
+                            (in[0], in[1], in[2], out); break;
+                        case 6: IProductWRTDerivBaseTetImpl<4, 4, 4, 6, 5, 5, true>
+                            (in[0], in[1], in[2], out); break;
+                        case 7: IProductWRTDerivBaseTetImpl<4, 4, 4, 7, 6, 6, true>
+                            (in[0], in[1], in[2], out); break;
+                        case 8: IProductWRTDerivBaseTetImpl<4, 4, 4, 8, 7, 7, true>
+                            (in[0], in[1], in[2], out); break;
+                        default: NEKERROR(ErrorUtil::efatal,
+                    "IProductWRTDBTet: # of modes / points combo not implemented.");
+                    } break;
+                case 5:
+                    switch(m_basis[0]->GetNumPoints())
+                    {
+                        case 6: IProductWRTDerivBaseTetImpl<5 ,5, 5, 6, 5, 5, true>
+                            (in[0], in[1], in[2], out); break;
+                        case 7: IProductWRTDerivBaseTetImpl<5 ,5, 5, 7, 6, 6, true>
+                            (in[0], in[1], in[2], out); break;
+                        case 8: IProductWRTDerivBaseTetImpl<5 ,5, 5, 8, 7, 7, true>
+                            (in[0], in[1], in[2], out); break;
+                        case 9: IProductWRTDerivBaseTetImpl<5 ,5, 5, 9, 8, 8, true>
+                            (in[0], in[1], in[2], out); break;
+                        case 10: IProductWRTDerivBaseTetImpl<5 ,5, 5, 10, 9, 9, true>
+                            (in[0], in[1], in[2], out); break;
+                        default: NEKERROR(ErrorUtil::efatal,
+                    "IProductWRTDBTet: # of modes / points combo not implemented.");
+                    } break;
+                case 6:
+                    switch(m_basis[0]->GetNumPoints())
+                    {
+                        case 7: IProductWRTDerivBaseTetImpl<6, 6, 6, 7, 6, 6, true>
+                            (in[0], in[1], in[2], out); break;
+                        case 8: IProductWRTDerivBaseTetImpl<6, 6, 6, 8, 7, 7, true>
+                            (in[0], in[1], in[2], out); break;
+                        case 9: IProductWRTDerivBaseTetImpl<6, 6, 6, 9, 8, 8, true>
+                            (in[0], in[1], in[2], out); break;
+                        case 10: IProductWRTDerivBaseTetImpl<6, 6, 6, 10, 9, 9, true>
+                            (in[0], in[1], in[2], out); break;
+                        case 11: IProductWRTDerivBaseTetImpl<6, 6, 6, 11, 10, 10, true>
+                            (in[0], in[1], in[2], out); break;
+                        case 12: IProductWRTDerivBaseTetImpl<6, 6, 6, 12, 11, 11, true>
+                            (in[0], in[1], in[2], out); break;
+                        default: NEKERROR(ErrorUtil::efatal,
+                    "IProductWRTDBTet: # of modes / points combo not implemented.");
+                    } break;
+                case 7:
+                    switch(m_basis[0]->GetNumPoints())
+                    {
+                        case 8: IProductWRTDerivBaseTetImpl<7, 7, 7, 8, 7, 7, true>
+                            (in[0], in[1], in[2], out); break;
+                        case 9: IProductWRTDerivBaseTetImpl<7, 7, 7, 9, 8, 8, true>
+                            (in[0], in[1], in[2], out); break;
+                        case 10: IProductWRTDerivBaseTetImpl<7, 7, 7, 10, 9, 9, true>
+                            (in[0], in[1], in[2], out); break;
+                        case 11: IProductWRTDerivBaseTetImpl<7, 7, 7, 11, 10, 10, true>
+                            (in[0], in[1], in[2], out); break;
+                        case 12: IProductWRTDerivBaseTetImpl<7, 7, 7, 12, 11, 11, true>
+                            (in[0], in[1], in[2], out); break;
+                        case 13: IProductWRTDerivBaseTetImpl<7, 7, 7, 13, 12, 12, true>
+                            (in[0], in[1], in[2], out); break;
+                        case 14: IProductWRTDerivBaseTetImpl<7, 7, 7, 14, 13, 13, true>
+                            (in[0], in[1], in[2], out); break;
+                        default: NEKERROR(ErrorUtil::efatal,
+                    "IProductWRTDBTet: # of modes / points combo not implemented.");
+                    } break;
+                case 8:
+                    switch(m_basis[0]->GetNumPoints())
+                    {
+                        case 9: IProductWRTDerivBaseTetImpl<8, 8, 8, 9, 8, 8, true>
+                            (in[0], in[1], in[2], out); break;
+                        case 10: IProductWRTDerivBaseTetImpl<8, 8, 8, 10, 9, 9, true>
+                            (in[0], in[1], in[2], out); break;
+                        case 11: IProductWRTDerivBaseTetImpl<8, 8, 8, 11, 10, 10, true>
+                            (in[0], in[1], in[2], out); break;
+                        case 12: IProductWRTDerivBaseTetImpl<8, 8, 8, 12, 11, 11, true>
+                            (in[0], in[1], in[2], out); break;
+                        case 13: IProductWRTDerivBaseTetImpl<8, 8, 8, 13, 12, 12, true>
+                            (in[0], in[1], in[2], out); break;
+                        case 14: IProductWRTDerivBaseTetImpl<8, 8, 8, 14, 13, 13, true>
+                            (in[0], in[1], in[2], out); break;
+                        case 15: IProductWRTDerivBaseTetImpl<8, 8, 8, 15, 14, 14, true>
+                            (in[0], in[1], in[2], out); break;
+                        case 16: IProductWRTDerivBaseTetImpl<8, 8, 8, 16, 15, 15, true>
+                            (in[0], in[1], in[2], out); break;
+                        default: NEKERROR(ErrorUtil::efatal,
+                    "IProductWRTDBTet: # of modes / points combo not implemented.");
+                    } break;
+                default: NEKERROR(ErrorUtil::efatal,
+                    "IProductWRTDBTet: # of modes / points combo not implemented.");
+            }
+        }
+        else
+        {
+            switch(m_basis[0]->GetNumModes())
+            {
+                case 2:
+                    switch(m_basis[0]->GetNumPoints())
+                    {
+                        case 3: IProductWRTDerivBaseTetImpl<2, 2, 2, 3, 2, 2, false>
+                            (in[0], in[1], in[2], out); break;
+                        case 4: IProductWRTDerivBaseTetImpl<2, 2, 2, 4, 3, 3, false>
+                            (in[0], in[1], in[2], out); break;
+                        default: NEKERROR(ErrorUtil::efatal,
+                    "IProductWRTDBTet: # of modes / points combo not implemented.");
+                    } break;
+                case 3:
+                    switch(m_basis[0]->GetNumPoints())
+                    {
+                        case 4: IProductWRTDerivBaseTetImpl<3, 3, 3, 4, 3, 3, false>
+                            (in[0], in[1], in[2], out); break;
+                        case 5: IProductWRTDerivBaseTetImpl<3, 3, 3, 5, 4, 4, false>
+                            (in[0], in[1], in[2], out); break;
+                        case 6: IProductWRTDerivBaseTetImpl<3, 3, 3, 6, 5, 5, false>
+                            (in[0], in[1], in[2], out); break;
+                        default: NEKERROR(ErrorUtil::efatal,
+                    "IProductWRTDBTet: # of modes / points combo not implemented.");
+                    } break;
+                case 4:
+                    switch(m_basis[0]->GetNumPoints())
+                    {
+                        case 5: IProductWRTDerivBaseTetImpl<4, 4, 4, 5, 4, 4, false>
+                            (in[0], in[1], in[2], out); break;
+                        case 6: IProductWRTDerivBaseTetImpl<4, 4, 4, 6, 5, 5, false>
+                            (in[0], in[1], in[2], out); break;
+                        case 7: IProductWRTDerivBaseTetImpl<4, 4, 4, 7, 6, 6, false>
+                            (in[0], in[1], in[2], out); break;
+                        case 8: IProductWRTDerivBaseTetImpl<4, 4, 4, 8, 7, 7, false>
+                            (in[0], in[1], in[2], out); break;
+                        default: NEKERROR(ErrorUtil::efatal,
+                    "IProductWRTDBTet: # of modes / points combo not implemented.");
+                    } break;
+                case 5:
+                    switch(m_basis[0]->GetNumPoints())
+                    {
+                        case 6: IProductWRTDerivBaseTetImpl<5 ,5, 5, 6, 5, 5, false>
+                            (in[0], in[1], in[2], out); break;
+                        case 7: IProductWRTDerivBaseTetImpl<5 ,5, 5, 7, 6, 6, false>
+                            (in[0], in[1], in[2], out); break;
+                        case 8: IProductWRTDerivBaseTetImpl<5 ,5, 5, 8, 7, 7, false>
+                            (in[0], in[1], in[2], out); break;
+                        case 9: IProductWRTDerivBaseTetImpl<5 ,5, 5, 9, 8, 8, false>
+                            (in[0], in[1], in[2], out); break;
+                        case 10: IProductWRTDerivBaseTetImpl<5 ,5, 5, 10, 9, 9, false>
+                            (in[0], in[1], in[2], out); break;
+                        default: NEKERROR(ErrorUtil::efatal,
+                    "IProductWRTDBTet: # of modes / points combo not implemented.");
+                    } break;
+                case 6:
+                    switch(m_basis[0]->GetNumPoints())
+                    {
+                        case 7: IProductWRTDerivBaseTetImpl<6, 6, 6, 7, 6, 6, false>
+                            (in[0], in[1], in[2], out); break;
+                        case 8: IProductWRTDerivBaseTetImpl<6, 6, 6, 8, 7, 7, false>
+                            (in[0], in[1], in[2], out); break;
+                        case 9: IProductWRTDerivBaseTetImpl<6, 6, 6, 9, 8, 8, false>
+                            (in[0], in[1], in[2], out); break;
+                        case 10: IProductWRTDerivBaseTetImpl<6, 6, 6, 10, 9, 9, false>
+                            (in[0], in[1], in[2], out); break;
+                        case 11: IProductWRTDerivBaseTetImpl<6, 6, 6, 11, 10, 10, false>
+                            (in[0], in[1], in[2], out); break;
+                        case 12: IProductWRTDerivBaseTetImpl<6, 6, 6, 12, 11, 11, false>
+                            (in[0], in[1], in[2], out); break;
+                        default: NEKERROR(ErrorUtil::efatal,
+                    "IProductWRTDBTet: # of modes / points combo not implemented.");
+                    } break;
+                case 7:
+                    switch(m_basis[0]->GetNumPoints())
+                    {
+                        case 8: IProductWRTDerivBaseTetImpl<7, 7, 7, 8, 7, 7, false>
+                            (in[0], in[1], in[2], out); break;
+                        case 9: IProductWRTDerivBaseTetImpl<7, 7, 7, 9, 8, 8, false>
+                            (in[0], in[1], in[2], out); break;
+                        case 10: IProductWRTDerivBaseTetImpl<7, 7, 7, 10, 9, 9, false>
+                            (in[0], in[1], in[2], out); break;
+                        case 11: IProductWRTDerivBaseTetImpl<7, 7, 7, 11, 10, 10, false>
+                            (in[0], in[1], in[2], out); break;
+                        case 12: IProductWRTDerivBaseTetImpl<7, 7, 7, 12, 11, 11, false>
+                            (in[0], in[1], in[2], out); break;
+                        case 13: IProductWRTDerivBaseTetImpl<7, 7, 7, 13, 12, 12, false>
+                            (in[0], in[1], in[2], out); break;
+                        case 14: IProductWRTDerivBaseTetImpl<7, 7, 7, 14, 13, 13, false>
+                            (in[0], in[1], in[2], out); break;
+                        default: NEKERROR(ErrorUtil::efatal,
+                    "IProductWRTDBTet: # of modes / points combo not implemented.");
+                    } break;
+                case 8:
+                    switch(m_basis[0]->GetNumPoints())
+                    {
+                        case 9: IProductWRTDerivBaseTetImpl<8, 8, 8, 9, 8, 8, false>
+                            (in[0], in[1], in[2], out); break;
+                        case 10: IProductWRTDerivBaseTetImpl<8, 8, 8, 10, 9, 9, false>
+                            (in[0], in[1], in[2], out); break;
+                        case 11: IProductWRTDerivBaseTetImpl<8, 8, 8, 11, 10, 10, false>
+                            (in[0], in[1], in[2], out); break;
+                        case 12: IProductWRTDerivBaseTetImpl<8, 8, 8, 12, 11, 11, false>
+                            (in[0], in[1], in[2], out); break;
+                        case 13: IProductWRTDerivBaseTetImpl<8, 8, 8, 13, 12, 12, false>
+                            (in[0], in[1], in[2], out); break;
+                        case 14: IProductWRTDerivBaseTetImpl<8, 8, 8, 14, 13, 13, false>
+                            (in[0], in[1], in[2], out); break;
+                        case 15: IProductWRTDerivBaseTetImpl<8, 8, 8, 15, 14, 14, false>
+                            (in[0], in[1], in[2], out); break;
+                        case 16: IProductWRTDerivBaseTetImpl<8, 8, 8, 16, 15, 15, false>
+                            (in[0], in[1], in[2], out); break;
+                        default: NEKERROR(ErrorUtil::efatal,
+                    "IProductWRTDBTet: # of modes / points combo not implemented.");
+                    } break;
+                default: NEKERROR(ErrorUtil::efatal,
+                    "IProductWRTDBTet: # of modes / points combo not implemented.");
+            }
+        }
+    }
+
+
+    template<int NM0, int NM1, int NM2, int NQ0, int NQ1, int NQ2, bool CORRECT>
+    void IProductWRTDerivBaseTetImpl(
+        const Array<OneD, const NekDouble> &input0,
+        const Array<OneD, const NekDouble> &input1,
+        const Array<OneD, const NekDouble> &input2,
+              Array<OneD,       NekDouble> &output)
+    {
+        auto* inptr0 = input0.data();
+        auto* inptr1 = input1.data();
+        auto* inptr2 = input2.data();
+        auto* outptr = output.data();
+
+        constexpr auto ndf = 9u;
+        constexpr auto nqTot = NQ0 * NQ1 * NQ2;
+        constexpr auto nqBlocks = nqTot * vec_t::width;
+        const auto nmBlocks = m_nmTot * vec_t::width;
+
+
+        // Get size of jacobian factor block
+        auto dJSize = 1u;
+        auto dfSize = ndf;
+        if (DEFORMED)
+        {
+            dJSize = nqTot;
+            dfSize = ndf*nqTot;
+        }
+
+        vec_t wsp[NQ1 * NQ2 + NQ2];
+
+        std::vector<vec_t, allocator<vec_t>>
+            tmpIn0(nqTot), tmpIn1(nqTot), tmpIn2(nqTot),
+            tmp0(nqTot), tmp1(nqTot), tmp2(nqTot), tmpOut(m_nmTot);
+
+        const vec_t* df_ptr;
+        const vec_t* jac_ptr;
+
+        std::vector<vec_t, allocator<vec_t>>& Z0 = this->m_Z[0];
+        std::vector<vec_t, allocator<vec_t>>& Z1 = this->m_Z[1];
+        std::vector<vec_t, allocator<vec_t>>& Z2 = this->m_Z[2];
+
+        for (int e =0; e < this->m_nBlocks; ++e)
+        {
+            // Jacobian
+            jac_ptr = &((*this->m_jac)[dJSize*e]);
+
+            // Derivative factor
+            df_ptr = &((*this->m_df)[dfSize*e]);
+
+            // Load and transpose data
+            load_interleave(inptr0, nqTot, tmpIn0);
+            load_interleave(inptr1, nqTot, tmpIn1);
+            load_interleave(inptr2, nqTot, tmpIn2);
+
+            vec_t df0, df1, df2, df3, df4, df5, df6, df7, df8;
+            if (!DEFORMED)
+            {
+                df0 = df_ptr[0];
+                df1 = df_ptr[1];
+                df2 = df_ptr[2];
+                df3 = df_ptr[3];
+                df4 = df_ptr[4];
+                df5 = df_ptr[5];
+                df6 = df_ptr[6];
+                df7 = df_ptr[7];
+                df8 = df_ptr[8];
+            }
+
+            for (size_t k = 0, cnt_kji = 0; k < NQ2; ++k)
+            {
+                vec_t f2 = 2.0 / (1.0 - Z2[k]); // Load 1x
+
+                for (size_t j = 0; j < NQ1; ++j)
+                {
+                    vec_t Z1Load = Z1[j]; // Load1x
+                    vec_t f3 = 0.5 * (1.0 + Z1Load);
+                    vec_t f0 = 2.0 * f2 / (1.0 - Z1Load);
+
+                    for (size_t i = 0; i < NQ0; ++i, ++cnt_kji)
+                    {
+                        if (DEFORMED)
+                        {
+                            df0 = df_ptr[cnt_kji * ndf];
+                            df1 = df_ptr[cnt_kji * ndf + 1];
+                            df2 = df_ptr[cnt_kji * ndf + 2];
+                            df3 = df_ptr[cnt_kji * ndf + 3];
+                            df4 = df_ptr[cnt_kji * ndf + 4];
+                            df5 = df_ptr[cnt_kji * ndf + 5];
+                            df6 = df_ptr[cnt_kji * ndf + 6];
+                            df7 = df_ptr[cnt_kji * ndf + 7];
+                            df8 = df_ptr[cnt_kji * ndf + 8];
+                        }
+
+                        // Calculate dx/dxi in[0] + dy/dxi in[1] + dz/dxi in[2]
+                        vec_t tI0 = tmpIn0[cnt_kji]; // load 1x
+                        vec_t tI1 = tmpIn1[cnt_kji]; // load 1x
+                        vec_t tI2 = tmpIn2[cnt_kji]; // load 1x
+                        vec_t t0 = df0 * tI0 + df3 * tI1 + df6 * tI2;
+                        vec_t t1 = df1 * tI0 + df4 * tI1 + df7 * tI2;
+                        vec_t t2 = df2 * tI0 + df5 * tI1 + df8 * tI2;
+
+                        // Multiply by geometric factors
+                        vec_t f1 = 0.5 * (1.0 + Z0[i]); // Load 1x
+
+                        // Scale by geometric factor 1 and add to t0
+                        t0.fma(t1+t2, f1);
+                        // Scale by geometric factor 0
+                        t0 *= f0;
+
+                        // Scale by geometric factor 3 and add to t1
+                        t1.fma(t2, f3);
+                        // Scale by geometric factor 2
+                        t1 *= f2;
+
+                        // Store
+                        tmp0[cnt_kji] = t0; // store 1x
+                        tmp1[cnt_kji] = t1; // store 1x
+                        tmp2[cnt_kji] = t2; // store 1x
+                    }
+                }
+            }
+
+            // IP DB0 B1 B2
             IProductTetKernel<NM0, NM1, NM2, NQ0, NQ1, NQ2, CORRECT, false,
                 false, DEFORMED>(
                 tmp0, this->m_dbdata[0], this->m_bdata[1], this->m_bdata[2],
@@ -2498,7 +2620,6 @@
                 tmp2, this->m_bdata[0], this->m_bdata[1], this->m_dbdata[2],
                 this->m_w[0], this->m_w[1], this->m_w[2], jac_ptr,
                 wsp, tmpOut);
->>>>>>> 1e31ecfb
 
             // de-interleave and store data
             deinterleave_store(tmpOut, m_nmTot, outptr);
@@ -2513,11 +2634,7 @@
 private:
     int m_nmTot;
 };
-<<<<<<< HEAD
-    
-=======
-
->>>>>>> 1e31ecfb
+
 } // namespace MatrixFree
 } // namespace Nektar
 
