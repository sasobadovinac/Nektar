//////////////////////////////////////////////////////////////////////////////
//
// File ContField3DHomogeneous2D.cpp
//
// For more information, please see: http://www.nektar.info
//
// The MIT License
//
// Copyright (c) 2006 Division of Applied Mathematics, Brown University (USA),
// Department of Aeronautics, Imperial College London (UK), and Scientific
// Computing and Imaging Institute, University of Utah (USA).
//
// Permission is hereby granted, free of charge, to any person obtaining a
// copy of this software and associated documentation files (the "Software"),
// to deal in the Software without restriction, including without limitation
// the rights to use, copy, modify, merge, publish, distribute, sublicense,
// and/or sell copies of the Software, and to permit persons to whom the
// Software is furnished to do so, subject to the following conditions:
//
// The above copyright notice and this permission notice shall be included
// in all copies or substantial portions of the Software.
//
// THE SOFTWARE IS PROVIDED "AS IS", WITHOUT WARRANTY OF ANY KIND, EXPRESS
// OR IMPLIED, INCLUDING BUT NOT LIMITED TO THE WARRANTIES OF MERCHANTABILITY,
// FITNESS FOR A PARTICULAR PURPOSE AND NONINFRINGEMENT. IN NO EVENT SHALL
// THE AUTHORS OR COPYRIGHT HOLDERS BE LIABLE FOR ANY CLAIM, DAMAGES OR OTHER
// LIABILITY, WHETHER IN AN ACTION OF CONTRACT, TORT OR OTHERWISE, ARISING
// FROM, OUT OF OR IN CONNECTION WITH THE SOFTWARE OR THE USE OR OTHER
// DEALINGS IN THE SOFTWARE.
//
// Description: Field definition for 3D domain with boundary
// conditions and a 2 homogeneous directions
//
///////////////////////////////////////////////////////////////////////////////

#include <MultiRegions/ContField3DHomogeneous2D.h>
#include <MultiRegions/ContField.h>

namespace Nektar
{
    namespace MultiRegions
    {

        ContField3DHomogeneous2D::ContField3DHomogeneous2D(void):
            DisContField3DHomogeneous2D()
        {
        }

        ContField3DHomogeneous2D::ContField3DHomogeneous2D(
                                   const ContField3DHomogeneous2D &In):
            DisContField3DHomogeneous2D (In,false)
        {
<<<<<<< HEAD
            
            ContFieldSharedPtr zero_line = std::dynamic_pointer_cast<ContField> (In.m_lines[0]);
            
            for(int n = 0; n < m_lines.num_elements(); ++n)
=======

            ContField1DSharedPtr zero_line = std::dynamic_pointer_cast<ContField1D> (In.m_lines[0]);

            for(int n = 0; n < m_lines.size(); ++n)
>>>>>>> 1a916cde
            {
                m_lines[n] = MemoryManager<ContField>::AllocateSharedPtr(*zero_line);
            }

            SetCoeffPhys();
        }

        ContField3DHomogeneous2D::~ContField3DHomogeneous2D()
        {
        }

        ContField3DHomogeneous2D::ContField3DHomogeneous2D(
                         const LibUtilities::SessionReaderSharedPtr &pSession,
                         const LibUtilities::BasisKey &HomoBasis_y,
                         const LibUtilities::BasisKey &HomoBasis_z,
                         const NekDouble lhom_y,
                         const NekDouble lhom_z,
                         const bool useFFT,
                         const bool dealiasing,
                         const SpatialDomains::MeshGraphSharedPtr &graph1D,
                         const std::string &variable,
                         const Collections::ImplementationType ImpType):
            DisContField3DHomogeneous2D(pSession,HomoBasis_y,HomoBasis_z,lhom_y,lhom_z,useFFT,dealiasing,ImpType)
        {
            int i,n,nel;
            ContFieldSharedPtr line_zero;
            SpatialDomains::BoundaryConditions bcs(pSession, graph1D);

            m_lines[0] = line_zero = MemoryManager<ContField>::AllocateSharedPtr(pSession,graph1D,variable,ImpType);

            m_exp = MemoryManager<LocalRegions::ExpansionVector>::AllocateSharedPtr();
            nel = m_lines[0]->GetExpSize();

            for(i = 0; i < nel; ++i)
            {
                (*m_exp).push_back(m_lines[0]->GetExp(i));
            }

            int nylines = m_homogeneousBasis_y->GetNumPoints();
            int nzlines = m_homogeneousBasis_z->GetNumPoints();

            for(n = 1; n < nylines*nzlines; ++n)
            {
<<<<<<< HEAD
                m_lines[n] = MemoryManager<ContField>::AllocateSharedPtr(pSession,graph1D,variable,ImpType);
                
=======
                m_lines[n] = MemoryManager<ContField1D>::AllocateSharedPtr(pSession,graph1D,variable,ImpType);

>>>>>>> 1a916cde
                for(i = 0; i < nel; ++i)
                {
                    (*m_exp).push_back((*m_exp)[i]);
                }
            }

            // Setup Default optimisation information.
            nel = GetExpSize();

            SetCoeffPhys(); 

            SetupBoundaryConditions(HomoBasis_y,HomoBasis_z,lhom_y,lhom_z,bcs);
        }


        void ContField3DHomogeneous2D::v_ImposeDirichletConditions(Array<OneD,NekDouble>& outarray)
        {
            Array<OneD, NekDouble> tmp;
            int ncoeffs = m_lines[0]->GetNcoeffs();

            for(int n = 0; n < m_lines.size(); ++n)
            {
                m_lines[n]->ImposeDirichletConditions(tmp = outarray +
                                                       n*ncoeffs);
            }
        }


        /**
         *
         */
        void  ContField3DHomogeneous2D::v_LocalToGlobal(bool useComm)
        {
            for(int n = 0; n < m_lines.size(); ++n)
            {
                m_lines[n]->LocalToGlobal(useComm);
            }
        }


        /**
         *
         */
        void  ContField3DHomogeneous2D::v_GlobalToLocal(void)
        {
            for(int n = 0; n < m_lines.size(); ++n)
            {
                m_lines[n]->GlobalToLocal();
            }
        }


        void ContField3DHomogeneous2D::v_HelmSolve(
                const Array<OneD, const NekDouble> &inarray,
                      Array<OneD,       NekDouble> &outarray,
                const StdRegions::ConstFactorMap &factors,
                const StdRegions::VarCoeffMap &varcoeff,
                const MultiRegions::VarFactorsMap &varfactors,
                const Array<OneD, const NekDouble> &dirForcing,
                const bool PhysSpaceForcing)
        {
            int n,m;
            int cnt = 0;
            int cnt1 = 0;
            int nhom_modes_y = m_homogeneousBasis_y->GetNumModes();
            int nhom_modes_z = m_homogeneousBasis_z->GetNumModes();
            NekDouble beta_y;
            NekDouble beta_z;
            NekDouble beta;
            StdRegions::ConstFactorMap new_factors;

            Array<OneD, NekDouble> e_out;
            Array<OneD, NekDouble> fce(inarray.size());
            Array<OneD, const NekDouble> wfce;

            if(m_WaveSpace)
            {
                fce = inarray;
            }
            else
            {
                // Fourier transform forcing function
                HomogeneousFwdTrans(inarray,fce); 
            }

            int l =0;
            for(n = 0; n < nhom_modes_z; ++n)
            {
                for(m = 0; m < nhom_modes_y; ++m, l++)
                {
                    beta_z = 2*M_PI*(n/2)/m_lhom_z;
                    beta_y = 2*M_PI*(m/2)/m_lhom_y;
                    beta = beta_y*beta_y + beta_z*beta_z;
                    new_factors = factors;
                    new_factors[StdRegions::eFactorLambda] += beta;

                    wfce = (PhysSpaceForcing)? fce+cnt:fce+cnt1;
                    m_lines[l]->HelmSolve(wfce,
                              e_out = outarray + cnt1,
                              new_factors, varcoeff, varfactors,
                              dirForcing,
                              PhysSpaceForcing);

                    cnt  += m_lines[l]->GetTotPoints();
                    cnt1 += m_lines[l]->GetNcoeffs();
                }
            }
        }

        /**
         * Reset the GlobalLinSys Manager
         */
        void ContField3DHomogeneous2D::v_ClearGlobalLinSysManager(void)
        {
            for(int n = 0; n < m_lines.size(); ++n)
            {
                m_lines[n]->ClearGlobalLinSysManager();
            }
        }

    } // end of namespace
} //end of namespace<|MERGE_RESOLUTION|>--- conflicted
+++ resolved
@@ -50,17 +50,10 @@
                                    const ContField3DHomogeneous2D &In):
             DisContField3DHomogeneous2D (In,false)
         {
-<<<<<<< HEAD
             
             ContFieldSharedPtr zero_line = std::dynamic_pointer_cast<ContField> (In.m_lines[0]);
             
-            for(int n = 0; n < m_lines.num_elements(); ++n)
-=======
-
-            ContField1DSharedPtr zero_line = std::dynamic_pointer_cast<ContField1D> (In.m_lines[0]);
-
-            for(int n = 0; n < m_lines.size(); ++n)
->>>>>>> 1a916cde
+            for(int n = 0; n < m_lines.size(); ++n)
             {
                 m_lines[n] = MemoryManager<ContField>::AllocateSharedPtr(*zero_line);
             }
@@ -104,13 +97,8 @@
 
             for(n = 1; n < nylines*nzlines; ++n)
             {
-<<<<<<< HEAD
                 m_lines[n] = MemoryManager<ContField>::AllocateSharedPtr(pSession,graph1D,variable,ImpType);
-                
-=======
-                m_lines[n] = MemoryManager<ContField1D>::AllocateSharedPtr(pSession,graph1D,variable,ImpType);
-
->>>>>>> 1a916cde
+
                 for(i = 0; i < nel; ++i)
                 {
                     (*m_exp).push_back((*m_exp)[i]);
