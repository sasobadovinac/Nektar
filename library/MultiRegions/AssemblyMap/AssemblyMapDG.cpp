///////////////////////////////////////////////////////////////////////////////
//
// File AssemblyMapDG.cpp
//
// For more information, please see: http://www.nektar.info
//
// The MIT License
//
// Copyright (c) 2006 Division of Applied Mathematics, Brown University (USA),
// Department of Aeronautics, Imperial College London (UK), and Scientific
// Computing and Imaging Institute, University of Utah (USA).
//
// Permission is hereby granted, free of charge, to any person obtaining a
// copy of this software and associated documentation files (the "Software"),
// to deal in the Software without restriction, including without limitation
// the rights to use, copy, modify, merge, publish, distribute, sublicense,
// and/or sell copies of the Software, and to permit persons to whom the
// Software is furnished to do so, subject to the following conditions:
//
// The above copyright notice and this permission notice shall be included
// in all copies or substantial portions of the Software.
//
// THE SOFTWARE IS PROVIDED "AS IS", WITHOUT WARRANTY OF ANY KIND, EXPRESS
// OR IMPLIED, INCLUDING BUT NOT LIMITED TO THE WARRANTIES OF MERCHANTABILITY,
// FITNESS FOR A PARTICULAR PURPOSE AND NONINFRINGEMENT. IN NO EVENT SHALL
// THE AUTHORS OR COPYRIGHT HOLDERS BE LIABLE FOR ANY CLAIM, DAMAGES OR OTHER
// LIABILITY, WHETHER IN AN ACTION OF CONTRACT, TORT OR OTHERWISE, ARISING
// FROM, OUT OF OR IN CONNECTION WITH THE SOFTWARE OR THE USE OR OTHER
// DEALINGS IN THE SOFTWARE.
//
// Description: Local to Global Base Class mapping routines
//
///////////////////////////////////////////////////////////////////////////////

#include <LibUtilities/BasicUtils/HashUtils.hpp>
#include <MultiRegions/AssemblyMap/AssemblyMapDG.h>
#include <MultiRegions/ExpList.h>
#include <LocalRegions/SegExp.h>
#include <LocalRegions/TriExp.h>
#include <LocalRegions/QuadExp.h>
#include <LocalRegions/HexExp.h>
#include <LocalRegions/TetExp.h>
#include <LocalRegions/PrismExp.h>
#include <LocalRegions/PyrExp.h>
#include <LocalRegions/PointExp.h>
#include <LocalRegions/Expansion2D.h>
#include <LocalRegions/Expansion3D.h>

#include <boost/core/ignore_unused.hpp>
#include <boost/config.hpp>
#include <boost/graph/adjacency_list.hpp>
#include <boost/graph/cuthill_mckee_ordering.hpp>
#include <boost/graph/properties.hpp>
#include <boost/graph/bandwidth.hpp>

using namespace std;

namespace Nektar
{
    namespace MultiRegions
    {
        AssemblyMapDG::AssemblyMapDG():
            m_numDirichletBndPhys(0)
        {
        }

        AssemblyMapDG::~AssemblyMapDG()
        {
        }

        AssemblyMapDG::AssemblyMapDG(
            const LibUtilities::SessionReaderSharedPtr                &pSession,
            const SpatialDomains::MeshGraphSharedPtr                  &graph,
            const ExpListSharedPtr                                    &trace,
            const ExpList                                             &locExp,
            const Array<OneD, const MultiRegions::ExpListSharedPtr>         &bndCondExp,
            const Array<OneD, const SpatialDomains::BoundaryConditionShPtr> &bndCond,
            const PeriodicMap                                         &periodicTrace,
            const std::string variable):
            AssemblyMap(pSession,variable)
        {
            boost::ignore_unused(graph);

            int i, j, k, cnt, id, id1, gid;
            int order_e   = 0;
            int nTraceExp = trace->GetExpSize();
            int nbnd      = bndCondExp.size();

            LocalRegions::ExpansionSharedPtr  exp;
            LocalRegions::ExpansionSharedPtr  bndExp;
            SpatialDomains::GeometrySharedPtr traceGeom;

            const LocalRegions::ExpansionVector expList = *(locExp.GetExp());
            int nel = expList.size();

            map<int, int> meshTraceId;

            m_signChange = true;

            // determine mapping from geometry edges to trace
            for(i = 0; i < nTraceExp; ++i)
            {
                meshTraceId[trace->GetExp(i)->GetGeom()->GetGlobalID()] = i;
            }

            // Count total number of trace elements
            cnt = 0;
            for(i = 0; i < nel; ++i)
            {
                cnt += expList[i]->GetNtraces();
            }

            Array<OneD, LocalRegions::ExpansionSharedPtr> tracemap(cnt);
            m_elmtToTrace = Array<
                OneD, Array<OneD, LocalRegions::ExpansionSharedPtr> >(nel);

            // set up trace expansions links;
            for(cnt = i = 0; i < nel; ++i)
            {
                m_elmtToTrace[i] = tracemap + cnt;
<<<<<<< HEAD

                for(j = 0; j < expList[i]->GetNtraces(); ++j)
=======
                exp = expList[i];
                
                for(j = 0; j < exp->GetNtraces(); ++j)
>>>>>>> 81af24da
                {
                    id = exp->GetGeom()->GetTid(j);

                    if(meshTraceId.count(id) > 0)
                    {
                        m_elmtToTrace[i][j] =
                            trace->GetExp(meshTraceId.find(id)->second);
                    }
                    else
                    {
                        ASSERTL0(false, "Failed to find trace map");
                    }
                }

<<<<<<< HEAD
                cnt += expList[i]->GetNtraces();
=======
                cnt += exp->GetNtraces();
>>>>>>> 81af24da
            }

            // Set up boundary mapping
            cnt = 0;
            for(i = 0; i < nbnd; ++i)
            {
                if (bndCond[i]->GetBoundaryConditionType() ==
                        SpatialDomains::ePeriodic)
                {
                    continue;
                }
                cnt += bndCondExp[i]->GetExpSize();
            }

            set<int> dirTrace;

            m_numLocalDirBndCoeffs = 0;
            m_numDirichletBndPhys  = 0;

            for(i = 0; i < bndCondExp.size(); ++i)
            {
                for(j = 0; j < bndCondExp[i]->GetExpSize(); ++j)
                {
                    bndExp    = bndCondExp[i]->GetExp(j);
                    traceGeom = bndExp->GetGeom();
                    id        = traceGeom->GetGlobalID();

                    if(bndCond[i]->GetBoundaryConditionType() ==
                           SpatialDomains::eDirichlet)
                    {
                        m_numLocalDirBndCoeffs += bndExp->GetNcoeffs();
                        m_numDirichletBndPhys  += bndExp->GetTotPoints();
                        dirTrace.insert(id);
                    }
                }
            }

            // Set up integer mapping array and sign change for each degree of
            // freedom + initialise some more data members.
            m_staticCondLevel           = 0;
            m_lowestStaticCondLevel     = 0;
            m_numPatches                = nel;
            m_numLocalBndCoeffsPerPatch = Array<OneD, unsigned int>(nel);
            m_numLocalIntCoeffsPerPatch = Array<OneD, unsigned int>(nel);

            int nbndry = 0;
            for(i = 0; i < nel; ++i) // count number of elements in array
            {
                int BndCoeffs = expList[i]->NumDGBndryCoeffs();
                nbndry += BndCoeffs;
                m_numLocalIntCoeffsPerPatch[i] = 0;
                m_numLocalBndCoeffsPerPatch[i] = (unsigned int) BndCoeffs;
            }

            m_numGlobalDirBndCoeffs = m_numLocalDirBndCoeffs;
            m_numLocalBndCoeffs     = nbndry;
            m_numLocalCoeffs        = nbndry;
            m_localToGlobalBndMap   = Array<OneD, int>       (nbndry);
            m_localToGlobalBndSign  = Array<OneD, NekDouble> (nbndry,1);

            // Set up array for potential mesh optimsation
            Array<OneD,int> traceElmtGid(nTraceExp, -1);
            int nDir = 0;
            cnt = 0;

            // We are now going to construct a graph of the mesh which can be
            // reordered depending on the type of solver we would like to use.
            typedef boost::adjacency_list<
                boost::setS, boost::vecS, boost::undirectedS> BoostGraph;

            BoostGraph boostGraphObj;
            int trace_id, trace_id1;
            int dirOffset = 0;

            // make trace renumbering map where first solved trace starts
            // at 0 so we can set up graph.
            for(i = 0; i < nTraceExp; ++i)
            {
                id = trace->GetExp(i)->GetGeom()->GetGlobalID();

                if (dirTrace.count(id) == 0)
                {
                    // Initial put in element ordering (starting from zero) into
                    // traceElmtGid
                    boost::add_vertex(boostGraphObj);
                    traceElmtGid[i] = cnt++;
                }
                else
                {
                    // Use existing offset for Dirichlet edges
                    traceElmtGid[i] = dirOffset;
                    dirOffset      += trace->GetExp(i)->GetNcoeffs();
                    nDir++;
                }
            }

            // Set up boost Graph
            for(i = 0; i < nel; ++i)
            {
<<<<<<< HEAD
                eid = i;

                for(j = 0; j < expList[eid]->GetNtraces(); ++j)
=======
                exp = expList[i];
                
                for(j = 0; j < exp->GetNtraces(); ++j)
>>>>>>> 81af24da
                {
                    // Add trace to boost graph for non-Dirichlet Boundary
                    traceGeom = m_elmtToTrace[i][j]->GetGeom();
                    id        = traceGeom->GetGlobalID();
                    trace_id  = meshTraceId.find(id)->second;

                    if(dirTrace.count(id) == 0)
                    {
<<<<<<< HEAD
                        for(k = j+1; k < expList[eid]->GetNtraces(); ++k)
=======
                        for(k = j+1; k < exp->GetNtraces(); ++k)
>>>>>>> 81af24da
                        {
                            traceGeom = m_elmtToTrace[i][k]->GetGeom();
                            id1       = traceGeom->GetGlobalID();
                            trace_id1 = meshTraceId.find(id1)->second;

                            if(dirTrace.count(id1) == 0)
                            {
                                boost::add_edge((size_t)traceElmtGid[trace_id],
                                                (size_t)traceElmtGid[trace_id1],
                                                boostGraphObj);
                            }
                        }
                    }
                }
            }

            int                                 nGraphVerts = nTraceExp - nDir;
            Array<OneD, int>                    perm (nGraphVerts);
            Array<OneD, int>                    iperm(nGraphVerts);
            Array<OneD, int>                    vwgts(nGraphVerts);
            BottomUpSubStructuredGraphSharedPtr bottomUpGraph;

            for(i = 0; i < nGraphVerts; ++i)
            {
                vwgts[i] = trace->GetExp(i+nDir)->GetNcoeffs();
            }

            if(nGraphVerts)
            {
                switch(m_solnType)
                {
                    case eDirectFullMatrix:
                    case eIterativeFull:
                    case eIterativeStaticCond:
                    case eXxtFullMatrix:
                    case eXxtStaticCond:
                    case ePETScFullMatrix:
                    case ePETScStaticCond:
                    {
                        NoReordering(boostGraphObj,perm,iperm);
                        break;
                    }
                    case eDirectStaticCond:
                    {
                        CuthillMckeeReordering(boostGraphObj,perm,iperm);
                        break;
                    }
                    case eDirectMultiLevelStaticCond:
                    case eIterativeMultiLevelStaticCond:
                    case eXxtMultiLevelStaticCond:
                    case ePETScMultiLevelStaticCond:
                    {
                        MultiLevelBisectionReordering(boostGraphObj,perm,iperm,
                                                      bottomUpGraph);
                        break;
                    }
                    default:
                    {
                        ASSERTL0(false,"Unrecognised solution type");
                    }
                }
            }

            // Recast the permutation so that it can be used as a map from old
            // trace ID to new trace ID
            cnt = m_numLocalDirBndCoeffs;
            for(i = 0; i < nTraceExp - nDir; ++i)
            {
                traceElmtGid[perm[i]+nDir] = cnt;
                cnt += trace->GetExp(perm[i]+nDir)->GetNcoeffs();
            }

            // Now have trace edges Gid position
            cnt = 0;
            for(i = 0; i < nel; ++i)
            {
                exp = expList[i];

                for(j = 0; j < exp->GetNtraces(); ++j)
                {
                    traceGeom = m_elmtToTrace[i][j]->GetGeom();
                    id        = traceGeom->GetGlobalID();
                    gid       = traceElmtGid[meshTraceId.find(id)->second];

<<<<<<< HEAD
                    const int nDim = expList[i]->GetNumBases();
=======
                    const int nDim = exp->GetNumBases();
>>>>>>> 81af24da

                    if (nDim == 1)
                    {
                        order_e = 1;
                        m_localToGlobalBndMap[cnt] = gid;
                    }
                    else if (nDim == 2)
                    {
<<<<<<< HEAD
                        order_e = expList[i]->GetEdgeNcoeffs(j);
                    
                        if(expList[i]->GetEorient(j) == StdRegions::eForwards)
=======
                        order_e = exp->GetTraceNcoeffs(j);
                    
                        if(exp->GetTraceOrient(j) == StdRegions::eForwards)
>>>>>>> 81af24da
                        {
                            for(k = 0; k < order_e; ++k)
                            {
                                m_localToGlobalBndMap[k+cnt] = gid + k;
                            }
                        }
                        else
                        {
                            switch(m_elmtToTrace[i][j]->GetBasisType(0))
                            {
                                case LibUtilities::eModified_A:
                                {
                                    // reverse vertex order
                                    m_localToGlobalBndMap[cnt]   = gid + 1;
                                    m_localToGlobalBndMap[cnt+1] = gid;
                                    for (k = 2; k < order_e; ++k)
                                    {
                                        m_localToGlobalBndMap[k+cnt] = gid + k;
                                    }

                                    // negate odd modes
                                    for(k = 3; k < order_e; k+=2)
                                    {
                                        m_localToGlobalBndSign[cnt+k] = -1.0;
                                    }
                                    break;
                                }
                                case LibUtilities::eGLL_Lagrange:
                                {
                                    // reverse  order
                                    for(k = 0; k < order_e; ++k)
                                    {
                                        m_localToGlobalBndMap[cnt+order_e-k-1] = gid + k;
                                    }
                                    break;
                                }
                                case LibUtilities::eGauss_Lagrange:
                                {
                                    // reverse  order
                                    for(k = 0; k < order_e; ++k)
                                    {
                                        m_localToGlobalBndMap[cnt+order_e-k-1] = gid + k;
                                    }
                                    break;
                                }
                                default:
                                {
                                    ASSERTL0(false,"Boundary type not permitted");
                                }
                            }
                        }
                    }
                    else if (nDim == 3)
                    {
<<<<<<< HEAD
                        order_e = expList[i]->GetFaceNcoeffs(j);
=======
                        order_e = exp->GetTraceNcoeffs(j);
>>>>>>> 81af24da

                        std::map<int, int> orientMap;

                        Array<OneD, unsigned int> elmMap1 (order_e);
                        Array<OneD,          int> elmSign1(order_e);
                        Array<OneD, unsigned int> elmMap2 (order_e);
                        Array<OneD,          int> elmSign2(order_e);

<<<<<<< HEAD
                        StdRegions::Orientation fo = expList[i]->GetForient(j);

                        // Construct mapping which will permute global IDs
                        // according to face orientations.
                        expList[i]->GetFaceToElementMap(j,fo,elmMap1,elmSign1);
                        expList[i]->GetFaceToElementMap(
                            j,StdRegions::eDir1FwdDir1_Dir2FwdDir2,elmMap2,elmSign2);
=======
                        StdRegions::Orientation fo = exp->GetTraceOrient(j);

                        // Construct mapping which will permute global IDs
                        // according to face orientations.
                        exp->GetTraceToElementMap(j,elmMap1,elmSign1,fo);
                        exp->GetTraceToElementMap(j,elmMap2,elmSign2,
                                       StdRegions::eDir1FwdDir1_Dir2FwdDir2);
>>>>>>> 81af24da

                        for (k = 0; k < elmMap1.size(); ++k)
                        {
                            // Find the elemental co-efficient in the original
                            // mapping.
                            int idx = -1;
                            for (int l = 0; l < elmMap2.size(); ++l)
                            {
                                if (elmMap1[k] == elmMap2[l])
                                {
                                    idx = l;
                                    break;
                                }
                            }

                            ASSERTL2(idx != -1, "Problem with face to element map!");
                            orientMap[k] = idx;
                        }

                        for(k = 0; k < order_e; ++k)
                        {
                            m_localToGlobalBndMap [k+cnt] = gid + orientMap[k];
                            m_localToGlobalBndSign[k+cnt] = elmSign2[orientMap[k]];
                        }
                    }

                    cnt += order_e;
                }
            }

            // set up identify map for lcoal to lcoal 
            m_localToLocalBndMap    = Array<OneD,int>(m_numLocalBndCoeffs);

            //local to bnd map is just a copy 
            for(i = 0; i < m_numLocalBndCoeffs; ++i)
            {
                m_localToLocalBndMap[i] = i;
            }


            m_numGlobalBndCoeffs = trace->GetNcoeffs();
            m_numGlobalCoeffs    = m_numGlobalBndCoeffs;

            CalculateBndSystemBandWidth();

            // set up m_bndCondCoeffsToLocalTraceMap 
            // Number of boundary expansions
<<<<<<< HEAD
            int nbndexp = 0, bndOffset, bndTotal = 0, traceOffset;
=======
            int nbndexp = 0;
            int bndTotal = 0;
            int bndOffset;
            int traceOffset;

>>>>>>> 81af24da
            cnt = 0; 
            for(i = 0; i < nbnd; ++i)
            {
                if (bndCond[i]->GetBoundaryConditionType() ==
                    SpatialDomains::ePeriodic)
                {
                    continue;
                }
                cnt += bndCondExp[i]->GetNcoeffs();
                nbndexp  += bndCondExp[i]->GetExpSize();
            }
            
            m_bndCondCoeffsToLocalTraceMap = Array<OneD, int>(cnt); 
            m_bndCondIDToGlobalTraceID = Array<OneD, int>(nbndexp);

            cnt = 0;
<<<<<<< HEAD
            for(i = 0; i < bndCondExp.num_elements(); ++i)
=======
            for(i = 0; i < bndCondExp.size(); ++i)
>>>>>>> 81af24da
            {
                if (bndCond[i]->GetBoundaryConditionType() ==
                    SpatialDomains::ePeriodic)
                {
                    continue;
                }

                for(j = 0; j < bndCondExp[i]->GetExpSize(); ++j)
                {
                    bndExp    = bndCondExp[i]->GetExp(j);
                    id        = bndExp->GetGeom()->GetGlobalID();

                    int meshId = meshTraceId.find(id)->second;
                    m_bndCondIDToGlobalTraceID[cnt++] = meshId;

                    // initialy set up map with global bnd location
                    // and then use the localToGlobalBndMap to invert
                    // since this is a one to one mapping on boundaries
                    traceOffset = traceElmtGid[meshId];
                    bndOffset   = bndCondExp[i]->GetCoeff_Offset(j) + bndTotal;


                    for(k = 0; k < bndExp->GetNcoeffs(); ++k)
                    {
                        m_bndCondCoeffsToLocalTraceMap[bndOffset+k] =
                            traceOffset + k;
                    }
                }
                bndTotal += bndCondExp[i]->GetNcoeffs();
            }

            // generate an inverse local to global bnd map;
            map<int,int> invLocToGloMap;
            for(i = 0; i < nbndry; ++i)
            {
                invLocToGloMap[m_localToGlobalBndMap[i]] = i;
            }

            // reset bndCondCoeffToLocalTraceMap to hold local rather
            // than global reference
<<<<<<< HEAD
            for(i = 0; i < m_bndCondCoeffsToLocalTraceMap.num_elements(); ++i)
=======
            for(i = 0; i < m_bndCondCoeffsToLocalTraceMap.size(); ++i)
>>>>>>> 81af24da
            {
                m_bndCondCoeffsToLocalTraceMap[i] =
                    invLocToGloMap[m_bndCondCoeffsToLocalTraceMap[i]];
            }
            
            // Now set up mapping from global coefficients to universal.
            ExpListSharedPtr tr = std::dynamic_pointer_cast<ExpList>(trace);
            SetUpUniversalDGMap   (locExp);
            SetUpUniversalTraceMap(locExp, tr, periodicTrace);

            if ((m_solnType == eDirectMultiLevelStaticCond ||
                 m_solnType == eIterativeMultiLevelStaticCond ||
                 m_solnType == eXxtMultiLevelStaticCond ||
                 m_solnType == ePETScMultiLevelStaticCond)
                && nGraphVerts)
            {
                if (m_staticCondLevel < (bottomUpGraph->GetNlevels() - 1))
                {
                    Array<OneD, int> vwgts_perm(nGraphVerts);

                    for (int i = 0; i < nGraphVerts; i++)
                    {
                        vwgts_perm[i] = vwgts[perm[i]];
                    }

                    bottomUpGraph->ExpandGraphWithVertexWeights(vwgts_perm);
                    m_nextLevelLocalToGlobalMap = MemoryManager<AssemblyMap>::
                        AllocateSharedPtr(this, bottomUpGraph);
                }
            }

            m_hash = hash_range(m_localToGlobalBndMap.begin(),
                                m_localToGlobalBndMap.end());
        }

        /**
         * Constructs a mapping between the process-local global numbering and
         * a universal numbering of the trace space expansion. The universal
         * numbering is defined by the mesh edge IDs to enforce consistency
         * across processes.
         *
         * @param       locExp  List of local elemental expansions.
         */
        void AssemblyMapDG::SetUpUniversalDGMap(const ExpList &locExp)
        {
            LocalRegions::ExpansionSharedPtr locExpansion;
            int cnt       = 0;
            int id        = 0;
            int order_e   = 0;
            int vGlobalId = 0;
            int maxDof    = 0;
            int dof       = 0;
            int nDim      = 0;
            int i,j,k;

            const LocalRegions::ExpansionVector &locExpVector = *(locExp.GetExp());

            // Initialise the global to universal maps.
            m_globalToUniversalBndMap = Nektar::Array<OneD, int>(m_numGlobalBndCoeffs, -1);
            m_globalToUniversalBndMapUnique = Nektar::Array<OneD, int>(m_numGlobalBndCoeffs, -1);

            // Loop over all the elements in the domain and compute max
            // DOF. Reduce across all processes to get universal maximum.
            for(i = 0; i < locExpVector.size(); ++i)
            {
                locExpansion = locExpVector[i];
                nDim = locExpansion->GetShapeDimension();

                // Loop over all edges of element i
                if (nDim == 1)
                {
                    maxDof = (1 > maxDof ? 1 : maxDof);
                }
                else
                {
                    for (j = 0; j < locExpansion->GetNtraces(); ++j)
                    {
                        dof    = locExpansion->GetTraceNcoeffs(j);
                        maxDof = (dof > maxDof ? dof : maxDof);
                    }
                }
            }
            m_comm->AllReduce(maxDof, LibUtilities::ReduceMax);

            // Now have trace edges Gid position
            cnt = 0;
            for(i = 0; i < locExpVector.size(); ++i)
            {
                locExpansion = locExpVector[i];
                nDim = locExpansion->GetShapeDimension();

                // Populate mapping for each edge of the element.
                if (nDim == 1)
                {
                    int nverts = locExpansion->GetNverts();
                    for(j = 0; j < nverts; ++j)
                    {
                        LocalRegions::PointExpSharedPtr locPointExp =
                            m_elmtToTrace[i][j]->as<LocalRegions::PointExp>();
                        id = locPointExp->GetGeom()->GetGlobalID();
                        vGlobalId = m_localToGlobalBndMap[cnt+j];
                        m_globalToUniversalBndMap[vGlobalId]
                            = id * maxDof + j + 1;
                    }
                    cnt += nverts;
                }
                else if (nDim == 2)
                {
                    for(j = 0; j < locExpansion->GetNtraces(); ++j)
                    {
                        LocalRegions::SegExpSharedPtr locSegExp =
                            m_elmtToTrace[i][j]->as<LocalRegions::SegExp>();

                        id  = locSegExp->GetGeom()->GetGlobalID();
                        order_e = locExpansion->GetTraceNcoeffs(j);

                        map<int,int> orientMap;
                        Array<OneD, unsigned int> map1(order_e), map2(order_e);
                        Array<OneD, int> sign1(order_e), sign2(order_e);

                        locExpansion->GetTraceToElementMap(j, map1, sign1,
                                                        StdRegions::eForwards);
                        locExpansion->GetTraceToElementMap(j, map2, sign2,
                                              locExpansion->GetTraceOrient(j));

                        for (k = 0; k < map1.size(); ++k)
                        {
                            // Find the elemental co-efficient in the original
                            // mapping.
                            int idx = -1;
                            for (int l = 0; l < map2.size(); ++l)
                            {
                                if (map1[k] == map2[l])
                                {
                                    idx = l;
                                    break;
                                }
                            }

                            ASSERTL2(idx != -1, "Problem with face to"
                                     " element map!");
                            orientMap[k] = idx;
                        }

                        for(k = 0; k < order_e; ++k)
                        {
                            vGlobalId = m_localToGlobalBndMap[k+cnt];
                            m_globalToUniversalBndMap[vGlobalId]
                                = id * maxDof + orientMap[k] + 1;
                        }
                        cnt += order_e;
                    }
                }
                else if (nDim == 3) //This could likely be combined with nDim == 2
                {
                    for(j = 0; j < locExpansion->GetNtraces(); ++j)
                    {
                        LocalRegions::Expansion2DSharedPtr locFaceExp =
                                m_elmtToTrace[i][j]
                                           ->as<LocalRegions::Expansion2D>();

                        id  = locFaceExp->GetGeom()->GetGlobalID();
                        order_e = locExpansion->GetTraceNcoeffs(j);

                        map<int,int> orientMap;
                        Array<OneD, unsigned int> map1(order_e), map2(order_e);
                        Array<OneD, int> sign1(order_e), sign2(order_e);

                        locExpansion->GetTraceToElementMap(j, map1, sign1,
                                         StdRegions::eDir1FwdDir1_Dir2FwdDir2);
                        locExpansion->GetTraceToElementMap(j, map2, sign2,
                                           locExpansion->GetTraceOrient(j));

                        for (k = 0; k < map1.size(); ++k)
                        {
                            // Find the elemental co-efficient in the original
                            // mapping.
                            int idx = -1;
                            for (int l = 0; l < map2.size(); ++l)
                            {
                                if (map1[k] == map2[l])
                                {
                                    idx = l;
                                    break;
                                }
                            }

                            ASSERTL2(idx != -1, "Problem with face to "
                                     "element map!");
                            orientMap[k] = idx;
                        }

                        for(k = 0; k < order_e; ++k)
                        {
                            vGlobalId = m_localToGlobalBndMap[k+cnt];
                            m_globalToUniversalBndMap[vGlobalId]
                                = id * maxDof + orientMap[k] + 1;
                        }
                        cnt += order_e;
                    }
                }
            }

            // Initialise GSlib and populate the unique map.
            Array<OneD, long> tmp(m_globalToUniversalBndMap.size());
            for (i = 0; i < m_globalToUniversalBndMap.size(); ++i)
            {
                tmp[i] = m_globalToUniversalBndMap[i];
            }
            m_bndGsh = m_gsh = Gs::Init(tmp, m_comm);
            Gs::Unique(tmp, m_comm);
            for (i = 0; i < m_globalToUniversalBndMap.size(); ++i)
            {
                m_globalToUniversalBndMapUnique[i] = (tmp[i] >= 0 ? 1 : 0);
            }
        }

        void AssemblyMapDG::SetUpUniversalTraceMap(
            const ExpList         &locExp,
            const ExpListSharedPtr trace,
            const PeriodicMap     &perMap)
        {
            Array<OneD, int> tmp;
            LocalRegions::ExpansionSharedPtr locExpansion;
            int i;
            int maxQuad = 0, quad = 0, nDim = 0, eid = 0, offset = 0;

            const LocalRegions::ExpansionVector &locExpVector = *(locExp.GetExp());

            int nTracePhys = trace->GetTotPoints();

            // Initialise the trace to universal maps.
            m_traceToUniversalMap       =
                Nektar::Array<OneD, int>(nTracePhys, -1);
            m_traceToUniversalMapUnique =
                Nektar::Array<OneD, int>(nTracePhys, -1);

            // Assume that each element of the expansion is of the same
            // dimension.
            nDim = locExpVector[0]->GetShapeDimension();

            if (nDim == 1)
            {
                maxQuad = (1 > maxQuad ? 1 : maxQuad);
            }
            else
            {
                for (i = 0; i < trace->GetExpSize(); ++i)
                {
                    quad = trace->GetExp(i)->GetTotPoints();
                    if (quad > maxQuad)
                    {
                        maxQuad = quad;
                    }
                }
            }
            m_comm->AllReduce(maxQuad, LibUtilities::ReduceMax);

            if (nDim == 1)
            {
                for (int i = 0; i < trace->GetExpSize(); ++i)
                {
                    eid = trace->GetExp(i)->GetGeom()->GetGlobalID();
                    offset = trace->GetPhys_Offset(i);

                    // Check to see if this vert is periodic. If it is, then we
                    // need use the unique eid of the two points
                    auto it = perMap.find(eid);
                    if (perMap.count(eid) > 0)
                    {
                        PeriodicEntity ent = it->second[0];
                        if (ent.isLocal == false) // Not sure if true in 1D
                        {
                            eid = min(eid, ent.id);
                        }
                    }

                    m_traceToUniversalMap[offset] = eid*maxQuad+1;
                }
            }
            else
            {
                for (int i = 0; i < trace->GetExpSize(); ++i)
                {
                    eid    = trace->GetExp(i)->GetGeom()->GetGlobalID();
                    offset = trace->GetPhys_Offset(i);
                    quad   = trace->GetExp(i)->GetTotPoints();

                    // Check to see if this edge is periodic. If it is, then we
                    // need to reverse the trace order of one edge only in the
                    // universal map so that the data are reversed w.r.t each
                    // other. We do this by using the minimum of the two IDs.
                    auto it = perMap.find(eid);
                    bool realign = false;
                    if (perMap.count(eid) > 0)
                    {
                        PeriodicEntity ent = it->second[0];
                        if (ent.isLocal == false)
                        {
                            realign = eid == min(eid, ent.id);
                            eid = min(eid, ent.id);
                        }
                    }

                    for (int j = 0; j < quad; ++j)
                    {
                        m_traceToUniversalMap[j+offset] = eid*maxQuad+j+1;
                    }

                    if (realign)
                    {
                        if (nDim == 2)
                        {
                            RealignTraceElement(
                                tmp = m_traceToUniversalMap+offset,
                                it->second[0].orient, quad);
                        }
                        else
                        {
                            RealignTraceElement(
                                tmp = m_traceToUniversalMap+offset,
                                it->second[0].orient,
                                trace->GetExp(i)->GetNumPoints(0),
                                trace->GetExp(i)->GetNumPoints(1));
                        }
                    }
                }
            }

            Array<OneD, long> tmp2(nTracePhys);
            for (int i = 0; i < nTracePhys; ++i)
            {
                tmp2[i] = m_traceToUniversalMap[i];
            }
            m_traceGsh = Gs::Init(tmp2, m_comm);
            Gs::Unique(tmp2, m_comm);
            for (int i = 0; i < nTracePhys; ++i)
            {
                m_traceToUniversalMapUnique[i] = tmp2[i];
            }
        }

        void AssemblyMapDG::RealignTraceElement(
            Array<OneD, int>        &toAlign,
            StdRegions::Orientation  orient,
            int                      nquad1,
            int                      nquad2)
        {
            if (orient == StdRegions::eBackwards)
            {
                ASSERTL1(nquad2 == 0, "nquad2 != 0 for reorienation");
                for (int i = 0; i < nquad1/2; ++i)
                {
                    swap(toAlign[i], toAlign[nquad1-1-i]);
                }
            }
            else if (orient != StdRegions::eForwards)
            {
                ASSERTL1(nquad2 != 0, "nquad2 == 0 for reorienation");

                Array<OneD, int> tmp(nquad1*nquad2);

                // Copy transpose.
                if (orient == StdRegions::eDir1FwdDir2_Dir2FwdDir1 ||
                    orient == StdRegions::eDir1BwdDir2_Dir2FwdDir1 ||
                    orient == StdRegions::eDir1FwdDir2_Dir2BwdDir1 ||
                    orient == StdRegions::eDir1BwdDir2_Dir2BwdDir1)
                {
                    for (int i = 0; i < nquad2; ++i)
                    {
                        for (int j = 0; j < nquad1; ++j)
                        {
                            tmp[i*nquad1 + j] = toAlign[j*nquad2 + i];
                        }
                    }
                }
                else
                {
                    for (int i = 0; i < nquad2; ++i)
                    {
                        for (int j = 0; j < nquad1; ++j)
                        {
                            tmp[i*nquad1 + j] = toAlign[i*nquad1 + j];
                        }
                    }
                }

                if (orient == StdRegions::eDir1BwdDir1_Dir2FwdDir2 ||
                    orient == StdRegions::eDir1BwdDir1_Dir2BwdDir2 ||
                    orient == StdRegions::eDir1BwdDir2_Dir2FwdDir1 ||
                    orient == StdRegions::eDir1BwdDir2_Dir2BwdDir1)
                {
                    // Reverse x direction
                    for (int i = 0; i < nquad2; ++i)
                    {
                        for (int j = 0; j < nquad1/2; ++j)
                        {
                            swap(tmp[i*nquad1 + j],
                                 tmp[i*nquad1 + nquad1-j-1]);
                        }
                    }
                }

                if (orient == StdRegions::eDir1FwdDir1_Dir2BwdDir2 ||
                    orient == StdRegions::eDir1BwdDir1_Dir2BwdDir2 ||
                    orient == StdRegions::eDir1FwdDir2_Dir2BwdDir1 ||
                    orient == StdRegions::eDir1BwdDir2_Dir2BwdDir1)
                {
                    // Reverse y direction
                    for (int j = 0; j < nquad1; ++j)
                    {
                        for (int i = 0; i < nquad2/2; ++i)
                        {
                            swap(tmp[i*nquad1 + j],
                                 tmp[(nquad2-i-1)*nquad1 + j]);
                        }
                    }
                }
                Vmath::Vcopy(nquad1*nquad2, tmp, 1, toAlign, 1);
            }
        }

        void AssemblyMapDG::UniversalTraceAssemble(
            Array<OneD, NekDouble> &pGlobal) const
        {
            Gs::Gather(pGlobal, Gs::gs_add, m_traceGsh);
        }

        int AssemblyMapDG::v_GetLocalToGlobalMap(const int i) const
        {
            return m_localToGlobalBndMap[i];
        }

        int AssemblyMapDG::v_GetGlobalToUniversalMap(const int i) const
        {
            return m_globalToUniversalBndMap[i];
        }

        int AssemblyMapDG::v_GetGlobalToUniversalMapUnique(const int i) const
        {
            return m_globalToUniversalBndMapUnique[i];
        }

        const Array<OneD,const int>& AssemblyMapDG::v_GetLocalToGlobalMap()
        {
            return m_localToGlobalBndMap;
        }

        const Array<OneD,const int>& AssemblyMapDG::v_GetGlobalToUniversalMap()
        {
            return m_globalToUniversalBndMap;
        }

        const Array<OneD,const int>& AssemblyMapDG::v_GetGlobalToUniversalMapUnique()
        {
            return m_globalToUniversalBndMapUnique;
        }

        NekDouble AssemblyMapDG::v_GetLocalToGlobalSign(
                    const int i) const
        {
            return GetLocalToGlobalBndSign(i);
        }

        void AssemblyMapDG::v_LocalToGlobal(
                    const Array<OneD, const NekDouble>& loc,
                    Array<OneD,       NekDouble>& global,
                    bool UseComm ) const
        {
<<<<<<< HEAD
            LocalBndToGlobal(loc,global,UseComm);
=======
            LocalBndToGlobal(loc,global,useComm);
>>>>>>> 81af24da
        }

        void AssemblyMapDG::v_GlobalToLocal(
                    const Array<OneD, const NekDouble>& global,
                          Array<OneD,       NekDouble>& loc) const
        {
            GlobalToLocalBnd(global,loc);
        }

        void AssemblyMapDG::v_GlobalToLocal(
                    const NekVector<NekDouble>& global,
                          NekVector<      NekDouble>& loc) const
        {
            GlobalToLocalBnd(global,loc);
        }

        void AssemblyMapDG::v_Assemble(
                    const Array<OneD, const NekDouble> &loc,
                          Array<OneD,       NekDouble> &global) const
        {
            AssembleBnd(loc,global);
        }

        void AssemblyMapDG::v_Assemble(
                    const NekVector<NekDouble>& loc,
                          NekVector<      NekDouble>& global) const
        {
            AssembleBnd(loc,global);
        }

        void AssemblyMapDG::v_UniversalAssemble(
                      Array<OneD,     NekDouble>& pGlobal) const
        {
            Gs::Gather(pGlobal, Gs::gs_add, m_gsh);
        }

        void AssemblyMapDG::v_UniversalAssemble(
                      NekVector<      NekDouble>& pGlobal) const
        {
            UniversalAssemble(pGlobal.GetPtr());
        }

        int AssemblyMapDG::v_GetFullSystemBandWidth() const
        {
            return GetBndSystemBandWidth();
        }

        int AssemblyMapDG::GetTraceToUniversalMap(int i)
        {
            return m_traceToUniversalMap[i];
        }

        int AssemblyMapDG::GetTraceToUniversalMapUnique(int i)
        {
            return m_traceToUniversalMapUnique[i];
        }

        int AssemblyMapDG::GetNumDirichletBndPhys()
        {
            return m_numDirichletBndPhys;
        }

        Array<OneD, LocalRegions::ExpansionSharedPtr>&
                    AssemblyMapDG::GetElmtToTrace(const int i)
        {
            ASSERTL1(i >= 0 && i < m_elmtToTrace.size(),
                     "i is out of range");
            return m_elmtToTrace[i];
        }

        Array<OneD, Array< OneD, LocalRegions::ExpansionSharedPtr> >&
                    AssemblyMapDG::GetElmtToTrace()
        {
            return m_elmtToTrace;
        }
    } //namespace
} // namespace<|MERGE_RESOLUTION|>--- conflicted
+++ resolved
@@ -118,14 +118,9 @@
             for(cnt = i = 0; i < nel; ++i)
             {
                 m_elmtToTrace[i] = tracemap + cnt;
-<<<<<<< HEAD
-
-                for(j = 0; j < expList[i]->GetNtraces(); ++j)
-=======
                 exp = expList[i];
                 
                 for(j = 0; j < exp->GetNtraces(); ++j)
->>>>>>> 81af24da
                 {
                     id = exp->GetGeom()->GetTid(j);
 
@@ -140,11 +135,7 @@
                     }
                 }
 
-<<<<<<< HEAD
-                cnt += expList[i]->GetNtraces();
-=======
                 cnt += exp->GetNtraces();
->>>>>>> 81af24da
             }
 
             // Set up boundary mapping
@@ -244,15 +235,9 @@
             // Set up boost Graph
             for(i = 0; i < nel; ++i)
             {
-<<<<<<< HEAD
-                eid = i;
-
-                for(j = 0; j < expList[eid]->GetNtraces(); ++j)
-=======
                 exp = expList[i];
                 
                 for(j = 0; j < exp->GetNtraces(); ++j)
->>>>>>> 81af24da
                 {
                     // Add trace to boost graph for non-Dirichlet Boundary
                     traceGeom = m_elmtToTrace[i][j]->GetGeom();
@@ -261,11 +246,7 @@
 
                     if(dirTrace.count(id) == 0)
                     {
-<<<<<<< HEAD
-                        for(k = j+1; k < expList[eid]->GetNtraces(); ++k)
-=======
                         for(k = j+1; k < exp->GetNtraces(); ++k)
->>>>>>> 81af24da
                         {
                             traceGeom = m_elmtToTrace[i][k]->GetGeom();
                             id1       = traceGeom->GetGlobalID();
@@ -350,11 +331,7 @@
                     id        = traceGeom->GetGlobalID();
                     gid       = traceElmtGid[meshTraceId.find(id)->second];
 
-<<<<<<< HEAD
-                    const int nDim = expList[i]->GetNumBases();
-=======
                     const int nDim = exp->GetNumBases();
->>>>>>> 81af24da
 
                     if (nDim == 1)
                     {
@@ -363,15 +340,9 @@
                     }
                     else if (nDim == 2)
                     {
-<<<<<<< HEAD
-                        order_e = expList[i]->GetEdgeNcoeffs(j);
-                    
-                        if(expList[i]->GetEorient(j) == StdRegions::eForwards)
-=======
                         order_e = exp->GetTraceNcoeffs(j);
                     
                         if(exp->GetTraceOrient(j) == StdRegions::eForwards)
->>>>>>> 81af24da
                         {
                             for(k = 0; k < order_e; ++k)
                             {
@@ -426,11 +397,7 @@
                     }
                     else if (nDim == 3)
                     {
-<<<<<<< HEAD
-                        order_e = expList[i]->GetFaceNcoeffs(j);
-=======
                         order_e = exp->GetTraceNcoeffs(j);
->>>>>>> 81af24da
 
                         std::map<int, int> orientMap;
 
@@ -439,15 +406,6 @@
                         Array<OneD, unsigned int> elmMap2 (order_e);
                         Array<OneD,          int> elmSign2(order_e);
 
-<<<<<<< HEAD
-                        StdRegions::Orientation fo = expList[i]->GetForient(j);
-
-                        // Construct mapping which will permute global IDs
-                        // according to face orientations.
-                        expList[i]->GetFaceToElementMap(j,fo,elmMap1,elmSign1);
-                        expList[i]->GetFaceToElementMap(
-                            j,StdRegions::eDir1FwdDir1_Dir2FwdDir2,elmMap2,elmSign2);
-=======
                         StdRegions::Orientation fo = exp->GetTraceOrient(j);
 
                         // Construct mapping which will permute global IDs
@@ -455,7 +413,6 @@
                         exp->GetTraceToElementMap(j,elmMap1,elmSign1,fo);
                         exp->GetTraceToElementMap(j,elmMap2,elmSign2,
                                        StdRegions::eDir1FwdDir1_Dir2FwdDir2);
->>>>>>> 81af24da
 
                         for (k = 0; k < elmMap1.size(); ++k)
                         {
@@ -503,15 +460,11 @@
 
             // set up m_bndCondCoeffsToLocalTraceMap 
             // Number of boundary expansions
-<<<<<<< HEAD
-            int nbndexp = 0, bndOffset, bndTotal = 0, traceOffset;
-=======
             int nbndexp = 0;
             int bndTotal = 0;
             int bndOffset;
             int traceOffset;
 
->>>>>>> 81af24da
             cnt = 0; 
             for(i = 0; i < nbnd; ++i)
             {
@@ -528,11 +481,7 @@
             m_bndCondIDToGlobalTraceID = Array<OneD, int>(nbndexp);
 
             cnt = 0;
-<<<<<<< HEAD
-            for(i = 0; i < bndCondExp.num_elements(); ++i)
-=======
             for(i = 0; i < bndCondExp.size(); ++i)
->>>>>>> 81af24da
             {
                 if (bndCond[i]->GetBoundaryConditionType() ==
                     SpatialDomains::ePeriodic)
@@ -573,11 +522,7 @@
 
             // reset bndCondCoeffToLocalTraceMap to hold local rather
             // than global reference
-<<<<<<< HEAD
-            for(i = 0; i < m_bndCondCoeffsToLocalTraceMap.num_elements(); ++i)
-=======
             for(i = 0; i < m_bndCondCoeffsToLocalTraceMap.size(); ++i)
->>>>>>> 81af24da
             {
                 m_bndCondCoeffsToLocalTraceMap[i] =
                     invLocToGloMap[m_bndCondCoeffsToLocalTraceMap[i]];
@@ -1045,13 +990,9 @@
         void AssemblyMapDG::v_LocalToGlobal(
                     const Array<OneD, const NekDouble>& loc,
                     Array<OneD,       NekDouble>& global,
-                    bool UseComm ) const
-        {
-<<<<<<< HEAD
-            LocalBndToGlobal(loc,global,UseComm);
-=======
+                    bool useComm ) const
+        {
             LocalBndToGlobal(loc,global,useComm);
->>>>>>> 81af24da
         }
 
         void AssemblyMapDG::v_GlobalToLocal(
