///////////////////////////////////////////////////////////////////////////////
//
// File LocToGlobalDGMap.cpp
//
// For more information, please see: http://www.nektar.info
//
// The MIT License
//
// Copyright (c) 2006 Division of Applied Mathematics, Brown University (USA),
// Department of Aeronautics, Imperial College London (UK), and Scientific
// Computing and Imaging Institute, University of Utah (USA).
//
// License for the specific language governing rights and limitations under
// Permission is hereby granted, free of charge, to any person obtaining a
// copy of this software and associated documentation files (the "Software"),
// to deal in the Software without restriction, including without limitation
// the rights to use, copy, modify, merge, publish, distribute, sublicense,
// and/or sell copies of the Software, and to permit persons to whom the
// Software is furnished to do so, subject to the following conditions:
//
// The above copyright notice and this permission notice shall be included
// in all copies or substantial portions of the Software.
//
// THE SOFTWARE IS PROVIDED "AS IS", WITHOUT WARRANTY OF ANY KIND, EXPRESS
// OR IMPLIED, INCLUDING BUT NOT LIMITED TO THE WARRANTIES OF MERCHANTABILITY,
// FITNESS FOR A PARTICULAR PURPOSE AND NONINFRINGEMENT. IN NO EVENT SHALL
// THE AUTHORS OR COPYRIGHT HOLDERS BE LIABLE FOR ANY CLAIM, DAMAGES OR OTHER
// LIABILITY, WHETHER IN AN ACTION OF CONTRACT, TORT OR OTHERWISE, ARISING
// FROM, OUT OF OR IN CONNECTION WITH THE SOFTWARE OR THE USE OR OTHER
// DEALINGS IN THE SOFTWARE.
//
// Description: Local to Global Base Class mapping routines
//
///////////////////////////////////////////////////////////////////////////////

#include <MultiRegions/AssemblyMap/AssemblyMapDG.h>
#include <MultiRegions/ExpList.h>
#include <LocalRegions/SegExp.h>
#include <LocalRegions/TriExp.h>
#include <LocalRegions/QuadExp.h>
#include <LocalRegions/HexExp.h>
#include <LocalRegions/TetExp.h>
#include <LocalRegions/PrismExp.h>
#include <LocalRegions/PyrExp.h>
#include <LocalRegions/PointExp.h>

#include <boost/config.hpp>
#include <boost/graph/adjacency_list.hpp>
#include <boost/graph/cuthill_mckee_ordering.hpp>
#include <boost/graph/properties.hpp>
#include <boost/graph/bandwidth.hpp>


namespace Nektar
{
    namespace MultiRegions
    {
        AssemblyMapDG::AssemblyMapDG():
            m_numDirichletBndPhys(0)
        {
        }

        AssemblyMapDG::~AssemblyMapDG()
        {
        }


        /**
         *
         */
        AssemblyMapDG::AssemblyMapDG(
            const LibUtilities::SessionReaderSharedPtr &pSession,
            const SpatialDomains::MeshGraphSharedPtr &graph1D,
            const ExpList0DSharedPtr &trace,
            const ExpList &locExp,
            const Array<OneD, const MultiRegions::ExpListSharedPtr> &bndCondExp,
            const Array<OneD, const SpatialDomains::BoundaryConditionShPtr> &bndCond,
            const map<int,int> &periodicVertices,
            const std::string variable)
            : AssemblyMap(pSession,variable)
        {
            int i,j;
            int cnt, vid, gid;
            int nbnd = bndCondExp.num_elements();

            // set up Local to Continuous mapping
            Array<OneD,unsigned int> vmap;
            LocalRegions::SegExpSharedPtr locSegExp;

            const boost::shared_ptr<StdRegions::StdExpansionVector> exp1D = locExp.GetExp();

            m_numGlobalBndCoeffs  = exp1D->size()+1;
            m_numGlobalCoeffs = m_numGlobalBndCoeffs;
            m_numLocalBndCoeffs = 2*exp1D->size();
            m_numLocalCoeffs = m_numLocalBndCoeffs;
            m_localToGlobalBndMap   = Array<OneD, int>(m_numLocalBndCoeffs,-1);
            m_localToGlobalBndSign  = Array<OneD, NekDouble>(m_numLocalBndCoeffs,1.0);
            m_signChange = true;
            m_staticCondLevel = 0;
            m_numPatches = exp1D->size();
            m_numLocalBndCoeffsPerPatch =  Array<OneD, unsigned int>(m_numPatches);
            m_numLocalIntCoeffsPerPatch =  Array<OneD, unsigned int>(m_numPatches);
            for(i = 0; i < m_numPatches; ++i)
            {
                m_numLocalBndCoeffsPerPatch[i] = (unsigned int) (*exp1D)[i]->NumDGBndryCoeffs();
                m_numLocalIntCoeffsPerPatch[i] = (unsigned int) 0;
            }

            map<int, int> MeshVertToLocalVert;

            // Order the Dirichlet vertices first.
            gid = 0;
            for(i = 0; i < nbnd; i++)
            {
                if(bndCond[i]->GetBoundaryConditionType() == SpatialDomains::eDirichlet)
                {
                    m_numDirichletBndPhys++;
                    vid = ((bndCondExp[i])->GetVertex())->GetVid();

                    MeshVertToLocalVert[vid] = gid++;
                }
            }

            // set up simple map based on vertex and edge id's
            cnt = 0;
            for(i = 0; i < exp1D->size(); ++i)
            {
                if((locSegExp = boost::dynamic_pointer_cast<LocalRegions::SegExp>((*exp1D)[i])))
                {
                    locSegExp->GetBoundaryMap(vmap);

                    for(j = 0; j < locSegExp->GetNverts(); ++j)
                    {
                        vid = (locSegExp->GetGeom1D())->GetVid(j);

                        if(MeshVertToLocalVert.count(vid) == 0)
                        {
                            MeshVertToLocalVert[vid] = gid++;
                        }

                        m_localToGlobalBndMap[cnt+j] =
                            MeshVertToLocalVert.find(vid)->second;
                    }
                    cnt += locSegExp->NumBndryCoeffs();
                }
                else
                {
                    ASSERTL0(false,"dynamic cast to a segment expansion failed");
                }
            }

            // Set up boundary mapping
            m_bndCondCoeffsToGlobalCoeffsMap = Array<OneD, int >(nbnd);
            m_bndCondCoeffsToGlobalCoeffsSign = Array<OneD, NekDouble >(nbnd,1.0);
            m_numLocalDirBndCoeffs = 0;
            m_numDirichletBndPhys = 0;

            for(i = 0; i < nbnd; ++i)
            {
                vid = ((bndCondExp[i])->GetVertex())->GetVid();
                m_bndCondCoeffsToGlobalCoeffsMap[i] = MeshVertToLocalVert.find(vid)->second;

                if(bndCond[i]->GetBoundaryConditionType() == SpatialDomains::eDirichlet)
                {
                    m_numLocalDirBndCoeffs += 1;
                    m_numDirichletBndPhys  += 1;
                }
            }

            m_numGlobalDirBndCoeffs = m_numLocalDirBndCoeffs;
            CalculateBndSystemBandWidth();

            m_hash = boost::hash_range(m_localToGlobalBndMap.begin(),
                                       m_localToGlobalBndMap.end());

            // Add up hash values if parallel
            int hash = m_hash;
<<<<<<< HEAD
            m_comm->AllReduce(hash, 
=======
            m_comm->GetRowComm()->AllReduce(hash, 
>>>>>>> f5d59946
                              LibUtilities::ReduceSum);
            m_hash = hash;
        }


        /**
         *
         */
        AssemblyMapDG::AssemblyMapDG(const LibUtilities::SessionReaderSharedPtr &pSession,
                                               const SpatialDomains::MeshGraphSharedPtr &graph2D,
                                               const ExpList1DSharedPtr &trace,
                                               const ExpList &locExp,
                                               const Array<OneD, MultiRegions::ExpListSharedPtr> &bndCondExp,
                                               const Array<OneD, SpatialDomains::BoundaryConditionShPtr> &bndCond,
                                     const map<int,int> &periodicEdges,
                                     const std::string variable) :
            AssemblyMap(pSession,variable)
        {


            int i,j,k,cnt,eid, id, id1, order_e,gid;
            int ntrace_exp = trace->GetExpSize();
            int nbnd = bndCondExp.num_elements();
            LocalRegions::SegExpSharedPtr  locSegExp,locSegExp1;
            LocalRegions::QuadExpSharedPtr locQuadExp;
            LocalRegions::TriExpSharedPtr  locTriExp;
            SpatialDomains::Geometry1DSharedPtr SegGeom;

            const boost::shared_ptr<StdRegions::StdExpansionVector> exp2D = locExp.GetExp();
            int nel        = exp2D->size();

            map<int, int> MeshEdgeId;

            m_signChange = true;

            // determine mapping from geometry edges to trace
            for(i = 0; i < ntrace_exp; ++i)
            {
                if((locSegExp = boost::dynamic_pointer_cast<LocalRegions::SegExp>(trace->GetExp(i))))
                {
                    id = (locSegExp->GetGeom1D())->GetEid();

                    /*
                    if(periodicEdges.count(id) > 0)
                    {
                        if(MeshEdgeId.count(id) == 0)
                        {
                            id1 = abs(periodicEdges.find(id)->second);
                            MeshEdgeId[id] = i;
                            MeshEdgeId[id1] = i;
                        }
                    }
                    else
                    {
                    */
                    MeshEdgeId[id] = i;
                    /*
                    }
                    */
                }
                else
                {
                    ASSERTL0(false,"Dynamics cast to segment expansion failed");
                }
            }

            // Count total number of edges
            cnt = 0;
            for(i = 0; i < nel; ++i)
            {
                cnt += (*exp2D)[i]->GetNedges();
            }

            Array<OneD, StdRegions::StdExpansionSharedPtr> edgemap(cnt);
            m_elmtToTrace = Array<OneD, Array<OneD,StdRegions::StdExpansionSharedPtr> >(nel);

            // set up edge expansions links;
            cnt = 0;
            for(i = 0; i < nel; ++i)
            {
                m_elmtToTrace[i] = edgemap + cnt;

                if((locQuadExp = boost::dynamic_pointer_cast<LocalRegions::QuadExp>((*exp2D)[i])))
                {
                    for(j = 0; j < locQuadExp->GetNedges(); ++j)
                    {
                        SegGeom = (locQuadExp->GetGeom2D())->GetEdge(j);

                        id = SegGeom->GetEid();

                        if(MeshEdgeId.count(id) > 0)
                        {
                            m_elmtToTrace[i][j] = boost::dynamic_pointer_cast< LocalRegions::SegExp> ((*trace).GetExp(MeshEdgeId.find(id)->second));

                        }
                        else
                        {
                            ASSERTL0(false,"Failed to find edge map");
                        }
                    }
                }
                else if((locTriExp = boost::dynamic_pointer_cast<LocalRegions::TriExp>((*exp2D)[i])))
                {
                    for(j = 0; j < locTriExp->GetNedges(); ++j)
                    {
                        SegGeom = (locTriExp->GetGeom2D())->GetEdge(j);

                        id = SegGeom->GetEid();

                        if(MeshEdgeId.count(id) > 0)
                        {
                            m_elmtToTrace[i][j] = boost::dynamic_pointer_cast< LocalRegions::SegExp> ((*trace).GetExp((MeshEdgeId.find(id))->second));

                        }
                        else
                        {
                            ASSERTL0(false,"Failed to find edge map");
                        }
                    }

                }
                else
                {
                    ASSERTL0(false,"dynamic cast to a local 2D expansion failed");
                }
                cnt += (*exp2D)[i]->GetNedges();
            }

            // Set up boundary mapping
            cnt = 0;
            for(i = 0; i < nbnd; ++i)
            {
                cnt += bndCondExp[i]->GetExpSize();
            }

#if OLDMAP
            m_bndCondCoeffsToGlobalCoeffsMap = Array<OneD,int >(cnt);
#endif
            m_numLocalDirBndCoeffs = 0;
            m_numDirichletBndPhys  = 0;

            cnt = 0;
            for(i = 0; i < bndCondExp.num_elements(); ++i)
            {
                for(j = 0; j < bndCondExp[i]->GetExpSize(); ++j)
                {
                    if((locSegExp = boost::dynamic_pointer_cast<LocalRegions::SegExp>(bndCondExp[i]->GetExp(j))))
                    {
                        SegGeom = locSegExp->GetGeom1D();
                        id = SegGeom->GetEid();

#if OLDMAP
                        id = SegGeom->GetEid();
                        if(MeshEdgeId.count(id) > 0)
                        {
                            m_bndCondCoeffsToGlobalCoeffsMap[cnt+j] = MeshEdgeId.find(id)->second;
                        }
                        else
                        {
                            ASSERTL0(false,"Failed to find edge map");
                        }
#endif
                    }
                    else
                    {
                        ASSERTL0(false,"dynamic cast to a local Segment expansion failed");
                    }

                    if(bndCond[i]->GetBoundaryConditionType() == SpatialDomains::eDirichlet)
                    {
                        m_numLocalDirBndCoeffs  += locSegExp->GetNcoeffs();
                        m_numDirichletBndPhys   += locSegExp->GetTotPoints();
                    }

                }
                cnt += j;
            }

            // Set up integer mapping array and sign change for each
            // degree of freedom + initialise some more data members
            m_staticCondLevel = 0;
            m_numPatches = nel;
            m_numLocalBndCoeffsPerPatch =  Array<OneD, unsigned int>(nel);
            m_numLocalIntCoeffsPerPatch =  Array<OneD, unsigned int>(nel);
            int nbndry = 0;
            for(i = 0; i < nel; ++i) // count number of elements in array
            {
                eid = locExp.GetOffset_Elmt_Id(i);
                nbndry += (*exp2D)[eid]->NumDGBndryCoeffs();
                m_numLocalBndCoeffsPerPatch[i] = (unsigned int) (*exp2D)[eid]->NumDGBndryCoeffs();
                m_numLocalIntCoeffsPerPatch[i] = (unsigned int) 0;
            }

            m_numGlobalDirBndCoeffs = m_numLocalDirBndCoeffs;

            m_numLocalBndCoeffs = nbndry;
            m_numLocalCoeffs = nbndry;
            m_localToGlobalBndMap  = Array<OneD, int > (nbndry);
            m_localToGlobalBndSign = Array<OneD, NekDouble > (nbndry,1);

            // Set up array for potential mesh optimsation
            Array<OneD,int> TraceElmtGid(ntrace_exp,-1);
            int nDir = 0;
            cnt = 0;

            // We are now going to construct a graph of the mesh
            // which can be reordered depending on the type of solver we would
            // like to use.
            typedef boost::adjacency_list<boost::setS, boost::vecS, boost::undirectedS> BoostGraph;
            typedef boost::graph_traits<BoostGraph>::vertex_descriptor BoostVertex;

            BoostGraph boostGraphObj;
            int trace_id,trace_id1;

            // make trace edge renumbering map where first solved
            // edge starts at 0 so we can set up graph.
            for(i = 0; i < ntrace_exp; ++i)
            {
                if(trace->GetCoeff_Offset(i) >= m_numLocalDirBndCoeffs)
                {
                    // Initial put in element ordering (starting
                    // from zero) into TraceElmtGid
                    boost::add_vertex(boostGraphObj);
                    TraceElmtGid[i] = cnt++;
                }
                else
                {
                    // Use existing offset for Dirichlet edges
                    TraceElmtGid[i] = trace->GetCoeff_Offset(i);
                    nDir++;
                }
            }

            // Set up boost Graph
            for(i = 0; i < nel; ++i)
            {
                eid = locExp.GetOffset_Elmt_Id(i);
                nbndry += (*exp2D)[eid]->NumDGBndryCoeffs();

                for(j = 0; j < (*exp2D)[eid]->GetNedges(); ++j)
                {
                    locSegExp = boost::dynamic_pointer_cast<LocalRegions::SegExp>(m_elmtToTrace[eid][j]);
                    SegGeom = locSegExp->GetGeom1D();

                    // Add edge to boost graph for non-Dirichlet Boundary
                    id  = SegGeom->GetEid();
                    trace_id = MeshEdgeId.find(id)->second;
                    if(trace->GetCoeff_Offset(trace_id) >= m_numLocalDirBndCoeffs)
                    {
                        for(k = j+1; k < (*exp2D)[eid]->GetNedges(); ++k)
                        {
                            locSegExp1 = boost::dynamic_pointer_cast<LocalRegions::SegExp>(m_elmtToTrace[eid][k]);
                            SegGeom = locSegExp1->GetGeom1D();

                            id1  = SegGeom->GetEid();
                            trace_id1 = MeshEdgeId.find(id1)->second;
                            if(trace->GetCoeff_Offset(trace_id1)
                               >= m_numLocalDirBndCoeffs)
                            {
                                boost::add_edge( (size_t) TraceElmtGid[trace_id], (size_t) TraceElmtGid[trace_id1], boostGraphObj);
                            }
                        }
                    }
                }
            }


            int nGraphVerts = ntrace_exp-nDir;
            Array<OneD, int> perm(nGraphVerts);
            Array<OneD, int> iperm(nGraphVerts);
            BottomUpSubStructuredGraphSharedPtr bottomUpGraph;
            Array<OneD, int> vwgts(nGraphVerts);
            for(i = 0; i < nGraphVerts; ++i)
            {
                vwgts[i] = trace->GetExp(i+nDir)->GetNcoeffs();
            }

            if(nGraphVerts)
            {
                switch(m_solnType)
                {
                    case eDirectFullMatrix:
                    case eIterativeFull:
                    {
                        NoReordering(boostGraphObj,perm,iperm);
                        break;
                    }
                    case eDirectStaticCond:
                    case eIterativeStaticCond:
                    {
                        CuthillMckeeReordering(boostGraphObj,perm,iperm);
                        break;
                    }
                    case eDirectMultiLevelStaticCond:
                    {
                        MultiLevelBisectionReordering(boostGraphObj,perm,iperm,bottomUpGraph);
                        break;
                    }
                    default:
                    {
                        ASSERTL0(false,"Unrecognised solution type");
                    }
                }
            }

            // Recast the permutation so that it can be
            // used as a map Form old trace edge ID to new trace
            // edge ID
            cnt = m_numLocalDirBndCoeffs;
            for(i = 0; i < ntrace_exp-nDir; ++i)
            {
                TraceElmtGid[perm[i]+nDir]=cnt;
                cnt += trace->GetExp(perm[i]+nDir)->GetNcoeffs();
            }

            // Now have trace edges Gid position
            nbndry = cnt = 0;
            for(i = 0; i < nel; ++i)
            {
                // order list according to m_offset_elmt_id details in
                // Exp2D so that triangules are listed first and then
                // quads
                eid = locExp.GetOffset_Elmt_Id(i);
                nbndry += (*exp2D)[eid]->NumDGBndryCoeffs();

                for(j = 0; j < (*exp2D)[eid]->GetNedges(); ++j)
                {
                    locSegExp = boost::dynamic_pointer_cast<LocalRegions::SegExp>(m_elmtToTrace[eid][j]);
                    SegGeom = locSegExp->GetGeom1D();

                    id  = SegGeom->GetEid();
                    gid = TraceElmtGid[MeshEdgeId.find(id)->second];

                    //Peter order_e = locSegExp->GetNcoeffs();
                    order_e = (*exp2D)[eid]->GetEdgeNcoeffs(j);
                    
                    if((*exp2D)[eid]->GetEorient(j) == StdRegions::eForwards)
                    {
                        for(k = 0; k < order_e; ++k)
                        {
                            m_localToGlobalBndMap[k+cnt] = gid + k;
                        }
                    }
                    else // backwards orientated
                    {
                        switch(locSegExp->GetBasisType(0))
                        {
                            case LibUtilities::eModified_A:
                            {
                                // reverse vertex order
                                m_localToGlobalBndMap[cnt]   = gid + 1;
                                m_localToGlobalBndMap[cnt+1] = gid;
                                for (k = 2; k < order_e; ++k)
                                {
                                    m_localToGlobalBndMap[k+cnt] = gid + k;
                                }

                                // negate odd modes
                                for(k = 3; k < order_e; k+=2)
                                {
                                    m_localToGlobalBndSign[cnt+k] = -1.0;
                                }
                                break;
                            }
                            case LibUtilities::eGLL_Lagrange:
                            {
                                // reverse  order
                                for(k = 0; k < order_e; ++k)
                                {
                                    m_localToGlobalBndMap[cnt+order_e-k-1] = gid + k;
                                }
                                break;
                            }   
                            case LibUtilities::eGauss_Lagrange:
                            {
                                // reverse  order
                                for(k = 0; k < order_e; ++k)
                                {
                                    m_localToGlobalBndMap[cnt+order_e-k-1] = gid + k;
                                }
                                break;
                            }
                            default:
                            {
                                ASSERTL0(false,"Boundary type not permitted");
                            }
                        }
                    }
                    
                    cnt += order_e;
                }
            }

            // set up m_bndCondCoeffsToGlobalCoeffsMap to align with map
            cnt = 0;
            for(i = 0; i < nbnd; ++i)
            {
                cnt += bndCondExp[i]->GetNcoeffs();
            }

            m_bndCondCoeffsToGlobalCoeffsMap = Array<OneD,int >(cnt);

            // Number of boundary expansions
            int nbndexp = 0;
            for(cnt = i = 0; i < nbnd; ++i)
            {
                for(j = 0; j < bndCondExp[i]->GetExpSize(); ++j)
                {
                    if((locSegExp = boost::dynamic_pointer_cast<LocalRegions::SegExp>(bndCondExp[i]->GetExp(j))))
                    {
                        nbndexp++;
                        SegGeom = locSegExp->GetGeom1D();
                        id      = SegGeom->GetEid();
                        gid     = TraceElmtGid[MeshEdgeId.find(id)->second];

                        order_e = locSegExp->GetNcoeffs();

                        // Since boundary information is defined to be
                        // aligned with the geometry just use forward
                        // defintiion for gid's
                        for(k = 0; k < order_e; ++k)
                        {
                            m_bndCondCoeffsToGlobalCoeffsMap[cnt++] = gid + k;
                        }
                    }
                }
            }

            m_numGlobalBndCoeffs = trace->GetNcoeffs();
            m_numGlobalCoeffs = m_numGlobalBndCoeffs;

            CalculateBndSystemBandWidth();

            if( m_solnType == eDirectMultiLevelStaticCond && nGraphVerts )
            {
                if(m_staticCondLevel < (bottomUpGraph->GetNlevels()-1))
                {

                    Array<OneD, int> vwgts_perm(nGraphVerts);
                    
                    for(int i = 0; i < nGraphVerts; i++)
                    {
                        vwgts_perm[i] = vwgts[perm[i]];
                    }

                    bottomUpGraph->ExpandGraphWithVertexWeights(vwgts_perm);

                    m_nextLevelLocalToGlobalMap = MemoryManager<AssemblyMap>::
                        AllocateSharedPtr(this,bottomUpGraph);
                }
            }

            cnt = 0;
            m_bndCondTraceToGlobalTraceMap = Array<OneD, int >(nbndexp);
            for(i = 0; i < bndCondExp.num_elements(); ++i)
            {
                for(j = 0; j < bndCondExp[i]->GetExpSize(); ++j)
                {
                    if((locSegExp = boost::dynamic_pointer_cast<LocalRegions::SegExp>(bndCondExp[i]->GetExp(j))))
                    {
                        SegGeom = locSegExp->GetGeom1D();
                        id = SegGeom->GetEid();

                        m_bndCondTraceToGlobalTraceMap[cnt++] = MeshEdgeId.find(id)->second;
                    }
                }
            }

            // Now set up mapping from global coefficients to universal.
            ExpListSharedPtr tr = boost::dynamic_pointer_cast<ExpList>(trace);
            SetUpUniversalDGMap   (locExp);
            SetUpUniversalTraceMap(locExp, tr);

            m_hash = boost::hash_range(m_localToGlobalBndMap.begin(),
                                       m_localToGlobalBndMap.end());
        }

        /**
         * Constructor for trace map for three-dimensional expansion.
         */
        AssemblyMapDG::AssemblyMapDG(
            const LibUtilities::SessionReaderSharedPtr                &pSession,
            const SpatialDomains::MeshGraphSharedPtr                  &graph3D,
            const ExpList2DSharedPtr                                  &trace,
            const ExpList                                             &locExp,
            const Array<OneD, MultiRegions::ExpListSharedPtr>         &bndCondExp,
            const Array<OneD, SpatialDomains::BoundaryConditionShPtr> &bndCond,
            const map<int,PeriodicFace>                               &periodicFaces,
            const std::string variable):
            AssemblyMap(pSession,variable)
        {
            int i,j,k,cnt,eid, id, id1, order_e,gid;
            int ntrace_exp = trace->GetExpSize();
            int nbnd = bndCondExp.num_elements();
            LocalRegions::QuadExpSharedPtr      locQuadExp, locQuadExp1;
            LocalRegions::TriExpSharedPtr       locTriExp, locTriExp1;
            LocalRegions::HexExpSharedPtr       locHexExp;
            LocalRegions::PrismExpSharedPtr     locPrismExp;
            LocalRegions::PyrExpSharedPtr       locPyrExp;
            LocalRegions::TetExpSharedPtr       locTetExp;
            SpatialDomains::Geometry2DSharedPtr FaceGeom;
            StdRegions::StdExpansionSharedPtr   locBndExp;

            const boost::shared_ptr<StdRegions::StdExpansionVector> exp3D = 
                locExp.GetExp();
            int nel = exp3D->size();

            map<int, int> MeshFaceId;

            m_signChange = true;

            // determine mapping from geometry edges to trace
            for(i = 0; i < ntrace_exp; ++i)
            {
                id = trace->GetExp(i)->GetGeom2D()->GetFid();
                /*
                if(periodicFaces.count(id) > 0)
                {
                    if(MeshFaceId.count(id) == 0)
                    {
                        id1 = periodicFaces.find(id)->second.first;
                        MeshFaceId[id] = i;
                        MeshFaceId[id1] = i;
                    }
                }
                else
                {
                */
                MeshFaceId[id] = i;
                /*
                }
                */
            }

            // Count total number of faces
            cnt = 0;
            for(i = 0; i < nel; ++i)
            {
                cnt += (*exp3D)[i]->GetNfaces();
            }

            Array<OneD, StdRegions::StdExpansionSharedPtr> facemap(cnt);
            m_elmtToTrace = Array<OneD, 
                Array<OneD, StdRegions::StdExpansionSharedPtr> >(nel);

            // set up face expansions links;
            cnt = 0;
            for(i = 0; i < nel; ++i)
            {
                m_elmtToTrace[i] = facemap + cnt;
                
                for(j = 0; j < (*exp3D)[i]->GetNfaces(); ++j)
                {
                    id = (*exp3D)[i]->GetGeom3D()->GetFid(j);
                    
                    if(MeshFaceId.count(id) > 0)
                    {
                        m_elmtToTrace[i][j] = 
                            trace->GetExp(MeshFaceId.find(id)->second);
                    }
                    else
                    {
                        ASSERTL0(false,"Failed to find face map");
                    }
                }

                cnt += (*exp3D)[i]->GetNfaces();
            }

            // Set up boundary mapping
            cnt = 0;
            for(i = 0; i < nbnd; ++i)
            {
                cnt += bndCondExp[i]->GetExpSize();
            }

            set<int> dirFaces;

            m_numLocalDirBndCoeffs = 0;
            m_numDirichletBndPhys  = 0;

            cnt = 0;
            for(i = 0; i < bndCondExp.num_elements(); ++i)
            {
                for(j = 0; j < bndCondExp[i]->GetExpSize(); ++j)
                {
                    locBndExp = bndCondExp[i]->GetExp(j);
                    FaceGeom  = locBndExp->GetGeom2D();
                    id        = FaceGeom->GetFid();
                    
                    if(bndCond[i]->GetBoundaryConditionType() == 
                           SpatialDomains::eDirichlet)
                    {
                        m_numLocalDirBndCoeffs += locBndExp->GetNcoeffs();
                        m_numDirichletBndPhys  += locBndExp->GetTotPoints();
                        dirFaces.insert(id);
                    }
                }

                cnt += j;
            }

            // Set up integer mapping array and sign change for each
            // degree of freedom + initialise some more data members
            m_staticCondLevel           = 0;
            m_numPatches                = nel;
            m_numLocalBndCoeffsPerPatch = Array<OneD, unsigned int>(nel);
            m_numLocalIntCoeffsPerPatch = Array<OneD, unsigned int>(nel);

            int nbndry = 0;
            for(i = 0; i < nel; ++i) // count number of elements in array
            {
                eid     = locExp.GetOffset_Elmt_Id(i);
                nbndry += (*exp3D)[eid]->NumDGBndryCoeffs();
                m_numLocalBndCoeffsPerPatch[i] = (unsigned int) (*exp3D)[eid]->NumDGBndryCoeffs();
                m_numLocalIntCoeffsPerPatch[i] = (unsigned int) 0;
            }

            m_numGlobalDirBndCoeffs = m_numLocalDirBndCoeffs;
            m_numLocalBndCoeffs     = nbndry;
            m_numLocalCoeffs        = nbndry;
            m_localToGlobalBndMap   = Array<OneD, int>       (nbndry);
            m_localToGlobalBndSign  = Array<OneD, NekDouble> (nbndry,1);

            // Set up array for potential mesh optimsation
            Array<OneD,int> FaceElmtGid(ntrace_exp,-1);
            int nDir = 0;
            cnt = 0;

            // We are now going to construct a graph of the mesh
            // which can be reordered depending on the type of solver we would
            // like to use.
            typedef boost::adjacency_list<boost::setS, boost::vecS, boost::undirectedS> BoostGraph;
            typedef boost::graph_traits<BoostGraph>::vertex_descriptor BoostVertex;

            BoostGraph boostGraphObj;
            int face_id, face_id1;
            int dirOffset = 0;

            // make trace face renumbering map where first solved
            // face starts at 0 so we can set up graph.
            for(i = 0; i < ntrace_exp; ++i)
            {
                id = trace->GetExp(i)->GetGeom2D()->GetFid();
                
                if (dirFaces.count(id) == 0)
                {
                    // Initial put in element ordering (starting
                    // from zero) into FaceElmtGid
                    boost::add_vertex(boostGraphObj);
                    FaceElmtGid[i] = cnt++;
                }
                else
                {
                    // Use existing offset for Dirichlet edges
                    FaceElmtGid[i] = dirOffset;
                    dirOffset     += trace->GetExp(i)->GetNcoeffs();
                    nDir++;
                }
            }

            // Set up boost Graph
            for(i = 0; i < nel; ++i)
            {
                eid = locExp.GetOffset_Elmt_Id(i);

                for(j = 0; j < (*exp3D)[eid]->GetNfaces(); ++j)
                {
                    // Add face to boost graph for non-Dirichlet Boundary
                    FaceGeom = m_elmtToTrace[eid][j]->GetGeom2D();
                    id       = FaceGeom->GetFid();
                    face_id  = MeshFaceId.find(id)->second;

                    if(dirFaces.count(id) == 0)
                    {
                        for(k = j+1; k < (*exp3D)[eid]->GetNfaces(); ++k)
                        {
                            FaceGeom = m_elmtToTrace[eid][k]->GetGeom2D();
                            id1      = FaceGeom->GetFid();
                            face_id1 = MeshFaceId.find(id1)->second;
                            
                            if(dirFaces.count(id1) == 0)
                            {
                                boost::add_edge((size_t) FaceElmtGid[face_id], 
                                                (size_t) FaceElmtGid[face_id1], 
                                                boostGraphObj);
                            }
                        }
                    }
                }
            }

            int                                 nGraphVerts = ntrace_exp - nDir;
            Array<OneD, int>                    perm (nGraphVerts);
            Array<OneD, int>                    iperm(nGraphVerts);
            Array<OneD, int>                    vwgts(nGraphVerts);
            BottomUpSubStructuredGraphSharedPtr bottomUpGraph;
            
            for(i = 0; i < nGraphVerts; ++i)
            {
                vwgts[i] = trace->GetExp(i+nDir)->GetNcoeffs();
            }

            if(nGraphVerts)
            {
                switch(m_solnType)
                {
                    case eDirectFullMatrix:
                    case eIterativeFull:
                    case eIterativeStaticCond:
                    {
                        NoReordering(boostGraphObj,perm,iperm);
                        break;
                    }
                    case eDirectStaticCond:
                    {
                        CuthillMckeeReordering(boostGraphObj,perm,iperm);
                        break;
                    }
                    case eDirectMultiLevelStaticCond:
                    {
                        MultiLevelBisectionReordering(boostGraphObj,perm,iperm,
                                                      bottomUpGraph);
                        break;
                    }
                    default:
                    {
                        ASSERTL0(false,"Unrecognised solution type");
                    }
                }
            }

            // Recast the permutation so that it can be used as a map Form old
            // trace face ID to new trace face ID
            cnt = m_numLocalDirBndCoeffs;
            for(i = 0; i < ntrace_exp - nDir; ++i)
            {
                FaceElmtGid[perm[i]+nDir] = cnt;
                cnt += trace->GetExp(perm[i]+nDir)->GetNcoeffs();
            }

            // Now have trace edges Gid position
            cnt = 0;
            for(i = 0; i < nel; ++i)
            {
                // order list according to m_offset_elmt_id details in Exp3D
                eid = locExp.GetOffset_Elmt_Id(i);

                for(j = 0; j < (*exp3D)[eid]->GetNfaces(); ++j)
                {
                    FaceGeom = m_elmtToTrace[eid][j]->GetGeom2D();
                    id       = FaceGeom->GetFid();
                    gid      = FaceElmtGid[MeshFaceId.find(id)->second];
                    order_e  = (*exp3D)[eid]->GetFaceNcoeffs(j);
                    
                    std::map<int,int> orientMap;
                    
                    Array<OneD, unsigned int> elmMap1 (order_e);
                    Array<OneD,          int> elmSign1(order_e);
                    Array<OneD, unsigned int> elmMap2 (order_e);
                    Array<OneD,          int> elmSign2(order_e);
                    
                    StdRegions::Orientation fo = (*exp3D)[eid]->GetFaceOrient(j);
                    
                    // Construct mapping which will permute global IDs
                    // according to face orientations. 
                    (*exp3D)[eid]->GetFaceToElementMap(j,fo,elmMap1,elmSign1);
                    (*exp3D)[eid]->GetFaceToElementMap(
                        j,StdRegions::eDir1FwdDir1_Dir2FwdDir2,elmMap2,elmSign2);
                    
                    for (k = 0; k < elmMap1.num_elements(); ++k)
                    {
                        // Find the elemental co-efficient in the original
                        // mapping.
                        int idx = -1;
                        for (int l = 0; l < elmMap2.num_elements(); ++l)
                        {
                            if (elmMap1[k] == elmMap2[l])
                            {
                                idx = l;
                                break;
                            }
                        }
                        
                        ASSERTL2(idx != -1, "Problem with face to element map!");
                        orientMap[k] = idx;
                    }
                    
                    for(k = 0; k < order_e; ++k)
                    {
                        m_localToGlobalBndMap [k+cnt] = gid + orientMap[k];
                        m_localToGlobalBndSign[k+cnt] = elmSign2[orientMap[k]];
                    }

                    cnt += order_e;
                }
            }

            // set up m_bndCondCoeffsToGlobalCoeffsMap to align with map
            cnt = 0;
            for(i = 0; i < nbnd; ++i)
            {
                cnt += bndCondExp[i]->GetNcoeffs();
            }

            m_bndCondCoeffsToGlobalCoeffsMap = Array<OneD,int>(cnt);

            // Number of boundary expansions
            int nbndexp = 0, bndOffset, bndTotal = 0;
            for(cnt = i = 0; i < nbnd; ++i)
            {
                for(j = 0; j < bndCondExp[i]->GetExpSize(); ++j)
                {
                    locBndExp = bndCondExp[i]->GetExp(j);
                    id        = locBndExp->GetGeom2D()->GetFid();
                    gid       = FaceElmtGid[MeshFaceId.find(id)->second];
                    bndOffset = bndCondExp[i]->GetCoeff_Offset(j) + bndTotal;
                        
                    // Since boundary information is defined to be aligned with
                    // the geometry just use forward/forward (both coordinate
                    // directions) defintiion for gid's
                    for(k = 0; k < locBndExp->GetNcoeffs(); ++k)
                    {
                        m_bndCondCoeffsToGlobalCoeffsMap[bndOffset+k] = gid + k;
                    }
                }

                nbndexp  += bndCondExp[i]->GetExpSize();
                bndTotal += bndCondExp[i]->GetNcoeffs();
            }
            
            m_numGlobalBndCoeffs = trace->GetNcoeffs();
            m_numGlobalCoeffs    = m_numGlobalBndCoeffs;

            CalculateBndSystemBandWidth();

            if( m_solnType == eDirectMultiLevelStaticCond && nGraphVerts )
            {
                if(m_staticCondLevel < (bottomUpGraph->GetNlevels()-1))
                {
                    Array<OneD, int> vwgts_perm(nGraphVerts);
                    
                    for(int i = 0; i < nGraphVerts; i++)
                    {
                        vwgts_perm[i] = vwgts[perm[i]];
                    }

                    bottomUpGraph->ExpandGraphWithVertexWeights(vwgts_perm);

                    m_nextLevelLocalToGlobalMap = MemoryManager<AssemblyMap>::
                        AllocateSharedPtr(this,bottomUpGraph);
                }
            }

            cnt = 0;
            m_bndCondTraceToGlobalTraceMap = Array<OneD, int>(nbndexp);
            for(i = 0; i < bndCondExp.num_elements(); ++i)
            {
                for(j = 0; j < bndCondExp[i]->GetExpSize(); ++j)
                {
                    locBndExp = bndCondExp[i]->GetExp(j);
                    FaceGeom  = locBndExp->GetGeom2D();
                    id        = FaceGeom->GetFid();
                    m_bndCondTraceToGlobalTraceMap[cnt++] = 
                        MeshFaceId.find(id)->second;
                }
            }

            // Now set up mapping from global coefficients to universal.
            ExpListSharedPtr tr = boost::dynamic_pointer_cast<ExpList>(trace);
            SetUpUniversalDGMap   (locExp);
            SetUpUniversalTraceMap(locExp, tr);

            m_hash = boost::hash_range(m_localToGlobalBndMap.begin(),
                                       m_localToGlobalBndMap.end());
        }

        /**
         * Constructs a mapping between the process-local global numbering and
         * a universal numbering of the trace space expansion. The universal
         * numbering is defined by the mesh edge IDs to enforce consistency
         * across processes.
         * 
         * @param       locExp  List of local elemental expansions.
         */
        void AssemblyMapDG::SetUpUniversalDGMap(const ExpList &locExp)
        {
            StdRegions::StdExpansionSharedPtr locExpansion;
            int eid       = 0;
            int cnt       = 0;
            int id        = 0;
            int order_e   = 0;
            int vGlobalId = 0;
            int maxDof    = 0;
            int dof       = 0;
            int nDim      = 0;
            int i,j,k;

            const StdRegions::StdExpansionVector &locExpVector = *(locExp.GetExp());

            // Initialise the global to universal maps.
            m_globalToUniversalBndMap = Nektar::Array<OneD, int>(m_numGlobalBndCoeffs, -1);
            m_globalToUniversalBndMapUnique = Nektar::Array<OneD, int>(m_numGlobalBndCoeffs, -1);

            // Loop over all the elements in the domain and compute max edge
            // DOF. Reduce across all processes to get universal maximum.
            for(i = 0; i < locExpVector.size(); ++i)
            {
                locExpansion = boost::dynamic_pointer_cast<
                    StdRegions::StdExpansion>(locExpVector[i]);
                nDim = locExpansion->GetShapeDimension();

                // Loop over all edges of element i
                if (nDim == 1)
                {
                    maxDof = (1 > maxDof ? 1 : maxDof);
                }
                else if (nDim == 2)
                {
                    for (j = 0; j < locExpansion->GetNedges(); ++j)
                    {
                        dof    = locExpansion->GetEdgeNcoeffs(j);
                        maxDof = (dof > maxDof ? dof : maxDof);
                    }
                }
                else if (nDim == 3)
                {
                    for (j = 0; j < locExpansion->GetNfaces(); ++j)
                    {
                        dof    = locExpansion->GetFaceNcoeffs(j);
                        maxDof = (dof > maxDof ? dof : maxDof);
                    }
                }
            }
            m_comm->AllReduce(maxDof, LibUtilities::ReduceMax);

            // Now have trace edges Gid position
            cnt = 0;
            for(i = 0; i < locExpVector.size(); ++i)
            {
                locExpansion = boost::dynamic_pointer_cast<
                    StdRegions::StdExpansion>(locExpVector[i]);
                nDim = locExpansion->GetShapeDimension();

                // Order list according to m_offset_elmt_id details in Exp2D
                // so that triangules are listed first and then quads
                eid = locExp.GetOffset_Elmt_Id(i);

                // Populate mapping for each edge of the element.
                if (nDim == 1)
                {
                    for(j = 0; j < locExpansion->GetNverts(); ++j, ++cnt)
                    {
                        LocalRegions::PointExpSharedPtr locPointExp = 
                            boost::dynamic_pointer_cast<
                                LocalRegions::PointExp>(m_elmtToTrace[eid][j]);
                        id = locPointExp->GetGeom()->GetVid();
                        vGlobalId = m_localToGlobalBndMap[cnt+j];
                        m_globalToUniversalBndMap[vGlobalId]
                            = id * maxDof + j + 1;
                    }
                } 
                else if (nDim == 2)
                {
                    for(j = 0; j < locExpansion->GetNedges(); ++j)
                    {
                        LocalRegions::SegExpSharedPtr locSegExp = 
                            boost::dynamic_pointer_cast<
                                LocalRegions::SegExp>(m_elmtToTrace[eid][j]);

                        id  = locSegExp->GetGeom1D()->GetEid();
                        order_e = locExpVector[eid]->GetEdgeNcoeffs(j);
                        
                        map<int,int> orientMap;
                        Array<OneD, unsigned int> map1(order_e), map2(order_e);
                        Array<OneD, int> sign1(order_e), sign2(order_e);
                        
                        locExpVector[eid]->GetEdgeToElementMap(j, StdRegions::eForwards, map1, sign1);
                        locExpVector[eid]->GetEdgeToElementMap(j, locExpVector[eid]->GetEorient(j), map2, sign2);
                        
                        for (k = 0; k < map1.num_elements(); ++k)
                        {
                            // Find the elemental co-efficient in the original
                            // mapping.
                            int idx = -1;
                            for (int l = 0; l < map2.num_elements(); ++l)
                            {
                                if (map1[k] == map2[l])
                                {
                                    idx = l;
                                    break;
                                }
                            }
                            
                            ASSERTL2(idx != -1, "Problem with face to element map!");
                            orientMap[k] = idx;
                        }

                        for(k = 0; k < order_e; ++k)
                        {
                            vGlobalId = m_localToGlobalBndMap[k+cnt];
                            m_globalToUniversalBndMap[vGlobalId]
                                = id * maxDof + orientMap[k] + 1;
                        }
                        cnt += order_e;
                    }
                }
                else if (nDim == 3)
                {
                    for(j = 0; j < locExpansion->GetNfaces(); ++j)
                    {
                        LocalRegions::Expansion2DSharedPtr locFaceExp = 
                            boost::dynamic_pointer_cast<
                                LocalRegions::Expansion2D>(m_elmtToTrace[eid][j]);

                        id  = locFaceExp->GetGeom2D()->GetFid();
                        order_e = locExpVector[eid]->GetFaceNcoeffs(j);

                        map<int,int> orientMap;
                        Array<OneD, unsigned int> map1(order_e), map2(order_e);
                        Array<OneD, int> sign1(order_e), sign2(order_e);
                        
                        locExpVector[eid]->GetFaceToElementMap(j, StdRegions::eDir1FwdDir1_Dir2FwdDir2, map1, sign1);
                        locExpVector[eid]->GetFaceToElementMap(j, locExpVector[eid]->GetFaceOrient(j), map2, sign2);
                        
                        for (k = 0; k < map1.num_elements(); ++k)
                        {
                            // Find the elemental co-efficient in the original
                            // mapping.
                            int idx = -1;
                            for (int l = 0; l < map2.num_elements(); ++l)
                            {
                                if (map1[k] == map2[l])
                                {
                                    idx = l;
                                    break;
                                }
                            }
                            
                            ASSERTL2(idx != -1, "Problem with face to element map!");
                            orientMap[k] = idx;
                        }

                        for(k = 0; k < order_e; ++k)
                        {
                            vGlobalId = m_localToGlobalBndMap[k+cnt];
                            m_globalToUniversalBndMap[vGlobalId]
                                = id * maxDof + orientMap[k] + 1;
                        }
                        cnt += order_e;
                    }
                }
            }
            
            // Initialise GSlib and populate the unique map.
            Array<OneD, long> tmp(m_globalToUniversalBndMap.num_elements());
            for (i = 0; i < m_globalToUniversalBndMap.num_elements(); ++i)
            {
                tmp[i] = m_globalToUniversalBndMap[i];
            }
            m_bndGsh = m_gsh = Gs::Init(tmp, m_comm);
            Gs::Unique(tmp, m_comm);
            for (i = 0; i < m_globalToUniversalBndMap.num_elements(); ++i)
            {
                m_globalToUniversalBndMapUnique[i] = (tmp[i] >= 0 ? 1 : 0);
            }
        }

        void AssemblyMapDG::SetUpUniversalTraceMap(const ExpList         &locExp,
                                                        const ExpListSharedPtr trace)
        {
            StdRegions::StdExpansionSharedPtr locExpansion;
            int i;
            int maxQuad = 0, quad = 0, nDim = 0, eid = 0, offset = 0;

            const StdRegions::StdExpansionVector &locExpVector = *(locExp.GetExp());

            int nTracePhys = trace->GetTotPoints();

            // Initialise the trace to universal maps.
            m_traceToUniversalMap       = 
                Nektar::Array<OneD, int>(nTracePhys, -1);
            m_traceToUniversalMapUnique = 
                Nektar::Array<OneD, int>(nTracePhys, -1);

            // Assume that each element of the expansion is of the same
            // dimension.
            nDim = locExpVector[0]->GetShapeDimension();

            if (nDim == 1)
            {
                maxQuad = (1 > maxQuad ? 1 : maxQuad);
            }
            else
            {
                for (i = 0; i < trace->GetExpSize(); ++i)
                {
                    quad = trace->GetExp(i)->GetTotPoints();
                    if (quad > maxQuad)
                    {
                        maxQuad = quad;
                    }
                }
            }
            m_comm->AllReduce(maxQuad, LibUtilities::ReduceMax);

            if (nDim == 1)
            {
                for (int i = 0; i < trace->GetExpSize(); ++i)
                {
                    eid = trace->GetExp(i)->GetGeom()->GetGlobalID();
                    offset = trace->GetPhys_Offset(i);
                    m_traceToUniversalMap[offset] = eid*maxQuad+1;
                }
            }
            else 
            {
                for (int i = 0; i < trace->GetExpSize(); ++i)
                {
                    eid    = trace->GetExp(i)->GetGeom()->GetGlobalID();
                    offset = trace->GetPhys_Offset(i);
                    quad   = trace->GetExp(i)->GetTotPoints();

                    for(int j = 0; j < quad; ++j)
                    {
                        m_traceToUniversalMap[j+offset] = eid*maxQuad+j+1;
                    }
                }
            }

            Array<OneD, long> tmp(nTracePhys);
            for (int i = 0; i < nTracePhys; ++i)
            {
                tmp[i] = m_traceToUniversalMap[i];
            }
            m_traceGsh = Gs::Init(tmp, m_comm);
            Gs::Unique(tmp, m_comm);
            for (int i = 0; i < nTracePhys; ++i)
            {
                m_traceToUniversalMapUnique[i] = tmp[i];
            }
        }

        void AssemblyMapDG::UniversalTraceAssemble(
            Array<OneD, NekDouble> &pGlobal) const
        {
            Gs::Gather(pGlobal, Gs::gs_add, m_traceGsh);
        }

        int AssemblyMapDG::v_GetLocalToGlobalMap(const int i) const
        {
            return m_localToGlobalBndMap[i];
        }

        int AssemblyMapDG::v_GetGlobalToUniversalMap(const int i) const
        {
            return m_globalToUniversalBndMap[i];
        }

        int AssemblyMapDG::v_GetGlobalToUniversalMapUnique(const int i) const
        {
            return m_globalToUniversalBndMapUnique[i];
        }

        const Array<OneD,const int>& AssemblyMapDG::v_GetLocalToGlobalMap()
        {
            return m_localToGlobalBndMap;
        }

        const Array<OneD,const int>& AssemblyMapDG::v_GetGlobalToUniversalMap()
        {
            return m_globalToUniversalBndMap;
        }

        const Array<OneD,const int>& AssemblyMapDG::v_GetGlobalToUniversalMapUnique()
        {
            return m_globalToUniversalBndMapUnique;
        }

        NekDouble AssemblyMapDG::v_GetLocalToGlobalSign(
                    const int i) const
        {
            return GetLocalToGlobalBndSign(i);
        }

        void AssemblyMapDG::v_LocalToGlobal(
                    const Array<OneD, const NekDouble>& loc,
                          Array<OneD,       NekDouble>& global) const
        {
            AssembleBnd(loc,global);
        }

        void AssemblyMapDG::v_LocalToGlobal(
                    const NekVector<NekDouble>& loc,
                          NekVector<      NekDouble>& global) const
        {
            AssembleBnd(loc,global);
        }

        void AssemblyMapDG::v_GlobalToLocal(
                    const Array<OneD, const NekDouble>& global,
                          Array<OneD,       NekDouble>& loc) const
        {
            GlobalToLocalBnd(global,loc);
        }

        void AssemblyMapDG::v_GlobalToLocal(
                    const NekVector<NekDouble>& global,
                          NekVector<      NekDouble>& loc) const
        {
            GlobalToLocalBnd(global,loc);
        }

        void AssemblyMapDG::v_Assemble(
                    const Array<OneD, const NekDouble> &loc,
                          Array<OneD,       NekDouble> &global) const
        {
            AssembleBnd(loc,global);
        }

        void AssemblyMapDG::v_Assemble(
                    const NekVector<NekDouble>& loc,
                          NekVector<      NekDouble>& global) const
        {
            AssembleBnd(loc,global);
        }

        void AssemblyMapDG::v_UniversalAssemble(
                      Array<OneD,     NekDouble>& pGlobal) const
        {
            Gs::Gather(pGlobal, Gs::gs_add, m_gsh);
        }

        void AssemblyMapDG::v_UniversalAssemble(
                      NekVector<      NekDouble>& pGlobal) const
        {
            UniversalAssemble(pGlobal.GetPtr());
        }

        int AssemblyMapDG::v_GetFullSystemBandWidth() const
        {
            return GetBndSystemBandWidth();
        }

        int AssemblyMapDG::GetTraceToUniversalMap(int i)
        {
            return m_traceToUniversalMap[i];
        }

        int AssemblyMapDG::GetTraceToUniversalMapUnique(int i)
        {
            return m_traceToUniversalMapUnique[i];
        }

        int AssemblyMapDG::GetNumDirichletBndPhys()
        {
            return m_numDirichletBndPhys;
        }

        Array<OneD, StdRegions::StdExpansionSharedPtr>&
                    AssemblyMapDG::GetElmtToTrace(const int i)
        {
            ASSERTL1(i >= 0 && i < m_elmtToTrace.num_elements(),
                     "i is out of range");
            return m_elmtToTrace[i];
        }

        Array<OneD, Array< OneD, StdRegions::StdExpansionSharedPtr> >&
                    AssemblyMapDG::GetElmtToTrace()
        {
            return m_elmtToTrace;
        }


    } //namespace
} // namespace<|MERGE_RESOLUTION|>--- conflicted
+++ resolved
@@ -175,12 +175,8 @@
 
             // Add up hash values if parallel
             int hash = m_hash;
-<<<<<<< HEAD
-            m_comm->AllReduce(hash, 
-=======
-            m_comm->GetRowComm()->AllReduce(hash, 
->>>>>>> f5d59946
-                              LibUtilities::ReduceSum);
+
+            m_comm->GetRowComm()->AllReduce(hash, LibUtilities::ReduceSum);
             m_hash = hash;
         }
 
