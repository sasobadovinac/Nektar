--- conflicted
+++ resolved
@@ -1645,12 +1645,8 @@
                     nEdgeInteriorCoeffs = exp->GetEdgeNcoeffs(j)-2;
                     edgeOrient          = exp->GetGeom()->GetEorient(j);
                     meshEdgeId          = exp->GetGeom()->GetEid(j);
-<<<<<<< HEAD
-                    pIt = periodicEdges.find(meshEdgeId);
-=======
 
                     auto pIt = periodicEdges.find(meshEdgeId);
->>>>>>> 5d3d42dd
 
                     // See if this edge is periodic. If it is, then we map all
                     // edges to the one with lowest ID, and align all
