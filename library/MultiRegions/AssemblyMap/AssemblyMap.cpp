///////////////////////////////////////////////////////////////////////////////
//
// File AssemblyMap.cpp
//
// For more information, please see: http://www.nektar.info
//
// The MIT License
//
// Copyright (c) 2006 Division of Applied Mathematics, Brown University (USA),
// Department of Aeronautics, Imperial College London (UK), and Scientific
// Computing and Imaging Institute, University of Utah (USA).
//
// Permission is hereby granted, free of charge, to any person obtaining a
// copy of this software and associated documentation files (the "Software"),
// to deal in the Software without restriction, including without limitation
// the rights to use, copy, modify, merge, publish, distribute, sublicense,
// and/or sell copies of the Software, and to permit persons to whom the
// Software is furnished to do so, subject to the following conditions:
//
// The above copyright notice and this permission notice shall be included
// in all copies or substantial portions of the Software.
//
// THE SOFTWARE IS PROVIDED "AS IS", WITHOUT WARRANTY OF ANY KIND, EXPRESS
// OR IMPLIED, INCLUDING BUT NOT LIMITED TO THE WARRANTIES OF MERCHANTABILITY,
// FITNESS FOR A PARTICULAR PURPOSE AND NONINFRINGEMENT. IN NO EVENT SHALL
// THE AUTHORS OR COPYRIGHT HOLDERS BE LIABLE FOR ANY CLAIM, DAMAGES OR OTHER
// LIABILITY, WHETHER IN AN ACTION OF CONTRACT, TORT OR OTHERWISE, ARISING
// FROM, OUT OF OR IN CONNECTION WITH THE SOFTWARE OR THE USE OR OTHER
// DEALINGS IN THE SOFTWARE.
//
// Description: Assembly (e.g. local to global) base mapping routines
//
///////////////////////////////////////////////////////////////////////////////

#include <boost/core/ignore_unused.hpp>

#include <MultiRegions/AssemblyMap/AssemblyMap.h>

using namespace std;

namespace Nektar
{
    namespace MultiRegions
    {
        /**
         * @class AssemblyMap
         * This class acts as a base class for constructing mappings between
         * local, global and boundary degrees of freedom. It holds the storage
         * for the maps and provides the accessors needed to retrieve them.
         *
         * There are two derived classes: AssemblyMapCG and
         * AssemblyMapDG. These perform the actual construction of the
         * maps within their specific contexts.
         *
         */

        /// Rounds a double precision number to an integer.
        int RoundNekDoubleToInt(NekDouble x)
        {
            return int(x > 0.0 ? x + 0.5 : x - 0.5);
        }

        /// Rounds an array of double precision numbers to integers.
        void RoundNekDoubleToInt(const Array<OneD,const NekDouble> inarray, Array<OneD,int> outarray)
        {
            int size = inarray.size();
            ASSERTL1(outarray.size()>=size,"Array sizes not compatible");

            NekDouble x;
            for(int i = 0; i < size; i++)
            {
                x = inarray[i];
                outarray[i] =  int(x > 0.0 ? x + 0.5 : x - 0.5);
            }
        }

        /**
         * Initialises an empty mapping.
         */
        AssemblyMap::AssemblyMap():
            m_session(),
            m_comm(),
            m_hash(0),
            m_numLocalBndCoeffs(0),
            m_numGlobalBndCoeffs(0),
            m_numLocalDirBndCoeffs(0),
            m_numGlobalDirBndCoeffs(0),
            m_solnType(eNoSolnType),
            m_bndSystemBandWidth(0),
            m_successiveRHS(0),
            m_gsh(0),
            m_bndGsh(0)
        {
        }

        AssemblyMap::AssemblyMap(
                const LibUtilities::SessionReaderSharedPtr &pSession,
                const std::string variable):
            m_session(pSession),
            m_comm(pSession->GetComm()),
            m_hash(0),
            m_numLocalBndCoeffs(0),
            m_numGlobalBndCoeffs(0),
            m_numLocalDirBndCoeffs(0),
            m_numGlobalDirBndCoeffs(0),
            m_bndSystemBandWidth(0),
            m_successiveRHS(0),
            m_gsh(0),
            m_bndGsh(0)
        {
            // Default value from Solver Info
            m_solnType = pSession->GetSolverInfoAsEnum<GlobalSysSolnType>(
                                                            "GlobalSysSoln");
            m_preconType = pSession->GetSolverInfoAsEnum<PreconditionerType>(
                                                            "Preconditioner");
            m_LinIteratSovler = pSession->GetSolverInfoAsEnum<LinIteratSovler>(
                                                            "LinIteratSovler");

            // Override values with data from GlobalSysSolnInfo section
            if(pSession->DefinesGlobalSysSolnInfo(variable, "GlobalSysSoln"))
            {
                std::string sysSoln = pSession->GetGlobalSysSolnInfo(variable,
                                                            "GlobalSysSoln");
                m_solnType = pSession->GetValueAsEnum<GlobalSysSolnType>(
                                                    "GlobalSysSoln", sysSoln);
            }

            if(pSession->DefinesGlobalSysSolnInfo(variable, "Preconditioner"))
            {
                std::string precon = pSession->GetGlobalSysSolnInfo(variable,
                                                            "Preconditioner");
                m_preconType = pSession->GetValueAsEnum<PreconditionerType>(
                                                    "Preconditioner", precon);
            }
<<<<<<< HEAD

            if(pSession->DefinesGlobalSysSolnInfo(variable, "LinIteratSovler"))
            {
                std::string iterater = pSession->GetGlobalSysSolnInfo(variable,
                                                            "LinIteratSovler");
                m_LinIteratSovler = pSession->GetValueAsEnum<LinIteratSovler>(
                                                    "LinIteratSovler", iterater);
            }

=======
            
>>>>>>> 32e71cb0
            if(pSession->DefinesGlobalSysSolnInfo(variable,
                                                  "IterativeSolverTolerance"))
            {
                m_iterativeTolerance = boost::lexical_cast<NekDouble>(
                        pSession->GetGlobalSysSolnInfo(variable,
                                "IterativeSolverTolerance").c_str());
            }
            else
            {
                pSession->LoadParameter("IterativeSolverTolerance",
                                        m_iterativeTolerance,
                                        NekConstants::kNekIterativeTol);
            }


            if(pSession->DefinesGlobalSysSolnInfo(variable,
                                                  "MaxIterations"))
            {
                m_maxIterations = boost::lexical_cast<int>(
                        pSession->GetGlobalSysSolnInfo(variable,
                                "MaxIterations").c_str());
            }
            else
            {
                pSession->LoadParameter("MaxIterations",
                                        m_maxIterations,
                                        5000);
            }


            if(pSession->DefinesGlobalSysSolnInfo(variable,"SuccessiveRHS"))
            {
                m_successiveRHS = boost::lexical_cast<int>(
                        pSession->GetGlobalSysSolnInfo(variable,
                                "SuccessiveRHS").c_str());
            }
            else
            {
                pSession->LoadParameter("SuccessiveRHS",
                                        m_successiveRHS,0);
            }

        }

        /**
         * Create a new level of mapping using the information in
         * multiLevelGraph and performing the following steps:
         */
        AssemblyMap::AssemblyMap(
                    AssemblyMap* oldLevelMap,
                    const BottomUpSubStructuredGraphSharedPtr& multiLevelGraph):
            m_session(oldLevelMap->m_session),
            m_comm(oldLevelMap->GetComm()),
            m_hash(0),
            m_solnType(oldLevelMap->m_solnType),
            m_preconType(oldLevelMap->m_preconType),
            m_LinIteratSovler(oldLevelMap->m_LinIteratSovler),
            m_maxIterations(oldLevelMap->m_maxIterations),
            m_iterativeTolerance(oldLevelMap->m_iterativeTolerance),
            m_successiveRHS(oldLevelMap->m_successiveRHS),
            m_gsh(oldLevelMap->m_gsh),
            m_bndGsh(oldLevelMap->m_bndGsh),
            m_lowestStaticCondLevel(oldLevelMap->m_lowestStaticCondLevel)
        {
            int i;
            int j;
            int cnt;

            //--------------------------------------------------------------
            // -- Extract information from the input argument
            int numGlobalBndCoeffsOld    = oldLevelMap->GetNumGlobalBndCoeffs();
            int numGlobalDirBndCoeffsOld = oldLevelMap->GetNumGlobalDirBndCoeffs();
            int numLocalBndCoeffsOld     = oldLevelMap->GetNumLocalBndCoeffs();
            int numLocalDirBndCoeffsOld  = oldLevelMap->GetNumLocalDirBndCoeffs();
            bool signChangeOld           = oldLevelMap->GetSignChange();

            int staticCondLevelOld       = oldLevelMap->GetStaticCondLevel();
            int numPatchesOld            = oldLevelMap->GetNumPatches();
            GlobalSysSolnType solnTypeOld = oldLevelMap->GetGlobalSysSolnType();
            const Array<OneD, const unsigned int>& numLocalBndCoeffsPerPatchOld = oldLevelMap->GetNumLocalBndCoeffsPerPatch();
            //--------------------------------------------------------------

            //--------------------------------------------------------------
            int newLevel = staticCondLevelOld+1;
            /** - STEP 1: setup a mask array to determine to which patch
             *          of the new level every patch of the current
             *          level belongs.  To do so we make four arrays,
             *          #gloPatchMask, #globHomPatchMask,
             *          #locPatchMask_NekDouble and #locPatchMask.
             *          These arrays are then used to check which local
             *          dofs of the old level belong to which patch of
             *          the new level
             */
            Array<OneD, NekDouble> globPatchMask         (numGlobalBndCoeffsOld,-1.0);
            Array<OneD, NekDouble> globHomPatchMask      (globPatchMask+numGlobalDirBndCoeffsOld);
            Array<OneD, NekDouble> locPatchMask_NekDouble(numLocalBndCoeffsOld,-3.0);
            Array<OneD, int>       locPatchMask          (numLocalBndCoeffsOld);

            // Fill the array globPatchMask as follows:
            // - The first part (i.e. the glob bnd dofs) is filled with the
            //   value -1
            // - The second part (i.e. the glob interior dofs) is numbered
            //   according to the patch it belongs to (i.e. dofs in first block
            //   all are numbered 0, the second block numbered are 1, etc...)
            multiLevelGraph->MaskPatches(newLevel,globHomPatchMask);

            // Map from Global Dofs to Local Dofs
            // As a result, we know for each local dof whether
            // it is mapped to the boundary of the next level, or to which
            // patch. Based upon this, we can than later associate every patch
            // of the current level with a patch in the next level.
            oldLevelMap->GlobalToLocalBndWithoutSign(globPatchMask,
                                                     locPatchMask_NekDouble);

            // Convert the result to an array of integers rather than doubles
            RoundNekDoubleToInt(locPatchMask_NekDouble,locPatchMask);

            /** - STEP 2: We calculate how many local bnd dofs of the
             *  old level belong to the boundaries of each patch at
             *  the new level. We need this information to set up the
             *  mapping between different levels.
             */

            // Retrieve the number of patches at the next level
            int numPatchesWithIntNew = multiLevelGraph->GetNpatchesWithInterior(newLevel);
            int numPatchesNew        = numPatchesWithIntNew;

            // Allocate memory to store the number of local dofs associated to
            // each of elemental boundaries of these patches
            std::map<int, int> numLocalBndCoeffsPerPatchNew;
            for(int i = 0; i < numPatchesNew; i++)
            {
                numLocalBndCoeffsPerPatchNew[i] = 0;
            }

            int minval;
            int maxval;
            int curPatch;
            for(i = cnt = 0; i < numPatchesOld; i++)
            {
                // For every patch at the current level, the mask array
                // locPatchMask should be filled with
                // - the same (positive) number for each entry (which will
                //   correspond to the patch at the next level it belongs to)
                // - the same (positive) number for each entry, except some
                //   entries that are -1 (the enties correspond to -1, will be
                //   mapped to the local boundary of the next level patch given
                //   by the positive number)
                // - -1 for all entries. In this case, we will make an
                //   additional patch only consisting of boundaries at the next
                //   level
                minval = *min_element(&locPatchMask[cnt],
                                      &locPatchMask[cnt]+numLocalBndCoeffsPerPatchOld[i]);
                maxval = *max_element(&locPatchMask[cnt],
                                      &locPatchMask[cnt]+numLocalBndCoeffsPerPatchOld[i]);
                ASSERTL0((minval==maxval)||(minval==-1),"These values should never be the same");

                if(maxval == -1)
                {
                    curPatch = numPatchesNew;
                    numLocalBndCoeffsPerPatchNew[curPatch] = 0;
                    numPatchesNew++;
                }
                else
                {
                    curPatch = maxval;
                }

                for(j = 0; j < numLocalBndCoeffsPerPatchOld[i]; j++ )
                {
                    ASSERTL0((locPatchMask[cnt]==maxval)||(locPatchMask[cnt]==minval),
                             "These values should never be the same");
                    if(locPatchMask[cnt] == -1)
                    {
                        ++numLocalBndCoeffsPerPatchNew[curPatch];
                    }
                    cnt++;
                }
            }

            // Count how many local dofs of the old level are mapped
            // to the local boundary dofs of the new level
            m_numLocalCoeffs     = 0;
            m_numLocalBndCoeffs  = 0;
            m_numPatches         = numLocalBndCoeffsPerPatchNew.size();
            m_numLocalBndCoeffsPerPatch = Array<OneD, unsigned int>(m_numPatches);
            m_numLocalIntCoeffsPerPatch = Array<OneD, unsigned int>(m_numPatches,0u);
            multiLevelGraph->GetNintDofsPerPatch(newLevel,m_numLocalIntCoeffsPerPatch);

            for(int i = 0; i < m_numPatches; i++)
            {
                m_numLocalBndCoeffsPerPatch[i] = (unsigned int) numLocalBndCoeffsPerPatchNew[i];
                m_numLocalBndCoeffs  += m_numLocalBndCoeffsPerPatch[i];
                m_numLocalCoeffs     += m_numLocalBndCoeffsPerPatch[i]
                    + m_numLocalIntCoeffsPerPatch[i];
            }

            // Also initialise some more data members
            m_solnType              = solnTypeOld;
            ASSERTL1(m_solnType==eDirectMultiLevelStaticCond
                    ||m_solnType==eIterativeMultiLevelStaticCond
                    ||m_solnType==eXxtMultiLevelStaticCond
                    ||m_solnType==ePETScMultiLevelStaticCond,
                     "This method should only be called for in "
                     "case of multi-level static condensation.");
            m_staticCondLevel       = newLevel;
            m_signChange            = signChangeOld;
            m_numLocalDirBndCoeffs  = numLocalDirBndCoeffsOld;
            m_numGlobalDirBndCoeffs = numGlobalDirBndCoeffsOld;
            m_numGlobalBndCoeffs    = multiLevelGraph->GetInteriorOffset(newLevel) +
                m_numGlobalDirBndCoeffs;
            m_numGlobalCoeffs       = multiLevelGraph->GetNumGlobalDofs(newLevel) +
                m_numGlobalDirBndCoeffs;
            m_localToGlobalBndMap   = Array<OneD,int>(m_numLocalBndCoeffs);

            m_localToLocalBndMap    = Array<OneD,int>(m_numLocalBndCoeffs);
            m_localToLocalIntMap    = Array<OneD,int>(m_numLocalCoeffs-m_numLocalBndCoeffs);

            //local to bnd map is just a copy 
            for(int i = 0; i < m_numLocalBndCoeffs; ++i)
            {
                m_localToLocalBndMap[i] = i;
            }
            
            // local to int map is just a copy plus offset 
            for(int i = m_numLocalBndCoeffs; i < m_numLocalCoeffs; ++i)
            {
                m_localToLocalIntMap[i-m_numLocalBndCoeffs]  = i;
            }
            
            if(m_signChange)
            {
                m_localToGlobalBndSign = Array<OneD,NekDouble>(m_numLocalBndCoeffs);
            }

            m_patchMapFromPrevLevel = MemoryManager<PatchMap>::AllocateSharedPtr(numLocalBndCoeffsOld);

            m_globalToUniversalBndMap = Array<OneD, int>(
               m_numGlobalBndCoeffs,oldLevelMap->GetGlobalToUniversalBndMap());
            m_globalToUniversalBndMapUnique = Array<OneD, int>(
               m_numGlobalBndCoeffs, oldLevelMap->GetGlobalToUniversalBndMapUnique());

            // Set up an offset array that denotes the offset of the local
            // boundary degrees of freedom of the next level
            Array<OneD, int> numLocalBndCoeffsPerPatchOffset(m_numPatches+1,0);
            for(int i = 1; i < m_numPatches+1; i++)
            {
                numLocalBndCoeffsPerPatchOffset[i] +=
                    numLocalBndCoeffsPerPatchOffset[i-1] +
                    numLocalBndCoeffsPerPatchNew[i-1];
            }

            int additionalPatchCnt = numPatchesWithIntNew;
            int newid;
            int blockid;
            bool isBndDof;
            NekDouble sign;
            Array<OneD, int> bndDofPerPatchCnt(m_numPatches,0);

            for(i = cnt = 0; i < numPatchesOld; i++)
            {
                minval = *min_element(&locPatchMask[cnt],
                         &locPatchMask[cnt]+numLocalBndCoeffsPerPatchOld[i]);
                maxval = *max_element(&locPatchMask[cnt],
                         &locPatchMask[cnt]+numLocalBndCoeffsPerPatchOld[i]);
                ASSERTL0((minval==maxval)||(minval==-1),
                         "These values should never be the same");

                if(maxval == -1)
                {
                    curPatch = additionalPatchCnt;
                    additionalPatchCnt++;
                }
                else
                {
                    curPatch = maxval;
                }

                for(j = 0; j < numLocalBndCoeffsPerPatchOld[i]; j++ )
                {
                    ASSERTL0((locPatchMask[cnt]==maxval)||
                             (locPatchMask[cnt]==minval),
                             "These values should never be the same");

                    sign = oldLevelMap->GetLocalToGlobalBndSign(cnt);

                    if(locPatchMask[cnt] == -1)
                    {
                        newid = numLocalBndCoeffsPerPatchOffset[curPatch];

                        m_localToGlobalBndMap[newid] = oldLevelMap->
                            GetLocalToGlobalBndMap(cnt);
                        
                        if(m_signChange)
                        {
                            m_localToGlobalBndSign[ newid ] = sign;
                        }

                        blockid = bndDofPerPatchCnt[curPatch];
                        isBndDof = true;

                        numLocalBndCoeffsPerPatchOffset[curPatch]++;
                        bndDofPerPatchCnt[curPatch]++;
                    }
                    else
                    {
                        newid = oldLevelMap->GetLocalToGlobalBndMap(cnt) -
                            m_numGlobalBndCoeffs+m_numLocalBndCoeffs;

                        blockid = oldLevelMap->GetLocalToGlobalBndMap(cnt)-
                            m_numGlobalDirBndCoeffs -
                            multiLevelGraph->GetInteriorOffset(newLevel,curPatch);
                        isBndDof = false;
                    }

                    sign = isBndDof?1.0:sign;

                    m_patchMapFromPrevLevel->SetPatchMap(cnt,curPatch,blockid,isBndDof,sign);
                    cnt++;
                }
            }
        

            // set up local to local mapping from previous to new level 
            m_patchMapFromPrevLevel->SetNewLevelMap(m_numLocalBndCoeffsPerPatch,
                                                    m_numLocalIntCoeffsPerPatch);


            CalculateBndSystemBandWidth();

            // Postprocess the computed information - Update the old
            // level with the mapping to new level
            // oldLevelMap->SetLocalBndToNextLevelMap(oldLocalBndToNewLevelMap,oldLocalBndToNewLevelSign);
            
            // - Construct the next level mapping object
            if(m_staticCondLevel < (multiLevelGraph->GetNlevels()-1))
            {
                m_nextLevelLocalToGlobalMap = MemoryManager<AssemblyMap>::AllocateSharedPtr(this,multiLevelGraph);
            }
        
        }

            AssemblyMap::~AssemblyMap(void)
        {
        }


        /**
         * The bandwidth calculated corresponds to what is referred to as
         * half-bandwidth.  If the elements of the matrix are designated as
         * a_ij, it corresponds to the maximum value of |i-j| for non-zero
         * a_ij.  As a result, the value also corresponds to the number of
         * sub- or super-diagonals.
         *
         * The bandwith can be calculated elementally as it corresponds to the
         * maximal elemental bandwith (i.e. the maximal difference in global
         * DOF index for every element).
         *
         * We here calculate the bandwith of the global boundary system (as
         * used for static condensation).
         */
        void AssemblyMap::CalculateBndSystemBandWidth()
        {
            int i,j;
            int cnt = 0;
            int locSize;
            int maxId;
            int minId;
            int bwidth = -1;
            for(i = 0; i < m_numPatches; ++i)
            {
                locSize = m_numLocalBndCoeffsPerPatch[i];
                maxId = -1;
                minId = m_numLocalBndCoeffs+1;
                for(j = 0; j < locSize; j++)
                {
                    if(m_localToGlobalBndMap[cnt+j] >= m_numGlobalDirBndCoeffs)
                    {
                        if(m_localToGlobalBndMap[cnt+j] > maxId)
                        {
                            maxId = m_localToGlobalBndMap[cnt+j];
                        }

                        if(m_localToGlobalBndMap[cnt+j] < minId)
                        {
                            minId = m_localToGlobalBndMap[cnt+j];
                        }
                    }
                }
                bwidth = (bwidth>(maxId-minId))?bwidth:(maxId-minId);

                cnt+=locSize;
            }

            m_bndSystemBandWidth = bwidth;
        }


        int AssemblyMap::v_GetLocalToGlobalMap(const int i) const
        {
            boost::ignore_unused(i);
            NEKERROR(ErrorUtil::efatal,
                     "Not defined for this type of mapping.");
            return 0;
        }

        int AssemblyMap::v_GetGlobalToUniversalMap(const int i) const
        {
            boost::ignore_unused(i);
            NEKERROR(ErrorUtil::efatal,
                     "Not defined for this type of mapping.");
            return 0;
        }

        int AssemblyMap::v_GetGlobalToUniversalMapUnique(const int i) const
        {
            boost::ignore_unused(i);
            NEKERROR(ErrorUtil::efatal,
                     "Not defined for this type of mapping.");
            return 0;
        }

        const Array<OneD,const int>&  AssemblyMap::v_GetLocalToGlobalMap()
        {
            NEKERROR(ErrorUtil::efatal,
                     "Not defined for this type of mapping.");
            static Array<OneD,const int> result;
            return result;
        }

        const Array<OneD, const int>& AssemblyMap::v_GetGlobalToUniversalMap()
        {
            NEKERROR(ErrorUtil::efatal,
                     "Not defined for this type of mapping.");
            static Array<OneD, const int> result;
            return result;
        }

        const Array<OneD, const int>& AssemblyMap::v_GetGlobalToUniversalMapUnique()
        {
            NEKERROR(ErrorUtil::efatal,
                     "Not defined for this type of mapping.");
            static Array<OneD, const int> result;
            return result;
        }

        NekDouble AssemblyMap::v_GetLocalToGlobalSign(const int i) const
        {
            boost::ignore_unused(i);
            NEKERROR(ErrorUtil::efatal,
                     "Not defined for this type of mapping.");
            return 0.0;
        }

        const Array<OneD, NekDouble>& AssemblyMap::v_GetLocalToGlobalSign() const
        {
            NEKERROR(ErrorUtil::efatal,
                     "Not defined for this type of mapping.");
            static Array<OneD, NekDouble> result;
            return result;
        }

        void AssemblyMap::v_LocalToGlobal(
                const Array<OneD, const NekDouble>& loc,
                Array<OneD,       NekDouble>& global,
                bool useComm) const
        {
            boost::ignore_unused(loc, global, useComm);
            NEKERROR(ErrorUtil::efatal,
                     "Not defined for this type of mapping.");
        }

        void AssemblyMap::v_LocalToGlobal(
                const NekVector<NekDouble>& loc,
                NekVector<      NekDouble>& global,
                bool useComm) const
        {
            boost::ignore_unused(loc, global, useComm);
            NEKERROR(ErrorUtil::efatal,
                     "Not defined for this type of mapping.");
        }

        
        void AssemblyMap::v_GlobalToLocal(
                const Array<OneD, const NekDouble>& global,
                      Array<OneD,       NekDouble>& loc) const
        {
            boost::ignore_unused(loc, global);
            NEKERROR(ErrorUtil::efatal,
                     "Not defined for this type of mapping.");
        }

        void AssemblyMap::v_GlobalToLocal(
                const NekVector<NekDouble>& global,
                      NekVector<      NekDouble>& loc) const
        {
            boost::ignore_unused(loc, global);
            NEKERROR(ErrorUtil::efatal,
                     "Not defined for this type of mapping.");
        }

        void AssemblyMap::v_Assemble(
                const Array<OneD, const NekDouble> &loc,
                      Array<OneD,       NekDouble> &global) const
        {
            boost::ignore_unused(loc, global);
            NEKERROR(ErrorUtil::efatal,
                     "Not defined for this type of mapping.");
        }

        void AssemblyMap::v_Assemble(
                const NekVector<NekDouble>& loc,
                      NekVector<      NekDouble>& global) const
        {
            boost::ignore_unused(loc, global);
            NEKERROR(ErrorUtil::efatal,
                     "Not defined for this type of mapping.");
        }

        void AssemblyMap::v_UniversalAssemble(
                      Array<OneD,     NekDouble>& pGlobal) const
        {
            boost::ignore_unused(pGlobal);
            // Do nothing here since multi-level static condensation uses a
            // AssemblyMap and thus will call this routine in serial.
        }

        void AssemblyMap::v_UniversalAssemble(
                      NekVector<      NekDouble>& pGlobal) const
        {
            boost::ignore_unused(pGlobal);
            // Do nothing here since multi-level static condensation uses a
            // AssemblyMap and thus will call this routine in serial.
        }

        void AssemblyMap::v_UniversalAssemble(
                      Array<OneD,     NekDouble>& pGlobal,
                      int                         offset) const
        {
            boost::ignore_unused(pGlobal, offset);
            // Do nothing here since multi-level static condensation uses a
            // AssemblyMap and thus will call this routine in serial.
        }

        int AssemblyMap::v_GetFullSystemBandWidth() const
        {
            NEKERROR(ErrorUtil::efatal,
                     "Not defined for this type of mapping.");
            return 0;
        }

        int AssemblyMap::v_GetNumNonDirVertexModes() const
        {
            NEKERROR(ErrorUtil::efatal,
                     "Not defined for this type of mapping.");
            return 0;
        }

        int AssemblyMap::v_GetNumNonDirEdgeModes() const
        {
            NEKERROR(ErrorUtil::efatal,
                     "Not defined for this type of mapping.");
            return 0;
        }

        int AssemblyMap::v_GetNumNonDirFaceModes() const
        {
            NEKERROR(ErrorUtil::efatal,
                     "Not defined for this type of mapping.");
            return 0;
        }

        int AssemblyMap::v_GetNumDirEdges() const
        {
            NEKERROR(ErrorUtil::efatal,
                     "Not defined for this type of mapping.");
            return 0;
        }

        int AssemblyMap::v_GetNumDirFaces() const
        {
            NEKERROR(ErrorUtil::efatal,
                     "Not defined for this type of mapping.");
            return 0;
        }

        int AssemblyMap::v_GetNumNonDirEdges() const
        {
            NEKERROR(ErrorUtil::efatal,
                     "Not defined for this type of mapping.");
            return 0;
        }

        int AssemblyMap::v_GetNumNonDirFaces() const
        {
            NEKERROR(ErrorUtil::efatal,
                     "Not defined for this type of mapping.");
            return 0;
        }

        const Array<OneD, const int>& AssemblyMap::v_GetExtraDirEdges()
        {
            NEKERROR(ErrorUtil::efatal,
                     "Not defined for this type of mapping.");
            static Array<OneD, const int> result;
            return result;
        }

        std::shared_ptr<AssemblyMap> AssemblyMap::v_LinearSpaceMap(
            const ExpList &locexp, GlobalSysSolnType solnType)
        {
            boost::ignore_unused(locexp, solnType);
            NEKERROR(ErrorUtil::efatal,
                     "Not defined for this type of mapping.");
            static std::shared_ptr<AssemblyMap> result;
            return result;
        }

        LibUtilities::CommSharedPtr AssemblyMap::GetComm()
        {
            return m_comm;
        }

        size_t AssemblyMap::GetHash() const
        {
            return m_hash;
        }

        int AssemblyMap::GetLocalToGlobalMap(const int i) const
        {
            return v_GetLocalToGlobalMap(i);
        }

        int AssemblyMap::GetGlobalToUniversalMap(const int i) const
        {
            return v_GetGlobalToUniversalMap(i);
        }

        int AssemblyMap::GetGlobalToUniversalMapUnique(const int i) const
        {
            return v_GetGlobalToUniversalMapUnique(i);
        }

        const Array<OneD,const int>&  AssemblyMap::GetLocalToGlobalMap()
        {
            return v_GetLocalToGlobalMap();
        }

        const Array<OneD, const int>& AssemblyMap::GetGlobalToUniversalMap()
        {
            return v_GetGlobalToUniversalMap();
        }

        const Array<OneD, const int>& AssemblyMap::GetGlobalToUniversalMapUnique()
        {
            return v_GetGlobalToUniversalMapUnique();
        }

        NekDouble AssemblyMap::GetLocalToGlobalSign(const int i) const
        {
            return v_GetLocalToGlobalSign(i);
        }

        const Array<OneD, NekDouble>& AssemblyMap::GetLocalToGlobalSign() const
        {
            return v_GetLocalToGlobalSign();
        }

        
        void AssemblyMap::LocalToGlobal(
                const Array<OneD, const NekDouble>& loc,
                Array<OneD,       NekDouble>& global,
                bool useComm) const
        {
            v_LocalToGlobal(loc,global,useComm);
        }

        void AssemblyMap::LocalToGlobal(
                const NekVector<NekDouble>& loc,
                NekVector<      NekDouble>& global,
                bool useComm) const
        {
            v_LocalToGlobal(loc,global,useComm);
        }

        void AssemblyMap::GlobalToLocal(
                const Array<OneD, const NekDouble>& global,
                      Array<OneD,       NekDouble>& loc) const
        {
            v_GlobalToLocal(global,loc);
        }

        void AssemblyMap::GlobalToLocal(
                const NekVector<NekDouble>& global,
                      NekVector<      NekDouble>& loc) const
        {
            v_GlobalToLocal(global,loc);
        }

        void AssemblyMap::Assemble(
                const Array<OneD, const NekDouble> &loc,
                      Array<OneD,       NekDouble> &global) const
        {
            v_Assemble(loc,global);
        }

        void AssemblyMap::Assemble(
                const NekVector<NekDouble>& loc,
                      NekVector<      NekDouble>& global) const
        {
            v_Assemble(loc,global);
        }

        void AssemblyMap::UniversalAssemble(
                      Array<OneD,     NekDouble>& pGlobal) const
        {
            v_UniversalAssemble(pGlobal);
        }

        void AssemblyMap::UniversalAssemble(
                      NekVector<      NekDouble>& pGlobal) const
        {
            v_UniversalAssemble(pGlobal);
        }

        void AssemblyMap::UniversalAssemble(
                      Array<OneD,     NekDouble>& pGlobal,
                      int                         offset) const
        {
            v_UniversalAssemble(pGlobal, offset);
        }

        void AssemblyMap::PatchLocalToGlobal(
                    const Array<OneD, const NekDouble>& loc,
                    Array<OneD,       NekDouble>& global) const
        {
            Array<OneD, const NekDouble> local;

            Array<OneD, const int> map = m_patchMapFromPrevLevel->GetNewLevelMap();
            Array<OneD, const NekDouble> sign = m_patchMapFromPrevLevel->GetSign();

            if(global.data() == loc.data())
            {
                local = Array<OneD, NekDouble>(map.size(),loc.data());
            }
            else
            {
                local = loc; // create reference
            }

            
            Vmath::Scatr(map.size(), sign.get(),
                         local.get(), map.get(), global.get());
        }


        void AssemblyMap::PatchGlobalToLocal(
                    const Array<OneD, const NekDouble>& global,
                          Array<OneD,       NekDouble>& loc) const
        {
            Array<OneD, const NekDouble> glo;

            Array<OneD, const int> map = m_patchMapFromPrevLevel->GetNewLevelMap();
            Array<OneD, const NekDouble> sign = m_patchMapFromPrevLevel->GetSign();
            
            if(global.data() == loc.data())
            {
                glo = Array<OneD, NekDouble>(global.size(),global.data());
            }
            else
            {
                glo = global; // create reference
            }

            Vmath::Gathr(map.size(),sign.get(),glo.get(),map.get(),loc.get());
        }

        void AssemblyMap::PatchAssemble(
                    const Array<OneD, const NekDouble> &loc,
                          Array<OneD,       NekDouble> &global) const
        {
            Array<OneD, const NekDouble> local;
            Array<OneD, const int>       map  = m_patchMapFromPrevLevel->GetNewLevelMap();
            Array<OneD, const NekDouble> sign = m_patchMapFromPrevLevel->GetSign();
            
            if(global.data() == loc.data())
            {
                local = Array<OneD, NekDouble>(map.size(),loc.data());
            }
            else
            {
                local = loc; // create reference
            }

            // since we are calling mapping from level down from array
            // the m_numLocaBndCoeffs represents the size of the
            // boundary elements we need to assemble into
            Vmath::Zero(m_numLocalCoeffs,global.get(), 1);

            Vmath::Assmb(map.size(), sign.get(), local.get(),
                         map.get(), global.get());
        }

        int AssemblyMap::GetFullSystemBandWidth() const
        {
            return v_GetFullSystemBandWidth();
        }

        int AssemblyMap::GetNumNonDirVertexModes() const
        {
            return v_GetNumNonDirVertexModes();
        }

        int AssemblyMap::GetNumNonDirEdgeModes() const
        {
            return v_GetNumNonDirEdgeModes();
        }

        int AssemblyMap::GetNumNonDirFaceModes() const
        {
            return v_GetNumNonDirFaceModes();
        }

        int AssemblyMap::GetNumDirEdges() const
        {
            return v_GetNumDirEdges();
        }

        int AssemblyMap::GetNumDirFaces() const
        {
            return v_GetNumDirFaces();
        }

        int AssemblyMap::GetNumNonDirEdges() const
        {
            return v_GetNumNonDirEdges();
        }

        int AssemblyMap::GetNumNonDirFaces() const
        {
            return v_GetNumNonDirFaces();
        }

        const Array<OneD, const int>& AssemblyMap::GetExtraDirEdges()
        {
            return v_GetExtraDirEdges();
        }

        std::shared_ptr<AssemblyMap> AssemblyMap::LinearSpaceMap(const ExpList &locexp, GlobalSysSolnType solnType)
        {
            return v_LinearSpaceMap(locexp, solnType);
        }

        int AssemblyMap::GetLocalToGlobalBndMap(const int i) const
        {
            return m_localToGlobalBndMap[i];
        }

        const Array<OneD,const int>&
                    AssemblyMap::GetLocalToGlobalBndMap(void)
        {
            return m_localToGlobalBndMap;
        }

        bool AssemblyMap::GetSignChange()
        {
            return m_signChange;
        }


        Array<OneD, const NekDouble>
                    AssemblyMap::GetLocalToGlobalBndSign(void) const
        {
            return m_localToGlobalBndSign;
        }

        const Array<OneD, const int>& AssemblyMap::GetGlobalToUniversalBndMap()
        {
            return m_globalToUniversalBndMap;
        }

        const Array<OneD, const int>& AssemblyMap::GetGlobalToUniversalBndMapUnique()
        {
            return m_globalToUniversalBndMapUnique;
        }

        NekDouble AssemblyMap::GetLocalToGlobalBndSign(const int i) const
        {
            if(m_signChange)
            {
                return m_localToGlobalBndSign[i];
            }
            else
            {
                return 1.0;
            }
        }


        const Array<OneD,const int>&
                    AssemblyMap::GetBndCondCoeffsToLocalCoeffsMap()
        {
            return  m_bndCondCoeffsToLocalCoeffsMap;
        }
        
        const Array<OneD, NekDouble > &AssemblyMap::GetBndCondCoeffsToLocalCoeffsSign()
        {
            return m_bndCondCoeffsToLocalCoeffsSign;
        }

        const Array<OneD,const int>&
                AssemblyMap::GetBndCondCoeffsToLocalTraceMap()
        {
            return m_bndCondCoeffsToLocalTraceMap;
        }


        int AssemblyMap::GetBndCondIDToGlobalTraceID(
                    const int i)
        {
            ASSERTL1(i < m_bndCondIDToGlobalTraceID.size(),
                     "Index out of range.");
            return m_bndCondIDToGlobalTraceID[i];
        }
        
        const Array<OneD, const int> &AssemblyMap::GetBndCondIDToGlobalTraceID()
        {
            return m_bndCondIDToGlobalTraceID;
        }


        int AssemblyMap::GetNumGlobalDirBndCoeffs() const
        {
            return m_numGlobalDirBndCoeffs;
        }


        int AssemblyMap::GetNumLocalDirBndCoeffs() const
        {
            return m_numLocalDirBndCoeffs;
        }

        int AssemblyMap::GetNumLocalBndCoeffs() const
        {
            return m_numLocalBndCoeffs;
        }

        int AssemblyMap::GetNumGlobalBndCoeffs() const
        {
            return m_numGlobalBndCoeffs;
        }

        int AssemblyMap::GetNumLocalCoeffs() const
        {
            return m_numLocalCoeffs;
        }

        int AssemblyMap::GetNumGlobalCoeffs() const
        {
            return m_numGlobalCoeffs;
        }

        bool AssemblyMap::GetSingularSystem() const
        {
            return m_systemSingular;
        }

        void AssemblyMap::GlobalToLocalBnd(
                    const NekVector<NekDouble>& global,
                    NekVector<NekDouble>& loc,
                    int offset) const
        {
            GlobalToLocalBnd(global.GetPtr(), loc.GetPtr(), offset);
        }


        void AssemblyMap::GlobalToLocalBnd(
                    const NekVector<NekDouble>& global,
                    NekVector<NekDouble>& loc) const
        {
            GlobalToLocalBnd(global.GetPtr(), loc.GetPtr());
        }


        void AssemblyMap::GlobalToLocalBnd(
                    const Array<OneD, const NekDouble>& global,
                    Array<OneD,NekDouble>& loc, int offset) const
        {
            ASSERTL1(loc.size() >= m_numLocalBndCoeffs,"Local vector is not of correct dimension");
            ASSERTL1(global.size() >= m_numGlobalBndCoeffs-offset,"Global vector is not of correct dimension");

            // offset input data by length "offset" for Dirichlet boundary conditions.
            Array<OneD,NekDouble> tmp(m_numGlobalBndCoeffs,0.0);
            Vmath::Vcopy(m_numGlobalBndCoeffs-offset, global.get(), 1, tmp.get() + offset, 1);

            if(m_signChange)
            {
                Vmath::Gathr(m_numLocalBndCoeffs, m_localToGlobalBndSign.get(), tmp.get(), m_localToGlobalBndMap.get(), loc.get());
            }
            else
            {
                Vmath::Gathr(m_numLocalBndCoeffs, tmp.get(), m_localToGlobalBndMap.get(), loc.get());
            }
        }


        void AssemblyMap::GlobalToLocalBnd(
                    const Array<OneD, const NekDouble>& global,
                    Array<OneD,NekDouble>& loc) const
        {
            ASSERTL1(loc.size() >= m_numLocalBndCoeffs,"Local vector is not of correct dimension");
            ASSERTL1(global.size() >= m_numGlobalBndCoeffs,"Global vector is not of correct dimension");

            if(m_signChange)
            {
                Vmath::Gathr(m_numLocalBndCoeffs, m_localToGlobalBndSign.get(), global.get(), m_localToGlobalBndMap.get(), loc.get());
            }
            else
            {
                Vmath::Gathr(m_numLocalBndCoeffs, global.get(), m_localToGlobalBndMap.get(), loc.get());
            }
        }

        void AssemblyMap::LocalBndToGlobal(
                    const Array<OneD, const NekDouble>& loc,
                    Array<OneD,NekDouble>& global,
                    int offset, bool UseComm) const
        {
            ASSERTL1(loc.size() >= m_numLocalBndCoeffs,"Local vector is not of correct dimension");
            ASSERTL1(global.size() >= m_numGlobalBndCoeffs-offset,"Global vector is not of correct dimension");

            // offset input data by length "offset" for Dirichlet boundary conditions.
            Array<OneD,NekDouble> tmp(m_numGlobalBndCoeffs,0.0);

            if(m_signChange)
            {
                Vmath::Scatr(m_numLocalBndCoeffs, m_localToGlobalBndSign.get(), loc.get(), m_localToGlobalBndMap.get(), tmp.get());
            }
            else
            {
                Vmath::Scatr(m_numLocalBndCoeffs, loc.get(), m_localToGlobalBndMap.get(), tmp.get());
            }

            // Ensure each processor has unique value with a max gather. 
            if(UseComm)
            {
                Gs::Gather(tmp, Gs::gs_max, m_bndGsh);
            }
            Vmath::Vcopy(m_numGlobalBndCoeffs-offset, tmp.get()+offset, 1, global.get(), 1);
        }

        void AssemblyMap::LocalBndToGlobal(
                    const Array<OneD, const NekDouble>& loc,
                    Array<OneD,NekDouble>& global, bool UseComm)  const
        {
            ASSERTL1(loc.size() >= m_numLocalBndCoeffs,"Local vector is not of correct dimension");
            ASSERTL1(global.size() >= m_numGlobalBndCoeffs,"Global vector is not of correct dimension");

            if(m_signChange)
            {
                Vmath::Scatr(m_numLocalBndCoeffs, m_localToGlobalBndSign.get(), loc.get(), m_localToGlobalBndMap.get(), global.get());
            }
            else
            {
                Vmath::Scatr(m_numLocalBndCoeffs, loc.get(), m_localToGlobalBndMap.get(), global.get());
            }
            if(UseComm)
            {
                Gs::Gather(global, Gs::gs_max, m_bndGsh);
            }
        }


        void AssemblyMap::LocalToLocalBnd(
                                          const Array<OneD, const NekDouble>& local,
                                          Array<OneD,NekDouble>& locbnd) const
        {
            ASSERTL1(locbnd.size() >= m_numLocalBndCoeffs,"LocBnd vector is not of correct dimension");
            ASSERTL1(local.size() >= m_numLocalCoeffs,"Local vector is not of correct dimension");

            Vmath::Gathr(m_numLocalBndCoeffs, local.get(), m_localToLocalBndMap.get(), locbnd.get());
        }

        void AssemblyMap::LocalToLocalInt(
                                          const Array<OneD, const NekDouble>& local,
                                          Array<OneD,NekDouble>& locint) const
        {
            ASSERTL1(locint.size() >= m_numLocalCoeffs-m_numLocalBndCoeffs,"Locint vector is not of correct dimension");
            ASSERTL1(local.size() >= m_numLocalCoeffs,"Local vector is not of correct dimension");

            Vmath::Gathr(m_numLocalCoeffs-m_numLocalBndCoeffs, local.get(), m_localToLocalIntMap.get(), locint.get());
        }


        void AssemblyMap::LocalBndToLocal(
                                          const Array<OneD, const NekDouble>& locbnd,
                                          Array<OneD,NekDouble>& local) const
        {
            ASSERTL1(locbnd.size() >= m_numLocalBndCoeffs,"LocBnd vector is not of correct dimension");
            ASSERTL1(local.size() >= m_numLocalCoeffs,"Local vector is not of correct dimension");

            Vmath::Scatr(m_numLocalBndCoeffs, locbnd.get(), m_localToLocalBndMap.get(), local.get());
        }

        void AssemblyMap::LocalIntToLocal(
                                          const Array<OneD, const NekDouble>& locint,
                                          Array<OneD,NekDouble>& local) const
        {
            ASSERTL1(locint.size() >= m_numLocalCoeffs-m_numLocalBndCoeffs,"LocBnd vector is not of correct dimension");
            ASSERTL1(local.size() >= m_numLocalCoeffs,"Local vector is not of correct dimension");

            Vmath::Scatr(m_numLocalCoeffs-m_numLocalBndCoeffs, locint.get(), m_localToLocalIntMap.get(), local.get());
        }


        void AssemblyMap::AssembleBnd(
                    const NekVector<NekDouble>& loc,
                    NekVector<NekDouble>& global, int offset) const
        {
            AssembleBnd(loc.GetPtr(), global.GetPtr(), offset);
        }


        void AssemblyMap::AssembleBnd(
                    const NekVector<NekDouble>& loc,
                    NekVector<NekDouble>& global) const
        {
            AssembleBnd(loc.GetPtr(), global.GetPtr());
        }


        void AssemblyMap::AssembleBnd(
                    const Array<OneD,const NekDouble>& loc,
                    Array<OneD, NekDouble>& global, int offset) const
        {
            ASSERTL1(loc.size() >= m_numLocalBndCoeffs,"Local array is not of correct dimension");
            ASSERTL1(global.size() >= m_numGlobalBndCoeffs-offset,"Global array is not of correct dimension");
            Array<OneD,NekDouble> tmp(m_numGlobalBndCoeffs,0.0);

            if(m_signChange)
            {
                Vmath::Assmb(m_numLocalBndCoeffs, m_localToGlobalBndSign.get(),loc.get(), m_localToGlobalBndMap.get(), tmp.get());
            }
            else
            {
                Vmath::Assmb(m_numLocalBndCoeffs,loc.get(), m_localToGlobalBndMap.get(), tmp.get());
            }
            UniversalAssembleBnd(tmp);
            Vmath::Vcopy(m_numGlobalBndCoeffs-offset, tmp.get() + offset, 1, global.get(), 1);
        }


        void AssemblyMap::AssembleBnd(
                    const Array<OneD, const NekDouble>& loc,
                    Array<OneD, NekDouble>& global) const
        {
            ASSERTL1(loc.size() >= m_numLocalBndCoeffs,"Local vector is not of correct dimension");
            ASSERTL1(global.size() >= m_numGlobalBndCoeffs,"Global vector is not of correct dimension");

            Vmath::Zero(m_numGlobalBndCoeffs, global.get(), 1);

            if(m_signChange)
            {
                Vmath::Assmb(m_numLocalBndCoeffs,m_localToGlobalBndSign.get(),
                             loc.get(), m_localToGlobalBndMap.get(), global.get());
            }
            else
            {
                Vmath::Assmb(m_numLocalBndCoeffs,loc.get(), m_localToGlobalBndMap.get(), global.get());
            }
            UniversalAssembleBnd(global);
        }

        void AssemblyMap::UniversalAssembleBnd(
                      Array<OneD,     NekDouble>& pGlobal) const
        {
            ASSERTL1(pGlobal.size() >= m_numGlobalBndCoeffs,
                     "Wrong size.");
            Gs::Gather(pGlobal, Gs::gs_add, m_bndGsh);
        }

        void AssemblyMap::UniversalAssembleBnd(
                      NekVector<      NekDouble>& pGlobal) const
        {
            UniversalAssembleBnd(pGlobal.GetPtr());
        }

        void AssemblyMap::UniversalAssembleBnd(
                      Array<OneD,     NekDouble>& pGlobal,
                      int                         offset) const
        {
            Array<OneD, NekDouble> tmp(offset);
            if (offset > 0)  Vmath::Vcopy(offset, pGlobal, 1, tmp, 1);
            UniversalAssembleBnd(pGlobal);
            if (offset > 0)  Vmath::Vcopy(offset, tmp, 1, pGlobal, 1);
        }

        void AssemblyMap::UniversalAbsMaxBnd(Array<OneD, NekDouble> &bndvals)
        {
            Gs::Gather(bndvals, Gs::gs_amax, m_dirBndGsh);
        }

        int AssemblyMap::GetBndSystemBandWidth() const
        {
            return m_bndSystemBandWidth;
        }

        int AssemblyMap::GetStaticCondLevel() const
        {
            return m_staticCondLevel;
        }

        int AssemblyMap::GetNumPatches() const
        {
            return m_numPatches;
        }

        const Array<OneD,const unsigned int>&
                    AssemblyMap::GetNumLocalBndCoeffsPerPatch()
        {
            return m_numLocalBndCoeffsPerPatch;
        }


        const Array<OneD,const unsigned int>&
            AssemblyMap::GetNumLocalIntCoeffsPerPatch()
        {
            return m_numLocalIntCoeffsPerPatch;
        }

        const AssemblyMapSharedPtr
                    AssemblyMap::GetNextLevelLocalToGlobalMap() const
        {
            return  m_nextLevelLocalToGlobalMap;
        }

        const PatchMapSharedPtr&
                    AssemblyMap::GetPatchMapFromPrevLevel(void)
                                                                        const
        {
            return m_patchMapFromPrevLevel;
        }

        bool AssemblyMap::AtLastLevel() const
        {
            return !( m_nextLevelLocalToGlobalMap.get() );
        }


        GlobalSysSolnType AssemblyMap::GetGlobalSysSolnType() const
        {
            return m_solnType;
        }

        PreconditionerType  AssemblyMap::GetPreconType() const
        {
            return m_preconType;
        }

        NekDouble AssemblyMap::GetIterativeTolerance() const
        {
            return m_iterativeTolerance;
        }

        int AssemblyMap::GetMaxIterations() const
        {
            return m_maxIterations;
        }

        int AssemblyMap::GetSuccessiveRHS() const
        {
            return m_successiveRHS;
        }

        void AssemblyMap::GlobalToLocalBndWithoutSign(
                    const Array<OneD, const NekDouble>& global,
                    Array<OneD,NekDouble>& loc)
        {
            ASSERTL1(loc.size() >= m_numLocalBndCoeffs,"Local vector is not of correct dimension");
            ASSERTL1(global.size() >= m_numGlobalBndCoeffs,"Global vector is not of correct dimension");

            Vmath::Gathr(m_numLocalBndCoeffs, global.get(), m_localToGlobalBndMap.get(), loc.get());
        }

        void AssemblyMap::PrintStats(
            std::ostream &out, std::string variable, bool printHeader) const
        {
            LibUtilities::CommSharedPtr vRowComm
                = m_session->GetComm()->GetRowComm();
            bool isRoot = vRowComm->GetRank() == 0;
            int n = vRowComm->GetSize();
            int i;

            // Determine number of global degrees of freedom.
            int globBndCnt = 0, globDirCnt = 0;

            for (i = 0; i < m_numGlobalBndCoeffs; ++i)
            {
                if (m_globalToUniversalBndMapUnique[i] > 0)
                {
                    globBndCnt++;

                    if (i < m_numGlobalDirBndCoeffs)
                    {
                        globDirCnt++;
                    }
                }
            }

            int globCnt = m_numGlobalCoeffs - m_numGlobalBndCoeffs + globBndCnt;

            // Calculate maximum valency
            Array<OneD, NekDouble> tmpLoc (m_numLocalBndCoeffs,  1.0);
            Array<OneD, NekDouble> tmpGlob(m_numGlobalBndCoeffs, 0.0);

            Vmath::Assmb(
                m_numLocalBndCoeffs, tmpLoc.get(),
                m_localToGlobalBndMap.get(), tmpGlob.get());
            UniversalAssembleBnd(tmpGlob);

            int totGlobDof     = globCnt;
            int totGlobBndDof  = globBndCnt;
            int totGlobDirDof  = globDirCnt;
            int totLocalDof    = m_numLocalCoeffs;
            int totLocalBndDof = m_numLocalBndCoeffs;
            int totLocalDirDof = m_numLocalDirBndCoeffs;

            int meanValence = 0;
            int maxValence = 0;
            int minValence = 10000000;
            for (int i = 0; i < m_numGlobalBndCoeffs; ++i)
            {
                if (!m_globalToUniversalBndMapUnique[i])
                {
                    continue;
                }

                if (tmpGlob[i] > maxValence)
                {
                    maxValence = tmpGlob[i];
                }
                if (tmpGlob[i] < minValence)
                {
                    minValence = tmpGlob[i];
                }
                meanValence += tmpGlob[i];
            }

            vRowComm->AllReduce(maxValence,     LibUtilities::ReduceMax);
            vRowComm->AllReduce(minValence,     LibUtilities::ReduceMin);
            vRowComm->AllReduce(meanValence,    LibUtilities::ReduceSum);
            vRowComm->AllReduce(totGlobDof,     LibUtilities::ReduceSum);
            vRowComm->AllReduce(totGlobBndDof,  LibUtilities::ReduceSum);
            vRowComm->AllReduce(totGlobDirDof,  LibUtilities::ReduceSum);
            vRowComm->AllReduce(totLocalDof,    LibUtilities::ReduceSum);
            vRowComm->AllReduce(totLocalBndDof, LibUtilities::ReduceSum);
            vRowComm->AllReduce(totLocalDirDof, LibUtilities::ReduceSum);

            meanValence /= totGlobBndDof;

            if (isRoot)
            {
                if (printHeader)
                {
                    out << "Assembly map statistics for field " << variable
                        << ":" << endl;
                }

                out << "  - Number of local/global dof             : "
                    << totLocalDof << " " << totGlobDof << endl;
                out << "  - Number of local/global boundary dof    : "
                    << totLocalBndDof << " " << totGlobBndDof << endl;
                out << "  - Number of local/global Dirichlet dof   : "
                    << totLocalDirDof << " " << totGlobDirDof << endl;
                out << "  - dof valency (min/max/mean)             : "
                    << minValence << " " << maxValence << " " << meanValence
                    << endl;

                if (n > 1)
                {
                    NekDouble mean = m_numLocalCoeffs, mean2 = mean * mean;
                    NekDouble minval = mean, maxval = mean;
                    Array<OneD, NekDouble> tmp(1);

                    for (i = 1; i < n; ++i)
                    {
                        vRowComm->Recv(i, tmp);
                        mean     += tmp[0];
                        mean2    += tmp[0]*tmp[0];

                        if (tmp[0] > maxval)
                        {
                            maxval = tmp[0];
                        }
                        if (tmp[0] < minval)
                        {
                            minval = tmp[0];
                        }
                    }

                    if (maxval > 0.1)
                    {
                        out << "  - Local dof dist. (min/max/mean/dev)     : "
                            << minval << " " << maxval << " " << (mean / n)
                            << " " << sqrt(mean2/n - mean*mean/n/n) << endl;
                    }

                    vRowComm->Block();

                    mean = minval = maxval = m_numLocalBndCoeffs;
                    mean2 = mean * mean;

                    for (i = 1; i < n; ++i)
                    {
                        vRowComm->Recv(i, tmp);
                        mean     += tmp[0];
                        mean2    += tmp[0]*tmp[0];

                        if (tmp[0] > maxval)
                        {
                            maxval = tmp[0];
                        }
                        if (tmp[0] < minval)
                        {
                            minval = tmp[0];
                        }
                    }

                    out << "  - Local bnd dof dist. (min/max/mean/dev) : "
                        << minval << " " << maxval << " " << (mean / n) << " "
                        << sqrt(mean2/n - mean*mean/n/n) << endl;
                }
            }
            else
            {
                Array<OneD, NekDouble> tmp(1);
                tmp[0] = m_numLocalCoeffs;
                vRowComm->Send(0, tmp);
                vRowComm->Block();
                tmp[0] = m_numLocalBndCoeffs;
                vRowComm->Send(0, tmp);
            }

            // Either we have no more levels in the static condensation, or we
            // are not multi-level.
            if (!m_nextLevelLocalToGlobalMap)
            {
                return;
            }

            int level = 2;
            AssemblyMapSharedPtr tmp = m_nextLevelLocalToGlobalMap;
            while (tmp->m_nextLevelLocalToGlobalMap)
            {
                tmp = tmp->m_nextLevelLocalToGlobalMap;
                ++level;
            }

            // Print out multi-level static condensation information.
            if (n > 1)
            {
                if (isRoot)
                {
                    NekDouble mean = level, mean2 = mean * mean;
                    int minval = level, maxval = level;

                    Array<OneD, NekDouble> tmpRecv(1);
                    for (i = 1; i < n; ++i)
                    {
                        vRowComm->Recv(i, tmpRecv);
                        mean  += tmpRecv[0];
                        mean2 += tmpRecv[0]*tmpRecv[0];

                        if (tmpRecv[0] > maxval)
                        {
                            maxval = (int)(tmpRecv[0] + 0.5);
                        }
                        if (tmpRecv[0] < minval)
                        {
                            minval = (int)(tmpRecv[0] + 0.5);
                        }
                    }

                    out << "  - M-level sc. dist. (min/max/mean/dev)   : "
                        << minval << " " << maxval << " " << (mean / n) << " "
                        << sqrt(mean2/n - mean*mean/n/n) << endl;
                }
                else
                {
                    Array<OneD, NekDouble> tmpSend(1);
                    tmpSend[0] = level;
                    vRowComm->Send(0, tmpSend);
                }
            }
            else
            {
                out << "  - Number of static cond. levels          : "
                    << level << endl;
            }

            if (isRoot)
            {
                out << "Stats at lowest static cond. level:" << endl;
            }
            tmp->PrintStats(out, variable, false);
        }
    } // namespace
} // namespace<|MERGE_RESOLUTION|>--- conflicted
+++ resolved
@@ -132,7 +132,6 @@
                 m_preconType = pSession->GetValueAsEnum<PreconditionerType>(
                                                     "Preconditioner", precon);
             }
-<<<<<<< HEAD
 
             if(pSession->DefinesGlobalSysSolnInfo(variable, "LinIteratSovler"))
             {
@@ -142,9 +141,6 @@
                                                     "LinIteratSovler", iterater);
             }
 
-=======
-            
->>>>>>> 32e71cb0
             if(pSession->DefinesGlobalSysSolnInfo(variable,
                                                   "IterativeSolverTolerance"))
             {
