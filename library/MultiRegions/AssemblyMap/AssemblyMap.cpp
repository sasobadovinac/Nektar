--- conflicted
+++ resolved
@@ -356,18 +356,8 @@
             
             // local to int map is just a copy plus offset 
             for(int i = m_numLocalBndCoeffs; i < m_numLocalCoeffs; ++i)
-<<<<<<< HEAD
             {
                 m_localToLocalIntMap[i-m_numLocalBndCoeffs]  = i;
-            }
-            
-            if(m_signChange)
-            {
-                m_localToGlobalBndSign = Array<OneD,NekDouble>(m_numLocalBndCoeffs);
-=======
-            {
-                m_localToLocalIntMap[i-m_numLocalBndCoeffs]  = i;
->>>>>>> 81af24da
             }
             
             if(m_signChange)
@@ -808,13 +798,6 @@
             return v_GetLocalToGlobalSign();
         }
 
-<<<<<<< HEAD
-        Gs::gs_data * AssemblyMap::GetDirBndGsh()
-        {
-            return m_dirBndGsh;
-        }
-=======
->>>>>>> 81af24da
         
         void AssemblyMap::LocalToGlobal(
                 const Array<OneD, const NekDouble>& loc,
@@ -890,11 +873,7 @@
 
             if(global.data() == loc.data())
             {
-<<<<<<< HEAD
-                local = Array<OneD, NekDouble>(map.num_elements(),loc.data());
-=======
                 local = Array<OneD, NekDouble>(map.size(),loc.data());
->>>>>>> 81af24da
             }
             else
             {
@@ -902,11 +881,7 @@
             }
 
             
-<<<<<<< HEAD
-            Vmath::Scatr(map.num_elements(), sign.get(),
-=======
             Vmath::Scatr(map.size(), sign.get(),
->>>>>>> 81af24da
                          local.get(), map.get(), global.get());
         }
 
@@ -922,22 +897,14 @@
             
             if(global.data() == loc.data())
             {
-<<<<<<< HEAD
-                glo = Array<OneD, NekDouble>(global.num_elements(),global.data());
-=======
                 glo = Array<OneD, NekDouble>(global.size(),global.data());
->>>>>>> 81af24da
             }
             else
             {
                 glo = global; // create reference
             }
 
-<<<<<<< HEAD
-            Vmath::Gathr(map.num_elements(),sign.get(),glo.get(),map.get(),loc.get());
-=======
             Vmath::Gathr(map.size(),sign.get(),glo.get(),map.get(),loc.get());
->>>>>>> 81af24da
         }
 
         void AssemblyMap::PatchAssemble(
@@ -950,11 +917,7 @@
             
             if(global.data() == loc.data())
             {
-<<<<<<< HEAD
-                local = Array<OneD, NekDouble>(map.num_elements(),loc.data());
-=======
                 local = Array<OneD, NekDouble>(map.size(),loc.data());
->>>>>>> 81af24da
             }
             else
             {
@@ -966,11 +929,7 @@
             // boundary elements we need to assemble into
             Vmath::Zero(m_numLocalCoeffs,global.get(), 1);
 
-<<<<<<< HEAD
-            Vmath::Assmb(map.num_elements(), sign.get(), local.get(),
-=======
             Vmath::Assmb(map.size(), sign.get(), local.get(),
->>>>>>> 81af24da
                          map.get(), global.get());
         }
 
@@ -1091,11 +1050,7 @@
         int AssemblyMap::GetBndCondIDToGlobalTraceID(
                     const int i)
         {
-<<<<<<< HEAD
-            ASSERTL1(i < m_bndCondIDToGlobalTraceID.num_elements(),
-=======
             ASSERTL1(i < m_bndCondIDToGlobalTraceID.size(),
->>>>>>> 81af24da
                      "Index out of range.");
             return m_bndCondIDToGlobalTraceID[i];
         }
@@ -1218,22 +1173,14 @@
                 Vmath::Scatr(m_numLocalBndCoeffs, loc.get(), m_localToGlobalBndMap.get(), tmp.get());
             }
 
-<<<<<<< HEAD
-            // Ensure each propessor has unique value with a max gather. 
-=======
             // Ensure each processor has unique value with a max gather. 
->>>>>>> 81af24da
             if(UseComm)
             {
                 Gs::Gather(tmp, Gs::gs_max, m_bndGsh);
             }
             Vmath::Vcopy(m_numGlobalBndCoeffs-offset, tmp.get()+offset, 1, global.get(), 1);
         }
-<<<<<<< HEAD
-        
-=======
-
->>>>>>> 81af24da
+
         void AssemblyMap::LocalBndToGlobal(
                     const Array<OneD, const NekDouble>& loc,
                     Array<OneD,NekDouble>& global, bool UseComm)  const
@@ -1260,13 +1207,8 @@
                                           const Array<OneD, const NekDouble>& local,
                                           Array<OneD,NekDouble>& locbnd) const
         {
-<<<<<<< HEAD
-            ASSERTL1(locbnd.num_elements() >= m_numLocalBndCoeffs,"LocBnd vector is not of correct dimension");
-            ASSERTL1(local.num_elements() >= m_numLocalCoeffs,"Local vector is not of correct dimension");
-=======
             ASSERTL1(locbnd.size() >= m_numLocalBndCoeffs,"LocBnd vector is not of correct dimension");
             ASSERTL1(local.size() >= m_numLocalCoeffs,"Local vector is not of correct dimension");
->>>>>>> 81af24da
 
             Vmath::Gathr(m_numLocalBndCoeffs, local.get(), m_localToLocalBndMap.get(), locbnd.get());
         }
@@ -1275,13 +1217,8 @@
                                           const Array<OneD, const NekDouble>& local,
                                           Array<OneD,NekDouble>& locint) const
         {
-<<<<<<< HEAD
-            ASSERTL1(locint.num_elements() >= m_numLocalCoeffs-m_numLocalBndCoeffs,"Locint vector is not of correct dimension");
-            ASSERTL1(local.num_elements() >= m_numLocalCoeffs,"Local vector is not of correct dimension");
-=======
             ASSERTL1(locint.size() >= m_numLocalCoeffs-m_numLocalBndCoeffs,"Locint vector is not of correct dimension");
             ASSERTL1(local.size() >= m_numLocalCoeffs,"Local vector is not of correct dimension");
->>>>>>> 81af24da
 
             Vmath::Gathr(m_numLocalCoeffs-m_numLocalBndCoeffs, local.get(), m_localToLocalIntMap.get(), locint.get());
         }
@@ -1291,13 +1228,8 @@
                                           const Array<OneD, const NekDouble>& locbnd,
                                           Array<OneD,NekDouble>& local) const
         {
-<<<<<<< HEAD
-            ASSERTL1(locbnd.num_elements() >= m_numLocalBndCoeffs,"LocBnd vector is not of correct dimension");
-            ASSERTL1(local.num_elements() >= m_numLocalCoeffs,"Local vector is not of correct dimension");
-=======
             ASSERTL1(locbnd.size() >= m_numLocalBndCoeffs,"LocBnd vector is not of correct dimension");
             ASSERTL1(local.size() >= m_numLocalCoeffs,"Local vector is not of correct dimension");
->>>>>>> 81af24da
 
             Vmath::Scatr(m_numLocalBndCoeffs, locbnd.get(), m_localToLocalBndMap.get(), local.get());
         }
@@ -1306,13 +1238,8 @@
                                           const Array<OneD, const NekDouble>& locint,
                                           Array<OneD,NekDouble>& local) const
         {
-<<<<<<< HEAD
-            ASSERTL1(locint.num_elements() >= m_numLocalCoeffs-m_numLocalBndCoeffs,"LocBnd vector is not of correct dimension");
-            ASSERTL1(local.num_elements() >= m_numLocalCoeffs,"Local vector is not of correct dimension");
-=======
             ASSERTL1(locint.size() >= m_numLocalCoeffs-m_numLocalBndCoeffs,"LocBnd vector is not of correct dimension");
             ASSERTL1(local.size() >= m_numLocalCoeffs,"Local vector is not of correct dimension");
->>>>>>> 81af24da
 
             Vmath::Scatr(m_numLocalCoeffs-m_numLocalBndCoeffs, locint.get(), m_localToLocalIntMap.get(), local.get());
         }
@@ -1379,13 +1306,8 @@
         void AssemblyMap::UniversalAssembleBnd(
                       Array<OneD,     NekDouble>& pGlobal) const
         {
-<<<<<<< HEAD
-            ASSERTL1(pGlobal.num_elements() >= m_numGlobalBndCoeffs,
-                     "UniversalAssembleBnd: Wrong size.");
-=======
             ASSERTL1(pGlobal.size() >= m_numGlobalBndCoeffs,
                      "Wrong size.");
->>>>>>> 81af24da
             Gs::Gather(pGlobal, Gs::gs_add, m_bndGsh);
         }
 
