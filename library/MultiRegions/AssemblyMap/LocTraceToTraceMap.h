--- conflicted
+++ resolved
@@ -283,22 +283,20 @@
         return m_tracePhysToLeftRightExpPhysMap;
     }
 
-<<<<<<< HEAD
-    MULTI_REGIONS_EXPORT inline const Array<OneD, int > &GetElemNeighbsNumb() const
+    MULTI_REGIONS_EXPORT inline const Array<OneD, int >
+           &GetElemNeighbsNumb() const
     {
         return m_ElemNeighbsNumb;
     }
 
-    MULTI_REGIONS_EXPORT inline const Array<OneD, const Array<OneD, int > > &GetElemNeighbsId() const
+    MULTI_REGIONS_EXPORT inline const Array<OneD, const Array<OneD, int > >
+           &GetElemNeighbsId() const
     {
         return m_ElemNeighbsId;
     }
 
-    MULTI_REGIONS_EXPORT inline void SetflagTracephysToLeftRightExpphysMap(const bool in)
-=======
     MULTI_REGIONS_EXPORT inline void SetFlagTracePhysToLeftRightExpPhysMap(
         const bool in)
->>>>>>> 244f4842
     {
         m_flagTracePhysToLeftRightExpPhysMap = in;
     }
@@ -308,26 +306,27 @@
         return m_flagTracePhysToLeftRightExpPhysMap;
     }
 
-<<<<<<< HEAD
-    MULTI_REGIONS_EXPORT inline const Array<OneD, const Array<OneD, int > > &GetLocTracephysToTraceIDMap() const
+    MULTI_REGIONS_EXPORT inline const Array<OneD, const Array<OneD, int > >
+           &GetLocTracephysToTraceIDMap() const
     {
         return m_LocTracephysToTraceIDMap;
     }
 
-    MULTI_REGIONS_EXPORT inline void SetLocTracephysToTraceIDMap(const Array<OneD, Array<OneD, int > > & inarray)
+    MULTI_REGIONS_EXPORT inline void SetLocTracephysToTraceIDMap
+            (const Array<OneD, Array<OneD, int > > & inarray)
     {
         m_LocTracephysToTraceIDMap = inarray;
     }
 
-    MULTI_REGIONS_EXPORT inline const Array<OneD, const int > &GetfieldToLocTraceMap() const
+    MULTI_REGIONS_EXPORT inline const Array<OneD, const int >
+           &GetfieldToLocTraceMap() const
     {
         return m_fieldToLocTraceMap;
     }
-=======
+
     MULTI_REGIONS_EXPORT void TraceLocToElmtLocCoeffMap(
         const ExpList &locExp,
         const ExpListSharedPtr &trace);
->>>>>>> 244f4842
 
 private:
     /// Expansion Dimension we have setup for trace mapping. 
@@ -397,28 +396,8 @@
     /// interpolation matrix.
     Array<OneD, Array<OneD, Array<OneD, int> > >
         m_tracePhysToLeftRightExpPhysMap;
+
     bool m_flagTracePhysToLeftRightExpPhysMap;
-
-<<<<<<< HEAD
-
-    // flag indicates whether the Expasion that are the left&right adjacent to current trace exists 
-    Array<OneD, Array<OneD, bool>> m_LeftRightAdjacentExpFlag;
-    
-    // the Expasion id that are the left&right adjacent to current trace 
-    Array<OneD, Array<OneD, int >> m_LeftRightAdjacentExpId;
-    
-
-    // the map of every coeff from current trace to the left&right adjacent expasion coeffs 
-    Array<OneD, Array<OneD, Array<OneD, int > > > m_TraceceffToLeftRightExpcoeffMap;
-    // the sign of every coeff from current trace to the left&right adjacent expasion coeffs 
-    Array<OneD, Array<OneD, Array<OneD,int  > > > m_TraceceffToLeftRightExpcoeffSign;
-
-
-    // the map of every phys from current trace to the left&right adjacent expasion phys 
-    // This map is only used when no interpolation is needed in getting GetFwdBwdTracePhys   
-    // If interpolations is needed it should be determined as the InnerProduct of m_fieldToLocTraceMap matrix and interpolation matrix    
-    Array<OneD, Array<OneD, Array<OneD, int > > >   m_TracephysToLeftRightExpphysMap;
-    bool                                            m_flagTracephysToLeftRightExpphysMap;
 
     // store the number of neighbor elements for each element
     Array<OneD, int >                               m_ElemNeighbsNumb;
@@ -427,15 +406,9 @@
 
     Array<OneD, Array<OneD, int> >                  m_LocTracephysToTraceIDMap;
 
-    void TracelocToElmtlocCoeffMap(
-        const ExpList &locExp,
-        const ExpListSharedPtr &trace);
-
     void FindElemNeighbs(
         const ExpList &locExp,
         const ExpListSharedPtr &trace);
-=======
->>>>>>> 244f4842
 };
 
 typedef std::shared_ptr<LocTraceToTraceMap> LocTraceToTraceMapSharedPtr;
