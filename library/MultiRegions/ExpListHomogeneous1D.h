///////////////////////////////////////////////////////////////////////////////
//
// File ExpListHomogeneous1D.h
//
// For more information, please see: http://www.nektar.info
//
// The MIT License
//
// Copyright (c) 2006 Division of Applied Mathematics, Brown University (USA),
// Department of Aeronautics, Imperial College London (UK), and Scientific
// Computing and Imaging Institute, University of Utah (USA).
//
// Permission is hereby granted, free of charge, to any person obtaining a
// copy of this software and associated documentation files (the "Software"),
// to deal in the Software without restriction, including without limitation
// the rights to use, copy, modify, merge, publish, distribute, sublicense,
// and/or sell copies of the Software, and to permit persons to whom the
// Software is furnished to do so, subject to the following conditions:
//
// The above copyright notice and this permission notice shall be included
// in all copies or substantial portions of the Software.
//
// THE SOFTWARE IS PROVIDED "AS IS", WITHOUT WARRANTY OF ANY KIND, EXPRESS
// OR IMPLIED, INCLUDING BUT NOT LIMITED TO THE WARRANTIES OF MERCHANTABILITY,
// FITNESS FOR A PARTICULAR PURPOSE AND NONINFRINGEMENT. IN NO EVENT SHALL
// THE AUTHORS OR COPYRIGHT HOLDERS BE LIABLE FOR ANY CLAIM, DAMAGES OR OTHER
// LIABILITY, WHETHER IN AN ACTION OF CONTRACT, TORT OR OTHERWISE, ARISING
// FROM, OUT OF OR IN CONNECTION WITH THE SOFTWARE OR THE USE OR OTHER
// DEALINGS IN THE SOFTWARE.
//
// Description: Base class for expansions which are homogeneous in 1
// direction
//
///////////////////////////////////////////////////////////////////////////////

#ifndef EXPLISTHOMO1D_H
#define EXPLISTHOMO1D_H
#include <MultiRegions/MultiRegionsDeclspec.h>
#include <vector>
#include <MultiRegions/MultiRegions.hpp>
#include <MultiRegions/ExpList.h>
#include <LibUtilities/FFT/NektarFFT.h>
#include <LibUtilities/Communication/Transposition.h>

namespace Nektar
{
    namespace MultiRegions
    {

        enum Homogeneous1DMatType
        {
            eForwardsCoeffSpace1D,
            eBackwardsCoeffSpace1D,
            eForwardsPhysSpace1D,
            eBackwardsPhysSpace1D
        };

        /// A map between homo matrix keys and their associated block
        /// matrices.
        typedef std::map< Homogeneous1DMatType, DNekBlkMatSharedPtr> Homo1DBlockMatrixMap;
        /// A shared pointer to a BlockMatrixMap.
        typedef std::shared_ptr<Homo1DBlockMatrixMap> Homo1DBlockMatrixMapShPtr;

        // Forward declaration for typedefs
        class ExpListHomogeneous1D;

        /// Shared pointer to an ExpList3DHomogeneous1D object.
        typedef std::shared_ptr<ExpListHomogeneous1D>   ExpListHomogeneous1DSharedPtr;
        /// Vector of pointers to ExpList3DHomogeneous1D objects.
        typedef std::vector< ExpListHomogeneous1DSharedPtr > ExpListHomogeneous1DVector;

        /// Abstraction of a two-dimensional multi-elemental expansion which
        /// is merely a collection of local expansions.
        class ExpListHomogeneous1D: public ExpList
        {
        public:
            /// Default constructor.
            MULTI_REGIONS_EXPORT ExpListHomogeneous1D();

            MULTI_REGIONS_EXPORT ExpListHomogeneous1D(const LibUtilities::SessionReaderSharedPtr &pSession,const LibUtilities::BasisKey &HomoBasis, const NekDouble lz, const bool useFFT, const bool dealiasing);

            /// Copy constructor.
            MULTI_REGIONS_EXPORT ExpListHomogeneous1D(const ExpListHomogeneous1D &In);

            MULTI_REGIONS_EXPORT ExpListHomogeneous1D(const ExpListHomogeneous1D &In,
                                                      const std::vector<unsigned int> &eIDs);

            /// Destructor.
            MULTI_REGIONS_EXPORT virtual ~ExpListHomogeneous1D();

<<<<<<< HEAD
            MULTI_REGIONS_EXPORT void Homogeneous1DTrans(const Array<OneD, const NekDouble> &inarray, 
                                                         Array<OneD, NekDouble> &outarray, 
                                                         bool IsForwards, 
                                                         
                                                         bool Shuff = true,
                                                         bool UnShuff = true);

            inline void HomogeneousFwdTrans(const Array<OneD, const NekDouble> &inarray, 
                                            Array<OneD, NekDouble> &outarray, 
                                            
=======
            MULTI_REGIONS_EXPORT void Homogeneous1DTrans(const Array<OneD, const NekDouble> &inarray,
                                                         Array<OneD, NekDouble> &outarray,
                                                         bool IsForwards,

                                 CoeffState coeffstate = eLocal,
                                                         bool Shuff = true,
                                                         bool UnShuff = true);

            inline void HomogeneousFwdTrans(const Array<OneD, const NekDouble> &inarray,
                                            Array<OneD, NekDouble> &outarray,

                                            CoeffState coeffstate = eLocal,
>>>>>>> ac26f0ba
                                            bool Shuff = true,
                                            bool UnShuff = true);

            inline void HomogeneousBwdTrans(const Array<OneD, const NekDouble> &inarray,
                                            Array<OneD, NekDouble> &outarray,
                                            bool Shuff = true,
                                            bool UnShuff = true);

            LibUtilities::BasisSharedPtr  GetHomogeneousBasis(void)
            {
                return m_homogeneousBasis;
            }

            MULTI_REGIONS_EXPORT void PhysDeriv(const Array<OneD, const NekDouble> &inarray,
                                                Array<OneD, NekDouble> &out_d0,
                                                Array<OneD, NekDouble> &out_d1,
                                                Array<OneD, NekDouble> &out_d2);

            MULTI_REGIONS_EXPORT void PhysDeriv(Direction edir,
                                                const Array<OneD, const NekDouble> &inarray,
                                                Array<OneD, NekDouble> &out_d);

            ExpListSharedPtr &GetPlane(int n)
            {
                return m_planes[n];
            }

            LibUtilities::TranspositionSharedPtr      m_transposition;
            LibUtilities::CommSharedPtr               m_StripZcomm;
        protected:

            /// FFT variables
            bool                                    m_useFFT;
            LibUtilities::NektarFFTSharedPtr        m_FFT;

            LibUtilities::NektarFFTSharedPtr        m_FFT_deal;

            Array<OneD,NekDouble>                   m_tmpIN;
            Array<OneD,NekDouble>                   m_tmpOUT;

            /// Definition of the total number of degrees of freedom and
            /// quadrature points. Sets up the storage for \a m_coeff and \a
            ///  m_phys.
            LibUtilities::BasisSharedPtr    m_homogeneousBasis;
            NekDouble                       m_lhom;  ///< Width of homogeneous direction
            Homo1DBlockMatrixMapShPtr       m_homogeneous1DBlockMat;
            Array<OneD, ExpListSharedPtr>   m_planes;

            std::unordered_map<int, int>  m_zIdToPlane;
<<<<<<< HEAD
            
            DNekBlkMatSharedPtr GenHomogeneous1DBlockMatrix(Homogeneous1DMatType mattype) const;
            
            DNekBlkMatSharedPtr GetHomogeneous1DBlockMatrix(Homogeneous1DMatType mattype) const;
=======

            DNekBlkMatSharedPtr GenHomogeneous1DBlockMatrix(Homogeneous1DMatType mattype, CoeffState coeffstate = eLocal) const;

            DNekBlkMatSharedPtr GetHomogeneous1DBlockMatrix(Homogeneous1DMatType mattype, CoeffState coeffstate = eLocal) const;
>>>>>>> ac26f0ba


            NekDouble GetSpecVanVisc(const int k)
            {
                NekDouble returnval = 0.0;

                if(m_specVanVisc.size())
                {
                    returnval = m_specVanVisc[k];
                }

                return returnval;
            }

            //  virtual functions
            virtual void v_SetHomo1DSpecVanVisc(Array<OneD, NekDouble> visc)
            {
                m_specVanVisc = visc;
            }

            virtual int v_GetNumElmts(void)
            {
                return m_planes[0]->GetExpSize();
            }

            virtual LibUtilities::BasisSharedPtr  v_GetHomogeneousBasis(void)
            {
                return GetHomogeneousBasis();
            }

            virtual void v_FwdTrans(const Array<OneD,const NekDouble> &inarray,
<<<<<<< HEAD
                                    Array<OneD,      NekDouble> &outarray);
            
=======
                                    Array<OneD,      NekDouble> &outarray,
                                    CoeffState coeffstate);

>>>>>>> ac26f0ba
            virtual void v_FwdTrans_IterPerExp(const Array<OneD,const NekDouble> &inarray,
                                               Array<OneD,      NekDouble> &outarray);

            virtual void v_FwdTrans_BndConstrained(const Array<OneD,const NekDouble> &inarray,
                                               Array<OneD,      NekDouble> &outarray);

            virtual void v_BwdTrans(const Array<OneD,const NekDouble> &inarray,
<<<<<<< HEAD
                                    Array<OneD,      NekDouble> &outarray);
            
            virtual void v_BwdTrans_IterPerExp(const Array<OneD,const NekDouble> &inarray,
                                               Array<OneD,      NekDouble> &outarray);
            
            virtual void v_IProductWRTBase(const Array<OneD, const NekDouble> &inarray, 
                                           Array<OneD, NekDouble> &outarray);
            
            virtual void v_IProductWRTBase_IterPerExp(const Array<OneD, const NekDouble> &inarray, 
=======
                                    Array<OneD,      NekDouble> &outarray,
                                    CoeffState coeffstate);

            virtual void v_BwdTrans_IterPerExp(const Array<OneD,const NekDouble> &inarray,
                                               Array<OneD,      NekDouble> &outarray);

            virtual void v_IProductWRTBase(const Array<OneD, const NekDouble> &inarray,
                                           Array<OneD, NekDouble> &outarray,
                                           CoeffState coeffstate);

            virtual void v_IProductWRTBase_IterPerExp(const Array<OneD, const NekDouble> &inarray,
>>>>>>> ac26f0ba
                                                      Array<OneD, NekDouble> &outarray);

            virtual std::vector<LibUtilities::FieldDefinitionsSharedPtr> v_GetFieldDefinitions(void);

            virtual void v_GetFieldDefinitions(std::vector<LibUtilities::FieldDefinitionsSharedPtr> &fielddef);

            virtual void v_AppendFieldData(LibUtilities::FieldDefinitionsSharedPtr &fielddef, std::vector<NekDouble> &fielddata);

            virtual void v_AppendFieldData(LibUtilities::FieldDefinitionsSharedPtr &fielddef, std::vector<NekDouble> &fielddata, Array<OneD, NekDouble> &coeffs);

            virtual void v_ExtractDataToCoeffs(LibUtilities::FieldDefinitionsSharedPtr &fielddef, std::vector<NekDouble> &fielddata, std::string &field, Array<OneD, NekDouble> &coeffs);

            virtual void v_ExtractCoeffsToCoeffs(
                                                 const std::shared_ptr<ExpList> &fromExpList, const Array<OneD, const NekDouble> &fromCoeffs, Array<OneD, NekDouble> &toCoeffs);

            virtual void v_WriteVtkPieceData(std::ostream &outfile, int expansion,
                                             std::string var);

            virtual void v_PhysInterp1DScaled(const NekDouble scale, const Array<OneD, NekDouble> &inarray, Array<OneD, NekDouble> &outarray);

            virtual void v_PhysGalerkinProjection1DScaled(const NekDouble scale, const Array<OneD, NekDouble> &inarray, Array<OneD, NekDouble> &outarray);


<<<<<<< HEAD
            virtual void v_HomogeneousFwdTrans(const Array<OneD, const NekDouble> &inarray, 
                                               Array<OneD, NekDouble> &outarray, 
                                               bool Shuff = true,
                                               bool UnShuff = true);
            
            virtual void v_HomogeneousBwdTrans(const Array<OneD, const NekDouble> &inarray, 
                                               Array<OneD, NekDouble> &outarray, 
=======
            virtual void v_HomogeneousFwdTrans(const Array<OneD, const NekDouble> &inarray,
                                               Array<OneD, NekDouble> &outarray,
                                               CoeffState coeffstate = eLocal,
                                               bool Shuff = true,
                                               bool UnShuff = true);

            virtual void v_HomogeneousBwdTrans(const Array<OneD, const NekDouble> &inarray,
                                               Array<OneD, NekDouble> &outarray,
                                               CoeffState coeffstate = eLocal,
>>>>>>> ac26f0ba
                                               bool Shuff = true,
                                               bool UnShuff = true);

            virtual void v_DealiasedProd(const Array<OneD, NekDouble> &inarray1,
                                         const Array<OneD, NekDouble> &inarray2,
<<<<<<< HEAD
                                         Array<OneD, NekDouble> &outarray);
=======
                                         Array<OneD, NekDouble> &outarray,
                                         CoeffState coeffstate = eLocal);
>>>>>>> ac26f0ba

            virtual void v_DealiasedDotProd(
                const Array<OneD, Array<OneD, NekDouble> > &inarray1,
                const Array<OneD, Array<OneD, NekDouble> > &inarray2,
                Array<OneD, Array<OneD, NekDouble> > &outarray);

            virtual void v_PhysDeriv(const Array<OneD, const NekDouble> &inarray,
                                     Array<OneD, NekDouble> &out_d0,
                                     Array<OneD, NekDouble> &out_d1,
                                     Array<OneD, NekDouble> &out_d2);

            virtual void v_PhysDeriv(Direction edir,
                                     const Array<OneD, const NekDouble> &inarray,
                                     Array<OneD, NekDouble> &out_d);

            virtual LibUtilities::TranspositionSharedPtr v_GetTransposition(void);

            virtual Array<OneD, const unsigned int> v_GetZIDs(void);

            virtual ExpListSharedPtr &v_GetPlane(int n)
            {
                return GetPlane(n);
            }

            virtual NekDouble v_GetHomoLen(void);

            virtual void v_SetHomoLen(const NekDouble lhom);

        private:

            //Padding operations variables
            bool m_dealiasing;
            int m_padsize;

            /// Spectral vanishing Viscosity coefficient for stabilisation
            Array<OneD, NekDouble> m_specVanVisc;
        };
<<<<<<< HEAD
        
        inline void ExpListHomogeneous1D::HomogeneousFwdTrans(const Array<OneD, const NekDouble> &inarray, 
                                                              Array<OneD, NekDouble> &outarray, 
=======

        inline void ExpListHomogeneous1D::HomogeneousFwdTrans(const Array<OneD, const NekDouble> &inarray,
                                                              Array<OneD, NekDouble> &outarray,
                                                              CoeffState coeffstate,
>>>>>>> ac26f0ba
                                                              bool Shuff,
                                                              bool UnShuff)
        {
            v_HomogeneousFwdTrans(inarray,outarray,Shuff,UnShuff);
        }
<<<<<<< HEAD
    
        inline void ExpListHomogeneous1D::HomogeneousBwdTrans(const Array<OneD, const NekDouble> &inarray, 
                                                              Array<OneD, NekDouble> &outarray, 
=======

        inline void ExpListHomogeneous1D::HomogeneousBwdTrans(const Array<OneD, const NekDouble> &inarray,
                                                              Array<OneD, NekDouble> &outarray,
                                                              CoeffState coeffstate,
>>>>>>> ac26f0ba
                                                              bool Shuff,
                                                              bool UnShuff)
        {
            v_HomogeneousBwdTrans(inarray,outarray,Shuff,UnShuff);
        }

    } //end of namespace
} //end of namespace

#endif//EXPLISTHOMO1D_H<|MERGE_RESOLUTION|>--- conflicted
+++ resolved
@@ -88,31 +88,14 @@
             /// Destructor.
             MULTI_REGIONS_EXPORT virtual ~ExpListHomogeneous1D();
 
-<<<<<<< HEAD
             MULTI_REGIONS_EXPORT void Homogeneous1DTrans(const Array<OneD, const NekDouble> &inarray, 
                                                          Array<OneD, NekDouble> &outarray, 
                                                          bool IsForwards, 
-                                                         
                                                          bool Shuff = true,
                                                          bool UnShuff = true);
 
             inline void HomogeneousFwdTrans(const Array<OneD, const NekDouble> &inarray, 
                                             Array<OneD, NekDouble> &outarray, 
-                                            
-=======
-            MULTI_REGIONS_EXPORT void Homogeneous1DTrans(const Array<OneD, const NekDouble> &inarray,
-                                                         Array<OneD, NekDouble> &outarray,
-                                                         bool IsForwards,
-
-                                 CoeffState coeffstate = eLocal,
-                                                         bool Shuff = true,
-                                                         bool UnShuff = true);
-
-            inline void HomogeneousFwdTrans(const Array<OneD, const NekDouble> &inarray,
-                                            Array<OneD, NekDouble> &outarray,
-
-                                            CoeffState coeffstate = eLocal,
->>>>>>> ac26f0ba
                                             bool Shuff = true,
                                             bool UnShuff = true);
 
@@ -162,18 +145,10 @@
             Array<OneD, ExpListSharedPtr>   m_planes;
 
             std::unordered_map<int, int>  m_zIdToPlane;
-<<<<<<< HEAD
             
             DNekBlkMatSharedPtr GenHomogeneous1DBlockMatrix(Homogeneous1DMatType mattype) const;
             
             DNekBlkMatSharedPtr GetHomogeneous1DBlockMatrix(Homogeneous1DMatType mattype) const;
-=======
-
-            DNekBlkMatSharedPtr GenHomogeneous1DBlockMatrix(Homogeneous1DMatType mattype, CoeffState coeffstate = eLocal) const;
-
-            DNekBlkMatSharedPtr GetHomogeneous1DBlockMatrix(Homogeneous1DMatType mattype, CoeffState coeffstate = eLocal) const;
->>>>>>> ac26f0ba
-
 
             NekDouble GetSpecVanVisc(const int k)
             {
@@ -204,14 +179,8 @@
             }
 
             virtual void v_FwdTrans(const Array<OneD,const NekDouble> &inarray,
-<<<<<<< HEAD
                                     Array<OneD,      NekDouble> &outarray);
-            
-=======
-                                    Array<OneD,      NekDouble> &outarray,
-                                    CoeffState coeffstate);
-
->>>>>>> ac26f0ba
+
             virtual void v_FwdTrans_IterPerExp(const Array<OneD,const NekDouble> &inarray,
                                                Array<OneD,      NekDouble> &outarray);
 
@@ -219,7 +188,6 @@
                                                Array<OneD,      NekDouble> &outarray);
 
             virtual void v_BwdTrans(const Array<OneD,const NekDouble> &inarray,
-<<<<<<< HEAD
                                     Array<OneD,      NekDouble> &outarray);
             
             virtual void v_BwdTrans_IterPerExp(const Array<OneD,const NekDouble> &inarray,
@@ -229,19 +197,6 @@
                                            Array<OneD, NekDouble> &outarray);
             
             virtual void v_IProductWRTBase_IterPerExp(const Array<OneD, const NekDouble> &inarray, 
-=======
-                                    Array<OneD,      NekDouble> &outarray,
-                                    CoeffState coeffstate);
-
-            virtual void v_BwdTrans_IterPerExp(const Array<OneD,const NekDouble> &inarray,
-                                               Array<OneD,      NekDouble> &outarray);
-
-            virtual void v_IProductWRTBase(const Array<OneD, const NekDouble> &inarray,
-                                           Array<OneD, NekDouble> &outarray,
-                                           CoeffState coeffstate);
-
-            virtual void v_IProductWRTBase_IterPerExp(const Array<OneD, const NekDouble> &inarray,
->>>>>>> ac26f0ba
                                                       Array<OneD, NekDouble> &outarray);
 
             virtual std::vector<LibUtilities::FieldDefinitionsSharedPtr> v_GetFieldDefinitions(void);
@@ -265,7 +220,6 @@
             virtual void v_PhysGalerkinProjection1DScaled(const NekDouble scale, const Array<OneD, NekDouble> &inarray, Array<OneD, NekDouble> &outarray);
 
 
-<<<<<<< HEAD
             virtual void v_HomogeneousFwdTrans(const Array<OneD, const NekDouble> &inarray, 
                                                Array<OneD, NekDouble> &outarray, 
                                                bool Shuff = true,
@@ -273,28 +227,12 @@
             
             virtual void v_HomogeneousBwdTrans(const Array<OneD, const NekDouble> &inarray, 
                                                Array<OneD, NekDouble> &outarray, 
-=======
-            virtual void v_HomogeneousFwdTrans(const Array<OneD, const NekDouble> &inarray,
-                                               Array<OneD, NekDouble> &outarray,
-                                               CoeffState coeffstate = eLocal,
                                                bool Shuff = true,
                                                bool UnShuff = true);
 
-            virtual void v_HomogeneousBwdTrans(const Array<OneD, const NekDouble> &inarray,
-                                               Array<OneD, NekDouble> &outarray,
-                                               CoeffState coeffstate = eLocal,
->>>>>>> ac26f0ba
-                                               bool Shuff = true,
-                                               bool UnShuff = true);
-
             virtual void v_DealiasedProd(const Array<OneD, NekDouble> &inarray1,
                                          const Array<OneD, NekDouble> &inarray2,
-<<<<<<< HEAD
                                          Array<OneD, NekDouble> &outarray);
-=======
-                                         Array<OneD, NekDouble> &outarray,
-                                         CoeffState coeffstate = eLocal);
->>>>>>> ac26f0ba
 
             virtual void v_DealiasedDotProd(
                 const Array<OneD, Array<OneD, NekDouble> > &inarray1,
@@ -332,31 +270,17 @@
             /// Spectral vanishing Viscosity coefficient for stabilisation
             Array<OneD, NekDouble> m_specVanVisc;
         };
-<<<<<<< HEAD
-        
+
         inline void ExpListHomogeneous1D::HomogeneousFwdTrans(const Array<OneD, const NekDouble> &inarray, 
                                                               Array<OneD, NekDouble> &outarray, 
-=======
-
-        inline void ExpListHomogeneous1D::HomogeneousFwdTrans(const Array<OneD, const NekDouble> &inarray,
-                                                              Array<OneD, NekDouble> &outarray,
-                                                              CoeffState coeffstate,
->>>>>>> ac26f0ba
                                                               bool Shuff,
                                                               bool UnShuff)
         {
             v_HomogeneousFwdTrans(inarray,outarray,Shuff,UnShuff);
         }
-<<<<<<< HEAD
     
         inline void ExpListHomogeneous1D::HomogeneousBwdTrans(const Array<OneD, const NekDouble> &inarray, 
                                                               Array<OneD, NekDouble> &outarray, 
-=======
-
-        inline void ExpListHomogeneous1D::HomogeneousBwdTrans(const Array<OneD, const NekDouble> &inarray,
-                                                              Array<OneD, NekDouble> &outarray,
-                                                              CoeffState coeffstate,
->>>>>>> ac26f0ba
                                                               bool Shuff,
                                                               bool UnShuff)
         {
