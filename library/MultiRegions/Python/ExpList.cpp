///////////////////////////////////////////////////////////////////////////////
//
// File: ExpList.cpp
//
// For more information, please see: http://www.nektar.info
//
// The MIT License
//
// Copyright (c) 2006 Division of Applied Mathematics, Brown University (USA),
// Department of Aeronautics, Imperial College London (UK), and Scientific
// Computing and Imaging Institute, University of Utah (USA).
//
// Permission is hereby granted, free of charge, to any person obtaining a
// copy of this software and associated documentation files (the "Software"),
// to deal in the Software without restriction, including without limitation
// the rights to use, copy, modify, merge, publish, distribute, sublicense,
// and/or sell copies of the Software, and to permit persons to whom the
// Software is furnished to do so, subject to the following conditions:
//
// The above copyright notice and this permission notice shall be included
// in all copies or substantial portions of the Software.
//
// THE SOFTWARE IS PROVIDED "AS IS", WITHOUT WARRANTY OF ANY KIND, EXPRESS
// OR IMPLIED, INCLUDING BUT NOT LIMITED TO THE WARRANTIES OF MERCHANTABILITY,
// FITNESS FOR A PARTICULAR PURPOSE AND NONINFRINGEMENT. IN NO EVENT SHALL
// THE AUTHORS OR COPYRIGHT HOLDERS BE LIABLE FOR ANY CLAIM, DAMAGES OR OTHER
// LIABILITY, WHETHER IN AN ACTION OF CONTRACT, TORT OR OTHERWISE, ARISING
// FROM, OUT OF OR IN CONNECTION WITH THE SOFTWARE OR THE USE OR OTHER
// DEALINGS IN THE SOFTWARE.
//
// Description: Python wrapper for ExpList.
//
///////////////////////////////////////////////////////////////////////////////

#include <MultiRegions/ExpList.h>
#include <LocalRegions/MatrixKey.h>
#include <LibUtilities/Python/NekPyConfig.hpp>

#include <fstream>
#include <sstream>
#include <string>

using namespace Nektar;
using namespace Nektar::StdRegions;
using namespace Nektar::LocalRegions;
using namespace Nektar::SpatialDomains;
using namespace Nektar::MultiRegions;

ExpansionSharedPtr ExpList_GetExp(ExpListSharedPtr exp, int i)
{
    return exp->GetExp(i);
}

void ExpList_WriteVTK(ExpListSharedPtr exp, std::string filename)
{
    ofstream out(filename.c_str());
    exp->WriteVtkHeader(out);
    for (int i = 0; i < exp->GetExpSize(); ++i)
    {
        exp->WriteVtkPieceHeader(out, i);
        exp->WriteVtkPieceFooter(out, i);
    }
    exp->WriteVtkFooter(out);
}

Array<OneD, NekDouble> ExpList_FwdTrans(
    ExpListSharedPtr exp,
    const Array<OneD, const NekDouble> &in)
{
    Array<OneD, NekDouble> out(exp->GetNcoeffs());
    exp->FwdTrans(in, out);
    return out;
}

Array<OneD, NekDouble> ExpList_BwdTrans(
    ExpListSharedPtr exp,
    const Array<OneD, const NekDouble> &in)
{
    Array<OneD, NekDouble> out(exp->GetNpoints());
    exp->BwdTrans(in, out);
    return out;
}

Array<OneD, NekDouble> ExpList_IProductWRTBase(
    ExpListSharedPtr exp,
    const Array<OneD, const NekDouble> &in)
{
    Array<OneD, NekDouble> out(exp->GetNcoeffs());
    exp->IProductWRTBase(in, out);
    return out;
}

Array<OneD, NekDouble> ExpList_MultiplyByInvMassMatrix(
    ExpListSharedPtr exp,
    const Array<OneD, const NekDouble> &in)
{
    Array<OneD, NekDouble> out(exp->GetNcoeffs(), 0.0);
    exp->MultiplyByInvMassMatrix(in, out, eLocal);
    return out;
}

Array<OneD, NekDouble> ExpList_HelmSolve(
    ExpListSharedPtr exp,
    const Array<OneD, const NekDouble> &in,
    const py::object constFactorMap,
    const py::object varCoeffMap)
{
    Array<OneD, NekDouble> out(exp->GetNcoeffs(), 0.0);

    StdRegions::ConstFactorMap facMap = StdRegions::NullConstFactorMap;
    StdRegions::VarCoeffMap coeffMap = StdRegions::NullVarCoeffMap;

    if (!constFactorMap.is_none())
    {
        facMap = py::extract<StdRegions::ConstFactorMap>(constFactorMap);
    }
    if (!varCoeffMap.is_none())
    {
        coeffMap = py::extract<StdRegions::VarCoeffMap>(varCoeffMap);
    }

    FlagList notUsed;

    exp->HelmSolve(in, out, notUsed, facMap, coeffMap);
    return out;
}

NekDouble ExpList_L2(
    ExpListSharedPtr exp,
    const Array<OneD, const NekDouble> &in)
{
    return exp->L2(in);
}

NekDouble ExpList_L2_Error(
    ExpListSharedPtr exp,
    const Array<OneD, const NekDouble> &in,
    const Array<OneD, const NekDouble> &err)
{
    return exp->L2(in, err);
}

NekDouble ExpList_Linf(
    ExpListSharedPtr exp,
    const Array<OneD, const NekDouble> &in)
{
    return exp->Linf(in);
}

NekDouble ExpList_Linf_Error(
    ExpListSharedPtr exp,
    const Array<OneD, const NekDouble> &in,
    const Array<OneD, const NekDouble> &err)
{
    return exp->Linf(in, err);
}

py::tuple ExpList_GetCoords(ExpListSharedPtr exp)
{
    int nPhys = exp->GetNpoints();
    int coordim = exp->GetCoordim(0);

    vector<Array<OneD, NekDouble> > coords(coordim);
    for (int i = 0; i < coordim; ++i)
    {
        coords[i] = Array<OneD, NekDouble>(nPhys);
    }

    switch (coordim)
    {
        case 1:
            exp->GetCoords(coords[0]);
            return py::make_tuple(coords[0]);
            break;
        case 2:
            exp->GetCoords(coords[0], coords[1]);
            return py::make_tuple(coords[0], coords[1]);
            break;
        case 3:
            exp->GetCoords(coords[0], coords[1], coords[2]);
            return py::make_tuple(coords[0], coords[1], coords[2]);
            break;
    }

    return py::tuple();
}

void ExpList_SetPhysArray(
    ExpListSharedPtr exp,
    Array<OneD, NekDouble> inarray)
{
    exp->SetPhysArray(inarray);
}

void ExpList_SetPhys(
    ExpListSharedPtr exp,
    const Array<OneD, const NekDouble> &inarray)
{
    exp->SetPhys(inarray);
}

const Array<OneD, const NekDouble> ExpList_GetPhys(ExpListSharedPtr exp)
{
    return exp->GetPhys();
}

NekDouble ExpList_PhysIntegral(ExpListSharedPtr exp)
{
    return exp->PhysIntegral();
}

std::string ExpList_GetPhysAddress(ExpListSharedPtr exp)
{
    std::stringstream ss;
    ss << static_cast<const void*>(&(exp->GetPhys()[0]));
    return ss.str();
}

<<<<<<< HEAD
void ExpList_ResetManagers(ExpListSharedPtr exp)
{
    exp->ClearGlobalLinSysManager();
    LibUtilities::NekManager<
        LocalRegions::MatrixKey, DNekScalMat,
        LocalRegions::MatrixKey::opLess>::ClearManager();
    LibUtilities::NekManager<
        LocalRegions::MatrixKey, DNekScalBlkMat,
        LocalRegions::MatrixKey::opLess>::ClearManager();
=======
NekDouble ExpList_EvaluateAtCoords(
    ExpListSharedPtr exp,
    Array<OneD, NekDouble> coords)
{	
	return exp->EvaluateAtCoords(coords);
>>>>>>> a5de85cf
}

void export_ExpList()
{
    int (ExpList::*GetNcoeffs)() const = &ExpList::GetNcoeffs;

    py::class_<ExpList,
               std::shared_ptr<ExpList>,
               boost::noncopyable>(
                   "ExpList", py::no_init)

        // Expansions
        .def("GetExp", ExpList_GetExp)
        .def("GetExpSize", &ExpList::GetExpSize)

        // Query points and offset information
        .def("GetNpoints", &ExpList::GetNpoints)
        .def("GetNcoeffs", GetNcoeffs)
        .def("GetCoords", &ExpList_GetCoords)
        .def("GetPhys_Offset", &ExpList::GetPhys_Offset)
        .def("GetCoeff_Offset", &ExpList::GetCoeff_Offset)

        // Operators
        .def("FwdTrans", &ExpList_FwdTrans)
        .def("BwdTrans", &ExpList_BwdTrans)
        .def("IProductWRTBase", &ExpList_IProductWRTBase)
        .def("MultiplyByInvMassMatrix", &ExpList_MultiplyByInvMassMatrix)
        .def("HelmSolve", &ExpList_HelmSolve, (
                 py::arg("in"),
                 py::arg("constFactorMap") = py::object(),
                 py::arg("varCoeffMap") = py::object()
                 ))

        // Error norms
        .def("L2", &ExpList_L2)
        .def("L2", &ExpList_L2_Error)
        .def("Linf", &ExpList_Linf)
        .def("Linf", &ExpList_Linf_Error)

        // Storage setups
        .def("SetPhysArray", &ExpList_SetPhysArray)
        .def("SetPhys", &ExpList_SetPhys)
        .def("GetPhys", &ExpList_GetPhys)
        .def("SetPhysState", &ExpList::SetPhysState)
        .def("GetPhysState", &ExpList::GetPhysState)
        .def("PhysIntegral", &ExpList_PhysIntegral)
        .def("GetPhysAddress", &ExpList_GetPhysAddress)
<<<<<<< HEAD

        // Misc functions
        .def("WriteVTK", &ExpList_WriteVTK)
        .def("ResetManagers", &ExpList_ResetManagers)
=======
        .def("EvaluateAtCoords", &ExpList_EvaluateAtCoords)
>>>>>>> a5de85cf
        ;
}<|MERGE_RESOLUTION|>--- conflicted
+++ resolved
@@ -216,7 +216,6 @@
     return ss.str();
 }
 
-<<<<<<< HEAD
 void ExpList_ResetManagers(ExpListSharedPtr exp)
 {
     exp->ClearGlobalLinSysManager();
@@ -226,13 +225,6 @@
     LibUtilities::NekManager<
         LocalRegions::MatrixKey, DNekScalBlkMat,
         LocalRegions::MatrixKey::opLess>::ClearManager();
-=======
-NekDouble ExpList_EvaluateAtCoords(
-    ExpListSharedPtr exp,
-    Array<OneD, NekDouble> coords)
-{	
-	return exp->EvaluateAtCoords(coords);
->>>>>>> a5de85cf
 }
 
 void export_ExpList()
@@ -254,6 +246,9 @@
         .def("GetCoords", &ExpList_GetCoords)
         .def("GetPhys_Offset", &ExpList::GetPhys_Offset)
         .def("GetCoeff_Offset", &ExpList::GetCoeff_Offset)
+
+        // Evaluations
+        .def("PhysEvaluate", &ExpList::PhysEvaluate)
 
         // Operators
         .def("FwdTrans", &ExpList_FwdTrans)
@@ -280,13 +275,9 @@
         .def("GetPhysState", &ExpList::GetPhysState)
         .def("PhysIntegral", &ExpList_PhysIntegral)
         .def("GetPhysAddress", &ExpList_GetPhysAddress)
-<<<<<<< HEAD
 
         // Misc functions
         .def("WriteVTK", &ExpList_WriteVTK)
         .def("ResetManagers", &ExpList_ResetManagers)
-=======
-        .def("EvaluateAtCoords", &ExpList_EvaluateAtCoords)
->>>>>>> a5de85cf
         ;
 }