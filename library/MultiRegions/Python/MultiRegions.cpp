--- conflicted
+++ resolved
@@ -36,22 +36,14 @@
 #include <LibUtilities/Python/NekPyConfig.hpp>
 
 void export_ExpList();
-<<<<<<< HEAD
-=======
-void export_ExpList2D();
 void export_DisContField();
 void export_ContField();
->>>>>>> 130ae8dc
 
 BOOST_PYTHON_MODULE(_MultiRegions)
 {
     np::initialize();
 
     export_ExpList();
-<<<<<<< HEAD
-=======
-    export_ExpList2D();
     export_DisContField();
     export_ContField();
->>>>>>> 130ae8dc
 }