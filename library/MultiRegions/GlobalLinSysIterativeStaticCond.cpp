///////////////////////////////////////////////////////////////////////////////
//
// File: GlobalLinSysIterativeStaticCond.cpp
//
// For more information, please see: http://www.nektar.info
//
// The MIT License
//
// Copyright (c) 2006 Division of Applied Mathematics, Brown University (USA),
// Department of Aeronautics, Imperial College London (UK), and Scientific
// Computing and Imaging Institute, University of Utah (USA).
//
// License for the specific language governing rights and limitations under
// Permission is hereby granted, free of charge, to any person obtaining a
// copy of this software and associated documentation files (the "Software"),
// to deal in the Software without restriction, including without limitation
// the rights to use, copy, modify, merge, publish, distribute, sublicense,
// and/or sell copies of the Software, and to permit persons to whom the
// Software is furnished to do so, subject to the following conditions:
//
// The above copyright notice and this permission notice shall be included
// in all copies or substantial portions of the Software.
//
// THE SOFTWARE IS PROVIDED "AS IS", WITHOUT WARRANTY OF ANY KIND, EXPRESS
// OR IMPLIED, INCLUDING BUT NOT LIMITED TO THE WARRANTIES OF MERCHANTABILITY,
// FITNESS FOR A PARTICULAR PURPOSE AND NONINFRINGEMENT. IN NO EVENT SHALL
// THE AUTHORS OR COPYRIGHT HOLDERS BE LIABLE FOR ANY CLAIM, DAMAGES OR OTHER
// LIABILITY, WHETHER IN AN ACTION OF CONTRACT, TORT OR OTHERWISE, ARISING
// FROM, OUT OF OR IN CONNECTION WITH THE SOFTWARE OR THE USE OR OTHER
// DEALINGS IN THE SOFTWARE.
//
// Description: Implementation to linear solver using single-
//              or multi-level static condensation
//
///////////////////////////////////////////////////////////////////////////////

#include <MultiRegions/GlobalLinSysIterativeStaticCond.h>
#include <LibUtilities/BasicUtils/Timer.h>
#include <LibUtilities/BasicUtils/ErrorUtil.hpp>
#include <LibUtilities/LinearAlgebra/StorageSmvBsr.hpp>
#include <LibUtilities/LinearAlgebra/SparseDiagBlkMatrix.hpp>
#include <LibUtilities/LinearAlgebra/SparseUtils.hpp>

namespace Nektar
{
    namespace MultiRegions
    {
        /**
         * @class GlobalLinSysIterativeStaticCond
         *
         * Solves a linear system iteratively using single- or multi-level
         * static condensation.
         */

        /**
         * Registers the class with the Factory.
         */
        string GlobalLinSysIterativeStaticCond::className
                = GetGlobalLinSysFactory().RegisterCreatorFunction(
                    "IterativeStaticCond",
                    GlobalLinSysIterativeStaticCond::create,
                    "Iterative static condensation.");

        string GlobalLinSysIterativeStaticCond::className2
                = GetGlobalLinSysFactory().RegisterCreatorFunction(
                    "IterativeMultiLevelStaticCond",
                    GlobalLinSysIterativeStaticCond::create,
                    "Iterative multi-level static condensation.");


        std::string GlobalLinSysIterativeStaticCond::storagedef = 
            LibUtilities::SessionReader::RegisterDefaultSolverInfo(
                "LocalMatrixStorageStrategy",
                "Sparse");
        std::string GlobalLinSysIterativeStaticCond::storagelookupIds[3] = {
            LibUtilities::SessionReader::RegisterEnumValue(
                "LocalMatrixStorageStrategy",
                "Contiguous",
                MultiRegions::eContiguous),
            LibUtilities::SessionReader::RegisterEnumValue(
                "LocalMatrixStorageStrategy",
                "Non-contiguous",
                MultiRegions::eNonContiguous),
            LibUtilities::SessionReader::RegisterEnumValue(
                "LocalMatrixStorageStrategy",
                "Sparse",
                MultiRegions::eSparse),
        };

        /**
         * For a matrix system of the form @f[
         * \left[ \begin{array}{cc}
         * \boldsymbol{A} & \boldsymbol{B}\\
         * \boldsymbol{C} & \boldsymbol{D}
         * \end{array} \right]
         * \left[ \begin{array}{c} \boldsymbol{x_1}\\ \boldsymbol{x_2}
         * \end{array}\right]
         * = \left[ \begin{array}{c} \boldsymbol{y_1}\\ \boldsymbol{y_2}
         * \end{array}\right],
         * @f]
         * where @f$\boldsymbol{D}@f$ and
         * @f$(\boldsymbol{A-BD^{-1}C})@f$ are invertible, store and assemble
         * a static condensation system, according to a given local to global
         * mapping. #m_linSys is constructed by AssembleSchurComplement().
         * @param   mKey        Associated matrix key.
         * @param   pLocMatSys  LocalMatrixSystem
         * @param   locToGloMap Local to global mapping.
         */
        GlobalLinSysIterativeStaticCond::GlobalLinSysIterativeStaticCond(
            const GlobalLinSysKey                &pKey,
            const boost::weak_ptr<ExpList>       &pExpList,
            const boost::shared_ptr<AssemblyMap> &pLocToGloMap)
            : GlobalLinSys          (pKey, pExpList, pLocToGloMap),
              GlobalLinSysIterative (pKey, pExpList, pLocToGloMap),
              GlobalLinSysStaticCond(pKey, pExpList, pLocToGloMap)
        {
            ASSERTL1((pKey.GetGlobalSysSolnType()==eIterativeStaticCond)||
                     (pKey.GetGlobalSysSolnType()==eIterativeMultiLevelStaticCond),
                     "This constructor is only valid when using static "
                     "condensation");
            ASSERTL1(pKey.GetGlobalSysSolnType()
                        == pLocToGloMap->GetGlobalSysSolnType(),
                     "The local to global map is not set up for the requested "
                     "solution type");
        }

        
        /**
         *
         */
        GlobalLinSysIterativeStaticCond::GlobalLinSysIterativeStaticCond(
            const GlobalLinSysKey                &pKey,
            const boost::weak_ptr<ExpList>       &pExpList,
            const DNekScalBlkMatSharedPtr         pSchurCompl,
            const DNekScalBlkMatSharedPtr         pBinvD,
            const DNekScalBlkMatSharedPtr         pC,
            const DNekScalBlkMatSharedPtr         pInvD,
            const boost::shared_ptr<AssemblyMap> &pLocToGloMap,
            const PreconditionerSharedPtr         pPrecon)
            : GlobalLinSys          (pKey, pExpList, pLocToGloMap),
              GlobalLinSysIterative (pKey, pExpList, pLocToGloMap),
              GlobalLinSysStaticCond(pKey, pExpList, pLocToGloMap)
        {
<<<<<<< HEAD
            // Assume this matrix is supposed to be the same as the Schur
            // complement.
            m_S1Blk = m_schurCompl;

            // Construct this level
            Initialise(pLocToGloMap);
=======
            m_schurCompl  = pSchurCompl;
            m_BinvD       = pBinvD;
            m_C           = pC;
            m_invD        = pInvD;
            m_precon      = pPrecon;
>>>>>>> 3d2a5884
        }


        void GlobalLinSysIterativeStaticCond::v_InitObject()
        {
            MultiRegions::PreconditionerType pType
                = m_locToGloMap->GetPreconType();
            std::string PreconType
                = MultiRegions::PreconditionerTypeMap[pType];
            m_precon = GetPreconFactory().CreateInstance(
                PreconType,GetSharedThisPtr(),m_locToGloMap);

            // Allocate memory for top-level structure
            SetupTopLevel(m_locToGloMap);

            // Setup Block Matrix systems
            int n, n_exp = m_expList.lock()->GetNumElmts();

            MatrixStorage blkmatStorage = eDIAGONAL;
            const Array<OneD,const unsigned int>& nbdry_size
                    = m_locToGloMap->GetNumLocalBndCoeffsPerPatch();

            m_S1Blk      = MemoryManager<DNekScalBlkMat>
                ::AllocateSharedPtr(nbdry_size, nbdry_size , blkmatStorage);

            // Preserve original matrix in m_S1Blk
            for (n = 0; n < n_exp; ++n)
            {
<<<<<<< HEAD
                // construct boundary forcing
                if( nIntDofs  && ((!dirForcCalculated) && (atLastLevel)) )
                {
                    DNekScalBlkMat &BinvD      = *m_BinvD;
                    DNekScalBlkMat &SchurCompl = *sc;
                    
                    // include dirichlet boundary forcing 
                    pLocToGloMap->GlobalToLocalBnd(V_GlobBnd,V_LocBnd);
                    V_LocBnd = BinvD*F_Int + SchurCompl*V_LocBnd;
                    
                }
                else if((!dirForcCalculated) && (atLastLevel))
                {
                    // include dirichlet boundary forcing
                    DNekScalBlkMat &SchurCompl = *sc;
                    pLocToGloMap->GlobalToLocalBnd(V_GlobBnd,V_LocBnd);
                    V_LocBnd = SchurCompl*V_LocBnd;
                }
                else
                {
                    DNekScalBlkMat &BinvD      = *m_BinvD;
                    V_LocBnd = BinvD*F_Int;
                }
                
                pLocToGloMap->AssembleBnd(V_LocBnd,V_GlobHomBndTmp,
                                          nDirBndDofs);
                F_HomBnd = F_HomBnd - V_GlobHomBndTmp;

                
                //transform from original basis to low energy
                Array<OneD, NekDouble> tmp;
                //m_precon->DoTransformToLowEnergy(F,nDirBndDofs);

                // For parallel multi-level static condensation some
                // processors may have different levels to others. This
                // routine receives contributions to partition vertices from
                // those lower levels, whilst not sending anything to the
                // other partitions, and includes them in the modified right
                // hand side vector.
                int lcLevel = pLocToGloMap->GetLowestStaticCondLevel();
                if(atLastLevel && scLevel < lcLevel)
                {
                    // If this level is not the lowest level across all
                    // processes, we must do dummy communication for the
                    // remaining levels
                    Array<OneD, NekDouble> tmp(nGlobBndDofs);
                    for (int i = scLevel; i < lcLevel; ++i)
                    {
                        Vmath::Fill(nGlobBndDofs, 0.0, tmp, 1);
                        pLocToGloMap->UniversalAssembleBnd(tmp);
                        Vmath::Vcopy(nGlobHomBndDofs,
                                     tmp.get()+nDirBndDofs,          1,
                                     V_GlobHomBndTmp.GetPtr().get(), 1);
                        F_HomBnd = F_HomBnd - V_GlobHomBndTmp;
                    }
                }

                // solve boundary system
                if(atLastLevel)
                {
                    Array<OneD, NekDouble> pert(nGlobBndDofs,0.0);
                    NekVector<NekDouble>   Pert(nGlobBndDofs,pert,eWrapper);

                    // Solve for difference from initial solution given inout;
                    SolveLinearSystem(
                        nGlobBndDofs, F, pert, pLocToGloMap, nDirBndDofs);

                    //transform back to original basis
                    //m_precon->DoTransformFromLowEnergy(pert);

                    // Add back initial conditions onto difference
                    Vmath::Vadd(nGlobHomBndDofs,&out[nDirBndDofs],1,
                                &pert[nDirBndDofs],1,&out[nDirBndDofs],1);
                }
                else
                {
                    m_recursiveSchurCompl->Solve(F,
                                V_GlobBnd.GetPtr(),
                                pLocToGloMap->GetNextLevelLocalToGlobalMap());
                }
=======
                DNekScalMatSharedPtr mat = m_schurCompl->GetBlock(n, n);
                m_S1Blk->SetBlock(n, n, mat);
>>>>>>> 3d2a5884
            }

            // Build preconditioner
            m_precon->BuildPreconditioner();

            // Do transform of Schur complement matrix
            for (n = 0; n < n_exp; ++n)
            {
                if (m_linSysKey.GetMatrixType() !=
                        StdRegions::eHybridDGHelmBndLam)
                {
                    DNekScalMatSharedPtr mat = m_S1Blk->GetBlock(n, n);
                    DNekScalMatSharedPtr t = m_precon->TransformedSchurCompl(
                        m_expList.lock()->GetOffset_Elmt_Id(n), mat);
                    m_schurCompl->SetBlock(n, n, t);
                }
            }

            // Construct this level
            Initialise(m_locToGloMap);
        }
        
        /**
         *
         */
        GlobalLinSysIterativeStaticCond::~GlobalLinSysIterativeStaticCond()
        {
            
        }

        DNekScalBlkMatSharedPtr GlobalLinSysIterativeStaticCond::
            v_GetStaticCondBlock(unsigned int n)
        {
            DNekScalBlkMatSharedPtr schurComplBlock;
            int  scLevel           = m_locToGloMap->GetStaticCondLevel();
            DNekScalBlkMatSharedPtr sc = scLevel == 0 ? m_S1Blk : m_schurCompl;
            DNekScalMatSharedPtr    localMat = sc->GetBlock(n,n);
            unsigned int nbdry    = localMat->GetRows();
            unsigned int nblks    = 1;
            unsigned int esize[1] = {nbdry};

            schurComplBlock = MemoryManager<DNekScalBlkMat>
                ::AllocateSharedPtr(nblks, nblks, esize, esize);
            schurComplBlock->SetBlock(0, 0, localMat);

            return schurComplBlock;
        }

        /**
         * Assemble the schur complement matrix from the block matrices stored
         * in #m_blkMatrices and the given local to global mapping information.
         * @param   locToGloMap Local to global mapping information.
         */
        void GlobalLinSysIterativeStaticCond::v_AssembleSchurComplement(
            const AssemblyMapSharedPtr pLocToGloMap)
        {
            int i,j,n,cnt,gid1,gid2;
            NekDouble sign1,sign2;

            bool doGlobalOp = m_expList.lock()->GetGlobalOptParam()->
                DoGlobalMatOp(m_linSysKey.GetMatrixType());

            // Set up unique map
            v_UniqueMap();

            // Build precon again if we in multi-level static condensation (a
            // bit of a hack)
            if (m_linSysKey.GetGlobalSysSolnType()==eIterativeMultiLevelStaticCond)
            {
                MultiRegions::PreconditionerType pType
                    = m_locToGloMap->GetPreconType();
                std::string PreconType
                    = MultiRegions::PreconditionerTypeMap[pType];
                m_precon = GetPreconFactory().CreateInstance(
                    PreconType,GetSharedThisPtr(),m_locToGloMap);
                m_precon->BuildPreconditioner();
            }

            if (!doGlobalOp)
            {
                PrepareLocalSchurComplement();
                return;
            }

            int nBndDofs  = pLocToGloMap->GetNumGlobalBndCoeffs();
            int NumDirBCs = pLocToGloMap->GetNumGlobalDirBndCoeffs();
            unsigned int rows = nBndDofs - NumDirBCs;
            unsigned int cols = nBndDofs - NumDirBCs;

            // COO sparse storage to assist in assembly
            COOMatType gmat_coo;

            // Get the matrix storage structure
            // (whether to store only one triangular part, if symmetric)
            MatrixStorage matStorage = eFULL;

            // assemble globally
            DNekScalMatSharedPtr loc_mat;
            int loc_lda;
            for(n = cnt = 0; n < m_schurCompl->GetNumberOfBlockRows(); ++n)
            {
                loc_mat = m_schurCompl->GetBlock(n,n);
                loc_lda = loc_mat->GetRows();

                // Set up  Matrix;
                for(i = 0; i < loc_lda; ++i)
                {
                    gid1  = pLocToGloMap->GetLocalToGlobalBndMap (cnt + i)
                                                                    - NumDirBCs;
                    sign1 = pLocToGloMap->GetLocalToGlobalBndSign(cnt + i);

                    if(gid1 >= 0)
                    {
                        for(j = 0; j < loc_lda; ++j)
                        {
                            gid2  = pLocToGloMap->GetLocalToGlobalBndMap(cnt+j)
                                                                 - NumDirBCs;
                            sign2 = pLocToGloMap->GetLocalToGlobalBndSign(cnt+j);

                            if (gid2 >= 0)
                            {
                                gmat_coo[std::make_pair(gid1,gid2)] +=
                                    sign1*sign2*(*loc_mat)(i,j);
                            }
                        }
                    }
                }
                cnt += loc_lda;
            }

            DNekSmvBsrDiagBlkMat::SparseStorageSharedPtrVector
                sparseStorage (1);

            BCOMatType partMat;
            convertCooToBco(rows, cols, 1, gmat_coo, partMat);

            sparseStorage[0] =
                 MemoryManager<DNekSmvBsrDiagBlkMat::StorageType>::
                    AllocateSharedPtr(rows, cols, 1, partMat, matStorage );

            // Create block diagonal matrix
            m_sparseSchurCompl = MemoryManager<DNekSmvBsrDiagBlkMat>::
                                            AllocateSharedPtr(sparseStorage);
        }


        /**
         * Populates sparse block-diagonal schur complement matrix from
         * the block matrices stored in #m_blkMatrices.
         */
        void GlobalLinSysIterativeStaticCond::PrepareLocalSchurComplement()
        {
            LocalMatrixStorageStrategy storageStrategy =
                m_expList.lock()->GetSession()->
                    GetSolverInfoAsEnum<LocalMatrixStorageStrategy>(
                                       "LocalMatrixStorageStrategy");

            switch(storageStrategy)
            {
                case MultiRegions::eContiguous:
                case MultiRegions::eNonContiguous:
                {
                    size_t storageSize = 0;
                    int nBlk           = m_schurCompl->GetNumberOfBlockRows();

                    m_scale = Array<OneD, NekDouble> (nBlk, 1.0);
                    m_rows  = Array<OneD, unsigned int> (nBlk, 0U);

                    // Determine storage requirements for dense blocks.
                    for (int i = 0; i < nBlk; ++i)
                    {
                        m_rows[i]    = m_schurCompl->GetBlock(i,i)->GetRows();
                        m_scale[i]   = m_schurCompl->GetBlock(i,i)->Scale();
                        storageSize += m_rows[i] * m_rows[i];
                    }

                    // Assemble dense storage blocks.
                    DNekScalMatSharedPtr loc_mat;
                    m_denseBlocks.resize(nBlk);
                    double *ptr = 0;

                    if (MultiRegions::eContiguous == storageStrategy)
                    {
                        m_storage.resize    (storageSize);
                        ptr = &m_storage[0];
                    }

                    for (unsigned int n = 0; n < nBlk; ++n)
                    {
                        loc_mat = m_schurCompl->GetBlock(n,n);

                        if (MultiRegions::eContiguous == storageStrategy)
                        {
                            int loc_lda      = loc_mat->GetRows();
                            int blockSize    = loc_lda * loc_lda;
                            m_denseBlocks[n] = ptr;
                            for(int i = 0; i < loc_lda; ++i)
                            {
                                for(int j = 0; j < loc_lda; ++j)
                                {
                                    ptr[j*loc_lda+i] = (*loc_mat)(i,j);
                                }
                            }
                            ptr += blockSize;
                            GlobalLinSys::v_DropStaticCondBlock(
                                m_expList.lock()->GetOffset_Elmt_Id(n));
                        }
                        else
                        {
                            m_denseBlocks[n] = loc_mat->GetRawPtr();
                        }
                    }
                    break;
                }
                case MultiRegions::eSparse:
                {
                    DNekScalMatSharedPtr loc_mat;
                    int loc_lda;
                    int blockSize = 0;
                    
                    // First run through to split the set of local matrices into
                    // partitions of fixed block size, and count number of local
                    // matrices that belong to each partition.
                    std::vector<std::pair<int,int> > partitions;
                    for(int n = 0; n < m_schurCompl->GetNumberOfBlockRows(); ++n)
                    {
                        loc_mat = m_schurCompl->GetBlock(n,n);
                        loc_lda = loc_mat->GetRows();

                        ASSERTL1(loc_lda >= 0,
                                 boost::lexical_cast<std::string>(n) + "-th "
                                 "matrix block in Schur complement has "
                                 "rank 0!");

                        if (blockSize == loc_lda)
                        {
                            partitions[partitions.size()-1].first++;
                        }
                        else
                        {
                            blockSize = loc_lda;
                            partitions.push_back(make_pair(1,loc_lda));
                        }
                    }

                    MatrixStorage matStorage = eFULL;

                    // Create a vector of sparse storage holders
                    DNekSmvBsrDiagBlkMat::SparseStorageSharedPtrVector
                            sparseStorage (partitions.size());

                    for (int part = 0, n = 0; part < partitions.size(); ++part)
                    {
                        BCOMatType partMat;

                        for(int k = 0; k < partitions[part].first; ++k, ++n)
                        {
                            loc_mat = m_schurCompl->GetBlock(n,n);
                            loc_lda = loc_mat->GetRows();

                            ASSERTL1(loc_lda == partitions[part].second,
                                     boost::lexical_cast<std::string>(n) + "-th"
                                     " matrix block in Schur complement has "
                                     "unexpected rank");

                            partMat[make_pair(k,k)] = BCOEntryType(
                                loc_lda*loc_lda, loc_mat->GetRawPtr());

                            GlobalLinSys::v_DropStaticCondBlock(
                                m_expList.lock()->GetOffset_Elmt_Id(n));
                        }

                        sparseStorage[part] =
                        MemoryManager<DNekSmvBsrDiagBlkMat::StorageType>::
                            AllocateSharedPtr(
                                partitions[part].first, partitions[part].first,
                                partitions[part].second, partMat, matStorage );
                    }

                    // Create block diagonal matrix
                    m_sparseSchurCompl = MemoryManager<DNekSmvBsrDiagBlkMat>::
                                            AllocateSharedPtr(sparseStorage);

                    break;
                }
                default:
                    ErrorUtil::NekError("Solver info property \
                        LocalMatrixStorageStrategy takes values \
                        Contiguous, Non-contiguous and Sparse");
            }
        }

        /**
         *
         */
        void GlobalLinSysIterativeStaticCond::v_DoMatrixMultiply(
                const Array<OneD, NekDouble>& pInput,
                      Array<OneD, NekDouble>& pOutput)
        {
            int nLocal = m_locToGloMap->GetNumLocalBndCoeffs();
            int nDir = m_locToGloMap->GetNumGlobalDirBndCoeffs();
            bool doGlobalOp = m_expList.lock()->GetGlobalOptParam()->
                    DoGlobalMatOp(m_linSysKey.GetMatrixType());

            if(doGlobalOp)
            {
                // Do matrix multiply globally
                Array<OneD, NekDouble> in  = pInput  + nDir;
                Array<OneD, NekDouble> out = pOutput + nDir;

                m_sparseSchurCompl->Multiply(in,out);
                m_locToGloMap->UniversalAssembleBnd(pOutput, nDir);
            }
            else if (m_sparseSchurCompl)
            {
                // Do matrix multiply locally using block-diagonal sparse matrix
                Array<OneD, NekDouble> tmp = m_wsp + nLocal;

                m_locToGloMap->GlobalToLocalBnd(pInput, m_wsp);
                m_sparseSchurCompl->Multiply(m_wsp,tmp);
                m_locToGloMap->AssembleBnd(tmp, pOutput);
            }
            else
            {
                // Do matrix multiply locally, using direct BLAS calls
                m_locToGloMap->GlobalToLocalBnd(pInput, m_wsp);
                int i, cnt;
                Array<OneD, NekDouble> tmpout = m_wsp + nLocal;
                for (i = cnt = 0; i < m_denseBlocks.size(); cnt += m_rows[i], ++i)
                {
                    const int rows = m_rows[i];
                    Blas::Dgemv('N', rows, rows,
                                m_scale[i], m_denseBlocks[i], rows, 
                                m_wsp.get()+cnt, 1, 
                                0.0, tmpout.get()+cnt, 1);
                }
                m_locToGloMap->AssembleBnd(tmpout, pOutput);
            }
        }

        void GlobalLinSysIterativeStaticCond::v_UniqueMap()
        {
            m_map = m_locToGloMap->GetGlobalToUniversalBndMapUnique();
        }

        DNekScalBlkMatSharedPtr GlobalLinSysIterativeStaticCond::v_PreSolve(
            int                     scLevel,
            NekVector<NekDouble>   &F_GlobBnd)
        {
            if (scLevel == 0)
            {
                Set_Rhs_Magnitude(F_GlobBnd);
                return m_S1Blk;
            }
            else
            {
                return m_schurCompl;
            }
        }

        void GlobalLinSysIterativeStaticCond::v_BasisTransform(
            Array<OneD, NekDouble>& pInOut,
            int                     offset)
        {
            m_precon->DoTransformToLowEnergy(pInOut, offset);
        }

        void GlobalLinSysIterativeStaticCond::v_BasisInvTransform(
            Array<OneD, NekDouble>& pInOut)
        {
            m_precon->DoTransformFromLowEnergy(pInOut);
        }

        GlobalLinSysStaticCondSharedPtr GlobalLinSysIterativeStaticCond::v_Recurse(
            const GlobalLinSysKey                &mkey,
            const boost::weak_ptr<ExpList>       &pExpList,
            const DNekScalBlkMatSharedPtr         pSchurCompl,
            const DNekScalBlkMatSharedPtr         pBinvD,
            const DNekScalBlkMatSharedPtr         pC,
            const DNekScalBlkMatSharedPtr         pInvD,
            const boost::shared_ptr<AssemblyMap> &l2gMap)
        {
            GlobalLinSysIterativeStaticCondSharedPtr sys = MemoryManager<
                GlobalLinSysIterativeStaticCond>::AllocateSharedPtr(
                    mkey, pExpList, pSchurCompl, pBinvD, pC, pInvD, l2gMap,
                    m_precon);
            sys->Initialise(l2gMap);
            return sys;
        }
    }
}<|MERGE_RESOLUTION|>--- conflicted
+++ resolved
@@ -141,20 +141,11 @@
               GlobalLinSysIterative (pKey, pExpList, pLocToGloMap),
               GlobalLinSysStaticCond(pKey, pExpList, pLocToGloMap)
         {
-<<<<<<< HEAD
-            // Assume this matrix is supposed to be the same as the Schur
-            // complement.
-            m_S1Blk = m_schurCompl;
-
-            // Construct this level
-            Initialise(pLocToGloMap);
-=======
             m_schurCompl  = pSchurCompl;
             m_BinvD       = pBinvD;
             m_C           = pC;
             m_invD        = pInvD;
             m_precon      = pPrecon;
->>>>>>> 3d2a5884
         }
 
 
@@ -183,91 +174,8 @@
             // Preserve original matrix in m_S1Blk
             for (n = 0; n < n_exp; ++n)
             {
-<<<<<<< HEAD
-                // construct boundary forcing
-                if( nIntDofs  && ((!dirForcCalculated) && (atLastLevel)) )
-                {
-                    DNekScalBlkMat &BinvD      = *m_BinvD;
-                    DNekScalBlkMat &SchurCompl = *sc;
-                    
-                    // include dirichlet boundary forcing 
-                    pLocToGloMap->GlobalToLocalBnd(V_GlobBnd,V_LocBnd);
-                    V_LocBnd = BinvD*F_Int + SchurCompl*V_LocBnd;
-                    
-                }
-                else if((!dirForcCalculated) && (atLastLevel))
-                {
-                    // include dirichlet boundary forcing
-                    DNekScalBlkMat &SchurCompl = *sc;
-                    pLocToGloMap->GlobalToLocalBnd(V_GlobBnd,V_LocBnd);
-                    V_LocBnd = SchurCompl*V_LocBnd;
-                }
-                else
-                {
-                    DNekScalBlkMat &BinvD      = *m_BinvD;
-                    V_LocBnd = BinvD*F_Int;
-                }
-                
-                pLocToGloMap->AssembleBnd(V_LocBnd,V_GlobHomBndTmp,
-                                          nDirBndDofs);
-                F_HomBnd = F_HomBnd - V_GlobHomBndTmp;
-
-                
-                //transform from original basis to low energy
-                Array<OneD, NekDouble> tmp;
-                //m_precon->DoTransformToLowEnergy(F,nDirBndDofs);
-
-                // For parallel multi-level static condensation some
-                // processors may have different levels to others. This
-                // routine receives contributions to partition vertices from
-                // those lower levels, whilst not sending anything to the
-                // other partitions, and includes them in the modified right
-                // hand side vector.
-                int lcLevel = pLocToGloMap->GetLowestStaticCondLevel();
-                if(atLastLevel && scLevel < lcLevel)
-                {
-                    // If this level is not the lowest level across all
-                    // processes, we must do dummy communication for the
-                    // remaining levels
-                    Array<OneD, NekDouble> tmp(nGlobBndDofs);
-                    for (int i = scLevel; i < lcLevel; ++i)
-                    {
-                        Vmath::Fill(nGlobBndDofs, 0.0, tmp, 1);
-                        pLocToGloMap->UniversalAssembleBnd(tmp);
-                        Vmath::Vcopy(nGlobHomBndDofs,
-                                     tmp.get()+nDirBndDofs,          1,
-                                     V_GlobHomBndTmp.GetPtr().get(), 1);
-                        F_HomBnd = F_HomBnd - V_GlobHomBndTmp;
-                    }
-                }
-
-                // solve boundary system
-                if(atLastLevel)
-                {
-                    Array<OneD, NekDouble> pert(nGlobBndDofs,0.0);
-                    NekVector<NekDouble>   Pert(nGlobBndDofs,pert,eWrapper);
-
-                    // Solve for difference from initial solution given inout;
-                    SolveLinearSystem(
-                        nGlobBndDofs, F, pert, pLocToGloMap, nDirBndDofs);
-
-                    //transform back to original basis
-                    //m_precon->DoTransformFromLowEnergy(pert);
-
-                    // Add back initial conditions onto difference
-                    Vmath::Vadd(nGlobHomBndDofs,&out[nDirBndDofs],1,
-                                &pert[nDirBndDofs],1,&out[nDirBndDofs],1);
-                }
-                else
-                {
-                    m_recursiveSchurCompl->Solve(F,
-                                V_GlobBnd.GetPtr(),
-                                pLocToGloMap->GetNextLevelLocalToGlobalMap());
-                }
-=======
                 DNekScalMatSharedPtr mat = m_schurCompl->GetBlock(n, n);
                 m_S1Blk->SetBlock(n, n, mat);
->>>>>>> 3d2a5884
             }
 
             // Build preconditioner
