--- conflicted
+++ resolved
@@ -394,14 +394,11 @@
     {
         v_Reset();
     }
-<<<<<<< HEAD
 
     /// Reset matrices
     MULTI_REGIONS_EXPORT void ResetMatrices();
 
-=======
     // not sure we really need these in ExpList
->>>>>>> a1bdb76a
     void WriteTecplotHeader(std::ostream &outfile, std::string var = "")
     {
         v_WriteTecplotHeader(outfile, var);
@@ -759,10 +756,6 @@
     inline void PhysDeriv(const int dir,
                           const Array<OneD, const NekDouble> &inarray,
                           Array<OneD, NekDouble> &out_d);
-
-    inline void Curl(Array<OneD, Array<OneD, NekDouble>> &Vel,
-                     Array<OneD, Array<OneD, NekDouble>> &Q);
-
     inline void CurlCurl(Array<OneD, Array<OneD, NekDouble>> &Vel,
                          Array<OneD, Array<OneD, NekDouble>> &Q);
     inline void PhysDirectionalDeriv(
@@ -1315,7 +1308,7 @@
                              Array<OneD, NekDouble> &out_d);
 
     virtual void v_Curl(Array<OneD, Array<OneD, NekDouble>> &Vel,
-                        Array<OneD, Array<OneD, NekDouble>> &Q);
+                            Array<OneD, Array<OneD, NekDouble>> &Q);
 
     virtual void v_CurlCurl(Array<OneD, Array<OneD, NekDouble>> &Vel,
                             Array<OneD, Array<OneD, NekDouble>> &Q);
@@ -1508,7 +1501,7 @@
 static ExpList NullExpList;
 static ExpListSharedPtr NullExpListSharedPtr;
 
-// An empty GlobaLinSysManager and GlobalLinSysKey object
+// An empty GlobaLinSysManager object
 static LibUtilities::NekManager<GlobalLinSysKey, GlobalLinSys>
     NullGlobalLinSysManager;
 static GlobalLinSysKey NullGlobalLinSysKey(StdRegions::eNoMatrixType);
@@ -1815,14 +1808,6 @@
     Array<OneD, NekDouble> &outarray)
 {
     v_PhysDirectionalDeriv(direction, inarray, outarray);
-}
-/**
- *
- */
-inline void ExpList::Curl(Array<OneD, Array<OneD, NekDouble>> &Vel,
-                          Array<OneD, Array<OneD, NekDouble>> &Q)
-{
-    v_Curl(Vel, Q);
 }
 /**
  *
@@ -2062,23 +2047,6 @@
                                             "expansion ID map.")
     return (*m_exp)[it->second];
 }
-
-/**
- * @param   n               The global id of the element concerned.
- *
- * @return  (A shared pointer to) the local expansion of the
- *          \f$n^{\mathrm{th}}\f$ element.
- */
-inline LocalRegions::ExpansionSharedPtr &ExpList::GetExpFromGeomId(int n)
-{
-    auto it = m_elmtToExpId.find(n);
-    ASSERTL0(it != m_elmtToExpId.end(), "Global geometry ID " +
-                                            std::to_string(n) +
-                                            " not found in element ID to "
-                                            "expansion ID map.")
-    return (*m_exp)[it->second];
-}
-
 /**
  * @return  (A const shared pointer to) the local expansion vector #m_exp
  */
