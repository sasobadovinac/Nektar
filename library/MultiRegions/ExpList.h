///////////////////////////////////////////////////////////////////////////////
//
// File ExpList.h
//
// For more information, please see: http://www.nektar.info
//
// The MIT License
//
// Copyright (c) 2006 Division of Applied Mathematics, Brown University (USA),
// Department of Aeronautics, Imperial College London (UK), and Scientific
// Computing and Imaging Institute, University of Utah (USA).
//
// Permission is hereby granted, free of charge, to any person obtaining a
// copy of this software and associated documentation files (the "Software"),
// to deal in the Software without restriction, including without limitation
// the rights to use, copy, modify, merge, publish, distribute, sublicense,
// and/or sell copies of the Software, and to permit persons to whom the
// Software is furnished to do so, subject to the following conditions:
//
// The above copyright notice and this permission notice shall be included
// in all copies or substantial portions of the Software.
//
// THE SOFTWARE IS PROVIDED "AS IS", WITHOUT WARRANTY OF ANY KIND, EXPRESS
// OR IMPLIED, INCLUDING BUT NOT LIMITED TO THE WARRANTIES OF MERCHANTABILITY,
// FITNESS FOR A PARTICULAR PURPOSE AND NONINFRINGEMENT. IN NO EVENT SHALL
// THE AUTHORS OR COPYRIGHT HOLDERS BE LIABLE FOR ANY CLAIM, DAMAGES OR OTHER
// LIABILITY, WHETHER IN AN ACTION OF CONTRACT, TORT OR OTHERWISE, ARISING
// FROM, OUT OF OR IN CONNECTION WITH THE SOFTWARE OR THE USE OR OTHER
// DEALINGS IN THE SOFTWARE.
//
// Description: Expansion list top class definition
//
///////////////////////////////////////////////////////////////////////////////

#ifndef NEKTAR_LIBS_MULTIREGIONS_EXPLIST_H
#define NEKTAR_LIBS_MULTIREGIONS_EXPLIST_H

#include <boost/core/ignore_unused.hpp>

#include <LibUtilities/Communication/Transposition.h>
#include <LibUtilities/Communication/Comm.h>
#include <LibUtilities/BasicUtils/SessionReader.h>
#include <SpatialDomains/MeshGraph.h>
#include <LocalRegions/Expansion.h>
#include <Collections/Collection.h>
#include <MultiRegions/MultiRegionsDeclspec.h>
#include <MultiRegions/MultiRegions.hpp>
#include <MultiRegions/AssemblyMap/LocTraceToTraceMap.h>
#include <MultiRegions/GlobalMatrix.h>
#include <MultiRegions/GlobalMatrixKey.h>
#include <MultiRegions/GlobalLinSysKey.h>
#include <MultiRegions/GlobalOptimizationParameters.h>
#include <MultiRegions/AssemblyMap/AssemblyMap.h>
#include <LibUtilities/Kernel/kernel.h>
#include <tinyxml.h>
#include <SpatialDomains/Interface.h>

namespace Nektar
{
    namespace MultiRegions
    {
        // Forward declarations
        class ExpList;
        class GlobalLinSys;
        class AssemblyMapDG;

        class AssemblyMapCG;
        class GlobalLinSysKey;
        class GlobalMatrix;

        enum Direction
        {
            eX,
            eY,
            eZ,
            eS,
            eN
        };

        enum ExpansionType
        {
            e0D,
            e1D,
            e2D,
            e2DH1D,
            e3DH1D,
            e3DH2D,
            e3D,
            eNoType
        };

        MultiRegions::Direction const DirCartesianMap[] =
        {
            eX,
            eY,
            eZ
        };

        /// A map between global matrix keys and their associated block
        /// matrices.
        typedef std::map<GlobalMatrixKey,DNekScalBlkMatSharedPtr> BlockMatrixMap;
        /// A shared pointer to a BlockMatrixMap.
        typedef std::shared_ptr<BlockMatrixMap> BlockMatrixMapShPtr;
        /// Shared pointer to an ExpList object.
        typedef std::shared_ptr<ExpList>      ExpListSharedPtr;

        /// Base class for all multi-elemental spectral/hp expansions.
        class ExpList: public std::enable_shared_from_this<ExpList>
        {
        public:
            /// The default constructor using a type
            MULTI_REGIONS_EXPORT ExpList(
                const ExpansionType Type = eNoType);

            /// The copy constructor.
            MULTI_REGIONS_EXPORT ExpList(
                const ExpList &in,
                const bool DeclareCoeffPhysArrays = true);

            /// Constructor copying only elements defined in eIds.
            MULTI_REGIONS_EXPORT ExpList(
                const ExpList &in,
                const std::vector<unsigned int> &eIDs,
                const bool DeclareCoeffPhysArrays = true,
                const Collections::ImplementationType ImpType
                                             = Collections::eNoImpType);

            /// Generate an ExpList from a meshgraph \a graph and session file
            MULTI_REGIONS_EXPORT ExpList(
                const LibUtilities::SessionReaderSharedPtr &pSession,
                const SpatialDomains::MeshGraphSharedPtr &graph,
                const bool DeclareCoeffPhysArrays = true,
                const std::string &var = "DefaultVar",
                const Collections::ImplementationType ImpType
                                             = Collections::eNoImpType);

            /// Sets up a list of local expansions based on an expansion  Map
            MULTI_REGIONS_EXPORT ExpList(
                const LibUtilities::SessionReaderSharedPtr &pSession,
                const SpatialDomains::ExpansionInfoMap &expansions,
                const bool DeclareCoeffPhysArrays = true,
                const Collections::ImplementationType ImpType
                                             = Collections::eNoImpType);

            //---------------------------------------------------------
            // Specialised constructors in ExpListConstructor.cpp
            //---------------------------------------------------------
            /// Specialised constructors for 0D Expansions
            /// Wrapper around LocalRegion::PointExp - used in PrePacing.cpp
            MULTI_REGIONS_EXPORT ExpList(const
                                SpatialDomains::PointGeomSharedPtr  &geom);

            /// Generate expansions for the trace space expansions used in
            /// DisContField.
            MULTI_REGIONS_EXPORT ExpList(
                    const LibUtilities::SessionReaderSharedPtr &pSession,
                    const Array<OneD,const ExpListSharedPtr>   &bndConstraint,
                    const Array<OneD, const SpatialDomains
                              ::BoundaryConditionShPtr>        &bndCond,
                    const LocalRegions::ExpansionVector        &locexp,
                    const SpatialDomains::MeshGraphSharedPtr   &graph,
                    const bool                DeclareCoeffPhysArrays = true,
                    const std::string         variable = "DefaultVar",
                    const Collections::ImplementationType     ImpType
                                             = Collections::eNoImpType);

            /// Constructor based on domain information only for 1D &
            /// 2D boundary conditions
            MULTI_REGIONS_EXPORT ExpList(
                    const LibUtilities::SessionReaderSharedPtr &pSession,
                    const SpatialDomains::CompositeMap &domain,
                    const SpatialDomains::MeshGraphSharedPtr &graph,
                    const bool DeclareCoeffPhysArrays = true,
                    const std::string variable = "DefaultVar",
                    bool SetToOneSpaceDimension = false,
                    const LibUtilities::CommSharedPtr comm
                                         = LibUtilities::CommSharedPtr(),
                    const Collections::ImplementationType ImpType
                                         = Collections::eNoImpType);


            /// The default destructor.
            MULTI_REGIONS_EXPORT virtual ~ExpList();

            /// Returns the total number of local degrees of freedom
            /// \f$N_{\mathrm{eof}}=\sum_{e=1}^{{N_{\mathrm{el}}}}N^{e}_m\f$.
            inline int GetNcoeffs(void) const;

            /// Returns the total number of local degrees of freedom
            /// for element eid
            MULTI_REGIONS_EXPORT int GetNcoeffs(const int eid) const;

            /// Returns the type of the expansion
            MULTI_REGIONS_EXPORT ExpansionType GetExpType(void);

            /// Returns the type of the expansion
            MULTI_REGIONS_EXPORT void SetExpType(ExpansionType Type);

            /// Evaulates the maximum number of modes in the elemental basis
            /// order over all elements
            inline int EvalBasisNumModesMax(void) const;

            /// Returns the vector of the number of modes in the elemental
            /// basis order over all elements.
            MULTI_REGIONS_EXPORT const Array<OneD,int>
                EvalBasisNumModesMaxPerExp(void) const;

            /// Returns the total number of quadrature points #m_npoints
            /// \f$=Q_{\mathrm{tot}}\f$.
            inline int GetTotPoints(void) const;

            /// Returns the total number of quadrature points for eid's element
            /// \f$=Q_{\mathrm{tot}}\f$.
            inline int GetTotPoints(const int eid) const;

            /// Returns the total number of quadrature points #m_npoints
            /// \f$=Q_{\mathrm{tot}}\f$.
            inline int GetNpoints(void) const;


            /// Returns the total number of qudature points scaled by
            /// the factor scale on each 1D direction
            inline int Get1DScaledTotPoints(const NekDouble scale) const;

            /// Sets the wave space to the one of the possible configuration
            /// true or false
            inline void SetWaveSpace(const bool wavespace);


            ///Set Modified Basis for the stability analysis
            inline void SetModifiedBasis(const bool modbasis);

            /// Set the \a i th value of \a m_phys to value \a val
            inline void SetPhys(int i, NekDouble val);

            /// This function returns the third direction expansion condition,
            /// which can be in wave space (coefficient) or not
            /// It is stored in the variable m_WaveSpace.
            inline bool GetWaveSpace(void) const;

            /// Fills the array #m_phys
            inline void SetPhys(const Array<OneD, const NekDouble> &inarray);

            /// Sets the array #m_phys
            inline void SetPhysArray(Array<OneD, NekDouble> &inarray);

            /// This function manually sets whether the array of physical
            /// values \f$\boldsymbol{u}_l\f$ (implemented as #m_phys) is
            /// filled or not.
            inline void SetPhysState(const bool physState);

            /// This function indicates whether the array of physical values
            /// \f$\boldsymbol{u}_l\f$ (implemented as #m_phys) is filled or
            /// not.
            inline bool GetPhysState(void) const;

            /// This function integrates a function \f$f(\boldsymbol{x})\f$
            /// over the domain consisting of all the elements of the expansion.
            MULTI_REGIONS_EXPORT NekDouble PhysIntegral (void);

            /// This function integrates a function \f$f(\boldsymbol{x})\f$
            /// over the domain consisting of all the elements of the expansion.
            MULTI_REGIONS_EXPORT NekDouble PhysIntegral(
                const Array<OneD,
                const NekDouble> &inarray);

            /// multiply the metric jacobi and quadrature weights
            MULTI_REGIONS_EXPORT void MultiplyByQuadratureMetric(
                const Array<OneD, const NekDouble>  &inarray,
                Array<OneD, NekDouble>              &outarray);

            /// Divided by the metric jacobi and quadrature weights
            MULTI_REGIONS_EXPORT void DivideByQuadratureMetric(
                const Array<OneD, const NekDouble>  &inarray,
                Array<OneD, NekDouble>              &outarray);

            /// This function calculates the inner product of a function
            /// \f$f(\boldsymbol{x})\f$ with respect to all \em local
            /// expansion modes \f$\phi_n^e(\boldsymbol{x})\f$.
            inline void   IProductWRTBase_IterPerExp(
                const Array<OneD, const NekDouble> &inarray,
                      Array<OneD,       NekDouble> &outarray);

            ///
            inline void IProductWRTBase(
                const Array<OneD, const NekDouble> &inarray,
                Array<OneD,       NekDouble> &outarray);

            /// This function calculates the inner product of a function
            /// \f$f(\boldsymbol{x})\f$ with respect to the derivative (in
            /// direction \param dir) of all \em local expansion modes
            /// \f$\phi_n^e(\boldsymbol{x})\f$.
            MULTI_REGIONS_EXPORT void   IProductWRTDerivBase(
                const int dir,
                const Array<OneD, const NekDouble> &inarray,
                      Array<OneD,       NekDouble> &outarray);

            MULTI_REGIONS_EXPORT void   IProductWRTDirectionalDerivBase(
                const Array<OneD, const NekDouble> &direction,
                const Array<OneD, const NekDouble> &inarray,
                      Array<OneD,       NekDouble> &outarray);

            /// This function calculates the inner product of a function
            /// \f$f(\boldsymbol{x})\f$ with respect to the derivative (in
            /// direction \param dir) of all \em local expansion modes
            /// \f$\phi_n^e(\boldsymbol{x})\f$.
            MULTI_REGIONS_EXPORT void   IProductWRTDerivBase
                (const Array<OneD, const Array<OneD, NekDouble> > &inarray,
                 Array<OneD,       NekDouble> &outarray);

            /// This function elementally evaluates the forward transformation
            /// of a function \f$u(\boldsymbol{x})\f$ onto the global
            /// spectral/hp expansion.
            inline void  FwdTrans_IterPerExp (
                const Array<OneD,
                const NekDouble> &inarray,
                      Array<OneD,NekDouble> &outarray);

            ///
            inline void FwdTrans(
                const Array<OneD,
                const NekDouble> &inarray,
                Array<OneD,       NekDouble> &outarray);

            MULTI_REGIONS_EXPORT void   ExponentialFilter(
                Array<OneD, NekDouble> &array,
                const NekDouble        alpha,
                const NekDouble        exponent,
                const NekDouble        cutoff);

            /// This function elementally mulplies the coefficient space of
            /// Sin my the elemental inverse of the mass matrix.
            MULTI_REGIONS_EXPORT void  MultiplyByElmtInvMass (
                 const Array<OneD,
                 const NekDouble> &inarray,
                 Array<OneD,       NekDouble> &outarray);

            ///
            inline void MultiplyByInvMassMatrix(
                const Array<OneD,const NekDouble> &inarray,
                Array<OneD,      NekDouble> &outarray);

            /// Smooth a field across elements
            inline void SmoothField(Array<OneD,NekDouble> &field);

            /// Solve helmholtz problem
            inline void HelmSolve(
                const Array<OneD, const NekDouble> &inarray,
                      Array<OneD,       NekDouble> &outarray,
                const StdRegions::ConstFactorMap &factors,
                const StdRegions::VarCoeffMap &varcoeff =
                                StdRegions::NullVarCoeffMap,
                const MultiRegions::VarFactorsMap &varfactors =
                                 MultiRegions::NullVarFactorsMap,
                const Array<OneD, const NekDouble> &dirForcing =
                NullNekDouble1DArray,
                const bool PhysSpaceForcing = true);

            /// Solve Advection Diffusion Reaction
            inline void LinearAdvectionDiffusionReactionSolve(
                const Array<OneD, Array<OneD, NekDouble> > &velocity,
                       const Array<OneD, const NekDouble> &inarray,
                       Array<OneD, NekDouble> &outarray,
                       const NekDouble lambda,
                       const Array<OneD, const NekDouble>&
                       dirForcing = NullNekDouble1DArray);


            /// Solve Advection Diffusion Reaction
            inline void LinearAdvectionReactionSolve(
                const Array<OneD, Array<OneD, NekDouble> > &velocity,
                const Array<OneD, const NekDouble> &inarray,
                      Array<OneD, NekDouble> &outarray,
                const NekDouble lambda,
                const Array<OneD, const NekDouble>&
                      dirForcing = NullNekDouble1DArray);

            ///
            MULTI_REGIONS_EXPORT void FwdTrans_BndConstrained(
                const Array<OneD, const NekDouble> &inarray,
                      Array<OneD,       NekDouble> &outarray);


            /// This function elementally evaluates the backward transformation
            /// of the global spectral/hp element expansion.
            inline void BwdTrans_IterPerExp (
                const Array<OneD, const NekDouble> &inarray,
                      Array<OneD,NekDouble> &outarray);

            ///
            inline void BwdTrans (
                const Array<OneD,
                const NekDouble> &inarray,
                Array<OneD,NekDouble> &outarray);

            /// This function calculates the coordinates of all the elemental
            /// quadrature points \f$\boldsymbol{x}_i\f$.
            inline void GetCoords(
                Array<OneD, NekDouble> &coord_0,
                Array<OneD, NekDouble> &coord_1 = NullNekDouble1DArray,
                Array<OneD, NekDouble> &coord_2 = NullNekDouble1DArray);

            // Homogeneous transforms
            inline void HomogeneousFwdTrans(
                const Array<OneD, const NekDouble> &inarray,
                      Array<OneD, NekDouble> &outarray,
                bool Shuff = true,
                bool UnShuff = true);

            inline void HomogeneousBwdTrans(
                const Array<OneD, const NekDouble> &inarray,
                      Array<OneD, NekDouble> &outarray,
                bool Shuff = true,
                bool UnShuff = true);

            inline void DealiasedProd(
                const Array<OneD, NekDouble> &inarray1,
                const Array<OneD, NekDouble> &inarray2,
                Array<OneD, NekDouble> &outarray);

            inline void DealiasedDotProd(
                const Array<OneD, Array<OneD, NekDouble> > &inarray1,
                const Array<OneD, Array<OneD, NekDouble> > &inarray2,
                Array<OneD, Array<OneD, NekDouble> > &outarray);

            inline void GetBCValues(
                      Array<OneD, NekDouble> &BndVals,
                const Array<OneD, NekDouble> &TotField,
                int BndID);

            inline void NormVectorIProductWRTBase(
                Array<OneD, const NekDouble> &V1,
                Array<OneD, const NekDouble> &V2,
                Array<OneD, NekDouble> &outarray,
                int BndID);

            inline void NormVectorIProductWRTBase(
                Array<OneD, Array<OneD, NekDouble> > &V,
                Array<OneD, NekDouble> &outarray);

            /// Apply geometry information to each expansion.
            MULTI_REGIONS_EXPORT void ApplyGeomInfo();

            /// Reset geometry information and reset matrices
            MULTI_REGIONS_EXPORT void Reset()
            {
                v_Reset();
            }

            void WriteTecplotHeader(std::ostream &outfile,
                                    std::string var = "")
            {
                v_WriteTecplotHeader(outfile, var);
            }

            void WriteTecplotZone(
                std::ostream &outfile,
                int expansion = -1)
            {
                v_WriteTecplotZone(outfile, expansion);
            }

            void WriteTecplotField(std::ostream &outfile,
                                   int expansion = -1)
            {
                v_WriteTecplotField(outfile, expansion);
            }

            void WriteTecplotConnectivity(std::ostream &outfile,
                                          int expansion = -1)
            {
                v_WriteTecplotConnectivity(outfile, expansion);
            }

            MULTI_REGIONS_EXPORT void WriteVtkHeader(std::ostream &outfile);
            MULTI_REGIONS_EXPORT void WriteVtkFooter(std::ostream &outfile);

            void WriteVtkPieceHeader(std::ostream &outfile, int expansion,
                                     int istrip = 0)
            {
                v_WriteVtkPieceHeader(outfile, expansion, istrip);
            }

            MULTI_REGIONS_EXPORT void WriteVtkPieceFooter(
                std::ostream &outfile,
                int expansion);

            void WriteVtkPieceData  (
                std::ostream &outfile,
                int expansion,
                std::string var = "v")
            {
                v_WriteVtkPieceData(outfile, expansion, var);
            }

            /// This function returns the dimension of the coordinates of the
            /// element \a eid.
            // inline
            MULTI_REGIONS_EXPORT int GetCoordim(int eid);

            /// Set the \a i th coefficiient in \a m_coeffs to value \a val
            inline void SetCoeff(int i, NekDouble val);

            /// Set the \a i th coefficiient in  #m_coeffs to value \a val
            inline void SetCoeffs(int i, NekDouble val);

            /// Set the  #m_coeffs array to inarray
            inline void SetCoeffsArray(Array<OneD, NekDouble> &inarray);

            /// This function returns the dimension of the shape of the
            /// element \a eid.
            // inline
            MULTI_REGIONS_EXPORT int GetShapeDimension();

            /// This function returns (a reference to) the array
            /// \f$\boldsymbol{\hat{u}}_l\f$ (implemented as #m_coeffs)
            /// containing all local expansion coefficients.
            inline const Array<OneD, const NekDouble> &GetCoeffs() const;

            /// Impose Dirichlet Boundary Conditions onto Array
            inline void ImposeDirichletConditions(
                Array<OneD,NekDouble>& outarray);


            /// Fill Bnd Condition expansion from the values stored in expansion
            inline void FillBndCondFromField(void);

            /// Fill Bnd Condition expansion in nreg from the values stored in expansion
            inline void FillBndCondFromField(const int nreg);

            /// Gathers the global coefficients \f$\boldsymbol{\hat{u}}_g\f$
            /// from the local coefficients \f$\boldsymbol{\hat{u}}_l\f$.
            // inline
            MULTI_REGIONS_EXPORT inline void LocalToGlobal(bool useComm = true);

            MULTI_REGIONS_EXPORT inline void LocalToGlobal(
                const Array<OneD, const NekDouble> &inarray,
                Array<OneD,NekDouble> &outarray,
                bool useComm = true);

            /// Scatters from the global coefficients
            /// \f$\boldsymbol{\hat{u}}_g\f$ to the local coefficients
            /// \f$\boldsymbol{\hat{u}}_l\f$.
            // inline
            MULTI_REGIONS_EXPORT inline void GlobalToLocal(void);

            /**
             * This operation is evaluated as:
             * \f{tabbing}
             * \hspace{1cm}  \= Do \= $e=$  $1, N_{\mathrm{el}}$ \\
             * \> \> Do \= $i=$  $0,N_m^e-1$ \\
             * \> \> \> $\boldsymbol{\hat{u}}^{e}[i] = \mbox{sign}[e][i] \cdot
             * \boldsymbol{\hat{u}}_g[\mbox{map}[e][i]]$ \\
             * \> \> continue \\
             * \> continue
             * \f}
             * where \a map\f$[e][i]\f$ is the mapping array and \a
             * sign\f$[e][i]\f$ is an array of similar dimensions ensuring the
             * correct modal connectivity between the different elements (both
             * these arrays are contained in the data member #m_locToGloMap). This
             * operation is equivalent to the scatter operation
             * \f$\boldsymbol{\hat{u}}_l=\mathcal{A}\boldsymbol{\hat{u}}_g\f$,
             * where \f$\mathcal{A}\f$ is the
             * \f$N_{\mathrm{eof}}\times N_{\mathrm{dof}}\f$ permutation matrix.
             *
             * @param   inarray     An array of size \f$N_\mathrm{dof}\f$
             *                      containing the global degrees of freedom
             *                      \f$\boldsymbol{x}_g\f$.
             * @param   outarray    The resulting local degrees of freedom
             *                      \f$\boldsymbol{x}_l\f$ will be stored in this
             *                      array of size \f$N_\mathrm{eof}\f$.
             */
            MULTI_REGIONS_EXPORT inline void GlobalToLocal(
                const Array<OneD, const NekDouble> &inarray,
                Array<OneD,NekDouble> &outarray);

            /// Get the \a i th value  (coefficient) of #m_coeffs
            inline NekDouble GetCoeff(int i);

            /// Get the \a i th value  (coefficient) of #m_coeffs
            inline NekDouble GetCoeffs(int i);

            /// This function returns (a reference to) the array
            /// \f$\boldsymbol{u}_l\f$ (implemented as #m_phys) containing the
            /// function \f$u^{\delta}(\boldsymbol{x})\f$ evaluated at the
            /// quadrature points.
            // inline
            MULTI_REGIONS_EXPORT const Array<OneD, const NekDouble>
                &GetPhys()  const;

            /// This function calculates the \f$L_\infty\f$ error of the global
            /// spectral/hp element approximation.
            MULTI_REGIONS_EXPORT NekDouble Linf (
                const Array<OneD, const NekDouble> &inarray,
                const Array<OneD, const NekDouble> &soln = NullNekDouble1DArray);

            /// This function calculates the \f$L_2\f$ error with
            /// respect to soln of the global
            /// spectral/hp element approximation.
            NekDouble L2(
                const Array<OneD, const NekDouble> &inarray,
                const Array<OneD, const NekDouble> &soln = NullNekDouble1DArray)
            {
                return v_L2(inarray, soln);
            }

            /// Calculates the \f$H^1\f$ error of the global spectral/hp
            /// element approximation.
            MULTI_REGIONS_EXPORT NekDouble H1 (
                const Array<OneD, const NekDouble> &inarray,
                const Array<OneD, const NekDouble> &soln = NullNekDouble1DArray);

            NekDouble Integral (const Array<OneD, const NekDouble> &inarray)
            {
                return v_Integral(inarray);
            }

            NekDouble VectorFlux(const Array<OneD, Array<OneD, NekDouble> > &inarray)
            {
                return v_VectorFlux(inarray);
            }

            /// This function calculates the energy associated with
            /// each one of the modesof a 3D homogeneous nD expansion
            Array<OneD, const NekDouble> HomogeneousEnergy (void)
            {
                return v_HomogeneousEnergy();
            }

            /// This function sets the Spectral Vanishing Viscosity
            /// in homogeneous1D expansion.
            void SetHomo1DSpecVanVisc(Array<OneD, NekDouble> visc)
            {
                v_SetHomo1DSpecVanVisc(visc);
            }

            /// This function returns a vector containing the wave
            /// numbers in z-direction associated
            /// with the 3D homogenous expansion. Required if a
            /// parellelisation is applied in the Fourier direction
            Array<OneD, const unsigned int> GetZIDs(void)
            {
                return v_GetZIDs();
            }

            /// This function returns the transposition class
            /// associaed with the homogeneous expansion.
            LibUtilities::TranspositionSharedPtr GetTransposition(void)
            {
                return v_GetTransposition();
            }

            /// This function returns the Width of homogeneous direction
            /// associaed with the homogeneous expansion.
            NekDouble GetHomoLen(void)
            {
                return v_GetHomoLen();
            }

            /// This function sets the Width of homogeneous direction
            /// associaed with the homogeneous expansion.
            void SetHomoLen(const NekDouble lhom)
            {
                return v_SetHomoLen(lhom);
            }

            /// This function returns a vector containing the wave
            /// numbers in y-direction associated
            /// with the 3D homogenous expansion. Required if a
            /// parellelisation is applied in the Fourier direction
            Array<OneD, const unsigned int> GetYIDs(void)
            {
                return v_GetYIDs();
            }

            /// This function interpolates the physical space points in
            /// \a inarray to \a outarray using the same points defined in the
            /// expansion but where the number of points are rescaled
            /// by \a 1DScale
            void PhysInterp1DScaled(
                const NekDouble scale,
                const Array<OneD, NekDouble> &inarray,
                      Array<OneD, NekDouble>  &outarray)
            {
                v_PhysInterp1DScaled(scale, inarray,outarray);
            }

            /// This function Galerkin projects the physical space points in
            /// \a inarray to \a outarray where inarray is assumed to
            /// be defined in the expansion but where the number of
            /// points are rescaled by \a 1DScale
            void PhysGalerkinProjection1DScaled(
                const NekDouble scale,
                const Array<OneD, NekDouble> &inarray,
                      Array<OneD, NekDouble> &outarray)
            {
                v_PhysGalerkinProjection1DScaled(scale, inarray, outarray);
            }

            /// This function returns the number of elements in the expansion.
            inline int GetExpSize(void);


            /// This function returns the number of elements in the
            /// expansion which may be different for a homogeoenous extended
            /// expansionp.
            inline int GetNumElmts(void)
            {
                return v_GetNumElmts();
            }

            /// This function returns the vector of elements in the expansion.
            inline const std::shared_ptr<LocalRegions::ExpansionVector>
                    GetExp() const;

            /// This function returns (a shared pointer to) the local elemental
            /// expansion of the \f$n^{\mathrm{th}}\f$ element.
            inline LocalRegions::ExpansionSharedPtr& GetExp(int n) const;

            /// This function returns (a shared pointer to) the local elemental
            /// expansion containing the arbitrary point given by \a gloCoord.
            MULTI_REGIONS_EXPORT LocalRegions::ExpansionSharedPtr& GetExp(
                const Array<OneD, const NekDouble> &gloCoord);

            /** This function returns the index of the local elemental
             * expansion containing the arbitrary point given by \a gloCoord.
             **/
            MULTI_REGIONS_EXPORT int GetExpIndex(
                const Array<OneD, const NekDouble> &gloCoord,
                NekDouble tol = 0.0,
                bool returnNearestElmt = false);

            /** This function returns the index and the Local
             * Cartesian Coordinates \a locCoords of the local
             * elemental expansion containing the arbitrary point
             * given by \a gloCoords.
             **/
            MULTI_REGIONS_EXPORT int GetExpIndex(
                const Array<OneD, const NekDouble> &gloCoords,
                Array<OneD, NekDouble>       &locCoords,
                NekDouble tol = 0.0,
                bool returnNearestElmt = false);

            /** This function return the expansion field value
             * at the coordinates given as input.
             **/
            MULTI_REGIONS_EXPORT NekDouble PhysEvaluate(
                const Array<OneD, const NekDouble> &coords,
                const Array<OneD, const NekDouble> &phys);

            /// Get the start offset position for a global list of #m_coeffs
            /// correspoinding to element n.
            inline int GetCoeff_Offset(int n) const;

            /// Get the start offset position for a global list of m_phys
            /// correspoinding to element n.
            inline int GetPhys_Offset(int n) const;

            /// This function returns (a reference to) the array
            /// \f$\boldsymbol{\hat{u}}_l\f$ (implemented as #m_coeffs)
            /// containing all local expansion coefficients.
            inline Array<OneD, NekDouble> &UpdateCoeffs();

            /// This function returns (a reference to) the array
            /// \f$\boldsymbol{u}_l\f$ (implemented as #m_phys) containing the
            /// function \f$u^{\delta}(\boldsymbol{x})\f$ evaluated at the
            /// quadrature points.
            inline Array<OneD, NekDouble> &UpdatePhys();

            inline void PhysDeriv(
                Direction edir,
                const Array<OneD, const NekDouble> &inarray,
                      Array<OneD, NekDouble> &out_d);

            /// This function discretely evaluates the derivative of a function
            /// \f$f(\boldsymbol{x})\f$ on the domain consisting of all
            /// elements of the expansion.
            inline void PhysDeriv(
                const Array<OneD, const NekDouble> &inarray,
                      Array<OneD, NekDouble> &out_d0,
                      Array<OneD, NekDouble> &out_d1 = NullNekDouble1DArray,
                      Array<OneD, NekDouble> &out_d2 = NullNekDouble1DArray);

            inline void PhysDeriv(
                const int dir,
                const Array<OneD, const NekDouble> &inarray,
                      Array<OneD, NekDouble> &out_d);

            inline void CurlCurl(
                Array<OneD, Array<OneD, NekDouble> > &Vel,
                Array<OneD, Array<OneD, NekDouble> > &Q);

            inline void PhysDirectionalDeriv(
                const Array<OneD, const NekDouble> &direction,
                const Array<OneD, const NekDouble> &inarray,
                      Array<OneD, NekDouble> &outarray);

            inline void GetMovingFrames(
                const SpatialDomains::GeomMMF MMFdir,
                const Array<OneD, const NekDouble> &CircCentre,
                      Array<OneD, Array<OneD, NekDouble> > &outarray);

            // functions associated with DisContField
            inline const Array<OneD, const  std::shared_ptr<ExpList> >
                &GetBndCondExpansions();

            /// Get the weight value for boundary conditions
            inline const Array<OneD, const NekDouble>
                &GetBndCondBwdWeight();

            /// Set the weight value for boundary conditions
            inline void SetBndCondBwdWeight(
                const int index,
                const NekDouble value);

            inline std::shared_ptr<ExpList> &UpdateBndCondExpansion(int i);

            inline void Upwind(
                const Array<OneD, const NekDouble> &Vn,
                const Array<OneD, const NekDouble> &Fwd,
                const Array<OneD, const NekDouble> &Bwd,
                      Array<OneD,       NekDouble> &Upwind);

            inline void Upwind(
                const Array<OneD, const Array<OneD,       NekDouble> > &Vec,
                const Array<OneD,                   const NekDouble>   &Fwd,
                const Array<OneD,                   const NekDouble>   &Bwd,
                      Array<OneD,                         NekDouble>   &Upwind);

            /**
             * Return a reference to the trace space associated with this
             * expansion list.
             */
            inline std::shared_ptr<ExpList> &GetTrace();

            inline std::shared_ptr<AssemblyMapDG> &GetTraceMap(void);

            inline const Array<OneD, const int> &GetTraceBndMap(void);

            inline void GetNormals(Array<OneD, Array<OneD, NekDouble> >&normals);

            /// Get the length of elements in boundary normal direction
            MULTI_REGIONS_EXPORT void GetElmtNormalLength(
                Array<OneD, NekDouble>  &lengthsFwd,
                Array<OneD, NekDouble>  &lengthsBwd);

            /// Get the weight value for boundary conditions
            /// for boundary average and jump calculations
            MULTI_REGIONS_EXPORT void GetBwdWeight(
                Array<OneD, NekDouble>  &weightAver,
                Array<OneD, NekDouble>  &weightJump);

            inline void AddTraceIntegral(
                const Array<OneD, const NekDouble> &Fx,
                const Array<OneD, const NekDouble> &Fy,
                Array<OneD, NekDouble> &outarray);

            inline void AddTraceIntegral(
                const Array<OneD, const NekDouble> &Fn,
                      Array<OneD, NekDouble> &outarray);

            inline void AddFwdBwdTraceIntegral(
                const Array<OneD, const NekDouble> &Fwd,
                const Array<OneD, const NekDouble> &Bwd,
                      Array<OneD, NekDouble> &outarray);

            inline void GetFwdBwdTracePhys(
                Array<OneD,NekDouble> &Fwd,
                Array<OneD,NekDouble> &Bwd);

            inline void GetFwdBwdTracePhys(
                const Array<OneD,const NekDouble> &field,
                Array<OneD,NekDouble> &Fwd,
                Array<OneD,NekDouble> &Bwd,
                bool FillBnd           = true,
                bool PutFwdInBwdOnBCs  = false,
                bool DoExchange        = true);

            /// Add Fwd and Bwd value to field,
            /// a reverse procedure of GetFwdBwdTracePhys
            inline void AddTraceQuadPhysToField(
                const Array<OneD, const NekDouble>  &Fwd,
                const Array<OneD, const NekDouble>  &Bwd,
                Array<OneD,       NekDouble>        &field);

            /// Fill Bwd with boundary conditions
            inline void FillBwdWithBwdWeight(
                    Array<OneD,       NekDouble> &weightave,
                    Array<OneD,       NekDouble> &weightjmp);

            /// Copy and fill the Periodic boundaries
            inline void PeriodicBwdCopy(
                const Array<OneD, const NekDouble> &Fwd,
                      Array<OneD,       NekDouble> &Bwd);

            inline const std::vector<bool> &GetLeftAdjacentFaces(void) const;

            inline void ExtractTracePhys(Array<OneD,NekDouble> &outarray);

            inline void ExtractTracePhys(
                const Array<OneD, const NekDouble> &inarray,
                      Array<OneD,NekDouble> &outarray);

            inline const Array<OneD, const SpatialDomains::
                BoundaryConditionShPtr>& GetBndConditions();

            inline Array<OneD, SpatialDomains::
                BoundaryConditionShPtr>& UpdateBndConditions();

            inline void EvaluateBoundaryConditions(
                const NekDouble   time      = 0.0,
                const std::string varName   = "",
                const             NekDouble = NekConstants::kNekUnsetDouble,
                const             NekDouble = NekConstants::kNekUnsetDouble);

            // Routines for continous matrix solution
            /// This function calculates the result of the multiplication of a
            /// matrix of type specified by \a mkey with a vector given by \a
            /// inarray.
            inline void GeneralMatrixOp(
                const GlobalMatrixKey             &gkey,
                const Array<OneD,const NekDouble> &inarray,
                Array<OneD,      NekDouble> &outarray);

            MULTI_REGIONS_EXPORT void GeneralMatrixOp_IterPerExp(
                const GlobalMatrixKey      &gkey,
                const Array<OneD,const NekDouble> &inarray,
                      Array<OneD,      NekDouble> &outarray);

            inline void SetUpPhysNormals();

            inline void GetBoundaryToElmtMap(Array<OneD, int> &ElmtID,
                                             Array<OneD,int> &EdgeID);

            inline void GetBndElmtExpansion(int i,
                            std::shared_ptr<ExpList> &result,
                            const bool DeclareCoeffPhysArrays = true);

            inline void ExtractElmtToBndPhys(int i,
                                             const Array<OneD, NekDouble> &elmt,
                                             Array<OneD, NekDouble> &boundary);

            inline void ExtractPhysToBndElmt(int i,
                            const Array<OneD, const NekDouble> &phys,
                            Array<OneD, NekDouble> &bndElmt);

            inline void ExtractPhysToBnd(int i,
                            const Array<OneD, const NekDouble> &phys,
                            Array<OneD, NekDouble> &bnd);

            inline void GetBoundaryNormals(int i,
                            Array<OneD, Array<OneD, NekDouble> > &normals);

            MULTI_REGIONS_EXPORT void  GeneralGetFieldDefinitions(
                std::vector<LibUtilities::FieldDefinitionsSharedPtr> &fielddef,
                int NumHomoDir = 0,
                Array<OneD, LibUtilities::BasisSharedPtr> &HomoBasis =
                    LibUtilities::NullBasisSharedPtr1DArray,
                std::vector<NekDouble> &HomoLen =
                    LibUtilities::NullNekDoubleVector,
                bool  homoStrips = false,
                std::vector<unsigned int> &HomoSIDs =
                    LibUtilities::NullUnsignedIntVector,
                std::vector<unsigned int> &HomoZIDs =
                    LibUtilities::NullUnsignedIntVector,
                std::vector<unsigned int> &HomoYIDs =
                    LibUtilities::NullUnsignedIntVector);


            std::map<int, RobinBCInfoSharedPtr> GetRobinBCInfo()
            {
                return v_GetRobinBCInfo();
            }

            void GetPeriodicEntities(
                PeriodicMap &periodicVerts,
                PeriodicMap &periodicEdges,
                PeriodicMap &periodicFaces = NullPeriodicMap)
            {
                v_GetPeriodicEntities(periodicVerts, periodicEdges, periodicFaces);
            }

            std::vector<LibUtilities::FieldDefinitionsSharedPtr>
                GetFieldDefinitions()
            {
                return v_GetFieldDefinitions();
            }

            void GetFieldDefinitions(std::vector<LibUtilities::FieldDefinitionsSharedPtr> &fielddef)
            {
                v_GetFieldDefinitions(fielddef);
            }

            /// Append the element data listed in elements
            /// fielddef->m_ElementIDs onto fielddata
            void AppendFieldData(
                LibUtilities::FieldDefinitionsSharedPtr &fielddef,
                std::vector<NekDouble> &fielddata)
            {
                v_AppendFieldData(fielddef,fielddata);
            }


            /// Append the data in coeffs listed in elements
            /// fielddef->m_ElementIDs onto fielddata
            void AppendFieldData(
                LibUtilities::FieldDefinitionsSharedPtr &fielddef,
                std::vector<NekDouble> &fielddata,
                Array<OneD, NekDouble> &coeffs)
            {
                v_AppendFieldData(fielddef,fielddata,coeffs);
            }


            /** \brief Extract the data in fielddata into the coeffs
             * using the basic ExpList Elemental expansions rather
             * than planes in homogeneous case
             */
            MULTI_REGIONS_EXPORT void ExtractElmtDataToCoeffs(
                LibUtilities::FieldDefinitionsSharedPtr &fielddef,
                std::vector<NekDouble> &fielddata,
                std::string &field,
                Array<OneD, NekDouble> &coeffs);


            /** \brief Extract the data from fromField using
             * fromExpList the coeffs using the basic ExpList
             * Elemental expansions rather than planes in homogeneous
             * case
             */
            MULTI_REGIONS_EXPORT  void ExtractCoeffsToCoeffs(
                const std::shared_ptr<ExpList> &fromExpList,
                const Array<OneD, const NekDouble> &fromCoeffs,
                      Array<OneD, NekDouble> &toCoeffs);


            //Extract data in fielddata into the m_coeffs_list for the 3D stability analysis (base flow is 2D)
            MULTI_REGIONS_EXPORT void ExtractDataToCoeffs(
                LibUtilities::FieldDefinitionsSharedPtr &fielddef,
                std::vector<NekDouble> &fielddata,
                std::string &field,
                Array<OneD, NekDouble> &coeffs);

            MULTI_REGIONS_EXPORT void GenerateElementVector(
                const int ElementID,
                const NekDouble scalar1,
                const NekDouble scalar2,
                Array<OneD, NekDouble> &outarray);

            /// Returns a shared pointer to the current object.
            std::shared_ptr<ExpList> GetSharedThisPtr()
            {
                return shared_from_this();
            }

            /// Returns the session object
            std::shared_ptr<LibUtilities::SessionReader> GetSession() const
            {
                return m_session;
            }

            /// Returns the comm object
            std::shared_ptr<LibUtilities::Comm> GetComm()
            {
                return m_comm;
            }

            SpatialDomains::MeshGraphSharedPtr GetGraph()
            {
                return m_graph;
            }

            // Wrapper functions for Homogeneous Expansions
            inline LibUtilities::BasisSharedPtr  GetHomogeneousBasis(void)
            {
                return v_GetHomogeneousBasis();
            }

            std::shared_ptr<ExpList> &GetPlane(int n)
            {
                return v_GetPlane(n);
            }

            MULTI_REGIONS_EXPORT void CreateCollections(
                    Collections::ImplementationType ImpType
                                                    = Collections::eNoImpType);

            MULTI_REGIONS_EXPORT void ClearGlobalLinSysManager(void);

            /// Get m_coeffs to elemental value map
            MULTI_REGIONS_EXPORT inline const
                Array<OneD, const std::pair<int, int> >
                &GetCoeffsToElmt() const;

            MULTI_REGIONS_EXPORT inline const LocTraceToTraceMapSharedPtr
                &GetLocTraceToTraceMap() const;

        protected:
<<<<<<< HEAD
            SpatialDomains::InterfacesSharedPtr m_interfaces;

            /// Definition of the total number of degrees of freedom and
            /// quadrature points and offsets to access data
            void SetCoeffPhysOffsets();
=======
            /// Exapnsion type
            ExpansionType m_expType;

>>>>>>> f94e6cc5

            std::shared_ptr<DNekMat> GenGlobalMatrixFull(
                const GlobalLinSysKey &mkey,
                const std::shared_ptr<AssemblyMapCG> &locToGloMap);

            /// Communicator
            LibUtilities::CommSharedPtr m_comm;

            /// Session
            LibUtilities::SessionReaderSharedPtr m_session;

            /// Mesh associated with this expansion list.
            SpatialDomains::MeshGraphSharedPtr m_graph;

            /// The total number of local degrees of freedom. #m_ncoeffs
            /// \f$=N_{\mathrm{eof}}=\sum_{e=1}^{{N_{\mathrm{el}}}}N^{e}_l\f$
            int m_ncoeffs;

            /** The total number of quadrature points. #m_npoints
             *\f$=Q_{\mathrm{tot}}=\sum_{e=1}^{{N_{\mathrm{el}}}}N^{e}_Q\f$
             **/
            int m_npoints;

            /**
             * \brief Concatenation of all local expansion coefficients.
             *
             * The array of length #m_ncoeffs\f$=N_{\mathrm{eof}}\f$ which is
             * the concatenation of the local expansion coefficients
             * \f$\hat{u}_n^e\f$ over all \f$N_{\mathrm{el}}\f$ elements
             * \f[\mathrm{\texttt{m\_coeffs}}=\boldsymbol{\hat{u}}_{l} =
             * \underline{\boldsymbol{\hat{u}}}^e = \left [ \begin{array}{c}
             * \boldsymbol{\hat{u}}^{1} \       \
             * \boldsymbol{\hat{u}}^{2} \       \
             * \vdots \                                                 \
             * \boldsymbol{\hat{u}}^{{{N_{\mathrm{el}}}}} \end{array} \right ],
             * \quad
             * \mathrm{where}\quad \boldsymbol{\hat{u}}^{e}[n]=\hat{u}_n^{e}\f]
             */
            Array<OneD, NekDouble> m_coeffs;

            /**
             * \brief The global expansion evaluated at the quadrature points
             *
             * The array of length #m_npoints\f$=Q_{\mathrm{tot}}\f$ containing
             * the evaluation of \f$u^{\delta}(\boldsymbol{x})\f$ at the
             * quadrature points \f$\boldsymbol{x}_i\f$.
             * \f[\mathrm{\texttt{m\_phys}}=\boldsymbol{u}_{l} =
             * \underline{\boldsymbol{u}}^e = \left [ \begin{array}{c}
             * \boldsymbol{u}^{1} \             \
             * \boldsymbol{u}^{2} \             \
             * \vdots \                                                 \
             * \boldsymbol{u}^{{{N_{\mathrm{el}}}}} \end{array} \right ],\quad
             * \mathrm{where}\quad
             * \boldsymbol{u}^{e}[i]=u^{\delta}(\boldsymbol{x}_i)\f]
             */
            Array<OneD, NekDouble> m_phys;

            /**
             * \brief The state of the array #m_phys.
             *
             * Indicates whether the array #m_phys, created to contain the
             * evaluation of \f$u^{\delta}(\boldsymbol{x})\f$ at the quadrature
             * points \f$\boldsymbol{x}_i\f$, is filled with these values.
             */
            bool       m_physState;

            /**
             * \brief The list of local expansions.
             *
             * The (shared pointer to the) vector containing (shared pointers
             * to) all local expansions. The fact that the local expansions are
             * all stored as a (pointer to a) #StdExpansion, the abstract base
             * class for all local expansions, allows a general implementation
             * where most of the routines for the derived classes are defined
             * in the #ExpList base class.
             */
            std::shared_ptr<LocalRegions::ExpansionVector> m_exp;

            Collections::CollectionVector m_collections;

            /// Offset of elemental data into the array #m_coeffs
            std::vector<int>  m_coll_coeff_offset;

            /// Offset of elemental data into the array #m_phys
            std::vector<int>  m_coll_phys_offset;

            /// Offset of elemental data into the array #m_coeffs
            Array<OneD, int>  m_coeff_offset;

            /// Offset of elemental data into the array #m_phys
            Array<OneD, int>  m_phys_offset;

            /// m_coeffs to elemental value map
            Array<OneD, std::pair<int, int> >  m_coeffsToElmt;

            NekOptimize::GlobalOptParamSharedPtr m_globalOptParam;

            BlockMatrixMapShPtr  m_blockMat;

            //@todo should this be in ExpList or ExpListHomogeneous1D.cpp
            // it's a bool which determine if the expansion is in the wave space (coefficient space)
            // or not
            bool m_WaveSpace;

            /// Mapping from geometry ID of element to index inside #m_exp
            std::unordered_map<int, int> m_elmtToExpId;

            /// This function assembles the block diagonal matrix of local
            /// matrices of the type \a mtype.
            const DNekScalBlkMatSharedPtr GenBlockMatrix(
                const GlobalMatrixKey &gkey);

            const DNekScalBlkMatSharedPtr& GetBlockMatrix(
                const GlobalMatrixKey &gkey);

            void MultiplyByBlockMatrix(
                const GlobalMatrixKey             &gkey,
                const Array<OneD,const NekDouble> &inarray,
                      Array<OneD,      NekDouble> &outarray);

            /// Generates a global matrix from the given key and map.
            std::shared_ptr<GlobalMatrix>  GenGlobalMatrix(
                const GlobalMatrixKey &mkey,
                const std::shared_ptr<AssemblyMapCG> &locToGloMap);


            void GlobalEigenSystem(
                const std::shared_ptr<DNekMat> &Gmat,
                Array<OneD, NekDouble> &EigValsReal,
                Array<OneD, NekDouble> &EigValsImag,
                Array<OneD, NekDouble> &EigVecs
                = NullNekDouble1DArray);


            /// This operation constructs the global linear system of type \a
            /// mkey.
            std::shared_ptr<GlobalLinSys>  GenGlobalLinSys(
                const GlobalLinSysKey &mkey,
                const std::shared_ptr<AssemblyMapCG> &locToGloMap);

            /// Generate a GlobalLinSys from information provided by the key
            /// "mkey" and the mapping provided in LocToGloBaseMap.
            std::shared_ptr<GlobalLinSys> GenGlobalBndLinSys(
                const GlobalLinSysKey     &mkey,
                const AssemblyMapSharedPtr &locToGloMap);

            // Virtual prototypes

            virtual int v_GetNumElmts(void)
            {
                return (*m_exp).size();
            }

            virtual const Array<OneD,const std::shared_ptr<ExpList> >
                &v_GetBndCondExpansions(void);

            virtual const Array<OneD, const NekDouble>
                &v_GetBndCondBwdWeight();

            virtual void v_SetBndCondBwdWeight(
                const int index,
                const NekDouble value);

            virtual std::shared_ptr<ExpList> &v_UpdateBndCondExpansion(int i);

            virtual void v_Upwind(
                const Array<OneD, const Array<OneD,       NekDouble> > &Vec,
                const Array<OneD,                   const NekDouble>   &Fwd,
                const Array<OneD,                   const NekDouble>   &Bwd,
                      Array<OneD,                         NekDouble>   &Upwind);

            virtual void v_Upwind(
                const Array<OneD, const NekDouble> &Vn,
                const Array<OneD, const NekDouble> &Fwd,
                const Array<OneD, const NekDouble> &Bwd,
                      Array<OneD,       NekDouble> &Upwind);

            virtual std::shared_ptr<ExpList> &v_GetTrace();

            virtual std::shared_ptr<AssemblyMapDG> &v_GetTraceMap();

            virtual const Array<OneD, const int> &v_GetTraceBndMap();

            virtual const std::shared_ptr<LocTraceToTraceMap>
                 &v_GetLocTraceToTraceMap(void) const;

            /// Populate \a normals with the normals of all expansions.
            virtual void v_GetNormals(
                Array<OneD, Array<OneD, NekDouble> > &normals);

            virtual void v_AddTraceIntegral(
                const Array<OneD, const NekDouble> &Fx,
                const Array<OneD, const NekDouble> &Fy,
                      Array<OneD, NekDouble> &outarray);

            virtual void v_AddTraceIntegral(
                const Array<OneD, const NekDouble> &Fn,
                      Array<OneD, NekDouble> &outarray);

            virtual void v_AddFwdBwdTraceIntegral(
                const Array<OneD, const NekDouble> &Fwd,
                const Array<OneD, const NekDouble> &Bwd,
                      Array<OneD, NekDouble> &outarray);

            virtual void v_GetFwdBwdTracePhys(
                Array<OneD,NekDouble> &Fwd,
                Array<OneD,NekDouble> &Bwd);

            virtual void v_GetFwdBwdTracePhys(
                const Array<OneD,const NekDouble>  &field,
                Array<OneD,NekDouble> &Fwd,
                Array<OneD,NekDouble> &Bwd,
                bool FillBnd           = true,
                bool PutFwdInBwdOnBCs  = false,
                bool DoExchange        = true);

            virtual void v_AddTraceQuadPhysToField(
                const Array<OneD, const NekDouble>  &Fwd,
                const Array<OneD, const NekDouble>  &Bwd,
                Array<OneD,       NekDouble>        &field);

            virtual void v_FillBwdWithBwdWeight(
                Array<OneD,       NekDouble> &weightave,
                Array<OneD,       NekDouble> &weightjmp);

            virtual void v_PeriodicBwdCopy(
                const Array<OneD, const NekDouble> &Fwd,
                      Array<OneD,       NekDouble> &Bwd);

            virtual const std::vector<bool> &v_GetLeftAdjacentFaces(void) const;

            virtual void v_ExtractTracePhys(
                Array<OneD,NekDouble> &outarray);

            virtual void v_ExtractTracePhys(
                const Array<OneD, const NekDouble> &inarray,
                      Array<OneD,NekDouble> &outarray);

            virtual void v_MultiplyByInvMassMatrix(
                const Array<OneD,const NekDouble> &inarray,
                Array<OneD,      NekDouble> &outarray);

            virtual void v_HelmSolve(
                const Array<OneD, const NekDouble> &inarray,
                      Array<OneD,       NekDouble> &outarray,
                const StdRegions::ConstFactorMap &factors,
                const StdRegions::VarCoeffMap &varcoeff,
                const MultiRegions::VarFactorsMap &varfactors,
                const Array<OneD, const NekDouble> &dirForcing,
                const bool PhysSpaceForcing);

            virtual void v_LinearAdvectionDiffusionReactionSolve(
                const Array<OneD, Array<OneD, NekDouble> > &velocity,
                const Array<OneD, const NekDouble> &inarray,
                      Array<OneD, NekDouble> &outarray,
                const NekDouble lambda,
                const Array<OneD, const NekDouble>&
                      dirForcing = NullNekDouble1DArray);

            virtual void v_LinearAdvectionReactionSolve(
                const Array<OneD, Array<OneD, NekDouble> > &velocity,
                const Array<OneD, const NekDouble> &inarray,
                      Array<OneD, NekDouble> &outarray,
                const NekDouble lambda,
                const Array<OneD, const NekDouble>&
                      dirForcing = NullNekDouble1DArray);

            // wrapper functions about virtual functions
            virtual void v_ImposeDirichletConditions(Array<OneD,NekDouble>& outarray);

            virtual void v_FillBndCondFromField();

            virtual void v_FillBndCondFromField(const int nreg);

            virtual void v_Reset();

            virtual void v_LocalToGlobal(bool UseComm);

            virtual void v_LocalToGlobal(
                const Array<OneD, const NekDouble> &inarray,
                Array<OneD,NekDouble> &outarray,
                bool UseComm);

            virtual void v_GlobalToLocal(void);

            virtual void v_GlobalToLocal(
                const Array<OneD, const NekDouble> &inarray,
                Array<OneD,NekDouble> &outarray);

            virtual void v_BwdTrans(
                const Array<OneD,const NekDouble> &inarray,
                Array<OneD,      NekDouble> &outarray);

            virtual void v_BwdTrans_IterPerExp(
                const Array<OneD,const NekDouble> &inarray,
                      Array<OneD,NekDouble> &outarray);

            virtual void v_FwdTrans(
                const Array<OneD,const NekDouble> &inarray,
                Array<OneD,      NekDouble> &outarray);

            virtual void v_FwdTrans_IterPerExp(
                const Array<OneD,const NekDouble> &inarray,
                      Array<OneD,NekDouble> &outarray);

            virtual void v_FwdTrans_BndConstrained(
                const Array<OneD,const NekDouble> &inarray,
                      Array<OneD,NekDouble> &outarray);

            virtual void v_SmoothField(Array<OneD,NekDouble> &field);

            virtual void v_IProductWRTBase(
                const Array<OneD, const NekDouble> &inarray,
                Array<OneD,       NekDouble> &outarray);

            virtual void v_IProductWRTBase_IterPerExp(
                const Array<OneD,const NekDouble> &inarray,
                      Array<OneD,      NekDouble> &outarray);

            virtual void v_GeneralMatrixOp(
                const GlobalMatrixKey             &gkey,
                const Array<OneD,const NekDouble> &inarray,
                Array<OneD,      NekDouble> &outarray);

            virtual void v_GetCoords(
                Array<OneD, NekDouble> &coord_0,
                Array<OneD, NekDouble> &coord_1,
                Array<OneD, NekDouble> &coord_2 = NullNekDouble1DArray);

            virtual void v_PhysDeriv(
                const Array<OneD, const NekDouble> &inarray,
                Array<OneD, NekDouble> &out_d0,
                Array<OneD, NekDouble> &out_d1,
                Array<OneD, NekDouble> &out_d2);

            virtual void v_PhysDeriv(
                const int dir,
                const Array<OneD, const NekDouble> &inarray,
                Array<OneD, NekDouble> &out_d);

            virtual void v_PhysDeriv(
                Direction edir,
                const Array<OneD, const NekDouble> &inarray,
                Array<OneD, NekDouble> &out_d);

            virtual void v_CurlCurl(
                Array<OneD, Array<OneD, NekDouble> > &Vel,
                Array<OneD, Array<OneD, NekDouble> > &Q);

            virtual void v_PhysDirectionalDeriv(
                const Array<OneD, const NekDouble> &direction,
                const Array<OneD, const NekDouble> &inarray,
                      Array<OneD, NekDouble> &outarray);

            virtual void v_GetMovingFrames(
                const SpatialDomains::GeomMMF MMFdir,
                const Array<OneD, const NekDouble> &CircCentre,
                      Array<OneD, Array<OneD, NekDouble> > &outarray);

            virtual void v_HomogeneousFwdTrans(
                const Array<OneD, const NekDouble> &inarray,
                      Array<OneD, NekDouble> &outarray,
                bool Shuff = true,
                bool UnShuff = true);

            virtual void v_HomogeneousBwdTrans(
                const Array<OneD, const NekDouble> &inarray,
                      Array<OneD, NekDouble> &outarray,
                bool Shuff = true,
                bool UnShuff = true);

            virtual void v_DealiasedProd(
                const Array<OneD, NekDouble> &inarray1,
                const Array<OneD, NekDouble> &inarray2,
                Array<OneD, NekDouble> &outarray);

            virtual void v_DealiasedDotProd(
                const Array<OneD, Array<OneD, NekDouble> > &inarray1,
                const Array<OneD, Array<OneD, NekDouble> > &inarray2,
                Array<OneD, Array<OneD, NekDouble> > &outarray);

            virtual void v_GetBCValues(
                      Array<OneD, NekDouble> &BndVals,
                const Array<OneD, NekDouble> &TotField,
                int BndID);

            virtual void v_NormVectorIProductWRTBase(
                Array<OneD, const NekDouble> &V1,
                Array<OneD, const NekDouble> &V2,
                Array<OneD, NekDouble> &outarray,
                int BndID);

            virtual void v_NormVectorIProductWRTBase(
                Array<OneD, Array<OneD, NekDouble> > &V,
                Array<OneD, NekDouble> &outarray);

            virtual void v_SetUpPhysNormals();

            virtual void v_GetBoundaryToElmtMap(Array<OneD, int> &ElmtID,
                                                Array<OneD,int> &EdgeID);

            virtual void v_GetBndElmtExpansion(int i,
                            std::shared_ptr<ExpList> &result,
                            const bool DeclareCoeffPhysArrays);

            virtual void v_ExtractElmtToBndPhys( const int                      i,
                                                 const Array<OneD, NekDouble> & elmt,
                                                       Array<OneD, NekDouble> & boundary );

            virtual void v_ExtractPhysToBndElmt( const int                            i,
                                                 const Array<OneD, const NekDouble> & phys,
                                                       Array<OneD, NekDouble>       & bndElmt );

            virtual void v_ExtractPhysToBnd( const int                            i,
                                             const Array<OneD, const NekDouble> & phys,
                                                   Array<OneD, NekDouble>       & bnd );

            virtual void v_GetBoundaryNormals(int i,
                            Array<OneD, Array<OneD, NekDouble> > &normals);

            virtual std::vector<LibUtilities::FieldDefinitionsSharedPtr>
                v_GetFieldDefinitions(void);

            virtual void  v_GetFieldDefinitions(
                std::vector<LibUtilities::FieldDefinitionsSharedPtr> &fielddef);

            virtual void v_AppendFieldData(
                LibUtilities::FieldDefinitionsSharedPtr &fielddef,
                std::vector<NekDouble> &fielddata);

            virtual void v_AppendFieldData(
                LibUtilities::FieldDefinitionsSharedPtr &fielddef,
                std::vector<NekDouble> &fielddata,
                Array<OneD, NekDouble> &coeffs);

            virtual void v_ExtractDataToCoeffs(
                LibUtilities::FieldDefinitionsSharedPtr &fielddef,
                std::vector<NekDouble> &fielddata, std::string &field,
                Array<OneD, NekDouble> &coeffs);

            virtual void v_ExtractCoeffsToCoeffs(const std::shared_ptr<ExpList> &fromExpList, const Array<OneD, const NekDouble> &fromCoeffs, Array<OneD, NekDouble> &toCoeffs);

            virtual void v_WriteTecplotHeader(std::ostream &outfile,
                                              std::string var = "");
            virtual void v_WriteTecplotZone(std::ostream &outfile,
                                            int expansion);
            virtual void v_WriteTecplotField(std::ostream &outfile,
                                             int expansion);
            virtual void v_WriteTecplotConnectivity(std::ostream &outfile,
                                                    int expansion);
            virtual void v_WriteVtkPieceHeader(
                std::ostream &outfile,
                int expansion,
                int istrip);

            virtual void v_WriteVtkPieceData(
                std::ostream &outfile,
                int expansion,
                std::string var);

            virtual NekDouble v_L2(
                const Array<OneD, const NekDouble> &phys,
                const Array<OneD, const NekDouble> &soln = NullNekDouble1DArray);

            virtual NekDouble v_Integral (
                const Array<OneD, const NekDouble> &inarray);
            virtual NekDouble v_VectorFlux (
                const Array<OneD, Array<OneD, NekDouble> > &inarray);

            virtual Array<OneD, const NekDouble> v_HomogeneousEnergy(void);
            virtual LibUtilities::TranspositionSharedPtr v_GetTransposition(void);
            virtual NekDouble v_GetHomoLen(void);
            virtual void      v_SetHomoLen(const NekDouble lhom);
            virtual Array<OneD, const unsigned int> v_GetZIDs(void);
            virtual Array<OneD, const unsigned int> v_GetYIDs(void);

            // 1D Scaling and projection
            virtual void v_PhysInterp1DScaled(
                const NekDouble scale, const Array<OneD, NekDouble> &inarray,
                      Array<OneD, NekDouble> &outarray);

            virtual void v_PhysGalerkinProjection1DScaled(
                const NekDouble scale,
                const Array<OneD, NekDouble> &inarray,
                      Array<OneD, NekDouble> &outarray);

            virtual void v_ClearGlobalLinSysManager(void);

            void ExtractFileBCs(const std::string                &fileName,
                                LibUtilities::CommSharedPtr       comm,
                                const std::string                &varName,
                                const std::shared_ptr<ExpList>  locExpList);

            // Utility function for a common case of retrieving a
            // BoundaryCondition from a boundary condition collection.
            MULTI_REGIONS_EXPORT
                static SpatialDomains::BoundaryConditionShPtr
                    GetBoundaryCondition(const SpatialDomains::
                            BoundaryConditionCollection& collection,
                            unsigned int index, const std::string& variable);


        private:
            /// Definition of the total number of degrees of freedom and
            /// quadrature points and offsets to access data
            void SetupCoeffPhys(bool DeclareCoeffPhysArrays = true,
                                bool SetupOffsets = true);

            /// Define a list of elements using the geometry and basis
            /// key information in expmap;
            void InitialiseExpVector( const SpatialDomains::ExpansionInfoMap &expmap);

            virtual const Array<OneD,
                const SpatialDomains::BoundaryConditionShPtr> &v_GetBndConditions();

            virtual Array<OneD, SpatialDomains::BoundaryConditionShPtr>
                &v_UpdateBndConditions();

            virtual void v_EvaluateBoundaryConditions(
                const NekDouble   time    = 0.0,
                const std::string varName = "",
                const NekDouble   x2_in   = NekConstants::kNekUnsetDouble,
                const NekDouble   x3_in   = NekConstants::kNekUnsetDouble);

            virtual std::map<int, RobinBCInfoSharedPtr> v_GetRobinBCInfo(void);


            virtual void v_GetPeriodicEntities(
                PeriodicMap &periodicVerts,
                PeriodicMap &periodicEdges,
                PeriodicMap &periodicFaces);

            // Homogeneous direction wrapper functions.
            virtual LibUtilities::BasisSharedPtr  v_GetHomogeneousBasis(void)
            {
                NEKERROR(ErrorUtil::efatal,
                    "This method is not defined or valid for this class type");
                return LibUtilities::NullBasisSharedPtr;
            }

            // wrapper function to set viscosity for Homo1D expansion
            virtual void v_SetHomo1DSpecVanVisc(Array<OneD, NekDouble> visc)
            {
                boost::ignore_unused(visc);
                NEKERROR(ErrorUtil::efatal,
                    "This method is not defined or valid for this class type");
            }


            virtual std::shared_ptr<ExpList> &v_GetPlane(int n);
        };


        /// An empty ExpList object.
        static ExpList NullExpList;
        static ExpListSharedPtr NullExpListSharedPtr;

        // Inline routines follow.

        /**
         * Returns the total number of local degrees of freedom
         * \f$N_{\mathrm{eof}}=\sum_{e=1}^{{N_{\mathrm{el}}}}N^{e}_m\f$.
         */
        inline int ExpList::GetNcoeffs() const
        {
            return m_ncoeffs;
        }

        inline int ExpList::GetNcoeffs(const int eid) const
        {
            return (*m_exp)[eid]->GetNcoeffs();
        }

        /**
         * Evaulates the maximum number of modes in the elemental basis
         * order over all elements
         */
        inline int ExpList::EvalBasisNumModesMax() const
        {
            unsigned int i;
            int returnval = 0;

            for(i= 0; i < (*m_exp).size(); ++i)
            {
                returnval = (std::max)(returnval,
                                (*m_exp)[i]->EvalBasisNumModesMax());
            }

            return returnval;
        }

        /**
         *
         */
        inline const Array<OneD,int> ExpList::EvalBasisNumModesMaxPerExp(void)
            const
        {
            unsigned int i;
            Array<OneD,int> returnval((*m_exp).size(),0);

            for(i= 0; i < (*m_exp).size(); ++i)
            {
                returnval[i]
                    = (std::max)(returnval[i],(*m_exp)[i]->EvalBasisNumModesMax());
            }

            return returnval;
        }


        /**
         *
         */
        inline int ExpList::GetTotPoints() const
        {
            return m_npoints;
        }

        inline int ExpList::GetTotPoints(const int eid) const
        {
            return (*m_exp)[eid]->GetTotPoints();
        }


        inline int ExpList::Get1DScaledTotPoints(const NekDouble scale) const
        {
            int returnval = 0;
            int cnt;
            int nbase = (*m_exp)[0]->GetNumBases();

            for(int i = 0; i < (*m_exp).size(); ++i)
            {
                cnt = 1;
                for(int j = 0; j < nbase; ++j)
                {
                    cnt *= (int)(scale*((*m_exp)[i]->GetNumPoints(j)));
                }
                returnval += cnt;
            }
            return returnval;
        }

        /**
         *
         */
        inline int ExpList::GetNpoints() const
        {
            return m_npoints;
        }


        /**
         *
         */
        inline void ExpList::SetWaveSpace(const bool wavespace)
        {
            m_WaveSpace = wavespace;
        }

        /**
         *
         */
        inline bool ExpList::GetWaveSpace() const
        {
            return m_WaveSpace;
        }

        /// Set the \a i th value of\a m_phys to value \a val
        inline void ExpList::SetPhys(int i, NekDouble val)
        {
            m_phys[i] = val;
        }


        /**
         * This function fills the array \f$\boldsymbol{u}_l\f$, the evaluation
         * of the expansion at the quadrature points (implemented as #m_phys),
         * with the values of the array \a inarray.
         *
         * @param   inarray         The array containing the values where
         *                          #m_phys should be filled with.
         */
        inline void ExpList::SetPhys(
            const Array<OneD, const NekDouble> &inarray)
        {
            ASSERTL0(inarray.size() == m_npoints,
                     "Input array does not have correct number of elements.");

            Vmath::Vcopy(m_npoints,&inarray[0],1,&m_phys[0],1);
            m_physState = true;
        }


        inline void ExpList::SetPhysArray(Array<OneD, NekDouble> &inarray)
        {
            m_phys = inarray;
        }


        /**
         * @param   physState       \a true (=filled) or \a false (=not filled).
         */
        inline void ExpList::SetPhysState(const bool physState)
        {
            m_physState = physState;
        }


        /**
         * @return  physState       \a true (=filled) or \a false (=not filled).
         */
        inline bool ExpList::GetPhysState() const
        {
            return m_physState;
        }

        /**
         *
         */
        inline void ExpList::IProductWRTBase(
            const Array<OneD, const NekDouble> &inarray,
            Array<OneD, NekDouble> &outarray)
        {
            v_IProductWRTBase(inarray,outarray);
        }

        /**
         *
         */
        inline void ExpList::IProductWRTBase_IterPerExp(
            const Array<OneD, const NekDouble> &inarray,
                  Array<OneD,       NekDouble> &outarray)
        {
            v_IProductWRTBase_IterPerExp(inarray,outarray);
        }

        /**
         *
         */
        inline void ExpList::FwdTrans(
            const Array<OneD, const NekDouble> &inarray,
            Array<OneD,       NekDouble> &outarray)
        {
            v_FwdTrans(inarray,outarray);
        }

        /**
         *
         */
        inline void ExpList::FwdTrans_IterPerExp (
            const Array<OneD, const NekDouble> &inarray,
                  Array<OneD,NekDouble> &outarray)
        {
            v_FwdTrans_IterPerExp(inarray,outarray);
        }

        /**
         *
         */
        inline void ExpList::FwdTrans_BndConstrained (
            const Array<OneD, const NekDouble> &inarray,
                  Array<OneD,NekDouble> &outarray)
        {
            v_FwdTrans_BndConstrained(inarray,outarray);
        }


        /**
         *
         */
        inline void ExpList::SmoothField(Array<OneD,NekDouble> &field)
        {
            v_SmoothField(field);
        }

        /**
         *
         */
        inline void ExpList::BwdTrans (
            const Array<OneD, const NekDouble> &inarray,
            Array<OneD,       NekDouble> &outarray)
        {
            v_BwdTrans(inarray,outarray);
        }

        /**
         *
         */
        inline void ExpList::BwdTrans_IterPerExp (
            const Array<OneD, const NekDouble> &inarray,
                  Array<OneD,       NekDouble> &outarray)
        {
            v_BwdTrans_IterPerExp(inarray,outarray);
        }


        /**
         *
         */
        inline void ExpList::MultiplyByInvMassMatrix(
            const Array<OneD,const NekDouble> &inarray,
            Array<OneD,      NekDouble> &outarray)
        {
            v_MultiplyByInvMassMatrix(inarray,outarray);
        }

        /**
         *
         */
        inline void ExpList::HelmSolve(
            const Array<OneD, const NekDouble> &inarray,
                  Array<OneD,       NekDouble> &outarray,
            const StdRegions::ConstFactorMap &factors,
            const StdRegions::VarCoeffMap &varcoeff,
            const MultiRegions::VarFactorsMap &varfactors,
            const Array<OneD, const NekDouble> &dirForcing,
            const bool PhysSpaceForcing)

        {
            v_HelmSolve(inarray, outarray, factors, varcoeff,
                        varfactors, dirForcing, PhysSpaceForcing);
        }


        /**
         *
         */
        inline void ExpList::LinearAdvectionDiffusionReactionSolve(
            const Array<OneD, Array<OneD, NekDouble> > &velocity,
            const Array<OneD, const NekDouble> &inarray,
                  Array<OneD, NekDouble> &outarray,
            const NekDouble lambda,
            const Array<OneD, const NekDouble>&  dirForcing)
        {
            v_LinearAdvectionDiffusionReactionSolve(velocity,inarray, outarray,
                                                lambda, dirForcing);
        }

        inline void ExpList::LinearAdvectionReactionSolve(
            const Array<OneD, Array<OneD, NekDouble> > &velocity,
            const Array<OneD, const NekDouble> &inarray,
                  Array<OneD, NekDouble> &outarray,
            const NekDouble lambda,
            const Array<OneD, const NekDouble>&  dirForcing)
        {
            v_LinearAdvectionReactionSolve(velocity,inarray, outarray,
                                           lambda, dirForcing);
        }

        /**
         *
         */
        inline void ExpList::GetCoords(Array<OneD, NekDouble> &coord_0,
                                       Array<OneD, NekDouble> &coord_1,
                                       Array<OneD, NekDouble> &coord_2)

        {
            v_GetCoords(coord_0,coord_1,coord_2);
        }


        /**
         *
         */
        inline void ExpList::GetMovingFrames(
            const SpatialDomains::GeomMMF MMFdir,
            const Array<OneD, const NekDouble> &CircCentre,
                  Array<OneD, Array<OneD, NekDouble> > &outarray)
        {
             v_GetMovingFrames(MMFdir,CircCentre,outarray);
        }


        /**
         *
         */
        inline void ExpList::PhysDeriv(const Array<OneD, const NekDouble> &inarray,
                                       Array<OneD, NekDouble> &out_d0,
                                       Array<OneD, NekDouble> &out_d1,
                                       Array<OneD, NekDouble> &out_d2)
        {
            v_PhysDeriv(inarray,out_d0,out_d1,out_d2);
        }

        /**
         *
         */
        inline void ExpList::PhysDeriv(
            const int dir,
            const Array<OneD, const NekDouble> &inarray,
                  Array<OneD, NekDouble> &out_d)
        {
            v_PhysDeriv(dir,inarray,out_d);
        }

        inline void ExpList::PhysDeriv(
            Direction edir,
            const Array<OneD, const NekDouble> &inarray,
                  Array<OneD, NekDouble> &out_d)
        {
            v_PhysDeriv(edir, inarray,out_d);
        }


        /**
         *
         */
        inline void ExpList::PhysDirectionalDeriv(
            const Array<OneD, const NekDouble> &direction,
            const Array<OneD, const NekDouble> &inarray,
                  Array<OneD, NekDouble> &outarray)
        {
            v_PhysDirectionalDeriv(direction, inarray, outarray);
        }


        /**
         *
         */

        inline void ExpList::CurlCurl(
                Array<OneD, Array<OneD, NekDouble> > &Vel,
                Array<OneD, Array<OneD, NekDouble> > &Q)
        {
            v_CurlCurl(Vel, Q);
        }

        /**
         *
         */
        inline void ExpList::HomogeneousFwdTrans(
            const Array<OneD, const NekDouble> &inarray,
                  Array<OneD, NekDouble> &outarray,
            bool Shuff,
            bool UnShuff)
        {
            v_HomogeneousFwdTrans(inarray,outarray,Shuff,UnShuff);
        }

        /**
         *
         */
        inline void ExpList::HomogeneousBwdTrans(
            const Array<OneD, const NekDouble> &inarray,
                  Array<OneD, NekDouble> &outarray,
            bool Shuff,
            bool UnShuff)
        {
            v_HomogeneousBwdTrans(inarray,outarray,Shuff,UnShuff);
        }

        /**
         *
         */
        inline void ExpList::DealiasedProd(
            const Array<OneD, NekDouble> &inarray1,
            const Array<OneD, NekDouble> &inarray2,
            Array<OneD, NekDouble> &outarray)
        {
            v_DealiasedProd(inarray1,inarray2,outarray);
        }

        /**
         *
         */
        inline void ExpList::DealiasedDotProd(
                const Array<OneD, Array<OneD, NekDouble> > &inarray1,
                const Array<OneD, Array<OneD, NekDouble> > &inarray2,
                Array<OneD, Array<OneD, NekDouble> > &outarray)
        {
            v_DealiasedDotProd(inarray1,inarray2,outarray);
        }

        /**
         *
         */
        inline void ExpList::GetBCValues(
                  Array<OneD, NekDouble> &BndVals,
            const Array<OneD, NekDouble> &TotField,
            int BndID)
        {
            v_GetBCValues(BndVals,TotField,BndID);
        }

        /**
         *
         */
        inline void ExpList::NormVectorIProductWRTBase(
            Array<OneD, const NekDouble> &V1,
            Array<OneD, const NekDouble> &V2,
            Array<OneD, NekDouble> &outarray,
            int BndID)
        {
            v_NormVectorIProductWRTBase(V1,V2,outarray,BndID);
        }

        inline void ExpList::NormVectorIProductWRTBase(
            Array<OneD, Array<OneD, NekDouble> > &V,
            Array<OneD, NekDouble> &outarray)
        {
            v_NormVectorIProductWRTBase(V, outarray);
        }

        /**
         * @param   eid         The index of the element to be checked.
         * @return  The dimension of the coordinates of the specific element.
         */
        inline int ExpList::GetCoordim(int eid)
        {
            ASSERTL2(eid <= (*m_exp).size(),
                     "eid is larger than number of elements");
            return (*m_exp)[eid]->GetCoordim();
        }

        /**
         * @param   eid         The index of the element to be checked.
         * @return  The dimension of the shape of the specific element.
         */
        inline int ExpList::GetShapeDimension()
        {
            return (*m_exp)[0]->GetShapeDimension();
        }

        /**
         * @param   i           The index of m_coeffs to be set
         * @param   val         The value which m_coeffs[i] is to be set to.
         */
        inline void ExpList::SetCoeff(int i, NekDouble val)
        {
            m_coeffs[i] = val;
        }


        /**
         * @param   i           The index of #m_coeffs to be set.
         * @param   val         The value which #m_coeffs[i] is to be set to.
         */
        inline void ExpList::SetCoeffs(int i, NekDouble val)
        {
            m_coeffs[i] = val;
        }


        inline void ExpList::SetCoeffsArray(Array<OneD, NekDouble> &inarray)
        {
            m_coeffs = inarray;
        }

        /**
         * As the function returns a constant reference to a
         * <em>const Array</em>, it is not possible to modify the
         * underlying data of the array #m_coeffs. In order to do
         * so, use the function #UpdateCoeffs instead.
         *
         * @return  (A constant reference to) the array #m_coeffs.
         */
        inline const Array<OneD, const NekDouble> &ExpList::GetCoeffs() const
        {
            return m_coeffs;
        }

        inline void ExpList::ImposeDirichletConditions(
            Array<OneD,NekDouble>& outarray)
        {
            v_ImposeDirichletConditions(outarray);
        }

        inline void ExpList::FillBndCondFromField(void)
        {
            v_FillBndCondFromField();
        }

        inline void ExpList::FillBndCondFromField(const int nreg)
        {
            v_FillBndCondFromField(nreg);
        }

        inline void ExpList::LocalToGlobal(bool useComm)
        {
            v_LocalToGlobal(useComm);
        }

        inline void ExpList::LocalToGlobal(
                const Array<OneD, const NekDouble> &inarray,
                Array<OneD,NekDouble> &outarray,
                bool useComm)
        {
            v_LocalToGlobal(inarray, outarray,useComm);
        }

        inline void ExpList::GlobalToLocal(void)
        {
            v_GlobalToLocal();
        }

        /**
         * This operation is evaluated as:
         * \f{tabbing}
         * \hspace{1cm}  \= Do \= $e=$  $1, N_{\mathrm{el}}$ \\
         * \> \> Do \= $i=$  $0,N_m^e-1$ \\
         * \> \> \> $\boldsymbol{\hat{u}}^{e}[i] = \mbox{sign}[e][i] \cdot
         * \boldsymbol{\hat{u}}_g[\mbox{map}[e][i]]$ \\
         * \> \> continue \\
         * \> continue
         * \f}
         * where \a map\f$[e][i]\f$ is the mapping array and \a
         * sign\f$[e][i]\f$ is an array of similar dimensions ensuring the
         * correct modal connectivity between the different elements (both
         * these arrays are contained in the data member #m_locToGloMap). This
         * operation is equivalent to the scatter operation
         * \f$\boldsymbol{\hat{u}}_l=\mathcal{A}\boldsymbol{\hat{u}}_g\f$, where
         * \f$\mathcal{A}\f$ is the
         * \f$N_{\mathrm{eof}}\times N_{\mathrm{dof}}\f$ permutation matrix.
         *
         * @param   inarray     An array of size \f$N_\mathrm{dof}\f$
         *                      containing the global degrees of freedom
         *                      \f$\boldsymbol{x}_g\f$.
         * @param   outarray    The resulting local degrees of freedom
         *                      \f$\boldsymbol{x}_l\f$ will be stored in this
         *                      array of size \f$N_\mathrm{eof}\f$.
         */
        inline void ExpList::GlobalToLocal(
                const Array<OneD, const NekDouble> &inarray,
                Array<OneD,NekDouble> &outarray)
        {
            v_GlobalToLocal(inarray, outarray);
        }


        /**
         * @param   i               The index of #m_coeffs to be returned
         * @return  The NekDouble held in #m_coeffs[i].
         */
        inline NekDouble ExpList::GetCoeff(int i)
        {
            return m_coeffs[i];
        }

        /**
         * @param   i               The index of #m_coeffs to be returned
         * @return  The NekDouble held in #m_coeffs[i].
         */
        inline NekDouble ExpList::GetCoeffs(int i)
        {
            return m_coeffs[i];
        }

        /**
         * As the function returns a constant reference to a
         * <em>const Array</em> it is not possible to modify the
         * underlying data of the array #m_phys. In order to do
         * so, use the function #UpdatePhys instead.
         *
         * @return  (A constant reference to) the array #m_phys.
         */
        inline const Array<OneD, const NekDouble> &ExpList::GetPhys()  const
        {
            return m_phys;
        }

        /**
         * @return  \f$N_{\mathrm{el}}\f$, the number of elements in the
         *          expansion.
         */
        inline int ExpList::GetExpSize(void)
        {
            return (*m_exp).size();
        }


        /**
         * @param   n               The index of the element concerned.
         *
         * @return  (A shared pointer to) the local expansion of the
         *          \f$n^{\mathrm{th}}\f$ element.
         */
        inline LocalRegions::ExpansionSharedPtr& ExpList::GetExp(int n) const
        {
            return (*m_exp)[n];
        }

        /**
         * @return  (A const shared pointer to) the local expansion vector #m_exp
         */
        inline const std::shared_ptr<LocalRegions::ExpansionVector>
            ExpList::GetExp(void) const
        {
            return m_exp;
        }


        /**
         *
         */
        inline int ExpList::GetCoeff_Offset(int n) const
        {
            return m_coeff_offset[n];
        }

        /**
         *
         */
        inline int ExpList::GetPhys_Offset(int n) const
        {
            return m_phys_offset[n];
        }

        /**
         * If one wants to get hold of the underlying data without modifying
         * them, rather use the function #GetCoeffs instead.
         *
         * @return  (A reference to) the array #m_coeffs.
         */
        inline Array<OneD, NekDouble> &ExpList::UpdateCoeffs()
        {
            return m_coeffs;
        }

        /**
         * If one wants to get hold of the underlying data without modifying
         * them,  rather use the function #GetPhys instead.
         *
         * @return  (A reference to) the array #m_phys.
         */
        inline Array<OneD, NekDouble> &ExpList::UpdatePhys()
        {
            m_physState = true;
            return m_phys;
        }


        // functions associated with DisContField
        inline const Array<OneD, const  std::shared_ptr<ExpList> >
            &ExpList::GetBndCondExpansions()
        {
            return v_GetBndCondExpansions();
        }

        /// Get m_coeffs to elemental value map
        MULTI_REGIONS_EXPORT inline const
            Array<OneD, const std::pair<int, int> >
            &ExpList::GetCoeffsToElmt() const
        {
            return m_coeffsToElmt;
        }

        MULTI_REGIONS_EXPORT inline const LocTraceToTraceMapSharedPtr
            &ExpList::GetLocTraceToTraceMap() const
        {
            return v_GetLocTraceToTraceMap();
        }

        inline const Array<OneD, const  NekDouble >
            &ExpList::GetBndCondBwdWeight()
        {
            return v_GetBndCondBwdWeight();
        }

        inline void ExpList::SetBndCondBwdWeight(
            const int index,
            const NekDouble value)
        {
            v_SetBndCondBwdWeight(index, value);
        }

        inline std::shared_ptr<ExpList>  &ExpList::UpdateBndCondExpansion(int i)
        {
            return v_UpdateBndCondExpansion(i);
        }

        inline void ExpList::Upwind(
            const Array<OneD, const Array<OneD,       NekDouble> > &Vec,
            const Array<OneD,                   const NekDouble>   &Fwd,
            const Array<OneD,                   const NekDouble>   &Bwd,
                  Array<OneD,                         NekDouble>   &Upwind)
        {
            v_Upwind(Vec, Fwd, Bwd, Upwind);
        }

        inline void ExpList::Upwind(
            const Array<OneD, const NekDouble> &Vn,
            const Array<OneD, const NekDouble> &Fwd,
            const Array<OneD, const NekDouble> &Bwd,
                  Array<OneD,       NekDouble> &Upwind)
        {
            v_Upwind(Vn, Fwd, Bwd, Upwind);
        }

        inline std::shared_ptr<ExpList> &ExpList::GetTrace()
        {
            return v_GetTrace();
        }

        inline std::shared_ptr<AssemblyMapDG> &ExpList::GetTraceMap()
        {
            return v_GetTraceMap();
        }

        inline const Array<OneD, const int> &ExpList::GetTraceBndMap()
        {
            return v_GetTraceBndMap();
        }

        inline void ExpList::GetNormals(
            Array<OneD, Array<OneD, NekDouble> > &normals)
        {
            v_GetNormals(normals);
        }

        inline void ExpList::AddTraceIntegral(
            const Array<OneD, const NekDouble> &Fx,
            const Array<OneD, const NekDouble> &Fy,
            Array<OneD, NekDouble> &outarray)
        {
            v_AddTraceIntegral(Fx,Fy,outarray);
        }

        inline void ExpList::AddTraceIntegral(
            const Array<OneD, const NekDouble> &Fn,
            Array<OneD, NekDouble> &outarray)
        {
            v_AddTraceIntegral(Fn,outarray);
        }

        inline void ExpList::AddFwdBwdTraceIntegral(
            const Array<OneD, const NekDouble> &Fwd,
            const Array<OneD, const NekDouble> &Bwd,
                  Array<OneD, NekDouble> &outarray)
        {
            v_AddFwdBwdTraceIntegral(Fwd,Bwd,outarray);
        }

        inline void ExpList::GetFwdBwdTracePhys(
            Array<OneD,NekDouble> &Fwd,
            Array<OneD,NekDouble> &Bwd)
        {
            v_GetFwdBwdTracePhys(Fwd,Bwd);
        }

        inline void ExpList::GetFwdBwdTracePhys(
            const Array<OneD,const NekDouble>  &field,
            Array<OneD,NekDouble> &Fwd,
            Array<OneD,NekDouble> &Bwd,
            bool FillBnd,
            bool PutFwdInBwdOnBCs,
            bool DoExchange)
        {
            v_GetFwdBwdTracePhys(field,Fwd,Bwd,FillBnd,
                                 PutFwdInBwdOnBCs,DoExchange);
        }

        inline void ExpList::AddTraceQuadPhysToField(
                const Array<OneD, const NekDouble>  &Fwd,
                const Array<OneD, const NekDouble>  &Bwd,
                Array<OneD,       NekDouble>        &field)
        {
            v_AddTraceQuadPhysToField(Fwd, Bwd, field);
        }


        inline void ExpList::FillBwdWithBwdWeight(
            Array<OneD,       NekDouble> &weightave,
            Array<OneD,       NekDouble> &weightjmp)
        {
            v_FillBwdWithBwdWeight(weightave, weightjmp);
        }

        inline void ExpList::PeriodicBwdCopy(
                const Array<OneD, const NekDouble> &Fwd,
                      Array<OneD,       NekDouble> &Bwd)
        {
            v_PeriodicBwdCopy(Fwd, Bwd);
        }

        inline const std::vector<bool> &ExpList::GetLeftAdjacentFaces(void) const
        {
            return v_GetLeftAdjacentFaces();
        }

        inline void ExpList::ExtractTracePhys(Array<OneD,NekDouble> &outarray)
        {
            v_ExtractTracePhys(outarray);
        }


        inline void ExpList::ExtractTracePhys(
                const Array<OneD, const NekDouble> &inarray,
                      Array<OneD,NekDouble> &outarray)
        {
            v_ExtractTracePhys(inarray,outarray);
        }

        inline const Array<OneD,const SpatialDomains::BoundaryConditionShPtr>
                            &ExpList::GetBndConditions()
        {
            return v_GetBndConditions();
        }

        inline Array<OneD, SpatialDomains::BoundaryConditionShPtr>
            &ExpList::UpdateBndConditions()
        {
            return v_UpdateBndConditions();
        }

        inline void ExpList::EvaluateBoundaryConditions(
            const NekDouble   time,
            const std::string varName,
            const NekDouble   x2_in,
            const NekDouble   x3_in)
        {
            v_EvaluateBoundaryConditions(time, varName, x2_in, x3_in);
        }

        // Routines for continous matrix solution
        /**
         * This operation is equivalent to the evaluation of
         * \f$\underline{\boldsymbol{M}}^e\boldsymbol{\hat{u}}_l\f$, that is,
         * \f[ \left[
         * \begin{array}{cccc}
         * \boldsymbol{M}^1 & 0 & \hspace{3mm}0 \hspace{3mm}& 0 \\
         * 0 & \boldsymbol{M}^2 & 0 & 0 \\
         * 0 &  0 & \ddots &  0 \\
         * 0 &  0 & 0 & \boldsymbol{M}^{N_{\mathrm{el}}} \end{array} \right]
         *\left [ \begin{array}{c}
         * \boldsymbol{\hat{u}}^{1} \\
         * \boldsymbol{\hat{u}}^{2} \\
         * \vdots \\
         * \boldsymbol{\hat{u}}^{{{N_{\mathrm{el}}}}} \end{array} \right ]\f]
         * where \f$\boldsymbol{M}^e\f$ are the local matrices of type
         * specified by the key \a mkey. The decoupling of the local matrices
         * allows for a local evaluation of the operation. However, rather than
         * a local matrix-vector multiplication, the local operations are
         * evaluated as implemented in the function
         * StdRegions#StdExpansion#GeneralMatrixOp.
         *
         * @param   mkey            This key uniquely defines the type matrix
         *                          required for the operation.
         * @param   inarray         The vector \f$\boldsymbol{\hat{u}}_l\f$ of
         *                          size \f$N_{\mathrm{eof}}\f$.
         * @param   outarray        The resulting vector of size
         *                          \f$N_{\mathrm{eof}}\f$.
         */
        inline void ExpList::GeneralMatrixOp(
                                const GlobalMatrixKey             &gkey,
                                const Array<OneD,const NekDouble> &inarray,
                                Array<OneD,      NekDouble> &outarray)
        {
            v_GeneralMatrixOp(gkey,inarray,outarray);
        }


        inline void ExpList::SetUpPhysNormals()
        {
            v_SetUpPhysNormals();
        }

        inline void ExpList::GetBoundaryToElmtMap( Array<OneD, int> &ElmtID,
                                            Array<OneD,int> &EdgeID)
        {
            v_GetBoundaryToElmtMap(ElmtID,EdgeID);
        }

        inline void ExpList::GetBndElmtExpansion(int i,
                            std::shared_ptr<ExpList> &result,
                            const bool DeclareCoeffPhysArrays)
        {
            v_GetBndElmtExpansion(i, result, DeclareCoeffPhysArrays);
        }

        inline void ExpList::ExtractElmtToBndPhys(int i,
                               const Array<OneD, NekDouble> &elmt,
                               Array<OneD, NekDouble> &boundary)
        {
            v_ExtractElmtToBndPhys(i, elmt, boundary);
        }

        inline void ExpList::ExtractPhysToBndElmt(int i,
                            const Array<OneD, const NekDouble> &phys,
                            Array<OneD, NekDouble> &bndElmt)
        {
            v_ExtractPhysToBndElmt(i, phys, bndElmt);
        }

        inline void ExpList::ExtractPhysToBnd(int i,
                            const Array<OneD, const NekDouble> &phys,
                            Array<OneD, NekDouble> &bnd)
        {
            v_ExtractPhysToBnd(i, phys, bnd);
        }

        inline void ExpList::GetBoundaryNormals(int i,
                            Array<OneD, Array<OneD, NekDouble> > &normals)
        {
            v_GetBoundaryNormals(i, normals);
        }

        const static Array<OneD, ExpListSharedPtr> NullExpListSharedPtrArray;

    } //end of namespace
} //end of namespace

#endif // EXPLIST_H
<|MERGE_RESOLUTION|>--- conflicted
+++ resolved
@@ -1096,17 +1096,10 @@
                 &GetLocTraceToTraceMap() const;
 
         protected:
-<<<<<<< HEAD
+            /// Expansion type
+            ExpansionType m_expType;
+
             SpatialDomains::InterfacesSharedPtr m_interfaces;
-
-            /// Definition of the total number of degrees of freedom and
-            /// quadrature points and offsets to access data
-            void SetCoeffPhysOffsets();
-=======
-            /// Exapnsion type
-            ExpansionType m_expType;
-
->>>>>>> f94e6cc5
 
             std::shared_ptr<DNekMat> GenGlobalMatrixFull(
                 const GlobalLinSysKey &mkey,
