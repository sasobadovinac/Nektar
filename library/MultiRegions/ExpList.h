--- conflicted
+++ resolved
@@ -45,10 +45,6 @@
 #include <LocalRegions/Expansion.h>
 #include <MultiRegions/AssemblyMap/AssemblyMap.h>
 #include <MultiRegions/AssemblyMap/LocTraceToTraceMap.h>
-<<<<<<< HEAD
-#include <MultiRegions/FieldStorage/FieldStorage.hpp>
-=======
->>>>>>> 6a3e03cf
 #include <MultiRegions/GlobalLinSysKey.h>
 #include <MultiRegions/GlobalMatrix.h>
 #include <MultiRegions/GlobalMatrixKey.h>
@@ -266,11 +262,6 @@
     /// This function calculates the inner product of a function
     /// \f$f(\boldsymbol{x})\f$ with respect to all \em local
     /// expansion modes \f$\phi_n^e(\boldsymbol{x})\f$.
-    inline void IProductWRTBase_IterPerExp(
-        const Array<OneD, const NekDouble> &inarray,
-        Array<OneD, NekDouble> &outarray);
-
-    ///
     inline void IProductWRTBase(const Array<OneD, const NekDouble> &inarray,
                                 Array<OneD, NekDouble> &outarray);
 
@@ -305,12 +296,6 @@
     inline void FwdTrans(const Array<OneD, const NekDouble> &inarray,
                          Array<OneD, NekDouble> &outarray);
 
-<<<<<<< HEAD
-    inline void FwdTrans(const FieldStorage<NekDouble, MultiRegions::ePhys> &in,
-                         FieldStorage<NekDouble, MultiRegions::eCoeff> &out);
-
-=======
->>>>>>> 6a3e03cf
     MULTI_REGIONS_EXPORT void ExponentialFilter(Array<OneD, NekDouble> &array,
                                                 const NekDouble alpha,
                                                 const NekDouble exponent,
@@ -338,11 +323,7 @@
     /// Smooth a field across elements
     inline void SmoothField(Array<OneD, NekDouble> &field);
 
-<<<<<<< HEAD
-    /// Solve helmholtz problem - Array input
-=======
     /// Solve helmholtz problem
->>>>>>> 6a3e03cf
     inline void HelmSolve(
         const Array<OneD, const NekDouble> &inarray,
         Array<OneD, NekDouble> &outarray,
@@ -353,20 +334,6 @@
         const Array<OneD, const NekDouble> &dirForcing = NullNekDouble1DArray,
         const bool PhysSpaceForcing                    = true);
 
-<<<<<<< HEAD
-    /// Solve helmholtz problem - FieldStorage input
-    inline void HelmSolve(
-        const FieldStorage<NekDouble, MultiRegions::ePhys> &in,
-        FieldStorage<NekDouble, MultiRegions::eCoeff> &out,
-        const StdRegions::ConstFactorMap &factors,
-        const StdRegions::VarCoeffMap &varcoeff = StdRegions::NullVarCoeffMap,
-        const MultiRegions::VarFactorsMap &varfactors =
-            MultiRegions::NullVarFactorsMap,
-        const Array<OneD, const NekDouble> &dirForcing = NullNekDouble1DArray,
-        const bool PhysSpaceForcing                    = true);
-
-=======
->>>>>>> 6a3e03cf
     /// Solve Advection Diffusion Reaction
     inline void LinearAdvectionDiffusionReactionSolve(
         const Array<OneD, Array<OneD, NekDouble>> &velocity,
@@ -386,22 +353,8 @@
         const Array<OneD, const NekDouble> &inarray,
         Array<OneD, NekDouble> &outarray);
 
-<<<<<<< HEAD
-    ///
-    inline void BwdTrans(
-        const FieldStorage<NekDouble, MultiRegions::eCoeff> &in,
-        FieldStorage<NekDouble, MultiRegions::ePhys> &out);
-
-    /// Performs the backward transformation of the spectral/hp
-    /// element expansion.
-=======
     /// This function elementally evaluates the backward transformation
     /// of the global spectral/hp element expansion.
-    inline void BwdTrans_IterPerExp(const Array<OneD, const NekDouble> &inarray,
-                                    Array<OneD, NekDouble> &outarray);
-
-    ///
->>>>>>> 6a3e03cf
     inline void BwdTrans(const Array<OneD, const NekDouble> &inarray,
                          Array<OneD, NekDouble> &outarray);
 
@@ -961,11 +914,7 @@
     /// This function calculates the result of the multiplication of a
     /// matrix of type specified by \a mkey with a vector given by \a
     /// inarray.
-    inline void GeneralMatrixOp(const GlobalMatrixKey &gkey,
-                                const Array<OneD, const NekDouble> &inarray,
-                                Array<OneD, NekDouble> &outarray);
-
-    MULTI_REGIONS_EXPORT void GeneralMatrixOp_IterPerExp(
+    MULTI_REGIONS_EXPORT void GeneralMatrixOp(
         const GlobalMatrixKey &gkey,
         const Array<OneD, const NekDouble> &inarray,
         Array<OneD, NekDouble> &outarray);
@@ -1444,7 +1393,6 @@
     virtual void v_BwdTrans(const Array<OneD, const NekDouble> &inarray,
                             Array<OneD, NekDouble> &outarray);
 
-<<<<<<< HEAD
     virtual void v_FwdTrans(const Array<OneD, const NekDouble> &inarray,
                             Array<OneD, NekDouble> &outarray);
 
@@ -1459,14 +1407,6 @@
     virtual void v_SmoothField(Array<OneD, NekDouble> &field);
 
     virtual void v_IProductWRTBase(const Array<OneD, const NekDouble> &inarray,
-                                   Array<OneD, NekDouble> &outarray);
-
-    virtual void v_IProductWRTBase_IterPerExp(
-        const Array<OneD, const NekDouble> &inarray,
-        Array<OneD, NekDouble> &outarray);
-
-    virtual void v_GeneralMatrixOp(const GlobalMatrixKey &gkey,
-                                   const Array<OneD, const NekDouble> &inarray,
                                    Array<OneD, NekDouble> &outarray);
 
     virtual void v_GetCoords(
@@ -1505,72 +1445,10 @@
         bool UnShuff = true);
 
     virtual void v_HomogeneousBwdTrans(
-=======
-    virtual void v_BwdTrans_IterPerExp(
-        const Array<OneD, const NekDouble> &inarray,
-        Array<OneD, NekDouble> &outarray);
-
-    virtual void v_FwdTrans(const Array<OneD, const NekDouble> &inarray,
-                            Array<OneD, NekDouble> &outarray);
-
-    virtual void v_FwdTrans_IterPerExp(
-        const Array<OneD, const NekDouble> &inarray,
-        Array<OneD, NekDouble> &outarray);
-
-    virtual void v_FwdTrans_BndConstrained(
-        const Array<OneD, const NekDouble> &inarray,
-        Array<OneD, NekDouble> &outarray);
-
-    virtual void v_SmoothField(Array<OneD, NekDouble> &field);
-
-    virtual void v_IProductWRTBase(const Array<OneD, const NekDouble> &inarray,
-                                   Array<OneD, NekDouble> &outarray);
-
-    virtual void v_IProductWRTBase_IterPerExp(
-        const Array<OneD, const NekDouble> &inarray,
-        Array<OneD, NekDouble> &outarray);
-
-    virtual void v_GeneralMatrixOp(const GlobalMatrixKey &gkey,
-                                   const Array<OneD, const NekDouble> &inarray,
-                                   Array<OneD, NekDouble> &outarray);
-
-    virtual void v_GetCoords(
-        Array<OneD, NekDouble> &coord_0, Array<OneD, NekDouble> &coord_1,
-        Array<OneD, NekDouble> &coord_2 = NullNekDouble1DArray);
-
-    virtual void v_PhysDeriv(const Array<OneD, const NekDouble> &inarray,
-                             Array<OneD, NekDouble> &out_d0,
-                             Array<OneD, NekDouble> &out_d1,
-                             Array<OneD, NekDouble> &out_d2);
-
-    virtual void v_PhysDeriv(const int dir,
-                             const Array<OneD, const NekDouble> &inarray,
-                             Array<OneD, NekDouble> &out_d);
-
-    virtual void v_PhysDeriv(Direction edir,
-                             const Array<OneD, const NekDouble> &inarray,
-                             Array<OneD, NekDouble> &out_d);
-
-    virtual void v_CurlCurl(Array<OneD, Array<OneD, NekDouble>> &Vel,
-                            Array<OneD, Array<OneD, NekDouble>> &Q);
-
-    virtual void v_PhysDirectionalDeriv(
-        const Array<OneD, const NekDouble> &direction,
-        const Array<OneD, const NekDouble> &inarray,
-        Array<OneD, NekDouble> &outarray);
-
-    virtual void v_GetMovingFrames(
-        const SpatialDomains::GeomMMF MMFdir,
-        const Array<OneD, const NekDouble> &CircCentre,
-        Array<OneD, Array<OneD, NekDouble>> &outarray);
-
-    virtual void v_HomogeneousFwdTrans(
->>>>>>> 6a3e03cf
         const Array<OneD, const NekDouble> &inarray,
         Array<OneD, NekDouble> &outarray, bool Shuff = true,
         bool UnShuff = true);
 
-<<<<<<< HEAD
     virtual void v_DealiasedProd(const Array<OneD, NekDouble> &inarray1,
                                  const Array<OneD, NekDouble> &inarray2,
                                  Array<OneD, NekDouble> &outarray);
@@ -1837,279 +1715,6 @@
 /**
  *
  */
-=======
-    virtual void v_HomogeneousBwdTrans(
-        const Array<OneD, const NekDouble> &inarray,
-        Array<OneD, NekDouble> &outarray, bool Shuff = true,
-        bool UnShuff = true);
-
-    virtual void v_DealiasedProd(const Array<OneD, NekDouble> &inarray1,
-                                 const Array<OneD, NekDouble> &inarray2,
-                                 Array<OneD, NekDouble> &outarray);
-
-    virtual void v_DealiasedDotProd(
-        const Array<OneD, Array<OneD, NekDouble>> &inarray1,
-        const Array<OneD, Array<OneD, NekDouble>> &inarray2,
-        Array<OneD, Array<OneD, NekDouble>> &outarray);
-
-    virtual void v_GetBCValues(Array<OneD, NekDouble> &BndVals,
-                               const Array<OneD, NekDouble> &TotField,
-                               int BndID);
-
-    virtual void v_NormVectorIProductWRTBase(Array<OneD, const NekDouble> &V1,
-                                             Array<OneD, const NekDouble> &V2,
-                                             Array<OneD, NekDouble> &outarray,
-                                             int BndID);
-
-    virtual void v_NormVectorIProductWRTBase(
-        Array<OneD, Array<OneD, NekDouble>> &V,
-        Array<OneD, NekDouble> &outarray);
-
-    virtual void v_SetUpPhysNormals();
-
-    virtual void v_GetBoundaryToElmtMap(Array<OneD, int> &ElmtID,
-                                        Array<OneD, int> &EdgeID);
-
-    virtual void v_GetBndElmtExpansion(int i, std::shared_ptr<ExpList> &result,
-                                       const bool DeclareCoeffPhysArrays);
-
-    virtual void v_ExtractElmtToBndPhys(const int i,
-                                        const Array<OneD, NekDouble> &elmt,
-                                        Array<OneD, NekDouble> &boundary);
-
-    virtual void v_ExtractPhysToBndElmt(
-        const int i, const Array<OneD, const NekDouble> &phys,
-        Array<OneD, NekDouble> &bndElmt);
-
-    virtual void v_ExtractPhysToBnd(const int i,
-                                    const Array<OneD, const NekDouble> &phys,
-                                    Array<OneD, NekDouble> &bnd);
-
-    virtual void v_GetBoundaryNormals(
-        int i, Array<OneD, Array<OneD, NekDouble>> &normals);
-
-    virtual std::vector<LibUtilities::FieldDefinitionsSharedPtr>
-    v_GetFieldDefinitions(void);
-
-    virtual void v_GetFieldDefinitions(
-        std::vector<LibUtilities::FieldDefinitionsSharedPtr> &fielddef);
-
-    virtual void v_AppendFieldData(
-        LibUtilities::FieldDefinitionsSharedPtr &fielddef,
-        std::vector<NekDouble> &fielddata);
-
-    virtual void v_AppendFieldData(
-        LibUtilities::FieldDefinitionsSharedPtr &fielddef,
-        std::vector<NekDouble> &fielddata, Array<OneD, NekDouble> &coeffs);
-
-    virtual void v_ExtractDataToCoeffs(
-        LibUtilities::FieldDefinitionsSharedPtr &fielddef,
-        std::vector<NekDouble> &fielddata, std::string &field,
-        Array<OneD, NekDouble> &coeffs);
-
-    virtual void v_ExtractCoeffsToCoeffs(
-        const std::shared_ptr<ExpList> &fromExpList,
-        const Array<OneD, const NekDouble> &fromCoeffs,
-        Array<OneD, NekDouble> &toCoeffs);
-
-    virtual void v_WriteTecplotHeader(std::ostream &outfile,
-                                      std::string var = "");
-    virtual void v_WriteTecplotZone(std::ostream &outfile, int expansion);
-    virtual void v_WriteTecplotField(std::ostream &outfile, int expansion);
-    virtual void v_WriteTecplotConnectivity(std::ostream &outfile,
-                                            int expansion);
-    virtual void v_WriteVtkPieceHeader(std::ostream &outfile, int expansion,
-                                       int istrip);
-
-    virtual void v_WriteVtkPieceData(std::ostream &outfile, int expansion,
-                                     std::string var);
-
-    virtual NekDouble v_L2(
-        const Array<OneD, const NekDouble> &phys,
-        const Array<OneD, const NekDouble> &soln = NullNekDouble1DArray);
-
-    virtual NekDouble v_Integral(const Array<OneD, const NekDouble> &inarray);
-    virtual NekDouble v_VectorFlux(
-        const Array<OneD, Array<OneD, NekDouble>> &inarray);
-
-    virtual Array<OneD, const NekDouble> v_HomogeneousEnergy(void);
-    virtual LibUtilities::TranspositionSharedPtr v_GetTransposition(void);
-    virtual NekDouble v_GetHomoLen(void);
-    virtual void v_SetHomoLen(const NekDouble lhom);
-    virtual Array<OneD, const unsigned int> v_GetZIDs(void);
-    virtual Array<OneD, const unsigned int> v_GetYIDs(void);
-
-    // 1D Scaling and projection
-    virtual void v_PhysInterp1DScaled(const NekDouble scale,
-                                      const Array<OneD, NekDouble> &inarray,
-                                      Array<OneD, NekDouble> &outarray);
-
-    virtual void v_PhysGalerkinProjection1DScaled(
-        const NekDouble scale, const Array<OneD, NekDouble> &inarray,
-        Array<OneD, NekDouble> &outarray);
-
-    virtual void v_ClearGlobalLinSysManager(void);
-
-    void ExtractFileBCs(const std::string &fileName,
-                        LibUtilities::CommSharedPtr comm,
-                        const std::string &varName,
-                        const std::shared_ptr<ExpList> locExpList);
-
-    // Utility function for a common case of retrieving a
-    // BoundaryCondition from a boundary condition collection.
-    MULTI_REGIONS_EXPORT
-    static SpatialDomains::BoundaryConditionShPtr GetBoundaryCondition(
-        const SpatialDomains::BoundaryConditionCollection &collection,
-        unsigned int index, const std::string &variable);
-
-private:
-    /// Definition of the total number of degrees of freedom and
-    /// quadrature points and offsets to access data
-    void SetupCoeffPhys(bool DeclareCoeffPhysArrays = true,
-                        bool SetupOffsets           = true);
-
-    /// Define a list of elements using the geometry and basis
-    /// key information in expmap;
-    void InitialiseExpVector(const SpatialDomains::ExpansionInfoMap &expmap);
-
-    virtual const Array<OneD, const SpatialDomains::BoundaryConditionShPtr>
-        &v_GetBndConditions();
-
-    virtual Array<OneD, SpatialDomains::BoundaryConditionShPtr>
-        &v_UpdateBndConditions();
-
-    virtual void v_EvaluateBoundaryConditions(
-        const NekDouble time = 0.0, const std::string varName = "",
-        const NekDouble x2_in = NekConstants::kNekUnsetDouble,
-        const NekDouble x3_in = NekConstants::kNekUnsetDouble);
-
-    virtual std::map<int, RobinBCInfoSharedPtr> v_GetRobinBCInfo(void);
-
-    virtual void v_GetPeriodicEntities(PeriodicMap &periodicVerts,
-                                       PeriodicMap &periodicEdges,
-                                       PeriodicMap &periodicFaces);
-
-    // Homogeneous direction wrapper functions.
-    virtual LibUtilities::BasisSharedPtr v_GetHomogeneousBasis(void)
-    {
-        NEKERROR(ErrorUtil::efatal,
-                 "This method is not defined or valid for this class type");
-        return LibUtilities::NullBasisSharedPtr;
-    }
-
-    // wrapper function to set viscosity for Homo1D expansion
-    virtual void v_SetHomo1DSpecVanVisc(Array<OneD, NekDouble> visc)
-    {
-        boost::ignore_unused(visc);
-        NEKERROR(ErrorUtil::efatal,
-                 "This method is not defined or valid for this class type");
-    }
-
-    virtual std::shared_ptr<ExpList> &v_GetPlane(int n);
-
-    virtual void v_AddTraceIntegralToOffDiag(
-        const Array<OneD, const NekDouble> &FwdFlux,
-        const Array<OneD, const NekDouble> &BwdFlux,
-        Array<OneD, NekDouble> &outarray);
-};
-
-/// An empty ExpList object.
-static ExpList NullExpList;
-static ExpListSharedPtr NullExpListSharedPtr;
-
-// Inline routines follow.
-
-/**
- * Returns the total number of local degrees of freedom
- * \f$N_{\mathrm{eof}}=\sum_{e=1}^{{N_{\mathrm{el}}}}N^{e}_m\f$.
- */
-inline int ExpList::GetNcoeffs() const
-{
-    return m_ncoeffs;
-}
-
-inline int ExpList::GetNcoeffs(const int eid) const
-{
-    return (*m_exp)[eid]->GetNcoeffs();
-}
-
-/**
- * Evaulates the maximum number of modes in the elemental basis
- * order over all elements
- */
-inline int ExpList::EvalBasisNumModesMax() const
-{
-    unsigned int i;
-    int returnval = 0;
-
-    for (i = 0; i < (*m_exp).size(); ++i)
-    {
-        returnval = (std::max)(returnval, (*m_exp)[i]->EvalBasisNumModesMax());
-    }
-
-    return returnval;
-}
-
-/**
- *
- */
-inline const Array<OneD, int> ExpList::EvalBasisNumModesMaxPerExp(void) const
-{
-    unsigned int i;
-    Array<OneD, int> returnval((*m_exp).size(), 0);
-
-    for (i = 0; i < (*m_exp).size(); ++i)
-    {
-        returnval[i] =
-            (std::max)(returnval[i], (*m_exp)[i]->EvalBasisNumModesMax());
-    }
-
-    return returnval;
-}
-
-/**
- *
- */
-inline int ExpList::GetTotPoints() const
-{
-    return m_npoints;
-}
-
-inline int ExpList::GetTotPoints(const int eid) const
-{
-    return (*m_exp)[eid]->GetTotPoints();
-}
-
-inline int ExpList::Get1DScaledTotPoints(const NekDouble scale) const
-{
-    int returnval = 0;
-    int cnt;
-    int nbase = (*m_exp)[0]->GetNumBases();
-
-    for (int i = 0; i < (*m_exp).size(); ++i)
-    {
-        cnt = 1;
-        for (int j = 0; j < nbase; ++j)
-        {
-            cnt *= (int)(scale * ((*m_exp)[i]->GetNumPoints(j)));
-        }
-        returnval += cnt;
-    }
-    return returnval;
-}
-
-/**
- *
- */
-inline int ExpList::GetNpoints() const
-{
-    return m_npoints;
-}
-
-/**
- *
- */
->>>>>>> 6a3e03cf
 inline void ExpList::SetWaveSpace(const bool wavespace)
 {
     m_WaveSpace = wavespace;
@@ -2180,32 +1785,12 @@
 /**
  *
  */
-inline void ExpList::IProductWRTBase_IterPerExp(
-    const Array<OneD, const NekDouble> &inarray,
-    Array<OneD, NekDouble> &outarray)
-{
-    v_IProductWRTBase_IterPerExp(inarray, outarray);
-}
-
-/**
- *
- */
 inline void ExpList::FwdTrans(const Array<OneD, const NekDouble> &inarray,
                               Array<OneD, NekDouble> &outarray)
 {
     v_FwdTrans(inarray, outarray);
 }
 
-<<<<<<< HEAD
-inline void ExpList::FwdTrans(
-    const FieldStorage<NekDouble, MultiRegions::ePhys> &in,
-    FieldStorage<NekDouble, MultiRegions::eCoeff> &out)
-{
-    v_FwdTrans(in.GetData(), out.UpdateData());
-}
-
-=======
->>>>>>> 6a3e03cf
 /**
  *
  */
@@ -2237,13 +1822,7 @@
 /**
  *
  */
-<<<<<<< HEAD
-inline void ExpList::BwdTrans(
-    const FieldStorage<NekDouble, MultiRegions::eCoeff> &in,
-    FieldStorage<NekDouble, MultiRegions::ePhys> &out)
-{
-    v_BwdTrans(in.GetData(), out.UpdateData());
-}
+
 
 /**
  * Given the coefficients of an expansion, this function evaluates the
@@ -2263,22 +1842,6 @@
                               Array<OneD, NekDouble> &outarray)
 {
     v_BwdTrans(inarray, outarray);
-=======
-inline void ExpList::BwdTrans(const Array<OneD, const NekDouble> &inarray,
-                              Array<OneD, NekDouble> &outarray)
-{
-    v_BwdTrans(inarray, outarray);
-}
-
-/**
- *
- */
-inline void ExpList::BwdTrans_IterPerExp(
-    const Array<OneD, const NekDouble> &inarray,
-    Array<OneD, NekDouble> &outarray)
-{
-    v_BwdTrans_IterPerExp(inarray, outarray);
->>>>>>> 6a3e03cf
 }
 
 /**
@@ -2308,25 +1871,6 @@
 }
 
 /**
-<<<<<<< HEAD
- * Helmholtz operator using Field Storage i/o
- */
-inline void ExpList::HelmSolve(
-    const FieldStorage<NekDouble, MultiRegions::ePhys> &in,
-    FieldStorage<NekDouble, MultiRegions::eCoeff> &out,
-    const StdRegions::ConstFactorMap &factors,
-    const StdRegions::VarCoeffMap &varcoeff,
-    const MultiRegions::VarFactorsMap &varfactors,
-    const Array<OneD, const NekDouble> &dirForcing, const bool PhysSpaceForcing)
-
-{
-    v_HelmSolve(in.GetData(), out.UpdateData(), factors, varcoeff, varfactors,
-                dirForcing, PhysSpaceForcing);
-}
-
-/**
-=======
->>>>>>> 6a3e03cf
  *
  */
 inline void ExpList::LinearAdvectionDiffusionReactionSolve(
@@ -2883,42 +2427,6 @@
     v_EvaluateBoundaryConditions(time, varName, x2_in, x3_in);
 }
 
-// Routines for continous matrix solution
-/**
- * This operation is equivalent to the evaluation of
- * \f$\underline{\boldsymbol{M}}^e\boldsymbol{\hat{u}}_l\f$, that is,
- * \f[ \left[
- * \begin{array}{cccc}
- * \boldsymbol{M}^1 & 0 & \hspace{3mm}0 \hspace{3mm}& 0 \\
- * 0 & \boldsymbol{M}^2 & 0 & 0 \\
- * 0 &  0 & \ddots &  0 \\
- * 0 &  0 & 0 & \boldsymbol{M}^{N_{\mathrm{el}}} \end{array} \right]
- *\left [ \begin{array}{c}
- * \boldsymbol{\hat{u}}^{1} \\
- * \boldsymbol{\hat{u}}^{2} \\
- * \vdots \\
- * \boldsymbol{\hat{u}}^{{{N_{\mathrm{el}}}}} \end{array} \right ]\f]
- * where \f$\boldsymbol{M}^e\f$ are the local matrices of type
- * specified by the key \a mkey. The decoupling of the local matrices
- * allows for a local evaluation of the operation. However, rather than
- * a local matrix-vector multiplication, the local operations are
- * evaluated as implemented in the function
- * StdRegions#StdExpansion#GeneralMatrixOp.
- *
- * @param   mkey            This key uniquely defines the type matrix
- *                          required for the operation.
- * @param   inarray         The vector \f$\boldsymbol{\hat{u}}_l\f$ of
- *                          size \f$N_{\mathrm{eof}}\f$.
- * @param   outarray        The resulting vector of size
- *                          \f$N_{\mathrm{eof}}\f$.
- */
-inline void ExpList::GeneralMatrixOp(
-    const GlobalMatrixKey &gkey, const Array<OneD, const NekDouble> &inarray,
-    Array<OneD, NekDouble> &outarray)
-{
-    v_GeneralMatrixOp(gkey, inarray, outarray);
-}
-
 inline void ExpList::SetUpPhysNormals()
 {
     v_SetUpPhysNormals();
@@ -2970,10 +2478,6 @@
 }
 
 const static Array<OneD, ExpListSharedPtr> NullExpListSharedPtrArray;
-<<<<<<< HEAD
-
-=======
->>>>>>> 6a3e03cf
 } // namespace MultiRegions
 } // namespace Nektar
 
