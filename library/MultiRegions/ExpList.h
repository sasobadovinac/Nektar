--- conflicted
+++ resolved
@@ -45,10 +45,7 @@
 #include <LocalRegions/Expansion.h>
 #include <MultiRegions/AssemblyMap/AssemblyMap.h>
 #include <MultiRegions/AssemblyMap/LocTraceToTraceMap.h>
-<<<<<<< HEAD
-#include <MultiRegions/Field/Field.hpp>
-=======
->>>>>>> 0ebe208c
+#include <MultiRegions/NekField/NekField.hpp>
 #include <MultiRegions/GlobalLinSysKey.h>
 #include <MultiRegions/GlobalMatrix.h>
 #include <MultiRegions/GlobalMatrixKey.h>
@@ -266,14 +263,6 @@
     /// This function calculates the inner product of a function
     /// \f$f(\boldsymbol{x})\f$ with respect to all \em local
     /// expansion modes \f$\phi_n^e(\boldsymbol{x})\f$.
-<<<<<<< HEAD
-    inline void IProductWRTBase_IterPerExp(
-        const Array<OneD, const NekDouble> &inarray,
-        Array<OneD, NekDouble> &outarray);
-
-    ///
-=======
->>>>>>> 0ebe208c
     inline void IProductWRTBase(const Array<OneD, const NekDouble> &inarray,
                                 Array<OneD, NekDouble> &outarray);
 
@@ -301,24 +290,16 @@
     /// This function elementally evaluates the forward transformation
     /// of a function \f$u(\boldsymbol{x})\f$ onto the global
     /// spectral/hp expansion.
-<<<<<<< HEAD
-    inline void FwdTrans_IterPerExp(const Array<OneD, const NekDouble> &inarray,
-                                    Array<OneD, NekDouble> &outarray);
-=======
     inline void FwdTransLocalElmt(const Array<OneD, const NekDouble> &inarray,
                                   Array<OneD, NekDouble> &outarray);
->>>>>>> 0ebe208c
 
     ///
     inline void FwdTrans(const Array<OneD, const NekDouble> &inarray,
                          Array<OneD, NekDouble> &outarray);
 
-<<<<<<< HEAD
-    inline void FwdTrans(const Field<NekDouble, ePhys> &in,
-                         Field<NekDouble, eCoeff> &out);
-
-=======
->>>>>>> 0ebe208c
+    inline void FwdTrans(const NekField<NekDouble, ePhys> &in,
+                         NekField<NekDouble, eCoeff> &out);
+
     MULTI_REGIONS_EXPORT void ExponentialFilter(Array<OneD, NekDouble> &array,
                                                 const NekDouble alpha,
                                                 const NekDouble exponent,
@@ -346,11 +327,7 @@
     /// Smooth a field across elements
     inline void SmoothField(Array<OneD, NekDouble> &field);
 
-<<<<<<< HEAD
     /// Solve helmholtz problem - Array input
-=======
-    /// Solve helmholtz problem
->>>>>>> 0ebe208c
     inline void HelmSolve(
         const Array<OneD, const NekDouble> &inarray,
         Array<OneD, NekDouble> &outarray,
@@ -361,11 +338,10 @@
         const Array<OneD, const NekDouble> &dirForcing = NullNekDouble1DArray,
         const bool PhysSpaceForcing                    = true);
 
-<<<<<<< HEAD
     /// Solve helmholtz problem - Field input
     inline void HelmSolve(
-        const Field<NekDouble, ePhys> &in,
-        Field<NekDouble, eCoeff> &out,
+        const NekField<NekDouble, ePhys> &in,
+        NekField<NekDouble, eCoeff> &out,
         const StdRegions::ConstFactorMap &factors,
         const StdRegions::VarCoeffMap &varcoeff = StdRegions::NullVarCoeffMap,
         const MultiRegions::VarFactorsMap &varfactors =
@@ -375,8 +351,8 @@
 
     inline void HelmSolve(
         const int varid, 
-        const Field<NekDouble, ePhys> &in,
-        Field<NekDouble, eCoeff> &out,
+        const NekField<NekDouble, ePhys> &in,
+        NekField<NekDouble, eCoeff> &out,
         const StdRegions::ConstFactorMap &factors,
         const StdRegions::VarCoeffMap &varcoeff = StdRegions::NullVarCoeffMap,
         const MultiRegions::VarFactorsMap &varfactors =
@@ -384,8 +360,6 @@
         const Array<OneD, const NekDouble> &dirForcing = NullNekDouble1DArray,
         const bool PhysSpaceForcing                    = true);
     
-=======
->>>>>>> 0ebe208c
     /// Solve Advection Diffusion Reaction
     inline void LinearAdvectionDiffusionReactionSolve(
         const Array<OneD, Array<OneD, NekDouble>> &velocity,
@@ -401,45 +375,32 @@
         const Array<OneD, const NekDouble> &dirForcing = NullNekDouble1DArray);
 
     ///
-<<<<<<< HEAD
-    MULTI_REGIONS_EXPORT void FwdTrans_BndConstrained(
-        const Array<OneD, const NekDouble> &inarray,
-        Array<OneD, NekDouble> &outarray);
-
-    ///
-    inline void BwdTrans(const Field<NekDouble, eCoeff> &in,
-                         Field<NekDouble, ePhys> &out);
-
-    /// Performs the backward transformation of the spectral/hp
-    /// element expansion.
-=======
     MULTI_REGIONS_EXPORT void FwdTransBndConstrained(
         const Array<OneD, const NekDouble> &inarray,
         Array<OneD, NekDouble> &outarray);
 
     /// This function elementally evaluates the backward transformation
     /// of the global spectral/hp element expansion.
->>>>>>> 0ebe208c
     inline void BwdTrans(const Array<OneD, const NekDouble> &inarray,
                          Array<OneD, NekDouble> &outarray);
 
-    /// This function calculates the coordinates of all the elemental
+    inline void BwdTrans(const NekField<NekDouble, eCoeff> &in,
+                         NekField<NekDouble, ePhys> &out);
+
+/// This function calculates the coordinates of all the elemental
     /// quadrature points \f$\boldsymbol{x}_i\f$.
     inline void GetCoords(
         Array<OneD, NekDouble> &coord_0,
         Array<OneD, NekDouble> &coord_1 = NullNekDouble1DArray,
         Array<OneD, NekDouble> &coord_2 = NullNekDouble1DArray);
 
-<<<<<<< HEAD
     inline void GetCoords(
-        Field<NekDouble, ePhys> &coord_0,
-        Field<NekDouble, ePhys> &coord_1, 
-        Field<NekDouble, ePhys> &coord_2 = ZeroFieldPhys);
-
-    inline void GetCoords(Field<NekDouble, ePhys> &coords);
-
-=======
->>>>>>> 0ebe208c
+        NekField<NekDouble, ePhys> &coord_0,
+        NekField<NekDouble, ePhys> &coord_1, 
+        NekField<NekDouble, ePhys> &coord_2 = ZeroNekFieldPhys);
+
+    inline void GetCoords(NekField<NekDouble, ePhys> &coords);
+
     // Homogeneous transforms
     inline void HomogeneousFwdTrans(const Array<OneD, const NekDouble> &inarray,
                                     Array<OneD, NekDouble> &outarray,
@@ -483,7 +444,6 @@
     {
         v_WriteTecplotHeader(outfile, var);
     }
-<<<<<<< HEAD
 
     void WriteTecplotZone(std::ostream &outfile, int expansion = -1)
     {
@@ -619,8 +579,8 @@
     /// This function calculates the \f$L_\infty\f$ error of the global
     /// spectral/hp element approximation.
     MULTI_REGIONS_EXPORT inline NekDouble Linf(
-        const Field<NekDouble, ePhys> &in,
-        const Field<NekDouble, ePhys> &sol = ZeroFieldPhys,
+        const NekField<NekDouble, ePhys> &in,
+        const NekField<NekDouble, ePhys> &sol = ZeroNekFieldPhys,
         const int varid = 0); 
 
     /// This function calculates the \f$L_2\f$ error with
@@ -633,12 +593,12 @@
         return v_L2(inarray, soln);
     }
 
-    /// This function calculates the \f$L_2\f$ error with
+        /// This function calculates the \f$L_2\f$ error with
     /// respect to soln of the global
     /// spectral/hp element approximation.
     NekDouble L2(
-        const Field<NekDouble, ePhys> &in,
-        const Field<NekDouble, ePhys> &sol = ZeroFieldPhys,
+        const NekField<NekDouble, ePhys> &in,
+        const NekField<NekDouble, ePhys> &sol = ZeroNekFieldPhys,
         const int varid = 0)
     {
         ASSERTL1(varid < in.GetNumVariables(), "request to access varid larger than "
@@ -663,8 +623,8 @@
     /// Calculates the \f$H^1\f$ error of the global spectral/hp
     /// element approximation.
     MULTI_REGIONS_EXPORT NekDouble
-    H1(const Field<NekDouble, ePhys> &in,
-       const Field<NekDouble, ePhys> &sol = ZeroFieldPhys,
+    H1(const NekField<NekDouble, ePhys> &in,
+       const NekField<NekDouble, ePhys> &sol = ZeroNekFieldPhys,
        const int varid = 0)
     {
         ASSERTL1(varid < in.GetNumVariables(), "request to access varid larger than "
@@ -1038,11 +998,7 @@
     /// This function calculates the result of the multiplication of a
     /// matrix of type specified by \a mkey with a vector given by \a
     /// inarray.
-    inline void GeneralMatrixOp(const GlobalMatrixKey &gkey,
-                                const Array<OneD, const NekDouble> &inarray,
-                                Array<OneD, NekDouble> &outarray);
-
-    MULTI_REGIONS_EXPORT void GeneralMatrixOp_IterPerExp(
+    MULTI_REGIONS_EXPORT void GeneralMatrixOp(
         const GlobalMatrixKey &gkey,
         const Array<OneD, const NekDouble> &inarray,
         Array<OneD, NekDouble> &outarray);
@@ -1524,11 +1480,11 @@
     virtual void v_FwdTrans(const Array<OneD, const NekDouble> &inarray,
                             Array<OneD, NekDouble> &outarray);
 
-    virtual void v_FwdTrans_IterPerExp(
+    virtual void v_FwdTransLocalElmt(
         const Array<OneD, const NekDouble> &inarray,
         Array<OneD, NekDouble> &outarray);
 
-    virtual void v_FwdTrans_BndConstrained(
+    virtual void v_FwdTransBndConstrained(
         const Array<OneD, const NekDouble> &inarray,
         Array<OneD, NekDouble> &outarray);
 
@@ -1537,17 +1493,10 @@
     virtual void v_IProductWRTBase(const Array<OneD, const NekDouble> &inarray,
                                    Array<OneD, NekDouble> &outarray);
 
-    virtual void v_IProductWRTBase_IterPerExp(
-        const Array<OneD, const NekDouble> &inarray,
-        Array<OneD, NekDouble> &outarray);
-
-    virtual void v_GeneralMatrixOp(const GlobalMatrixKey &gkey,
-                                   const Array<OneD, const NekDouble> &inarray,
-                                   Array<OneD, NekDouble> &outarray);
-
-    virtual void v_GetCoords(Array<OneD, NekDouble> &coord_0,
-                             Array<OneD, NekDouble> &coord_1 = NullNekDouble1DArray,
-                             Array<OneD, NekDouble> &coord_2 = NullNekDouble1DArray);
+    virtual void v_GetCoords(
+        Array<OneD, NekDouble> &coord_0,
+        Array<OneD, NekDouble> &coord_1 = NullNekDouble1DArray,
+        Array<OneD, NekDouble> &coord_2 = NullNekDouble1DArray);
 
     virtual void v_PhysDeriv(const Array<OneD, const NekDouble> &inarray,
                              Array<OneD, NekDouble> &out_d0,
@@ -1921,24 +1870,14 @@
 /**
  *
  */
-inline void ExpList::IProductWRTBase_IterPerExp(
-    const Array<OneD, const NekDouble> &inarray,
-    Array<OneD, NekDouble> &outarray)
-{
-    v_IProductWRTBase_IterPerExp(inarray, outarray);
-}
-
-/**
- *
- */
 inline void ExpList::FwdTrans(const Array<OneD, const NekDouble> &inarray,
                               Array<OneD, NekDouble> &outarray)
 {
     v_FwdTrans(inarray, outarray);
 }
 
-inline void ExpList::FwdTrans(const Field<NekDouble, ePhys> &in,
-                              Field<NekDouble, eCoeff> &out)
+inline void ExpList::FwdTrans(const NekField<NekDouble, ePhys> &in,
+                              NekField<NekDouble, eCoeff> &out)
 {
     ASSERTL1(in.GetNumVariables() <= out.GetNumVariables(), "number of variables "
              "in storage (out) is less than those in input variable (in)");
@@ -1951,21 +1890,21 @@
 /**
  *
  */
-inline void ExpList::FwdTrans_IterPerExp(
+inline void ExpList::FwdTransLocalElmt(
     const Array<OneD, const NekDouble> &inarray,
     Array<OneD, NekDouble> &outarray)
 {
-    v_FwdTrans_IterPerExp(inarray, outarray);
-}
-
-/**
- *
- */
-inline void ExpList::FwdTrans_BndConstrained(
+    v_FwdTransLocalElmt(inarray, outarray);
+}
+
+/**
+ *
+ */
+inline void ExpList::FwdTransBndConstrained(
     const Array<OneD, const NekDouble> &inarray,
     Array<OneD, NekDouble> &outarray)
 {
-    v_FwdTrans_BndConstrained(inarray, outarray);
+    v_FwdTransBndConstrained(inarray, outarray);
 }
 
 /**
@@ -1979,8 +1918,8 @@
 /**
  *
  */
-inline void ExpList::BwdTrans(const Field<NekDouble, eCoeff> &in,
-                              Field<NekDouble, ePhys> &out)
+inline void ExpList::BwdTrans(const NekField<NekDouble, eCoeff> &in,
+                              NekField<NekDouble, ePhys> &out)
 {
     ASSERTL1(in.GetNumVariables() <= out.GetNumVariables(), "number of variables "
              "in storage (out) is less than those in input variable (in)");
@@ -2037,10 +1976,10 @@
 }
 
 /**
- * Helmholtz operator using Field Storage i/o
- */
-inline void ExpList::HelmSolve(const Field<NekDouble, ePhys> &in,
-                               Field<NekDouble, eCoeff> &out,
+ * Helmholtz operator using NekField Storage i/o
+ */
+inline void ExpList::HelmSolve(const NekField<NekDouble, ePhys> &in,
+                               NekField<NekDouble, eCoeff> &out,
                                const StdRegions::ConstFactorMap &factors,
                                const StdRegions::VarCoeffMap &varcoeff,
                                const MultiRegions::VarFactorsMap &varfactors,
@@ -2058,8 +1997,8 @@
 }
 
 inline void ExpList::HelmSolve(const int varid,
-                               const Field<NekDouble, ePhys> &in,
-                               Field<NekDouble, eCoeff> &out,
+                               const NekField<NekDouble, ePhys> &in,
+                               NekField<NekDouble, eCoeff> &out,
                                const StdRegions::ConstFactorMap &factors,
                                const StdRegions::VarCoeffMap &varcoeff,
                                const MultiRegions::VarFactorsMap &varfactors,
@@ -2111,9 +2050,9 @@
 /**
  *
  */
-inline void ExpList::GetCoords(Field<NekDouble, ePhys> &coord_0,
-                               Field<NekDouble, ePhys> &coord_1,
-                               Field<NekDouble, ePhys> &coord_2)
+inline void ExpList::GetCoords(NekField<NekDouble, ePhys> &coord_0,
+                               NekField<NekDouble, ePhys> &coord_1,
+                               NekField<NekDouble, ePhys> &coord_2)
 {
     v_GetCoords(coord_0.UpdateArray1D(), coord_1.UpdateArray1D(),
                 coord_2.UpdateArray1D());
@@ -2122,7 +2061,7 @@
 /**
  *
  */
-inline void ExpList::GetCoords(Field<NekDouble, ePhys> &coords)
+inline void ExpList::GetCoords(NekField<NekDouble, ePhys> &coords)
 {
     switch(coords.GetNumVariables())
     {
@@ -2671,41 +2610,6 @@
     v_EvaluateBoundaryConditions(time, varName, x2_in, x3_in);
 }
 
-// Routines for continous matrix solution
-/**
- * This operation is equivalent to the evaluation of
- * \f$\underline{\boldsymbol{M}}^e\boldsymbol{\hat{u}}_l\f$, that is,
- * \f[ \left[
- * \begin{array}{cccc}
- * \boldsymbol{M}^1 & 0 & \hspace{3mm}0 \hspace{3mm}& 0 \\
- * 0 & \boldsymbol{M}^2 & 0 & 0 \\
- * 0 &  0 & \ddots &  0 \\
- * 0 &  0 & 0 & \boldsymbol{M}^{N_{\mathrm{el}}} \end{array} \right]
- *\left [ \begin{array}{c}
- * \boldsymbol{\hat{u}}^{1} \\
- * \boldsymbol{\hat{u}}^{2} \\
- * \vdots \\
- * \boldsymbol{\hat{u}}^{{{N_{\mathrm{el}}}}} \end{array} \right ]\f]
- * where \f$\boldsymbol{M}^e\f$ are the local matrices of type
- * specified by the key \a mkey. The decoupling of the local matrices
- * allows for a local evaluation of the operation. However, rather than
- * a local matrix-vector multiplication, the local operations are
- * evaluated as implemented in the function
- * StdRegions#StdExpansion#GeneralMatrixOp.
- *
- * @param   mkey            This key uniquely defines the type matrix
- *                          required for the operation.
- * @param   inarray         The vector \f$\boldsymbol{\hat{u}}_l\f$ of
- *                          size \f$N_{\mathrm{eof}}\f$.
- * @param   outarray        The resulting vector of size
- *                          \f$N_{\mathrm{eof}}\f$.
- */
-inline void ExpList::GeneralMatrixOp(
-    const GlobalMatrixKey &gkey, const Array<OneD, const NekDouble> &inarray,
-    Array<OneD, NekDouble> &outarray)
-{
-    v_GeneralMatrixOp(gkey, inarray, outarray);
-}
 
 inline void ExpList::SetUpPhysNormals()
 {
@@ -2757,8 +2661,8 @@
     return v_GetLeftAdjacentTraces();
 }
 
-inline NekDouble ExpList::Linf(const Field<NekDouble, ePhys> &in,
-                               const Field<NekDouble, ePhys> &sol,
+inline NekDouble ExpList::Linf(const NekField<NekDouble, ePhys> &in,
+                               const NekField<NekDouble, ePhys> &sol,
                                const int varid)
 {
     ASSERTL1(varid < in.GetNumVariables(), "request to access varid larger than "
@@ -2775,2077 +2679,6 @@
 }
 const static Array<OneD, ExpListSharedPtr> NullExpListSharedPtrArray;
 
-=======
-
-    void WriteTecplotZone(std::ostream &outfile, int expansion = -1)
-    {
-        v_WriteTecplotZone(outfile, expansion);
-    }
-
-    void WriteTecplotField(std::ostream &outfile, int expansion = -1)
-    {
-        v_WriteTecplotField(outfile, expansion);
-    }
-
-    void WriteTecplotConnectivity(std::ostream &outfile, int expansion = -1)
-    {
-        v_WriteTecplotConnectivity(outfile, expansion);
-    }
-
-    MULTI_REGIONS_EXPORT void WriteVtkHeader(std::ostream &outfile);
-    MULTI_REGIONS_EXPORT void WriteVtkFooter(std::ostream &outfile);
-
-    void WriteVtkPieceHeader(std::ostream &outfile, int expansion,
-                             int istrip = 0)
-    {
-        v_WriteVtkPieceHeader(outfile, expansion, istrip);
-    }
-
-    MULTI_REGIONS_EXPORT void WriteVtkPieceFooter(std::ostream &outfile,
-                                                  int expansion);
-
-    void WriteVtkPieceData(std::ostream &outfile, int expansion,
-                           std::string var = "v")
-    {
-        v_WriteVtkPieceData(outfile, expansion, var);
-    }
-
-    /// This function returns the dimension of the coordinates of the
-    /// element \a eid.
-    // inline
-    MULTI_REGIONS_EXPORT int GetCoordim(int eid);
-
-    /// Set the \a i th coefficiient in \a m_coeffs to value \a val
-    inline void SetCoeff(int i, NekDouble val);
-
-    /// Set the \a i th coefficiient in  #m_coeffs to value \a val
-    inline void SetCoeffs(int i, NekDouble val);
-
-    /// Set the  #m_coeffs array to inarray
-    inline void SetCoeffsArray(Array<OneD, NekDouble> &inarray);
-
-    /// This function returns the dimension of the shape of the
-    /// element \a eid.
-    // inline
-    MULTI_REGIONS_EXPORT int GetShapeDimension();
-
-    /// This function returns (a reference to) the array
-    /// \f$\boldsymbol{\hat{u}}_l\f$ (implemented as #m_coeffs)
-    /// containing all local expansion coefficients.
-    inline const Array<OneD, const NekDouble> &GetCoeffs() const;
-
-    /// Impose Dirichlet Boundary Conditions onto Array
-    inline void ImposeDirichletConditions(Array<OneD, NekDouble> &outarray);
-
-    /// Fill Bnd Condition expansion from the values stored in expansion
-    inline void FillBndCondFromField(void);
-
-    /// Fill Bnd Condition expansion in nreg from the values
-    /// stored in expansion
-    inline void FillBndCondFromField(const int nreg);
-
-    /// Gathers the global coefficients \f$\boldsymbol{\hat{u}}_g\f$
-    /// from the local coefficients \f$\boldsymbol{\hat{u}}_l\f$.
-    // inline
-    MULTI_REGIONS_EXPORT inline void LocalToGlobal(bool useComm = true);
-
-    MULTI_REGIONS_EXPORT inline void LocalToGlobal(
-        const Array<OneD, const NekDouble> &inarray,
-        Array<OneD, NekDouble> &outarray, bool useComm = true);
-
-    /// Scatters from the global coefficients
-    /// \f$\boldsymbol{\hat{u}}_g\f$ to the local coefficients
-    /// \f$\boldsymbol{\hat{u}}_l\f$.
-    // inline
-    MULTI_REGIONS_EXPORT inline void GlobalToLocal(void);
-
-    /**
-     * This operation is evaluated as:
-     * \f{tabbing}
-     * \hspace{1cm}  \= Do \= $e=$  $1, N_{\mathrm{el}}$ \\
-     * \> \> Do \= $i=$  $0,N_m^e-1$ \\
-     * \> \> \> $\boldsymbol{\hat{u}}^{e}[i] = \mbox{sign}[e][i] \cdot
-     * \boldsymbol{\hat{u}}_g[\mbox{map}[e][i]]$ \\
-     * \> \> continue \\
-     * \> continue
-     * \f}
-     * where \a map\f$[e][i]\f$ is the mapping array and \a
-     * sign\f$[e][i]\f$ is an array of similar dimensions ensuring the
-     * correct modal connectivity between the different elements (both
-     * these arrays are contained in the data member #m_locToGloMap). This
-     * operation is equivalent to the scatter operation
-     * \f$\boldsymbol{\hat{u}}_l=\mathcal{A}\boldsymbol{\hat{u}}_g\f$,
-     * where \f$\mathcal{A}\f$ is the
-     * \f$N_{\mathrm{eof}}\times N_{\mathrm{dof}}\f$ permutation matrix.
-     *
-     * @param   inarray     An array of size \f$N_\mathrm{dof}\f$
-     *                      containing the global degrees of freedom
-     *                      \f$\boldsymbol{x}_g\f$.
-     * @param   outarray    The resulting local degrees of freedom
-     *                      \f$\boldsymbol{x}_l\f$ will be stored in this
-     *                      array of size \f$N_\mathrm{eof}\f$.
-     */
-    MULTI_REGIONS_EXPORT inline void GlobalToLocal(
-        const Array<OneD, const NekDouble> &inarray,
-        Array<OneD, NekDouble> &outarray);
-
-    /// Get the \a i th value  (coefficient) of #m_coeffs
-    inline NekDouble GetCoeff(int i);
-
-    /// Get the \a i th value  (coefficient) of #m_coeffs
-    inline NekDouble GetCoeffs(int i);
-
-    /// This function returns (a reference to) the array
-    /// \f$\boldsymbol{u}_l\f$ (implemented as #m_phys) containing the
-    /// function \f$u^{\delta}(\boldsymbol{x})\f$ evaluated at the
-    /// quadrature points.
-    // inline
-    MULTI_REGIONS_EXPORT const Array<OneD, const NekDouble> &GetPhys() const;
-
-    /// This function calculates the \f$L_\infty\f$ error of the global
-    /// spectral/hp element approximation.
-    MULTI_REGIONS_EXPORT NekDouble
-    Linf(const Array<OneD, const NekDouble> &inarray,
-         const Array<OneD, const NekDouble> &soln = NullNekDouble1DArray);
-
-    /// This function calculates the \f$L_2\f$ error with
-    /// respect to soln of the global
-    /// spectral/hp element approximation.
-    NekDouble L2(
-        const Array<OneD, const NekDouble> &inarray,
-        const Array<OneD, const NekDouble> &soln = NullNekDouble1DArray)
-    {
-        return v_L2(inarray, soln);
-    }
-
-    /// Calculates the \f$H^1\f$ error of the global spectral/hp
-    /// element approximation.
-    MULTI_REGIONS_EXPORT NekDouble
-    H1(const Array<OneD, const NekDouble> &inarray,
-       const Array<OneD, const NekDouble> &soln = NullNekDouble1DArray);
-
-    /**
-     * The integration is evaluated locally, that is
-     * \f[\int
-     *    f(\boldsymbol{x})d\boldsymbol{x}=\sum_{e=1}^{{N_{\mathrm{el}}}}
-     * \left\{\int_{\Omega_e}f(\boldsymbol{x})d\boldsymbol{x}\right\},  \f]
-     * where the integration over the separate elements is done by the
-     * function StdRegions#StdExpansion#Integral, which discretely
-     * evaluates the integral using Gaussian quadrature.
-     *
-     * Note that the array #m_phys should be filled with the values of the
-     * function \f$f(\boldsymbol{x})\f$ at the quadrature points
-     * \f$\boldsymbol{x}_i\f$.
-     *
-     * @return  The value of the discretely evaluated integral
-     *          \f$\int f(\boldsymbol{x})d\boldsymbol{x}\f$.
-     */
-    NekDouble Integral()
-    {
-        ASSERTL1(m_physState == true, "local physical space is not true ");
-
-        return Integral(m_phys);
-    }
-
-    /**
-     * The integration is evaluated locally, that is
-     * \f[\int
-     *    f(\boldsymbol{x})d\boldsymbol{x}=\sum_{e=1}^{{N_{\mathrm{el}}}}
-     * \left\{\int_{\Omega_e}f(\boldsymbol{x})d\boldsymbol{x}\right\},  \f]
-     * where the integration over the separate elements is done by the
-     * function StdRegions#StdExpansion#Integral, which discretely
-     * evaluates the integral using Gaussian quadrature.
-     *
-     * @param   inarray         An array of size \f$Q_{\mathrm{tot}}\f$
-     *                          containing the values of the function
-     *                          \f$f(\boldsymbol{x})\f$ at the quadrature
-     *                          points \f$\boldsymbol{x}_i\f$.
-     * @return  The value of the discretely evaluated integral
-     *          \f$\int f(\boldsymbol{x})d\boldsymbol{x}\f$.
-     */
-    NekDouble Integral(const Array<OneD, const NekDouble> &inarray)
-    {
-        return v_Integral(inarray);
-    }
-
-    NekDouble VectorFlux(const Array<OneD, Array<OneD, NekDouble>> &inarray)
-    {
-        return v_VectorFlux(inarray);
-    }
-
-    /// This function calculates the energy associated with
-    /// each one of the modesof a 3D homogeneous nD expansion
-    Array<OneD, const NekDouble> HomogeneousEnergy(void)
-    {
-        return v_HomogeneousEnergy();
-    }
-
-    /// This function sets the Spectral Vanishing Viscosity
-    /// in homogeneous1D expansion.
-    void SetHomo1DSpecVanVisc(Array<OneD, NekDouble> visc)
-    {
-        v_SetHomo1DSpecVanVisc(visc);
-    }
-
-    /// This function returns a vector containing the wave
-    /// numbers in z-direction associated
-    /// with the 3D homogenous expansion. Required if a
-    /// parellelisation is applied in the Fourier direction
-    Array<OneD, const unsigned int> GetZIDs(void)
-    {
-        return v_GetZIDs();
-    }
-
-    /// This function returns the transposition class
-    /// associated with the homogeneous expansion.
-    LibUtilities::TranspositionSharedPtr GetTransposition(void)
-    {
-        return v_GetTransposition();
-    }
-
-    /// This function returns the Width of homogeneous direction
-    /// associated with the homogeneous expansion.
-    NekDouble GetHomoLen(void)
-    {
-        return v_GetHomoLen();
-    }
-
-    /// This function sets the Width of homogeneous direction
-    /// associated with the homogeneous expansion.
-    void SetHomoLen(const NekDouble lhom)
-    {
-        return v_SetHomoLen(lhom);
-    }
-
-    /// This function returns a vector containing the wave
-    /// numbers in y-direction associated
-    /// with the 3D homogenous expansion. Required if a
-    /// parellelisation is applied in the Fourier direction
-    Array<OneD, const unsigned int> GetYIDs(void)
-    {
-        return v_GetYIDs();
-    }
-
-    /// This function interpolates the physical space points in
-    /// \a inarray to \a outarray using the same points defined in the
-    /// expansion but where the number of points are rescaled
-    /// by \a 1DScale
-    void PhysInterp1DScaled(const NekDouble scale,
-                            const Array<OneD, NekDouble> &inarray,
-                            Array<OneD, NekDouble> &outarray)
-    {
-        v_PhysInterp1DScaled(scale, inarray, outarray);
-    }
-
-    /// This function Galerkin projects the physical space points in
-    /// \a inarray to \a outarray where inarray is assumed to
-    /// be defined in the expansion but where the number of
-    /// points are rescaled by \a 1DScale
-    void PhysGalerkinProjection1DScaled(const NekDouble scale,
-                                        const Array<OneD, NekDouble> &inarray,
-                                        Array<OneD, NekDouble> &outarray)
-    {
-        v_PhysGalerkinProjection1DScaled(scale, inarray, outarray);
-    }
-
-    /// This function returns the number of elements in the expansion.
-    inline int GetExpSize(void);
-
-    /// This function returns the number of elements in the
-    /// expansion which may be different for a homogeoenous extended
-    /// expansionp.
-    inline int GetNumElmts(void)
-    {
-        return v_GetNumElmts();
-    }
-
-    /// This function returns the vector of elements in the expansion.
-    inline const std::shared_ptr<LocalRegions::ExpansionVector> GetExp() const;
-
-    /// This function returns (a shared pointer to) the local elemental
-    /// expansion of the \f$n^{\mathrm{th}}\f$ element.
-    inline LocalRegions::ExpansionSharedPtr &GetExp(int n) const;
-
-    /// This function returns (a shared pointer to) the local elemental
-    /// expansion containing the arbitrary point given by \a gloCoord.
-    MULTI_REGIONS_EXPORT LocalRegions::ExpansionSharedPtr &GetExp(
-        const Array<OneD, const NekDouble> &gloCoord);
-
-    /**
-     * @brief This function returns the index of the local elemental
-     * expansion containing the arbitrary point given by \a gloCoord,
-     * within a distance tolerance of tol.
-     *
-     * If returnNearestElmt is true and no element contains the point,
-     * this function returns the nearest element whose bounding box contains
-     * the point. The bounding box has a 10% margin in each direction.
-     *
-     * @param gloCoord    (input) coordinate in physics space
-     * @param locCoords   (output) local coordinate xi in the returned element
-     * @param tol         distance tolerance to judge if a point lies in an
-     * element
-     * @param returnNearestElmt if true and no element contains this point, the
-     *                          nearest element whose bounding box contains this
-     *                          point is returned
-     * @param cachedId    an initial guess of the most possible element index
-     * @param maxDistance if returnNearestElmt is set as true, the nearest
-     *                    element will be returned. But the distance of the
-     *                    nearest element and this point should be <=
-     * maxDistance.
-     *
-     * @return element index; if no element is found, -1 is returned.
-     */
-    MULTI_REGIONS_EXPORT int GetExpIndex(
-        const Array<OneD, const NekDouble> &gloCoord, NekDouble tol = 0.0,
-        bool returnNearestElmt = false, int cachedId = -1,
-        NekDouble maxDistance = 1e6);
-
-    /** This function returns the index and the Local
-     * Cartesian Coordinates \a locCoords of the local
-     * elemental expansion containing the arbitrary point
-     * given by \a gloCoords.
-     **/
-    MULTI_REGIONS_EXPORT int GetExpIndex(
-        const Array<OneD, const NekDouble> &gloCoords,
-        Array<OneD, NekDouble> &locCoords, NekDouble tol = 0.0,
-        bool returnNearestElmt = false, int cachedId = -1,
-        NekDouble maxDistance = 1e6);
-
-    /** This function return the expansion field value
-     * at the coordinates given as input.
-     **/
-    MULTI_REGIONS_EXPORT NekDouble
-    PhysEvaluate(const Array<OneD, const NekDouble> &coords,
-                 const Array<OneD, const NekDouble> &phys);
-
-    /// Get the start offset position for a global list of #m_coeffs
-    /// correspoinding to element n.
-    inline int GetCoeff_Offset(int n) const;
-
-    /// Get the start offset position for a global list of m_phys
-    /// correspoinding to element n.
-    inline int GetPhys_Offset(int n) const;
-
-    /// This function returns (a reference to) the array
-    /// \f$\boldsymbol{\hat{u}}_l\f$ (implemented as #m_coeffs)
-    /// containing all local expansion coefficients.
-    inline Array<OneD, NekDouble> &UpdateCoeffs();
-
-    /// This function returns (a reference to) the array
-    /// \f$\boldsymbol{u}_l\f$ (implemented as #m_phys) containing the
-    /// function \f$u^{\delta}(\boldsymbol{x})\f$ evaluated at the
-    /// quadrature points.
-    inline Array<OneD, NekDouble> &UpdatePhys();
-
-    inline void PhysDeriv(Direction edir,
-                          const Array<OneD, const NekDouble> &inarray,
-                          Array<OneD, NekDouble> &out_d);
-
-    /// This function discretely evaluates the derivative of a function
-    /// \f$f(\boldsymbol{x})\f$ on the domain consisting of all
-    /// elements of the expansion.
-    inline void PhysDeriv(
-        const Array<OneD, const NekDouble> &inarray,
-        Array<OneD, NekDouble> &out_d0,
-        Array<OneD, NekDouble> &out_d1 = NullNekDouble1DArray,
-        Array<OneD, NekDouble> &out_d2 = NullNekDouble1DArray);
-
-    inline void PhysDeriv(const int dir,
-                          const Array<OneD, const NekDouble> &inarray,
-                          Array<OneD, NekDouble> &out_d);
-
-    inline void CurlCurl(Array<OneD, Array<OneD, NekDouble>> &Vel,
-                         Array<OneD, Array<OneD, NekDouble>> &Q);
-
-    inline void PhysDirectionalDeriv(
-        const Array<OneD, const NekDouble> &direction,
-        const Array<OneD, const NekDouble> &inarray,
-        Array<OneD, NekDouble> &outarray);
-
-    inline void GetMovingFrames(const SpatialDomains::GeomMMF MMFdir,
-                                const Array<OneD, const NekDouble> &CircCentre,
-                                Array<OneD, Array<OneD, NekDouble>> &outarray);
-
-    // functions associated with DisContField
-    inline const Array<OneD, const std::shared_ptr<ExpList>>
-        &GetBndCondExpansions();
-
-    /// Get the weight value for boundary conditions
-    inline const Array<OneD, const NekDouble> &GetBndCondBwdWeight();
-
-    /// Set the weight value for boundary conditions
-    inline void SetBndCondBwdWeight(const int index, const NekDouble value);
-
-    inline std::shared_ptr<ExpList> &UpdateBndCondExpansion(int i);
-
-    inline void Upwind(const Array<OneD, const NekDouble> &Vn,
-                       const Array<OneD, const NekDouble> &Fwd,
-                       const Array<OneD, const NekDouble> &Bwd,
-                       Array<OneD, NekDouble> &Upwind);
-
-    inline void Upwind(const Array<OneD, const Array<OneD, NekDouble>> &Vec,
-                       const Array<OneD, const NekDouble> &Fwd,
-                       const Array<OneD, const NekDouble> &Bwd,
-                       Array<OneD, NekDouble> &Upwind);
-
-    /**
-     * Return a reference to the trace space associated with this
-     * expansion list.
-     */
-    inline std::shared_ptr<ExpList> &GetTrace();
-
-    inline std::shared_ptr<AssemblyMapDG> &GetTraceMap(void);
-
-    inline const Array<OneD, const int> &GetTraceBndMap(void);
-
-    inline void GetNormals(Array<OneD, Array<OneD, NekDouble>> &normals);
-
-    /// Get the length of elements in boundary normal direction
-    MULTI_REGIONS_EXPORT void GetElmtNormalLength(
-        Array<OneD, NekDouble> &lengthsFwd, Array<OneD, NekDouble> &lengthsBwd);
-
-    /// Get the weight value for boundary conditions
-    /// for boundary average and jump calculations
-    MULTI_REGIONS_EXPORT void GetBwdWeight(Array<OneD, NekDouble> &weightAver,
-                                           Array<OneD, NekDouble> &weightJump);
-
-    inline void AddTraceIntegral(const Array<OneD, const NekDouble> &Fx,
-                                 const Array<OneD, const NekDouble> &Fy,
-                                 Array<OneD, NekDouble> &outarray);
-
-    inline void AddTraceIntegral(const Array<OneD, const NekDouble> &Fn,
-                                 Array<OneD, NekDouble> &outarray);
-
-    inline void AddFwdBwdTraceIntegral(const Array<OneD, const NekDouble> &Fwd,
-                                       const Array<OneD, const NekDouble> &Bwd,
-                                       Array<OneD, NekDouble> &outarray);
-
-    inline void GetFwdBwdTracePhys(Array<OneD, NekDouble> &Fwd,
-                                   Array<OneD, NekDouble> &Bwd);
-
-    inline void GetFwdBwdTracePhys(const Array<OneD, const NekDouble> &field,
-                                   Array<OneD, NekDouble> &Fwd,
-                                   Array<OneD, NekDouble> &Bwd,
-                                   bool FillBnd          = true,
-                                   bool PutFwdInBwdOnBCs = false,
-                                   bool DoExchange       = true);
-
-    inline void FillBwdWithBoundCond(const Array<OneD, NekDouble> &Fwd,
-                                     Array<OneD, NekDouble> &Bwd,
-                                     bool PutFwdInBwdOnBCs = false);
-
-    /// Add Fwd and Bwd value to field,
-    /// a reverse procedure of GetFwdBwdTracePhys
-    inline void AddTraceQuadPhysToField(const Array<OneD, const NekDouble> &Fwd,
-                                        const Array<OneD, const NekDouble> &Bwd,
-                                        Array<OneD, NekDouble> &field);
-
-    inline void AddTraceQuadPhysToOffDiag(
-        const Array<OneD, const NekDouble> &Fwd,
-        const Array<OneD, const NekDouble> &Bwd, Array<OneD, NekDouble> &field)
-    {
-        v_AddTraceQuadPhysToOffDiag(Fwd, Bwd, field);
-    }
-
-    inline void GetLocTraceFromTracePts(const Array<OneD, const NekDouble> &Fwd,
-                                        const Array<OneD, const NekDouble> &Bwd,
-                                        Array<OneD, NekDouble> &locTraceFwd,
-                                        Array<OneD, NekDouble> &locTraceBwd);
-
-    /// Fill Bwd with boundary conditions
-    inline void FillBwdWithBwdWeight(Array<OneD, NekDouble> &weightave,
-                                     Array<OneD, NekDouble> &weightjmp);
-
-    /// Copy and fill the Periodic boundaries
-    inline void PeriodicBwdCopy(const Array<OneD, const NekDouble> &Fwd,
-                                Array<OneD, NekDouble> &Bwd);
-
-    inline const std::vector<bool> &GetLeftAdjacentFaces(void) const;
-
-    inline void ExtractTracePhys(Array<OneD, NekDouble> &outarray);
-
-    inline void ExtractTracePhys(const Array<OneD, const NekDouble> &inarray,
-                                 Array<OneD, NekDouble> &outarray);
-
-    inline const Array<OneD, const SpatialDomains::BoundaryConditionShPtr>
-        &GetBndConditions();
-
-    inline Array<OneD, SpatialDomains::BoundaryConditionShPtr>
-        &UpdateBndConditions();
-
-    inline void EvaluateBoundaryConditions(
-        const NekDouble time = 0.0, const std::string varName = "",
-        const NekDouble = NekConstants::kNekUnsetDouble,
-        const NekDouble = NekConstants::kNekUnsetDouble);
-
-    // Routines for continous matrix solution
-    /// This function calculates the result of the multiplication of a
-    /// matrix of type specified by \a mkey with a vector given by \a
-    /// inarray.
-    MULTI_REGIONS_EXPORT void GeneralMatrixOp(
-        const GlobalMatrixKey &gkey,
-        const Array<OneD, const NekDouble> &inarray,
-        Array<OneD, NekDouble> &outarray);
-
-    inline void SetUpPhysNormals();
-
-    inline void GetBoundaryToElmtMap(Array<OneD, int> &ElmtID,
-                                     Array<OneD, int> &EdgeID);
-
-    inline void GetBndElmtExpansion(int i, std::shared_ptr<ExpList> &result,
-                                    const bool DeclareCoeffPhysArrays = true);
-
-    inline void ExtractElmtToBndPhys(int i, const Array<OneD, NekDouble> &elmt,
-                                     Array<OneD, NekDouble> &boundary);
-
-    inline void ExtractPhysToBndElmt(int i,
-                                     const Array<OneD, const NekDouble> &phys,
-                                     Array<OneD, NekDouble> &bndElmt);
-
-    inline void ExtractPhysToBnd(int i,
-                                 const Array<OneD, const NekDouble> &phys,
-                                 Array<OneD, NekDouble> &bnd);
-
-    inline void GetBoundaryNormals(
-        int i, Array<OneD, Array<OneD, NekDouble>> &normals);
-
-    MULTI_REGIONS_EXPORT void GeneralGetFieldDefinitions(
-        std::vector<LibUtilities::FieldDefinitionsSharedPtr> &fielddef,
-        int NumHomoDir = 0,
-        Array<OneD, LibUtilities::BasisSharedPtr> &HomoBasis =
-            LibUtilities::NullBasisSharedPtr1DArray,
-        std::vector<NekDouble> &HomoLen = LibUtilities::NullNekDoubleVector,
-        bool homoStrips                 = false,
-        std::vector<unsigned int> &HomoSIDs =
-            LibUtilities::NullUnsignedIntVector,
-        std::vector<unsigned int> &HomoZIDs =
-            LibUtilities::NullUnsignedIntVector,
-        std::vector<unsigned int> &HomoYIDs =
-            LibUtilities::NullUnsignedIntVector);
-
-    std::map<int, RobinBCInfoSharedPtr> GetRobinBCInfo()
-    {
-        return v_GetRobinBCInfo();
-    }
-
-    void GetPeriodicEntities(PeriodicMap &periodicVerts,
-                             PeriodicMap &periodicEdges,
-                             PeriodicMap &periodicFaces = NullPeriodicMap)
-    {
-        v_GetPeriodicEntities(periodicVerts, periodicEdges, periodicFaces);
-    }
-
-    std::vector<LibUtilities::FieldDefinitionsSharedPtr> GetFieldDefinitions()
-    {
-        return v_GetFieldDefinitions();
-    }
-
-    void GetFieldDefinitions(
-        std::vector<LibUtilities::FieldDefinitionsSharedPtr> &fielddef)
-    {
-        v_GetFieldDefinitions(fielddef);
-    }
-
-    /// Append the element data listed in elements
-    /// fielddef->m_ElementIDs onto fielddata
-    void AppendFieldData(LibUtilities::FieldDefinitionsSharedPtr &fielddef,
-                         std::vector<NekDouble> &fielddata)
-    {
-        v_AppendFieldData(fielddef, fielddata);
-    }
-
-    /// Append the data in coeffs listed in elements
-    /// fielddef->m_ElementIDs onto fielddata
-    void AppendFieldData(LibUtilities::FieldDefinitionsSharedPtr &fielddef,
-                         std::vector<NekDouble> &fielddata,
-                         Array<OneD, NekDouble> &coeffs)
-    {
-        v_AppendFieldData(fielddef, fielddata, coeffs);
-    }
-
-    /** \brief Extract the data in fielddata into the coeffs
-     * using the basic ExpList Elemental expansions rather
-     * than planes in homogeneous case
-     */
-    MULTI_REGIONS_EXPORT void ExtractElmtDataToCoeffs(
-        LibUtilities::FieldDefinitionsSharedPtr &fielddef,
-        std::vector<NekDouble> &fielddata, std::string &field,
-        Array<OneD, NekDouble> &coeffs);
-
-    /** \brief Extract the data from fromField using
-     * fromExpList the coeffs using the basic ExpList
-     * Elemental expansions rather than planes in homogeneous
-     * case
-     */
-    MULTI_REGIONS_EXPORT void ExtractCoeffsToCoeffs(
-        const std::shared_ptr<ExpList> &fromExpList,
-        const Array<OneD, const NekDouble> &fromCoeffs,
-        Array<OneD, NekDouble> &toCoeffs);
-
-    // Extract data in fielddata into the m_coeffs_list for the 3D stability
-    // analysis (base flow is 2D)
-    MULTI_REGIONS_EXPORT void ExtractDataToCoeffs(
-        LibUtilities::FieldDefinitionsSharedPtr &fielddef,
-        std::vector<NekDouble> &fielddata, std::string &field,
-        Array<OneD, NekDouble> &coeffs);
-
-    MULTI_REGIONS_EXPORT void GenerateElementVector(
-        const int ElementID, const NekDouble scalar1, const NekDouble scalar2,
-        Array<OneD, NekDouble> &outarray);
-
-    /// Returns a shared pointer to the current object.
-    std::shared_ptr<ExpList> GetSharedThisPtr()
-    {
-        return shared_from_this();
-    }
-
-    /// Returns the session object
-    std::shared_ptr<LibUtilities::SessionReader> GetSession() const
-    {
-        return m_session;
-    }
-
-    /// Returns the comm object
-    std::shared_ptr<LibUtilities::Comm> GetComm() const
-    {
-        return m_comm;
-    }
-
-    SpatialDomains::MeshGraphSharedPtr GetGraph()
-    {
-        return m_graph;
-    }
-
-    // Wrapper functions for Homogeneous Expansions
-    inline LibUtilities::BasisSharedPtr GetHomogeneousBasis(void)
-    {
-        return v_GetHomogeneousBasis();
-    }
-
-    std::shared_ptr<ExpList> &GetPlane(int n)
-    {
-        return v_GetPlane(n);
-    }
-
-    MULTI_REGIONS_EXPORT void CreateCollections(
-        Collections::ImplementationType ImpType = Collections::eNoImpType);
-
-    MULTI_REGIONS_EXPORT void ClearGlobalLinSysManager(void);
-
-    /// Get m_coeffs to elemental value map
-    MULTI_REGIONS_EXPORT inline const Array<OneD, const std::pair<int, int>>
-        &GetCoeffsToElmt() const;
-
-    MULTI_REGIONS_EXPORT void AddTraceJacToElmtJac(
-        const Array<OneD, const DNekMatSharedPtr> &FwdMat,
-        const Array<OneD, const DNekMatSharedPtr> &BwdMat,
-        Array<OneD, DNekMatSharedPtr> &fieldMat);
-
-    MULTI_REGIONS_EXPORT void GetMatIpwrtDeriveBase(
-        const Array<OneD, const Array<OneD, NekDouble>> &inarray,
-        const int nDirctn, Array<OneD, DNekMatSharedPtr> &mtxPerVar);
-
-    MULTI_REGIONS_EXPORT void GetMatIpwrtDeriveBase(
-        const TensorOfArray3D<NekDouble> &inarray,
-        Array<OneD, DNekMatSharedPtr> &mtxPerVar);
-
-    MULTI_REGIONS_EXPORT void GetDiagMatIpwrtBase(
-        const Array<OneD, const Array<OneD, NekDouble>> &inarray,
-        Array<OneD, DNekMatSharedPtr> &mtxPerVar);
-
-    inline void AddTraceIntegralToOffDiag(
-        const Array<OneD, const NekDouble> &FwdFlux,
-        const Array<OneD, const NekDouble> &BwdFlux,
-        Array<OneD, NekDouble> &outarray)
-    {
-        v_AddTraceIntegralToOffDiag(FwdFlux, BwdFlux, outarray);
-    }
-
-    MULTI_REGIONS_EXPORT void AddRightIPTPhysDerivBase(
-        const int dir, const Array<OneD, const DNekMatSharedPtr> ElmtJacQuad,
-        Array<OneD, DNekMatSharedPtr> ElmtJacCoef);
-
-    MULTI_REGIONS_EXPORT void AddRightIPTBaseMatrix(
-        const Array<OneD, const DNekMatSharedPtr> ElmtJacQuad,
-        Array<OneD, DNekMatSharedPtr> ElmtJacCoef);
-
-    MULTI_REGIONS_EXPORT inline const LocTraceToTraceMapSharedPtr &
-    GetLocTraceToTraceMap() const;
-
-    // Return the internal vector which identifieds if trace
-    // is left adjacent definiing which trace the normal
-    // points otwards from
-    MULTI_REGIONS_EXPORT std::vector<bool> &GetLeftAdjacentTraces(void);
-
-protected:
-    /// Exapnsion type
-    ExpansionType m_expType;
-
-    std::shared_ptr<DNekMat> GenGlobalMatrixFull(
-        const GlobalLinSysKey &mkey,
-        const std::shared_ptr<AssemblyMapCG> &locToGloMap);
-
-    /// Communicator
-    LibUtilities::CommSharedPtr m_comm;
-
-    /// Session
-    LibUtilities::SessionReaderSharedPtr m_session;
-
-    /// Mesh associated with this expansion list.
-    SpatialDomains::MeshGraphSharedPtr m_graph;
-
-    /// The total number of local degrees of freedom. #m_ncoeffs
-    /// \f$=N_{\mathrm{eof}}=\sum_{e=1}^{{N_{\mathrm{el}}}}N^{e}_l\f$
-    int m_ncoeffs;
-
-    /** The total number of quadrature points. #m_npoints
-     *\f$=Q_{\mathrm{tot}}=\sum_{e=1}^{{N_{\mathrm{el}}}}N^{e}_Q\f$
-     **/
-    int m_npoints;
-
-    /**
-     * \brief Concatenation of all local expansion coefficients.
-     *
-     * The array of length #m_ncoeffs\f$=N_{\mathrm{eof}}\f$ which is
-     * the concatenation of the local expansion coefficients
-     * \f$\hat{u}_n^e\f$ over all \f$N_{\mathrm{el}}\f$ elements
-     * \f[\mathrm{\texttt{m\_coeffs}}=\boldsymbol{\hat{u}}_{l} =
-     * \underline{\boldsymbol{\hat{u}}}^e = \left [ \begin{array}{c}
-     * \boldsymbol{\hat{u}}^{1} \       \
-     * \boldsymbol{\hat{u}}^{2} \       \
-     * \vdots \                                                 \
-     * \boldsymbol{\hat{u}}^{{{N_{\mathrm{el}}}}} \end{array} \right ],
-     * \quad
-     * \mathrm{where}\quad \boldsymbol{\hat{u}}^{e}[n]=\hat{u}_n^{e}\f]
-     */
-    Array<OneD, NekDouble> m_coeffs;
-
-    /**
-     * \brief The global expansion evaluated at the quadrature points
-     *
-     * The array of length #m_npoints\f$=Q_{\mathrm{tot}}\f$ containing
-     * the evaluation of \f$u^{\delta}(\boldsymbol{x})\f$ at the
-     * quadrature points \f$\boldsymbol{x}_i\f$.
-     * \f[\mathrm{\texttt{m\_phys}}=\boldsymbol{u}_{l} =
-     * \underline{\boldsymbol{u}}^e = \left [ \begin{array}{c}
-     * \boldsymbol{u}^{1} \             \
-     * \boldsymbol{u}^{2} \             \
-     * \vdots \                                                 \
-     * \boldsymbol{u}^{{{N_{\mathrm{el}}}}} \end{array} \right ],\quad
-     * \mathrm{where}\quad
-     * \boldsymbol{u}^{e}[i]=u^{\delta}(\boldsymbol{x}_i)\f]
-     */
-    Array<OneD, NekDouble> m_phys;
-
-    /**
-     * \brief The state of the array #m_phys.
-     *
-     * Indicates whether the array #m_phys, created to contain the
-     * evaluation of \f$u^{\delta}(\boldsymbol{x})\f$ at the quadrature
-     * points \f$\boldsymbol{x}_i\f$, is filled with these values.
-     */
-    bool m_physState;
-
-    /**
-     * \brief The list of local expansions.
-     *
-     * The (shared pointer to the) vector containing (shared pointers
-     * to) all local expansions. The fact that the local expansions are
-     * all stored as a (pointer to a) #StdExpansion, the abstract base
-     * class for all local expansions, allows a general implementation
-     * where most of the routines for the derived classes are defined
-     * in the #ExpList base class.
-     */
-    std::shared_ptr<LocalRegions::ExpansionVector> m_exp;
-
-    Collections::CollectionVector m_collections;
-
-    /// Vector of bools to act as an initialise on first call flag
-    std::vector<bool> m_collectionsDoInit;
-
-    /// Offset of elemental data into the array #m_coeffs
-    std::vector<int> m_coll_coeff_offset;
-
-    /// Offset of elemental data into the array #m_phys
-    std::vector<int> m_coll_phys_offset;
-
-    /// Offset of elemental data into the array #m_coeffs
-    Array<OneD, int> m_coeff_offset;
-
-    /// Offset of elemental data into the array #m_phys
-    Array<OneD, int> m_phys_offset;
-
-    /// m_coeffs to elemental value map
-    Array<OneD, std::pair<int, int>> m_coeffsToElmt;
-
-    BlockMatrixMapShPtr m_blockMat;
-
-    //@todo should this be in ExpList or
-    // ExpListHomogeneous1D.cpp it's a bool which determine if
-    // the expansion is in the wave space (coefficient space)
-    // or not
-    bool m_WaveSpace;
-
-    /// Mapping from geometry ID of element to index inside #m_exp
-    std::unordered_map<int, int> m_elmtToExpId;
-
-    /// This function assembles the block diagonal matrix of local
-    /// matrices of the type \a mtype.
-    const DNekScalBlkMatSharedPtr GenBlockMatrix(const GlobalMatrixKey &gkey);
-
-    const DNekScalBlkMatSharedPtr &GetBlockMatrix(const GlobalMatrixKey &gkey);
-
-    void MultiplyByBlockMatrix(const GlobalMatrixKey &gkey,
-                               const Array<OneD, const NekDouble> &inarray,
-                               Array<OneD, NekDouble> &outarray);
-
-    /// Generates a global matrix from the given key and map.
-    std::shared_ptr<GlobalMatrix> GenGlobalMatrix(
-        const GlobalMatrixKey &mkey,
-        const std::shared_ptr<AssemblyMapCG> &locToGloMap);
-
-    void GlobalEigenSystem(
-        const std::shared_ptr<DNekMat> &Gmat,
-        Array<OneD, NekDouble> &EigValsReal,
-        Array<OneD, NekDouble> &EigValsImag,
-        Array<OneD, NekDouble> &EigVecs = NullNekDouble1DArray);
-
-    /// This operation constructs the global linear system of type \a
-    /// mkey.
-    std::shared_ptr<GlobalLinSys> GenGlobalLinSys(
-        const GlobalLinSysKey &mkey,
-        const std::shared_ptr<AssemblyMapCG> &locToGloMap);
-
-    /// Generate a GlobalLinSys from information provided by the key
-    /// "mkey" and the mapping provided in LocToGloBaseMap.
-    std::shared_ptr<GlobalLinSys> GenGlobalBndLinSys(
-        const GlobalLinSysKey &mkey, const AssemblyMapSharedPtr &locToGloMap);
-
-    // Virtual prototypes
-
-    virtual int v_GetNumElmts(void)
-    {
-        return (*m_exp).size();
-    }
-
-    virtual const Array<OneD, const std::shared_ptr<ExpList>>
-        &v_GetBndCondExpansions(void);
-
-    virtual const Array<OneD, const NekDouble> &v_GetBndCondBwdWeight();
-
-    virtual void v_SetBndCondBwdWeight(const int index, const NekDouble value);
-
-    virtual std::shared_ptr<ExpList> &v_UpdateBndCondExpansion(int i);
-
-    virtual void v_Upwind(const Array<OneD, const Array<OneD, NekDouble>> &Vec,
-                          const Array<OneD, const NekDouble> &Fwd,
-                          const Array<OneD, const NekDouble> &Bwd,
-                          Array<OneD, NekDouble> &Upwind);
-
-    virtual void v_Upwind(const Array<OneD, const NekDouble> &Vn,
-                          const Array<OneD, const NekDouble> &Fwd,
-                          const Array<OneD, const NekDouble> &Bwd,
-                          Array<OneD, NekDouble> &Upwind);
-
-    virtual std::shared_ptr<ExpList> &v_GetTrace();
-
-    virtual std::shared_ptr<AssemblyMapDG> &v_GetTraceMap();
-
-    virtual const Array<OneD, const int> &v_GetTraceBndMap();
-
-    virtual const std::shared_ptr<LocTraceToTraceMap> &v_GetLocTraceToTraceMap(
-        void) const;
-
-    virtual std::vector<bool> &v_GetLeftAdjacentTraces(void);
-
-    /// Populate \a normals with the normals of all expansions.
-    virtual void v_GetNormals(Array<OneD, Array<OneD, NekDouble>> &normals);
-
-    virtual void v_AddTraceIntegral(const Array<OneD, const NekDouble> &Fx,
-                                    const Array<OneD, const NekDouble> &Fy,
-                                    Array<OneD, NekDouble> &outarray);
-
-    virtual void v_AddTraceIntegral(const Array<OneD, const NekDouble> &Fn,
-                                    Array<OneD, NekDouble> &outarray);
-
-    virtual void v_AddFwdBwdTraceIntegral(
-        const Array<OneD, const NekDouble> &Fwd,
-        const Array<OneD, const NekDouble> &Bwd,
-        Array<OneD, NekDouble> &outarray);
-
-    virtual void v_GetFwdBwdTracePhys(Array<OneD, NekDouble> &Fwd,
-                                      Array<OneD, NekDouble> &Bwd);
-
-    virtual void v_GetFwdBwdTracePhys(const Array<OneD, const NekDouble> &field,
-                                      Array<OneD, NekDouble> &Fwd,
-                                      Array<OneD, NekDouble> &Bwd,
-                                      bool FillBnd          = true,
-                                      bool PutFwdInBwdOnBCs = false,
-                                      bool DoExchange       = true);
-
-    virtual void v_FillBwdWithBoundCond(const Array<OneD, NekDouble> &Fwd,
-                                        Array<OneD, NekDouble> &Bwd,
-                                        bool PutFwdInBwdOnBCs);
-
-    virtual void v_AddTraceQuadPhysToField(
-        const Array<OneD, const NekDouble> &Fwd,
-        const Array<OneD, const NekDouble> &Bwd, Array<OneD, NekDouble> &field);
-
-    virtual void v_AddTraceQuadPhysToOffDiag(
-        const Array<OneD, const NekDouble> &Fwd,
-        const Array<OneD, const NekDouble> &Bwd, Array<OneD, NekDouble> &field);
-
-    virtual void v_GetLocTraceFromTracePts(
-        const Array<OneD, const NekDouble> &Fwd,
-        const Array<OneD, const NekDouble> &Bwd,
-        Array<OneD, NekDouble> &locTraceFwd,
-        Array<OneD, NekDouble> &locTraceBwd);
-
-    virtual void v_FillBwdWithBwdWeight(Array<OneD, NekDouble> &weightave,
-                                        Array<OneD, NekDouble> &weightjmp);
-
-    virtual void v_PeriodicBwdCopy(const Array<OneD, const NekDouble> &Fwd,
-                                   Array<OneD, NekDouble> &Bwd);
-
-    virtual const std::vector<bool> &v_GetLeftAdjacentFaces(void) const;
-
-    virtual void v_ExtractTracePhys(Array<OneD, NekDouble> &outarray);
-
-    virtual void v_ExtractTracePhys(const Array<OneD, const NekDouble> &inarray,
-                                    Array<OneD, NekDouble> &outarray);
-
-    virtual void v_MultiplyByInvMassMatrix(
-        const Array<OneD, const NekDouble> &inarray,
-        Array<OneD, NekDouble> &outarray);
-
-    virtual void v_HelmSolve(const Array<OneD, const NekDouble> &inarray,
-                             Array<OneD, NekDouble> &outarray,
-                             const StdRegions::ConstFactorMap &factors,
-                             const StdRegions::VarCoeffMap &varcoeff,
-                             const MultiRegions::VarFactorsMap &varfactors,
-                             const Array<OneD, const NekDouble> &dirForcing,
-                             const bool PhysSpaceForcing);
-
-    virtual void v_LinearAdvectionDiffusionReactionSolve(
-        const Array<OneD, Array<OneD, NekDouble>> &velocity,
-        const Array<OneD, const NekDouble> &inarray,
-        Array<OneD, NekDouble> &outarray, const NekDouble lambda,
-        const Array<OneD, const NekDouble> &dirForcing = NullNekDouble1DArray);
-
-    virtual void v_LinearAdvectionReactionSolve(
-        const Array<OneD, Array<OneD, NekDouble>> &velocity,
-        const Array<OneD, const NekDouble> &inarray,
-        Array<OneD, NekDouble> &outarray, const NekDouble lambda,
-        const Array<OneD, const NekDouble> &dirForcing = NullNekDouble1DArray);
-
-    // wrapper functions about virtual functions
-    virtual void v_ImposeDirichletConditions(Array<OneD, NekDouble> &outarray);
-
-    virtual void v_FillBndCondFromField();
-
-    virtual void v_FillBndCondFromField(const int nreg);
-
-    virtual void v_Reset();
-
-    virtual void v_LocalToGlobal(bool UseComm);
-
-    virtual void v_LocalToGlobal(const Array<OneD, const NekDouble> &inarray,
-                                 Array<OneD, NekDouble> &outarray,
-                                 bool UseComm);
-
-    virtual void v_GlobalToLocal(void);
-
-    virtual void v_GlobalToLocal(const Array<OneD, const NekDouble> &inarray,
-                                 Array<OneD, NekDouble> &outarray);
-
-    virtual void v_BwdTrans(const Array<OneD, const NekDouble> &inarray,
-                            Array<OneD, NekDouble> &outarray);
-
-    virtual void v_FwdTrans(const Array<OneD, const NekDouble> &inarray,
-                            Array<OneD, NekDouble> &outarray);
-
-    virtual void v_FwdTransLocalElmt(
-        const Array<OneD, const NekDouble> &inarray,
-        Array<OneD, NekDouble> &outarray);
-
-    virtual void v_FwdTransBndConstrained(
-        const Array<OneD, const NekDouble> &inarray,
-        Array<OneD, NekDouble> &outarray);
-
-    virtual void v_SmoothField(Array<OneD, NekDouble> &field);
-
-    virtual void v_IProductWRTBase(const Array<OneD, const NekDouble> &inarray,
-                                   Array<OneD, NekDouble> &outarray);
-
-    virtual void v_GetCoords(
-        Array<OneD, NekDouble> &coord_0, Array<OneD, NekDouble> &coord_1,
-        Array<OneD, NekDouble> &coord_2 = NullNekDouble1DArray);
-
-    virtual void v_PhysDeriv(const Array<OneD, const NekDouble> &inarray,
-                             Array<OneD, NekDouble> &out_d0,
-                             Array<OneD, NekDouble> &out_d1,
-                             Array<OneD, NekDouble> &out_d2);
-
-    virtual void v_PhysDeriv(const int dir,
-                             const Array<OneD, const NekDouble> &inarray,
-                             Array<OneD, NekDouble> &out_d);
-
-    virtual void v_PhysDeriv(Direction edir,
-                             const Array<OneD, const NekDouble> &inarray,
-                             Array<OneD, NekDouble> &out_d);
-
-    virtual void v_CurlCurl(Array<OneD, Array<OneD, NekDouble>> &Vel,
-                            Array<OneD, Array<OneD, NekDouble>> &Q);
-
-    virtual void v_PhysDirectionalDeriv(
-        const Array<OneD, const NekDouble> &direction,
-        const Array<OneD, const NekDouble> &inarray,
-        Array<OneD, NekDouble> &outarray);
-
-    virtual void v_GetMovingFrames(
-        const SpatialDomains::GeomMMF MMFdir,
-        const Array<OneD, const NekDouble> &CircCentre,
-        Array<OneD, Array<OneD, NekDouble>> &outarray);
-
-    virtual void v_HomogeneousFwdTrans(
-        const Array<OneD, const NekDouble> &inarray,
-        Array<OneD, NekDouble> &outarray, bool Shuff = true,
-        bool UnShuff = true);
-
-    virtual void v_HomogeneousBwdTrans(
-        const Array<OneD, const NekDouble> &inarray,
-        Array<OneD, NekDouble> &outarray, bool Shuff = true,
-        bool UnShuff = true);
-
-    virtual void v_DealiasedProd(const Array<OneD, NekDouble> &inarray1,
-                                 const Array<OneD, NekDouble> &inarray2,
-                                 Array<OneD, NekDouble> &outarray);
-
-    virtual void v_DealiasedDotProd(
-        const Array<OneD, Array<OneD, NekDouble>> &inarray1,
-        const Array<OneD, Array<OneD, NekDouble>> &inarray2,
-        Array<OneD, Array<OneD, NekDouble>> &outarray);
-
-    virtual void v_GetBCValues(Array<OneD, NekDouble> &BndVals,
-                               const Array<OneD, NekDouble> &TotField,
-                               int BndID);
-
-    virtual void v_NormVectorIProductWRTBase(Array<OneD, const NekDouble> &V1,
-                                             Array<OneD, const NekDouble> &V2,
-                                             Array<OneD, NekDouble> &outarray,
-                                             int BndID);
-
-    virtual void v_NormVectorIProductWRTBase(
-        Array<OneD, Array<OneD, NekDouble>> &V,
-        Array<OneD, NekDouble> &outarray);
-
-    virtual void v_SetUpPhysNormals();
-
-    virtual void v_GetBoundaryToElmtMap(Array<OneD, int> &ElmtID,
-                                        Array<OneD, int> &EdgeID);
-
-    virtual void v_GetBndElmtExpansion(int i, std::shared_ptr<ExpList> &result,
-                                       const bool DeclareCoeffPhysArrays);
-
-    virtual void v_ExtractElmtToBndPhys(const int i,
-                                        const Array<OneD, NekDouble> &elmt,
-                                        Array<OneD, NekDouble> &boundary);
-
-    virtual void v_ExtractPhysToBndElmt(
-        const int i, const Array<OneD, const NekDouble> &phys,
-        Array<OneD, NekDouble> &bndElmt);
-
-    virtual void v_ExtractPhysToBnd(const int i,
-                                    const Array<OneD, const NekDouble> &phys,
-                                    Array<OneD, NekDouble> &bnd);
-
-    virtual void v_GetBoundaryNormals(
-        int i, Array<OneD, Array<OneD, NekDouble>> &normals);
-
-    virtual std::vector<LibUtilities::FieldDefinitionsSharedPtr>
-    v_GetFieldDefinitions(void);
-
-    virtual void v_GetFieldDefinitions(
-        std::vector<LibUtilities::FieldDefinitionsSharedPtr> &fielddef);
-
-    virtual void v_AppendFieldData(
-        LibUtilities::FieldDefinitionsSharedPtr &fielddef,
-        std::vector<NekDouble> &fielddata);
-
-    virtual void v_AppendFieldData(
-        LibUtilities::FieldDefinitionsSharedPtr &fielddef,
-        std::vector<NekDouble> &fielddata, Array<OneD, NekDouble> &coeffs);
-
-    virtual void v_ExtractDataToCoeffs(
-        LibUtilities::FieldDefinitionsSharedPtr &fielddef,
-        std::vector<NekDouble> &fielddata, std::string &field,
-        Array<OneD, NekDouble> &coeffs);
-
-    virtual void v_ExtractCoeffsToCoeffs(
-        const std::shared_ptr<ExpList> &fromExpList,
-        const Array<OneD, const NekDouble> &fromCoeffs,
-        Array<OneD, NekDouble> &toCoeffs);
-
-    virtual void v_WriteTecplotHeader(std::ostream &outfile,
-                                      std::string var = "");
-    virtual void v_WriteTecplotZone(std::ostream &outfile, int expansion);
-    virtual void v_WriteTecplotField(std::ostream &outfile, int expansion);
-    virtual void v_WriteTecplotConnectivity(std::ostream &outfile,
-                                            int expansion);
-    virtual void v_WriteVtkPieceHeader(std::ostream &outfile, int expansion,
-                                       int istrip);
-
-    virtual void v_WriteVtkPieceData(std::ostream &outfile, int expansion,
-                                     std::string var);
-
-    virtual NekDouble v_L2(
-        const Array<OneD, const NekDouble> &phys,
-        const Array<OneD, const NekDouble> &soln = NullNekDouble1DArray);
-
-    virtual NekDouble v_Integral(const Array<OneD, const NekDouble> &inarray);
-    virtual NekDouble v_VectorFlux(
-        const Array<OneD, Array<OneD, NekDouble>> &inarray);
-
-    virtual Array<OneD, const NekDouble> v_HomogeneousEnergy(void);
-    virtual LibUtilities::TranspositionSharedPtr v_GetTransposition(void);
-    virtual NekDouble v_GetHomoLen(void);
-    virtual void v_SetHomoLen(const NekDouble lhom);
-    virtual Array<OneD, const unsigned int> v_GetZIDs(void);
-    virtual Array<OneD, const unsigned int> v_GetYIDs(void);
-
-    // 1D Scaling and projection
-    virtual void v_PhysInterp1DScaled(const NekDouble scale,
-                                      const Array<OneD, NekDouble> &inarray,
-                                      Array<OneD, NekDouble> &outarray);
-
-    virtual void v_PhysGalerkinProjection1DScaled(
-        const NekDouble scale, const Array<OneD, NekDouble> &inarray,
-        Array<OneD, NekDouble> &outarray);
-
-    virtual void v_ClearGlobalLinSysManager(void);
-
-    void ExtractFileBCs(const std::string &fileName,
-                        LibUtilities::CommSharedPtr comm,
-                        const std::string &varName,
-                        const std::shared_ptr<ExpList> locExpList);
-
-    // Utility function for a common case of retrieving a
-    // BoundaryCondition from a boundary condition collection.
-    MULTI_REGIONS_EXPORT
-    static SpatialDomains::BoundaryConditionShPtr GetBoundaryCondition(
-        const SpatialDomains::BoundaryConditionCollection &collection,
-        unsigned int index, const std::string &variable);
-
-private:
-    /// Definition of the total number of degrees of freedom and
-    /// quadrature points and offsets to access data
-    void SetupCoeffPhys(bool DeclareCoeffPhysArrays = true,
-                        bool SetupOffsets           = true);
-
-    /// Define a list of elements using the geometry and basis
-    /// key information in expmap;
-    void InitialiseExpVector(const SpatialDomains::ExpansionInfoMap &expmap);
-
-    virtual const Array<OneD, const SpatialDomains::BoundaryConditionShPtr>
-        &v_GetBndConditions();
-
-    virtual Array<OneD, SpatialDomains::BoundaryConditionShPtr>
-        &v_UpdateBndConditions();
-
-    virtual void v_EvaluateBoundaryConditions(
-        const NekDouble time = 0.0, const std::string varName = "",
-        const NekDouble x2_in = NekConstants::kNekUnsetDouble,
-        const NekDouble x3_in = NekConstants::kNekUnsetDouble);
-
-    virtual std::map<int, RobinBCInfoSharedPtr> v_GetRobinBCInfo(void);
-
-    virtual void v_GetPeriodicEntities(PeriodicMap &periodicVerts,
-                                       PeriodicMap &periodicEdges,
-                                       PeriodicMap &periodicFaces);
-
-    // Homogeneous direction wrapper functions.
-    virtual LibUtilities::BasisSharedPtr v_GetHomogeneousBasis(void)
-    {
-        NEKERROR(ErrorUtil::efatal,
-                 "This method is not defined or valid for this class type");
-        return LibUtilities::NullBasisSharedPtr;
-    }
-
-    // wrapper function to set viscosity for Homo1D expansion
-    virtual void v_SetHomo1DSpecVanVisc(Array<OneD, NekDouble> visc)
-    {
-        boost::ignore_unused(visc);
-        NEKERROR(ErrorUtil::efatal,
-                 "This method is not defined or valid for this class type");
-    }
-
-    virtual std::shared_ptr<ExpList> &v_GetPlane(int n);
-
-    virtual void v_AddTraceIntegralToOffDiag(
-        const Array<OneD, const NekDouble> &FwdFlux,
-        const Array<OneD, const NekDouble> &BwdFlux,
-        Array<OneD, NekDouble> &outarray);
-};
-
-/// An empty ExpList object.
-static ExpList NullExpList;
-static ExpListSharedPtr NullExpListSharedPtr;
-
-// Inline routines follow.
-
-/**
- * Returns the total number of local degrees of freedom
- * \f$N_{\mathrm{eof}}=\sum_{e=1}^{{N_{\mathrm{el}}}}N^{e}_m\f$.
- */
-inline int ExpList::GetNcoeffs() const
-{
-    return m_ncoeffs;
-}
-
-inline int ExpList::GetNcoeffs(const int eid) const
-{
-    return (*m_exp)[eid]->GetNcoeffs();
-}
-
-/**
- * Evaulates the maximum number of modes in the elemental basis
- * order over all elements
- */
-inline int ExpList::EvalBasisNumModesMax() const
-{
-    unsigned int i;
-    int returnval = 0;
-
-    for (i = 0; i < (*m_exp).size(); ++i)
-    {
-        returnval = (std::max)(returnval, (*m_exp)[i]->EvalBasisNumModesMax());
-    }
-
-    return returnval;
-}
-
-/**
- *
- */
-inline const Array<OneD, int> ExpList::EvalBasisNumModesMaxPerExp(void) const
-{
-    unsigned int i;
-    Array<OneD, int> returnval((*m_exp).size(), 0);
-
-    for (i = 0; i < (*m_exp).size(); ++i)
-    {
-        returnval[i] =
-            (std::max)(returnval[i], (*m_exp)[i]->EvalBasisNumModesMax());
-    }
-
-    return returnval;
-}
-
-/**
- *
- */
-inline int ExpList::GetTotPoints() const
-{
-    return m_npoints;
-}
-
-inline int ExpList::GetTotPoints(const int eid) const
-{
-    return (*m_exp)[eid]->GetTotPoints();
-}
-
-inline int ExpList::Get1DScaledTotPoints(const NekDouble scale) const
-{
-    int returnval = 0;
-    int cnt;
-    int nbase = (*m_exp)[0]->GetNumBases();
-
-    for (int i = 0; i < (*m_exp).size(); ++i)
-    {
-        cnt = 1;
-        for (int j = 0; j < nbase; ++j)
-        {
-            cnt *= (int)(scale * ((*m_exp)[i]->GetNumPoints(j)));
-        }
-        returnval += cnt;
-    }
-    return returnval;
-}
-
-/**
- *
- */
-inline int ExpList::GetNpoints() const
-{
-    return m_npoints;
-}
-
-/**
- *
- */
-inline void ExpList::SetWaveSpace(const bool wavespace)
-{
-    m_WaveSpace = wavespace;
-}
-
-/**
- *
- */
-inline bool ExpList::GetWaveSpace() const
-{
-    return m_WaveSpace;
-}
-
-/// Set the \a i th value of\a m_phys to value \a val
-inline void ExpList::SetPhys(int i, NekDouble val)
-{
-    m_phys[i] = val;
-}
-
-/**
- * This function fills the array \f$\boldsymbol{u}_l\f$, the evaluation
- * of the expansion at the quadrature points (implemented as #m_phys),
- * with the values of the array \a inarray.
- *
- * @param   inarray         The array containing the values where
- *                          #m_phys should be filled with.
- */
-inline void ExpList::SetPhys(const Array<OneD, const NekDouble> &inarray)
-{
-    ASSERTL0(inarray.size() == m_npoints,
-             "Input array does not have correct number of elements.");
-
-    Vmath::Vcopy(m_npoints, &inarray[0], 1, &m_phys[0], 1);
-    m_physState = true;
-}
-
-inline void ExpList::SetPhysArray(Array<OneD, NekDouble> &inarray)
-{
-    m_phys = inarray;
-}
-
-/**
- * @param   physState       \a true (=filled) or \a false (=not filled).
- */
-inline void ExpList::SetPhysState(const bool physState)
-{
-    m_physState = physState;
-}
-
-/**
- * @return  physState       \a true (=filled) or \a false (=not filled).
- */
-inline bool ExpList::GetPhysState() const
-{
-    return m_physState;
-}
-
-/**
- *
- */
-inline void ExpList::IProductWRTBase(
-    const Array<OneD, const NekDouble> &inarray,
-    Array<OneD, NekDouble> &outarray)
-{
-    v_IProductWRTBase(inarray, outarray);
-}
-
-/**
- *
- */
-inline void ExpList::FwdTrans(const Array<OneD, const NekDouble> &inarray,
-                              Array<OneD, NekDouble> &outarray)
-{
-    v_FwdTrans(inarray, outarray);
-}
-
-/**
- *
- */
-inline void ExpList::FwdTransLocalElmt(
-    const Array<OneD, const NekDouble> &inarray,
-    Array<OneD, NekDouble> &outarray)
-{
-    v_FwdTransLocalElmt(inarray, outarray);
-}
-
-/**
- *
- */
-inline void ExpList::FwdTransBndConstrained(
-    const Array<OneD, const NekDouble> &inarray,
-    Array<OneD, NekDouble> &outarray)
-{
-    v_FwdTransBndConstrained(inarray, outarray);
-}
-
-/**
- *
- */
-inline void ExpList::SmoothField(Array<OneD, NekDouble> &field)
-{
-    v_SmoothField(field);
-}
-
-/**
- *
- */
-
-/**
- * Given the coefficients of an expansion, this function evaluates the
- * spectral/hp expansion \f$u^{\delta}(\boldsymbol{x})\f$ at the
- * quadrature points \f$\boldsymbol{x}_i\f$. This operation is
- * evaluated locally by the function ExpList#BwdTrans.
- *
- * The coefficients of the expansion should be contained in the variable
- * #m_coeffs of the ExpList object \a In. The resulting physical values
- * at the quadrature points \f$u^{\delta}(\boldsymbol{x}_i)\f$ are
- * stored in the array #m_phys.
- *
- * @param   In          An ExpList, containing the local coefficients
- *                      \f$\hat{u}_n^e\f$ in its array #m_coeffs.
- */
-inline void ExpList::BwdTrans(const Array<OneD, const NekDouble> &inarray,
-                              Array<OneD, NekDouble> &outarray)
-{
-    v_BwdTrans(inarray, outarray);
-}
-
-/**
- *
- */
-inline void ExpList::MultiplyByInvMassMatrix(
-    const Array<OneD, const NekDouble> &inarray,
-    Array<OneD, NekDouble> &outarray)
-{
-    v_MultiplyByInvMassMatrix(inarray, outarray);
-}
-
-/**
- *
- */
-inline void ExpList::HelmSolve(const Array<OneD, const NekDouble> &inarray,
-                               Array<OneD, NekDouble> &outarray,
-                               const StdRegions::ConstFactorMap &factors,
-                               const StdRegions::VarCoeffMap &varcoeff,
-                               const MultiRegions::VarFactorsMap &varfactors,
-                               const Array<OneD, const NekDouble> &dirForcing,
-                               const bool PhysSpaceForcing)
-
-{
-    v_HelmSolve(inarray, outarray, factors, varcoeff, varfactors, dirForcing,
-                PhysSpaceForcing);
-}
-
-/**
- *
- */
-inline void ExpList::LinearAdvectionDiffusionReactionSolve(
-    const Array<OneD, Array<OneD, NekDouble>> &velocity,
-    const Array<OneD, const NekDouble> &inarray,
-    Array<OneD, NekDouble> &outarray, const NekDouble lambda,
-    const Array<OneD, const NekDouble> &dirForcing)
-{
-    v_LinearAdvectionDiffusionReactionSolve(velocity, inarray, outarray, lambda,
-                                            dirForcing);
-}
-
-inline void ExpList::LinearAdvectionReactionSolve(
-    const Array<OneD, Array<OneD, NekDouble>> &velocity,
-    const Array<OneD, const NekDouble> &inarray,
-    Array<OneD, NekDouble> &outarray, const NekDouble lambda,
-    const Array<OneD, const NekDouble> &dirForcing)
-{
-    v_LinearAdvectionReactionSolve(velocity, inarray, outarray, lambda,
-                                   dirForcing);
-}
-
-/**
- *
- */
-inline void ExpList::GetCoords(Array<OneD, NekDouble> &coord_0,
-                               Array<OneD, NekDouble> &coord_1,
-                               Array<OneD, NekDouble> &coord_2)
-
-{
-    v_GetCoords(coord_0, coord_1, coord_2);
-}
-
-/**
- *
- */
-inline void ExpList::GetMovingFrames(
-    const SpatialDomains::GeomMMF MMFdir,
-    const Array<OneD, const NekDouble> &CircCentre,
-    Array<OneD, Array<OneD, NekDouble>> &outarray)
-{
-    v_GetMovingFrames(MMFdir, CircCentre, outarray);
-}
-
-/**
- *
- */
-inline void ExpList::PhysDeriv(const Array<OneD, const NekDouble> &inarray,
-                               Array<OneD, NekDouble> &out_d0,
-                               Array<OneD, NekDouble> &out_d1,
-                               Array<OneD, NekDouble> &out_d2)
-{
-    v_PhysDeriv(inarray, out_d0, out_d1, out_d2);
-}
-
-/**
- *
- */
-inline void ExpList::PhysDeriv(const int dir,
-                               const Array<OneD, const NekDouble> &inarray,
-                               Array<OneD, NekDouble> &out_d)
-{
-    v_PhysDeriv(dir, inarray, out_d);
-}
-
-inline void ExpList::PhysDeriv(Direction edir,
-                               const Array<OneD, const NekDouble> &inarray,
-                               Array<OneD, NekDouble> &out_d)
-{
-    v_PhysDeriv(edir, inarray, out_d);
-}
-
-/**
- *
- */
-inline void ExpList::PhysDirectionalDeriv(
-    const Array<OneD, const NekDouble> &direction,
-    const Array<OneD, const NekDouble> &inarray,
-    Array<OneD, NekDouble> &outarray)
-{
-    v_PhysDirectionalDeriv(direction, inarray, outarray);
-}
-
-/**
- *
- */
-
-inline void ExpList::CurlCurl(Array<OneD, Array<OneD, NekDouble>> &Vel,
-                              Array<OneD, Array<OneD, NekDouble>> &Q)
-{
-    v_CurlCurl(Vel, Q);
-}
-
-/**
- *
- */
-inline void ExpList::HomogeneousFwdTrans(
-    const Array<OneD, const NekDouble> &inarray,
-    Array<OneD, NekDouble> &outarray, bool Shuff, bool UnShuff)
-{
-    v_HomogeneousFwdTrans(inarray, outarray, Shuff, UnShuff);
-}
-
-/**
- *
- */
-inline void ExpList::HomogeneousBwdTrans(
-    const Array<OneD, const NekDouble> &inarray,
-    Array<OneD, NekDouble> &outarray, bool Shuff, bool UnShuff)
-{
-    v_HomogeneousBwdTrans(inarray, outarray, Shuff, UnShuff);
-}
-
-/**
- *
- */
-inline void ExpList::DealiasedProd(const Array<OneD, NekDouble> &inarray1,
-                                   const Array<OneD, NekDouble> &inarray2,
-                                   Array<OneD, NekDouble> &outarray)
-{
-    v_DealiasedProd(inarray1, inarray2, outarray);
-}
-
-/**
- *
- */
-inline void ExpList::DealiasedDotProd(
-    const Array<OneD, Array<OneD, NekDouble>> &inarray1,
-    const Array<OneD, Array<OneD, NekDouble>> &inarray2,
-    Array<OneD, Array<OneD, NekDouble>> &outarray)
-{
-    v_DealiasedDotProd(inarray1, inarray2, outarray);
-}
-
-/**
- *
- */
-inline void ExpList::GetBCValues(Array<OneD, NekDouble> &BndVals,
-                                 const Array<OneD, NekDouble> &TotField,
-                                 int BndID)
-{
-    v_GetBCValues(BndVals, TotField, BndID);
-}
-
-/**
- *
- */
-inline void ExpList::NormVectorIProductWRTBase(Array<OneD, const NekDouble> &V1,
-                                               Array<OneD, const NekDouble> &V2,
-                                               Array<OneD, NekDouble> &outarray,
-                                               int BndID)
-{
-    v_NormVectorIProductWRTBase(V1, V2, outarray, BndID);
-}
-
-inline void ExpList::NormVectorIProductWRTBase(
-    Array<OneD, Array<OneD, NekDouble>> &V, Array<OneD, NekDouble> &outarray)
-{
-    v_NormVectorIProductWRTBase(V, outarray);
-}
-
-/**
- * @param   eid         The index of the element to be checked.
- * @return  The dimension of the coordinates of the specific element.
- */
-inline int ExpList::GetCoordim(int eid)
-{
-    ASSERTL2(eid <= (*m_exp).size(), "eid is larger than number of elements");
-    return (*m_exp)[eid]->GetCoordim();
-}
-
-/**
- * @param   eid         The index of the element to be checked.
- * @return  The dimension of the shape of the specific element.
- */
-inline int ExpList::GetShapeDimension()
-{
-    return (*m_exp)[0]->GetShapeDimension();
-}
-
-/**
- * @param   i           The index of m_coeffs to be set
- * @param   val         The value which m_coeffs[i] is to be set to.
- */
-inline void ExpList::SetCoeff(int i, NekDouble val)
-{
-    m_coeffs[i] = val;
-}
-
-/**
- * @param   i           The index of #m_coeffs to be set.
- * @param   val         The value which #m_coeffs[i] is to be set to.
- */
-inline void ExpList::SetCoeffs(int i, NekDouble val)
-{
-    m_coeffs[i] = val;
-}
-
-inline void ExpList::SetCoeffsArray(Array<OneD, NekDouble> &inarray)
-{
-    m_coeffs = inarray;
-}
-
-/**
- * As the function returns a constant reference to a
- * <em>const Array</em>, it is not possible to modify the
- * underlying data of the array #m_coeffs. In order to do
- * so, use the function #UpdateCoeffs instead.
- *
- * @return  (A constant reference to) the array #m_coeffs.
- */
-inline const Array<OneD, const NekDouble> &ExpList::GetCoeffs() const
-{
-    return m_coeffs;
-}
-
-inline void ExpList::ImposeDirichletConditions(Array<OneD, NekDouble> &outarray)
-{
-    v_ImposeDirichletConditions(outarray);
-}
-
-inline void ExpList::FillBndCondFromField(void)
-{
-    v_FillBndCondFromField();
-}
-
-inline void ExpList::FillBndCondFromField(const int nreg)
-{
-    v_FillBndCondFromField(nreg);
-}
-
-inline void ExpList::LocalToGlobal(bool useComm)
-{
-    v_LocalToGlobal(useComm);
-}
-
-inline void ExpList::LocalToGlobal(const Array<OneD, const NekDouble> &inarray,
-                                   Array<OneD, NekDouble> &outarray,
-                                   bool useComm)
-{
-    v_LocalToGlobal(inarray, outarray, useComm);
-}
-
-inline void ExpList::GlobalToLocal(void)
-{
-    v_GlobalToLocal();
-}
-
-/**
- * This operation is evaluated as:
- * \f{tabbing}
- * \hspace{1cm}  \= Do \= $e=$  $1, N_{\mathrm{el}}$ \\
- * \> \> Do \= $i=$  $0,N_m^e-1$ \\
- * \> \> \> $\boldsymbol{\hat{u}}^{e}[i] = \mbox{sign}[e][i] \cdot
- * \boldsymbol{\hat{u}}_g[\mbox{map}[e][i]]$ \\
- * \> \> continue \\
- * \> continue
- * \f}
- * where \a map\f$[e][i]\f$ is the mapping array and \a
- * sign\f$[e][i]\f$ is an array of similar dimensions ensuring the
- * correct modal connectivity between the different elements (both
- * these arrays are contained in the data member #m_locToGloMap). This
- * operation is equivalent to the scatter operation
- * \f$\boldsymbol{\hat{u}}_l=\mathcal{A}\boldsymbol{\hat{u}}_g\f$, where
- * \f$\mathcal{A}\f$ is the
- * \f$N_{\mathrm{eof}}\times N_{\mathrm{dof}}\f$ permutation matrix.
- *
- * @param   inarray     An array of size \f$N_\mathrm{dof}\f$
- *                      containing the global degrees of freedom
- *                      \f$\boldsymbol{x}_g\f$.
- * @param   outarray    The resulting local degrees of freedom
- *                      \f$\boldsymbol{x}_l\f$ will be stored in this
- *                      array of size \f$N_\mathrm{eof}\f$.
- */
-inline void ExpList::GlobalToLocal(const Array<OneD, const NekDouble> &inarray,
-                                   Array<OneD, NekDouble> &outarray)
-{
-    v_GlobalToLocal(inarray, outarray);
-}
-
-/**
- * @param   i               The index of #m_coeffs to be returned
- * @return  The NekDouble held in #m_coeffs[i].
- */
-inline NekDouble ExpList::GetCoeff(int i)
-{
-    return m_coeffs[i];
-}
-
-/**
- * @param   i               The index of #m_coeffs to be returned
- * @return  The NekDouble held in #m_coeffs[i].
- */
-inline NekDouble ExpList::GetCoeffs(int i)
-{
-    return m_coeffs[i];
-}
-
-/**
- * As the function returns a constant reference to a
- * <em>const Array</em> it is not possible to modify the
- * underlying data of the array #m_phys. In order to do
- * so, use the function #UpdatePhys instead.
- *
- * @return  (A constant reference to) the array #m_phys.
- */
-inline const Array<OneD, const NekDouble> &ExpList::GetPhys() const
-{
-    return m_phys;
-}
-
-/**
- * @return  \f$N_{\mathrm{el}}\f$, the number of elements in the
- *          expansion.
- */
-inline int ExpList::GetExpSize(void)
-{
-    return (*m_exp).size();
-}
-
-/**
- * @param   n               The index of the element concerned.
- *
- * @return  (A shared pointer to) the local expansion of the
- *          \f$n^{\mathrm{th}}\f$ element.
- */
-inline LocalRegions::ExpansionSharedPtr &ExpList::GetExp(int n) const
-{
-    return (*m_exp)[n];
-}
-
-/**
- * @return  (A const shared pointer to) the local expansion vector #m_exp
- */
-inline const std::shared_ptr<LocalRegions::ExpansionVector> ExpList::GetExp(
-    void) const
-{
-    return m_exp;
-}
-
-/**
- *
- */
-inline int ExpList::GetCoeff_Offset(int n) const
-{
-    return m_coeff_offset[n];
-}
-
-/**
- *
- */
-inline int ExpList::GetPhys_Offset(int n) const
-{
-    return m_phys_offset[n];
-}
-
-/**
- * If one wants to get hold of the underlying data without modifying
- * them, rather use the function #GetCoeffs instead.
- *
- * @return  (A reference to) the array #m_coeffs.
- */
-inline Array<OneD, NekDouble> &ExpList::UpdateCoeffs()
-{
-    return m_coeffs;
-}
-
-/**
- * If one wants to get hold of the underlying data without modifying
- * them,  rather use the function #GetPhys instead.
- *
- * @return  (A reference to) the array #m_phys.
- */
-inline Array<OneD, NekDouble> &ExpList::UpdatePhys()
-{
-    m_physState = true;
-    return m_phys;
-}
-
-// functions associated with DisContField
-inline const Array<OneD, const std::shared_ptr<ExpList>>
-    &ExpList::GetBndCondExpansions()
-{
-    return v_GetBndCondExpansions();
-}
-
-/// Get m_coeffs to elemental value map
-MULTI_REGIONS_EXPORT inline const Array<OneD, const std::pair<int, int>>
-    &ExpList::GetCoeffsToElmt() const
-{
-    return m_coeffsToElmt;
-}
-
-MULTI_REGIONS_EXPORT inline const LocTraceToTraceMapSharedPtr &ExpList::
-    GetLocTraceToTraceMap() const
-{
-    return v_GetLocTraceToTraceMap();
-}
-
-inline const Array<OneD, const NekDouble> &ExpList::GetBndCondBwdWeight()
-{
-    return v_GetBndCondBwdWeight();
-}
-
-inline void ExpList::SetBndCondBwdWeight(const int index, const NekDouble value)
-{
-    v_SetBndCondBwdWeight(index, value);
-}
-
-inline std::shared_ptr<ExpList> &ExpList::UpdateBndCondExpansion(int i)
-{
-    return v_UpdateBndCondExpansion(i);
-}
-
-inline void ExpList::Upwind(
-    const Array<OneD, const Array<OneD, NekDouble>> &Vec,
-    const Array<OneD, const NekDouble> &Fwd,
-    const Array<OneD, const NekDouble> &Bwd, Array<OneD, NekDouble> &Upwind)
-{
-    v_Upwind(Vec, Fwd, Bwd, Upwind);
-}
-
-inline void ExpList::Upwind(const Array<OneD, const NekDouble> &Vn,
-                            const Array<OneD, const NekDouble> &Fwd,
-                            const Array<OneD, const NekDouble> &Bwd,
-                            Array<OneD, NekDouble> &Upwind)
-{
-    v_Upwind(Vn, Fwd, Bwd, Upwind);
-}
-
-inline std::shared_ptr<ExpList> &ExpList::GetTrace()
-{
-    return v_GetTrace();
-}
-
-inline std::shared_ptr<AssemblyMapDG> &ExpList::GetTraceMap()
-{
-    return v_GetTraceMap();
-}
-
-inline const Array<OneD, const int> &ExpList::GetTraceBndMap()
-{
-    return v_GetTraceBndMap();
-}
-
-inline void ExpList::GetNormals(Array<OneD, Array<OneD, NekDouble>> &normals)
-{
-    v_GetNormals(normals);
-}
-
-inline void ExpList::AddTraceIntegral(const Array<OneD, const NekDouble> &Fx,
-                                      const Array<OneD, const NekDouble> &Fy,
-                                      Array<OneD, NekDouble> &outarray)
-{
-    v_AddTraceIntegral(Fx, Fy, outarray);
-}
-
-inline void ExpList::AddTraceIntegral(const Array<OneD, const NekDouble> &Fn,
-                                      Array<OneD, NekDouble> &outarray)
-{
-    v_AddTraceIntegral(Fn, outarray);
-}
-
-inline void ExpList::AddFwdBwdTraceIntegral(
-    const Array<OneD, const NekDouble> &Fwd,
-    const Array<OneD, const NekDouble> &Bwd, Array<OneD, NekDouble> &outarray)
-{
-    v_AddFwdBwdTraceIntegral(Fwd, Bwd, outarray);
-}
-
-inline void ExpList::GetFwdBwdTracePhys(Array<OneD, NekDouble> &Fwd,
-                                        Array<OneD, NekDouble> &Bwd)
-{
-    v_GetFwdBwdTracePhys(Fwd, Bwd);
-}
-
-inline void ExpList::GetFwdBwdTracePhys(
-    const Array<OneD, const NekDouble> &field, Array<OneD, NekDouble> &Fwd,
-    Array<OneD, NekDouble> &Bwd, bool FillBnd, bool PutFwdInBwdOnBCs,
-    bool DoExchange)
-{
-    v_GetFwdBwdTracePhys(field, Fwd, Bwd, FillBnd, PutFwdInBwdOnBCs,
-                         DoExchange);
-}
-
-inline void ExpList::FillBwdWithBoundCond(const Array<OneD, NekDouble> &Fwd,
-                                          Array<OneD, NekDouble> &Bwd,
-                                          bool PutFwdInBwdOnBCs)
-{
-    v_FillBwdWithBoundCond(Fwd, Bwd, PutFwdInBwdOnBCs);
-}
-
-inline void ExpList::AddTraceQuadPhysToField(
-    const Array<OneD, const NekDouble> &Fwd,
-    const Array<OneD, const NekDouble> &Bwd, Array<OneD, NekDouble> &field)
-{
-    v_AddTraceQuadPhysToField(Fwd, Bwd, field);
-}
-
-inline void ExpList::GetLocTraceFromTracePts(
-    const Array<OneD, const NekDouble> &Fwd,
-    const Array<OneD, const NekDouble> &Bwd,
-    Array<OneD, NekDouble> &locTraceFwd, Array<OneD, NekDouble> &locTraceBwd)
-{
-    v_GetLocTraceFromTracePts(Fwd, Bwd, locTraceFwd, locTraceBwd);
-}
-
-inline void ExpList::FillBwdWithBwdWeight(Array<OneD, NekDouble> &weightave,
-                                          Array<OneD, NekDouble> &weightjmp)
-{
-    v_FillBwdWithBwdWeight(weightave, weightjmp);
-}
-
-inline void ExpList::PeriodicBwdCopy(const Array<OneD, const NekDouble> &Fwd,
-                                     Array<OneD, NekDouble> &Bwd)
-{
-    v_PeriodicBwdCopy(Fwd, Bwd);
-}
-
-inline const std::vector<bool> &ExpList::GetLeftAdjacentFaces(void) const
-{
-    return v_GetLeftAdjacentFaces();
-}
-
-inline void ExpList::ExtractTracePhys(Array<OneD, NekDouble> &outarray)
-{
-    v_ExtractTracePhys(outarray);
-}
-
-inline void ExpList::ExtractTracePhys(
-    const Array<OneD, const NekDouble> &inarray,
-    Array<OneD, NekDouble> &outarray)
-{
-    v_ExtractTracePhys(inarray, outarray);
-}
-
-inline const Array<OneD, const SpatialDomains::BoundaryConditionShPtr>
-    &ExpList::GetBndConditions()
-{
-    return v_GetBndConditions();
-}
-
-inline Array<OneD, SpatialDomains::BoundaryConditionShPtr>
-    &ExpList::UpdateBndConditions()
-{
-    return v_UpdateBndConditions();
-}
-
-inline void ExpList::EvaluateBoundaryConditions(const NekDouble time,
-                                                const std::string varName,
-                                                const NekDouble x2_in,
-                                                const NekDouble x3_in)
-{
-    v_EvaluateBoundaryConditions(time, varName, x2_in, x3_in);
-}
-
-inline void ExpList::SetUpPhysNormals()
-{
-    v_SetUpPhysNormals();
-}
-
-inline void ExpList::GetBoundaryToElmtMap(Array<OneD, int> &ElmtID,
-                                          Array<OneD, int> &EdgeID)
-{
-    v_GetBoundaryToElmtMap(ElmtID, EdgeID);
-}
-
-inline void ExpList::GetBndElmtExpansion(int i,
-                                         std::shared_ptr<ExpList> &result,
-                                         const bool DeclareCoeffPhysArrays)
-{
-    v_GetBndElmtExpansion(i, result, DeclareCoeffPhysArrays);
-}
-
-inline void ExpList::ExtractElmtToBndPhys(int i,
-                                          const Array<OneD, NekDouble> &elmt,
-                                          Array<OneD, NekDouble> &boundary)
-{
-    v_ExtractElmtToBndPhys(i, elmt, boundary);
-}
-
-inline void ExpList::ExtractPhysToBndElmt(
-    int i, const Array<OneD, const NekDouble> &phys,
-    Array<OneD, NekDouble> &bndElmt)
-{
-    v_ExtractPhysToBndElmt(i, phys, bndElmt);
-}
-
-inline void ExpList::ExtractPhysToBnd(int i,
-                                      const Array<OneD, const NekDouble> &phys,
-                                      Array<OneD, NekDouble> &bnd)
-{
-    v_ExtractPhysToBnd(i, phys, bnd);
-}
-
-inline void ExpList::GetBoundaryNormals(
-    int i, Array<OneD, Array<OneD, NekDouble>> &normals)
-{
-    v_GetBoundaryNormals(i, normals);
-}
-
-inline std::vector<bool> &ExpList::GetLeftAdjacentTraces(void)
-{
-    return v_GetLeftAdjacentTraces();
-}
-
-const static Array<OneD, ExpListSharedPtr> NullExpListSharedPtrArray;
->>>>>>> 0ebe208c
 } // namespace MultiRegions
 } // namespace Nektar
 
