//////////////////////////////////////////////////////////////////////////////
//
// File DisContField2D.cpp
//
// For more information, please see: http://www.nektar.info
//
// The MIT License
//
// Copyright (c) 2006 Division of Applied Mathematics, Brown University (USA),
// Department of Aeronautics, Imperial College London (UK), and Scientific
// Computing and Imaging Institute, University of Utah (USA).
//
// Permission is hereby granted, free of charge, to any person obtaining a
// copy of this software and associated documentation files (the "Software"),
// to deal in the Software without restriction, including without limitation
// the rights to use, copy, modify, merge, publish, distribute, sublicense,
// and/or sell copies of the Software, and to permit persons to whom the
// Software is furnished to do so, subject to the following conditions:
//
// The above copyright notice and this permission notice shall be included
// in all copies or substantial portions of the Software.
//
// THE SOFTWARE IS PROVIDED "AS IS", WITHOUT WARRANTY OF ANY KIND, EXPRESS
// OR IMPLIED, INCLUDING BUT NOT LIMITED TO THE WARRANTIES OF MERCHANTABILITY,
// FITNESS FOR A PARTICULAR PURPOSE AND NONINFRINGEMENT. IN NO EVENT SHALL
// THE AUTHORS OR COPYRIGHT HOLDERS BE LIABLE FOR ANY CLAIM, DAMAGES OR OTHER
// LIABILITY, WHETHER IN AN ACTION OF CONTRACT, TORT OR OTHERWISE, ARISING
// FROM, OUT OF OR IN CONNECTION WITH THE SOFTWARE OR THE USE OR OTHER
// DEALINGS IN THE SOFTWARE.
//
// Description: Field definition for 2D domain with boundary conditions using
// LDG flux.
//
///////////////////////////////////////////////////////////////////////////////

#include <boost/core/ignore_unused.hpp>

#include <MultiRegions/DisContField2D.h>
#include <LocalRegions/MatrixKey.h>
#include <LocalRegions/Expansion2D.h>
#include <LocalRegions/Expansion.h>
#include <LocalRegions/QuadExp.h>
#include <LocalRegions/TriExp.h>
#include <SpatialDomains/MeshGraph.h>
#include <LibUtilities/LinearAlgebra/NekTypeDefs.hpp>
#include <LibUtilities/LinearAlgebra/NekMatrix.hpp>

#include <boost/algorithm/string/predicate.hpp>

using namespace std;

namespace Nektar
{
    namespace MultiRegions
    {
        /**
         * @class DisContField2D
         * Abstraction of a global discontinuous two-dimensional spectral/hp
         * element expansion which approximates the solution of a set of
         * partial differential equations.
         */

        /**
         * @brief Default constructor.
         */
        DisContField2D::DisContField2D(void)
        : ExpList2D          (),
          m_bndCondExpansions(),
          m_bndCondBndWeight(),
          m_bndConditions    (),
          m_trace            (NullExpListSharedPtr)
        {
        }

        DisContField2D::DisContField2D(
            const DisContField2D &In, 
            const bool            DeclareCoeffPhysArrays)
            : ExpList2D            (In,DeclareCoeffPhysArrays),
              m_bndCondExpansions  (In.m_bndCondExpansions),
              m_bndCondBndWeight   (In.m_bndCondBndWeight),
              m_bndConditions      (In.m_bndConditions),
              m_globalBndMat       (In.m_globalBndMat),
              m_traceMap           (In.m_traceMap),
              m_locTraceToTraceMap (In.m_locTraceToTraceMap),
              m_boundaryEdges      (In.m_boundaryEdges),
              m_periodicVerts      (In.m_periodicVerts),
              m_periodicEdges      (In.m_periodicEdges),
              m_periodicFwdCopy    (In.m_periodicFwdCopy),
              m_periodicBwdCopy    (In.m_periodicBwdCopy),
              m_leftAdjacentEdges  (In.m_leftAdjacentEdges)
        {
            if (In.m_trace)
            {
                m_trace = MemoryManager<ExpList1D>::AllocateSharedPtr(
                    *std::dynamic_pointer_cast<ExpList1D>(In.m_trace),
                    DeclareCoeffPhysArrays);
            }
        }

        /**
         * @brief Constructs a global discontinuous field based on an input
         * mesh with boundary conditions.
         */
        DisContField2D::DisContField2D(
            const LibUtilities::SessionReaderSharedPtr &pSession,
            const SpatialDomains::MeshGraphSharedPtr   &graph2D,
            const std::string                          &variable,
            const bool                                  SetUpJustDG,
            const bool                                  DeclareCoeffPhysArrays,
            const Collections::ImplementationType       ImpType)
            : ExpList2D(pSession, graph2D, DeclareCoeffPhysArrays, variable,
                        ImpType),
              m_bndCondExpansions(),
              m_bndCondBndWeight(),
              m_bndConditions(),
              m_trace(NullExpListSharedPtr),
              m_periodicVerts(),
              m_periodicEdges(),
              m_periodicFwdCopy(),
              m_periodicBwdCopy()
        {

            if (variable.compare("DefaultVar") != 0) // do not set up BCs if default variable
            {
                SpatialDomains::BoundaryConditions bcs(m_session, graph2D);
                GenerateBoundaryConditionExpansion(graph2D, bcs, variable,
                                                   DeclareCoeffPhysArrays);

                if (DeclareCoeffPhysArrays)
                {
                    EvaluateBoundaryConditions(0.0, variable);
                }

                // Find periodic edges for this variable.
                FindPeriodicEdges(bcs, variable);
            }

            if (SetUpJustDG)
            {
                SetUpDG(variable);
                m_locTraceToTraceMap->TraceLocToElmtLocCoeffMap(*this, m_trace);
            }
            else
            {
                // Set element edges to point to Robin BC edges if required.
                int i, cnt;
                Array<OneD, int> ElmtID, EdgeID;
                GetBoundaryToElmtMap(ElmtID, EdgeID);

                for(cnt = i = 0; i < m_bndCondExpansions.size(); ++i)
                {
                    MultiRegions::ExpListSharedPtr locExpList;
                    int e;
                    locExpList = m_bndCondExpansions[i];

                    for(e = 0; e < locExpList->GetExpSize(); ++e)
                    {
                        LocalRegions::Expansion2DSharedPtr exp2d =
                                (*m_exp)[ElmtID[cnt+e]]->
                                        as<LocalRegions::Expansion2D>();
                        LocalRegions::Expansion1DSharedPtr exp1d =
                                locExpList->GetExp(e)->
                                        as<LocalRegions::Expansion1D>();
                        LocalRegions::ExpansionSharedPtr   exp =
                                locExpList->GetExp(e)->
                                        as<LocalRegions::Expansion>  ();

                        exp2d->SetEdgeExp(EdgeID[cnt+e], exp1d);
                        exp1d->SetAdjacentElementExp(EdgeID[cnt+e], exp2d);
                    }
                    cnt += m_bndCondExpansions[i]->GetExpSize();
                }

                if(m_session->DefinesSolverInfo("PROJECTION"))
                {
                    std::string ProjectStr =
                         m_session->GetSolverInfo("PROJECTION");
                    if((ProjectStr == "MixedCGDG") ||
                       (ProjectStr == "Mixed_CG_Discontinuous"))
                    {
                        SetUpDG();
                    }
                    else
                    {
                        SetUpPhysNormals();
                    }
                }
                else
                {
                    SetUpPhysNormals();
                }
            }
        }


        /*
         * @brief Copy type constructor which declares new boundary conditions
         * and re-uses mapping info and trace space if possible
         */
        DisContField2D::DisContField2D(
            const DisContField2D                     &In,
            const SpatialDomains::MeshGraphSharedPtr &graph2D,
            const std::string                        &variable,
            const bool                                SetUpJustDG,
            const bool                                DeclareCoeffPhysArrays):
            ExpList2D(In,DeclareCoeffPhysArrays),
              m_trace(NullExpListSharedPtr)
        {
            // Set up boundary conditions for this variable.
            // Do not set up BCs if default variable
            if(variable.compare("DefaultVar") != 0)
            {
                SpatialDomains::BoundaryConditions bcs(m_session, graph2D);
                GenerateBoundaryConditionExpansion(graph2D, bcs, variable);

                if (DeclareCoeffPhysArrays)
                {
                    EvaluateBoundaryConditions(0.0, variable);
                }

                if (!SameTypeOfBoundaryConditions(In))
                {
                    // Find periodic edges for this variable.
                    FindPeriodicEdges(bcs, variable);

                    if(SetUpJustDG)
                    {
                        SetUpDG();
                        m_locTraceToTraceMap->TraceLocToElmtLocCoeffMap(
                            *this, m_trace);
                    }
                    else
                    {
                        // set elmt edges to point to robin bc edges if required
                        int i, cnt = 0;
                        Array<OneD, int> ElmtID,EdgeID;
                        GetBoundaryToElmtMap(ElmtID,EdgeID);

                        for (i = 0; i < m_bndCondExpansions.size(); ++i)
                        {
                            MultiRegions::ExpListSharedPtr locExpList;

                            int e;
                            locExpList = m_bndCondExpansions[i];

                            for(e = 0; e < locExpList->GetExpSize(); ++e)
                            {
                                LocalRegions::Expansion2DSharedPtr exp2d
                                    = (*m_exp)[ElmtID[cnt+e]]->
                                    as<LocalRegions::Expansion2D>();
                                LocalRegions::Expansion1DSharedPtr exp1d
                                    = locExpList->GetExp(e)->
                                    as<LocalRegions::Expansion1D>();
                                LocalRegions::ExpansionSharedPtr   exp
                                    = locExpList->GetExp(e)->
                                    as<LocalRegions::Expansion>  ();

                                exp2d->SetEdgeExp(EdgeID[cnt+e], exp1d);
                                exp1d->SetAdjacentElementExp(EdgeID[cnt+e],
                                                             exp2d);
                            }

                            cnt += m_bndCondExpansions[i]->GetExpSize();
                        }


                        if (m_session->DefinesSolverInfo("PROJECTION"))
                        {
                            std::string ProjectStr =
                                m_session->GetSolverInfo("PROJECTION");

                            if ((ProjectStr == "MixedCGDG") ||
                                (ProjectStr == "Mixed_CG_Discontinuous"))
                            {
                                SetUpDG();
                            }
                            else
                            {
                                SetUpPhysNormals();
                            }
                        }
                        else
                        {
                            SetUpPhysNormals();
                        }
                    }
                }
                else
                {
                    if (SetUpJustDG)
                    {
                        m_globalBndMat       = In.m_globalBndMat;
                        m_trace              = In.m_trace;
                        m_traceMap           = In.m_traceMap;
                        m_locTraceToTraceMap = In.m_locTraceToTraceMap;
                        m_periodicEdges      = In.m_periodicEdges;
                        m_periodicVerts      = In.m_periodicVerts;
                        m_periodicFwdCopy    = In.m_periodicFwdCopy;
                        m_periodicBwdCopy    = In.m_periodicBwdCopy;
                        m_boundaryEdges      = In.m_boundaryEdges;
                        m_leftAdjacentEdges  = In.m_leftAdjacentEdges;
                    }
                    else
                    {
                        m_globalBndMat       = In.m_globalBndMat;
                        m_trace              = In.m_trace;
                        m_traceMap           = In.m_traceMap;
                        m_locTraceToTraceMap = In.m_locTraceToTraceMap;
                        m_periodicEdges      = In.m_periodicEdges;
                        m_periodicVerts      = In.m_periodicVerts;
                        m_periodicFwdCopy    = In.m_periodicFwdCopy;
                        m_periodicBwdCopy    = In.m_periodicBwdCopy;
                        m_boundaryEdges      = In.m_boundaryEdges;
                        m_leftAdjacentEdges  = In.m_leftAdjacentEdges;

                        // set elmt edges to point to robin bc edges if required
                        int i, cnt = 0;
                        Array<OneD, int> ElmtID, EdgeID;
                        GetBoundaryToElmtMap(ElmtID, EdgeID);

                        for (i = 0; i < m_bndCondExpansions.size(); ++i)
                        {
                            MultiRegions::ExpListSharedPtr locExpList;

                            int e;
                            locExpList = m_bndCondExpansions[i];

                            for (e = 0; e < locExpList->GetExpSize(); ++e)
                            {
                                LocalRegions::Expansion2DSharedPtr exp2d
                                    = (*m_exp)[ElmtID[cnt+e]]->
                                    as<LocalRegions::Expansion2D>();
                                LocalRegions::Expansion1DSharedPtr exp1d
                                    = locExpList->GetExp(e)->
                                    as<LocalRegions::Expansion1D>();
                                LocalRegions::ExpansionSharedPtr   exp
                                    = locExpList->GetExp(e)->
                                    as<LocalRegions::Expansion>  ();

                                exp2d->SetEdgeExp(EdgeID[cnt+e], exp1d);
                                exp1d->SetAdjacentElementExp(EdgeID[cnt+e],
                                                             exp2d);
                            }
                            cnt += m_bndCondExpansions[i]->GetExpSize();
                        }

                        SetUpPhysNormals();
                    }
                }
            }
        }

        /**
         * @brief Default destructor.
         */
        DisContField2D::~DisContField2D()
        {
        }

        GlobalLinSysSharedPtr DisContField2D::GetGlobalBndLinSys(
            const GlobalLinSysKey &mkey)
        {
            ASSERTL0(mkey.GetMatrixType() == StdRegions::eHybridDGHelmBndLam,
                     "Routine currently only tested for HybridDGHelmholtz");
            ASSERTL1(mkey.GetGlobalSysSolnType() ==
                         m_traceMap->GetGlobalSysSolnType(),
                     "The local to global map is not set up for the requested "
                     "solution type");

            GlobalLinSysSharedPtr glo_matrix;
            auto matrixIter = m_globalBndMat->find(mkey);

            if(matrixIter == m_globalBndMat->end())
            {
                glo_matrix = GenGlobalBndLinSys(mkey,m_traceMap);
                (*m_globalBndMat)[mkey] = glo_matrix;
            }
            else
            {
                glo_matrix = matrixIter->second;
            }

            return glo_matrix;
        }

        /**
         * @brief Set up all DG member variables and maps.
         */
        void DisContField2D::SetUpDG(const std::string variable)
        {
            // Check for multiple calls
            if (m_trace != NullExpListSharedPtr)
            {
                return;
            }

            ExpList1DSharedPtr trace;

            // Set up matrix map
            m_globalBndMat = MemoryManager<GlobalLinSysMap>::
                AllocateSharedPtr();

            // Set up trace space
            trace = MemoryManager<ExpList1D>::AllocateSharedPtr(
                m_session, m_bndCondExpansions, m_bndConditions, *m_exp,
                m_graph, m_periodicEdges);

            m_trace = std::dynamic_pointer_cast<ExpList>(trace);
            m_traceMap = MemoryManager<AssemblyMapDG>::
                AllocateSharedPtr(m_session, m_graph, trace, *this,
                                  m_bndCondExpansions, m_bndConditions,
                                  m_periodicEdges,
                                  variable);

            if (m_session->DefinesCmdLineArgument("verbose"))
            {
                m_traceMap->PrintStats(std::cout, variable);
            }

            Array<OneD, Array<OneD, LocalRegions::ExpansionSharedPtr> >
                &elmtToTrace = m_traceMap->GetElmtToTrace();

            // Scatter trace segments to 2D elements. For each element,
            // we find the trace segment associated to each edge. The
            // element then retains a pointer to the trace space segments,
            // to ensure uniqueness of normals when retrieving from two
            //adjoining elements which do not lie in a plane.
            for (int i = 0; i < m_exp->size(); ++i)
            {
                for (int j = 0; j < (*m_exp)[i]->GetNedges(); ++j)
                {
                    LocalRegions::Expansion2DSharedPtr exp2d =
                            (*m_exp)[i]->as<LocalRegions::Expansion2D>();
                    LocalRegions::Expansion1DSharedPtr exp1d =
                            elmtToTrace[i][j]->as<LocalRegions::Expansion1D>();
                    exp2d->SetEdgeExp           (j, exp1d);
                    exp1d->SetAdjacentElementExp(j, exp2d);
                }
            }

            // Set up physical normals
            SetUpPhysNormals();
                
            int cnt, n, e;

            // Identify boundary edges
            for (cnt = 0, n = 0; n < m_bndCondExpansions.size(); ++n)
            {
                if (m_bndConditions[n]->GetBoundaryConditionType() !=
                    SpatialDomains::ePeriodic)
                {
                    for (e = 0; e < m_bndCondExpansions[n]->GetExpSize(); ++e)
                    {
                        m_boundaryEdges.insert(
                            m_traceMap->GetBndCondIDToGlobalTraceID(cnt+e));
                    }
                    cnt += m_bndCondExpansions[n]->GetExpSize();
                }
            }

            // Set up information for periodic boundary conditions.
            std::unordered_map<int,pair<int,int> > perEdgeToExpMap;
            for (cnt = n = 0; n < m_exp->size(); ++n)
            {
                for (e = 0; e < (*m_exp)[n]->GetNedges(); ++e, ++cnt)
                {
                    auto it = m_periodicEdges.find(
                        (*m_exp)[n]->GetGeom()->GetEid(e));

                    if (it != m_periodicEdges.end())
                    {
                        perEdgeToExpMap[it->first] = make_pair(n, e);
                    }
                }
            }

            // Set up left-adjacent edge list.
            m_leftAdjacentEdges.resize(cnt);
            cnt = 0;
            for (int i = 0; i < m_exp->size(); ++i)
            {
                for (int j = 0; j < (*m_exp)[i]->GetNedges(); ++j, ++cnt)
                {
                    m_leftAdjacentEdges[cnt] = IsLeftAdjacentEdge(i, j);
                }
            }

            // Set up mapping to copy Fwd of periodic bcs to Bwd of other edge.
            cnt = 0;
            for (int n = 0; n < m_exp->size(); ++n)
            {
                for (int e = 0; e < (*m_exp)[n]->GetNedges(); ++e, ++cnt)
                {
                    int edgeGeomId = (*m_exp)[n]->GetGeom()->GetEid(e);
                    int offset = m_trace->GetPhys_Offset(
                        elmtToTrace[n][e]->GetElmtId());

                    // Check to see if this face is periodic.
                    auto it = m_periodicEdges.find(edgeGeomId);

                    if (it != m_periodicEdges.end())
                    {
                        const PeriodicEntity &ent = it->second[0];
                        auto it2 = perEdgeToExpMap.find(ent.id);

                        if (it2 == perEdgeToExpMap.end())
                        {
                            if (m_session->GetComm()->
                                GetRowComm()->GetSize() > 1 && !ent.isLocal)
                            {
                                continue;
                            }
                            else
                            {
                                ASSERTL1(false, "Periodic edge not found!");
                            }
                        }

                        ASSERTL1(m_leftAdjacentEdges[cnt],
                                 "Periodic edge in non-forward space?");

                        int offset2 = m_trace->GetPhys_Offset(
                            elmtToTrace[it2->second.first][it2->second.second]->
                                GetElmtId());

                        // Calculate relative orientations between edges to
                        // calculate copying map.
                        int nquad = elmtToTrace[n][e]->GetNumPoints(0);

                        vector<int> tmpBwd(nquad);
                        vector<int> tmpFwd(nquad);

                        if (ent.orient == StdRegions::eForwards)
                        {
                            for (int i = 0; i < nquad; ++i)
                            {
                                tmpBwd[i] = offset2 + i;
                                tmpFwd[i] = offset  + i;
                            }
                        }
                        else
                        {
                            for (int i = 0; i < nquad; ++i)
                            {
                                tmpBwd[i] = offset2 + i;
                                tmpFwd[i] = offset  + nquad - i - 1;
                            }
                        }

                        for (int i = 0; i < nquad; ++i)
                        {
                            m_periodicFwdCopy.push_back(tmpFwd[i]);
                            m_periodicBwdCopy.push_back(tmpBwd[i]);
                        }
                    }
                }
            }

            m_locTraceToTraceMap = MemoryManager<LocTraceToTraceMap>::
                AllocateSharedPtr(*this, m_trace, elmtToTrace,
                                  m_leftAdjacentEdges);
        }

        /**
         * For each boundary region, checks that the types and number of
         * boundary expansions in that region match.
         * @param   In          ContField2D to compare with.
         * @return True if boundary conditions match.
         */
        bool DisContField2D::SameTypeOfBoundaryConditions(
            const DisContField2D &In)
        {
            int i;
            bool returnval = true;

            for(i = 0; i < m_bndConditions.size(); ++i)
            {

                // check to see if boundary condition type is the same
                // and there are the same number of boundary
                // conditions in the boundary definition.
                if((m_bndConditions[i]->GetBoundaryConditionType()
                    != In.m_bndConditions[i]->GetBoundaryConditionType())||
                   (m_bndCondExpansions[i]->GetExpSize()
                    != In.m_bndCondExpansions[i]->GetExpSize()))
                {
                    returnval = false;
                    break;
                }
            }

            // Compare with all other processes. Return true only if all
            // processes report having the same boundary conditions.
            int vSame = (returnval?1:0);
            m_comm->GetRowComm()->AllReduce(vSame, LibUtilities::ReduceMin);

            return (vSame == 1);
        }

        /**
         * \brief This function discretises the boundary conditions by setting
         * up a list of one-dimensional boundary expansions.
         *
         * According to their boundary region, the separate segmental boundary
         * expansions are bundled together in an object of the class
         * MultiRegions#ExpList1D.
         *
         * \param graph2D   A mesh, containing information about the domain and
         *                  the spectral/hp element expansion.
         * \param bcs       An entity containing information about the
         *                  boundaries and boundary conditions.
         * \param variable  An optional parameter to indicate for which variable
         *                  the boundary conditions should be discretised.
         */
        void DisContField2D::GenerateBoundaryConditionExpansion(
            const SpatialDomains::MeshGraphSharedPtr &graph2D,
            const SpatialDomains::BoundaryConditions &bcs,
            const std::string &variable,
            const bool DeclareCoeffPhysArrays)
        {
            int cnt = 0;
            SpatialDomains::BoundaryConditionShPtr             bc;
            MultiRegions::ExpList1DSharedPtr                   locExpList;
            const SpatialDomains::BoundaryRegionCollection    &bregions =
                bcs.GetBoundaryRegions();
            const SpatialDomains::BoundaryConditionCollection &bconditions =
                bcs.GetBoundaryConditions();

            m_bndCondExpansions =
                Array<OneD, MultiRegions::ExpListSharedPtr>(bregions.size());
            m_bndConditions     =
                Array<OneD, SpatialDomains::BoundaryConditionShPtr>(bregions.size());

            m_bndCondBndWeight = Array<OneD, NekDouble> {bregions.size(), 0.0};

            for (auto &it : bregions)
            {
                bc = GetBoundaryCondition(bconditions, it.first, variable);

                locExpList = MemoryManager<MultiRegions::ExpList1D>
                    ::AllocateSharedPtr(m_session, *(it.second), graph2D,
                                        DeclareCoeffPhysArrays, variable,
                                        bc->GetComm());

                m_bndCondExpansions[cnt]  = locExpList;
                m_bndConditions[cnt]      = bc;

                std::string type = m_bndConditions[cnt]->GetUserDefined();

                // Set up normals on non-Dirichlet boundary conditions. Second
                // two conditions ideally should be in local solver setup (when
                // made into factory)
                if(bc->GetBoundaryConditionType() != SpatialDomains::eDirichlet
                   || boost::iequals(type,"I") || boost::iequals(type,"CalcBC"))
                {
                    SetUpPhysNormals();
                }

                cnt++;
            }
        }

        /**
         * @brief Determine the periodic edges and vertices for the given graph.
         *
         * Note that much of this routine is the same as the three-dimensional
         * version, which therefore has much better documentation.
         *
         * @param   bcs         Information about the boundary conditions.
         * @param   variable    Specifies the field.
         *
         * @see DisContField3D::FindPeriodicFaces
         */
        void DisContField2D::FindPeriodicEdges(
            const SpatialDomains::BoundaryConditions &bcs,
            const std::string                        &variable)
        {
            const SpatialDomains::BoundaryRegionCollection &bregions
                = bcs.GetBoundaryRegions();
            const SpatialDomains::BoundaryConditionCollection &bconditions
                = bcs.GetBoundaryConditions();

            LibUtilities::CommSharedPtr       vComm       =
                m_session->GetComm()->GetRowComm();
            SpatialDomains::CompositeOrdering compOrder   =
                m_graph->GetCompositeOrdering();
            SpatialDomains::BndRegionOrdering bndRegOrder =
                m_graph->GetBndRegionOrdering();
            SpatialDomains::CompositeMap      compMap     =
                m_graph->GetComposites();

            // Unique collection of pairs of periodic composites (i.e. if
            // composites 1 and 2 are periodic then this map will contain either
            // the pair (1,2) or (2,1) but not both).
            map<int,int>                                 perComps;
            map<int,vector<int>>                         allVerts;
            set<int>                                     locVerts;
            map<int, pair<int, StdRegions::Orientation>> allEdges;

            int region1ID, region2ID, i, j, k, cnt;
            SpatialDomains::BoundaryConditionShPtr locBCond;

            // Set up a set of all local verts and edges.
            for(i = 0; i < (*m_exp).size(); ++i)
            {
                for(j = 0; j < (*m_exp)[i]->GetNverts(); ++j)
                {
                    int id = (*m_exp)[i]->GetGeom()->GetVid(j);
                    locVerts.insert(id);
                }
            }

            // Construct list of all periodic pairs local to this process.
            for (auto &it : bregions)
            {
                locBCond = GetBoundaryCondition(
                    bconditions, it.first, variable);

                if (locBCond->GetBoundaryConditionType()
                        != SpatialDomains::ePeriodic)
                {
                    continue;
                }

                // Identify periodic boundary region IDs.
                region1ID = it.first;
                region2ID = std::static_pointer_cast<
                    SpatialDomains::PeriodicBoundaryCondition>(
                        locBCond)->m_connectedBoundaryRegion;

                // From this identify composites. Note that in serial this will
                // be an empty map.
                int cId1, cId2;
                if (vComm->GetSize() == 1)
                {
                    cId1 = it.second->begin()->first;
                    cId2 = bregions.find(region2ID)->second->begin()->first;
                }
                else
                {
                    cId1 = bndRegOrder.find(region1ID)->second[0];
                    cId2 = bndRegOrder.find(region2ID)->second[0];
                }

                ASSERTL0(it.second->size() == 1,
                         "Boundary region "+boost::lexical_cast<string>(
                             region1ID)+" should only contain 1 composite.");

                // Construct set containing all periodic edges on this process
                SpatialDomains::CompositeSharedPtr c = it.second->begin()->second;

                vector<unsigned int> tmpOrder;

                for (i = 0; i < c->m_geomVec.size(); ++i)
                {
                    SpatialDomains::SegGeomSharedPtr segGeom =
                        std::dynamic_pointer_cast<
                            SpatialDomains::SegGeom>(c->m_geomVec[i]);
                    ASSERTL0(segGeom, "Unable to cast to shared ptr");

                    SpatialDomains::GeometryLinkSharedPtr elmt =
                        m_graph->GetElementsFromEdge(segGeom);
                    ASSERTL0(elmt->size() == 1,
                             "The periodic boundaries belong to "
                             "more than one element of the mesh");

                    SpatialDomains::Geometry2DSharedPtr geom =
                        std::dynamic_pointer_cast<SpatialDomains::Geometry2D>(
                            elmt->at(0).first);

                    allEdges[c->m_geomVec[i]->GetGlobalID()] =
                        make_pair(elmt->at(0).second,
                                  geom->GetEorient(elmt->at(0).second));

                    // In serial mesh partitioning will not have occurred so
                    // need to fill composite ordering map manually.
                    if (vComm->GetSize() == 1)
                    {
                        tmpOrder.push_back(c->m_geomVec[i]->GetGlobalID());
                    }

                    vector<int> vertList(2);
                    vertList[0] = segGeom->GetVid(0);
                    vertList[1] = segGeom->GetVid(1);
                    allVerts[c->m_geomVec[i]->GetGlobalID()] = vertList;
                }

                if (vComm->GetSize() == 1)
                {
                    compOrder[it.second->begin()->first] = tmpOrder;
                }

                // See if we already have either region1 or region2 stored in
                // perComps map.
                if (perComps.count(cId1) == 0)
                {
                    if (perComps.count(cId2) == 0)
                    {
                        perComps[cId1] = cId2;
                    }
                    else
                    {
                        std::stringstream ss;
                        ss << "Boundary region " << cId2 << " should be "
                           << "periodic with " << perComps[cId2] << " but "
                           << "found " << cId1 << " instead!";
                        ASSERTL0(perComps[cId2] == cId1, ss.str());
                    }
                }
                else
                {
                    std::stringstream ss;
                    ss << "Boundary region " << cId1 << " should be "
                       << "periodic with " << perComps[cId1] << " but "
                       << "found " << cId2 << " instead!";
                    ASSERTL0(perComps[cId1] == cId1, ss.str());
                }
            }

            // Process local edge list to obtain relative edge orientations.
            int              n = vComm->GetSize();
            int              p = vComm->GetRank();
            int              totEdges;
            Array<OneD, int> edgecounts(n,0);
            Array<OneD, int> edgeoffset(n,0);
            Array<OneD, int> vertoffset(n,0);

            edgecounts[p] = allEdges.size();
            vComm->AllReduce(edgecounts, LibUtilities::ReduceSum);

            edgeoffset[0] = 0;
            for (i = 1; i < n; ++i)
            {
                edgeoffset[i] = edgeoffset[i-1] + edgecounts[i-1];
            }

            totEdges = Vmath::Vsum(n, edgecounts, 1);
            Array<OneD, int> edgeIds   (totEdges, 0);
            Array<OneD, int> edgeIdx   (totEdges, 0);
            Array<OneD, int> edgeOrient(totEdges, 0);
            Array<OneD, int> edgeVerts (totEdges, 0);

            auto sIt = allEdges.begin();

            for (i = 0; sIt != allEdges.end(); ++sIt)
            {
                edgeIds   [edgeoffset[p] + i  ] = sIt->first;
                edgeIdx   [edgeoffset[p] + i  ] = sIt->second.first;
                edgeOrient[edgeoffset[p] + i  ] = sIt->second.second;
                edgeVerts [edgeoffset[p] + i++] = allVerts[sIt->first].size();
            }

            vComm->AllReduce(edgeIds,    LibUtilities::ReduceSum);
            vComm->AllReduce(edgeIdx,    LibUtilities::ReduceSum);
            vComm->AllReduce(edgeOrient, LibUtilities::ReduceSum);
            vComm->AllReduce(edgeVerts,  LibUtilities::ReduceSum);

            // Calculate number of vertices on each processor.
            Array<OneD, int> procVerts(n,0);
            int nTotVerts;

            // Note if there are no periodic edges at all calling Vsum will
            // cause a segfault.
            if (totEdges > 0)
            {
                nTotVerts = Vmath::Vsum(totEdges, edgeVerts, 1);
            }
            else
            {
                nTotVerts = 0;
            }

            for (i = 0; i < n; ++i)
            {
                if (edgecounts[i] > 0)
                {
                    procVerts[i] = Vmath::Vsum(
                        edgecounts[i], edgeVerts + edgeoffset[i], 1);
                }
                else
                {
                    procVerts[i] = 0;
                }
            }
            vertoffset[0] = 0;

            for (i = 1; i < n; ++i)
            {
                vertoffset[i] = vertoffset[i-1] + procVerts[i-1];
            }

            Array<OneD, int> vertIds(nTotVerts, 0);
            for (i = 0, sIt = allEdges.begin(); sIt != allEdges.end(); ++sIt)
            {
                for (j = 0; j < allVerts[sIt->first].size(); ++j)
                {
                    vertIds[vertoffset[p] + i++] = allVerts[sIt->first][j];
                }
            }

            vComm->AllReduce(vertIds, LibUtilities::ReduceSum);

            // For simplicity's sake create a map of edge id -> orientation.
            map<int, StdRegions::Orientation> orientMap;
            map<int, vector<int> >            vertMap;

            for (cnt = i = 0; i < totEdges; ++i)
            {
                ASSERTL0(orientMap.count(edgeIds[i]) == 0,
                         "Already found edge in orientation map!");

                // Work out relative orientations. To avoid having to exchange
                // vertex locations, we figure out if the edges are backwards or
                // forwards orientated with respect to a forwards orientation
                // that is CCW. Since our local geometries are
                // forwards-orientated with respect to the Cartesian axes, we
                // need to invert the orientation for the top and left edges of
                // a quad and the left edge of a triangle.
                StdRegions::Orientation o =
                    (StdRegions::Orientation)edgeOrient[i];

                if (edgeIdx[i] > 1)
                {
                    o = o == StdRegions::eForwards ?
                        StdRegions::eBackwards : StdRegions::eForwards;
                }

                orientMap[edgeIds[i]] = o;

                vector<int> verts(edgeVerts[i]);

                for (j = 0; j < edgeVerts[i]; ++j)
                {
                    verts[j] = vertIds[cnt++];
                }
                vertMap[edgeIds[i]] = verts;
            }

            // Go through list of composites and figure out which edges are
            // parallel from original ordering in session file. This includes
            // composites which are not necessarily on this process.
            map<int,int> allCompPairs;

            // Store temporary map of periodic vertices which will hold all
            // periodic vertices on the entire mesh so that doubly periodic
            // vertices can be counted properly across partitions. Local
            // vertices are copied into m_periodicVerts at the end of the
            // function.
            PeriodicMap periodicVerts;

            for (auto &cIt : perComps)
            {
                SpatialDomains::CompositeSharedPtr c[2];
                const int   id1  = cIt.first;
                const int   id2  = cIt.second;
                std::string id1s = boost::lexical_cast<string>(id1);
                std::string id2s = boost::lexical_cast<string>(id2);

                if (compMap.count(id1) > 0)
                {
                    c[0] = compMap[id1];
                }

                if (compMap.count(id2) > 0)
                {
                    c[1] = compMap[id2];
                }

                ASSERTL0(c[0] || c[1],
                         "Both composites not found on this process!");

                // Loop over composite ordering to construct list of all
                // periodic edges regardless of whether they are on this
                // process.
                map<int,int> compPairs;

                ASSERTL0(compOrder.count(id1) > 0,
                         "Unable to find composite "+id1s+" in order map.");
                ASSERTL0(compOrder.count(id2) > 0,
                         "Unable to find composite "+id2s+" in order map.");
                ASSERTL0(compOrder[id1].size() == compOrder[id2].size(),
                         "Periodic composites "+id1s+" and "+id2s+
                         " should have the same number of elements.");
                ASSERTL0(compOrder[id1].size() > 0,
                         "Periodic composites "+id1s+" and "+id2s+
                         " are empty!");

                // TODO: Add more checks.
                for (i = 0; i < compOrder[id1].size(); ++i)
                {
                    int eId1 = compOrder[id1][i];
                    int eId2 = compOrder[id2][i];

                    ASSERTL0(compPairs.count(eId1) == 0,
                             "Already paired.");

                    if (compPairs.count(eId2) != 0)
                    {
                        ASSERTL0(compPairs[eId2] == eId1, "Pairing incorrect");
                    }
                    compPairs[eId1] = eId2;
                }

                // Construct set of all edges that we have locally on this
                // processor.
                set<int> locEdges;
                for (i = 0; i < 2; ++i)
                {
                    if (!c[i])
                    {
                        continue;
                    }

                    if (c[i]->m_geomVec.size() > 0)
                    {
                        for (j = 0; j < c[i]->m_geomVec.size(); ++j)
                        {
                            locEdges.insert(c[i]->m_geomVec[j]->GetGlobalID());
                        }
                    }
                }

                // Loop over all edges in the geometry composite.
                for (auto &pIt : compPairs)
                {
                    int  ids  [2] = {pIt.first, pIt.second};
                    bool local[2] = {locEdges.count(pIt.first) > 0,
                                     locEdges.count(pIt.second) > 0};

                    ASSERTL0(orientMap.count(ids[0]) > 0 &&
                             orientMap.count(ids[1]) > 0,
                             "Unable to find edge in orientation map.");

                    allCompPairs[pIt.first ] = pIt.second;
                    allCompPairs[pIt.second] = pIt.first;

                    for (i = 0; i < 2; ++i)
                    {
                        if (!local[i])
                        {
                            continue;
                        }

                        int other = (i+1) % 2;

                        StdRegions::Orientation o =
                            orientMap[ids[i]] == orientMap[ids[other]] ?
                                StdRegions::eBackwards :
                                StdRegions::eForwards;

                        PeriodicEntity ent(ids  [other], o,
                                           local[other]);
                        m_periodicEdges[ids[i]].push_back(ent);
                    }

                    for (i = 0; i < 2; ++i)
                    {
                        int other = (i+1) % 2;

                        StdRegions::Orientation o =
                            orientMap[ids[i]] == orientMap[ids[other]] ?
                                StdRegions::eBackwards :
                            StdRegions::eForwards;

                        // Determine periodic vertices.
                        vector<int> perVerts1 = vertMap[ids[i]];
                        vector<int> perVerts2 = vertMap[ids[other]];

                        map<int, pair<int, bool> > tmpMap;
                        if (o == StdRegions::eForwards)
                        {
                            tmpMap[perVerts1[0]] = make_pair(
                                perVerts2[0], locVerts.count(perVerts2[0]) > 0);
                            tmpMap[perVerts1[1]] = make_pair(
                                perVerts2[1], locVerts.count(perVerts2[1]) > 0);
                        }
                        else
                        {
                            tmpMap[perVerts1[0]] = make_pair(
                                perVerts2[1], locVerts.count(perVerts2[1]) > 0);
                            tmpMap[perVerts1[1]] = make_pair(
                                perVerts2[0], locVerts.count(perVerts2[0]) > 0);
                        }

                        for (auto &mIt : tmpMap)
                        {
                            // See if this vertex has been recorded already.
                            PeriodicEntity ent2(mIt.second.first,
                                                StdRegions::eNoOrientation,
                                                mIt.second.second);
                            auto perIt = periodicVerts.find(mIt.first);

                            if (perIt == periodicVerts.end())
                            {
                                periodicVerts[mIt.first].push_back(ent2);
                                perIt = periodicVerts.find(mIt.first);
                            }
                            else
                            {
                                bool doAdd = true;
                                for (j = 0; j < perIt->second.size(); ++j)
                                {
                                    if (perIt->second[j].id == mIt.second.first)
                                    {
                                        doAdd = false;
                                        break;
                                    }
                                }

                                if (doAdd)
                                {
                                    perIt->second.push_back(ent2);
                                }
                            }
                        }
                    }
                }
            }

            Array<OneD, int> pairSizes(n, 0);
            pairSizes[p] = allCompPairs.size();
            vComm->AllReduce(pairSizes, LibUtilities::ReduceSum);

            int totPairSizes = Vmath::Vsum(n, pairSizes, 1);

            Array<OneD, int> pairOffsets(n, 0);
            pairOffsets[0] = 0;

            for (i = 1; i < n; ++i)
            {
                pairOffsets[i] = pairOffsets[i-1] + pairSizes[i-1];
            }

            Array<OneD, int> first (totPairSizes, 0);
            Array<OneD, int> second(totPairSizes, 0);

            cnt = pairOffsets[p];

            for (auto &pIt : allCompPairs)
            {
                first [cnt  ] = pIt.first;
                second[cnt++] = pIt.second;
            }

            vComm->AllReduce(first,  LibUtilities::ReduceSum);
            vComm->AllReduce(second, LibUtilities::ReduceSum);

            allCompPairs.clear();

            for(cnt = 0; cnt < totPairSizes; ++cnt)
            {
                allCompPairs[first[cnt]] = second[cnt];
            }

            // Search for periodic vertices and edges which are not in
            // a periodic composite but lie in this process. First, loop
            // over all information we have from other processors.
            for (cnt = i = 0; i < totEdges; ++i)
            {
                int edgeId    = edgeIds[i];

                ASSERTL0(allCompPairs.count(edgeId) > 0,
                         "Unable to find matching periodic edge.");

                int perEdgeId = allCompPairs[edgeId];

                for (j = 0; j < edgeVerts[i]; ++j, ++cnt)
                {
                    int vId = vertIds[cnt];

                    auto perId = periodicVerts.find(vId);

                    if (perId == periodicVerts.end())
                    {
                        // This vertex is not included in the map. Figure
                        // out which vertex it is supposed to be periodic
                        // with. perEdgeId is the edge ID which is periodic with
                        // edgeId. The logic is much the same as the loop above.
                        int perVertexId =
                            orientMap[edgeId] == orientMap[perEdgeId] ?
                            vertMap[perEdgeId][(j+1)%2] : vertMap[perEdgeId][j];

                        PeriodicEntity ent(perVertexId,
                                           StdRegions::eNoOrientation,
                                           locVerts.count(perVertexId) > 0);

                        periodicVerts[vId].push_back(ent);
                    }
                }
            }

            // Loop over all periodic vertices to complete connectivity
            // information.
            for (auto &perIt : periodicVerts)
            {
                // Loop over associated vertices.
                for (i = 0; i < perIt.second.size(); ++i)
                {
                    auto perIt2 = periodicVerts.find(perIt.second[i].id);
                    ASSERTL0(perIt2 != periodicVerts.end(),
                             "Couldn't find periodic vertex.");

                    for (j = 0; j < perIt2->second.size(); ++j)
                    {
                        if (perIt2->second[j].id == perIt.first)
                        {
                            continue;
                        }

                        bool doAdd = true;
                        for (k = 0; k < perIt.second.size(); ++k)
                        {
                            if (perIt2->second[j].id == perIt.second[k].id)
                            {
                                doAdd = false;
                                break;
                            }
                        }

                        if (doAdd)
                        {
                            perIt.second.push_back(perIt2->second[j]);
                        }
                    }
                }
            }

            // Do one final loop over periodic vertices to remove non-local
            // vertices from map.
            for (auto &perIt : periodicVerts)
            {
                if (locVerts.count(perIt.first) > 0)
                {
                    m_periodicVerts.insert(perIt);
                }
            }
        }

        bool DisContField2D::IsLeftAdjacentEdge(const int n, const int e)
        {
            LocalRegions::Expansion1DSharedPtr traceEl =
                    m_traceMap->GetElmtToTrace()[n][e]->
                            as<LocalRegions::Expansion1D>();


            bool fwd = true;
            if (traceEl->GetLeftAdjacentElementEdge () == -1 ||
                traceEl->GetRightAdjacentElementEdge() == -1)
            {
                // Boundary edge (1 connected element). Do nothing in
                // serial.
                auto it = m_boundaryEdges.find(traceEl->GetElmtId());

                // If the edge does not have a boundary condition set on
                // it, then assume it is a partition edge.
                if (it == m_boundaryEdges.end())
                {
                    fwd = true; // Partition edge is always fwd
                }
            }
            else if ( traceEl->GetLeftAdjacentElementEdge () != -1 &&
                      traceEl->GetRightAdjacentElementEdge() != -1 )
            {
                // Non-boundary edge (2 connected elements).
                fwd = ( traceEl->GetLeftAdjacentElementExp().get() == (*m_exp)[n].get() );
            }
            else
            {
                ASSERTL2( false, "Unconnected trace element!" );
            }

            return fwd;
        }
            
        /**
         * @brief This method extracts the "forward" and "backward" trace data
         * from the array @a field and puts the data into output vectors @a Fwd
         * and @a Bwd.
         *
         * We first define the convention which defines "forwards" and
         * "backwards". First an association is made between the edge of each
         * element and its corresponding edge in the trace space using the
         * mapping #m_traceMap. The element can either be left-adjacent or
         * right-adjacent to this trace edge (see
         * Expansion1D::GetLeftAdjacentElementExp). Boundary edges are always
         * left-adjacent since left-adjacency is populated first.
         *
         * If the element is left-adjacent we extract the edge trace data from
         * @a field into the forward trace space @a Fwd; otherwise, we place it
         * in the backwards trace space @a Bwd. In this way, we form a unique
         * set of trace normals since these are always extracted from
         * left-adjacent elements.
         *
         * @param field is a NekDouble array which contains the 2D data
         *              from which we wish to extract the backward and
         *              forward orientated trace/edge arrays.
         * @param Fwd   The resulting forwards space.
         * @param Bwd   The resulting backwards space.
         */
        void DisContField2D::v_GetFwdBwdTracePhysInterior(
            const Array<OneD, const NekDouble> &field,
                  Array<OneD,       NekDouble> &Fwd,
                  Array<OneD,       NekDouble> &Bwd)
        {

            // Zero forward/backward vectors.
            Vmath::Zero(Fwd.size(), Fwd, 1);
            Vmath::Zero(Bwd.size(), Bwd, 1);

            // Basis definition on each element
            LibUtilities::BasisSharedPtr basis = (*m_exp)[0]->GetBasis(0);
            if (basis->GetBasisType() != LibUtilities::eGauss_Lagrange)
            {

                // blocked routine
                Array<OneD, NekDouble> edgevals(m_locTraceToTraceMap->
                                               GetNLocTracePts());

                m_locTraceToTraceMap->LocTracesFromField(field, edgevals);
                m_locTraceToTraceMap->InterpLocEdgesToTrace(0, edgevals, Fwd);

                Array<OneD, NekDouble> invals = edgevals + m_locTraceToTraceMap->
                                                        GetNFwdLocTracePts();
                m_locTraceToTraceMap->InterpLocEdgesToTrace(1, invals, Bwd);
            }
            else
            {
                // Loop over elements and collect forward expansion
                int nexp = GetExpSize();
                Array<OneD,NekDouble> e_tmp;
                LocalRegions::Expansion2DSharedPtr exp2d;

                Array<OneD, Array<OneD, LocalRegions::ExpansionSharedPtr> >
                &elmtToTrace = m_traceMap->GetElmtToTrace();

                int cnt;
                for(int n = cnt = 0; n < nexp; ++n)
                {
                    exp2d = (*m_exp)[n]->as<LocalRegions::Expansion2D>();
                    int phys_offset = GetPhys_Offset(n);

                    for(int e = 0; e < exp2d->GetNedges(); ++e, ++cnt)
                    {
                        int offset = m_trace->GetPhys_Offset(
                            elmtToTrace[n][e]->GetElmtId());

                        if (m_leftAdjacentEdges[cnt])
                        {
                            exp2d->GetEdgePhysVals(e, elmtToTrace[n][e],
                                                   field + phys_offset,
                                                   e_tmp = Fwd + offset);
                        }
                        else
                        {
                            exp2d->GetEdgePhysVals(e, elmtToTrace[n][e],
                                                   field + phys_offset,
                                                   e_tmp = Bwd + offset);
                        }
                    }
                }
            }
            DisContField2D::v_PeriodicBwdCopy(Fwd, Bwd);
        }

        void DisContField2D::v_AddTraceQuadPhysToField(
            const Array<OneD, const NekDouble> &Fwd,
            const Array<OneD, const NekDouble> &Bwd,
                  Array<OneD,       NekDouble> &field)
        {
            // Basis definition on each element
            LibUtilities::BasisSharedPtr basis = (*m_exp)[0]->GetBasis(0);
            if (basis->GetBasisType() != LibUtilities::eGauss_Lagrange)
            {
                Array<OneD, NekDouble> edgevals(m_locTraceToTraceMap->
                                               GetNLocTracePts(), 0.0);

                Array<OneD, NekDouble> invals = edgevals + 
                    m_locTraceToTraceMap->GetNFwdLocTracePts();
                m_locTraceToTraceMap->RightIPTWLocEdgesToTraceInterpMat(
                                        1, Bwd, invals);
                
                m_locTraceToTraceMap->RightIPTWLocEdgesToTraceInterpMat(
                                        0, Fwd, edgevals);

                m_locTraceToTraceMap->AddLocTracesToField(edgevals, field);
            }
            else
            {
                ASSERTL0(false, 
                    "v_AddTraceQuadPhysToField not coded for eGauss_Lagrange");                
            }
        }

        /**
         * @brief Fill the Bwd based on corresponding boundary conditions.
         * Periodic boundary is considered interior traces and 
         * is not treated here.
         */
        void DisContField2D::v_FillBwdWithBound(
            const Array<OneD, const NekDouble> &Fwd,
                  Array<OneD,       NekDouble> &Bwd)
        {
            int cnt = 0;
            int npts = 0;
            int e = 0;

            // Fill boundary conditions into missing elements
            int id1 = 0;
            int id2 = 0;

            for (int n = cnt = 0; n < m_bndCondExpansions.size(); ++n)
            {
                if (m_bndConditions[n]->GetBoundaryConditionType() ==
                        SpatialDomains::eDirichlet)
                {
                    for (e = 0; e < m_bndCondExpansions[n]->GetExpSize(); ++e)
                    {
                        npts = m_bndCondExpansions[n]->GetExp(e)->GetNumPoints(0);
                        id1 = m_bndCondExpansions[n]->GetPhys_Offset(e);
                        id2 = m_trace->GetPhys_Offset(m_traceMap->
                                        GetBndCondIDToGlobalTraceID(cnt+e));
                        Vmath::Vcopy(npts,
                            &(m_bndCondExpansions[n]->GetPhys())[id1], 1,
                            &Bwd[id2],                                 1);
                    }

                    cnt += e;
                }
                else if (m_bndConditions[n]->GetBoundaryConditionType() ==
                             SpatialDomains::eNeumann ||
                         m_bndConditions[n]->GetBoundaryConditionType() ==
                             SpatialDomains::eRobin)
                {
                    for (e = 0; e < m_bndCondExpansions[n]->GetExpSize(); ++e)
                    {
                        npts = m_bndCondExpansions[n]->GetExp(e)->GetNumPoints(0);
                        id1  = m_bndCondExpansions[n]->GetPhys_Offset(e);
                        ASSERTL0((m_bndCondExpansions[n]->GetPhys())[id1]==0.0,
                                 "Method not set up for non-zero Neumann "
                                 "boundary condition");
                        id2  = m_trace->GetPhys_Offset(
                            m_traceMap->GetBndCondIDToGlobalTraceID(cnt+e));
                        Vmath::Vcopy(npts, &Fwd[id2], 1, &Bwd[id2], 1);
                    }

                    cnt += e;
                }
                else if (m_bndConditions[n]->GetBoundaryConditionType() !=
                             SpatialDomains::ePeriodic)
                {
                    ASSERTL0(false,
                             "Method not set up for this boundary condition.");
                }
            }            
        }

        
        /**
         * @brief Fill the Bwd based on corresponding boundary conditions 
         * for derivatives. Periodic boundary is considered interior traces and 
         * is not treated here.
         */
        void DisContField2D::v_FillBwdWithBoundDeriv(
            const int                          Dir,
            const Array<OneD, const NekDouble> &Fwd,
                  Array<OneD,       NekDouble> &Bwd)
        {
            boost::ignore_unused(Dir);
            int cnt;
            int npts;
            int e = 0;

<<<<<<< HEAD
            // Fill boundary conditions into missing elements
            for (int n = cnt = 0; n < m_bndCondExpansions.size(); ++n)
            {
                if (m_bndConditions[n]->GetBoundaryConditionType() == 
                        SpatialDomains::eDirichlet)
                {
                    for (e = 0; e < m_bndCondExpansions[n]->GetExpSize(); ++e)
                    {
                        npts = m_bndCondExpansions[n]->
                                GetExp(e)->GetNumPoints(0);
                        int id2 = m_trace->GetPhys_Offset(m_traceMap->
                                        GetBndCondTraceToGlobalTraceMap(cnt+e));
                        Vmath::Vcopy(npts, &Fwd[id2], 1, &Bwd[id2], 1);
                    }
                    
                    cnt += e;
                }
                else if (m_bndConditions[n]->GetBoundaryConditionType() == 
                             SpatialDomains::eNeumann || 
                         m_bndConditions[n]->GetBoundaryConditionType() == 
                             SpatialDomains::eRobin)
                {
                    for (e = 0; e < m_bndCondExpansions[n]->GetExpSize(); ++e)
                    {
                        npts = m_bndCondExpansions[n]->
                                GetExp(e)->GetNumPoints(0);
                        int id2 = m_trace->GetPhys_Offset(m_traceMap->
                                        GetBndCondTraceToGlobalTraceMap(cnt+e));
                        Vmath::Vcopy(npts, &Fwd[id2], 1, &Bwd[id2], 1);
                    }
                    
                    cnt += e;
                }
                else if (m_bndConditions[n]->GetBoundaryConditionType() !=
                             SpatialDomains::ePeriodic)
                {
                    ASSERTL0(false,
                             "Method not set up for this boundary condition.");
                }
            }       
=======
            // Do parallel exchange for forwards/backwards spaces.
            m_traceMap->GetAssemblyCommDG()->PerformExchange(Fwd, Bwd);
>>>>>>> 22dfdeae
        }

        /**
         * @brief Fill the weight with m_bndCondBndWeight.
         */
        void DisContField2D::v_FillBwdWithBwdWeight(
                  Array<OneD,       NekDouble> &weightave,
                  Array<OneD,       NekDouble> &weightjmp)
        {
            int cnt;
            int npts;
            int e = 0;

            // Fill boundary conditions into missing elements
            int id2 = 0;
            
            for (int n = cnt = 0; n < m_bndCondExpansions.size(); ++n)
            {

                if (m_bndConditions[n]->GetBoundaryConditionType() == 
                        SpatialDomains::eDirichlet)
                {
                    for (e = 0; e < m_bndCondExpansions[n]->GetExpSize(); ++e)
                    {
                        npts = m_bndCondExpansions[n]->
                                GetExp(e)->GetNumPoints(0);
                        id2 = m_trace->GetPhys_Offset(m_traceMap->
                                        GetBndCondTraceToGlobalTraceMap(cnt+e));
                        Vmath::Fill(npts,m_bndCondBndWeight[n], 
                                    &weightave[id2], 1);
                        Vmath::Fill(npts, 0.0, &weightjmp[id2], 1);

                    }
                    
                    cnt += e;
                }
                else if (m_bndConditions[n]->GetBoundaryConditionType() == 
                             SpatialDomains::eNeumann || 
                         m_bndConditions[n]->GetBoundaryConditionType() == 
                             SpatialDomains::eRobin)
                {
                    for (e = 0; e < m_bndCondExpansions[n]->GetExpSize(); ++e)
                    {
                        npts = m_bndCondExpansions[n]->
                                GetExp(e)->GetNumPoints(0);
                        id2 = m_trace->GetPhys_Offset(m_traceMap->
                                        GetBndCondTraceToGlobalTraceMap(cnt+e));
                        Vmath::Fill(npts,
                                    m_bndCondBndWeight[n], 
                                    &weightave[id2], 1);
                        Vmath::Fill(npts, 0.0, &weightjmp[id2], 1);
                    }
                    
                    cnt += e;
                }
                else if (m_bndConditions[n]->GetBoundaryConditionType() !=
                             SpatialDomains::ePeriodic)
                {
                    ASSERTL0(false,
                             "Method not set up for this boundary condition.");
                }
            }       
        }
        
        
        void DisContField2D::v_ExtractTracePhys(
            Array<OneD, NekDouble> &outarray)
        {
            ASSERTL1(m_physState == true,
                     "Field must be in physical state to extract trace space.");

            v_ExtractTracePhys(m_phys, outarray);
        }

        /**
         * @brief This method extracts the trace (edges in 2D) from the field @a
         * inarray and puts the values in @a outarray.
         *
         * It assumes the field is C0 continuous so that it can overwrite the
         * edge data when visited by the two adjacent elements.
         *
         * @param inarray   An array containing the 2D data from which we wish
         *                  to extract the edge data.
         * @param outarray  The resulting edge information.
         */
        void DisContField2D::v_ExtractTracePhys(
            const Array<OneD, const NekDouble> &inarray,
                  Array<OneD,       NekDouble> &outarray)
        {
            LibUtilities::BasisSharedPtr basis = (*m_exp)[0]->GetBasis(0);
            if (basis->GetBasisType() != LibUtilities::eGauss_Lagrange)
            {
                Vmath::Zero(outarray.size(), outarray, 1);

                Array<OneD, NekDouble> tracevals(
                                    m_locTraceToTraceMap->GetNFwdLocTracePts());
                m_locTraceToTraceMap->FwdLocTracesFromField(inarray,tracevals);
                m_locTraceToTraceMap->
                            InterpLocEdgesToTrace(0,tracevals,outarray);
                m_traceMap->GetAssemblyCommDG()->PerformExchange(outarray, outarray);
            }
            else
            {
                // Loop over elemente and collect forward expansion
                int nexp = GetExpSize();
                int n, e, offset, phys_offset;
                Array<OneD,NekDouble> e_tmp;
                Array<OneD, Array<OneD, LocalRegions::ExpansionSharedPtr> >
                    &elmtToTrace = m_traceMap->GetElmtToTrace();

                ASSERTL1(outarray.size() >= m_trace->GetNpoints(),
                         "input array is of insufficient length");

                // use m_trace tmp space in element to fill values
                for(n  = 0; n < nexp; ++n)
                {
                    phys_offset = GetPhys_Offset(n);

                    for(e = 0; e < (*m_exp)[n]->GetNedges(); ++e)
                    {
                        offset = m_trace->GetPhys_Offset(
                            elmtToTrace[n][e]->GetElmtId());
                        (*m_exp)[n]->GetEdgePhysVals(e,  elmtToTrace[n][e],
                                                     inarray + phys_offset,
                                                     e_tmp = outarray + offset);
                    }
                }
            }
        }

        void DisContField2D::v_AddTraceIntegral(
            const Array<OneD, const NekDouble> &Fx,
            const Array<OneD, const NekDouble> &Fy,
                  Array<OneD,       NekDouble> &outarray)
        {
            int e, n, offset, t_offset;
            Array<OneD, NekDouble> e_outarray;
            Array<OneD, Array<OneD, LocalRegions::ExpansionSharedPtr> >
                &elmtToTrace = m_traceMap->GetElmtToTrace();

            for(n = 0; n < GetExpSize(); ++n)
            {
                offset = GetCoeff_Offset(n);
                for(e = 0; e < (*m_exp)[n]->GetNedges(); ++e)
                {
                    t_offset = GetTrace()->GetPhys_Offset(
                        elmtToTrace[n][e]->GetElmtId());

                    (*m_exp)[n]->AddEdgeNormBoundaryInt(
                        e,elmtToTrace[n][e],
                        Fx + t_offset,
                        Fy + t_offset,
                        e_outarray = outarray+offset);
                }
            }
        }

        /**
         * @brief Add trace contributions into elemental coefficient spaces.
         *
         * Given some quantity \f$ \vec{Fn} \f$, which conatins this
         * routine calculates the integral
         *
         * \f[
         * \int_{\Omega^e} \vec{Fn}, \mathrm{d}S
         * \f]
         *
         * and adds this to the coefficient space provided by outarray.
         *
         * @see Expansion2D::AddEdgeNormBoundaryInt
         *
         * @param Fn        The trace quantities.
         * @param outarray  Resulting 2D coefficient space.
         */
        void DisContField2D::v_AddTraceIntegral(
            const Array<OneD, const NekDouble> &Fn,
                  Array<OneD,       NekDouble> &outarray)
        {
            // Basis definition on each element
            LibUtilities::BasisSharedPtr basis = (*m_exp)[0]->GetBasis(0);
            if (basis->GetBasisType() != LibUtilities::eGauss_Lagrange)
            {
                Array<OneD, NekDouble> Fcoeffs(m_trace->GetNcoeffs());
                m_trace->IProductWRTBase(Fn, Fcoeffs);

                m_locTraceToTraceMap->AddTraceCoeffsToFieldCoeffs(Fcoeffs,
                                                        outarray);
            }
            else
            {
                int e, n, offset, t_offset;
                Array<OneD, NekDouble> e_outarray;
                Array<OneD, Array<OneD, LocalRegions::ExpansionSharedPtr> >
                    &elmtToTrace = m_traceMap->GetElmtToTrace();

                for(n = 0; n < GetExpSize(); ++n)
                {
                    offset = GetCoeff_Offset(n);
                    for(e = 0; e < (*m_exp)[n]->GetNedges(); ++e)
                    {
                        t_offset = GetTrace()->GetPhys_Offset(
                            elmtToTrace[n][e]->GetElmtId());
                        (*m_exp)[n]->AddEdgeNormBoundaryInt(
                            e, elmtToTrace[n][e],
                            Fn+t_offset,
                            e_outarray = outarray+offset);
                    }
                }
            }
        }


        /**
         * @brief Add trace contributions into elemental coefficient spaces.
         *
         * Given some quantity \f$ \vec{q} \f$, calculate the elemental integral
         *
         * \f[
         * \int_{\Omega^e} \vec{q}, \mathrm{d}S
         * \f]
         *
         * and adds this to the coefficient space provided by
         * outarray. The value of q is determined from the routine
         * IsLeftAdjacentEdge() which if true we use Fwd else we use
         * Bwd
         *
         * @see Expansion2D::AddEdgeNormBoundaryInt
         *
         * @param Fwd       The trace quantities associated with left (fwd)
         *                  adjancent elmt.
         * @param Bwd       The trace quantities associated with right (bwd)
         *                  adjacent elet.
         * @param outarray  Resulting 2D coefficient space.
         */
        void DisContField2D::v_AddFwdBwdTraceIntegral(
            const Array<OneD, const NekDouble> &Fwd,
            const Array<OneD, const NekDouble> &Bwd,
                  Array<OneD,       NekDouble> &outarray)
        {
            int e,n,offset, t_offset;
            Array<OneD, NekDouble> e_outarray;
            Array<OneD, Array<OneD, LocalRegions::ExpansionSharedPtr> >
                &elmtToTrace = m_traceMap->GetElmtToTrace();

            for (n = 0; n < GetExpSize(); ++n)
            {
                offset = GetCoeff_Offset(n);
                for (e = 0; e < (*m_exp)[n]->GetNedges(); ++e)
                {
                    t_offset = GetTrace()->GetPhys_Offset(
                                            elmtToTrace[n][e]->GetElmtId());

                    // Evaluate upwind flux less local edge
                    if (IsLeftAdjacentEdge(n, e))
                    {
                        (*m_exp)[n]->AddEdgeNormBoundaryInt(
                        e, elmtToTrace[n][e], Fwd+t_offset,
                        e_outarray = outarray+offset);
                    }
                    else
                    {
                        (*m_exp)[n]->AddEdgeNormBoundaryInt(
                        e, elmtToTrace[n][e], Bwd+t_offset,
                        e_outarray = outarray+offset);
                    }

                }
            }
        }

        /**
         * @brief Set up a list of element IDs and edge IDs that link to the
         * boundary conditions.
         */
        void DisContField2D::v_GetBoundaryToElmtMap(
            Array<OneD, int> &ElmtID,
            Array<OneD, int> &EdgeID)
        {
            if (m_BCtoElmMap.size() == 0)
            {
                map<int, int> globalIdMap;
                int i,n;
                int cnt;
                int nbcs = 0;

                // Populate global ID map (takes global geometry ID to local
                // expansion list ID).
                for (i = 0; i < GetExpSize(); ++i)
                {
                    globalIdMap[(*m_exp)[i]->GetGeom()->GetGlobalID()] = i;
                }

                // Determine number of boundary condition expansions.
                for(i = 0; i < m_bndConditions.size(); ++i)
                {
                    nbcs += m_bndCondExpansions[i]->GetExpSize();
                }

                // Initialize arrays
                m_BCtoElmMap = Array<OneD, int>(nbcs);
                m_BCtoEdgMap = Array<OneD, int>(nbcs);

                LocalRegions::Expansion1DSharedPtr exp1d;
                for (cnt = n = 0; n < m_bndCondExpansions.size(); ++n)
                {
                    for (i = 0; i < m_bndCondExpansions[n]->GetExpSize();
                         ++i, ++cnt)
                    {
                        exp1d = m_bndCondExpansions[n]->GetExp(i)->
                                            as<LocalRegions::Expansion1D>();
                        // Use edge to element map from MeshGraph.
                        SpatialDomains::GeometryLinkSharedPtr tmp =
                            m_graph->GetElementsFromEdge(exp1d->GetGeom1D());

                        m_BCtoElmMap[cnt] = globalIdMap[
                            (*tmp)[0].first->GetGlobalID()];
                        m_BCtoEdgMap[cnt] = (*tmp)[0].second;
                    }
                }
            }
            ElmtID = m_BCtoElmMap;
            EdgeID = m_BCtoEdgMap;
        }

        void DisContField2D::v_GetBndElmtExpansion(int i,
                            std::shared_ptr<ExpList> &result,
                            const bool DeclareCoeffPhysArrays)
        {
            int n, cnt, nq;
            int offsetOld, offsetNew;
            std::vector<unsigned int> eIDs;

            Array<OneD, int> ElmtID,EdgeID;
            GetBoundaryToElmtMap(ElmtID,EdgeID);

            // Skip other boundary regions
            for (cnt = n = 0; n < i; ++n)
            {
                cnt += m_bndCondExpansions[n]->GetExpSize();
            }

            // Populate eIDs with information from BoundaryToElmtMap
            for (n = 0; n < m_bndCondExpansions[i]->GetExpSize(); ++n)
            {
                eIDs.push_back(ElmtID[cnt+n]);
            }

            // Create expansion list
            result =
                MemoryManager<ExpList2D>::AllocateSharedPtr
                    (*this, eIDs, DeclareCoeffPhysArrays);

            // Copy phys and coeffs to new explist
            if( DeclareCoeffPhysArrays)
            {
                Array<OneD, NekDouble> tmp1, tmp2;
                for (n = 0; n < result->GetExpSize(); ++n)
                {
                    nq = GetExp(ElmtID[cnt+n])->GetTotPoints();
                    offsetOld = GetPhys_Offset(ElmtID[cnt+n]);
                    offsetNew = result->GetPhys_Offset(n);
                    Vmath::Vcopy(nq, tmp1 = GetPhys()+ offsetOld, 1,
                                tmp2 = result->UpdatePhys()+ offsetNew, 1);

                    nq = GetExp(ElmtID[cnt+n])->GetNcoeffs();
                    offsetOld = GetCoeff_Offset(ElmtID[cnt+n]);
                    offsetNew = result->GetCoeff_Offset(n);
                    Vmath::Vcopy(nq, tmp1 = GetCoeffs()+ offsetOld, 1,
                                tmp2 = result->UpdateCoeffs()+ offsetNew, 1);
                }
            }
        }

        /**
         * @brief Reset this field, so that geometry information can be updated.
         */
        void DisContField2D::v_Reset()
        {
            ExpList::v_Reset();

            // Reset boundary condition expansions.
            for (int n = 0; n < m_bndCondExpansions.size(); ++n)
            {
                m_bndCondExpansions[n]->Reset();
                m_bndCondBndWeight[n] = 0.0;
            }
        }

        /**
         * @brief Calculate the \f$ L^2 \f$ error of the \f$ Q_{\rm dir} \f$
         * derivative using the consistent DG evaluation of \f$ Q_{\rm dir} \f$.
         *
         * The solution provided is of the primative variation at the quadrature
         * points and the derivative is compared to the discrete derivative at
         * these points, which is likely to be undesirable unless using a much
         * higher number of quadrature points than the polynomial order used to
         * evaluate \f$ Q_{\rm dir} \f$.
        */
        NekDouble DisContField2D::L2_DGDeriv(
            const int                           dir,
            const Array<OneD, const NekDouble> &soln)
        {
            int    i,e,ncoeff_edge;
            Array<OneD, const NekDouble> tmp_coeffs;
            Array<OneD, NekDouble> out_d(m_ncoeffs), out_tmp;

            Array<OneD, Array<OneD, LocalRegions::ExpansionSharedPtr> >
                &elmtToTrace = m_traceMap->GetElmtToTrace();

            StdRegions::Orientation edgedir;

            int     cnt;
            int     LocBndCoeffs = m_traceMap->GetNumLocalBndCoeffs();
            Array<OneD, NekDouble> loc_lambda(LocBndCoeffs), edge_lambda;

            
            m_traceMap->GlobalToLocalBnd(m_trace->GetCoeffs(),loc_lambda);

            edge_lambda = loc_lambda;

            // Calculate Q using standard DG formulation.
            for(i = cnt = 0; i < GetExpSize(); ++i)
            {
                // Probably a better way of setting up lambda than this.
                // Note cannot use PutCoeffsInToElmts since lambda space
                // is mapped during the solve.
                int nEdges = (*m_exp)[i]->GetNedges();
                Array<OneD, Array<OneD, NekDouble> > edgeCoeffs(nEdges);

                for(e = 0; e < nEdges; ++e)
                {
                    edgedir = (*m_exp)[i]->GetEorient(e);
                    ncoeff_edge = elmtToTrace[i][e]->GetNcoeffs();
                    edgeCoeffs[e] = Array<OneD, NekDouble>(ncoeff_edge);
                    Vmath::Vcopy(ncoeff_edge, edge_lambda, 1, edgeCoeffs[e], 1);
                    elmtToTrace[i][e]->SetCoeffsToOrientation(
                        edgedir, edgeCoeffs[e], edgeCoeffs[e]);
                    edge_lambda = edge_lambda + ncoeff_edge;
                }

                (*m_exp)[i]->DGDeriv(dir,
                                       tmp_coeffs=m_coeffs+m_coeff_offset[i],
                                       elmtToTrace[i],
                                       edgeCoeffs,
                                       out_tmp = out_d+cnt);
                cnt  += (*m_exp)[i]->GetNcoeffs();
            }

            BwdTrans(out_d,m_phys);
            Vmath::Vsub(m_npoints,m_phys,1,soln,1,m_phys,1);
            return L2(m_phys);
        }

        void DisContField2D::v_HelmSolve(
                const Array<OneD, const NekDouble> &inarray,
                      Array<OneD,       NekDouble> &outarray,
                const StdRegions::ConstFactorMap &factors,
                const StdRegions::VarCoeffMap &varcoeff,
                const MultiRegions::VarFactorsMap &varfactors,
                const Array<OneD, const NekDouble> &dirForcing,
                const bool  PhysSpaceForcing)

        {
            boost::ignore_unused(varfactors, dirForcing);
            int i,j,n,cnt,cnt1,nbndry;
            int nexp = GetExpSize();

            Array<OneD,NekDouble> f(m_ncoeffs);
            DNekVec F(m_ncoeffs,f,eWrapper);
            Array<OneD,NekDouble> e_f, e_l;

            //----------------------------------
            //  Setup RHS Inner product
            //----------------------------------
            if(PhysSpaceForcing)
            {
                IProductWRTBase(inarray,f);
                Vmath::Neg(m_ncoeffs,f,1);
            }
            else
            {
                Vmath::Smul(m_ncoeffs,-1.0,inarray,1,f,1);
            }

            //----------------------------------
            //  Solve continuous flux System
            //----------------------------------
            int GloBndDofs   = m_traceMap->GetNumGlobalBndCoeffs();
            int NumDirichlet = m_traceMap->GetNumLocalDirBndCoeffs();
            int e_ncoeffs;

            // Retrieve block matrix of U^e
            GlobalMatrixKey HDGLamToUKey(StdRegions::eHybridDGLamToU,
                NullAssemblyMapSharedPtr,factors,varcoeff);
            const DNekScalBlkMatSharedPtr &HDGLamToU = GetBlockMatrix(
                HDGLamToUKey);


            // Retrieve number of local trace space coefficients N_{\lambda},
            // and set up local elemental trace solution \lambda^e.
            int     LocBndCoeffs = m_traceMap->GetNumLocalBndCoeffs();
            Array<OneD, NekDouble> bndrhs(LocBndCoeffs,0.0);
            Array<OneD, NekDouble> loclambda(LocBndCoeffs,0.0);
            DNekVec LocLambda(LocBndCoeffs,loclambda,eWrapper);

            //----------------------------------
            // Evaluate Trace Forcing vector F
            // Kirby et al, 2010, P23, Step 5.
            //----------------------------------
            // Loop over all expansions in the domain
            for(cnt = cnt1 = n = 0; n < nexp; ++n)
            {
                nbndry = (*m_exp)[n]->NumDGBndryCoeffs();

                e_ncoeffs = (*m_exp)[n]->GetNcoeffs();
                e_f       = f + cnt;
                e_l       = bndrhs + cnt1;

                // Local trace space \lambda^e
                DNekVec     Floc    (nbndry, e_l, eWrapper);
                // Local forcing f^e
                DNekVec     ElmtFce (e_ncoeffs, e_f, eWrapper);
                // Compute local (U^e)^{\top} f^e
                Floc = Transpose(*(HDGLamToU->GetBlock(n,n)))*ElmtFce;

                cnt   += e_ncoeffs;
                cnt1  += nbndry;
            }

            Array<OneD, const int> bndCondMap =  
                m_traceMap->GetBndCondCoeffsToLocalTraceMap();
            Array<OneD, const NekDouble> Sign = 
                m_traceMap->GetLocalToGlobalBndSign();

            // Copy Dirichlet boundary conditions and weak forcing
            // into trace space
            int locid;
            cnt = 0;
            for(i = 0; i < m_bndCondExpansions.size(); ++i)
            {
                Array<OneD, const NekDouble> bndcoeffs =
                    m_bndCondExpansions[i]->GetCoeffs();
                
                if(m_bndConditions[i]->GetBoundaryConditionType() ==
                       SpatialDomains::eDirichlet)
                {
                    for(j = 0; j < (m_bndCondExpansions[i])->GetNcoeffs(); ++j)
                    {
                        locid = bndCondMap[cnt + j];
                        loclambda[locid] = Sign[locid]*bndcoeffs[j]; 
                    }
                }
                else if (m_bndConditions[i]->GetBoundaryConditionType() ==
                             SpatialDomains::eNeumann ||
                         m_bndConditions[i]->GetBoundaryConditionType() ==
                             SpatialDomains::eRobin)
                {
                    //Add weak boundary condition to trace forcing
                    for(j = 0; j < (m_bndCondExpansions[i])->GetNcoeffs(); ++j)
                    {
                        locid = bndCondMap[cnt + j];
                        bndrhs[locid] += Sign[locid]*bndcoeffs[j]; 
                    }
                }
                else if (m_bndConditions[i]->GetBoundaryConditionType() ==
                             SpatialDomains::ePeriodic)
                {
                    ASSERTL0(false, "HDG implementation does not support "
                             "periodic boundary conditions at present.");
                }
                cnt += (m_bndCondExpansions[i])->GetNcoeffs();
            }

            //----------------------------------
            // Solve trace problem: \Lambda = K^{-1} F
            // K is the HybridDGHelmBndLam matrix.
            //----------------------------------
            if(GloBndDofs - NumDirichlet > 0)
            {
                GlobalLinSysKey       key(StdRegions::eHybridDGHelmBndLam,
                                          m_traceMap,factors,varcoeff);
                GlobalLinSysSharedPtr LinSys = GetGlobalBndLinSys(key);
                LinSys->Solve(bndrhs,loclambda,m_traceMap);

                // For consistency with previous version put global
                // solution into m_trace->m_coeffs
                m_traceMap->LocalToGlobal(loclambda,m_trace->UpdateCoeffs());
            }
                
            //----------------------------------
            // Internal element solves
            //----------------------------------
            GlobalMatrixKey invHDGhelmkey(StdRegions::eInvHybridDGHelmholtz,
                NullAssemblyMapSharedPtr,factors,varcoeff);
            const DNekScalBlkMatSharedPtr& InvHDGHelm = GetBlockMatrix(
                invHDGhelmkey);
            DNekVec out(m_ncoeffs,outarray,eWrapper);
            Vmath::Zero(m_ncoeffs,outarray,1);

            //  out =  u_f + u_lam = (*InvHDGHelm)*f + (LamtoU)*Lam
            out = (*InvHDGHelm)*F + (*HDGLamToU)*LocLambda;
        }


        /**
         * @brief Calculates the result of the multiplication of a global matrix
         * of type specified by @a mkey with a vector given by @a inarray.
         *
         * @param mkey      Key representing desired matrix multiplication.
         * @param inarray   Input vector.
         * @param outarray  Resulting multiplication.
         */
        void DisContField2D::v_GeneralMatrixOp(
               const GlobalMatrixKey             &gkey,
               const Array<OneD,const NekDouble> &inarray,
               Array<OneD,      NekDouble> &outarray)
        {
            int     LocBndCoeffs = m_traceMap->GetNumLocalBndCoeffs();
            Array<OneD, NekDouble> loc_lambda(LocBndCoeffs);
            DNekVec LocLambda(LocBndCoeffs,loc_lambda,eWrapper);
            const DNekScalBlkMatSharedPtr& HDGHelm = GetBlockMatrix(gkey);

            m_traceMap->GlobalToLocalBnd(inarray, loc_lambda);
            LocLambda = (*HDGHelm) * LocLambda;
            m_traceMap->AssembleBnd(loc_lambda,outarray);
        }

        /**
         * @brief Search through the edge expansions and identify which ones
         * have Robin/Mixed type boundary conditions.
         *
         * If a Robin boundary is found then store the edge ID of the boundary
         * condition and the array of points of the physical space boundary
         * condition which are hold the boundary condition primitive variable
         * coefficient at the quatrature points
         *
         * @return A map containing the Robin boundary condition information
         *         using a key of the element ID.
         */
        map<int, RobinBCInfoSharedPtr> DisContField2D::v_GetRobinBCInfo(void)
        {
            int i,cnt;
            map<int, RobinBCInfoSharedPtr> returnval;
            Array<OneD, int> ElmtID,EdgeID;
            GetBoundaryToElmtMap(ElmtID,EdgeID);

            for(cnt = i = 0; i < m_bndCondExpansions.size(); ++i)
            {
                MultiRegions::ExpListSharedPtr locExpList;

                if(m_bndConditions[i]->GetBoundaryConditionType() ==
                       SpatialDomains::eRobin)
                {
                    int e,elmtid;
                    Array<OneD, NekDouble> Array_tmp;

                    locExpList = m_bndCondExpansions[i];

                    int npoints    = locExpList->GetNpoints();
                    Array<OneD, NekDouble> x0(npoints, 0.0);
                    Array<OneD, NekDouble> x1(npoints, 0.0);
                    Array<OneD, NekDouble> x2(npoints, 0.0);
                    Array<OneD, NekDouble> coeffphys(npoints);

                    locExpList->GetCoords(x0, x1, x2);

                    LibUtilities::Equation coeffeqn =
                        std::static_pointer_cast<
                            SpatialDomains::RobinBoundaryCondition>
                        (m_bndConditions[i])->m_robinPrimitiveCoeff;

                    // evalaute coefficient
                    coeffeqn.Evaluate(x0, x1, x2, 0.0, coeffphys);

                    for(e = 0; e < locExpList->GetExpSize(); ++e)
                    {
                        RobinBCInfoSharedPtr rInfo =
                            MemoryManager<RobinBCInfo>
                            ::AllocateSharedPtr(
                                EdgeID[cnt+e],
                                Array_tmp = coeffphys +
                                locExpList->GetPhys_Offset(e));

                        elmtid = ElmtID[cnt+e];
                        // make link list if necessary
                        if(returnval.count(elmtid) != 0)
                        {
                            rInfo->next = returnval.find(elmtid)->second;
                        }
                        returnval[elmtid] = rInfo;
                    }
                }
                cnt += m_bndCondExpansions[i]->GetExpSize();
            }

            return returnval;
        }

        /**
         * @brief Evaluate HDG post-processing to increase polynomial order of
         * solution.
         *
         * This function takes the solution (assumed to be one order lower) in
         * physical space, and postprocesses at the current polynomial order by
         * solving the system:
         *
         * \f[
         * \begin{aligned}
         *   (\nabla w, \nabla u^*) &= (\nabla w, u), \\
         *   \langle \nabla u^*, 1 \rangle &= \langle \nabla u, 1 \rangle
         * \end{aligned}
         * \f]
         *
         * where \f$ u \f$ corresponds with the current solution as stored
         * inside #m_coeffs.
         *
         * @param outarray  The resulting field \f$ u^* \f$.
         */
        void  DisContField2D::EvaluateHDGPostProcessing(
            Array<OneD, NekDouble> &outarray)
        {
            int    i,cnt,e,ncoeff_edge;
            Array<OneD, NekDouble> force, out_tmp, qrhs, qrhs1;
            Array<OneD, Array< OneD, LocalRegions::ExpansionSharedPtr> >
                &elmtToTrace = m_traceMap->GetElmtToTrace();

            StdRegions::Orientation edgedir;

            int     nq_elmt, nm_elmt;
            int     LocBndCoeffs = m_traceMap->GetNumLocalBndCoeffs();
            Array<OneD, NekDouble> loc_lambda(LocBndCoeffs), edge_lambda;
            Array<OneD, NekDouble> tmp_coeffs;
            m_traceMap->GlobalToLocalBnd(m_trace->GetCoeffs(),loc_lambda);

            edge_lambda = loc_lambda;

            // Calculate Q using standard DG formulation.
            for(i = cnt = 0; i < GetExpSize(); ++i)
            {
                nq_elmt = (*m_exp)[i]->GetTotPoints();
                nm_elmt = (*m_exp)[i]->GetNcoeffs();
                qrhs  = Array<OneD, NekDouble>(nq_elmt);
                qrhs1  = Array<OneD, NekDouble>(nq_elmt);
                force = Array<OneD, NekDouble>(2*nm_elmt);
                out_tmp = force + nm_elmt;
                LocalRegions::ExpansionSharedPtr ppExp;

                int num_points0 = (*m_exp)[i]->GetBasis(0)->GetNumPoints();
                int num_points1 = (*m_exp)[i]->GetBasis(1)->GetNumPoints();
                int num_modes0 = (*m_exp)[i]->GetBasis(0)->GetNumModes();
                int num_modes1 = (*m_exp)[i]->GetBasis(1)->GetNumModes();

                // Probably a better way of setting up lambda than this.  Note
                // cannot use PutCoeffsInToElmts since lambda space is mapped
                // during the solve.
                int nEdges = (*m_exp)[i]->GetNedges();
                Array<OneD, Array<OneD, NekDouble> > edgeCoeffs(nEdges);

                for(e = 0; e < (*m_exp)[i]->GetNedges(); ++e)
                {
                    edgedir = (*m_exp)[i]->GetEorient(e);
                    ncoeff_edge = elmtToTrace[i][e]->GetNcoeffs();
                    edgeCoeffs[e] = Array<OneD, NekDouble>(ncoeff_edge);
                    Vmath::Vcopy(ncoeff_edge, edge_lambda, 1, edgeCoeffs[e], 1);
                    elmtToTrace[i][e]->SetCoeffsToOrientation(
                        edgedir, edgeCoeffs[e], edgeCoeffs[e]);
                    edge_lambda = edge_lambda + ncoeff_edge;
                }

                //creating orthogonal expansion (checking if we have quads or triangles)
                LibUtilities::ShapeType shape = (*m_exp)[i]->DetShapeType();
                switch(shape)
                {
                    case LibUtilities::eQuadrilateral:
                    {
                        const LibUtilities::PointsKey PkeyQ1(num_points0,LibUtilities::eGaussLobattoLegendre);
                        const LibUtilities::PointsKey PkeyQ2(num_points1,LibUtilities::eGaussLobattoLegendre);
                        LibUtilities::BasisKey  BkeyQ1(LibUtilities::eOrtho_A, num_modes0, PkeyQ1);
                        LibUtilities::BasisKey  BkeyQ2(LibUtilities::eOrtho_A, num_modes1, PkeyQ2);
                        SpatialDomains::QuadGeomSharedPtr qGeom = std::dynamic_pointer_cast<SpatialDomains::QuadGeom>((*m_exp)[i]->GetGeom());
                        ppExp = MemoryManager<LocalRegions::QuadExp>::AllocateSharedPtr(BkeyQ1, BkeyQ2, qGeom);
                    }
                    break;
                    case LibUtilities::eTriangle:
                    {
                        const LibUtilities::PointsKey PkeyT1(num_points0,LibUtilities::eGaussLobattoLegendre);
                        const LibUtilities::PointsKey PkeyT2(num_points1,LibUtilities::eGaussRadauMAlpha1Beta0);
                        LibUtilities::BasisKey  BkeyT1(LibUtilities::eOrtho_A, num_modes0, PkeyT1);
                        LibUtilities::BasisKey  BkeyT2(LibUtilities::eOrtho_B, num_modes1, PkeyT2);
                        SpatialDomains::TriGeomSharedPtr tGeom = std::dynamic_pointer_cast<SpatialDomains::TriGeom>((*m_exp)[i]->GetGeom());
                        ppExp = MemoryManager<LocalRegions::TriExp>::AllocateSharedPtr(BkeyT1, BkeyT2, tGeom);
                    }
                    break;
                    default:
                        ASSERTL0(false, "Wrong shape type, HDG postprocessing is not implemented");
                };


                //DGDeriv
                // (d/dx w, d/dx q_0)
                (*m_exp)[i]->DGDeriv(
                    0,tmp_coeffs = m_coeffs + m_coeff_offset[i],
                    elmtToTrace[i], edgeCoeffs, out_tmp);
                (*m_exp)[i]->BwdTrans(out_tmp,qrhs);
                //(*m_exp)[i]->IProductWRTDerivBase(0,qrhs,force);
                ppExp->IProductWRTDerivBase(0,qrhs,force);


                // + (d/dy w, d/dy q_1)
                (*m_exp)[i]->DGDeriv(
                    1,tmp_coeffs = m_coeffs + m_coeff_offset[i],
                    elmtToTrace[i], edgeCoeffs, out_tmp);

                (*m_exp)[i]->BwdTrans(out_tmp,qrhs);
                //(*m_exp)[i]->IProductWRTDerivBase(1,qrhs,out_tmp);
                ppExp->IProductWRTDerivBase(1,qrhs,out_tmp);

                Vmath::Vadd(nm_elmt,force,1,out_tmp,1,force,1);

                // determine force[0] = (1,u)
                (*m_exp)[i]->BwdTrans(
                    tmp_coeffs = m_coeffs + m_coeff_offset[i],qrhs);
                force[0] = (*m_exp)[i]->Integral(qrhs);

                // multiply by inverse Laplacian matrix
                // get matrix inverse
                LocalRegions::MatrixKey  lapkey(StdRegions::eInvLaplacianWithUnityMean, ppExp->DetShapeType(), *ppExp);
                DNekScalMatSharedPtr lapsys = ppExp->GetLocMatrix(lapkey);

                NekVector<NekDouble> in (nm_elmt,force,eWrapper);
                NekVector<NekDouble> out(nm_elmt);

                out = (*lapsys)*in;

                // Transforming back to modified basis
                Array<OneD, NekDouble> work(nq_elmt);
                ppExp->BwdTrans(out.GetPtr(), work);
                (*m_exp)[i]->FwdTrans(work, tmp_coeffs = outarray + m_coeff_offset[i]);
            }
        }

        /**
         * Evaluates the boundary condition expansions, \a bndCondExpansions,
         * given the information provided by \a bndConditions.
         * @param   time        The time at which the boundary conditions
         *                      should be evaluated.
         * @param   bndCondExpansions   List of boundary conditions.
         * @param   bndConditions   Information about the boundary conditions.
         *
         * This will only be undertaken for time dependent
         * boundary conditions unless time == 0.0 which is the
         * case when the method is called from the constructor.
         */
        void DisContField2D::v_EvaluateBoundaryConditions(
            const NekDouble   time,
            const std::string varName,
            const NekDouble   x2_in,
            const NekDouble   x3_in)
        {
            boost::ignore_unused(x3_in);

            int i;
            int npoints;
            int nbnd = m_bndCondExpansions.size();

            MultiRegions::ExpListSharedPtr locExpList;

            for (i = 0; i < nbnd; ++i)
            {
                if (time == 0.0 ||
                    m_bndConditions[i]->IsTimeDependent())
                {
                    m_bndCondBndWeight[i] = 1.0;
                    locExpList = m_bndCondExpansions[i];
                    npoints    = locExpList->GetNpoints();
                    Array<OneD, NekDouble> x0(npoints, 0.0);
                    Array<OneD, NekDouble> x1(npoints, 0.0);
                    Array<OneD, NekDouble> x2(npoints, 0.0);

                    // Homogeneous input case for x2.
                    if (x2_in == NekConstants::kNekUnsetDouble)
                    {
                        locExpList->GetCoords(x0, x1, x2);
                    }
                    else
                    {
                        locExpList->GetCoords(x0, x1, x2);
                        Vmath::Fill(npoints, x2_in, x2, 1);
                    }

                    if (m_bndConditions[i]->GetBoundaryConditionType()
                        == SpatialDomains::eDirichlet)
                    {
                        SpatialDomains::DirichletBCShPtr bcPtr
                            = std::static_pointer_cast<
                                SpatialDomains::DirichletBoundaryCondition>(
                                    m_bndConditions[i]);
                        string filebcs = bcPtr->m_filename;

                        if (filebcs != "")
                        {
                            ExtractFileBCs(filebcs, bcPtr->GetComm(), varName, locExpList);
                        }
                        else
                        {
                            LibUtilities::Equation condition =
                                std::static_pointer_cast<
                                    SpatialDomains::DirichletBoundaryCondition>
                                        (m_bndConditions[i])->
                                            m_dirichletCondition;

                            condition.Evaluate(x0, x1, x2, time,
                                               locExpList->UpdatePhys());
                        }

                        locExpList->FwdTrans_BndConstrained(
                            locExpList->GetPhys(),
                            locExpList->UpdateCoeffs());
                    }
                    else if (m_bndConditions[i]->GetBoundaryConditionType()
                             == SpatialDomains::eNeumann)
                    {
                        SpatialDomains::NeumannBCShPtr bcPtr = std::static_pointer_cast<
                                SpatialDomains::NeumannBoundaryCondition>(
                                        m_bndConditions[i]);
                        string filebcs  = bcPtr->m_filename;
                        if (filebcs != "")
                        {
                            ExtractFileBCs(filebcs, bcPtr->GetComm(), varName, locExpList);
                        }
                        else
                        {
                            LibUtilities::Equation condition =
                                std::static_pointer_cast<
                                    SpatialDomains::NeumannBoundaryCondition>
                                        (m_bndConditions[i])->
                                            m_neumannCondition;
                            condition.Evaluate(x0, x1, x2, time,
                                               locExpList->UpdatePhys());
                        }

                        locExpList->IProductWRTBase(
                            locExpList->GetPhys(),
                            locExpList->UpdateCoeffs());
                    }
                    else if (m_bndConditions[i]->GetBoundaryConditionType()
                             == SpatialDomains::eRobin)
                    {
                        SpatialDomains::RobinBCShPtr bcPtr = std::static_pointer_cast<
                            SpatialDomains::RobinBoundaryCondition>
                                (m_bndConditions[i]);
                        string filebcs = bcPtr->m_filename;

                        if (filebcs != "")
                        {
                            ExtractFileBCs(filebcs, bcPtr->GetComm(), varName, locExpList);
                        }
                        else
                        {
                            LibUtilities::Equation condition =
                                std::static_pointer_cast<
                                    SpatialDomains::RobinBoundaryCondition>
                                        (m_bndConditions[i])->
                                            m_robinFunction;
                            condition.Evaluate(x0, x1, x2, time,
                                               locExpList->UpdatePhys());
                        }

                        locExpList->IProductWRTBase(
                            locExpList->GetPhys(),
                            locExpList->UpdateCoeffs());
                    }
                    else if (m_bndConditions[i]->GetBoundaryConditionType()
                             == SpatialDomains::ePeriodic)
                    {
                        continue;
                    }
                    else
                    {
                        ASSERTL0(false, "This type of BC not implemented yet");
                    }
                }
            }
        }
    } // end of namespace
} //end of namespace<|MERGE_RESOLUTION|>--- conflicted
+++ resolved
@@ -1470,7 +1470,6 @@
             int npts;
             int e = 0;
 
-<<<<<<< HEAD
             // Fill boundary conditions into missing elements
             for (int n = cnt = 0; n < m_bndCondExpansions.size(); ++n)
             {
@@ -1482,7 +1481,7 @@
                         npts = m_bndCondExpansions[n]->
                                 GetExp(e)->GetNumPoints(0);
                         int id2 = m_trace->GetPhys_Offset(m_traceMap->
-                                        GetBndCondTraceToGlobalTraceMap(cnt+e));
+                                        GetBndCondIDToGlobalTraceID(cnt+e));
                         Vmath::Vcopy(npts, &Fwd[id2], 1, &Bwd[id2], 1);
                     }
                     
@@ -1498,7 +1497,7 @@
                         npts = m_bndCondExpansions[n]->
                                 GetExp(e)->GetNumPoints(0);
                         int id2 = m_trace->GetPhys_Offset(m_traceMap->
-                                        GetBndCondTraceToGlobalTraceMap(cnt+e));
+                                        GetBndCondIDToGlobalTraceID(cnt+e));
                         Vmath::Vcopy(npts, &Fwd[id2], 1, &Bwd[id2], 1);
                     }
                     
@@ -1511,10 +1510,6 @@
                              "Method not set up for this boundary condition.");
                 }
             }       
-=======
-            // Do parallel exchange for forwards/backwards spaces.
-            m_traceMap->GetAssemblyCommDG()->PerformExchange(Fwd, Bwd);
->>>>>>> 22dfdeae
         }
 
         /**
@@ -1542,7 +1537,7 @@
                         npts = m_bndCondExpansions[n]->
                                 GetExp(e)->GetNumPoints(0);
                         id2 = m_trace->GetPhys_Offset(m_traceMap->
-                                        GetBndCondTraceToGlobalTraceMap(cnt+e));
+                                        GetBndCondIDToGlobalTraceID(cnt+e));
                         Vmath::Fill(npts,m_bndCondBndWeight[n], 
                                     &weightave[id2], 1);
                         Vmath::Fill(npts, 0.0, &weightjmp[id2], 1);
@@ -1561,7 +1556,7 @@
                         npts = m_bndCondExpansions[n]->
                                 GetExp(e)->GetNumPoints(0);
                         id2 = m_trace->GetPhys_Offset(m_traceMap->
-                                        GetBndCondTraceToGlobalTraceMap(cnt+e));
+                                        GetBndCondIDToGlobalTraceID(cnt+e));
                         Vmath::Fill(npts,
                                     m_bndCondBndWeight[n], 
                                     &weightave[id2], 1);
