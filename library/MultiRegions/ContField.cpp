--- conflicted
+++ resolved
@@ -556,20 +556,6 @@
     return ExpList::GenGlobalLinSys(mkey, m_locToGloMap);
 }
 
-<<<<<<< HEAD
-=======
-// /**
-//  *
-//  */
-// void ContField::v_BwdTrans(
-//                              const Array<OneD, const NekDouble>
-//                              &inarray,
-//                              Array<OneD,       NekDouble> &outarray)
-// {
-//     BwdTrans(inarray,outarray);
-// }
-
->>>>>>> 6a3e03cf
 /**
  *
  */
@@ -918,29 +904,6 @@
 }
 
 /**
- * This is equivalent to the operation:
- * \f[\boldsymbol{M\hat{u}}_g\f]
- * where \f$\boldsymbol{M}\f$ is the global matrix of type specified by
- * \a mkey. After scattering the global array \a inarray to local
- * level, this operation is evaluated locally by the function
- * ExpList#GeneralMatrixOp. The global result is then obtained by a
- * global assembly procedure.
- *
- * @param   mkey        This key uniquely defines the type matrix
- *                      required for the operation.
- * @param   inarray     The vector \f$\boldsymbol{\hat{u}}_g\f$ of size
- *                      \f$N_{\mathrm{dof}}\f$.
- * @param   outarray    The resulting vector of size
- *                      \f$N_{\mathrm{dof}}\f$.
- */
-void ContField::v_GeneralMatrixOp(const GlobalMatrixKey &gkey,
-                                  const Array<OneD, const NekDouble> &inarray,
-                                  Array<OneD, NekDouble> &outarray)
-{
-    GeneralMatrixOp_IterPerExp(gkey, inarray, outarray);
-}
-
-/**
  * First compute the inner product of forcing function with respect to
  * base, and then solve the system with the linear advection operator.
  * @param   velocity    Array of advection velocities in physical space
