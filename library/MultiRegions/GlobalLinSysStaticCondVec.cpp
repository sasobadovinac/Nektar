--- conflicted
+++ resolved
@@ -117,10 +117,6 @@
             int nLocBndDofs = m_locToGloMapVec[0]->GetNumLocalBndCoeffs();
             int nIntDofs    = nGlobDofs - m_locToGloMapVec[0]->GetNumGlobalBndCoeffs();
 
-            // cout << "GlobalLinSysStaticCondVec::v_SolveVec nGlobDofs " << nGlobDofs <<
-            // " nLocBndDofs " << nLocBndDofs << " nIntDofs " << nIntDofs << endl;
-            // cout << "GlobalLinSysStaticCondVec::v_SolveVec nvec " << nvec << endl;
-            
             Array<OneD, Array<OneD, NekDouble > > F(nvec), V_locbnd(nvec), F_bnd(nvec);
             Array<OneD, NekDouble > tmp;
                         
@@ -134,28 +130,12 @@
                 // This value can change if number of Dirichlet BCs
                 // different in each component
                 nDirBndDofs[n]   = m_locToGloMapVec[n]->GetNumGlobalDirBndCoeffs();
-                // cout << "n=" << n << " nGlobBndDofs[n] " << nGlobBndDofs[n] <<
-                //                      " nDirBndDofs[n] " << nDirBndDofs[n] <<endl;
 
                 // These first two arrays need to be untouched until end
                 // First space is used in Multiply_a operation 
                 V_locbnd[n] = m_wsp + 2*nvec*nLocBndDofs + n*nLocBndDofs;
                 F[n]        = m_wsp + 3*nvec*nLocBndDofs + n*nGlobDofs;
                 F_bnd[n]    = m_wsp + n*nLocBndDofs;
-
-                // cout << " in["<<n<<"]: ";
-                // for(auto &it: in[n]) cout << it << ", ";
-                //     cout << endl;
-                // cout << " F_bnd["<<n<<"]: ";
-                // for(int i=0; i<nLocBndDofs; ++i) cout << F_bnd[n][i] << ", ";
-                //     cout << endl;
-                // m_locToGloMapVec[n]->LocalToLocalBnd(in[n], F_bnd[n]);
-                // cout << " in["<<n<<"]: ";
-                // for(auto &it: in[n]) cout << it << ", ";
-                //     cout << endl;
-                // cout << " F_bnd["<<n<<"]: ";
-                // for(int i=0; i<nLocBndDofs; ++i) cout << F_bnd[n][i] << ", ";;
-                //     cout << endl;
             }
             
             DNekScalBlkMatSharedPtr sc = v_PreSolve(0, F_bnd);
@@ -186,10 +166,6 @@
                     // include dirichlet boundary forcing
                     DNekScalBlkMat &SchurCompl = *sc;
                     F_Bnd = SchurCompl*V_LocBnd;
-
-                    // cout << " F_bnd["<<n<<"]: ";
-                    // for(int i=0; i<nLocBndDofs; ++i) cout << F_bnd[n][i] << ", ";
-                    // cout << endl;
                 }
 
                 Vmath::Vsub(nLocBndDofs, &F_bnd[n][0],1, &F_Bnd[0], 1,
@@ -201,49 +177,10 @@
 
             RotPeriodicInfoSharedPtr perRotInfo = m_locToGloMapVec[0]->GetPerRotInfo();
             Array<OneD, int> periodicRotBndMap = m_locToGloMapVec[0]->GetPeriodicRotBndMap();
-<<<<<<< HEAD
-            Array<OneD, int> periodicRotMap = m_locToGloMapVec[0]->GetPeriodicRotMap();
-
-            // cout << "periodicRotMap: ";
-            // for(auto &it: periodicRotMap) cout << it << ", ";
-            // cout << endl << "periodicRotBndMap: ";
-            // for(auto &it: periodicRotBndMap) cout << it << ", ";
-            // cout << endl;
-=======
->>>>>>> c6cf0ae1
-            // for(auto &it: periodicRotBndMap)
-            // {
-            //     cout << "\t\t\t id=" << it << endl;
-            //     cout << m_locToGloMapVec[0]->GetLocalToGlobalMap(it) << endl;
-            //     // cout << m_locToGloMapVec[0]->GetGlobalToUniversalMap(it) << endl;
-<<<<<<< HEAD
-=======
-            //     // cout << m_locToGloMapVec[0]->GetGlobalToUniversalMapUnique(it) << endl;
-            //     // cout << m_locToGloMapVec[0]->GetLocalToGlobalBndMap(it) << endl;
-            //     // cout << m_locToGloMapVec[0]->GetBndCondCoeffsToGlobalCoeffsMap(it) << endl;
->>>>>>> c6cf0ae1
-            // }
-            
+           
             // put in fwd rotation term here.
             if(perRotInfo.get())
             {
-                // cout << "---------------------------------------VCS.cpp RotateFwd "  << F_bnd[0].num_elements() <<
-                // " " << periodicRotBndMap.num_elements() << " -------------------------------" << endl;
-                // for(auto &it : periodicRotBndMap) cout << it << endl;
-                
-<<<<<<< HEAD
-                // cout << " F_bnd["<<0<<"]: ";
-                // for(int i=0; i<nLocBndDofs; ++i) cout << F_bnd[0][i] << ", ";
-                // cout << endl;
-                // cout << " F_bnd["<<1<<"]: ";
-                // for(int i=0; i<nLocBndDofs; ++i) cout << F_bnd[1][i] << ", ";
-=======
-                // for(auto &it : F_bnd[0]) cout << it << ", ";
-                // cout << endl;
-                // for(auto &it : F_bnd[1]) cout << it << ", ";
->>>>>>> c6cf0ae1
-                // cout << endl;
-
                 Array<OneD, NekDouble> tmp;
                 if(nvec == 1)
                     perRotInfo->RotateFwd(periodicRotBndMap,F_bnd[0],tmp, tmp);
@@ -253,23 +190,12 @@
                 else
                     perRotInfo->RotateFwd(periodicRotBndMap,F_bnd[0],F_bnd[1],
                                         F_bnd[2]);
-
-                // cout << " F_bnd["<<0<<"]: ";
-                // for(int i=0; i<nLocBndDofs; ++i) cout << F_bnd[0][i] << ", ";
-                // cout << endl;
-                // cout << " F_bnd["<<1<<"]: ";
-                // for(int i=0; i<nLocBndDofs; ++i) cout << F_bnd[1][i] << ", ";
-                // cout << endl;
             }
 
             // calculate globally  condensed forcing
             for(n = 0; n < nvec; ++n)
             {
                 m_locToGloMapVec[n]->AssembleBnd(F_bnd[n], F[n]);
-
-                // cout << " F_bnd["<<n<<"]: ";
-                // for(int i=0; i<nLocBndDofs; ++i) cout << F_bnd[n][i] << ", ";
-                // cout << endl;
             }
 
             // solve boundary system
@@ -291,15 +217,6 @@
             // periodic rotate bwd
             if(perRotInfo.get())
             {
-                // cout << "---------------------------------------VCS.cpp RotateBwd "  << outloc[0].num_elements() <<
-                // " " << periodicRotBndMap.num_elements() << " -------------------------------" << endl;
-                // for(auto &it : periodicRotBndMap) cout << it << endl;
-                
-                // for(auto &it : outloc[0]) cout << it << ", ";
-                // cout << endl;
-                // for(auto &it : outloc[1]) cout << it << ", ";
-                // cout << endl;
-
                 Array<OneD, NekDouble> tmp;
                 if(nvec == 1)
                     perRotInfo->RotateBwd(periodicRotBndMap,outloc[0],tmp, tmp);
@@ -309,11 +226,6 @@
                 else
                     perRotInfo->RotateBwd(periodicRotBndMap,outloc[0],outloc[1],
                                       outloc[2]);
-
-                // for(auto &it : outloc[0]) cout << it << ", ";
-                // cout << endl;
-                // for(auto &it : outloc[1]) cout << it << ", ";
-                // cout << endl;
             }
             
             Array<OneD, NekDouble> V_int = m_wsp + 3*nvec*nLocBndDofs + nvec*nGlobDofs;
@@ -370,9 +282,7 @@
 
             int nLocalBnd  = m_locToGloMapVec[0]->GetNumLocalBndCoeffs();
             int nGlobal = m_locToGloMapVec[0]->GetNumGlobalCoeffs();
-            cout << "GlobalLinSysStaticCondVec::v_Initialise: " << "nLocalBnd=" << nLocalBnd << " nGlobal=" << nGlobal << endl;
             m_wsp = Array<OneD, NekDouble>(nvec*3*nLocalBnd + (nvec+1)*nGlobal, 0.0);
-            cout << "GlobalLinSysStaticCondVec::v_Initialise: " << "m_wsp.size()=" << m_wsp.num_elements() << " or=" << nvec*3*nLocalBnd + (nvec+1)*nGlobal << endl;
             v_AssembleSchurComplement(m_locToGloMapVec[0]);
         }
 
