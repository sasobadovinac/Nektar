//////////////////////////////////////////////////////////////////////////////
//
// File DisContField1D.cpp
//
// For more information, please see: http://www.nektar.info
//
// The MIT License
//
// Copyright (c) 2006 Division of Applied Mathematics, Brown University (USA),
// Department of Aeronautics, Imperial College London (UK), and Scientific
// Computing and Imaging Institute, University of Utah (USA).
//
// License for the specific language governing rights and limitations under
// Permission is hereby granted, free of charge, to any person obtaining a
// copy of this software and associated documentation files (the "Software"),
// to deal in the Software without restriction, including without limitation
// the rights to use, copy, modify, merge, publish, distribute, sublicense,
// and/or sell copies of the Software, and to permit persons to whom the
// Software is furnished to do so, subject to the following conditions:
//
// The above copyright notice and this permission notice shall be included
// in all copies or substantial portions of the Software.
//
// THE SOFTWARE IS PROVIDED "AS IS", WITHOUT WARRANTY OF ANY KIND, EXPRESS
// OR IMPLIED, INCLUDING BUT NOT LIMITED TO THE WARRANTIES OF MERCHANTABILITY,
// FITNESS FOR A PARTICULAR PURPOSE AND NONINFRINGEMENT. IN NO EVENT SHALL
// THE AUTHORS OR COPYRIGHT HOLDERS BE LIABLE FOR ANY CLAIM, DAMAGES OR OTHER
// LIABILITY, WHETHER IN AN ACTION OF CONTRACT, TORT OR OTHERWISE, ARISING
// FROM, OUT OF OR IN CONNECTION WITH THE SOFTWARE OR THE USE OR OTHER
// DEALINGS IN THE SOFTWARE.
//
// Description: Field definition for 1D domain with boundary
// conditions using LDG-H
//
///////////////////////////////////////////////////////////////////////////////

#include <MultiRegions/DisContField1D.h>
#include <StdRegions/StdSegExp.h>
#include <LibUtilities/Foundations/ManagerAccess.h>
#include <SpatialDomains/MeshGraph1D.h>

using namespace std;

namespace Nektar
{
    namespace MultiRegions
    {
        /**
         * @class DisContField1D
         * This class augments the list of local expansions inherited from
         * ExpList1D with boundary conditions. Inter-element boundaries are
         * handled using an discontinuous Galerkin scheme.
         */

        /**
         * Constructs an empty expansion list with no boundary conditions.
         */
        DisContField1D::DisContField1D():
            ExpList1D(),
            m_bndCondExpansions(),
            m_bndConditions()
        {
        }


        /**
         * An expansion list for the boundary expansions is generated first for
         * the field. These are subsequently evaluated for time zero. The trace
         * map is then constructed.
         * @param   graph1D     A mesh, containing information about the domain
         *                      and the spectral/hp element expansions.
         * @param   bcs         Information about the enforced boundary
         *                      conditions.
         * @param   variable    The session variable associated with the
         *                      boundary conditions to enforce.
         * @param   solnType    Type of global system to use.
         */
        DisContField1D::DisContField1D(
            const LibUtilities::SessionReaderSharedPtr &pSession,
            const SpatialDomains::MeshGraphSharedPtr &graph1D,
            const std::string &variable,
            const bool         SetUpJustDG)
            : ExpList1D(pSession,graph1D),
              m_bndCondExpansions(),
              m_bndConditions()
        {
            if (variable.compare("DefaultVar") != 0)
            {
                SpatialDomains::BoundaryConditions bcs(m_session, graph1D);

                GenerateBoundaryConditionExpansion(graph1D,bcs,variable);
                EvaluateBoundaryConditions(0.0, variable);
                ApplyGeomInfo();
                FindPeriodicVertices(bcs,variable);
            }

            if(SetUpJustDG)
            {
                SetUpDG(variable);
            }
            else
            {
                int i;
                Array<OneD, int> ElmtID, VertexID;
                GetBoundaryToElmtMap(ElmtID, VertexID);

                for(i = 0; i < m_bndCondExpansions.num_elements(); ++i)
                {
                    MultiRegions::ExpListSharedPtr locExpList;
                    locExpList = m_bndCondExpansions[i];

                    LocalRegions::Expansion1DSharedPtr exp1d =
                            (*m_exp)[ElmtID[i]]->
                                    as<LocalRegions::Expansion1D>();
                    LocalRegions::Expansion0DSharedPtr exp0d =
                            locExpList->GetExp(0)->
                                    as<LocalRegions::Expansion0D>();

                    exp0d->SetAdjacentElementExp(VertexID[i], exp1d);
                }
                
                SetUpPhysNormals();
            }

        }

        void  DisContField1D::SetUpDG(const std::string &variable)
        {
            // Check for multiple calls
            if (m_trace != NullExpListSharedPtr)
            {
                return;
            }
            
            SpatialDomains::MeshGraph1DSharedPtr graph1D = 
                boost::dynamic_pointer_cast<SpatialDomains::MeshGraph1D>(
                    m_graph);

            m_globalBndMat = MemoryManager<GlobalLinSysMap>::AllocateSharedPtr();

            ExpList0DSharedPtr trace = MemoryManager<ExpList0D>::
                AllocateSharedPtr(
                    m_bndCondExpansions,
                    m_bndConditions,
                    *m_exp,graph1D,
                    m_periodicVerts);

            m_trace = boost::dynamic_pointer_cast<ExpList>(trace);

            m_traceMap = MemoryManager<AssemblyMapDG>::
                AllocateSharedPtr(m_session, graph1D, trace, *this,
                                  m_bndCondExpansions, m_bndConditions, 
                                  m_periodicVerts, variable);

            if (m_session->DefinesCmdLineArgument("verbose"))
            {
                m_traceMap->PrintStats(std::cout, variable);
            }

            // Scatter trace points to 1D elements. For each element, we find
            // the trace point associated to each vertex. The element then
            // retains a pointer to the trace space points, to ensure
            // uniqueness of normals when retrieving from two adjoining
            // elements which do not lie in a plane.
            
            int ElmtPointGeom  = 0;
            int TracePointGeom = 0;
            LocalRegions::Expansion0DSharedPtr exp0d;
            LocalRegions::Expansion1DSharedPtr exp1d;
            for (int i = 0; i < m_exp->size(); ++i)
            {
                exp1d = (*m_exp)[i]->as<LocalRegions::Expansion1D>();
                for (int j = 0; j < exp1d->GetNverts(); ++j)
                {
                    ElmtPointGeom  = (exp1d->GetGeom1D())->GetVid(j);
                    
                    for (int k = 0; k < m_trace->GetExpSize(); ++k)
                    {
                        TracePointGeom = m_trace->GetExp(k)->GetGeom()->GetVid(0);
                        
                        if (TracePointGeom == ElmtPointGeom)
                        {
                            exp0d = m_trace->GetExp(k)->as<LocalRegions::Expansion0D>();
                            exp0d->SetAdjacentElementExp(j,exp1d);
                            break;
                        }
                    }
                }
            }
            
            SetUpPhysNormals();

            int cnt, n, e;

            // Identify boundary verts
            for(cnt = 0, n = 0; n < m_bndCondExpansions.num_elements(); ++n)
            {
                if (m_bndConditions[n]->GetBoundaryConditionType() != 
                    SpatialDomains::ePeriodic)
                {
                    for(e = 0; e < m_bndCondExpansions[n]->GetExpSize(); ++e)
                    {
                        m_boundaryVerts.insert(
                            m_traceMap->GetBndCondTraceToGlobalTraceMap(cnt+e));
                    }
                }
                cnt += m_bndCondExpansions[n]->GetExpSize();
            }

            // Set up left-adjacent edge list.
            m_leftAdjacentVerts.resize(2*((*m_exp).size()));
            
            // count size of trace
            for (cnt = n = 0; n < m_exp->size(); ++n)
            {
                for (int v = 0; v < (*m_exp)[n]->GetNverts(); ++v, ++cnt)
                {
                    m_leftAdjacentVerts[cnt] = IsLeftAdjacentVertex(n, v);
                }
            }


            boost::unordered_map<int,pair<int,int> > perVertToExpMap;
            boost::unordered_map<int,pair<int,int> >::iterator it2;
            for (n = 0; n < m_exp->size(); ++n)
            {
                for (int v = 0; v < (*m_exp)[n]->GetNverts(); ++v)
                {
                    PeriodicMap::iterator it = m_periodicVerts.find(
                                         (*m_exp)[n]->GetGeom()->GetVid(v));

                    if (it != m_periodicVerts.end())
                    {
                        perVertToExpMap[it->first] = make_pair(n,v);
                    }
                }
            }


            // Set up mapping to copy Fwd of periodic bcs to Bwd of other edge.
            for (n = 0; n < m_exp->size(); ++n)
            {
                for (int v = 0; v < (*m_exp)[n]->GetNverts(); ++v)
                {
                    int vertGeomId = (*m_exp)[n]->GetGeom()->GetVid(v);

                    // Check to see if this face is periodic.
                    PeriodicMap::iterator it = m_periodicVerts.find(vertGeomId);

                    if (it != m_periodicVerts.end())
                    {
                        const PeriodicEntity &ent = it->second[0];
                        it2 = perVertToExpMap.find(ent.id);

                        if (it2 == perVertToExpMap.end())
                        {
                            if (m_session->GetComm()->GetRowComm()->GetSize() > 1 &&
                                !ent.isLocal)
                            {
                                continue;
                            }
                            else
                            {
                                ASSERTL1(false, "Periodic vert not found!");
                            }
                        }

                        int offset  = m_trace->GetPhys_Offset((m_traceMap->GetElmtToTrace())
                                                              [n][v]->GetElmtId());
                        m_periodicFwdCopy.push_back(offset);

                        int offset2 = m_trace->GetPhys_Offset((m_traceMap->GetElmtToTrace())
                                                              [it2->second.first]
                                                              [it2->second.second]->GetElmtId());
                        m_periodicBwdCopy.push_back(offset2);
                    }
                }
            }
        }


        bool DisContField1D::IsLeftAdjacentVertex(const int n, const int e)
        {
            set<int>::iterator it;
            LocalRegions::Expansion0DSharedPtr traceEl = 
                m_traceMap->GetElmtToTrace()[n][e]->as<LocalRegions::Expansion0D>();

            
            bool fwd = true;
            if (traceEl->GetLeftAdjacentElementVertex () == -1 ||
                traceEl->GetRightAdjacentElementVertex() == -1)
            {
                // Boundary edge (1 connected element). Do nothing in
                // serial.
                it = m_boundaryVerts.find(traceEl->GetElmtId());
                
                // If the edge does not have a boundary condition set on
                // it, then assume it is a partition edge or periodic.
                if (it == m_boundaryVerts.end())
                {
                    int traceGeomId = traceEl->GetGeom0D()->GetGlobalID();
                    PeriodicMap::iterator pIt = m_periodicVerts.find(
                        traceGeomId);

                    if (pIt != m_periodicVerts.end() && !pIt->second[0].isLocal)
                    {
                        fwd = traceGeomId == min(traceGeomId,pIt->second[0].id);
                    }
                    else
                    {
                        int offset = m_trace->GetPhys_Offset(traceEl->GetElmtId());
                        fwd = m_traceMap->
                            GetTraceToUniversalMapUnique(offset) >= 0;
                    }
                }
            }
            else if (traceEl->GetLeftAdjacentElementVertex () != -1 &&
                     traceEl->GetRightAdjacentElementVertex() != -1)
            {
                // Non-boundary edge (2 connected elements).
                fwd = dynamic_cast<Nektar::StdRegions::StdExpansion*>
                    (traceEl->GetLeftAdjacentElementExp().get()) ==
                    (*m_exp)[n].get();
            }
            else
            {
                ASSERTL2(false, "Unconnected trace element!");
            }
            
            return fwd;
        }
		
        
        // Given all boundary regions for the whole solution determine
        // which ones (if any) are part of domain and ensure all other
        // conditions are given as UserDefined Dirichlet. 
        SpatialDomains::BoundaryConditionsSharedPtr DisContField1D::GetDomainBCs(
            const SpatialDomains::CompositeMap &domain,
            const SpatialDomains::BoundaryConditions &Allbcs,
            const std::string &variable)
        {            
            SpatialDomains::BoundaryConditionsSharedPtr returnval;
            
            returnval = MemoryManager<SpatialDomains::BoundaryConditions>::AllocateSharedPtr();
            
            SpatialDomains::BoundaryRegion::iterator bregionIt;
            map<int,int> GeometryToRegionsMap;

            SpatialDomains::BoundaryRegionCollection::const_iterator it;

            const SpatialDomains::BoundaryRegionCollection &bregions
                = Allbcs.GetBoundaryRegions();
            const SpatialDomains::BoundaryConditionCollection &bconditions
                = Allbcs.GetBoundaryConditions();

            // Set up a map of all boundary regions
            for(it = bregions.begin(); it != bregions.end(); ++it)
            {
                SpatialDomains::BoundaryRegion::iterator bregionIt;
                for (bregionIt  = it->second->begin();
                     bregionIt != it->second->end(); bregionIt++)
                {
                    // can assume that all regions only contain one point in 1D
                    // Really do not need loop above
                    int id = (*(bregionIt->second))[0]->GetGlobalID();
                    GeometryToRegionsMap[id] = it->first;
                }
            }

            SpatialDomains::CompositeMapConstIter domIt; 
            map<int,SpatialDomains::GeometrySharedPtr> EndOfDomain;

            // Now find out which points in domain have only one vertex
            for(domIt = domain.begin(); domIt != domain.end(); ++domIt)
            {
                SpatialDomains::Composite geomvector = domIt->second; 
                for(int i = 0; i < geomvector->size(); ++i)
                {
                    for(int j = 0; j < 2; ++j)
                    {
                        int vid = (*geomvector)[i]->GetVid(j); 
                        if(EndOfDomain.count(vid) == 0)
                        {
                            EndOfDomain[vid] = (*geomvector)[i]->GetVertex(j);
                        }
                        else
                        {
                            EndOfDomain.erase(vid);
                        }
                    }
                }
            }
            ASSERTL1(EndOfDomain.size() == 2,"Did not find two ends of domain");
             
            map<int,SpatialDomains::GeometrySharedPtr>::iterator regIt;
	    int numNewBc = 1;
            for(regIt = EndOfDomain.begin(); regIt != EndOfDomain.end(); ++regIt)
            {
                if(GeometryToRegionsMap.count(regIt->first) != 0) // Set up boundary condition up
                {
                    map<int,int>::iterator iter = GeometryToRegionsMap.find(regIt->first);
                    ASSERTL1(iter != GeometryToRegionsMap.end(),"Failied to find GeometryToRegionMap");
                    int regionId = iter->second;
                    SpatialDomains::BoundaryRegionCollection::const_iterator bregionsIter = bregions.find(regionId);
                    ASSERTL1(bregionsIter != bregions.end(),"Failed to find boundary region");
                    SpatialDomains::BoundaryRegionShPtr breg = bregionsIter->second;
                    returnval->AddBoundaryRegions   (regionId,breg);

                    SpatialDomains::BoundaryConditionCollection::const_iterator bconditionsIter = bconditions.find(regionId);
                    ASSERTL1(bconditionsIter != bconditions.end(),"Failed to find boundary collection");
                    SpatialDomains::BoundaryConditionMapShPtr bcond = bconditionsIter->second;
                    returnval->AddBoundaryConditions(regionId,bcond);
                }
                else // Set up an undefined region. 
                {
                    SpatialDomains::BoundaryRegionShPtr breg(MemoryManager<SpatialDomains::BoundaryRegion>::AllocateSharedPtr());
                    
                    // Set up Composite (GemetryVector) to contain vertex and put into bRegion 
                    SpatialDomains::Composite gvec(MemoryManager<SpatialDomains::GeometryVector>::AllocateSharedPtr());
                    gvec->push_back(regIt->second);
                    (*breg)[regIt->first] = gvec;

                    returnval->AddBoundaryRegions(bregions.size()+numNewBc,breg);

                    SpatialDomains::BoundaryConditionMapShPtr bCondition = MemoryManager<SpatialDomains::BoundaryConditionMap>::AllocateSharedPtr();

                    // Set up just boundary condition for this variable. 
                    SpatialDomains::BoundaryConditionShPtr notDefinedCondition(MemoryManager<SpatialDomains::NotDefinedBoundaryCondition>::AllocateSharedPtr(m_session, "0"));
                    (*bCondition)[variable] = notDefinedCondition;
                    
                    returnval->AddBoundaryConditions(bregions.size()+numNewBc,bCondition);
		    ++numNewBc;

                }
            }
            
            return returnval; 
        } 
        
        /**
         * Constructor for use in multidomain computations where a
         * domain list can be passed instead of graph1D
         * 
         * @param	domain	Subdomain specified in the inputfile from
         *       	      	which the DisContField1D is set up
         */
        DisContField1D::DisContField1D(
                                       const LibUtilities::SessionReaderSharedPtr &pSession,
                                       const SpatialDomains::MeshGraphSharedPtr &graph1D,
                                       const SpatialDomains::CompositeMap &domain,
                                       const SpatialDomains::BoundaryConditions &Allbcs, 
                                       const std::string &variable,
                                       bool SetToOneSpaceDimension):
            ExpList1D(pSession,graph1D,domain, true,variable,SetToOneSpaceDimension),
            m_bndCondExpansions(),
            m_bndConditions()
        {
            if (variable.compare("DefaultVar") != 0)
            {
                SpatialDomains::BoundaryConditionsSharedPtr DomBCs = GetDomainBCs(domain,Allbcs,variable);

                GenerateBoundaryConditionExpansion(graph1D,*DomBCs,variable);
                EvaluateBoundaryConditions(0.0, variable);
                ApplyGeomInfo();
                FindPeriodicVertices(*DomBCs,variable);
            }

            SetUpDG(variable);
        }
        
        /**
         * Constructs a field as a copy of an existing field.
         * @param   In          Existing DisContField1D object to copy.
         */
        DisContField1D::DisContField1D(const DisContField1D &In):
            ExpList1D(In),
            m_bndCondExpansions(In.m_bndCondExpansions),
            m_bndConditions(In.m_bndConditions),
            m_globalBndMat(In.m_globalBndMat),
            m_trace(In.m_trace),
            m_traceMap(In.m_traceMap),
            m_boundaryVerts(In.m_boundaryVerts),
            m_periodicVerts(In.m_periodicVerts),
            m_periodicFwdCopy(In.m_periodicFwdCopy),
            m_periodicBwdCopy(In.m_periodicBwdCopy),
            m_leftAdjacentVerts(In.m_leftAdjacentVerts)
        {
        }
        
        
        /**
         * Constructs a field as a copy of an existing explist1D field.
         * @param   In          Existing ExpList1D object to copy.
         */
        DisContField1D::DisContField1D(const ExpList1D &In):
            ExpList1D(In)
	{
	}

        /**
         *
         */
        DisContField1D::~DisContField1D()
        {
        }


        /**
         * Generate the boundary condition expansion list
         * @param   graph1D     A mesh, containing information about the domain
         *                      and the spectral/hp element expansions.
         * @param   bcs         Information about the enforced boundary
         *                      conditions.
         * @param   variable    The session variable associated with the
         *                      boundary conditions to enforce.
         */
        void DisContField1D::GenerateBoundaryConditionExpansion(
            const SpatialDomains::MeshGraphSharedPtr &graph1D,
            const SpatialDomains::BoundaryConditions &bcs,
            const std::string variable)
        {
            int cnt  = 0;

            const SpatialDomains::BoundaryRegionCollection &bregions
                                                = bcs.GetBoundaryRegions();
            const SpatialDomains::BoundaryConditionCollection &bconditions
                                                = bcs.GetBoundaryConditions();
            SpatialDomains::BoundaryRegionCollection::const_iterator it;

            // count the number of non-periodic boundary points
            for (it = bregions.begin(); it != bregions.end(); ++it)
            {
                const SpatialDomains::BoundaryConditionShPtr boundaryCondition =
                    GetBoundaryCondition(bconditions, it->first, variable);
                SpatialDomains::BoundaryRegion::iterator bregionIt;
                for (bregionIt  = it->second->begin();
                     bregionIt != it->second->end(); bregionIt++)
                {
                    cnt += bregionIt->second->size();
                }
            }

            m_bndCondExpansions
                    = Array<OneD,MultiRegions::ExpListSharedPtr>(cnt);

            m_bndConditions
                    = Array<OneD,SpatialDomains::BoundaryConditionShPtr>(cnt);

            SetBoundaryConditionExpansion(graph1D,bcs,variable,
                                           m_bndCondExpansions,
                                           m_bndConditions);
        }


        /**
         * @param   graph1D     A mesh containing information about the domain
         *                      and the spectral/hp element expansion.
         * @param   bcs         Information about the boundary conditions.
         * @param   variable    Specifies the field.
         * @param   periodicVertices    Map into which the list of periodic
         *                      vertices is placed.
         */
        void DisContField1D::FindPeriodicVertices(
            const SpatialDomains::BoundaryConditions &bcs,
            const std::string variable)
        {
            const SpatialDomains::BoundaryRegionCollection &bregions
                    = bcs.GetBoundaryRegions();
            const SpatialDomains::BoundaryConditionCollection &bconditions
                    = bcs.GetBoundaryConditions();

            SpatialDomains::MeshGraph1DSharedPtr graph1D
                = boost::dynamic_pointer_cast<
                    SpatialDomains::MeshGraph1D>(m_graph);
            SpatialDomains::BoundaryRegionCollection::const_iterator it;

            LibUtilities::CommSharedPtr vComm =
                m_session->GetComm()->GetRowComm();

            int i, region1ID, region2ID;

            SpatialDomains::BoundaryConditionShPtr locBCond;
            
            map<int,int> BregionToVertMap;

            // Construct list of all periodic Region and their global vertex on
            // this process.
            for (it = bregions.begin(); it != bregions.end(); ++it)
            {
                locBCond = GetBoundaryCondition(bconditions, it->first, variable);
                
                if (locBCond->GetBoundaryConditionType()
                        != SpatialDomains::ePeriodic)
                {
                    continue;
                }
                                
                int id = (*(it->second->begin()->second))[0]->GetGlobalID();

                BregionToVertMap[it->first] = id;
            }

            map<int,int>::iterator iit;
            set<int> islocal;

            int n = vComm->GetSize();
            int p = vComm->GetRank();

            Array<OneD, int> nregions(n, 0);
            nregions[p] = BregionToVertMap.size();
            vComm->AllReduce(nregions, LibUtilities::ReduceSum);

            int totRegions = Vmath::Vsum(n, nregions, 1);

            Array<OneD, int> regOffset(n, 0);

            for (i = 1; i < n; ++i)
            {
                regOffset[i] = regOffset[i-1] + nregions[i-1];
            }

            Array<OneD, int> bregmap(totRegions, 0);
            Array<OneD, int> bregid (totRegions, 0);
            for(i = regOffset[p], iit = BregionToVertMap.begin();
                iit != BregionToVertMap.end(); ++iit, ++i)
            {
                bregid [i] = iit->first;
                bregmap[i] = iit->second;
                islocal.insert(iit->first);
            }

            vComm->AllReduce(bregmap, LibUtilities::ReduceSum);
            vComm->AllReduce(bregid,  LibUtilities::ReduceSum);

            for (int i = 0; i < totRegions; ++i)
            {
                BregionToVertMap[bregid[i]] = bregmap[i];
            }

            // Construct list of all periodic pairs local to this process.
            for (it = bregions.begin(); it != bregions.end(); ++it)
            {
                locBCond = GetBoundaryCondition(bconditions, it->first, variable);
                
                if (locBCond->GetBoundaryConditionType()
                        != SpatialDomains::ePeriodic)
                {
                    continue;
                }

                // Identify periodic boundary region IDs.
                region1ID = it->first;
                region2ID = boost::static_pointer_cast<
                    SpatialDomains::PeriodicBoundaryCondition>(
                        locBCond)->m_connectedBoundaryRegion;

                ASSERTL0(BregionToVertMap.count(region1ID) != 0, 
                         "Cannot determine vertex of region1ID");

                ASSERTL0(BregionToVertMap.count(region2ID) != 0, 
                         "Cannot determine vertex of region2ID");

                PeriodicEntity ent(BregionToVertMap[region2ID],
                                   StdRegions::eNoOrientation,
                                   islocal.count(region2ID) != 0);

                m_periodicVerts[BregionToVertMap[region1ID]].push_back(ent);
            }
        }


        /**
         * @param   graph1D     A mesh containing information about the domain
         *                      and the Spectral/hp element expansion.
         * @param   bcs         Information about the boundary conditions.
         * @param   variable    Specifies the field.
         * @param   bndCondExpansions   Array of ExpList1D objects each
         *                      containing a 1D spectral/hp element expansion
         *                      on a single boundary region.
         * @param   bncConditions   Array of BoundaryCondition objects which
         *                      contain information about the boundary
         *                      conditions on the different boundary regions.
         */
        void DisContField1D::SetBoundaryConditionExpansion(
            const SpatialDomains::MeshGraphSharedPtr &graph1D,
            const SpatialDomains::BoundaryConditions &bcs,
            const std::string variable,
            Array<OneD, MultiRegions::ExpListSharedPtr>
                &bndCondExpansions,
            Array<OneD, SpatialDomains
                ::BoundaryConditionShPtr> &bndConditions)
        {
            int k;
            int cnt  = 0;

            const SpatialDomains::BoundaryRegionCollection &bregions
                = bcs.GetBoundaryRegions();
            const SpatialDomains::BoundaryConditionCollection &bconditions
                = bcs.GetBoundaryConditions();
            SpatialDomains::BoundaryRegionCollection::const_iterator it;
            
            MultiRegions::ExpList0DSharedPtr         locPointExp;
            SpatialDomains::BoundaryConditionShPtr   locBCond;
            SpatialDomains::PointGeomSharedPtr vert;

            cnt = 0;
            for (it = bregions.begin(); it != bregions.end(); ++it)
            {
                locBCond = GetBoundaryCondition(bconditions, it->first, variable);

                if (locBCond->GetBoundaryConditionType() !=
                    SpatialDomains::ePeriodic)
                {
                    SpatialDomains::BoundaryRegion::iterator bregionIt;
                    for (bregionIt  = it->second->begin();
                         bregionIt != it->second->end(); bregionIt++)
                    {
                        for (k = 0; k < bregionIt->second->size(); k++)
                        {
                            if((vert = boost::dynamic_pointer_cast
                                    <SpatialDomains::PointGeom>(
                                        (*bregionIt->second)[k])))
                            {
                                locPointExp
                                    = MemoryManager<MultiRegions::ExpList0D>
                                        ::AllocateSharedPtr(vert);
                                bndCondExpansions[cnt]  = locPointExp;
                                bndConditions[cnt++]    = locBCond;
                            }
                            else
                            {
                                ASSERTL0(false,
                                    "dynamic cast to a vertex failed");
                            }
                        }
                    }
                }
<<<<<<< HEAD
            } // end if Dirichlet

            // then, list the other boundaries
            for (it = bregions.begin(); it != bregions.end(); ++it)
            {
                locBCond = GetBoundaryCondition(bconditions, it->first, variable);
                
                switch(locBCond->GetBoundaryConditionType())
                {
                case SpatialDomains::eNeumann:
                case SpatialDomains::eRobin:
                case SpatialDomains::ePeriodic:
                case SpatialDomains::eNotDefined: // presume this will be reused as Neuman, Robin or Dirichlet later
                    {
                        SpatialDomains::BoundaryRegion::iterator bregionIt;
                        for (bregionIt  = it->second->begin();
                             bregionIt != it->second->end(); bregionIt++)
                        {
                            for (k = 0; k < bregionIt->second->size(); k++)
                            {
                                if((vert = boost::dynamic_pointer_cast
                                        <SpatialDomains::PointGeom>(
                                            (*bregionIt->second)[k])))
                                {
                                    locPointExp
                                        = MemoryManager<MultiRegions::ExpList0D>
                                            ::AllocateSharedPtr(vert);
                                    bndCondExpansions[cnt]  = locPointExp;
                                    bndConditions[cnt++]    = locBCond;
                                }
                                else
                                {
                                    ASSERTL0(false,
                                        "dynamic cast to a vertex failed");
                                }
                            }
                        }
                    }
                    // do nothing for these types
                case SpatialDomains::eDirichlet:
                    break;
                default:
                    ASSERTL0(false,"This type of BC not implemented yet");
                    break;
                }
=======
>>>>>>> a8fbc4da
            }
        }

        /**
         *
         */
        GlobalLinSysSharedPtr DisContField1D::GetGlobalBndLinSys(
                    const GlobalLinSysKey &mkey)
        {
            ASSERTL0(mkey.GetMatrixType() == StdRegions::eHybridDGHelmBndLam,
                     "Routine currently only tested for HybridDGHelmholtz");

            ASSERTL1(mkey.GetGlobalSysSolnType() != eDirectFullMatrix,
                     "Full matrix global systems are not supported for HDG "
                     "expansions");

            ASSERTL1(mkey.GetGlobalSysSolnType()
                                        ==m_traceMap->GetGlobalSysSolnType(),
                     "The local to global map is not set up for the requested "
                     "solution type");

            GlobalLinSysSharedPtr glo_matrix;
            GlobalLinSysMap::iterator matrixIter = m_globalBndMat->find(mkey);

            if (matrixIter == m_globalBndMat->end())
            {
                glo_matrix = GenGlobalBndLinSys(mkey,m_traceMap);
                 (*m_globalBndMat)[mkey] = glo_matrix;
            }
            else
            {
                glo_matrix = matrixIter->second;
            }

            return glo_matrix;
        }


        vector<bool> &DisContField1D::GetNegatedFluxNormal(void)
        {
            if(m_negatedFluxNormal.size() == 0)
            {
                Array<OneD, Array<OneD, LocalRegions::ExpansionSharedPtr> >
                    &elmtToTrace = m_traceMap->GetElmtToTrace();

                m_negatedFluxNormal.resize(2*GetExpSize());
                
                for(int i = 0; i < GetExpSize(); ++i)
                {

                    for(int v = 0; v < 2; ++v)
                    {
                        
                        LocalRegions::Expansion0DSharedPtr vertExp =
                            elmtToTrace[i][v]->as<LocalRegions::Expansion0D>();

                        if(vertExp->GetLeftAdjacentElementExp()->GetGeom()->GetGlobalID() != (*m_exp)[i]->GetGeom()->GetGlobalID())
                        {
                            m_negatedFluxNormal[2*i+v] = true;
                        }
                        else
                        {
                            m_negatedFluxNormal[2*i+v] = false;
                        }
                    }
                }

            }

            return m_negatedFluxNormal;
        }

        /**
         * Generate the forward or backward state for each trace point.
         * @param   Fwd     Forward state.
         * @param   Bwd     Backward state.
         */
        void DisContField1D::v_GetFwdBwdTracePhys(Array<OneD, NekDouble> &Fwd,
                                                  Array<OneD, NekDouble> &Bwd)
        {
            v_GetFwdBwdTracePhys(m_phys,Fwd,Bwd);
        }
        
        
        /**
         * @brief This method extracts the "forward" and "backward" trace data
         * from the array @a field and puts the data into output vectors @a Fwd
         * and @a Bwd.
         * 
         * We first define the convention which defines "forwards" and
         * "backwards". First an association is made between the vertex of each
         * element and its corresponding vertex in the trace space using the
         * mapping #m_traceMap. The element can either be left-adjacent or
         * right-adjacent to this trace edge (see
         * Expansion0D::GetLeftAdjacentElementExp). Boundary edges are never 
         * left-adjacent since elemental left-adjacency is populated first.
         * 
         * If the element is left-adjacent we extract the vertex trace data from
         * @a field into the forward trace space @a Fwd; otherwise, we place it
         * in the backwards trace space @a Bwd. In this way, we form a unique
         * set of trace normals since these are always extracted from
         * left-adjacent elements.
         *
         * @param field is a NekDouble array which contains the 1D data
         *              from which we wish to extract the backward and forward
         *              orientated trace/edge arrays.
         * @param Fwd   The resulting forwards space.
         * @param Bwd   The resulting backwards space.
         */

        void DisContField1D::v_GetFwdBwdTracePhys(
            const Array<OneD, const NekDouble> &field,
            Array<OneD,       NekDouble> &Fwd,
            Array<OneD,       NekDouble> &Bwd)
        {
            // Counter variables
            int  n, v;
            
            // Number of elements
            int nElements = GetExpSize(); 
            
            // Initial index of each element
            int phys_offset;
            
            Array<OneD, Array<OneD, LocalRegions::ExpansionSharedPtr> >
                &elmtToTrace = m_traceMap->GetElmtToTrace();

            // Set forward and backard state to zero
            Vmath::Zero(Fwd.num_elements(), Fwd, 1);
            Vmath::Zero(Bwd.num_elements(), Bwd, 1);
			
            int cnt;

            // Loop on the elements
            for (cnt = n = 0; n < nElements; ++n)
            {
                // Set the offset of each element
                phys_offset = GetPhys_Offset(n);

                for(v = 0; v < 2; ++v, ++cnt)
                {
                    int offset = m_trace->GetPhys_Offset(elmtToTrace[n][v]->GetElmtId());
                    
                    if (m_leftAdjacentVerts[cnt])
                    {
                        (*m_exp)[n]->GetVertexPhysVals(v, field + phys_offset,
                                                       Fwd[offset]);
                    }
                    else
                    {
                        (*m_exp)[n]->GetVertexPhysVals(v, field + phys_offset,
                                                       Bwd[offset]);
                    }
                }
            }
            
            // Fill boundary conditions into missing elements.
            int id = 0;
            
            for(cnt = n = 0; n < m_bndCondExpansions.num_elements(); ++n)
            {	
                if (m_bndConditions[n]->GetBoundaryConditionType() == 
                        SpatialDomains::eDirichlet)
                {
                    id  = m_trace->GetPhys_Offset(m_traceMap->GetBndCondTraceToGlobalTraceMap(cnt));
                    Bwd[id] = m_bndCondExpansions[n]->GetPhys()[0]; //this is not getting the correct value?
                    cnt++;
                }
                else if (m_bndConditions[n]->GetBoundaryConditionType() == 
                         SpatialDomains::eNeumann || 
                         m_bndConditions[n]->GetBoundaryConditionType() == 
                         SpatialDomains::eRobin)
                {
                    ASSERTL0((m_bndCondExpansions[n]->GetPhys())[0]==0.0,
                             "Method not set up for non-zero Neumann "
                             "boundary condition");
                    id  = m_trace->GetPhys_Offset(m_traceMap->GetBndCondTraceToGlobalTraceMap(cnt));
                    Bwd[id] = Fwd[id];
                    
                    cnt++;
                }
                else if (m_bndConditions[n]->GetBoundaryConditionType() ==
                         SpatialDomains::eNotDefined)
                {
                    // Do nothing
                }
                else if (m_bndConditions[n]->GetBoundaryConditionType() !=
                         SpatialDomains::ePeriodic)
                {
                    ASSERTL0(false,
                             "Method not set up for this boundary condition.");
                }
            }
            
            // Copy any periodic boundary conditions.
            for (n = 0; n < m_periodicFwdCopy.size(); ++n)
            {
                Bwd[m_periodicBwdCopy[n]] = Fwd[m_periodicFwdCopy[n]];
            }

            // Do parallel exchange for forwards/backwards spaces.
            m_traceMap->UniversalTraceAssemble(Fwd);
            m_traceMap->UniversalTraceAssemble(Bwd);

        }
        
	
        void DisContField1D::v_ExtractTracePhys(
            Array<OneD, NekDouble> &outarray)
        {
            ASSERTL1(m_physState == true,"local physical space is not true ");
            v_ExtractTracePhys(m_phys, outarray);
        }
        
        /**
         * @brief This method extracts the trace (verts in 1D) from the field @a
         * inarray and puts the values in @a outarray.
         *
         * It assumes the field is C0 continuous so that it can overwrite the
         * edge data when visited by the two adjacent elements.
         *
         * @param inarray   An array containing the 1D data from which we wish
         *                  to extract the edge data.
         * @param outarray  The resulting edge information.
         *
         * This will not work for non-boundary expansions
         */
        void DisContField1D::v_ExtractTracePhys(
            const Array<OneD, const NekDouble> &inarray, 
                  Array<OneD,       NekDouble> &outarray)
        {
            // Loop over elemente and collect forward expansion
            int nexp = GetExpSize();
            int n,p,offset,phys_offset;
            
            ASSERTL1(outarray.num_elements() >= m_trace->GetExpSize(),
                "input array is of insufficient length");
            
            for (n  = 0; n < nexp; ++n)
            {
                phys_offset = GetPhys_Offset(n);
		
                for (p = 0; p < (*m_exp)[n]->GetNverts(); ++p)
                {
                    offset = m_trace->GetPhys_Offset(
                                 (m_traceMap->GetElmtToTrace())[n][p]->GetElmtId());
                    (*m_exp)[n]->GetVertexPhysVals(p,  inarray + phys_offset,
                                                   outarray[offset]);
                }
            }
        }		 
	
        void DisContField1D::v_AddTraceIntegral(
            const Array<OneD, const NekDouble> &Fn, 
                  Array<OneD,       NekDouble> &outarray)
        {
            int n,offset, t_offset;

            Array<OneD, Array<OneD, LocalRegions::ExpansionSharedPtr> >
                &elmtToTrace = m_traceMap->GetElmtToTrace();

            vector<bool> negatedFluxNormal = GetNegatedFluxNormal();
            
            for (n = 0; n < GetExpSize(); ++n)
            {
                // Number of coefficients on each element
                int e_ncoeffs = (*m_exp)[n]->GetNcoeffs();
                
                offset = GetCoeff_Offset(n);
                
                // Implementation for every points except Gauss points
                if ((*m_exp)[n]->GetBasis(0)->GetBasisType() !=
                     LibUtilities::eGauss_Lagrange)
                {
                    t_offset = GetTrace()->GetCoeff_Offset(elmtToTrace[n][0]->GetElmtId());
                    if(negatedFluxNormal[2*n])
                    {
                        outarray[offset] -= Fn[t_offset];
                    }
                    else
                    {
                        outarray[offset] += Fn[t_offset];
                    }
                    
                    t_offset = GetTrace()->GetCoeff_Offset(elmtToTrace[n][1]->GetElmtId());

                    if(negatedFluxNormal[2*n+1])
                    {
                        outarray[offset+(*m_exp)[n]->GetVertexMap(1)] -= Fn[t_offset];
                    }
                    else
                    {
                        outarray[offset+(*m_exp)[n]->GetVertexMap(1)] += Fn[t_offset];
                    }

                }
                else
                {
#if 0           
                    DNekMatSharedPtr             m_Ixm;
                    LibUtilities::BasisSharedPtr BASE;
                    const LibUtilities::PointsKey
                            BS_p(e_ncoeffs,LibUtilities::eGaussGaussLegendre);
                    const LibUtilities::BasisKey
                            BS_k(LibUtilities::eGauss_Lagrange,e_ncoeffs,BS_p);
                    
                    BASE  = LibUtilities::BasisManager()[BS_k];
                    
                    Array<OneD, NekDouble> coords(3, 0.0);
                    
                    int j;
                    
                    for(p = 0; p < 2; ++p)
                    {
                        NekDouble vertnorm = 0.0;
                        for (int i=0; i<((*m_exp)[n]->
                             GetVertexNormal(p)).num_elements(); i++)
                        {
                            vertnorm += ((*m_exp)[n]->GetVertexNormal(p))[i][0];
                            coords[0] = vertnorm ;
                        }
                        
                        t_offset = GetTrace()->GetPhys_Offset(n+p);
                        
                        if (vertnorm >= 0.0)
                        {
                            m_Ixm = BASE->GetI(coords);
                            
                            
                            for (j = 0; j < e_ncoeffs; j++)
                            {
                                outarray[offset + j]  +=
                                    (m_Ixm->GetPtr())[j] * Fn[t_offset];
                            }
                        }
                        
                        if (vertnorm < 0.0)
                        {
                            m_Ixm = BASE->GetI(coords);
                            
                            for (j = 0; j < e_ncoeffs; j++)
                            {
                                outarray[offset + j] -=
                                    (m_Ixm->GetPtr())[j] * Fn[t_offset];
                            }
                        }
                    }
#else
                    int j;
                    static DNekMatSharedPtr   m_Ixm, m_Ixp;
                    static int sav_ncoeffs = 0;
                    if(!m_Ixm.get() || e_ncoeffs != sav_ncoeffs)
                    {
                        LibUtilities::BasisSharedPtr BASE;
                        const LibUtilities::PointsKey
                            BS_p(e_ncoeffs,LibUtilities::eGaussGaussLegendre);
                        const LibUtilities::BasisKey
                            BS_k(LibUtilities::eGauss_Lagrange,e_ncoeffs,BS_p);
                        
                        BASE  = LibUtilities::BasisManager()[BS_k];
                        
                        Array<OneD, NekDouble> coords(1, 0.0);
                    
                        coords[0] = -1.0;
                        m_Ixm = BASE->GetI(coords); 

                        coords[0] = 1.0;
                        m_Ixp = BASE->GetI(coords); 

                        sav_ncoeffs = e_ncoeffs; 
                    }
                    
                    t_offset = GetTrace()->GetCoeff_Offset(elmtToTrace[n][0]->GetElmtId());
                    if(negatedFluxNormal[2*n])
                    {
                        for (j = 0; j < e_ncoeffs; j++)
                        {
                            outarray[offset + j]  -=
                                (m_Ixm->GetPtr())[j] * Fn[t_offset];
                        }
                    }
                    else
                    {
                        for (j = 0; j < e_ncoeffs; j++)
                        {
                            outarray[offset + j]  +=
                                (m_Ixm->GetPtr())[j] * Fn[t_offset];
                        }
                    }
                        
                    t_offset = GetTrace()->GetCoeff_Offset(elmtToTrace[n][1]->GetElmtId());
                    if (negatedFluxNormal[2*n+1])
                    {
                        for (j = 0; j < e_ncoeffs; j++)
                        {
                            outarray[offset + j] -=
                                (m_Ixp->GetPtr())[j] * Fn[t_offset];
                        }
                    }
                    else
                    {
                        for (j = 0; j < e_ncoeffs; j++)
                        {
                            outarray[offset + j] +=
                                (m_Ixp->GetPtr())[j] * Fn[t_offset];
                        }
                    }
#endif
                }
            }
        }
	
	
        void DisContField1D::v_HelmSolve(
            const Array<OneD, const NekDouble> &inarray,
                  Array<OneD,       NekDouble> &outarray,
            const FlagList &flags,
            const StdRegions::ConstFactorMap &factors,
            const StdRegions::VarCoeffMap &varcoeff,
            const Array<OneD, const NekDouble> &dirForcing,
            const bool PhysSpaceForcing)
        {
            int i,n,cnt,nbndry;
            int nexp = GetExpSize();
            Array<OneD,NekDouble> f(m_ncoeffs);
            DNekVec F(m_ncoeffs,f,eWrapper);
            Array<OneD,NekDouble> e_f, e_l;

            //----------------------------------
            // Setup RHS Inner product if required
            //----------------------------------
            if(PhysSpaceForcing)
            {
                IProductWRTBase(inarray,f);
                Vmath::Neg(m_ncoeffs,f,1);
            }
            else
            {
                Vmath::Smul(m_ncoeffs,-1.0,inarray,1,f,1);
            }

            //----------------------------------
            // Solve continuous Boundary System
            //----------------------------------
            int GloBndDofs = m_traceMap->GetNumGlobalBndCoeffs();
            int NumDirBCs  = m_traceMap->GetNumLocalDirBndCoeffs();
            int e_ncoeffs,id;

            GlobalMatrixKey HDGLamToUKey(
                StdRegions::eHybridDGLamToU,
                NullAssemblyMapSharedPtr,
                factors,
                varcoeff);

            const DNekScalBlkMatSharedPtr &HDGLamToU =
                GetBlockMatrix(HDGLamToUKey);

            // Retrieve global trace space storage, \Lambda, from trace expansion
            Array<OneD,NekDouble> BndSol =  Array<OneD,NekDouble>
                (m_traceMap->GetNumLocalBndCoeffs());
            
			
            Array<OneD,NekDouble> BndRhs(GloBndDofs,0.0);
            // Zero trace space
            Vmath::Zero(GloBndDofs,BndSol,1);

            int     LocBndCoeffs = m_traceMap->GetNumLocalBndCoeffs();
            Array<OneD, NekDouble> loc_lambda(LocBndCoeffs);
            DNekVec LocLambda(LocBndCoeffs,loc_lambda,eWrapper);

            //----------------------------------
            // Evaluate Trace Forcing
            //----------------------------------
            // Determing <u_lam,f> terms using HDGLamToU matrix
            for (cnt = n = 0; n < nexp; ++n)
            {
                nbndry = (*m_exp)[n]->NumDGBndryCoeffs();

                e_ncoeffs = (*m_exp)[n]->GetNcoeffs();
                e_f       = f+m_coeff_offset[n];
                e_l       = loc_lambda + cnt;

                // use outarray as tmp space
                DNekVec     Floc    (nbndry, e_l, eWrapper);
                DNekVec     ElmtFce (e_ncoeffs, e_f, eWrapper);
                Floc = Transpose(*(HDGLamToU->GetBlock(n,n)))*ElmtFce;

                cnt += nbndry;
            }

            // Assemble into global operator
            m_traceMap->AssembleBnd(loc_lambda,BndRhs);

            cnt = 0;
            // Copy Dirichlet boundary conditions into trace space
            for (i = 0; i < m_bndCondExpansions.num_elements(); ++i)
            {
                if (m_bndConditions[i]->GetBoundaryConditionType() ==
                    SpatialDomains::eDirichlet)
                {
                    id = m_traceMap->GetBndCondCoeffsToGlobalCoeffsMap(i);
                    BndSol[id] = m_bndCondExpansions[i]->GetCoeff(0);
                }
                else if (m_bndConditions[i]->GetBoundaryConditionType() ==
                             SpatialDomains::eNeumann ||
                         m_bndConditions[i]->GetBoundaryConditionType() ==
                             SpatialDomains::eRobin)
                {
                    id = m_traceMap->GetBndCondCoeffsToGlobalCoeffsMap(i);
                    BndRhs[id] += m_bndCondExpansions[i]->GetCoeff(0);
                }
            }

            //----------------------------------
            // Solve trace problem
            //----------------------------------
            if (GloBndDofs - NumDirBCs > 0)
            {
                GlobalLinSysKey       key(StdRegions::eHybridDGHelmBndLam,
                                          m_traceMap,factors);
                GlobalLinSysSharedPtr LinSys = GetGlobalBndLinSys(key);
                LinSys->Solve(BndRhs,BndSol,m_traceMap);
            }

            //----------------------------------
            // Internal element solves
            //----------------------------------
            GlobalMatrixKey invHDGhelmkey(StdRegions::eInvHybridDGHelmholtz,
                                            NullAssemblyMapSharedPtr,
                                            factors);

            const DNekScalBlkMatSharedPtr& InvHDGHelm =
                GetBlockMatrix(invHDGhelmkey);
            DNekVec out(m_ncoeffs,outarray,eWrapper);
            Vmath::Zero(m_ncoeffs,outarray,1);

            // get local trace solution from BndSol
            m_traceMap->GlobalToLocalBnd(BndSol,loc_lambda);

            //  out =  u_f + u_lam = (*InvHDGHelm)*f + (LamtoU)*Lam
            out = (*InvHDGHelm)*F + (*HDGLamToU)*LocLambda;
        }

        /**
         * Based on the expression \f$g(x,t)\f$ for the boundary conditions,
         * this function evaluates the boundary conditions for all boundaries
         * at time-level \a t.
         * @param   time        The time at which the boundary conditions
         *                      should be evaluated.
         * @param   bndCondExpansions   List of boundary expansions.
         * @param   bndConditions   Information about the boundary conditions.
         */
        void DisContField1D::v_EvaluateBoundaryConditions(
            const NekDouble   time,
            const std::string varName,
            const NekDouble   x2_in,
            const NekDouble   x3_in)
        {
            int i;

            Array<OneD, NekDouble> x0(1);
            Array<OneD, NekDouble> x1(1);
            Array<OneD, NekDouble> x2(1);

            for (i = 0; i < m_bndCondExpansions.num_elements(); ++i)
            {
                if (time == 0.0 || m_bndConditions[i]->IsTimeDependent())
                {
                    m_bndCondExpansions[i]->GetCoords(x0, x1, x2);
                    
                    if (x2_in != NekConstants::kNekUnsetDouble && x3_in !=
                        NekConstants::kNekUnsetDouble)
                    {
                        x1[0] = x2_in;
                        x2[0] = x3_in;
                    }
                    
                    if (m_bndConditions[i]->GetBoundaryConditionType() ==
                        SpatialDomains::eDirichlet)
                    {
                        m_bndCondExpansions[i]->SetCoeff(0,
                            (boost::static_pointer_cast<SpatialDomains
                             ::DirichletBoundaryCondition>(m_bndConditions[i])
                             ->m_dirichletCondition).Evaluate(x0[0],x1[0],x2[0],time));
                        m_bndCondExpansions[i]->SetPhys(0,m_bndCondExpansions[i]->GetCoeff(0));
                    }
                    else if (m_bndConditions[i]->GetBoundaryConditionType()
                            == SpatialDomains::eNeumann)
                    {
                        m_bndCondExpansions[i]->SetCoeff(0,
                            (boost::static_pointer_cast<SpatialDomains
                             ::NeumannBoundaryCondition>(m_bndConditions[i])
                             ->m_neumannCondition).Evaluate(x0[0],x1[0],x2[0],time));
                    }
                    else if (m_bndConditions[i]->GetBoundaryConditionType()
                            == SpatialDomains::eRobin)
                    {
                        m_bndCondExpansions[i]->SetCoeff(0,
                            (boost::static_pointer_cast<SpatialDomains
                             ::RobinBoundaryCondition>(m_bndConditions[i])
                             ->m_robinFunction).Evaluate(x0[0],x1[0],x2[0],time));
                        
                    }
                    else if (m_bndConditions[i]->GetBoundaryConditionType()
                            == SpatialDomains::ePeriodic)
                    {
                        continue;
                    }
                    else if (m_bndConditions[i]->GetBoundaryConditionType()
                             == SpatialDomains::eNotDefined)
                    {
                    }
                    else
                    {
                        ASSERTL0(false, "This type of BC not implemented yet");
                    }
                }
            }
        }

        // Set up a list of element ids and edge ids that link to the
        // boundary conditions
        void DisContField1D::v_GetBoundaryToElmtMap(
            Array<OneD, int> &ElmtID, Array<OneD,int> &VertID)
        {
            map<int, int> VertGID;
            int i,n,id;
            int bid,cnt,Vid;
            int nbcs = m_bndConditions.num_elements();

            // make sure arrays are of sufficient length
            if (ElmtID.num_elements() != nbcs)
            {
                ElmtID = Array<OneD, int>(nbcs,-1);
            }
            else
            {
                fill(ElmtID.get(), ElmtID.get()+nbcs, -1);
            }

            if (VertID.num_elements() != nbcs)
            {
                VertID = Array<OneD, int>(nbcs);
            }

            // setup map of all global ids along boundary
            for (cnt = n = 0; n < m_bndCondExpansions.num_elements(); ++n)
            {
                Vid =  m_bndCondExpansions[n]->GetExp(0)->GetGeom()->GetVertex(0)->GetVid();
                VertGID[Vid] = cnt++;
            }

            // Loop over elements and find verts that match;
            LocalRegions::ExpansionSharedPtr exp;
            for(cnt = n = 0; n < GetExpSize(); ++n)
            {
                exp = (*m_exp)[n];
                for(i = 0; i < exp->GetNverts(); ++i)
                {
                    id = exp->GetGeom()->GetVid(i);

                    if (VertGID.count(id) > 0)
                    {
                        bid = VertGID.find(id)->second;
                        ASSERTL1(ElmtID[bid] == -1,"Edge already set");
                        ElmtID[bid] = n;
                        VertID[bid] = i;
                        cnt ++;
                    }
                }
            }

            ASSERTL1(cnt == nbcs,"Failed to visit all boundary condtiions");
        }
        
        void DisContField1D::v_GetBndElmtExpansion(int i,
                            boost::shared_ptr<ExpList> &result,
                            const bool DeclareCoeffPhysArrays)
        {
            int n, cnt, nq;
            int offsetOld, offsetNew;
            std::vector<unsigned int> eIDs;
            
            Array<OneD, int> ElmtID,EdgeID;
            GetBoundaryToElmtMap(ElmtID,EdgeID);
            
            // Skip other boundary regions
            for (cnt = n = 0; n < i; ++n)
            {
                cnt += m_bndCondExpansions[n]->GetExpSize();
            }

            // Populate eIDs with information from BoundaryToElmtMap
            for (n = 0; n < m_bndCondExpansions[i]->GetExpSize(); ++n)
            {
                eIDs.push_back(ElmtID[cnt+n]);
            }
            
            // Create expansion list
            result = 
                MemoryManager<ExpList1D>::AllocateSharedPtr
                    (*this, eIDs, DeclareCoeffPhysArrays);
            
            // Copy phys and coeffs to new explist
            if( DeclareCoeffPhysArrays)
            {
                Array<OneD, NekDouble> tmp1, tmp2;
                for (n = 0; n < result->GetExpSize(); ++n)
                {
                    nq = GetExp(ElmtID[cnt+n])->GetTotPoints();
                    offsetOld = GetPhys_Offset(ElmtID[cnt+n]);
                    offsetNew = result->GetPhys_Offset(n);
                    Vmath::Vcopy(nq, tmp1 = GetPhys()+ offsetOld, 1,
                                tmp2 = result->UpdatePhys()+ offsetNew, 1);

                    nq = GetExp(ElmtID[cnt+n])->GetNcoeffs();
                    offsetOld = GetCoeff_Offset(ElmtID[cnt+n]);
                    offsetNew = result->GetCoeff_Offset(n);
                    Vmath::Vcopy(nq, tmp1 = GetCoeffs()+ offsetOld, 1,
                                tmp2 = result->UpdateCoeffs()+ offsetNew, 1);
                }
            }
        }

        /**
         * @brief Reset this field, so that geometry information can be updated.
         */
        void DisContField1D::v_Reset()
        {
            ExpList::v_Reset();

            // Reset boundary condition expansions.
            for (int n = 0; n < m_bndCondExpansions.num_elements(); ++n)
            {
                m_bndCondExpansions[n]->Reset();
            }
        }

        /**
         * Search through the edge expansions and identify which ones
         * have Robin/Mixed type boundary conditions. If find a Robin
         * boundary then store the edge id of the boundary condition
         * and the array of points of the physical space boundary
         * condition which are hold the boundary condition primitive
         * variable coefficient at the quatrature points
         *
         * \return std map containing the robin boundary condition
         * info using a key of the element id
         *
         * There is a next member to allow for more than one Robin
         * boundary condition per element
         */
        map<int, RobinBCInfoSharedPtr> DisContField1D::v_GetRobinBCInfo(void)
        {
            int i;
            map<int, RobinBCInfoSharedPtr> returnval;
            Array<OneD, int> ElmtID,VertID;
            GetBoundaryToElmtMap(ElmtID,VertID);

            for (i = 0; i < m_bndCondExpansions.num_elements(); ++i)
            {
                if (m_bndConditions[i]->GetBoundaryConditionType() ==
                    SpatialDomains::eRobin)
                {
                    int elmtid;

                    Array<OneD, NekDouble> x0(1);
                    Array<OneD, NekDouble> x1(1);
                    Array<OneD, NekDouble> x2(1);
                    Array<OneD, NekDouble> coeffphys(1);
                    
                    m_bndCondExpansions[i]->GetCoords(x0, x1, x2);

                    coeffphys[0]  = (boost::static_pointer_cast<SpatialDomains
                         ::RobinBoundaryCondition>(m_bndConditions[i])
                         ->m_robinPrimitiveCoeff).Evaluate(x0[0],x1[0],x2[0],0.0);
                        
                    RobinBCInfoSharedPtr rInfo =
                        MemoryManager<RobinBCInfo>::
                            AllocateSharedPtr(VertID[i],coeffphys);

                    elmtid = ElmtID[i];
                    // make link list if necessary (not likely in
                    // 1D but needed in 2D & 3D)
                    if(returnval.count(elmtid) != 0)
                    {
                        rInfo->next = returnval.find(elmtid)->second;
                    }
                    returnval[elmtid] = rInfo;
                }
            }

            return returnval;
        }
    } // end of namespace
} //end of namespace<|MERGE_RESOLUTION|>--- conflicted
+++ resolved
@@ -698,7 +698,7 @@
             const SpatialDomains::BoundaryConditionCollection &bconditions
                 = bcs.GetBoundaryConditions();
             SpatialDomains::BoundaryRegionCollection::const_iterator it;
-            
+
             MultiRegions::ExpList0DSharedPtr         locPointExp;
             SpatialDomains::BoundaryConditionShPtr   locBCond;
             SpatialDomains::PointGeomSharedPtr vert;
@@ -708,81 +708,29 @@
             {
                 locBCond = GetBoundaryCondition(bconditions, it->first, variable);
 
-                if (locBCond->GetBoundaryConditionType() !=
-                    SpatialDomains::ePeriodic)
-                {
-                    SpatialDomains::BoundaryRegion::iterator bregionIt;
-                    for (bregionIt  = it->second->begin();
-                         bregionIt != it->second->end(); bregionIt++)
-                    {
-                        for (k = 0; k < bregionIt->second->size(); k++)
+                SpatialDomains::BoundaryRegion::iterator bregionIt;
+                for (bregionIt  = it->second->begin();
+                     bregionIt != it->second->end(); bregionIt++)
+                {
+                    for (k = 0; k < bregionIt->second->size(); k++)
+                    {
+                        if((vert = boost::dynamic_pointer_cast
+                            <SpatialDomains::PointGeom>(
+                                (*bregionIt->second)[k])))
                         {
-                            if((vert = boost::dynamic_pointer_cast
-                                    <SpatialDomains::PointGeom>(
-                                        (*bregionIt->second)[k])))
-                            {
-                                locPointExp
-                                    = MemoryManager<MultiRegions::ExpList0D>
-                                        ::AllocateSharedPtr(vert);
-                                bndCondExpansions[cnt]  = locPointExp;
-                                bndConditions[cnt++]    = locBCond;
-                            }
-                            else
-                            {
-                                ASSERTL0(false,
-                                    "dynamic cast to a vertex failed");
-                            }
+                            locPointExp
+                                = MemoryManager<MultiRegions::ExpList0D>
+                                ::AllocateSharedPtr(vert);
+                            bndCondExpansions[cnt]  = locPointExp;
+                            bndConditions[cnt++]    = locBCond;
                         }
-                    }
-                }
-<<<<<<< HEAD
-            } // end if Dirichlet
-
-            // then, list the other boundaries
-            for (it = bregions.begin(); it != bregions.end(); ++it)
-            {
-                locBCond = GetBoundaryCondition(bconditions, it->first, variable);
-                
-                switch(locBCond->GetBoundaryConditionType())
-                {
-                case SpatialDomains::eNeumann:
-                case SpatialDomains::eRobin:
-                case SpatialDomains::ePeriodic:
-                case SpatialDomains::eNotDefined: // presume this will be reused as Neuman, Robin or Dirichlet later
-                    {
-                        SpatialDomains::BoundaryRegion::iterator bregionIt;
-                        for (bregionIt  = it->second->begin();
-                             bregionIt != it->second->end(); bregionIt++)
+                        else
                         {
-                            for (k = 0; k < bregionIt->second->size(); k++)
-                            {
-                                if((vert = boost::dynamic_pointer_cast
-                                        <SpatialDomains::PointGeom>(
-                                            (*bregionIt->second)[k])))
-                                {
-                                    locPointExp
-                                        = MemoryManager<MultiRegions::ExpList0D>
-                                            ::AllocateSharedPtr(vert);
-                                    bndCondExpansions[cnt]  = locPointExp;
-                                    bndConditions[cnt++]    = locBCond;
-                                }
-                                else
-                                {
-                                    ASSERTL0(false,
-                                        "dynamic cast to a vertex failed");
-                                }
-                            }
+                            ASSERTL0(false,
+                                     "dynamic cast to a vertex failed");
                         }
                     }
-                    // do nothing for these types
-                case SpatialDomains::eDirichlet:
-                    break;
-                default:
-                    ASSERTL0(false,"This type of BC not implemented yet");
-                    break;
-                }
-=======
->>>>>>> a8fbc4da
+                }
             }
         }
 
