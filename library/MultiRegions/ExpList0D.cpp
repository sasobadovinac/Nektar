--- conflicted
+++ resolved
@@ -183,17 +183,7 @@
                     }*/
 			 }
             }
-<<<<<<< HEAD
-		 
-=======
-
-
-
-            // Setup Default optimisation information.
-            int nel = GetExpSize();
-            m_globalOptParam = MemoryManager<NekOptimize::GlobalOptParam>::AllocateSharedPtr(nel);
-
->>>>>>> ac26f0ba
+
             // Set up offset information and array sizes
             SetCoeffPhysOffsets();
 
