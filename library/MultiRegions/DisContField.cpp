//////////////////////////////////////////////////////////////////////////////
//
// File DisContField.cpp
//
// For more information, please see: http://www.nektar.info
//
// The MIT License
//
// Copyright (c) 2006 Division of Applied Mathematics, Brown University (USA),
// Department of Aeronautics, Imperial College London (UK), and Scientific
// Computing and Imaging Institute, University of Utah (USA).
//
// License for the specific language governing rights and limitations under
// Permission is hereby granted, free of charge, to any person obtaining a
// copy of this software and associated documentation files (the "Software"),
// to deal in the Software without restriction, including without limitation
// the rights to use, copy, modify, merge, publish, distribute, sublicense,
// and/or sell copies of the Software, and to permit persons to whom the
// Software is furnished to do so, subject to the following conditions:
//
// The above copyright notice and this permission notice shall be included
// in all copies or substantial portions of the Software.
//
// THE SOFTWARE IS PROVIDED "AS IS", WITHOUT WARRANTY OF ANY KIND, EXPRESS
// OR IMPLIED, INCLUDING BUT NOT LIMITED TO THE WARRANTIES OF MERCHANTABILITY,
// FITNESS FOR A PARTICULAR PURPOSE AND NONINFRINGEMENT. IN NO EVENT SHALL
// THE AUTHORS OR COPYRIGHT HOLDERS BE LIABLE FOR ANY CLAIM, DAMAGES OR OTHER
// LIABILITY, WHETHER IN AN ACTION OF CONTRACT, TORT OR OTHERWISE, ARISING
// FROM, OUT OF OR IN CONNECTION WITH THE SOFTWARE OR THE USE OR OTHER
// DEALINGS IN THE SOFTWARE.
//
// Description: Field definition for 1D domain with boundary
// conditions using LDG-H
//
///////////////////////////////////////////////////////////////////////////////

#include <LibUtilities/Foundations/ManagerAccess.h>
#include <LocalRegions/Expansion0D.h>
#include <LocalRegions/Expansion1D.h>
#include <LocalRegions/HexExp.h>
#include <LocalRegions/QuadExp.h>
#include <LocalRegions/TetExp.h>
#include <LocalRegions/TriExp.h>
#include <MultiRegions/DisContField.h>
#include <SpatialDomains/MeshGraph.h>
#include <StdRegions/StdSegExp.h>

using namespace std;

namespace Nektar
{
namespace MultiRegions
{
/**
 * @class DisContField
 * This class augments the list of local expansions inherited from
 * ExpList with boundary conditions. Inter-element boundaries are
 * handled using an discontinuous Galerkin scheme.
 */

/**
 * Constructs an empty expansion list with no boundary conditions.
 */
DisContField::DisContField()
    : ExpList(), m_bndCondExpansions(), m_bndConditions(),
      m_trace(NullExpListSharedPtr)
{
}

/**
 * An expansion list for the boundary expansions is generated first for
 * the field. These are subsequently evaluated for time zero. The trace
 * map is then constructed.
 * @param   graph1D     A mesh, containing information about the domain
 *                      and the spectral/hp element expansions.
 * @param   bcs         Information about the enforced boundary
 *                      conditions.
 * @param   variable    The session variable associated with the
 *                      boundary conditions to enforce.
 * @param   solnType    Type of global system to use.
 */
DisContField::DisContField(const LibUtilities::SessionReaderSharedPtr &pSession,
                           const SpatialDomains::MeshGraphSharedPtr &graph,
                           const std::string &variable, const bool SetUpJustDG,
                           const bool DeclareCoeffPhysArrays,
                           const Collections::ImplementationType ImpType,
                           const std::string bcvariable)
    : ExpList(pSession, graph, DeclareCoeffPhysArrays, variable, ImpType),
      m_trace(NullExpListSharedPtr)
{
    std::string bcvar;
    if (bcvariable == "NotSet")
    {
        bcvar = variable;
    }
    else
    {
        bcvar = bcvariable;
    }

    if (bcvar.compare("DefaultVar") != 0)
    {
        SpatialDomains::BoundaryConditions bcs(m_session, graph);

        GenerateBoundaryConditionExpansion(graph, bcs, bcvar,
                                           DeclareCoeffPhysArrays);
        if (DeclareCoeffPhysArrays)
        {
            EvaluateBoundaryConditions(0.0, bcvar);
        }
        ApplyGeomInfo();
        FindPeriodicTraces(bcs, bcvar);
    }

    if (SetUpJustDG)
    {
        SetUpDG(variable);
    }
    else
    {
        int i, cnt;
        Array<OneD, int> ElmtID, TraceID;
        GetBoundaryToElmtMap(ElmtID, TraceID);

        for (cnt = i = 0; i < m_bndCondExpansions.size(); ++i)
        {
            MultiRegions::ExpListSharedPtr locExpList;
            locExpList = m_bndCondExpansions[i];

            for (int e = 0; e < locExpList->GetExpSize(); ++e)
            {
                (*m_exp)[ElmtID[cnt + e]]->SetTraceExp(TraceID[cnt + e],
                                                       locExpList->GetExp(e));
                locExpList->GetExp(e)->SetAdjacentElementExp(
                    TraceID[cnt + e], (*m_exp)[ElmtID[cnt + e]]);
            }
            cnt += m_bndCondExpansions[i]->GetExpSize();
        }

        if (m_session->DefinesSolverInfo("PROJECTION"))
        {
            std::string ProjectStr = m_session->GetSolverInfo("PROJECTION");
            if ((ProjectStr == "MixedCGDG") ||
                (ProjectStr == "Mixed_CG_Discontinuous"))
            {
                SetUpDG();
            }
            else
            {
                SetUpPhysNormals();
            }
        }
        else
        {
            SetUpPhysNormals();
        }
    }
}

/**
 * @brief Set up all DG member variables and maps.
 */
void DisContField::SetUpDG(const std::string variable)
{
    // Check for multiple calls
    if (m_trace != NullExpListSharedPtr)
    {
        return;
    }

    // Set up matrix map
    m_globalBndMat = MemoryManager<GlobalLinSysMap>::AllocateSharedPtr();

    // Set up trace space
    m_trace = MemoryManager<ExpList>::AllocateSharedPtr(
        m_session, m_bndCondExpansions, m_bndConditions, *m_exp, m_graph,
        m_comm);
<<<<<<< HEAD

    PeriodicMap periodicTraces = (m_expType == e1D)   ? m_periodicVerts
                                 : (m_expType == e2D) ? m_periodicEdges
                                                      : m_periodicFaces;

    m_traceMap = MemoryManager<AssemblyMapDG>::AllocateSharedPtr(
        m_session, m_graph, m_trace, *this, m_bndCondExpansions,
        m_bndConditions, periodicTraces, variable);

    if (m_session->DefinesCmdLineArgument("verbose"))
    {
        m_traceMap->PrintStats(std::cout, variable);
    }

    Array<OneD, Array<OneD, LocalRegions::ExpansionSharedPtr>> &elmtToTrace =
        m_traceMap->GetElmtToTrace();

    // Scatter trace to elements. For each element, we find
    // the trace  associated to each elemental trace. The element
    // then retains a pointer to the elemental trace, to
    // ensure uniqueness of normals when retrieving from two
    // adjoining elements which do not lie in a plane.
    for (int i = 0; i < m_exp->size(); ++i)
    {
        for (int j = 0; j < (*m_exp)[i]->GetNtraces(); ++j)
        {
            LocalRegions::ExpansionSharedPtr exp = elmtToTrace[i][j];
            ;

            exp->SetAdjacentElementExp(j, (*m_exp)[i]);
            (*m_exp)[i]->SetTraceExp(j, exp);
        }
    }

    // Set up physical normals
    SetUpPhysNormals();

    // Create interface exchange object
    m_interfaceMap =
        MemoryManager<InterfaceMapDG>::AllocateSharedPtr(m_graph, m_trace);
=======

    PeriodicMap periodicTraces = (m_expType == e1D)   ? m_periodicVerts
                                 : (m_expType == e2D) ? m_periodicEdges
                                                      : m_periodicFaces;

    m_traceMap = MemoryManager<AssemblyMapDG>::AllocateSharedPtr(
        m_session, m_graph, m_trace, *this, m_bndCondExpansions,
        m_bndConditions, periodicTraces, variable);

    if (m_session->DefinesCmdLineArgument("verbose"))
    {
        m_traceMap->PrintStats(std::cout, variable);
    }

    Array<OneD, Array<OneD, LocalRegions::ExpansionSharedPtr>> &elmtToTrace =
        m_traceMap->GetElmtToTrace();

    // Scatter trace to elements. For each element, we find
    // the trace  associated to each elemental trace. The element
    // then retains a pointer to the elemental trace, to
    // ensure uniqueness of normals when retrieving from two
    // adjoining elements which do not lie in a plane.
    for (int i = 0; i < m_exp->size(); ++i)
    {
        for (int j = 0; j < (*m_exp)[i]->GetNtraces(); ++j)
        {
            LocalRegions::ExpansionSharedPtr exp = elmtToTrace[i][j];
            ;

            exp->SetAdjacentElementExp(j, (*m_exp)[i]);
            (*m_exp)[i]->SetTraceExp(j, exp);
        }
    }

    // Set up physical normals
    SetUpPhysNormals();
>>>>>>> 6a3e03cf

    int cnt, n;

    // Identify boundary trace
    for (cnt = 0, n = 0; n < m_bndCondExpansions.size(); ++n)
    {
        if (m_bndConditions[n]->GetBoundaryConditionType() !=
            SpatialDomains::ePeriodic)
        {
            for (int v = 0; v < m_bndCondExpansions[n]->GetExpSize(); ++v)
            {
                m_boundaryTraces.insert(
                    m_traceMap->GetBndCondIDToGlobalTraceID(cnt + v));
            }
            cnt += m_bndCondExpansions[n]->GetExpSize();
        }
    }

    // Set up information for periodic boundary conditions.
    std::unordered_map<int, pair<int, int>> perTraceToExpMap;
    for (cnt = n = 0; n < m_exp->size(); ++n)
    {
        for (int v = 0; v < (*m_exp)[n]->GetNtraces(); ++v, ++cnt)
        {
            auto it = periodicTraces.find((*m_exp)[n]->GetGeom()->GetTid(v));

            if (it != periodicTraces.end())
            {
                perTraceToExpMap[it->first] = make_pair(n, v);
            }
        }
    }

    // Set up left-adjacent tracelist.
    m_leftAdjacentTraces.resize(cnt);

    // count size of trace
    for (cnt = n = 0; n < m_exp->size(); ++n)
    {
        for (int v = 0; v < (*m_exp)[n]->GetNtraces(); ++v, ++cnt)
        {
            m_leftAdjacentTraces[cnt] = IsLeftAdjacentTrace(n, v);
        }
    }
<<<<<<< HEAD

    // Set up mapping to copy Fwd of periodic bcs to Bwd of other edge.
    for (cnt = n = 0; n < m_exp->size(); ++n)
    {
        for (int v = 0; v < (*m_exp)[n]->GetNtraces(); ++v, ++cnt)
        {
            int GeomId = (*m_exp)[n]->GetGeom()->GetTid(v);

            // Check to see if this trace is periodic.
            auto it = periodicTraces.find(GeomId);

=======

    // Set up mapping to copy Fwd of periodic bcs to Bwd of other edge.
    for (cnt = n = 0; n < m_exp->size(); ++n)
    {
        for (int v = 0; v < (*m_exp)[n]->GetNtraces(); ++v, ++cnt)
        {
            int GeomId = (*m_exp)[n]->GetGeom()->GetTid(v);

            // Check to see if this trace is periodic.
            auto it = periodicTraces.find(GeomId);

>>>>>>> 6a3e03cf
            if (it != periodicTraces.end())
            {
                const PeriodicEntity &ent = it->second[0];
                auto it2                  = perTraceToExpMap.find(ent.id);

                if (it2 == perTraceToExpMap.end())
                {
                    if (m_session->GetComm()->GetRowComm()->GetSize() > 1 &&
                        !ent.isLocal)
                    {
                        continue;
                    }
                    else
                    {
                        ASSERTL1(false, "Periodic trace not found!");
                    }
                }

                ASSERTL1(m_leftAdjacentTraces[cnt],
                         "Periodic trace in non-forward space?");

                int offset = m_trace->GetPhys_Offset(
                    (m_traceMap->GetElmtToTrace())[n][v]->GetElmtId());

                int offset2 = m_trace->GetPhys_Offset(
                    (m_traceMap->GetElmtToTrace())[it2->second.first]
                                                  [it2->second.second]
                                                      ->GetElmtId());

                switch (m_expType)
                {
                    case e1D:
<<<<<<< HEAD
                    {
                        m_periodicFwdCopy.push_back(offset);
                        m_periodicBwdCopy.push_back(offset2);
                    }
                    break;
                    case e2D:
                    {
                        // Calculate relative orientations between trace to
                        // calculate copying map.
                        int nquad = elmtToTrace[n][v]->GetNumPoints(0);

                        vector<int> tmpBwd(nquad);
                        vector<int> tmpFwd(nquad);

=======
                    {
                        m_periodicFwdCopy.push_back(offset);
                        m_periodicBwdCopy.push_back(offset2);
                    }
                    break;
                    case e2D:
                    {
                        // Calculate relative orientations between trace to
                        // calculate copying map.
                        int nquad = elmtToTrace[n][v]->GetNumPoints(0);

                        vector<int> tmpBwd(nquad);
                        vector<int> tmpFwd(nquad);

>>>>>>> 6a3e03cf
                        if (ent.orient == StdRegions::eForwards)
                        {
                            for (int i = 0; i < nquad; ++i)
                            {
                                tmpBwd[i] = offset2 + i;
                                tmpFwd[i] = offset + i;
                            }
                        }
                        else
                        {
                            for (int i = 0; i < nquad; ++i)
                            {
                                tmpBwd[i] = offset2 + i;
                                tmpFwd[i] = offset + nquad - i - 1;
                            }
                        }

                        for (int i = 0; i < nquad; ++i)
<<<<<<< HEAD
                        {
                            m_periodicFwdCopy.push_back(tmpFwd[i]);
                            m_periodicBwdCopy.push_back(tmpBwd[i]);
                        }
                    }
                    break;
                    case e3D:
                    {
                        // Calculate relative orientations between faces to
                        // calculate copying map.
                        int nquad1 = elmtToTrace[n][v]->GetNumPoints(0);
                        int nquad2 = elmtToTrace[n][v]->GetNumPoints(1);

                        vector<int> tmpBwd(nquad1 * nquad2);
                        vector<int> tmpFwd(nquad1 * nquad2);

                        if (ent.orient ==
                                StdRegions::eDir1FwdDir2_Dir2FwdDir1 ||
                            ent.orient ==
                                StdRegions::eDir1BwdDir2_Dir2FwdDir1 ||
                            ent.orient ==
                                StdRegions::eDir1FwdDir2_Dir2BwdDir1 ||
                            ent.orient == StdRegions::eDir1BwdDir2_Dir2BwdDir1)
                        {
=======
                        {
                            m_periodicFwdCopy.push_back(tmpFwd[i]);
                            m_periodicBwdCopy.push_back(tmpBwd[i]);
                        }
                    }
                    break;
                    case e3D:
                    {
                        // Calculate relative orientations between faces to
                        // calculate copying map.
                        int nquad1 = elmtToTrace[n][v]->GetNumPoints(0);
                        int nquad2 = elmtToTrace[n][v]->GetNumPoints(1);

                        vector<int> tmpBwd(nquad1 * nquad2);
                        vector<int> tmpFwd(nquad1 * nquad2);

                        if (ent.orient ==
                                StdRegions::eDir1FwdDir2_Dir2FwdDir1 ||
                            ent.orient ==
                                StdRegions::eDir1BwdDir2_Dir2FwdDir1 ||
                            ent.orient ==
                                StdRegions::eDir1FwdDir2_Dir2BwdDir1 ||
                            ent.orient == StdRegions::eDir1BwdDir2_Dir2BwdDir1)
                        {
>>>>>>> 6a3e03cf
                            for (int i = 0; i < nquad2; ++i)
                            {
                                for (int j = 0; j < nquad1; ++j)
                                {
                                    tmpBwd[i * nquad1 + j] =
                                        offset2 + i * nquad1 + j;
                                    tmpFwd[i * nquad1 + j] =
                                        offset + j * nquad2 + i;
                                }
                            }
                        }
                        else
                        {
                            for (int i = 0; i < nquad2; ++i)
                            {
                                for (int j = 0; j < nquad1; ++j)
                                {
                                    tmpBwd[i * nquad1 + j] =
                                        offset2 + i * nquad1 + j;
                                    tmpFwd[i * nquad1 + j] =
                                        offset + i * nquad1 + j;
                                }
                            }
                        }

                        if (ent.orient ==
                                StdRegions::eDir1BwdDir1_Dir2FwdDir2 ||
                            ent.orient ==
                                StdRegions::eDir1BwdDir1_Dir2BwdDir2 ||
                            ent.orient ==
                                StdRegions::eDir1FwdDir2_Dir2BwdDir1 ||
                            ent.orient == StdRegions::eDir1BwdDir2_Dir2BwdDir1)
                        {
                            // Reverse x direction
                            for (int i = 0; i < nquad2; ++i)
                            {
                                for (int j = 0; j < nquad1 / 2; ++j)
                                {
                                    swap(tmpFwd[i * nquad1 + j],
                                         tmpFwd[i * nquad1 + nquad1 - j - 1]);
                                }
                            }
                        }

                        if (ent.orient ==
                                StdRegions::eDir1FwdDir1_Dir2BwdDir2 ||
                            ent.orient ==
                                StdRegions::eDir1BwdDir1_Dir2BwdDir2 ||
                            ent.orient ==
                                StdRegions::eDir1BwdDir2_Dir2FwdDir1 ||
                            ent.orient == StdRegions::eDir1BwdDir2_Dir2BwdDir1)
                        {
                            // Reverse y direction
                            for (int j = 0; j < nquad1; ++j)
                            {
                                for (int i = 0; i < nquad2 / 2; ++i)
                                {
                                    swap(tmpFwd[i * nquad1 + j],
                                         tmpFwd[(nquad2 - i - 1) * nquad1 + j]);
                                }
                            }
                        }

                        for (int i = 0; i < nquad1 * nquad2; ++i)
                        {
                            m_periodicFwdCopy.push_back(tmpFwd[i]);
                            m_periodicBwdCopy.push_back(tmpBwd[i]);
                        }
                    }
                    break;
                    default:
                        ASSERTL1(false, "not set up");
                }
            }
        }
    }

    m_locTraceToTraceMap = MemoryManager<LocTraceToTraceMap>::AllocateSharedPtr(
        *this, m_trace, elmtToTrace, m_leftAdjacentTraces);
}

/**
 * @brief This routine determines if an element is to the "left"
 * of the adjacent trace, which arises from the idea there is a local
 * normal direction between two elements (i.e. on the trace)
 * and one elements would then be the left.
 *
 * This is typically required since we only define one normal
 * direction along the trace which goes from the left adjacent
 * element to the right adjacent element.  It is also useful
 * in DG discretisations to set up a local Riemann problem
 * where we need to have the concept of a local normal
 * direction which is unique between two elements.
 *
 * There are two cases to be checked:
 *
 * 1) First is the trace on a boundary condition (perioidic or
 * otherwise) or on a partition boundary. If a partition
 * boundary then trace is always considered to be the left
 * adjacent trace and the normal is pointing outward of the
 * soltuion domain. We have to perform an additional case for
 * a periodic boundary where wer chose the element with the
 * lowest global id. If the trace is on a parallel partition
 * we use a member of the traceMap where one side is chosen to
 * contribute to a unique map and have a value which is not
 * -1 so this is the identifier for the left adjacent side
 *
 * 2) If the element is a elemental boundary on one element
 * the left adjacent element is defined by a link to the left
 * element from the trace expansion and this is consistent
 * with the defitiion of the normal which is determined by the
 * largest id (in contrast to the periodic boundary definition
 * !). This reversal of convention does not really matter
 * providing the normals are defined consistently.
 */

bool DisContField::IsLeftAdjacentTrace(const int n, const int e)
{
    LocalRegions::ExpansionSharedPtr traceEl =
        m_traceMap->GetElmtToTrace()[n][e];

    PeriodicMap periodicTraces = (m_expType == e1D)   ? m_periodicVerts
                                 : (m_expType == e2D) ? m_periodicEdges
                                                      : m_periodicFaces;

    bool fwd = true;
    if (traceEl->GetLeftAdjacentElementTrace() == -1 ||
        traceEl->GetRightAdjacentElementTrace() == -1)
    {
        // Boundary edge (1 connected element). Do nothing in
        // serial.
        auto it = m_boundaryTraces.find(traceEl->GetElmtId());

        // If the edge does not have a boundary condition set on
        // it, then assume it is a partition edge or periodic.
        if (it == m_boundaryTraces.end())
        {
            fwd = true;
        }
    }
    else if (traceEl->GetLeftAdjacentElementTrace() != -1 &&
             traceEl->GetRightAdjacentElementTrace() != -1)
    {
        // Non-boundary edge (2 connected elements).
        fwd = (traceEl->GetLeftAdjacentElementExp().get()) == (*m_exp)[n].get();
    }
    else
    {
        ASSERTL2(false, "Unconnected trace element!");
    }

    return fwd;
}

// Given all boundary regions for the whole solution determine
// which ones (if any) are part of domain and proivde all other
// conditions are given as UserDefined Dirichlet.
SpatialDomains::BoundaryConditionsSharedPtr DisContField::GetDomainBCs(
    const SpatialDomains::CompositeMap &domain,
    const SpatialDomains::BoundaryConditions &Allbcs,
    const std::string &variable)
{
    boost::ignore_unused(variable);
    SpatialDomains::BoundaryConditionsSharedPtr returnval;

    returnval =
        MemoryManager<SpatialDomains::BoundaryConditions>::AllocateSharedPtr();

    map<int, int> GeometryToRegionsMap;

    const SpatialDomains::BoundaryRegionCollection &bregions =
        Allbcs.GetBoundaryRegions();
    const SpatialDomains::BoundaryConditionCollection &bconditions =
        Allbcs.GetBoundaryConditions();

    // Set up a map of all boundary regions
    for (auto &it : bregions)
    {
        for (auto &bregionIt : *it.second)
        {
            // can assume that all regions only contain one point in 1D
            // Really do not need loop above
            int id = bregionIt.second->m_geomVec[0]->GetGlobalID();
            GeometryToRegionsMap[id] = it.first;
        }
    }

    map<int, SpatialDomains::GeometrySharedPtr> EndOfDomain;

    // Now find out which points in domain have only one vertex
    for (auto &domIt : domain)
    {
        SpatialDomains::CompositeSharedPtr geomvector = domIt.second;
        for (int i = 0; i < geomvector->m_geomVec.size(); ++i)
        {
            for (int j = 0; j < 2; ++j)
            {
                int vid = geomvector->m_geomVec[i]->GetVid(j);
                if (EndOfDomain.count(vid) == 0)
                {
                    EndOfDomain[vid] = geomvector->m_geomVec[i]->GetVertex(j);
                }
                else
                {
                    EndOfDomain.erase(vid);
                }
            }
        }
    }
    ASSERTL1(EndOfDomain.size() == 2, "Did not find two ends of domain");

    for (auto &regIt : EndOfDomain)
    {
        if (GeometryToRegionsMap.count(regIt.first) != 0)
        {
            // Set up boundary condition up
            auto iter = GeometryToRegionsMap.find(regIt.first);
            ASSERTL1(iter != GeometryToRegionsMap.end(),
                     "Failied to find GeometryToRegionMap");

            int regionId      = iter->second;
            auto bregionsIter = bregions.find(regionId);
            ASSERTL1(bregionsIter != bregions.end(),
                     "Failed to find boundary region");

            SpatialDomains::BoundaryRegionShPtr breg = bregionsIter->second;
            returnval->AddBoundaryRegions(regionId, breg);

            auto bconditionsIter = bconditions.find(regionId);
            ASSERTL1(bconditionsIter != bconditions.end(),
                     "Failed to find boundary collection");

            SpatialDomains::BoundaryConditionMapShPtr bcond =
                bconditionsIter->second;
            returnval->AddBoundaryConditions(regionId, bcond);
        }
    }

    return returnval;
}

/**
 * Constructor for use in multidomain computations where a
 * domain list can be passed instead of graph1D
 *
 * @param	domain	Subdomain specified in the inputfile from
 *       	      	which the DisContField is set up
 */
DisContField::DisContField(const LibUtilities::SessionReaderSharedPtr &pSession,
                           const SpatialDomains::MeshGraphSharedPtr &graph1D,
                           const SpatialDomains::CompositeMap &domain,
                           const SpatialDomains::BoundaryConditions &Allbcs,
                           const std::string &variable,
                           const LibUtilities::CommSharedPtr &comm,
                           bool SetToOneSpaceDimension,
                           const Collections::ImplementationType ImpType)
    : ExpList(pSession, domain, graph1D, true, variable, SetToOneSpaceDimension,
              comm, ImpType)
{
    if (variable.compare("DefaultVar") != 0)
    {
        SpatialDomains::BoundaryConditionsSharedPtr DomBCs =
            GetDomainBCs(domain, Allbcs, variable);

        GenerateBoundaryConditionExpansion(m_graph, *DomBCs, variable);
        EvaluateBoundaryConditions(0.0, variable);
        ApplyGeomInfo();
        FindPeriodicTraces(*DomBCs, variable);
    }

    SetUpDG(variable);
}

/**
 * Constructs a field as a copy of an existing field.
 * @param   In          Existing DisContField object to copy.
 */
DisContField::DisContField(const DisContField &In,
                           const bool DeclareCoeffPhysArrays)
    : ExpList(In, DeclareCoeffPhysArrays),
      m_bndCondExpansions(In.m_bndCondExpansions),
      m_bndConditions(In.m_bndConditions), m_globalBndMat(In.m_globalBndMat),
      m_traceMap(In.m_traceMap), m_boundaryTraces(In.m_boundaryTraces),
      m_periodicVerts(In.m_periodicVerts),
      m_periodicFwdCopy(In.m_periodicFwdCopy),
      m_periodicBwdCopy(In.m_periodicBwdCopy),
      m_leftAdjacentTraces(In.m_leftAdjacentTraces),
      m_locTraceToTraceMap(In.m_locTraceToTraceMap)
{
    if (In.m_trace)
    {
        m_trace = MemoryManager<ExpList>::AllocateSharedPtr(
            *In.m_trace, DeclareCoeffPhysArrays);
    }
}

/*
 * @brief Copy type constructor which declares new boundary conditions
 * and re-uses mapping info and trace space if possible
 */
DisContField::DisContField(const DisContField &In,
                           const SpatialDomains::MeshGraphSharedPtr &graph,
                           const std::string &variable, const bool SetUpJustDG,
                           const bool DeclareCoeffPhysArrays)
    : ExpList(In, DeclareCoeffPhysArrays)
{

    m_trace = NullExpListSharedPtr;

    // Set up boundary conditions for this variable.
    // Do not set up BCs if default variable
    if (variable.compare("DefaultVar") != 0)
    {
        SpatialDomains::BoundaryConditions bcs(m_session, graph);
        GenerateBoundaryConditionExpansion(graph, bcs, variable);

        if (DeclareCoeffPhysArrays)
        {
            EvaluateBoundaryConditions(0.0, variable);
        }

        if (!SameTypeOfBoundaryConditions(In))
        {
            // Find periodic edges for this variable.
            FindPeriodicTraces(bcs, variable);

            if (SetUpJustDG)
            {
                SetUpDG(variable);
            }
            else
            {
                // set elmt edges to point to robin bc edges if required
                int i, cnt = 0;
                Array<OneD, int> ElmtID, TraceID;
                GetBoundaryToElmtMap(ElmtID, TraceID);

                for (i = 0; i < m_bndCondExpansions.size(); ++i)
                {
                    MultiRegions::ExpListSharedPtr locExpList;

                    int e;
                    locExpList = m_bndCondExpansions[i];

                    for (e = 0; e < locExpList->GetExpSize(); ++e)
                    {
                        (*m_exp)[ElmtID[cnt + e]]->SetTraceExp(
                            TraceID[cnt + e], locExpList->GetExp(e));
                        locExpList->GetExp(e)->SetAdjacentElementExp(
                            TraceID[cnt + e], (*m_exp)[ElmtID[cnt + e]]);
                    }

                    cnt += m_bndCondExpansions[i]->GetExpSize();
                }

                if (m_session->DefinesSolverInfo("PROJECTION"))
                {
                    std::string ProjectStr =
                        m_session->GetSolverInfo("PROJECTION");

                    if ((ProjectStr == "MixedCGDG") ||
                        (ProjectStr == "Mixed_CG_Discontinuous"))
                    {
                        SetUpDG();
                    }
                    else
                    {
                        SetUpPhysNormals();
                    }
                }
                else
                {
                    SetUpPhysNormals();
                }
            }
        }
        else
        {
            m_globalBndMat       = In.m_globalBndMat;
            m_trace              = In.m_trace;
            m_traceMap           = In.m_traceMap;
<<<<<<< HEAD
            m_interfaceMap       = In.m_interfaceMap;
=======
>>>>>>> 6a3e03cf
            m_locTraceToTraceMap = In.m_locTraceToTraceMap;
            m_periodicVerts      = In.m_periodicVerts;
            m_periodicEdges      = In.m_periodicEdges;
            m_periodicFaces      = In.m_periodicFaces;
            m_periodicFwdCopy    = In.m_periodicFwdCopy;
            m_periodicBwdCopy    = In.m_periodicBwdCopy;
            m_boundaryTraces     = In.m_boundaryTraces;
            m_leftAdjacentTraces = In.m_leftAdjacentTraces;

<<<<<<< HEAD
            if (!SetUpJustDG)
=======
            if (SetUpJustDG == false)
>>>>>>> 6a3e03cf
            {
                // set elmt edges to point to robin bc edges if required
                int i, cnt = 0;
                Array<OneD, int> ElmtID, TraceID;
                GetBoundaryToElmtMap(ElmtID, TraceID);
<<<<<<< HEAD

                for (i = 0; i < m_bndCondExpansions.size(); ++i)
                {
                    MultiRegions::ExpListSharedPtr locExpList;

                    int e;
                    locExpList = m_bndCondExpansions[i];

=======

                for (i = 0; i < m_bndCondExpansions.size(); ++i)
                {
                    MultiRegions::ExpListSharedPtr locExpList;

                    int e;
                    locExpList = m_bndCondExpansions[i];

>>>>>>> 6a3e03cf
                    for (e = 0; e < locExpList->GetExpSize(); ++e)
                    {
                        (*m_exp)[ElmtID[cnt + e]]->SetTraceExp(
                            TraceID[cnt + e], locExpList->GetExp(e));
                        locExpList->GetExp(e)->SetAdjacentElementExp(
                            TraceID[cnt + e], (*m_exp)[ElmtID[cnt + e]]);
                    }
                    cnt += m_bndCondExpansions[i]->GetExpSize();
                }

                SetUpPhysNormals();
            }
        }
    }
}

/**
 * Constructs a field as a copy of an existing explist field.
 * @param   In          Existing ExpList object to copy.
 */
DisContField::DisContField(const ExpList &In) : ExpList(In)
{
}

/**
 *
 */
DisContField::~DisContField()
{
}

/**
 * \brief This function discretises the boundary conditions by setting
 * up a list of one-dimensions lower boundary expansions.
 *
 * According to their boundary region, the separate  boundary
 * expansions are bundled together in an object of the class
 *
 * @param   graph       A mesh, containing information about the domain
 *                      and the spectral/hp element expansions.
 * @param   bcs         Information about the enforced boundary
 *                      conditions.
 * @param   variable    The session variable associated with the
 *                      boundary conditions to enforce.
 * @param DeclareCoeffPhysArrays bool to identify if array
 *                               space should be setup.
 *                               Default is true.
 */
void DisContField::GenerateBoundaryConditionExpansion(
    const SpatialDomains::MeshGraphSharedPtr &graph,
    const SpatialDomains::BoundaryConditions &bcs, const std::string variable,
    const bool DeclareCoeffPhysArrays)
{
    int cnt = 0;
    SpatialDomains::BoundaryConditionShPtr bc;
    MultiRegions::ExpListSharedPtr locExpList;
    const SpatialDomains::BoundaryRegionCollection &bregions =
        bcs.GetBoundaryRegions();
    const SpatialDomains::BoundaryConditionCollection &bconditions =
        bcs.GetBoundaryConditions();

    m_bndCondExpansions =
        Array<OneD, MultiRegions::ExpListSharedPtr>(bregions.size());
    m_bndConditions =
        Array<OneD, SpatialDomains::BoundaryConditionShPtr>(bregions.size());

    m_bndCondBndWeight = Array<OneD, NekDouble>{bregions.size(), 0.0};

    // count the number of non-periodic boundary points
    for (auto &it : bregions)
    {
        bc = GetBoundaryCondition(bconditions, it.first, variable);

        locExpList = MemoryManager<MultiRegions::ExpList>::AllocateSharedPtr(
            m_session, *(it.second), graph, DeclareCoeffPhysArrays, variable,
            false, bc->GetComm());

        m_bndCondExpansions[cnt] = locExpList;
        m_bndConditions[cnt]     = bc;
<<<<<<< HEAD

        std::string type = m_bndConditions[cnt]->GetUserDefined();

=======

        std::string type = m_bndConditions[cnt]->GetUserDefined();

>>>>>>> 6a3e03cf
        // Set up normals on non-Dirichlet boundary conditions. Second
        // two conditions ideally should be in local solver setup (when
        // made into factory)
        if (bc->GetBoundaryConditionType() != SpatialDomains::eDirichlet ||
            boost::iequals(type, "I") || boost::iequals(type, "CalcBC"))
        {
            SetUpPhysNormals();
        }
        cnt++;
    }
}

/**
 * @brief Determine the periodic faces, edges and vertices for the given
 * graph.
 *
 * @param   bcs         Information about the boundary conditions.
 * @param   variable    Specifies the field.
 */
void DisContField::FindPeriodicTraces(
    const SpatialDomains::BoundaryConditions &bcs, const std::string variable)
{
    const SpatialDomains::BoundaryRegionCollection &bregions =
        bcs.GetBoundaryRegions();
    const SpatialDomains::BoundaryConditionCollection &bconditions =
        bcs.GetBoundaryConditions();

    LibUtilities::CommSharedPtr vComm = m_comm->GetRowComm();

    switch (m_expType)
    {
        case e1D:
        {
            int i, region1ID, region2ID;
<<<<<<< HEAD

            SpatialDomains::BoundaryConditionShPtr locBCond;
            map<int, int> BregionToVertMap;

=======

            SpatialDomains::BoundaryConditionShPtr locBCond;
            map<int, int> BregionToVertMap;

>>>>>>> 6a3e03cf
            // Construct list of all periodic Region and their
            // global vertex on this process.
            for (auto &it : bregions)
            {
                locBCond =
                    GetBoundaryCondition(bconditions, it.first, variable);

                if (locBCond->GetBoundaryConditionType() !=
                    SpatialDomains::ePeriodic)
                {
                    continue;
                }
                int id =
                    it.second->begin()->second->m_geomVec[0]->GetGlobalID();

                BregionToVertMap[it.first] = id;
            }

            set<int> islocal;

            int n = vComm->GetSize();
            int p = vComm->GetRank();
<<<<<<< HEAD

            Array<OneD, int> nregions(n, 0);
            nregions[p] = BregionToVertMap.size();
            vComm->AllReduce(nregions, LibUtilities::ReduceSum);

            int totRegions = Vmath::Vsum(n, nregions, 1);

=======

            Array<OneD, int> nregions(n, 0);
            nregions[p] = BregionToVertMap.size();
            vComm->AllReduce(nregions, LibUtilities::ReduceSum);

            int totRegions = Vmath::Vsum(n, nregions, 1);

>>>>>>> 6a3e03cf
            Array<OneD, int> regOffset(n, 0);

            for (i = 1; i < n; ++i)
            {
                regOffset[i] = regOffset[i - 1] + nregions[i - 1];
            }

            Array<OneD, int> bregmap(totRegions, 0);
            Array<OneD, int> bregid(totRegions, 0);

            i = regOffset[p];
            for (auto &iit : BregionToVertMap)
            {
                bregid[i]    = iit.first;
                bregmap[i++] = iit.second;
                islocal.insert(iit.first);
            }

            vComm->AllReduce(bregmap, LibUtilities::ReduceSum);
            vComm->AllReduce(bregid, LibUtilities::ReduceSum);

            for (int i = 0; i < totRegions; ++i)
            {
                BregionToVertMap[bregid[i]] = bregmap[i];
            }

            // Construct list of all periodic pairs local to this process.
            for (auto &it : bregions)
            {
                locBCond =
                    GetBoundaryCondition(bconditions, it.first, variable);

                if (locBCond->GetBoundaryConditionType() !=
                    SpatialDomains::ePeriodic)
                {
                    continue;
                }

                // Identify periodic boundary region IDs.
                region1ID = it.first;
                region2ID =
                    std::static_pointer_cast<
                        SpatialDomains::PeriodicBoundaryCondition>(locBCond)
                        ->m_connectedBoundaryRegion;

                ASSERTL0(BregionToVertMap.count(region1ID) != 0,
                         "Cannot determine vertex of region1ID");

                ASSERTL0(BregionToVertMap.count(region2ID) != 0,
                         "Cannot determine vertex of region2ID");

                PeriodicEntity ent(BregionToVertMap[region2ID],
                                   StdRegions::eNoOrientation,
                                   islocal.count(region2ID) != 0);

                m_periodicVerts[BregionToVertMap[region1ID]].push_back(ent);
            }
        }
        break;
        case e2D:
        {
            int region1ID, region2ID, i, j, k, cnt;
            SpatialDomains::BoundaryConditionShPtr locBCond;

            SpatialDomains::CompositeOrdering compOrder =
                m_graph->GetCompositeOrdering();
            SpatialDomains::BndRegionOrdering bndRegOrder =
                m_graph->GetBndRegionOrdering();
            SpatialDomains::CompositeMap compMap = m_graph->GetComposites();

            // Unique collection of pairs of periodic composites
            // (i.e. if composites 1 and 2 are periodic then this
            // map will contain either the pair (1,2) or (2,1) but
            // not both).
            map<int, int> perComps;
            map<int, vector<int>> allVerts;
            set<int> locVerts;
            map<int, pair<int, StdRegions::Orientation>> allEdges;

            // Set up a set of all local verts and edges.
            for (i = 0; i < (*m_exp).size(); ++i)
            {
                for (j = 0; j < (*m_exp)[i]->GetNverts(); ++j)
                {
                    int id = (*m_exp)[i]->GetGeom()->GetVid(j);
                    locVerts.insert(id);
                }
            }

            // Construct list of all periodic pairs local to this process.
            for (auto &it : bregions)
            {
                locBCond =
                    GetBoundaryCondition(bconditions, it.first, variable);

                if (locBCond->GetBoundaryConditionType() !=
                    SpatialDomains::ePeriodic)
                {
                    continue;
                }

                // Identify periodic boundary region IDs.
                region1ID = it.first;
                region2ID =
                    std::static_pointer_cast<
                        SpatialDomains::PeriodicBoundaryCondition>(locBCond)
                        ->m_connectedBoundaryRegion;

                // From this identify composites. Note that in
                // serial this will be an empty map.
                int cId1, cId2;
                if (vComm->GetSize() == 1)
                {
                    cId1 = it.second->begin()->first;
                    cId2 = bregions.find(region2ID)->second->begin()->first;
                }
                else
                {
                    cId1 = bndRegOrder.find(region1ID)->second[0];
                    cId2 = bndRegOrder.find(region2ID)->second[0];
                }

                ASSERTL0(it.second->size() == 1,
                         "Boundary region " +
                             boost::lexical_cast<string>(region1ID) +
                             " should only contain 1 composite.");

                vector<unsigned int> tmpOrder;

                // Construct set containing all periodic edgesd on
                // this process
                SpatialDomains::CompositeSharedPtr c =
                    it.second->begin()->second;

                for (i = 0; i < c->m_geomVec.size(); ++i)
                {
                    SpatialDomains::SegGeomSharedPtr segGeom =
                        std::dynamic_pointer_cast<SpatialDomains::SegGeom>(
                            c->m_geomVec[i]);
                    ASSERTL0(segGeom, "Unable to cast to shared ptr");

                    SpatialDomains::GeometryLinkSharedPtr elmt =
                        m_graph->GetElementsFromEdge(segGeom);
                    ASSERTL0(elmt->size() == 1,
                             "The periodic boundaries belong to "
                             "more than one element of the mesh");

                    SpatialDomains::Geometry2DSharedPtr geom =
                        std::dynamic_pointer_cast<SpatialDomains::Geometry2D>(
                            elmt->at(0).first);

                    allEdges[c->m_geomVec[i]->GetGlobalID()] =
                        make_pair(elmt->at(0).second,
                                  geom->GetEorient(elmt->at(0).second));

                    // In serial mesh partitioning will not have occurred so
                    // need to fill composite ordering map manually.
                    if (vComm->GetSize() == 1)
                    {
                        tmpOrder.push_back(c->m_geomVec[i]->GetGlobalID());
                    }

                    vector<int> vertList(2);
                    vertList[0] = segGeom->GetVid(0);
                    vertList[1] = segGeom->GetVid(1);
                    allVerts[c->m_geomVec[i]->GetGlobalID()] = vertList;
                }

                if (vComm->GetSize() == 1)
                {
                    compOrder[it.second->begin()->first] = tmpOrder;
                }

                // See if we already have either region1 or
                // region2 stored in perComps map.
                if (perComps.count(cId1) == 0)
                {
                    if (perComps.count(cId2) == 0)
                    {
                        perComps[cId1] = cId2;
                    }
                    else
                    {
                        std::stringstream ss;
                        ss << "Boundary region " << cId2 << " should be "
                           << "periodic with " << perComps[cId2] << " but "
                           << "found " << cId1 << " instead!";
                        ASSERTL0(perComps[cId2] == cId1, ss.str());
                    }
                }
                else
                {
                    std::stringstream ss;
                    ss << "Boundary region " << cId1 << " should be "
                       << "periodic with " << perComps[cId1] << " but "
                       << "found " << cId2 << " instead!";
                    ASSERTL0(perComps[cId1] == cId1, ss.str());
                }
            }

            // In case of periodic partition being split over many composites
            // may not have all periodic matches so check this
            int idmax = -1;
            for (auto &cIt : perComps)
            {
                idmax = max(idmax, cIt.first);
                idmax = max(idmax, cIt.second);
            }
            vComm->AllReduce(idmax, LibUtilities::ReduceMax);
            idmax++;
            Array<OneD, int> perid(idmax, -1);
            for (auto &cIt : perComps)
            {
                perid[cIt.first] = cIt.second;
            }
            vComm->AllReduce(perid, LibUtilities::ReduceMax);
            // update all partitions
            for (int i = 0; i < idmax; ++i)
            {
                if (perid[i] > -1)
                {
                    // skip if complemetary relationship has
                    // already been speficied in list
                    if (perComps.count(perid[i]))
                    {
                        continue;
                    }
                    perComps[i] = perid[i];
                }
            }

            // Process local edge list to obtain relative edge
            // orientations.
            int n = vComm->GetSize();
            int p = vComm->GetRank();
            int totEdges;
            Array<OneD, int> edgecounts(n, 0);
            Array<OneD, int> edgeoffset(n, 0);
            Array<OneD, int> vertoffset(n, 0);

            edgecounts[p] = allEdges.size();
            vComm->AllReduce(edgecounts, LibUtilities::ReduceSum);

            edgeoffset[0] = 0;
            for (i = 1; i < n; ++i)
            {
                edgeoffset[i] = edgeoffset[i - 1] + edgecounts[i - 1];
            }

            totEdges = Vmath::Vsum(n, edgecounts, 1);
            Array<OneD, int> edgeIds(totEdges, 0);
            Array<OneD, int> edgeIdx(totEdges, 0);
            Array<OneD, int> edgeOrient(totEdges, 0);
            Array<OneD, int> edgeVerts(totEdges, 0);

            auto sIt = allEdges.begin();

            for (i = 0; sIt != allEdges.end(); ++sIt)
            {
                edgeIds[edgeoffset[p] + i]     = sIt->first;
                edgeIdx[edgeoffset[p] + i]     = sIt->second.first;
                edgeOrient[edgeoffset[p] + i]  = sIt->second.second;
                edgeVerts[edgeoffset[p] + i++] = allVerts[sIt->first].size();
            }

            vComm->AllReduce(edgeIds, LibUtilities::ReduceSum);
            vComm->AllReduce(edgeIdx, LibUtilities::ReduceSum);
            vComm->AllReduce(edgeOrient, LibUtilities::ReduceSum);
            vComm->AllReduce(edgeVerts, LibUtilities::ReduceSum);

            // Calculate number of vertices on each processor.
            Array<OneD, int> procVerts(n, 0);
            int nTotVerts;

            // Note if there are no periodic edges at all calling Vsum will
            // cause a segfault.
            if (totEdges > 0)
            {
                nTotVerts = Vmath::Vsum(totEdges, edgeVerts, 1);
            }
            else
            {
                nTotVerts = 0;
            }

            for (i = 0; i < n; ++i)
            {
                if (edgecounts[i] > 0)
                {
                    procVerts[i] = Vmath::Vsum(edgecounts[i],
                                               edgeVerts + edgeoffset[i], 1);
                }
                else
                {
                    procVerts[i] = 0;
                }
            }
            vertoffset[0] = 0;

            for (i = 1; i < n; ++i)
            {
                vertoffset[i] = vertoffset[i - 1] + procVerts[i - 1];
            }

            Array<OneD, int> traceIds(nTotVerts, 0);
            for (i = 0, sIt = allEdges.begin(); sIt != allEdges.end(); ++sIt)
            {
                for (j = 0; j < allVerts[sIt->first].size(); ++j)
                {
                    traceIds[vertoffset[p] + i++] = allVerts[sIt->first][j];
                }
            }

            vComm->AllReduce(traceIds, LibUtilities::ReduceSum);
<<<<<<< HEAD

            // For simplicity's sake create a map of edge id -> orientation.
            map<int, StdRegions::Orientation> orientMap;
            map<int, vector<int>> vertMap;

            for (cnt = i = 0; i < totEdges; ++i)
            {
                ASSERTL0(orientMap.count(edgeIds[i]) == 0,
                         "Already found edge in orientation map!");

                // Work out relative orientations. To avoid having
                // to exchange vertex locations, we figure out if
                // the edges are backwards or forwards orientated
                // with respect to a forwards orientation that is
                // CCW. Since our local geometries are
                // forwards-orientated with respect to the
                // Cartesian axes, we need to invert the
                // orientation for the top and left edges of a
                // quad and the left edge of a triangle.
                StdRegions::Orientation o =
                    (StdRegions::Orientation)edgeOrient[i];

                if (edgeIdx[i] > 1)
                {
                    o = o == StdRegions::eForwards ? StdRegions::eBackwards
                                                   : StdRegions::eForwards;
                }

                orientMap[edgeIds[i]] = o;

                vector<int> verts(edgeVerts[i]);

                for (j = 0; j < edgeVerts[i]; ++j)
                {
                    verts[j] = traceIds[cnt++];
                }
                vertMap[edgeIds[i]] = verts;
            }

            // Go through list of composites and figure out which
            // edges are parallel from original ordering in
            // session file. This includes composites which are
            // not necessarily on this process.
            map<int, int> allCompPairs;

            // Store temporary map of periodic vertices which will hold all
            // periodic vertices on the entire mesh so that doubly periodic
            // vertices can be counted properly across partitions. Local
            // vertices are copied into m_periodicVerts at the end of the
            // function.
            PeriodicMap periodicVerts;

            for (auto &cIt : perComps)
            {
                SpatialDomains::CompositeSharedPtr c[2];
                const int id1    = cIt.first;
                const int id2    = cIt.second;
                std::string id1s = boost::lexical_cast<string>(id1);
                std::string id2s = boost::lexical_cast<string>(id2);

                if (compMap.count(id1) > 0)
                {
                    c[0] = compMap[id1];
                }

                if (compMap.count(id2) > 0)
                {
                    c[1] = compMap[id2];
                }

                // Loop over composite ordering to construct list of all
                // periodic edges regardless of whether they are on this
                // process.
                map<int, int> compPairs;

                ASSERTL0(compOrder.count(id1) > 0,
                         "Unable to find composite " + id1s + " in order map.");
                ASSERTL0(compOrder.count(id2) > 0,
                         "Unable to find composite " + id2s + " in order map.");
                ASSERTL0(compOrder[id1].size() == compOrder[id2].size(),
                         "Periodic composites " + id1s + " and " + id2s +
                             " should have the same number of elements.");
                ASSERTL0(compOrder[id1].size() > 0, "Periodic composites " +
                                                        id1s + " and " + id2s +
                                                        " are empty!");

                // TODO: Add more checks.
                for (i = 0; i < compOrder[id1].size(); ++i)
                {
                    int eId1 = compOrder[id1][i];
                    int eId2 = compOrder[id2][i];

=======

            // For simplicity's sake create a map of edge id -> orientation.
            map<int, StdRegions::Orientation> orientMap;
            map<int, vector<int>> vertMap;

            for (cnt = i = 0; i < totEdges; ++i)
            {
                ASSERTL0(orientMap.count(edgeIds[i]) == 0,
                         "Already found edge in orientation map!");

                // Work out relative orientations. To avoid having
                // to exchange vertex locations, we figure out if
                // the edges are backwards or forwards orientated
                // with respect to a forwards orientation that is
                // CCW. Since our local geometries are
                // forwards-orientated with respect to the
                // Cartesian axes, we need to invert the
                // orientation for the top and left edges of a
                // quad and the left edge of a triangle.
                StdRegions::Orientation o =
                    (StdRegions::Orientation)edgeOrient[i];

                if (edgeIdx[i] > 1)
                {
                    o = o == StdRegions::eForwards ? StdRegions::eBackwards
                                                   : StdRegions::eForwards;
                }

                orientMap[edgeIds[i]] = o;

                vector<int> verts(edgeVerts[i]);

                for (j = 0; j < edgeVerts[i]; ++j)
                {
                    verts[j] = traceIds[cnt++];
                }
                vertMap[edgeIds[i]] = verts;
            }

            // Go through list of composites and figure out which
            // edges are parallel from original ordering in
            // session file. This includes composites which are
            // not necessarily on this process.
            map<int, int> allCompPairs;

            // Store temporary map of periodic vertices which will hold all
            // periodic vertices on the entire mesh so that doubly periodic
            // vertices can be counted properly across partitions. Local
            // vertices are copied into m_periodicVerts at the end of the
            // function.
            PeriodicMap periodicVerts;

            for (auto &cIt : perComps)
            {
                SpatialDomains::CompositeSharedPtr c[2];
                const int id1    = cIt.first;
                const int id2    = cIt.second;
                std::string id1s = boost::lexical_cast<string>(id1);
                std::string id2s = boost::lexical_cast<string>(id2);

                if (compMap.count(id1) > 0)
                {
                    c[0] = compMap[id1];
                }

                if (compMap.count(id2) > 0)
                {
                    c[1] = compMap[id2];
                }

                // Loop over composite ordering to construct list of all
                // periodic edges regardless of whether they are on this
                // process.
                map<int, int> compPairs;

                ASSERTL0(compOrder.count(id1) > 0,
                         "Unable to find composite " + id1s + " in order map.");
                ASSERTL0(compOrder.count(id2) > 0,
                         "Unable to find composite " + id2s + " in order map.");
                ASSERTL0(compOrder[id1].size() == compOrder[id2].size(),
                         "Periodic composites " + id1s + " and " + id2s +
                             " should have the same number of elements.");
                ASSERTL0(compOrder[id1].size() > 0, "Periodic composites " +
                                                        id1s + " and " + id2s +
                                                        " are empty!");

                // TODO: Add more checks.
                for (i = 0; i < compOrder[id1].size(); ++i)
                {
                    int eId1 = compOrder[id1][i];
                    int eId2 = compOrder[id2][i];

>>>>>>> 6a3e03cf
                    ASSERTL0(compPairs.count(eId1) == 0, "Already paired.");

                    if (compPairs.count(eId2) != 0)
                    {
                        ASSERTL0(compPairs[eId2] == eId1, "Pairing incorrect");
                    }
                    compPairs[eId1] = eId2;
                }

                // Construct set of all edges that we have
                // locally on this processor.
                set<int> locEdges;
                for (i = 0; i < 2; ++i)
                {
                    if (!c[i])
                    {
                        continue;
                    }

                    if (c[i]->m_geomVec.size() > 0)
                    {
                        for (j = 0; j < c[i]->m_geomVec.size(); ++j)
                        {
                            locEdges.insert(c[i]->m_geomVec[j]->GetGlobalID());
                        }
                    }
                }

                // Loop over all edges in the geometry composite.
                for (auto &pIt : compPairs)
                {
                    int ids[2]    = {pIt.first, pIt.second};
                    bool local[2] = {locEdges.count(pIt.first) > 0,
                                     locEdges.count(pIt.second) > 0};

                    ASSERTL0(orientMap.count(ids[0]) > 0 &&
                                 orientMap.count(ids[1]) > 0,
                             "Unable to find edge in orientation map.");

                    allCompPairs[pIt.first]  = pIt.second;
                    allCompPairs[pIt.second] = pIt.first;

                    for (i = 0; i < 2; ++i)
                    {
                        if (!local[i])
                        {
                            continue;
                        }

                        int other = (i + 1) % 2;

                        StdRegions::Orientation o =
                            orientMap[ids[i]] == orientMap[ids[other]]
                                ? StdRegions::eBackwards
                                : StdRegions::eForwards;

                        PeriodicEntity ent(ids[other], o, local[other]);
                        m_periodicEdges[ids[i]].push_back(ent);
                    }

                    for (i = 0; i < 2; ++i)
                    {
                        int other = (i + 1) % 2;

                        StdRegions::Orientation o =
                            orientMap[ids[i]] == orientMap[ids[other]]
                                ? StdRegions::eBackwards
                                : StdRegions::eForwards;
<<<<<<< HEAD

                        // Determine periodic vertices.
                        vector<int> perVerts1 = vertMap[ids[i]];
                        vector<int> perVerts2 = vertMap[ids[other]];

=======

                        // Determine periodic vertices.
                        vector<int> perVerts1 = vertMap[ids[i]];
                        vector<int> perVerts2 = vertMap[ids[other]];

>>>>>>> 6a3e03cf
                        map<int, pair<int, bool>> tmpMap;
                        if (o == StdRegions::eForwards)
                        {
                            tmpMap[perVerts1[0]] = make_pair(
                                perVerts2[0], locVerts.count(perVerts2[0]) > 0);
                            tmpMap[perVerts1[1]] = make_pair(
                                perVerts2[1], locVerts.count(perVerts2[1]) > 0);
                        }
                        else
                        {
                            tmpMap[perVerts1[0]] = make_pair(
                                perVerts2[1], locVerts.count(perVerts2[1]) > 0);
                            tmpMap[perVerts1[1]] = make_pair(
                                perVerts2[0], locVerts.count(perVerts2[0]) > 0);
                        }

                        for (auto &mIt : tmpMap)
                        {
                            // See if this vertex has been recorded already.
                            PeriodicEntity ent2(mIt.second.first,
                                                StdRegions::eNoOrientation,
                                                mIt.second.second);
                            auto perIt = periodicVerts.find(mIt.first);

                            if (perIt == periodicVerts.end())
                            {
                                periodicVerts[mIt.first].push_back(ent2);
                                perIt = periodicVerts.find(mIt.first);
                            }
                            else
                            {
                                bool doAdd = true;
                                for (j = 0; j < perIt->second.size(); ++j)
                                {
                                    if (perIt->second[j].id == mIt.second.first)
                                    {
                                        doAdd = false;
                                        break;
                                    }
                                }

                                if (doAdd)
                                {
                                    perIt->second.push_back(ent2);
                                }
                            }
                        }
                    }
                }
            }

            // Search for periodic vertices and edges which are not in
            // a periodic composite but lie in this process. First, loop
            // over all information we have from other processors.
            for (cnt = i = 0; i < totEdges; ++i)
            {
                int edgeId = edgeIds[i];
<<<<<<< HEAD

                ASSERTL0(allCompPairs.count(edgeId) > 0,
                         "Unable to find matching periodic edge.");

                int perEdgeId = allCompPairs[edgeId];

                for (j = 0; j < edgeVerts[i]; ++j, ++cnt)
                {
                    int vId = traceIds[cnt];

                    auto perId = periodicVerts.find(vId);

                    if (perId == periodicVerts.end())
                    {
                        // This vertex is not included in the
                        // map. Figure out which vertex it is
                        // supposed to be periodic with. perEdgeId
                        // is the edge ID which is periodic with
                        // edgeId. The logic is much the same as
                        // the loop above.
                        int perVertexId =
                            orientMap[edgeId] == orientMap[perEdgeId]
                                ? vertMap[perEdgeId][(j + 1) % 2]
                                : vertMap[perEdgeId][j];

                        PeriodicEntity ent(perVertexId,
                                           StdRegions::eNoOrientation,
                                           locVerts.count(perVertexId) > 0);

                        periodicVerts[vId].push_back(ent);
                    }
                }
            }

            // Loop over all periodic vertices to complete connectivity
            // information.
            for (auto &perIt : periodicVerts)
            {
                // Loop over associated vertices.
                for (i = 0; i < perIt.second.size(); ++i)
                {
                    auto perIt2 = periodicVerts.find(perIt.second[i].id);
                    ASSERTL0(perIt2 != periodicVerts.end(),
                             "Couldn't find periodic vertex.");

                    for (j = 0; j < perIt2->second.size(); ++j)
                    {
                        if (perIt2->second[j].id == perIt.first)
                        {
                            continue;
                        }

                        bool doAdd = true;
                        for (k = 0; k < perIt.second.size(); ++k)
                        {
                            if (perIt2->second[j].id == perIt.second[k].id)
                            {
                                doAdd = false;
                                break;
                            }
                        }

                        if (doAdd)
                        {
                            perIt.second.push_back(perIt2->second[j]);
                        }
                    }
                }
            }

            // Do one final loop over periodic vertices to remove non-local
            // vertices from map.
            for (auto &perIt : periodicVerts)
            {
                if (locVerts.count(perIt.first) > 0)
                {
                    m_periodicVerts.insert(perIt);
                }
            }
        }
        break;
        case e3D:
        {
            SpatialDomains::CompositeOrdering compOrder =
                m_graph->GetCompositeOrdering();
            SpatialDomains::BndRegionOrdering bndRegOrder =
                m_graph->GetBndRegionOrdering();
            SpatialDomains::CompositeMap compMap = m_graph->GetComposites();

            // perComps: Stores a unique collection of pairs of periodic
            // composites (i.e. if composites 1 and 2 are periodic then this map
            // will contain either the pair (1,2) or (2,1) but not both).
            //
            // The four maps allVerts, allCoord, allEdges and allOrient map a
            // periodic face to a vector containing the vertex ids of the face;
            // their coordinates; the edge ids of the face; and their
            // orientation within that face respectively.
            //
            // Finally the three sets locVerts, locEdges and locFaces store any
            // vertices, edges and faces that belong to a periodic composite and
            // lie on this process.
            map<int, RotPeriodicInfo> rotComp;
            map<int, int> perComps;
            map<int, vector<int>> allVerts;
            map<int, SpatialDomains::PointGeomVector> allCoord;
            map<int, vector<int>> allEdges;
            map<int, vector<StdRegions::Orientation>> allOrient;
            set<int> locVerts;
            set<int> locEdges;
            set<int> locFaces;

            int region1ID, region2ID, i, j, k, cnt;
            SpatialDomains::BoundaryConditionShPtr locBCond;

            // Set up a set of all local verts and edges.
            for (i = 0; i < (*m_exp).size(); ++i)
            {
                for (j = 0; j < (*m_exp)[i]->GetNverts(); ++j)
                {
                    int id = (*m_exp)[i]->GetGeom()->GetVid(j);
                    locVerts.insert(id);
                }

                for (j = 0; j < (*m_exp)[i]->GetGeom()->GetNumEdges(); ++j)
                {
                    int id = (*m_exp)[i]->GetGeom()->GetEid(j);
                    locEdges.insert(id);
                }
            }

            // Begin by populating the perComps map. We loop over all periodic
            // boundary conditions and determine the composite associated with
            // it, then fill out the all* maps.
            for (auto &it : bregions)
            {

                locBCond =
                    GetBoundaryCondition(bconditions, it.first, variable);

                if (locBCond->GetBoundaryConditionType() !=
                    SpatialDomains::ePeriodic)
                {
                    continue;
                }

                // Identify periodic boundary region IDs.
                region1ID = it.first;
                region2ID =
                    std::static_pointer_cast<
                        SpatialDomains::PeriodicBoundaryCondition>(locBCond)
                        ->m_connectedBoundaryRegion;

                // Check the region only contains a single composite.
                ASSERTL0(it.second->size() == 1,
                         "Boundary region " +
                             boost::lexical_cast<string>(region1ID) +
                             " should only contain 1 composite.");

                // From this identify composites by looking at the original
                // boundary region ordering. Note that in serial the mesh
                // partitioner is not run, so this map will be empty and
                // therefore needs to be populated by using the corresponding
                // boundary region.
                int cId1, cId2;
                if (vComm->GetSize() == 1)
                {
                    cId1 = it.second->begin()->first;
                    cId2 = bregions.find(region2ID)->second->begin()->first;
                }
                else
                {
                    cId1 = bndRegOrder.find(region1ID)->second[0];
                    cId2 = bndRegOrder.find(region2ID)->second[0];
                }

                // check to see if boundary is rotationally aligned
                if (boost::icontains(locBCond->GetUserDefined(), "Rotated"))
                {
                    vector<string> tmpstr;

                    boost::split(tmpstr, locBCond->GetUserDefined(),
                                 boost::is_any_of(":"));

                    if (boost::iequals(tmpstr[0], "Rotated"))
                    {
                        ASSERTL1(tmpstr.size() > 2,
                                 "Expected Rotated user defined string to "
                                 "contain direction and rotation angle "
                                 "and optionally a tolerance, "
                                 "i.e. Rotated:dir:PI/2:1e-6");

                        ASSERTL1((tmpstr[1] == "x") || (tmpstr[1] == "y") ||
                                     (tmpstr[1] == "z"),
                                 "Rotated Dir is "
                                 "not specified as x,y or z");

                        RotPeriodicInfo RotInfo;
                        RotInfo.m_dir = (tmpstr[1] == "x")   ? 0
                                        : (tmpstr[1] == "y") ? 1
                                                             : 2;

                        LibUtilities::Interpreter strEval;
                        int ExprId      = strEval.DefineFunction("", tmpstr[2]);
                        RotInfo.m_angle = strEval.Evaluate(ExprId);

                        if (tmpstr.size() == 4)
                        {
                            try
                            {
                                RotInfo.m_tol =
                                    boost::lexical_cast<NekDouble>(tmpstr[3]);
                            }
                            catch (...)
                            {
                                NEKERROR(ErrorUtil::efatal,
                                         "failed to cast tolerance input "
                                         "to a double value in Rotated"
                                         "boundary information");
                            }
                        }
                        else
                        {
                            RotInfo.m_tol = 1e-8;
                        }
                        rotComp[cId1] = RotInfo;
                    }
                }

                SpatialDomains::CompositeSharedPtr c =
                    it.second->begin()->second;

                vector<unsigned int> tmpOrder;

                // store the rotation info of this

                // From the composite, we now construct the allVerts, allEdges
                // and allCoord map so that they can be transferred across
                // processors. We also populate the locFaces set to store a
                // record of all faces local to this process.
                for (i = 0; i < c->m_geomVec.size(); ++i)
                {
                    SpatialDomains::Geometry2DSharedPtr faceGeom =
                        std::dynamic_pointer_cast<SpatialDomains::Geometry2D>(
                            c->m_geomVec[i]);
                    ASSERTL1(faceGeom, "Unable to cast to shared ptr");

                    // Get geometry ID of this face and store in locFaces.
                    int faceId = c->m_geomVec[i]->GetGlobalID();
                    locFaces.insert(faceId);

                    // In serial, mesh partitioning will not have occurred so
                    // need to fill composite ordering map manually.
                    if (vComm->GetSize() == 1)
                    {
                        tmpOrder.push_back(c->m_geomVec[i]->GetGlobalID());
                    }

                    // Loop over vertices and edges of the face to populate
                    // allVerts, allEdges and allCoord maps.
                    vector<int> vertList, edgeList;
                    SpatialDomains::PointGeomVector coordVec;
                    vector<StdRegions::Orientation> orientVec;
                    for (j = 0; j < faceGeom->GetNumVerts(); ++j)
                    {
                        vertList.push_back(faceGeom->GetVid(j));
                        edgeList.push_back(faceGeom->GetEid(j));
                        coordVec.push_back(faceGeom->GetVertex(j));
                        orientVec.push_back(faceGeom->GetEorient(j));
=======

                ASSERTL0(allCompPairs.count(edgeId) > 0,
                         "Unable to find matching periodic edge.");

                int perEdgeId = allCompPairs[edgeId];

                for (j = 0; j < edgeVerts[i]; ++j, ++cnt)
                {
                    int vId = traceIds[cnt];

                    auto perId = periodicVerts.find(vId);

                    if (perId == periodicVerts.end())
                    {
                        // This vertex is not included in the
                        // map. Figure out which vertex it is
                        // supposed to be periodic with. perEdgeId
                        // is the edge ID which is periodic with
                        // edgeId. The logic is much the same as
                        // the loop above.
                        int perVertexId =
                            orientMap[edgeId] == orientMap[perEdgeId]
                                ? vertMap[perEdgeId][(j + 1) % 2]
                                : vertMap[perEdgeId][j];

                        PeriodicEntity ent(perVertexId,
                                           StdRegions::eNoOrientation,
                                           locVerts.count(perVertexId) > 0);

                        periodicVerts[vId].push_back(ent);
                    }
                }
            }

            // Loop over all periodic vertices to complete connectivity
            // information.
            for (auto &perIt : periodicVerts)
            {
                // Loop over associated vertices.
                for (i = 0; i < perIt.second.size(); ++i)
                {
                    auto perIt2 = periodicVerts.find(perIt.second[i].id);
                    ASSERTL0(perIt2 != periodicVerts.end(),
                             "Couldn't find periodic vertex.");

                    for (j = 0; j < perIt2->second.size(); ++j)
                    {
                        if (perIt2->second[j].id == perIt.first)
                        {
                            continue;
                        }

                        bool doAdd = true;
                        for (k = 0; k < perIt.second.size(); ++k)
                        {
                            if (perIt2->second[j].id == perIt.second[k].id)
                            {
                                doAdd = false;
                                break;
                            }
                        }

                        if (doAdd)
                        {
                            perIt.second.push_back(perIt2->second[j]);
                        }
>>>>>>> 6a3e03cf
                    }

                    allVerts[faceId]  = vertList;
                    allEdges[faceId]  = edgeList;
                    allCoord[faceId]  = coordVec;
                    allOrient[faceId] = orientVec;
                }
<<<<<<< HEAD

                // In serial, record the composite ordering in compOrder for
                // later in the routine.
                if (vComm->GetSize() == 1)
                {
                    compOrder[it.second->begin()->first] = tmpOrder;
                }

                // See if we already have either region1 or region2 stored in
                // perComps map already and do a sanity check to ensure regions
                // are mutually periodic.
                if (perComps.count(cId1) == 0)
                {
                    if (perComps.count(cId2) == 0)
                    {
                        perComps[cId1] = cId2;
                    }
                    else
                    {
                        std::stringstream ss;
                        ss << "Boundary region " << cId2 << " should be "
                           << "periodic with " << perComps[cId2] << " but "
                           << "found " << cId1 << " instead!";
                        ASSERTL0(perComps[cId2] == cId1, ss.str());
                    }
                }
                else
                {
                    std::stringstream ss;
                    ss << "Boundary region " << cId1 << " should be "
                       << "periodic with " << perComps[cId1] << " but "
                       << "found " << cId2 << " instead!";
                    ASSERTL0(perComps[cId1] == cId1, ss.str());
                }
            }

            // In case of periodic partition being split over many composites
            // may not have all periodic matches so check this
            int idmax = -1;
            for (auto &cIt : perComps)
            {
                idmax = max(idmax, cIt.first);
                idmax = max(idmax, cIt.second);
            }
            vComm->AllReduce(idmax, LibUtilities::ReduceMax);
            idmax++;
            Array<OneD, int> perid(idmax, -1);
            for (auto &cIt : perComps)
            {
                perid[cIt.first] = cIt.second;
            }
            vComm->AllReduce(perid, LibUtilities::ReduceMax);
            // update all partitions
            for (int i = 0; i < idmax; ++i)
            {
                if (perid[i] > -1)
                {
                    // skip if equivlaent relationship has
                    // already been speficied in list
                    if (perComps.count(perid[i]))
                    {
                        continue;
                    }
                    perComps[i] = perid[i];
                }
            }

            // The next routines process local face lists to
            // exchange vertices,
            // edges and faces.
            int n = vComm->GetSize();
            int p = vComm->GetRank();
            int totFaces;
            Array<OneD, int> facecounts(n, 0);
            Array<OneD, int> vertcounts(n, 0);
            Array<OneD, int> faceoffset(n, 0);
            Array<OneD, int> vertoffset(n, 0);

            Array<OneD, int> rotcounts(n, 0);
            Array<OneD, int> rotoffset(n, 0);

            rotcounts[p] = rotComp.size();
            vComm->AllReduce(rotcounts, LibUtilities::ReduceSum);
            int totrot = Vmath::Vsum(n, rotcounts, 1);

            if (totrot)
            {
                for (i = 1; i < n; ++i)
                {
                    rotoffset[i] = rotoffset[i - 1] + rotcounts[i - 1];
                }

                Array<OneD, int> compid(totrot, 0);
                Array<OneD, int> rotdir(totrot, 0);
                Array<OneD, NekDouble> rotangle(totrot, 0.0);
                Array<OneD, NekDouble> rottol(totrot, 0.0);

                // fill in rotational informaiton
                auto rIt = rotComp.begin();

                for (i = 0; rIt != rotComp.end(); ++rIt)
                {
                    compid[rotoffset[p] + i]   = rIt->first;
                    rotdir[rotoffset[p] + i]   = rIt->second.m_dir;
                    rotangle[rotoffset[p] + i] = rIt->second.m_angle;
                    rottol[rotoffset[p] + i++] = rIt->second.m_tol;
                }

                vComm->AllReduce(compid, LibUtilities::ReduceSum);
                vComm->AllReduce(rotdir, LibUtilities::ReduceSum);
                vComm->AllReduce(rotangle, LibUtilities::ReduceSum);
                vComm->AllReduce(rottol, LibUtilities::ReduceSum);

                // Fill in full rotational composite list
                for (i = 0; i < totrot; ++i)
                {
                    RotPeriodicInfo rinfo(rotdir[i], rotangle[i], rottol[i]);

                    rotComp[compid[i]] = rinfo;
                }
            }

            // First exchange the number of faces on each process.
            facecounts[p] = locFaces.size();
            vComm->AllReduce(facecounts, LibUtilities::ReduceSum);

            // Set up an offset map to allow us to distribute face IDs to all
            // processors.
            faceoffset[0] = 0;
            for (i = 1; i < n; ++i)
            {
                faceoffset[i] = faceoffset[i - 1] + facecounts[i - 1];
            }

            // Calculate total number of faces.
            totFaces = Vmath::Vsum(n, facecounts, 1);

            // faceIds holds face IDs for each periodic face. faceVerts holds
            // the number of vertices in this face.
            Array<OneD, int> faceIds(totFaces, 0);
            Array<OneD, int> faceVerts(totFaces, 0);

            // Process p writes IDs of its faces into position faceoffset[p] of
            // faceIds which allows us to perform an AllReduce to distribute
            // information amongst processors.
            auto sIt = locFaces.begin();
            for (i = 0; sIt != locFaces.end(); ++sIt)
            {
                faceIds[faceoffset[p] + i]     = *sIt;
                faceVerts[faceoffset[p] + i++] = allVerts[*sIt].size();
            }

            vComm->AllReduce(faceIds, LibUtilities::ReduceSum);
            vComm->AllReduce(faceVerts, LibUtilities::ReduceSum);

            // procVerts holds number of vertices (and also edges since each
            // face is 2D) on each process.
            Array<OneD, int> procVerts(n, 0);
            int nTotVerts;

            // Note if there are no periodic faces at all calling Vsum will
            // cause a segfault.
            if (totFaces > 0)
            {
                // Calculate number of vertices on each processor.
                nTotVerts = Vmath::Vsum(totFaces, faceVerts, 1);
            }
            else
            {
                nTotVerts = 0;
            }

            for (i = 0; i < n; ++i)
            {
                if (facecounts[i] > 0)
                {
                    procVerts[i] = Vmath::Vsum(facecounts[i],
                                               faceVerts + faceoffset[i], 1);
                }
                else
                {
                    procVerts[i] = 0;
                }
            }

            // vertoffset is defined in the same manner as edgeoffset
            // beforehand.
            vertoffset[0] = 0;
            for (i = 1; i < n; ++i)
            {
                vertoffset[i] = vertoffset[i - 1] + procVerts[i - 1];
            }

            // At this point we exchange all vertex IDs, edge IDs and vertex
            // coordinates for each face. The coordinates are necessary because
            // we need to calculate relative face orientations between periodic
            // faces to determined edge and vertex connectivity.
            Array<OneD, int> vertIds(nTotVerts, 0);
            Array<OneD, int> edgeIds(nTotVerts, 0);
            Array<OneD, int> edgeOrt(nTotVerts, 0);
            Array<OneD, NekDouble> vertX(nTotVerts, 0.0);
            Array<OneD, NekDouble> vertY(nTotVerts, 0.0);
            Array<OneD, NekDouble> vertZ(nTotVerts, 0.0);

            for (cnt = 0, sIt = locFaces.begin(); sIt != locFaces.end(); ++sIt)
            {
                for (j = 0; j < allVerts[*sIt].size(); ++j)
                {
                    int vertId                     = allVerts[*sIt][j];
                    vertIds[vertoffset[p] + cnt]   = vertId;
                    vertX[vertoffset[p] + cnt]     = (*allCoord[*sIt][j])(0);
                    vertY[vertoffset[p] + cnt]     = (*allCoord[*sIt][j])(1);
                    vertZ[vertoffset[p] + cnt]     = (*allCoord[*sIt][j])(2);
                    edgeIds[vertoffset[p] + cnt]   = allEdges[*sIt][j];
                    edgeOrt[vertoffset[p] + cnt++] = allOrient[*sIt][j];
                }
            }

            vComm->AllReduce(vertIds, LibUtilities::ReduceSum);
            vComm->AllReduce(vertX, LibUtilities::ReduceSum);
            vComm->AllReduce(vertY, LibUtilities::ReduceSum);
            vComm->AllReduce(vertZ, LibUtilities::ReduceSum);
            vComm->AllReduce(edgeIds, LibUtilities::ReduceSum);
            vComm->AllReduce(edgeOrt, LibUtilities::ReduceSum);

            // Finally now we have all of this information, we construct maps
            // which make accessing the information easier. These are
            // conceptually the same as all* maps at the beginning of the
            // routine, but now hold information for all periodic vertices.
            map<int, vector<int>> vertMap;
            map<int, vector<int>> edgeMap;
            map<int, SpatialDomains::PointGeomVector> coordMap;

            // These final two maps are required for determining the relative
            // orientation of periodic edges. vCoMap associates vertex IDs with
            // their coordinates, and eIdMap maps an edge ID to the two vertices
            // which construct it.
            map<int, SpatialDomains::PointGeomSharedPtr> vCoMap;
            map<int, pair<int, int>> eIdMap;

            for (cnt = i = 0; i < totFaces; ++i)
            {
                vector<int> edges(faceVerts[i]);
                vector<int> verts(faceVerts[i]);
                SpatialDomains::PointGeomVector coord(faceVerts[i]);

                // Keep track of cnt to enable correct edge vertices to be
                // inserted into eIdMap.
                int tmp = cnt;
                for (j = 0; j < faceVerts[i]; ++j, ++cnt)
                {
                    edges[j] = edgeIds[cnt];
                    verts[j] = vertIds[cnt];
                    coord[j] = MemoryManager<SpatialDomains::PointGeom>::
                        AllocateSharedPtr(3, verts[j], vertX[cnt], vertY[cnt],
                                          vertZ[cnt]);
                    vCoMap[vertIds[cnt]] = coord[j];

                    // Try to insert edge into the eIdMap to avoid re-inserting.
                    auto testIns = eIdMap.insert(make_pair(
                        edgeIds[cnt],
                        make_pair(vertIds[tmp + j],
                                  vertIds[tmp + ((j + 1) % faceVerts[i])])));

                    if (testIns.second == false)
                    {
                        continue;
                    }

                    // If the edge is reversed with respect to the face, then
                    // swap the edges so that we have the original ordering of
                    // the edge in the 3D element. This is necessary to properly
                    // determine edge orientation. Note that the logic relies on
                    // the fact that all edge forward directions are CCW
                    // orientated: we use a tensor product ordering for 2D
                    // elements so need to reverse this for edge IDs 2 and 3.
                    StdRegions::Orientation edgeOrient =
                        static_cast<StdRegions::Orientation>(edgeOrt[cnt]);
                    if (j > 1)
                    {
                        edgeOrient = edgeOrient == StdRegions::eForwards
                                         ? StdRegions::eBackwards
                                         : StdRegions::eForwards;
=======
            }

            // Do one final loop over periodic vertices to remove non-local
            // vertices from map.
            for (auto &perIt : periodicVerts)
            {
                if (locVerts.count(perIt.first) > 0)
                {
                    m_periodicVerts.insert(perIt);
                }
            }
        }
        break;
        case e3D:
        {
            SpatialDomains::CompositeOrdering compOrder =
                m_graph->GetCompositeOrdering();
            SpatialDomains::BndRegionOrdering bndRegOrder =
                m_graph->GetBndRegionOrdering();
            SpatialDomains::CompositeMap compMap = m_graph->GetComposites();

            // perComps: Stores a unique collection of pairs of periodic
            // composites (i.e. if composites 1 and 2 are periodic then this map
            // will contain either the pair (1,2) or (2,1) but not both).
            //
            // The four maps allVerts, allCoord, allEdges and allOrient map a
            // periodic face to a vector containing the vertex ids of the face;
            // their coordinates; the edge ids of the face; and their
            // orientation within that face respectively.
            //
            // Finally the three sets locVerts, locEdges and locFaces store any
            // vertices, edges and faces that belong to a periodic composite and
            // lie on this process.
            map<int, RotPeriodicInfo> rotComp;
            map<int, int> perComps;
            map<int, vector<int>> allVerts;
            map<int, SpatialDomains::PointGeomVector> allCoord;
            map<int, vector<int>> allEdges;
            map<int, vector<StdRegions::Orientation>> allOrient;
            set<int> locVerts;
            set<int> locEdges;
            set<int> locFaces;

            int region1ID, region2ID, i, j, k, cnt;
            SpatialDomains::BoundaryConditionShPtr locBCond;

            // Set up a set of all local verts and edges.
            for (i = 0; i < (*m_exp).size(); ++i)
            {
                for (j = 0; j < (*m_exp)[i]->GetNverts(); ++j)
                {
                    int id = (*m_exp)[i]->GetGeom()->GetVid(j);
                    locVerts.insert(id);
                }

                for (j = 0; j < (*m_exp)[i]->GetGeom()->GetNumEdges(); ++j)
                {
                    int id = (*m_exp)[i]->GetGeom()->GetEid(j);
                    locEdges.insert(id);
                }
            }

            // Begin by populating the perComps map. We loop over all periodic
            // boundary conditions and determine the composite associated with
            // it, then fill out the all* maps.
            for (auto &it : bregions)
            {

                locBCond =
                    GetBoundaryCondition(bconditions, it.first, variable);

                if (locBCond->GetBoundaryConditionType() !=
                    SpatialDomains::ePeriodic)
                {
                    continue;
                }

                // Identify periodic boundary region IDs.
                region1ID = it.first;
                region2ID =
                    std::static_pointer_cast<
                        SpatialDomains::PeriodicBoundaryCondition>(locBCond)
                        ->m_connectedBoundaryRegion;

                // Check the region only contains a single composite.
                ASSERTL0(it.second->size() == 1,
                         "Boundary region " +
                             boost::lexical_cast<string>(region1ID) +
                             " should only contain 1 composite.");

                // From this identify composites by looking at the original
                // boundary region ordering. Note that in serial the mesh
                // partitioner is not run, so this map will be empty and
                // therefore needs to be populated by using the corresponding
                // boundary region.
                int cId1, cId2;
                if (vComm->GetSize() == 1)
                {
                    cId1 = it.second->begin()->first;
                    cId2 = bregions.find(region2ID)->second->begin()->first;
                }
                else
                {
                    cId1 = bndRegOrder.find(region1ID)->second[0];
                    cId2 = bndRegOrder.find(region2ID)->second[0];
                }

                // check to see if boundary is rotationally aligned
                if (boost::icontains(locBCond->GetUserDefined(), "Rotated"))
                {
                    vector<string> tmpstr;

                    boost::split(tmpstr, locBCond->GetUserDefined(),
                                 boost::is_any_of(":"));

                    if (boost::iequals(tmpstr[0], "Rotated"))
                    {
                        ASSERTL1(tmpstr.size() > 2,
                                 "Expected Rotated user defined string to "
                                 "contain direction and rotation angle "
                                 "and optionally a tolerance, "
                                 "i.e. Rotated:dir:PI/2:1e-6");

                        ASSERTL1((tmpstr[1] == "x") || (tmpstr[1] == "y") ||
                                     (tmpstr[1] == "z"),
                                 "Rotated Dir is "
                                 "not specified as x,y or z");

                        RotPeriodicInfo RotInfo;
                        RotInfo.m_dir = (tmpstr[1] == "x")   ? 0
                                        : (tmpstr[1] == "y") ? 1
                                                             : 2;

                        LibUtilities::Interpreter strEval;
                        int ExprId      = strEval.DefineFunction("", tmpstr[2]);
                        RotInfo.m_angle = strEval.Evaluate(ExprId);

                        if (tmpstr.size() == 4)
                        {
                            try
                            {
                                RotInfo.m_tol =
                                    boost::lexical_cast<NekDouble>(tmpstr[3]);
                            }
                            catch (...)
                            {
                                NEKERROR(ErrorUtil::efatal,
                                         "failed to cast tolerance input "
                                         "to a double value in Rotated"
                                         "boundary information");
                            }
                        }
                        else
                        {
                            RotInfo.m_tol = 1e-8;
                        }
                        rotComp[cId1] = RotInfo;
>>>>>>> 6a3e03cf
                    }
                }

<<<<<<< HEAD
                    if (edgeOrient == StdRegions::eBackwards)
                    {
                        swap(testIns.first->second.first,
                             testIns.first->second.second);
                    }
                }

                vertMap[faceIds[i]]  = verts;
                edgeMap[faceIds[i]]  = edges;
                coordMap[faceIds[i]] = coord;
            }

            // Go through list of composites and figure out which edges are
            // parallel from original ordering in session file. This includes
            // composites which are not necessarily on this process.

            // Store temporary map of periodic vertices which will hold all
            // periodic vertices on the entire mesh so that doubly periodic
            // vertices/edges can be counted properly across partitions. Local
            // vertices/edges are copied into m_periodicVerts and
            // m_periodicEdges at the end of the function.
            PeriodicMap periodicVerts, periodicEdges;

            // Construct two maps which determine how vertices and edges of
            // faces connect given a specific face orientation. The key of the
            // map is the number of vertices in the face, used to determine
            // difference between tris and quads.
            map<int, map<StdRegions::Orientation, vector<int>>> vmap;
            map<int, map<StdRegions::Orientation, vector<int>>> emap;

            map<StdRegions::Orientation, vector<int>> quadVertMap;
            quadVertMap[StdRegions::eDir1FwdDir1_Dir2FwdDir2] = {0, 1, 2, 3};
            quadVertMap[StdRegions::eDir1FwdDir1_Dir2BwdDir2] = {3, 2, 1, 0};
            quadVertMap[StdRegions::eDir1BwdDir1_Dir2FwdDir2] = {1, 0, 3, 2};
            quadVertMap[StdRegions::eDir1BwdDir1_Dir2BwdDir2] = {2, 3, 0, 1};
            quadVertMap[StdRegions::eDir1FwdDir2_Dir2FwdDir1] = {0, 3, 2, 1};
            quadVertMap[StdRegions::eDir1FwdDir2_Dir2BwdDir1] = {1, 2, 3, 0};
            quadVertMap[StdRegions::eDir1BwdDir2_Dir2FwdDir1] = {3, 0, 1, 2};
            quadVertMap[StdRegions::eDir1BwdDir2_Dir2BwdDir1] = {2, 1, 0, 3};

            map<StdRegions::Orientation, vector<int>> quadEdgeMap;
            quadEdgeMap[StdRegions::eDir1FwdDir1_Dir2FwdDir2] = {0, 1, 2, 3};
            quadEdgeMap[StdRegions::eDir1FwdDir1_Dir2BwdDir2] = {2, 1, 0, 3};
            quadEdgeMap[StdRegions::eDir1BwdDir1_Dir2FwdDir2] = {0, 3, 2, 1};
            quadEdgeMap[StdRegions::eDir1BwdDir1_Dir2BwdDir2] = {2, 3, 0, 1};
            quadEdgeMap[StdRegions::eDir1FwdDir2_Dir2FwdDir1] = {3, 2, 1, 0};
            quadEdgeMap[StdRegions::eDir1FwdDir2_Dir2BwdDir1] = {1, 2, 3, 0};
            quadEdgeMap[StdRegions::eDir1BwdDir2_Dir2FwdDir1] = {3, 0, 1, 2};
            quadEdgeMap[StdRegions::eDir1BwdDir2_Dir2BwdDir1] = {1, 0, 3, 2};

            map<StdRegions::Orientation, vector<int>> triVertMap;
            triVertMap[StdRegions::eDir1FwdDir1_Dir2FwdDir2] = {0, 1, 2};
            triVertMap[StdRegions::eDir1BwdDir1_Dir2FwdDir2] = {1, 0, 2};

            map<StdRegions::Orientation, vector<int>> triEdgeMap;
            triEdgeMap[StdRegions::eDir1FwdDir1_Dir2FwdDir2] = {0, 1, 2};
            triEdgeMap[StdRegions::eDir1BwdDir1_Dir2FwdDir2] = {0, 2, 1};

            vmap[3] = triVertMap;
            vmap[4] = quadVertMap;
            emap[3] = triEdgeMap;
            emap[4] = quadEdgeMap;

            map<int, int> allCompPairs;

            // Collect composite id's of each periodic face for use if rotation
            // is required
            map<int, int> fIdToCompId;

            // Finally we have enough information to populate the periodic
            // vertex, edge and face maps. Begin by looping over all pairs of
            // periodic composites to determine pairs of periodic faces.
            for (auto &cIt : perComps)
            {
                SpatialDomains::CompositeSharedPtr c[2];
                const int id1    = cIt.first;
                const int id2    = cIt.second;
                std::string id1s = boost::lexical_cast<string>(id1);
                std::string id2s = boost::lexical_cast<string>(id2);

                if (compMap.count(id1) > 0)
                {
                    c[0] = compMap[id1];
                }

                if (compMap.count(id2) > 0)
                {
                    c[1] = compMap[id2];
                }

                // Loop over composite ordering to construct list of all
                // periodic faces, regardless of whether they are on this
                // process.
                map<int, int> compPairs;

                ASSERTL0(compOrder.count(id1) > 0,
                         "Unable to find composite " + id1s + " in order map.");
                ASSERTL0(compOrder.count(id2) > 0,
                         "Unable to find composite " + id2s + " in order map.");
                ASSERTL0(compOrder[id1].size() == compOrder[id2].size(),
                         "Periodic composites " + id1s + " and " + id2s +
                             " should have the same number of elements.");
                ASSERTL0(compOrder[id1].size() > 0, "Periodic composites " +
                                                        id1s + " and " + id2s +
                                                        " are empty!");

                // Look up composite ordering to determine pairs.
                for (i = 0; i < compOrder[id1].size(); ++i)
                {
                    int eId1 = compOrder[id1][i];
                    int eId2 = compOrder[id2][i];

                    ASSERTL0(compPairs.count(eId1) == 0, "Already paired.");

                    // Sanity check that the faces are mutually periodic.
                    if (compPairs.count(eId2) != 0)
                    {
                        ASSERTL0(compPairs[eId2] == eId1, "Pairing incorrect");
=======
                SpatialDomains::CompositeSharedPtr c =
                    it.second->begin()->second;

                vector<unsigned int> tmpOrder;

                // store the rotation info of this

                // From the composite, we now construct the allVerts, allEdges
                // and allCoord map so that they can be transferred across
                // processors. We also populate the locFaces set to store a
                // record of all faces local to this process.
                for (i = 0; i < c->m_geomVec.size(); ++i)
                {
                    SpatialDomains::Geometry2DSharedPtr faceGeom =
                        std::dynamic_pointer_cast<SpatialDomains::Geometry2D>(
                            c->m_geomVec[i]);
                    ASSERTL1(faceGeom, "Unable to cast to shared ptr");

                    // Get geometry ID of this face and store in locFaces.
                    int faceId = c->m_geomVec[i]->GetGlobalID();
                    locFaces.insert(faceId);

                    // In serial, mesh partitioning will not have occurred so
                    // need to fill composite ordering map manually.
                    if (vComm->GetSize() == 1)
                    {
                        tmpOrder.push_back(c->m_geomVec[i]->GetGlobalID());
>>>>>>> 6a3e03cf
                    }
                    compPairs[eId1] = eId2;

<<<<<<< HEAD
                    // store  a map of face ids to composite ids
                    fIdToCompId[eId1] = id1;
                    fIdToCompId[eId2] = id2;
                }

                // Now that we have all pairs of periodic faces, loop over the
                // ones local on this process and populate face/edge/vertex
                // maps.
                for (auto &pIt : compPairs)
                {
                    int ids[2]    = {pIt.first, pIt.second};
                    bool local[2] = {locFaces.count(pIt.first) > 0,
                                     locFaces.count(pIt.second) > 0};

                    ASSERTL0(coordMap.count(ids[0]) > 0 &&
                                 coordMap.count(ids[1]) > 0,
                             "Unable to find face in coordinate map");

                    allCompPairs[pIt.first]  = pIt.second;
                    allCompPairs[pIt.second] = pIt.first;

                    // Loop up coordinates of the faces, check they have the
                    // same number of vertices.
                    SpatialDomains::PointGeomVector tmpVec[2] = {
                        coordMap[ids[0]], coordMap[ids[1]]};

                    ASSERTL0(tmpVec[0].size() == tmpVec[1].size(),
                             "Two periodic faces have different number "
                             "of vertices!");

                    // o will store relative orientation of faces. Note that in
                    // some transpose cases (Dir1FwdDir2_Dir2BwdDir1 and
                    // Dir1BwdDir1_Dir2FwdDir1) it seems orientation will be
                    // different going from face1->face2 instead of face2->face1
                    // (check this).
                    StdRegions::Orientation o;
                    bool rotbnd     = false;
                    int dir         = 0;
                    NekDouble angle = 0.0;
                    NekDouble sign  = 0.0;
                    NekDouble tol   = 1e-8;

                    // check to see if perioid boundary is rotated
                    if (rotComp.count(fIdToCompId[pIt.first]))
                    {
                        rotbnd = true;
                        dir    = rotComp[fIdToCompId[pIt.first]].m_dir;
                        angle  = rotComp[fIdToCompId[pIt.first]].m_angle;
                        tol    = rotComp[fIdToCompId[pIt.first]].m_tol;
                    }

                    // Record periodic faces.
                    for (i = 0; i < 2; ++i)
                    {
                        if (!local[i])
                        {
                            continue;
                        }

                        // Reference to the other face.
                        int other = (i + 1) % 2;

                        // angle is set up for i = 0 to i = 1
                        sign = (i == 0) ? 1.0 : -1.0;

                        // Calculate relative face orientation.
                        if (tmpVec[0].size() == 3)
                        {
                            o = SpatialDomains::TriGeom::GetFaceOrientation(
                                tmpVec[i], tmpVec[other], rotbnd, dir,
                                sign * angle, tol);
                        }
                        else
                        {
                            o = SpatialDomains::QuadGeom::GetFaceOrientation(
                                tmpVec[i], tmpVec[other], rotbnd, dir,
                                sign * angle, tol);
                        }

                        // Record face ID, orientation and whether other face is
                        // local.
                        PeriodicEntity ent(ids[other], o, local[other]);
                        m_periodicFaces[ids[i]].push_back(ent);
=======
                    // Loop over vertices and edges of the face to populate
                    // allVerts, allEdges and allCoord maps.
                    vector<int> vertList, edgeList;
                    SpatialDomains::PointGeomVector coordVec;
                    vector<StdRegions::Orientation> orientVec;
                    for (j = 0; j < faceGeom->GetNumVerts(); ++j)
                    {
                        vertList.push_back(faceGeom->GetVid(j));
                        edgeList.push_back(faceGeom->GetEid(j));
                        coordVec.push_back(faceGeom->GetVertex(j));
                        orientVec.push_back(faceGeom->GetEorient(j));
                    }

                    allVerts[faceId]  = vertList;
                    allEdges[faceId]  = edgeList;
                    allCoord[faceId]  = coordVec;
                    allOrient[faceId] = orientVec;
                }

                // In serial, record the composite ordering in compOrder for
                // later in the routine.
                if (vComm->GetSize() == 1)
                {
                    compOrder[it.second->begin()->first] = tmpOrder;
                }

                // See if we already have either region1 or region2 stored in
                // perComps map already and do a sanity check to ensure regions
                // are mutually periodic.
                if (perComps.count(cId1) == 0)
                {
                    if (perComps.count(cId2) == 0)
                    {
                        perComps[cId1] = cId2;
                    }
                    else
                    {
                        std::stringstream ss;
                        ss << "Boundary region " << cId2 << " should be "
                           << "periodic with " << perComps[cId2] << " but "
                           << "found " << cId1 << " instead!";
                        ASSERTL0(perComps[cId2] == cId1, ss.str());
>>>>>>> 6a3e03cf
                    }
                }
                else
                {
                    std::stringstream ss;
                    ss << "Boundary region " << cId1 << " should be "
                       << "periodic with " << perComps[cId1] << " but "
                       << "found " << cId2 << " instead!";
                    ASSERTL0(perComps[cId1] == cId1, ss.str());
                }
            }

<<<<<<< HEAD
                    int nFaceVerts = vertMap[ids[0]].size();

                    // Determine periodic vertices.
                    for (i = 0; i < 2; ++i)
                    {
                        int other = (i + 1) % 2;

                        // angle is set up for i = 0 to i = 1
                        sign = (i == 0) ? 1.0 : -1.0;

                        // Calculate relative face orientation.
                        if (tmpVec[0].size() == 3)
                        {
                            o = SpatialDomains::TriGeom::GetFaceOrientation(
                                tmpVec[i], tmpVec[other], rotbnd, dir,
                                sign * angle, tol);
                        }
                        else
                        {
                            o = SpatialDomains::QuadGeom::GetFaceOrientation(
                                tmpVec[i], tmpVec[other], rotbnd, dir,
                                sign * angle, tol);
                        }

                        if (nFaceVerts == 3)
                        {
                            ASSERTL0(
                                o == StdRegions::eDir1FwdDir1_Dir2FwdDir2 ||
                                    o == StdRegions::eDir1BwdDir1_Dir2FwdDir2,
                                "Unsupported face orientation for face " +
                                    boost::lexical_cast<string>(ids[i]));
                        }

                        // Look up vertices for this face.
                        vector<int> per1 = vertMap[ids[i]];
                        vector<int> per2 = vertMap[ids[other]];

                        // tmpMap will hold the pairs of vertices which are
                        // periodic.
                        map<int, pair<int, bool>> tmpMap;

                        // Use vmap to determine which vertices connect given
                        // the orientation o.
                        for (j = 0; j < nFaceVerts; ++j)
                        {
                            int v = vmap[nFaceVerts][o][j];
                            tmpMap[per1[j]] =
                                make_pair(per2[v], locVerts.count(per2[v]) > 0);
                        }

                        // Now loop over tmpMap to associate periodic vertices.
                        for (auto &mIt : tmpMap)
                        {
                            PeriodicEntity ent2(mIt.second.first,
                                                StdRegions::eNoOrientation,
                                                mIt.second.second);

                            // See if this vertex has been recorded already.
                            auto perIt = periodicVerts.find(mIt.first);

                            if (perIt == periodicVerts.end())
                            {
                                // Vertex is new - just record this entity as
                                // usual.
                                periodicVerts[mIt.first].push_back(ent2);
                                perIt = periodicVerts.find(mIt.first);
                            }
                            else
                            {
                                // Vertex is known - loop over the vertices
                                // inside the record and potentially add vertex
                                // mIt.second to the list.
                                for (k = 0; k < perIt->second.size(); ++k)
                                {
                                    if (perIt->second[k].id == mIt.second.first)
                                    {
                                        break;
                                    }
                                }

                                if (k == perIt->second.size())
                                {
                                    perIt->second.push_back(ent2);
                                }
                            }
                        }
                    }

                    // Determine periodic edges. Logic is the same as above,
                    // and perhaps should be condensed to avoid replication.
                    for (i = 0; i < 2; ++i)
                    {
                        int other = (i + 1) % 2;

                        // angle is set up for i = 0 to i = 1
                        sign = (i == 0) ? 1.0 : -1.0;

=======
            // In case of periodic partition being split over many composites
            // may not have all periodic matches so check this
            int idmax = -1;
            for (auto &cIt : perComps)
            {
                idmax = max(idmax, cIt.first);
                idmax = max(idmax, cIt.second);
            }
            vComm->AllReduce(idmax, LibUtilities::ReduceMax);
            idmax++;
            Array<OneD, int> perid(idmax, -1);
            for (auto &cIt : perComps)
            {
                perid[cIt.first] = cIt.second;
            }
            vComm->AllReduce(perid, LibUtilities::ReduceMax);
            // update all partitions
            for (int i = 0; i < idmax; ++i)
            {
                if (perid[i] > -1)
                {
                    // skip if equivlaent relationship has
                    // already been speficied in list
                    if (perComps.count(perid[i]))
                    {
                        continue;
                    }
                    perComps[i] = perid[i];
                }
            }

            // The next routines process local face lists to
            // exchange vertices,
            // edges and faces.
            int n = vComm->GetSize();
            int p = vComm->GetRank();
            int totFaces;
            Array<OneD, int> facecounts(n, 0);
            Array<OneD, int> vertcounts(n, 0);
            Array<OneD, int> faceoffset(n, 0);
            Array<OneD, int> vertoffset(n, 0);

            Array<OneD, int> rotcounts(n, 0);
            Array<OneD, int> rotoffset(n, 0);

            rotcounts[p] = rotComp.size();
            vComm->AllReduce(rotcounts, LibUtilities::ReduceSum);
            int totrot = Vmath::Vsum(n, rotcounts, 1);

            if (totrot)
            {
                for (i = 1; i < n; ++i)
                {
                    rotoffset[i] = rotoffset[i - 1] + rotcounts[i - 1];
                }

                Array<OneD, int> compid(totrot, 0);
                Array<OneD, int> rotdir(totrot, 0);
                Array<OneD, NekDouble> rotangle(totrot, 0.0);
                Array<OneD, NekDouble> rottol(totrot, 0.0);

                // fill in rotational informaiton
                auto rIt = rotComp.begin();

                for (i = 0; rIt != rotComp.end(); ++rIt)
                {
                    compid[rotoffset[p] + i]   = rIt->first;
                    rotdir[rotoffset[p] + i]   = rIt->second.m_dir;
                    rotangle[rotoffset[p] + i] = rIt->second.m_angle;
                    rottol[rotoffset[p] + i++] = rIt->second.m_tol;
                }

                vComm->AllReduce(compid, LibUtilities::ReduceSum);
                vComm->AllReduce(rotdir, LibUtilities::ReduceSum);
                vComm->AllReduce(rotangle, LibUtilities::ReduceSum);
                vComm->AllReduce(rottol, LibUtilities::ReduceSum);

                // Fill in full rotational composite list
                for (i = 0; i < totrot; ++i)
                {
                    RotPeriodicInfo rinfo(rotdir[i], rotangle[i], rottol[i]);

                    rotComp[compid[i]] = rinfo;
                }
            }

            // First exchange the number of faces on each process.
            facecounts[p] = locFaces.size();
            vComm->AllReduce(facecounts, LibUtilities::ReduceSum);

            // Set up an offset map to allow us to distribute face IDs to all
            // processors.
            faceoffset[0] = 0;
            for (i = 1; i < n; ++i)
            {
                faceoffset[i] = faceoffset[i - 1] + facecounts[i - 1];
            }

            // Calculate total number of faces.
            totFaces = Vmath::Vsum(n, facecounts, 1);

            // faceIds holds face IDs for each periodic face. faceVerts holds
            // the number of vertices in this face.
            Array<OneD, int> faceIds(totFaces, 0);
            Array<OneD, int> faceVerts(totFaces, 0);

            // Process p writes IDs of its faces into position faceoffset[p] of
            // faceIds which allows us to perform an AllReduce to distribute
            // information amongst processors.
            auto sIt = locFaces.begin();
            for (i = 0; sIt != locFaces.end(); ++sIt)
            {
                faceIds[faceoffset[p] + i]     = *sIt;
                faceVerts[faceoffset[p] + i++] = allVerts[*sIt].size();
            }

            vComm->AllReduce(faceIds, LibUtilities::ReduceSum);
            vComm->AllReduce(faceVerts, LibUtilities::ReduceSum);

            // procVerts holds number of vertices (and also edges since each
            // face is 2D) on each process.
            Array<OneD, int> procVerts(n, 0);
            int nTotVerts;

            // Note if there are no periodic faces at all calling Vsum will
            // cause a segfault.
            if (totFaces > 0)
            {
                // Calculate number of vertices on each processor.
                nTotVerts = Vmath::Vsum(totFaces, faceVerts, 1);
            }
            else
            {
                nTotVerts = 0;
            }

            for (i = 0; i < n; ++i)
            {
                if (facecounts[i] > 0)
                {
                    procVerts[i] = Vmath::Vsum(facecounts[i],
                                               faceVerts + faceoffset[i], 1);
                }
                else
                {
                    procVerts[i] = 0;
                }
            }

            // vertoffset is defined in the same manner as edgeoffset
            // beforehand.
            vertoffset[0] = 0;
            for (i = 1; i < n; ++i)
            {
                vertoffset[i] = vertoffset[i - 1] + procVerts[i - 1];
            }

            // At this point we exchange all vertex IDs, edge IDs and vertex
            // coordinates for each face. The coordinates are necessary because
            // we need to calculate relative face orientations between periodic
            // faces to determined edge and vertex connectivity.
            Array<OneD, int> vertIds(nTotVerts, 0);
            Array<OneD, int> edgeIds(nTotVerts, 0);
            Array<OneD, int> edgeOrt(nTotVerts, 0);
            Array<OneD, NekDouble> vertX(nTotVerts, 0.0);
            Array<OneD, NekDouble> vertY(nTotVerts, 0.0);
            Array<OneD, NekDouble> vertZ(nTotVerts, 0.0);

            for (cnt = 0, sIt = locFaces.begin(); sIt != locFaces.end(); ++sIt)
            {
                for (j = 0; j < allVerts[*sIt].size(); ++j)
                {
                    int vertId                     = allVerts[*sIt][j];
                    vertIds[vertoffset[p] + cnt]   = vertId;
                    vertX[vertoffset[p] + cnt]     = (*allCoord[*sIt][j])(0);
                    vertY[vertoffset[p] + cnt]     = (*allCoord[*sIt][j])(1);
                    vertZ[vertoffset[p] + cnt]     = (*allCoord[*sIt][j])(2);
                    edgeIds[vertoffset[p] + cnt]   = allEdges[*sIt][j];
                    edgeOrt[vertoffset[p] + cnt++] = allOrient[*sIt][j];
                }
            }

            vComm->AllReduce(vertIds, LibUtilities::ReduceSum);
            vComm->AllReduce(vertX, LibUtilities::ReduceSum);
            vComm->AllReduce(vertY, LibUtilities::ReduceSum);
            vComm->AllReduce(vertZ, LibUtilities::ReduceSum);
            vComm->AllReduce(edgeIds, LibUtilities::ReduceSum);
            vComm->AllReduce(edgeOrt, LibUtilities::ReduceSum);

            // Finally now we have all of this information, we construct maps
            // which make accessing the information easier. These are
            // conceptually the same as all* maps at the beginning of the
            // routine, but now hold information for all periodic vertices.
            map<int, vector<int>> vertMap;
            map<int, vector<int>> edgeMap;
            map<int, SpatialDomains::PointGeomVector> coordMap;

            // These final two maps are required for determining the relative
            // orientation of periodic edges. vCoMap associates vertex IDs with
            // their coordinates, and eIdMap maps an edge ID to the two vertices
            // which construct it.
            map<int, SpatialDomains::PointGeomSharedPtr> vCoMap;
            map<int, pair<int, int>> eIdMap;

            for (cnt = i = 0; i < totFaces; ++i)
            {
                vector<int> edges(faceVerts[i]);
                vector<int> verts(faceVerts[i]);
                SpatialDomains::PointGeomVector coord(faceVerts[i]);

                // Keep track of cnt to enable correct edge vertices to be
                // inserted into eIdMap.
                int tmp = cnt;
                for (j = 0; j < faceVerts[i]; ++j, ++cnt)
                {
                    edges[j] = edgeIds[cnt];
                    verts[j] = vertIds[cnt];
                    coord[j] = MemoryManager<SpatialDomains::PointGeom>::
                        AllocateSharedPtr(3, verts[j], vertX[cnt], vertY[cnt],
                                          vertZ[cnt]);
                    vCoMap[vertIds[cnt]] = coord[j];

                    // Try to insert edge into the eIdMap to avoid re-inserting.
                    auto testIns = eIdMap.insert(make_pair(
                        edgeIds[cnt],
                        make_pair(vertIds[tmp + j],
                                  vertIds[tmp + ((j + 1) % faceVerts[i])])));

                    if (testIns.second == false)
                    {
                        continue;
                    }

                    // If the edge is reversed with respect to the face, then
                    // swap the edges so that we have the original ordering of
                    // the edge in the 3D element. This is necessary to properly
                    // determine edge orientation. Note that the logic relies on
                    // the fact that all edge forward directions are CCW
                    // orientated: we use a tensor product ordering for 2D
                    // elements so need to reverse this for edge IDs 2 and 3.
                    StdRegions::Orientation edgeOrient =
                        static_cast<StdRegions::Orientation>(edgeOrt[cnt]);
                    if (j > 1)
                    {
                        edgeOrient = edgeOrient == StdRegions::eForwards
                                         ? StdRegions::eBackwards
                                         : StdRegions::eForwards;
                    }

                    if (edgeOrient == StdRegions::eBackwards)
                    {
                        swap(testIns.first->second.first,
                             testIns.first->second.second);
                    }
                }

                vertMap[faceIds[i]]  = verts;
                edgeMap[faceIds[i]]  = edges;
                coordMap[faceIds[i]] = coord;
            }

            // Go through list of composites and figure out which edges are
            // parallel from original ordering in session file. This includes
            // composites which are not necessarily on this process.

            // Store temporary map of periodic vertices which will hold all
            // periodic vertices on the entire mesh so that doubly periodic
            // vertices/edges can be counted properly across partitions. Local
            // vertices/edges are copied into m_periodicVerts and
            // m_periodicEdges at the end of the function.
            PeriodicMap periodicVerts, periodicEdges;

            // Construct two maps which determine how vertices and edges of
            // faces connect given a specific face orientation. The key of the
            // map is the number of vertices in the face, used to determine
            // difference between tris and quads.
            map<int, map<StdRegions::Orientation, vector<int>>> vmap;
            map<int, map<StdRegions::Orientation, vector<int>>> emap;

            map<StdRegions::Orientation, vector<int>> quadVertMap;
            quadVertMap[StdRegions::eDir1FwdDir1_Dir2FwdDir2] = {0, 1, 2, 3};
            quadVertMap[StdRegions::eDir1FwdDir1_Dir2BwdDir2] = {3, 2, 1, 0};
            quadVertMap[StdRegions::eDir1BwdDir1_Dir2FwdDir2] = {1, 0, 3, 2};
            quadVertMap[StdRegions::eDir1BwdDir1_Dir2BwdDir2] = {2, 3, 0, 1};
            quadVertMap[StdRegions::eDir1FwdDir2_Dir2FwdDir1] = {0, 3, 2, 1};
            quadVertMap[StdRegions::eDir1FwdDir2_Dir2BwdDir1] = {1, 2, 3, 0};
            quadVertMap[StdRegions::eDir1BwdDir2_Dir2FwdDir1] = {3, 0, 1, 2};
            quadVertMap[StdRegions::eDir1BwdDir2_Dir2BwdDir1] = {2, 1, 0, 3};

            map<StdRegions::Orientation, vector<int>> quadEdgeMap;
            quadEdgeMap[StdRegions::eDir1FwdDir1_Dir2FwdDir2] = {0, 1, 2, 3};
            quadEdgeMap[StdRegions::eDir1FwdDir1_Dir2BwdDir2] = {2, 1, 0, 3};
            quadEdgeMap[StdRegions::eDir1BwdDir1_Dir2FwdDir2] = {0, 3, 2, 1};
            quadEdgeMap[StdRegions::eDir1BwdDir1_Dir2BwdDir2] = {2, 3, 0, 1};
            quadEdgeMap[StdRegions::eDir1FwdDir2_Dir2FwdDir1] = {3, 2, 1, 0};
            quadEdgeMap[StdRegions::eDir1FwdDir2_Dir2BwdDir1] = {1, 2, 3, 0};
            quadEdgeMap[StdRegions::eDir1BwdDir2_Dir2FwdDir1] = {3, 0, 1, 2};
            quadEdgeMap[StdRegions::eDir1BwdDir2_Dir2BwdDir1] = {1, 0, 3, 2};

            map<StdRegions::Orientation, vector<int>> triVertMap;
            triVertMap[StdRegions::eDir1FwdDir1_Dir2FwdDir2] = {0, 1, 2};
            triVertMap[StdRegions::eDir1BwdDir1_Dir2FwdDir2] = {1, 0, 2};

            map<StdRegions::Orientation, vector<int>> triEdgeMap;
            triEdgeMap[StdRegions::eDir1FwdDir1_Dir2FwdDir2] = {0, 1, 2};
            triEdgeMap[StdRegions::eDir1BwdDir1_Dir2FwdDir2] = {0, 2, 1};

            vmap[3] = triVertMap;
            vmap[4] = quadVertMap;
            emap[3] = triEdgeMap;
            emap[4] = quadEdgeMap;

            map<int, int> allCompPairs;

            // Collect composite id's of each periodic face for use if rotation
            // is required
            map<int, int> fIdToCompId;

            // Finally we have enough information to populate the periodic
            // vertex, edge and face maps. Begin by looping over all pairs of
            // periodic composites to determine pairs of periodic faces.
            for (auto &cIt : perComps)
            {
                SpatialDomains::CompositeSharedPtr c[2];
                const int id1    = cIt.first;
                const int id2    = cIt.second;
                std::string id1s = boost::lexical_cast<string>(id1);
                std::string id2s = boost::lexical_cast<string>(id2);

                if (compMap.count(id1) > 0)
                {
                    c[0] = compMap[id1];
                }

                if (compMap.count(id2) > 0)
                {
                    c[1] = compMap[id2];
                }

                // Loop over composite ordering to construct list of all
                // periodic faces, regardless of whether they are on this
                // process.
                map<int, int> compPairs;

                ASSERTL0(compOrder.count(id1) > 0,
                         "Unable to find composite " + id1s + " in order map.");
                ASSERTL0(compOrder.count(id2) > 0,
                         "Unable to find composite " + id2s + " in order map.");
                ASSERTL0(compOrder[id1].size() == compOrder[id2].size(),
                         "Periodic composites " + id1s + " and " + id2s +
                             " should have the same number of elements.");
                ASSERTL0(compOrder[id1].size() > 0, "Periodic composites " +
                                                        id1s + " and " + id2s +
                                                        " are empty!");

                // Look up composite ordering to determine pairs.
                for (i = 0; i < compOrder[id1].size(); ++i)
                {
                    int eId1 = compOrder[id1][i];
                    int eId2 = compOrder[id2][i];

                    ASSERTL0(compPairs.count(eId1) == 0, "Already paired.");

                    // Sanity check that the faces are mutually periodic.
                    if (compPairs.count(eId2) != 0)
                    {
                        ASSERTL0(compPairs[eId2] == eId1, "Pairing incorrect");
                    }
                    compPairs[eId1] = eId2;

                    // store  a map of face ids to composite ids
                    fIdToCompId[eId1] = id1;
                    fIdToCompId[eId2] = id2;
                }

                // Now that we have all pairs of periodic faces, loop over the
                // ones local on this process and populate face/edge/vertex
                // maps.
                for (auto &pIt : compPairs)
                {
                    int ids[2]    = {pIt.first, pIt.second};
                    bool local[2] = {locFaces.count(pIt.first) > 0,
                                     locFaces.count(pIt.second) > 0};

                    ASSERTL0(coordMap.count(ids[0]) > 0 &&
                                 coordMap.count(ids[1]) > 0,
                             "Unable to find face in coordinate map");

                    allCompPairs[pIt.first]  = pIt.second;
                    allCompPairs[pIt.second] = pIt.first;

                    // Loop up coordinates of the faces, check they have the
                    // same number of vertices.
                    SpatialDomains::PointGeomVector tmpVec[2] = {
                        coordMap[ids[0]], coordMap[ids[1]]};

                    ASSERTL0(tmpVec[0].size() == tmpVec[1].size(),
                             "Two periodic faces have different number "
                             "of vertices!");

                    // o will store relative orientation of faces. Note that in
                    // some transpose cases (Dir1FwdDir2_Dir2BwdDir1 and
                    // Dir1BwdDir1_Dir2FwdDir1) it seems orientation will be
                    // different going from face1->face2 instead of face2->face1
                    // (check this).
                    StdRegions::Orientation o;
                    bool rotbnd     = false;
                    int dir         = 0;
                    NekDouble angle = 0.0;
                    NekDouble sign  = 0.0;
                    NekDouble tol   = 1e-8;

                    // check to see if perioid boundary is rotated
                    if (rotComp.count(fIdToCompId[pIt.first]))
                    {
                        rotbnd = true;
                        dir    = rotComp[fIdToCompId[pIt.first]].m_dir;
                        angle  = rotComp[fIdToCompId[pIt.first]].m_angle;
                        tol    = rotComp[fIdToCompId[pIt.first]].m_tol;
                    }

                    // Record periodic faces.
                    for (i = 0; i < 2; ++i)
                    {
                        if (!local[i])
                        {
                            continue;
                        }

                        // Reference to the other face.
                        int other = (i + 1) % 2;

                        // angle is set up for i = 0 to i = 1
                        sign = (i == 0) ? 1.0 : -1.0;

                        // Calculate relative face orientation.
>>>>>>> 6a3e03cf
                        if (tmpVec[0].size() == 3)
                        {
                            o = SpatialDomains::TriGeom::GetFaceOrientation(
                                tmpVec[i], tmpVec[other], rotbnd, dir,
                                sign * angle, tol);
                        }
                        else
                        {
                            o = SpatialDomains::QuadGeom::GetFaceOrientation(
                                tmpVec[i], tmpVec[other], rotbnd, dir,
                                sign * angle, tol);
<<<<<<< HEAD
                        }

                        vector<int> per1 = edgeMap[ids[i]];
                        vector<int> per2 = edgeMap[ids[other]];

                        map<int, pair<int, bool>> tmpMap;

                        for (j = 0; j < nFaceVerts; ++j)
                        {
                            int e = emap[nFaceVerts][o][j];
                            tmpMap[per1[j]] =
                                make_pair(per2[e], locEdges.count(per2[e]) > 0);
                        }

                        for (auto &mIt : tmpMap)
                        {
                            // Note we assume orientation of edges is forwards -
                            // this may be reversed later.
                            PeriodicEntity ent2(mIt.second.first,
                                                StdRegions::eForwards,
                                                mIt.second.second);
                            auto perIt = periodicEdges.find(mIt.first);

                            if (perIt == periodicEdges.end())
                            {
                                periodicEdges[mIt.first].push_back(ent2);
                                perIt = periodicEdges.find(mIt.first);
                            }
                            else
                            {
                                for (k = 0; k < perIt->second.size(); ++k)
                                {
                                    if (perIt->second[k].id == mIt.second.first)
                                    {
                                        break;
                                    }
                                }

                                if (k == perIt->second.size())
                                {
                                    perIt->second.push_back(ent2);
                                }
=======
                        }

                        // Record face ID, orientation and whether other face is
                        // local.
                        PeriodicEntity ent(ids[other], o, local[other]);
                        m_periodicFaces[ids[i]].push_back(ent);
                    }

                    int nFaceVerts = vertMap[ids[0]].size();

                    // Determine periodic vertices.
                    for (i = 0; i < 2; ++i)
                    {
                        int other = (i + 1) % 2;

                        // angle is set up for i = 0 to i = 1
                        sign = (i == 0) ? 1.0 : -1.0;

                        // Calculate relative face orientation.
                        if (tmpVec[0].size() == 3)
                        {
                            o = SpatialDomains::TriGeom::GetFaceOrientation(
                                tmpVec[i], tmpVec[other], rotbnd, dir,
                                sign * angle, tol);
                        }
                        else
                        {
                            o = SpatialDomains::QuadGeom::GetFaceOrientation(
                                tmpVec[i], tmpVec[other], rotbnd, dir,
                                sign * angle, tol);
                        }

                        if (nFaceVerts == 3)
                        {
                            ASSERTL0(
                                o == StdRegions::eDir1FwdDir1_Dir2FwdDir2 ||
                                    o == StdRegions::eDir1BwdDir1_Dir2FwdDir2,
                                "Unsupported face orientation for face " +
                                    boost::lexical_cast<string>(ids[i]));
                        }

                        // Look up vertices for this face.
                        vector<int> per1 = vertMap[ids[i]];
                        vector<int> per2 = vertMap[ids[other]];

                        // tmpMap will hold the pairs of vertices which are
                        // periodic.
                        map<int, pair<int, bool>> tmpMap;

                        // Use vmap to determine which vertices connect given
                        // the orientation o.
                        for (j = 0; j < nFaceVerts; ++j)
                        {
                            int v = vmap[nFaceVerts][o][j];
                            tmpMap[per1[j]] =
                                make_pair(per2[v], locVerts.count(per2[v]) > 0);
                        }

                        // Now loop over tmpMap to associate periodic vertices.
                        for (auto &mIt : tmpMap)
                        {
                            PeriodicEntity ent2(mIt.second.first,
                                                StdRegions::eNoOrientation,
                                                mIt.second.second);

                            // See if this vertex has been recorded already.
                            auto perIt = periodicVerts.find(mIt.first);

                            if (perIt == periodicVerts.end())
                            {
                                // Vertex is new - just record this entity as
                                // usual.
                                periodicVerts[mIt.first].push_back(ent2);
                                perIt = periodicVerts.find(mIt.first);
                            }
                            else
                            {
                                // Vertex is known - loop over the vertices
                                // inside the record and potentially add vertex
                                // mIt.second to the list.
                                for (k = 0; k < perIt->second.size(); ++k)
                                {
                                    if (perIt->second[k].id == mIt.second.first)
                                    {
                                        break;
                                    }
                                }

                                if (k == perIt->second.size())
                                {
                                    perIt->second.push_back(ent2);
                                }
                            }
                        }
                    }

                    // Determine periodic edges. Logic is the same as above,
                    // and perhaps should be condensed to avoid replication.
                    for (i = 0; i < 2; ++i)
                    {
                        int other = (i + 1) % 2;

                        // angle is set up for i = 0 to i = 1
                        sign = (i == 0) ? 1.0 : -1.0;

                        if (tmpVec[0].size() == 3)
                        {
                            o = SpatialDomains::TriGeom::GetFaceOrientation(
                                tmpVec[i], tmpVec[other], rotbnd, dir,
                                sign * angle, tol);
                        }
                        else
                        {
                            o = SpatialDomains::QuadGeom::GetFaceOrientation(
                                tmpVec[i], tmpVec[other], rotbnd, dir,
                                sign * angle, tol);
                        }

                        vector<int> per1 = edgeMap[ids[i]];
                        vector<int> per2 = edgeMap[ids[other]];

                        map<int, pair<int, bool>> tmpMap;

                        for (j = 0; j < nFaceVerts; ++j)
                        {
                            int e = emap[nFaceVerts][o][j];
                            tmpMap[per1[j]] =
                                make_pair(per2[e], locEdges.count(per2[e]) > 0);
                        }

                        for (auto &mIt : tmpMap)
                        {
                            // Note we assume orientation of edges is forwards -
                            // this may be reversed later.
                            PeriodicEntity ent2(mIt.second.first,
                                                StdRegions::eForwards,
                                                mIt.second.second);
                            auto perIt = periodicEdges.find(mIt.first);

                            if (perIt == periodicEdges.end())
                            {
                                periodicEdges[mIt.first].push_back(ent2);
                                perIt = periodicEdges.find(mIt.first);
                            }
                            else
                            {
                                for (k = 0; k < perIt->second.size(); ++k)
                                {
                                    if (perIt->second[k].id == mIt.second.first)
                                    {
                                        break;
                                    }
                                }

                                if (k == perIt->second.size())
                                {
                                    perIt->second.push_back(ent2);
                                }
>>>>>>> 6a3e03cf
                            }
                        }
                    }
                }
            }

            // Make sure that the nubmer of face pairs and the
            // face Id to composite Id map match in size
            ASSERTL1(allCompPairs.size() == fIdToCompId.size(),
                     "At this point the size of allCompPairs "
                     "should have been the same as fIdToCompId");

            // also will need an edge id to composite id at
            // end of routine
            map<int, int> eIdToCompId;

            // Search for periodic vertices and edges which are not
            // in a periodic composite but lie in this process. First,
            // loop over all information we have from other
            // processors.
            for (cnt = i = 0; i < totFaces; ++i)
            {
                bool rotbnd     = false;
                int dir         = 0;
                NekDouble angle = 0.0;
                NekDouble tol   = 1e-8;

                int faceId = faceIds[i];

                ASSERTL0(allCompPairs.count(faceId) > 0,
                         "Unable to find matching periodic face. faceId = " +
                             boost::lexical_cast<string>(faceId));

                int perFaceId = allCompPairs[faceId];

                // check to see if periodic boundary is rotated
                ASSERTL1((rotComp.size() == 0) || fIdToCompId.count(faceId) > 0,
                         "Face " + boost::lexical_cast<string>(faceId) +
                             " not found in fIdtoCompId map");
                if (rotComp.count(fIdToCompId[faceId]))
                {
                    rotbnd = true;
                    dir    = rotComp[fIdToCompId[faceId]].m_dir;
                    angle  = rotComp[fIdToCompId[faceId]].m_angle;
                    tol    = rotComp[fIdToCompId[faceId]].m_tol;
                }

                for (j = 0; j < faceVerts[i]; ++j, ++cnt)
                {
                    int vId = vertIds[cnt];

                    auto perId = periodicVerts.find(vId);

                    if (perId == periodicVerts.end())
                    {

                        // This vertex is not included in the
                        // map. Figure out which vertex it is supposed
                        // to be periodic with. perFaceId is the face
                        // ID which is periodic with faceId. The logic
                        // is much the same as the loop above.
                        SpatialDomains::PointGeomVector tmpVec[2] = {
                            coordMap[faceId], coordMap[perFaceId]};

                        int nFaceVerts = tmpVec[0].size();
                        StdRegions::Orientation o =
                            nFaceVerts == 3
                                ? SpatialDomains::TriGeom::GetFaceOrientation(
                                      tmpVec[0], tmpVec[1], rotbnd, dir, angle,
                                      tol)
                                : SpatialDomains::QuadGeom::GetFaceOrientation(
                                      tmpVec[0], tmpVec[1], rotbnd, dir, angle,
                                      tol);

                        // Use vmap to determine which vertex of the other face
                        // should be periodic with this one.
                        int perVertexId =
                            vertMap[perFaceId][vmap[nFaceVerts][o][j]];

                        PeriodicEntity ent(perVertexId,
                                           StdRegions::eNoOrientation,
                                           locVerts.count(perVertexId) > 0);

                        periodicVerts[vId].push_back(ent);
                    }

                    int eId = edgeIds[cnt];

                    perId = periodicEdges.find(eId);

                    // this map is required at very end to determine rotation of
                    // edges.
                    if (rotbnd)
                    {
                        eIdToCompId[eId] = fIdToCompId[faceId];
                    }

                    if (perId == periodicEdges.end())
                    {
                        // This edge is not included in the map. Figure
                        // out which edge it is supposed to be periodic
                        // with. perFaceId is the face ID which is
                        // periodic with faceId. The logic is much the
                        // same as the loop above.
                        SpatialDomains::PointGeomVector tmpVec[2] = {
                            coordMap[faceId], coordMap[perFaceId]};

                        int nFaceEdges = tmpVec[0].size();
                        StdRegions::Orientation o =
                            nFaceEdges == 3
                                ? SpatialDomains::TriGeom::GetFaceOrientation(
                                      tmpVec[0], tmpVec[1], rotbnd, dir, angle,
                                      tol)
                                : SpatialDomains::QuadGeom::GetFaceOrientation(
                                      tmpVec[0], tmpVec[1], rotbnd, dir, angle,
                                      tol);

                        // Use emap to determine which edge of the other
                        // face should be periodic with this one.
                        int perEdgeId =
                            edgeMap[perFaceId][emap[nFaceEdges][o][j]];

                        PeriodicEntity ent(perEdgeId, StdRegions::eForwards,
                                           locEdges.count(perEdgeId) > 0);

                        periodicEdges[eId].push_back(ent);

                        // this map is required at very end to
                        // determine rotation of edges.
                        if (rotbnd)
                        {
                            eIdToCompId[perEdgeId] = fIdToCompId[perFaceId];
                        }
                    }
                }
            }

            // Finally, we must loop over the periodicVerts and periodicEdges
            // map to complete connectivity information.
            for (auto &perIt : periodicVerts)
            {
                // For each vertex that is periodic with this one...
                for (i = 0; i < perIt.second.size(); ++i)
                {
                    // Find the vertex in the periodicVerts map...
                    auto perIt2 = periodicVerts.find(perIt.second[i].id);
                    ASSERTL0(perIt2 != periodicVerts.end(),
                             "Couldn't find periodic vertex.");

                    // Now search through this vertex's list and make sure that
                    // we have a record of any vertices which aren't in the
                    // original list.
                    for (j = 0; j < perIt2->second.size(); ++j)
                    {
                        if (perIt2->second[j].id == perIt.first)
                        {
                            continue;
                        }

                        for (k = 0; k < perIt.second.size(); ++k)
                        {
                            if (perIt2->second[j].id == perIt.second[k].id)
                            {
                                break;
                            }
                        }

                        if (k == perIt.second.size())
                        {
                            perIt.second.push_back(perIt2->second[j]);
                        }
                    }
                }
            }
<<<<<<< HEAD

            for (auto &perIt : periodicEdges)
            {
                for (i = 0; i < perIt.second.size(); ++i)
                {
                    auto perIt2 = periodicEdges.find(perIt.second[i].id);
                    ASSERTL0(perIt2 != periodicEdges.end(),
                             "Couldn't find periodic edge.");

                    for (j = 0; j < perIt2->second.size(); ++j)
                    {
                        if (perIt2->second[j].id == perIt.first)
                        {
                            continue;
                        }

                        for (k = 0; k < perIt.second.size(); ++k)
                        {
                            if (perIt2->second[j].id == perIt.second[k].id)
                            {
                                break;
                            }
                        }

                        if (k == perIt.second.size())
                        {
                            perIt.second.push_back(perIt2->second[j]);
=======

            for (auto &perIt : periodicEdges)
            {
                for (i = 0; i < perIt.second.size(); ++i)
                {
                    auto perIt2 = periodicEdges.find(perIt.second[i].id);
                    ASSERTL0(perIt2 != periodicEdges.end(),
                             "Couldn't find periodic edge.");

                    for (j = 0; j < perIt2->second.size(); ++j)
                    {
                        if (perIt2->second[j].id == perIt.first)
                        {
                            continue;
                        }

                        for (k = 0; k < perIt.second.size(); ++k)
                        {
                            if (perIt2->second[j].id == perIt.second[k].id)
                            {
                                break;
                            }
>>>>>>> 6a3e03cf
                        }

                        if (k == perIt.second.size())
                        {
                            perIt.second.push_back(perIt2->second[j]);
                        }
                    }
                }
            }

            // Loop over periodic edges to determine relative edge orientations.
            for (auto &perIt : periodicEdges)
            {
                bool rotbnd     = false;
                int dir         = 0;
                NekDouble angle = 0.0;
                NekDouble tol   = 1e-8;

                // Find edge coordinates
                auto eIt                       = eIdMap.find(perIt.first);
                SpatialDomains::PointGeom v[2] = {*vCoMap[eIt->second.first],
                                                  *vCoMap[eIt->second.second]};

                // check to see if perioid boundary is rotated
                if (rotComp.count(eIdToCompId[perIt.first]))
                {
                    rotbnd = true;
                    dir    = rotComp[eIdToCompId[perIt.first]].m_dir;
                    angle  = rotComp[eIdToCompId[perIt.first]].m_angle;
                    tol    = rotComp[eIdToCompId[perIt.first]].m_tol;
                }

                // Loop over each edge, and construct a vector that takes us
                // from one vertex to another. Use this to figure out which
                // vertex maps to which.
                for (i = 0; i < perIt.second.size(); ++i)
                {
                    eIt = eIdMap.find(perIt.second[i].id);

                    SpatialDomains::PointGeom w[2] = {
                        *vCoMap[eIt->second.first],
                        *vCoMap[eIt->second.second]};

                    int vMap[2] = {-1, -1};
                    if (rotbnd)
                    {

                        SpatialDomains::PointGeom r;

                        r.Rotate(v[0], dir, angle);

                        if (r.dist(w[0]) < tol)
<<<<<<< HEAD
                        {
                            vMap[0] = 0;
                        }
                        else
                        {
=======
                        {
                            vMap[0] = 0;
                        }
                        else
                        {
>>>>>>> 6a3e03cf
                            r.Rotate(v[1], dir, angle);
                            if (r.dist(w[0]) < tol)
                            {
                                vMap[0] = 1;
                            }
                            else
                            {
                                NEKERROR(ErrorUtil::efatal,
                                         "Unable to align rotationally "
                                         "periodic edge vertex");
                            }
                        }
                    }
                    else // translation test
                    {
                        NekDouble cx =
                            0.5 * (w[0](0) - v[0](0) + w[1](0) - v[1](0));
                        NekDouble cy =
                            0.5 * (w[0](1) - v[0](1) + w[1](1) - v[1](1));
                        NekDouble cz =
                            0.5 * (w[0](2) - v[0](2) + w[1](2) - v[1](2));

                        for (j = 0; j < 2; ++j)
                        {
                            NekDouble x = v[j](0);
                            NekDouble y = v[j](1);
                            NekDouble z = v[j](2);
                            for (k = 0; k < 2; ++k)
                            {
                                NekDouble x1 = w[k](0) - cx;
                                NekDouble y1 = w[k](1) - cy;
                                NekDouble z1 = w[k](2) - cz;

                                if (sqrt((x1 - x) * (x1 - x) +
                                         (y1 - y) * (y1 - y) +
                                         (z1 - z) * (z1 - z)) < 1e-8)
                                {
                                    vMap[k] = j;
                                    break;
                                }
                            }
                        }

                        // Sanity check the map.
                        ASSERTL0(vMap[0] >= 0 && vMap[1] >= 0,
                                 "Unable to align periodic edge vertex.");
                        ASSERTL0((vMap[0] == 0 || vMap[0] == 1) &&
                                     (vMap[1] == 0 || vMap[1] == 1) &&
                                     (vMap[0] != vMap[1]),
                                 "Unable to align periodic edge vertex.");
                    }

                    // If 0 -> 0 then edges are aligned already; otherwise
                    // reverse the orientation.
                    if (vMap[0] != 0)
                    {
                        perIt.second[i].orient = StdRegions::eBackwards;
                    }
                }
            }

            // Do one final loop over periodic vertices/edges to remove
            // non-local vertices/edges from map.
            for (auto &perIt : periodicVerts)
            {
                if (locVerts.count(perIt.first) > 0)
                {
                    m_periodicVerts.insert(perIt);
                }
            }

            for (auto &perIt : periodicEdges)
            {
                if (locEdges.count(perIt.first) > 0)
                {
                    m_periodicEdges.insert(perIt);
                }
            }
        }
        break;
        default:
            ASSERTL1(false, "Not setup for this expansion");
            break;
    }
}

/**
 *
 */
GlobalLinSysSharedPtr DisContField::GetGlobalBndLinSys(
    const GlobalLinSysKey &mkey)
{
    ASSERTL0(mkey.GetMatrixType() == StdRegions::eHybridDGHelmBndLam,
             "Routine currently only tested for HybridDGHelmholtz");

    ASSERTL1(mkey.GetGlobalSysSolnType() != eDirectFullMatrix,
             "Full matrix global systems are not supported for HDG "
             "expansions");
<<<<<<< HEAD

    ASSERTL1(mkey.GetGlobalSysSolnType() == m_traceMap->GetGlobalSysSolnType(),
             "The local to global map is not set up for the requested "
             "solution type");

    GlobalLinSysSharedPtr glo_matrix;
    auto matrixIter = m_globalBndMat->find(mkey);

=======

    ASSERTL1(mkey.GetGlobalSysSolnType() == m_traceMap->GetGlobalSysSolnType(),
             "The local to global map is not set up for the requested "
             "solution type");

    GlobalLinSysSharedPtr glo_matrix;
    auto matrixIter = m_globalBndMat->find(mkey);

>>>>>>> 6a3e03cf
    if (matrixIter == m_globalBndMat->end())
    {
        glo_matrix              = GenGlobalBndLinSys(mkey, m_traceMap);
        (*m_globalBndMat)[mkey] = glo_matrix;
    }
    else
    {
        glo_matrix = matrixIter->second;
    }

    return glo_matrix;
}

/**
 * For each boundary region, checks that the types and number of
 * boundary expansions in that region match.
 * @param   In          Field to compare with.
 * @return True if boundary conditions match.
 */
bool DisContField::SameTypeOfBoundaryConditions(const DisContField &In)
{
    int i;
    bool returnval = true;

    for (i = 0; i < m_bndConditions.size(); ++i)
    {
        // check to see if boundary condition type is the same
        // and there are the same number of boundary
        // conditions in the boundary definition.
        if ((m_bndConditions[i]->GetBoundaryConditionType() !=
             In.m_bndConditions[i]->GetBoundaryConditionType()) ||
            (m_bndCondExpansions[i]->GetExpSize() !=
             In.m_bndCondExpansions[i]->GetExpSize()))
        {
            returnval = false;
            break;
        }
    }

    // Compare with all other processes. Return true only if all
    // processes report having the same boundary conditions.
    int vSame = (returnval ? 1 : 0);
    m_comm->GetRowComm()->AllReduce(vSame, LibUtilities::ReduceMin);

    return (vSame == 1);
}

vector<bool> &DisContField::GetNegatedFluxNormal(void)
{
    if (m_negatedFluxNormal.size() == 0)
    {
        Array<OneD, Array<OneD, LocalRegions::ExpansionSharedPtr>>
            &elmtToTrace = m_traceMap->GetElmtToTrace();

        m_negatedFluxNormal.resize(2 * GetExpSize());

        for (int i = 0; i < GetExpSize(); ++i)
        {

            for (int v = 0; v < 2; ++v)
            {
                LocalRegions::Expansion0DSharedPtr vertExp =
                    elmtToTrace[i][v]->as<LocalRegions::Expansion0D>();

                if (vertExp->GetLeftAdjacentElementExp()
                        ->GetGeom()
                        ->GetGlobalID() !=
                    (*m_exp)[i]->GetGeom()->GetGlobalID())
                {
                    m_negatedFluxNormal[2 * i + v] = true;
                }
                else
                {
                    m_negatedFluxNormal[2 * i + v] = false;
                }
            }
        }
    }

    return m_negatedFluxNormal;
}

/**
 * \brief This method extracts the "forward" and "backward" trace
 * data from the array \a field and puts the data into output
 * vectors \a Fwd and \a Bwd.
 *
 * We first define the convention which defines "forwards" and
 * "backwards". First an association is made between the vertex/edge/face of
 * each element and its corresponding vertex/edge/face in the trace space
 * using the mapping #m_traceMap. The element can either be
 * left-adjacent or right-adjacent to this trace face (see
 * Expansion2D::GetLeftAdjacentElementExp). Boundary faces are
 * always left-adjacent since left-adjacency is populated first.
 *
 * If the element is left-adjacent we extract the trace data
 * from \a field into the forward trace space \a Fwd; otherwise,
 * we place it in the backwards trace space \a Bwd. In this way,
 * we form a unique set of trace normals since these are always
 * extracted from left-adjacent elements.
 *
 * \param field is a NekDouble array which contains the fielddata
 * from which we wish to extract the backward and forward
 * orientated trace/face arrays.
 *
 * \return Updates a NekDouble array \a Fwd and \a Bwd
 */
void DisContField::v_GetFwdBwdTracePhys(
    const Array<OneD, const NekDouble> &field, Array<OneD, NekDouble> &Fwd,
    Array<OneD, NekDouble> &Bwd,
    bool FillBnd, // these should be template params so that compiler can remove
                  // them
    bool PutFwdInBwdOnBCs, bool DoExchange)
{
    // Is this zeroing necessary?
    // Zero forward/backward vectors.
    Vmath::Zero(Fwd.size(), Fwd, 1);
    Vmath::Zero(Bwd.size(), Bwd, 1);

    // Basis definition on each element
    LibUtilities::BasisSharedPtr basis = (*m_exp)[0]->GetBasis(0);
    if ((basis->GetBasisType() != LibUtilities::eGauss_Lagrange))
    {
        // blocked routine
        Array<OneD, NekDouble> tracevals(
            m_locTraceToTraceMap->GetNLocTracePts());

        m_locTraceToTraceMap->LocTracesFromField(field, tracevals);
        m_locTraceToTraceMap->InterpLocTracesToTrace(0, tracevals, Fwd);

        Array<OneD, NekDouble> invals =
            tracevals + m_locTraceToTraceMap->GetNFwdLocTracePts();
        m_locTraceToTraceMap->InterpLocTracesToTrace(1, invals, Bwd);
    }
    else
    {
        // Loop over elements and collect forward expansion
        auto nexp = GetExpSize();
        Array<OneD, NekDouble> e_tmp;
        LocalRegions::ExpansionSharedPtr exp;

        Array<OneD, Array<OneD, LocalRegions::ExpansionSharedPtr>>
            &elmtToTrace = m_traceMap->GetElmtToTrace();
<<<<<<< HEAD

        for (int n = 0, cnt = 0; n < nexp; ++n)
        {
            exp              = (*m_exp)[n];
            auto phys_offset = GetPhys_Offset(n);

=======

        for (int n = 0, cnt = 0; n < nexp; ++n)
        {
            exp              = (*m_exp)[n];
            auto phys_offset = GetPhys_Offset(n);

>>>>>>> 6a3e03cf
            for (int e = 0; e < exp->GetNtraces(); ++e, ++cnt)
            {
                auto offset =
                    m_trace->GetPhys_Offset(elmtToTrace[n][e]->GetElmtId());

                e_tmp =
                    (m_leftAdjacentTraces[cnt]) ? Fwd + offset : Bwd + offset;

                exp->GetTracePhysVals(e, elmtToTrace[n][e], field + phys_offset,
                                      e_tmp);
            }
        }
    }

    DisContField::v_PeriodicBwdCopy(Fwd, Bwd);
<<<<<<< HEAD

    if (FillBnd)
    {
        v_FillBwdWithBoundCond(Fwd, Bwd, PutFwdInBwdOnBCs);
    }

=======

    if (FillBnd)
    {
        v_FillBwdWithBoundCond(Fwd, Bwd, PutFwdInBwdOnBCs);
    }

>>>>>>> 6a3e03cf
    if (DoExchange)
    {
        // Do parallel exchange for forwards/backwards spaces.
        m_traceMap->GetAssemblyCommDG()->PerformExchange(Fwd, Bwd);
<<<<<<< HEAD

        // Do exchange of interface traces (local and parallel)
        // We may have to split this out into separate local and
        // parallel for IP method???
        m_interfaceMap->ExchangeTrace(Fwd, Bwd);
=======
>>>>>>> 6a3e03cf
    }
}

void DisContField::v_FillBwdWithBoundCond(const Array<OneD, NekDouble> &Fwd,
                                          Array<OneD, NekDouble> &Bwd,
                                          bool PutFwdInBwdOnBCs)
{
    // Fill boundary conditions into missing elements
    if (PutFwdInBwdOnBCs) // just set Bwd value to be Fwd value on BCs
    {
        // Fill boundary conditions into missing elements
        for (int n = 0, cnt = 0; n < m_bndCondExpansions.size(); ++n)
        {
            if (m_bndConditions[n]->GetBoundaryConditionType() ==
                SpatialDomains::eDirichlet)
            {
                auto ne = m_bndCondExpansions[n]->GetExpSize();
                for (int e = 0; e < ne; ++e)
                {
                    auto npts =
                        m_bndCondExpansions[n]->GetExp(e)->GetTotPoints();
                    auto id2 = m_trace->GetPhys_Offset(
                        m_traceMap->GetBndCondIDToGlobalTraceID(cnt + e));
                    Vmath::Vcopy(npts, &Fwd[id2], 1, &Bwd[id2], 1);
                }

                cnt += ne;
            }
            else if (m_bndConditions[n]->GetBoundaryConditionType() ==
                         SpatialDomains::eNeumann ||
                     m_bndConditions[n]->GetBoundaryConditionType() ==
                         SpatialDomains::eRobin)
            {
                auto ne = m_bndCondExpansions[n]->GetExpSize();
                for (int e = 0; e < ne; ++e)
                {
                    auto npts =
                        m_bndCondExpansions[n]->GetExp(e)->GetTotPoints();
                    auto id2 = m_trace->GetPhys_Offset(
                        m_traceMap->GetBndCondIDToGlobalTraceID(cnt + e));
                    Vmath::Vcopy(npts, &Fwd[id2], 1, &Bwd[id2], 1);
                }
                cnt += ne;
            }
            else if (m_bndConditions[n]->GetBoundaryConditionType() !=
                     SpatialDomains::ePeriodic)
            {
                ASSERTL0(false, "Method not set up for this "
                                "boundary condition.");
            }
        }
    }
    else
    {
        for (int n = 0, cnt = 0; n < m_bndCondExpansions.size(); ++n)
        {
            if (m_bndConditions[n]->GetBoundaryConditionType() ==
                SpatialDomains::eDirichlet)
            {
                auto ne = m_bndCondExpansions[n]->GetExpSize();
                for (int e = 0; e < ne; ++e)
                {
                    auto npts =
                        m_bndCondExpansions[n]->GetExp(e)->GetTotPoints();
                    auto id1 = m_bndCondExpansions[n]->GetPhys_Offset(e);
                    auto id2 = m_trace->GetPhys_Offset(
                        m_traceMap->GetBndCondIDToGlobalTraceID(cnt + e));
                    Vmath::Vcopy(npts,
                                 &(m_bndCondExpansions[n]->GetPhys())[id1], 1,
                                 &Bwd[id2], 1);
                }
                cnt += ne;
            }
            else if (m_bndConditions[n]->GetBoundaryConditionType() ==
                         SpatialDomains::eNeumann ||
                     m_bndConditions[n]->GetBoundaryConditionType() ==
                         SpatialDomains::eRobin)
            {
                auto ne = m_bndCondExpansions[n]->GetExpSize();
                for (int e = 0; e < ne; ++e)
                {
                    auto npts =
                        m_bndCondExpansions[n]->GetExp(e)->GetTotPoints();
                    auto id1 = m_bndCondExpansions[n]->GetPhys_Offset(e);
                    ASSERTL0((m_bndCondExpansions[n]->GetPhys())[id1] == 0.0,
                             "Method not set up for non-zero "
                             "Neumann boundary condition");
                    auto id2 = m_trace->GetPhys_Offset(
                        m_traceMap->GetBndCondIDToGlobalTraceID(cnt + e));
                    Vmath::Vcopy(npts, &Fwd[id2], 1, &Bwd[id2], 1);
                }

                cnt += ne;
            }
            else if (m_bndConditions[n]->GetBoundaryConditionType() ==
                     SpatialDomains::eNotDefined)
            {
                // Do nothing
            }
            else if (m_bndConditions[n]->GetBoundaryConditionType() !=
                     SpatialDomains::ePeriodic)
            {
                NEKERROR(ErrorUtil::efatal,
                         "Method not set up for this boundary "
                         "condition.");
            }
        }
    }
}

void DisContField::v_AddTraceQuadPhysToField(
    const Array<OneD, const NekDouble> &Fwd,
    const Array<OneD, const NekDouble> &Bwd, Array<OneD, NekDouble> &field)
{
    // Basis definition on each element
    LibUtilities::BasisSharedPtr basis = (*m_exp)[0]->GetBasis(0);
    if (basis->GetBasisType() != LibUtilities::eGauss_Lagrange)
    {
        Array<OneD, NekDouble> tracevals(
            m_locTraceToTraceMap->GetNLocTracePts(), 0.0);

        Array<OneD, NekDouble> invals =
            tracevals + m_locTraceToTraceMap->GetNFwdLocTracePts();

        m_locTraceToTraceMap->InterpTraceToLocTrace(1, Bwd, invals);

        m_locTraceToTraceMap->InterpTraceToLocTrace(0, Fwd, tracevals);

        m_locTraceToTraceMap->AddLocTracesToField(tracevals, field);
    }
    else
    {
        NEKERROR(ErrorUtil::efatal,
                 "v_AddTraceQuadPhysToField not coded for eGauss_Lagrange");
    }
}

void DisContField::v_ExtractTracePhys(Array<OneD, NekDouble> &outarray)
{
    ASSERTL1(m_physState == true, "local physical space is not true ");
    v_ExtractTracePhys(m_phys, outarray);
}

/**
 * @brief This method extracts the trace (verts in 1D) from
 * the field @a inarray and puts the values in @a outarray.
 *
 * It assumes the field is C0 continuous so that it can
 * overwrite the edge data when visited by the two adjacent
 * elements.
 *
 * @param inarray   An array containing the 1D data from which we wish
 *                  to extract the edge data.
 * @param outarray  The resulting edge information.
 *
 * This will not work for non-boundary expansions
 */
void DisContField::v_ExtractTracePhys(
    const Array<OneD, const NekDouble> &inarray,
    Array<OneD, NekDouble> &outarray)
{
    LibUtilities::BasisSharedPtr basis = (*m_exp)[0]->GetBasis(0);
    if ((basis->GetBasisType() != LibUtilities::eGauss_Lagrange))
    {
        Vmath::Zero(outarray.size(), outarray, 1);

        Array<OneD, NekDouble> tracevals(
            m_locTraceToTraceMap->GetNFwdLocTracePts());
        m_locTraceToTraceMap->FwdLocTracesFromField(inarray, tracevals);
        m_locTraceToTraceMap->InterpLocTracesToTrace(0, tracevals, outarray);
<<<<<<< HEAD

        m_traceMap->GetAssemblyCommDG()->PerformExchange(outarray, outarray);
    }
    else
    {

        // Loop over elemente and collect forward expansion
        int nexp = GetExpSize();
        int n, p, offset, phys_offset;
        Array<OneD, NekDouble> t_tmp;

        Array<OneD, Array<OneD, LocalRegions::ExpansionSharedPtr>>
            &elmtToTrace = m_traceMap->GetElmtToTrace();

=======
        m_traceMap->GetAssemblyCommDG()->PerformExchange(outarray, outarray);
    }
    else
    {

        // Loop over elemente and collect forward expansion
        int nexp = GetExpSize();
        int n, p, offset, phys_offset;
        Array<OneD, NekDouble> t_tmp;

        Array<OneD, Array<OneD, LocalRegions::ExpansionSharedPtr>>
            &elmtToTrace = m_traceMap->GetElmtToTrace();

>>>>>>> 6a3e03cf
        ASSERTL1(outarray.size() >= m_trace->GetNpoints(),
                 "input array is of insufficient length");

        for (n = 0; n < nexp; ++n)
        {
            phys_offset = GetPhys_Offset(n);

            for (p = 0; p < (*m_exp)[n]->GetNtraces(); ++p)
            {
                offset =
                    m_trace->GetPhys_Offset(elmtToTrace[n][p]->GetElmtId());
                (*m_exp)[n]->GetTracePhysVals(p, elmtToTrace[n][p],
                                              inarray + phys_offset,
                                              t_tmp = outarray + offset);
            }
        }
    }
}

/**
 * @brief Add trace contributions into elemental coefficient spaces.
 *
 * Given some quantity \f$ \vec{Fn} \f$, which conatins this
 * routine calculates the integral
 *
 * \f[
 * \int_{\Omega^e} \vec{Fn}, \mathrm{d}S
 * \f]
 *
 * and adds this to the coefficient space provided by outarray.
 *
 * @see Expansion3D::AddFaceNormBoundaryInt
 *
 * @param Fn        The trace quantities.
 * @param outarray  Resulting 3D coefficient space.
 *
 */
void DisContField::v_AddTraceIntegral(const Array<OneD, const NekDouble> &Fn,
                                      Array<OneD, NekDouble> &outarray)
{
    if (m_expType == e1D)
    {
        int n, offset, t_offset;

        Array<OneD, Array<OneD, LocalRegions::ExpansionSharedPtr>>
            &elmtToTrace = m_traceMap->GetElmtToTrace();

        vector<bool> negatedFluxNormal = GetNegatedFluxNormal();

        for (n = 0; n < GetExpSize(); ++n)
        {
            // Number of coefficients on each element
            int e_ncoeffs = (*m_exp)[n]->GetNcoeffs();

            offset = GetCoeff_Offset(n);

            // Implementation for every points except Gauss points
            if ((*m_exp)[n]->GetBasis(0)->GetBasisType() !=
                LibUtilities::eGauss_Lagrange)
            {
                t_offset =
                    GetTrace()->GetCoeff_Offset(elmtToTrace[n][0]->GetElmtId());
                if (negatedFluxNormal[2 * n])
                {
                    outarray[offset] -= Fn[t_offset];
                }
                else
                {
                    outarray[offset] += Fn[t_offset];
                }

                t_offset =
                    GetTrace()->GetCoeff_Offset(elmtToTrace[n][1]->GetElmtId());

                if (negatedFluxNormal[2 * n + 1])
                {
                    outarray[offset + (*m_exp)[n]->GetVertexMap(1)] -=
                        Fn[t_offset];
                }
                else
                {
                    outarray[offset + (*m_exp)[n]->GetVertexMap(1)] +=
                        Fn[t_offset];
                }
            }
            else
            {
                int j;
                static DNekMatSharedPtr m_Ixm, m_Ixp;
                static int sav_ncoeffs = 0;
                if (!m_Ixm.get() || e_ncoeffs != sav_ncoeffs)
                {
                    LibUtilities::BasisSharedPtr BASE;
                    const LibUtilities::PointsKey BS_p(
                        e_ncoeffs, LibUtilities::eGaussGaussLegendre);
                    const LibUtilities::BasisKey BS_k(
                        LibUtilities::eGauss_Lagrange, e_ncoeffs, BS_p);

                    BASE = LibUtilities::BasisManager()[BS_k];

                    Array<OneD, NekDouble> coords(1, 0.0);

                    coords[0] = -1.0;
                    m_Ixm     = BASE->GetI(coords);

                    coords[0] = 1.0;
                    m_Ixp     = BASE->GetI(coords);

                    sav_ncoeffs = e_ncoeffs;
                }

                t_offset =
                    GetTrace()->GetCoeff_Offset(elmtToTrace[n][0]->GetElmtId());

                if (negatedFluxNormal[2 * n])
                {
                    for (j = 0; j < e_ncoeffs; j++)
                    {
                        outarray[offset + j] -=
                            (m_Ixm->GetPtr())[j] * Fn[t_offset];
                    }
                }
                else
                {
                    for (j = 0; j < e_ncoeffs; j++)
                    {
                        outarray[offset + j] +=
                            (m_Ixm->GetPtr())[j] * Fn[t_offset];
                    }
                }

                t_offset =
                    GetTrace()->GetCoeff_Offset(elmtToTrace[n][1]->GetElmtId());

                if (negatedFluxNormal[2 * n + 1])
                {
                    for (j = 0; j < e_ncoeffs; j++)
                    {
                        outarray[offset + j] -=
                            (m_Ixp->GetPtr())[j] * Fn[t_offset];
                    }
                }
                else
                {
                    for (j = 0; j < e_ncoeffs; j++)
                    {
                        outarray[offset + j] +=
                            (m_Ixp->GetPtr())[j] * Fn[t_offset];
                    }
                }
            }
        }
    }
    else // other dimensions
    {
        // Basis definition on each element
        LibUtilities::BasisSharedPtr basis = (*m_exp)[0]->GetBasis(0);
        if ((m_expType != e1D) &&
            (basis->GetBasisType() != LibUtilities::eGauss_Lagrange))
        {
            Array<OneD, NekDouble> Fcoeffs(m_trace->GetNcoeffs());
            m_trace->IProductWRTBase(Fn, Fcoeffs);

            m_locTraceToTraceMap->AddTraceCoeffsToFieldCoeffs(Fcoeffs,
                                                              outarray);
        }
        else
        {
            int e, n, offset, t_offset;
            Array<OneD, NekDouble> e_outarray;
            Array<OneD, Array<OneD, LocalRegions::ExpansionSharedPtr>>
                &elmtToTrace = m_traceMap->GetElmtToTrace();

            if (m_expType == e2D)
            {
                for (n = 0; n < GetExpSize(); ++n)
                {
                    offset = GetCoeff_Offset(n);
                    for (e = 0; e < (*m_exp)[n]->GetNtraces(); ++e)
                    {
                        t_offset = GetTrace()->GetPhys_Offset(
                            elmtToTrace[n][e]->GetElmtId());
                        (*m_exp)[n]->AddEdgeNormBoundaryInt(
                            e, elmtToTrace[n][e], Fn + t_offset,
                            e_outarray = outarray + offset);
                    }
                }
            }
            else if (m_expType == e3D)
            {
                for (n = 0; n < GetExpSize(); ++n)
                {
                    offset = GetCoeff_Offset(n);
                    for (e = 0; e < (*m_exp)[n]->GetNtraces(); ++e)
                    {
                        t_offset = GetTrace()->GetPhys_Offset(
                            elmtToTrace[n][e]->GetElmtId());
                        (*m_exp)[n]->AddFaceNormBoundaryInt(
                            e, elmtToTrace[n][e], Fn + t_offset,
                            e_outarray = outarray + offset);
                    }
                }
            }
        }
    }
}

/**
 * @brief Add trace contributions into elemental coefficient spaces.
 *
 * Given some quantity \f$ \vec{q} \f$, calculate the elemental integral
 *
 * \f[
 * \int_{\Omega^e} \vec{q}, \mathrm{d}S
 * \f]
 *
 * and adds this to the coefficient space provided by
 * outarray. The value of q is determined from the routine
 * IsLeftAdjacentTrace() which if true we use Fwd else we use
 * Bwd
 *
 * @param Fwd       The trace quantities associated with left (fwd)
 *                  adjancent elmt.
 * @param Bwd       The trace quantities associated with right (bwd)
 *                  adjacent elet.
 * @param outarray  Resulting  coefficient space.
 */
void DisContField::v_AddFwdBwdTraceIntegral(
    const Array<OneD, const NekDouble> &Fwd,
    const Array<OneD, const NekDouble> &Bwd, Array<OneD, NekDouble> &outarray)
{

    ASSERTL0(m_expType != e1D, "This method is not setup or "
                               "tested for 1D expansion");

    Array<OneD, NekDouble> Coeffs(m_trace->GetNcoeffs());

    m_trace->IProductWRTBase(Fwd, Coeffs);
    m_locTraceToTraceMap->AddTraceCoeffsToFieldCoeffs(0, Coeffs, outarray);
    m_trace->IProductWRTBase(Bwd, Coeffs);
    m_locTraceToTraceMap->AddTraceCoeffsToFieldCoeffs(1, Coeffs, outarray);
}

void DisContField::v_HelmSolve(const Array<OneD, const NekDouble> &inarray,
                               Array<OneD, NekDouble> &outarray,
                               const StdRegions::ConstFactorMap &factors,
                               const StdRegions::VarCoeffMap &varcoeff,
                               const MultiRegions::VarFactorsMap &varfactors,
                               const Array<OneD, const NekDouble> &dirForcing,
                               const bool PhysSpaceForcing)
{
    boost::ignore_unused(varfactors, dirForcing);
    int i, n, cnt, nbndry;
    int nexp = GetExpSize();

    Array<OneD, NekDouble> f(m_ncoeffs);
    DNekVec F(m_ncoeffs, f, eWrapper);
    Array<OneD, NekDouble> e_f, e_l;

    //----------------------------------
    // Setup RHS Inner product if required
    //----------------------------------
    if (PhysSpaceForcing)
    {
        IProductWRTBase(inarray, f);
        Vmath::Neg(m_ncoeffs, f, 1);
    }
    else
    {
        Vmath::Smul(m_ncoeffs, -1.0, inarray, 1, f, 1);
    }

    //----------------------------------
    // Solve continuous Boundary System
    //----------------------------------
    int GloBndDofs = m_traceMap->GetNumGlobalBndCoeffs();
    int NumDirBCs  = m_traceMap->GetNumLocalDirBndCoeffs();
    int e_ncoeffs;

    GlobalMatrixKey HDGLamToUKey(StdRegions::eHybridDGLamToU,
                                 NullAssemblyMapSharedPtr, factors, varcoeff);
    const DNekScalBlkMatSharedPtr &HDGLamToU = GetBlockMatrix(HDGLamToUKey);

    // Retrieve number of local trace space coefficients N_{\lambda},
    // and set up local elemental trace solution \lambda^e.
    int LocBndCoeffs = m_traceMap->GetNumLocalBndCoeffs();
    Array<OneD, NekDouble> bndrhs(LocBndCoeffs, 0.0);
    Array<OneD, NekDouble> loclambda(LocBndCoeffs, 0.0);
    DNekVec LocLambda(LocBndCoeffs, loclambda, eWrapper);

    //----------------------------------
    // Evaluate Trace Forcing
    // Kirby et al, 2010, P23, Step 5.
    //----------------------------------
    // Determing <u_lam,f> terms using HDGLamToU matrix
    for (cnt = n = 0; n < nexp; ++n)
    {
        nbndry = (*m_exp)[n]->NumDGBndryCoeffs();

        e_ncoeffs = (*m_exp)[n]->GetNcoeffs();
        e_f       = f + m_coeff_offset[n];
        e_l       = bndrhs + cnt;

        // use outarray as tmp space
        DNekVec Floc(nbndry, e_l, eWrapper);
        DNekVec ElmtFce(e_ncoeffs, e_f, eWrapper);
        Floc = Transpose(*(HDGLamToU->GetBlock(n, n))) * ElmtFce;

        cnt += nbndry;
    }

    Array<OneD, const int> bndCondMap =
        m_traceMap->GetBndCondCoeffsToLocalTraceMap();
    Array<OneD, const NekDouble> Sign = m_traceMap->GetLocalToGlobalBndSign();

    // Copy Dirichlet boundary conditions and weak forcing
    // into trace space
    int locid;
    cnt = 0;
    for (i = 0; i < m_bndCondExpansions.size(); ++i)
    {
        Array<OneD, const NekDouble> bndcoeffs =
            m_bndCondExpansions[i]->GetCoeffs();

        if (m_bndConditions[i]->GetBoundaryConditionType() ==
            SpatialDomains::eDirichlet)
        {
            for (int j = 0; j < (m_bndCondExpansions[i])->GetNcoeffs(); ++j)
            {
                locid            = bndCondMap[cnt + j];
                loclambda[locid] = Sign[locid] * bndcoeffs[j];
            }
        }
        else if (m_bndConditions[i]->GetBoundaryConditionType() ==
                     SpatialDomains::eNeumann ||
                 m_bndConditions[i]->GetBoundaryConditionType() ==
                     SpatialDomains::eRobin)
        {
            // Add weak boundary condition to trace forcing
            for (int j = 0; j < (m_bndCondExpansions[i])->GetNcoeffs(); ++j)
            {
                locid = bndCondMap[cnt + j];
                bndrhs[locid] += Sign[locid] * bndcoeffs[j];
            }
        }

        cnt += (m_bndCondExpansions[i])->GetNcoeffs();
    }

    //----------------------------------
    // Solve trace problem: \Lambda = K^{-1} F
    // K is the HybridDGHelmBndLam matrix.
    //----------------------------------
    if (GloBndDofs - NumDirBCs > 0)
    {
        GlobalLinSysKey key(StdRegions::eHybridDGHelmBndLam, m_traceMap,
                            factors, varcoeff);
        GlobalLinSysSharedPtr LinSys = GetGlobalBndLinSys(key);
        LinSys->Solve(bndrhs, loclambda, m_traceMap);

        // For consistency with previous version put global
        // solution into m_trace->m_coeffs
        m_traceMap->LocalToGlobal(loclambda, m_trace->UpdateCoeffs());
    }

    //----------------------------------
    // Internal element solves
    //----------------------------------
    GlobalMatrixKey invHDGhelmkey(StdRegions::eInvHybridDGHelmholtz,
                                  NullAssemblyMapSharedPtr, factors, varcoeff);

    const DNekScalBlkMatSharedPtr &InvHDGHelm = GetBlockMatrix(invHDGhelmkey);
    DNekVec out(m_ncoeffs, outarray, eWrapper);
    Vmath::Zero(m_ncoeffs, outarray, 1);

    //  out =  u_f + u_lam = (*InvHDGHelm)*f + (LamtoU)*Lam
    out = (*InvHDGHelm) * F + (*HDGLamToU) * LocLambda;
}

/* \brief This function evaluates the boundary conditions at a certain
 * time-level.
 *
 * Based on the boundary condition \f$g(\boldsymbol{x},t)\f$ evaluated
 * at a given time-level \a t, this function transforms the boundary
 * conditions onto the coefficients of the (one-dimensional) boundary
 * expansion. Depending on the type of boundary conditions, these
 * expansion coefficients are calculated in different ways:
 * - <b>Dirichlet boundary conditions</b><BR>
 *   In order to ensure global \f$C^0\f$ continuity of the spectral/hp
 *   approximation, the Dirichlet boundary conditions are projected onto
 *   the boundary expansion by means of a modified \f$C^0\f$ continuous
 *   Galerkin projection. This projection can be viewed as a collocation
 *   projection at the vertices, followed by an \f$L^2\f$ projection on
 *   the interior modes of the edges. The resulting coefficients
 *   \f$\boldsymbol{\hat{u}}^{\mathcal{D}}\f$ will be stored for the
 *   boundary expansion.
 * - <b>Neumann boundary conditions</b>
 *   In the discrete Galerkin formulation of the problem to be solved,
 *   the Neumann boundary conditions appear as the set of surface
 *   integrals: \f[\boldsymbol{\hat{g}}=\int_{\Gamma}
 *   \phi^e_n(\boldsymbol{x})g(\boldsymbol{x})d(\boldsymbol{x})\quad
 *   \forall n \f]
 *   As a result, it are the coefficients \f$\boldsymbol{\hat{g}}\f$
 *   that will be stored in the boundary expansion
 *
 * @param   time        The time at which the boundary conditions
 *                      should be evaluated.
 * @param   bndCondExpansions   List of boundary conditions.
 * @param   bndConditions   Information about the boundary conditions.
 *
 * This will only be undertaken for time dependent
 * boundary conditions unless time == 0.0 which is the
 * case when the method is called from the constructor.
 */
void DisContField::v_EvaluateBoundaryConditions(const NekDouble time,
                                                const std::string varName,
                                                const NekDouble x2_in,
                                                const NekDouble x3_in)
{
    int i;
    int npoints;

    MultiRegions::ExpListSharedPtr locExpList;

    for (i = 0; i < m_bndCondExpansions.size(); ++i)
    {
        if (time == 0.0 || m_bndConditions[i]->IsTimeDependent())
        {
            m_bndCondBndWeight[i] = 1.0;
            locExpList            = m_bndCondExpansions[i];

            npoints = locExpList->GetNpoints();
            Array<OneD, NekDouble> x0(npoints, 0.0);
            Array<OneD, NekDouble> x1(npoints, 0.0);
            Array<OneD, NekDouble> x2(npoints, 0.0);

            locExpList->GetCoords(x0, x1, x2);

            if (x2_in != NekConstants::kNekUnsetDouble &&
                x3_in != NekConstants::kNekUnsetDouble)
            {
                Vmath::Fill(npoints, x2_in, x1, 1);
                Vmath::Fill(npoints, x3_in, x2, 1);
            }
            else if (x2_in != NekConstants::kNekUnsetDouble)
            {
                Vmath::Fill(npoints, x2_in, x2, 1);
            }

            // treat 1D expansions separately since we only
            // require an evaluation at a point rather than
            // any projections or inner products that are not
            // available in a PointExp
            if (m_expType == e1D)
            {
                if (m_bndConditions[i]->GetBoundaryConditionType() ==
                    SpatialDomains::eDirichlet)
                {
                    m_bndCondExpansions[i]->SetCoeff(
                        0, (std::static_pointer_cast<
                                SpatialDomains ::DirichletBoundaryCondition>(
                                m_bndConditions[i])
                                ->m_dirichletCondition)
                               .Evaluate(x0[0], x1[0], x2[0], time));
                    m_bndCondExpansions[i]->SetPhys(
                        0, m_bndCondExpansions[i]->GetCoeff(0));
                }
                else if (m_bndConditions[i]->GetBoundaryConditionType() ==
                         SpatialDomains::eNeumann)
                {
                    m_bndCondExpansions[i]->SetCoeff(
                        0, (std::static_pointer_cast<
                                SpatialDomains ::NeumannBoundaryCondition>(
                                m_bndConditions[i])
                                ->m_neumannCondition)
                               .Evaluate(x0[0], x1[0], x2[0], time));
                }
                else if (m_bndConditions[i]->GetBoundaryConditionType() ==
                         SpatialDomains::eRobin)
                {
                    m_bndCondExpansions[i]->SetCoeff(
                        0, (std::static_pointer_cast<
                                SpatialDomains ::RobinBoundaryCondition>(
                                m_bndConditions[i])
                                ->m_robinFunction)
                               .Evaluate(x0[0], x1[0], x2[0], time));
                }
                else if (m_bndConditions[i]->GetBoundaryConditionType() ==
                         SpatialDomains::ePeriodic)
                {
                    continue;
                }
                else if (m_bndConditions[i]->GetBoundaryConditionType() ==
                         SpatialDomains::eNotDefined)
                {
                }
                else
                {
                    NEKERROR(ErrorUtil::efatal,
                             "This type of BC not implemented yet");
                }
            }
            else // 2D and 3D versions
            {
                if (m_bndConditions[i]->GetBoundaryConditionType() ==
                    SpatialDomains::eDirichlet)
                {
                    SpatialDomains::DirichletBCShPtr bcPtr =
                        std::static_pointer_cast<
                            SpatialDomains::DirichletBoundaryCondition>(
                            m_bndConditions[i]);

                    Array<OneD, NekDouble> valuesFile(npoints, 1.0),
                        valuesExp(npoints, 1.0);

                    string filebcs = bcPtr->m_filename;
                    string exprbcs = bcPtr->m_expr;

                    if (filebcs != "")
                    {
                        ExtractFileBCs(filebcs, bcPtr->GetComm(), varName,
                                       locExpList);
                        valuesFile = locExpList->GetPhys();
                    }

                    if (exprbcs != "")
                    {
                        LibUtilities::Equation condition =
                            std::static_pointer_cast<
                                SpatialDomains::DirichletBoundaryCondition>(
                                m_bndConditions[i])
                                ->m_dirichletCondition;

                        condition.Evaluate(x0, x1, x2, time, valuesExp);
                    }

                    Vmath::Vmul(npoints, valuesExp, 1, valuesFile, 1,
                                locExpList->UpdatePhys(), 1);

                    locExpList->FwdTrans_BndConstrained(
                        locExpList->GetPhys(), locExpList->UpdateCoeffs());
                }
                else if (m_bndConditions[i]->GetBoundaryConditionType() ==
                         SpatialDomains::eNeumann)
                {
                    SpatialDomains::NeumannBCShPtr bcPtr =
                        std::static_pointer_cast<
                            SpatialDomains::NeumannBoundaryCondition>(
                            m_bndConditions[i]);
                    string filebcs = bcPtr->m_filename;
                    if (filebcs != "")
                    {
                        ExtractFileBCs(filebcs, bcPtr->GetComm(), varName,
                                       locExpList);
                    }
                    else
                    {
                        LibUtilities::Equation condition =
                            std::static_pointer_cast<
                                SpatialDomains::NeumannBoundaryCondition>(
                                m_bndConditions[i])
                                ->m_neumannCondition;
                        condition.Evaluate(x0, x1, x2, time,
                                           locExpList->UpdatePhys());
                    }

                    locExpList->IProductWRTBase(locExpList->GetPhys(),
                                                locExpList->UpdateCoeffs());
                }
                else if (m_bndConditions[i]->GetBoundaryConditionType() ==
                         SpatialDomains::eRobin)
                {
                    SpatialDomains::RobinBCShPtr bcPtr =
                        std::static_pointer_cast<
                            SpatialDomains::RobinBoundaryCondition>(
                            m_bndConditions[i]);

                    string filebcs = bcPtr->m_filename;

                    if (filebcs != "")
                    {
                        ExtractFileBCs(filebcs, bcPtr->GetComm(), varName,
                                       locExpList);
                    }
                    else
                    {
                        LibUtilities::Equation condition =
                            std::static_pointer_cast<
                                SpatialDomains::RobinBoundaryCondition>(
                                m_bndConditions[i])
                                ->m_robinFunction;
                        condition.Evaluate(x0, x1, x2, time,
                                           locExpList->UpdatePhys());
                    }

                    locExpList->IProductWRTBase(locExpList->GetPhys(),
                                                locExpList->UpdateCoeffs());
                }
                else if (m_bndConditions[i]->GetBoundaryConditionType() ==
                         SpatialDomains::ePeriodic)
                {
                    continue;
                }
                else
                {
                    NEKERROR(ErrorUtil::efatal,
                             "This type of BC not implemented yet");
                }
            }
        }
    }
}

/**
 * @brief Fill the weight with m_bndCondBndWeight.
 */
void DisContField::v_FillBwdWithBwdWeight(Array<OneD, NekDouble> &weightave,
                                          Array<OneD, NekDouble> &weightjmp)
{
    int cnt;
    int npts;
    int e = 0;

    // Fill boundary conditions into missing elements
    int id2 = 0;

    for (int n = cnt = 0; n < m_bndCondExpansions.size(); ++n)
    {

        if (m_bndConditions[n]->GetBoundaryConditionType() ==
            SpatialDomains::eDirichlet)
        {
            for (e = 0; e < m_bndCondExpansions[n]->GetExpSize(); ++e)
            {
                npts = m_bndCondExpansions[n]->GetExp(e)->GetTotPoints();
                id2  = m_trace->GetPhys_Offset(
                    m_traceMap->GetBndCondIDToGlobalTraceID(cnt + e));
                Vmath::Fill(npts, m_bndCondBndWeight[n], &weightave[id2], 1);
                Vmath::Fill(npts, 0.0, &weightjmp[id2], 1);
            }

            cnt += e;
        }
        else if (m_bndConditions[n]->GetBoundaryConditionType() ==
                     SpatialDomains::eNeumann ||
                 m_bndConditions[n]->GetBoundaryConditionType() ==
                     SpatialDomains::eRobin)
        {
            for (e = 0; e < m_bndCondExpansions[n]->GetExpSize(); ++e)
            {
                npts = m_bndCondExpansions[n]->GetExp(e)->GetTotPoints();
                id2  = m_trace->GetPhys_Offset(
                    m_traceMap->GetBndCondIDToGlobalTraceID(cnt + e));
                Vmath::Fill(npts, m_bndCondBndWeight[n], &weightave[id2], 1);
                Vmath::Fill(npts, 0.0, &weightjmp[id2], 1);
            }

            cnt += e;
        }
        else if (m_bndConditions[n]->GetBoundaryConditionType() !=
                 SpatialDomains::ePeriodic)
        {
            NEKERROR(ErrorUtil::efatal,
                     "Method not set up for this boundary condition.");
        }
    }
}

// Set up a list of element ids and trace ids that link to the
// boundary conditions
void DisContField::v_GetBoundaryToElmtMap(Array<OneD, int> &ElmtID,
                                          Array<OneD, int> &TraceID)
{

    if (m_BCtoElmMap.size() == 0)
    {
        switch (m_expType)
        {
            case e1D:
            {
                map<int, int> VertGID;
                int i, n, id;
                int bid, cnt, Vid;
                int nbcs = m_bndConditions.size();

                // make sure arrays are of sufficient length
                m_BCtoElmMap   = Array<OneD, int>(nbcs, -1);
                m_BCtoTraceMap = Array<OneD, int>(nbcs);

                // setup map of all global ids along boundary
                cnt = 0;
                for (n = 0; n < m_bndCondExpansions.size(); ++n)
                {
                    Vid = m_bndCondExpansions[n]
                              ->GetExp(0)
                              ->GetGeom()
                              ->GetVertex(0)
                              ->GetVid();
                    VertGID[Vid] = cnt++;
                }

                // Loop over elements and find verts that match;
                LocalRegions::ExpansionSharedPtr exp;
                for (cnt = n = 0; n < GetExpSize(); ++n)
                {
                    exp = (*m_exp)[n];
                    for (i = 0; i < exp->GetNverts(); ++i)
                    {
                        id = exp->GetGeom()->GetVid(i);

                        if (VertGID.count(id) > 0)
                        {
                            bid = VertGID.find(id)->second;
                            ASSERTL1(m_BCtoElmMap[bid] == -1,
                                     "Edge already set");
                            m_BCtoElmMap[bid]   = n;
                            m_BCtoTraceMap[bid] = i;
                            cnt++;
                        }
                    }
                }
                ASSERTL1(cnt == nbcs,
                         "Failed to visit all boundary condtiions");
            }
            break;
            case e2D:
            {
                map<int, int> globalIdMap;
                int i, n;
                int cnt;
                int nbcs = 0;

                // Populate global ID map (takes global geometry
                // ID to local expansion list ID).
                for (i = 0; i < GetExpSize(); ++i)
                {
                    globalIdMap[(*m_exp)[i]->GetGeom()->GetGlobalID()] = i;
                }

                // Determine number of boundary condition expansions.
                for (i = 0; i < m_bndConditions.size(); ++i)
                {
                    nbcs += m_bndCondExpansions[i]->GetExpSize();
                }

                // Initialize arrays
                m_BCtoElmMap   = Array<OneD, int>(nbcs);
                m_BCtoTraceMap = Array<OneD, int>(nbcs);

                LocalRegions::Expansion1DSharedPtr exp1d;
                cnt = 0;
                for (n = 0; n < m_bndCondExpansions.size(); ++n)
                {
                    for (i = 0; i < m_bndCondExpansions[n]->GetExpSize();
                         ++i, ++cnt)
                    {
                        exp1d = m_bndCondExpansions[n]
                                    ->GetExp(i)
                                    ->as<LocalRegions::Expansion1D>();

                        // Use edge to element map from MeshGraph.
                        SpatialDomains::GeometryLinkSharedPtr tmp =
                            m_graph->GetElementsFromEdge(exp1d->GetGeom1D());

                        m_BCtoElmMap[cnt] =
                            globalIdMap[(*tmp)[0].first->GetGlobalID()];
                        m_BCtoTraceMap[cnt] = (*tmp)[0].second;
                    }
                }
            }
            break;
            case e3D:
            {
                map<int, int> globalIdMap;
                int i, n;
                int cnt;
                int nbcs = 0;

                // Populate global ID map (takes global geometry ID to local
                // expansion list ID).
                LocalRegions::Expansion3DSharedPtr exp3d;
                for (i = 0; i < GetExpSize(); ++i)
                {
                    globalIdMap[(*m_exp)[i]->GetGeom()->GetGlobalID()] = i;
                }

                // Determine number of boundary condition expansions.
                for (i = 0; i < m_bndConditions.size(); ++i)
                {
                    nbcs += m_bndCondExpansions[i]->GetExpSize();
                }

                // Initialize arrays
                m_BCtoElmMap   = Array<OneD, int>(nbcs);
                m_BCtoTraceMap = Array<OneD, int>(nbcs);

                LocalRegions::Expansion2DSharedPtr exp2d;
                for (cnt = n = 0; n < m_bndCondExpansions.size(); ++n)
                {
                    for (i = 0; i < m_bndCondExpansions[n]->GetExpSize();
                         ++i, ++cnt)
                    {
                        exp2d = m_bndCondExpansions[n]
                                    ->GetExp(i)
                                    ->as<LocalRegions::Expansion2D>();

                        SpatialDomains::GeometryLinkSharedPtr tmp =
                            m_graph->GetElementsFromFace(exp2d->GetGeom2D());
                        m_BCtoElmMap[cnt] =
                            globalIdMap[tmp->at(0).first->GetGlobalID()];
                        m_BCtoTraceMap[cnt] = tmp->at(0).second;
                    }
                }
            }
            break;
            default:
                ASSERTL1(false, "Not setup for this expansion");
                break;
        }
    }

    ElmtID  = m_BCtoElmMap;
    TraceID = m_BCtoTraceMap;
}

void DisContField::v_GetBndElmtExpansion(int i,
                                         std::shared_ptr<ExpList> &result,
                                         const bool DeclareCoeffPhysArrays)
{
    int n, cnt, nq;
    int offsetOld, offsetNew;
    std::vector<unsigned int> eIDs;

    Array<OneD, int> ElmtID, TraceID;
    GetBoundaryToElmtMap(ElmtID, TraceID);

    // Skip other boundary regions
    for (cnt = n = 0; n < i; ++n)
    {
        cnt += m_bndCondExpansions[n]->GetExpSize();
    }

    // Populate eIDs with information from BoundaryToElmtMap
    for (n = 0; n < m_bndCondExpansions[i]->GetExpSize(); ++n)
    {
        eIDs.push_back(ElmtID[cnt + n]);
    }

    // Create expansion list
    result = MemoryManager<ExpList>::AllocateSharedPtr(
        *this, eIDs, DeclareCoeffPhysArrays, Collections::eNoCollection);

    // Copy phys and coeffs to new explist
    if (DeclareCoeffPhysArrays)
    {
        Array<OneD, NekDouble> tmp1, tmp2;
        for (n = 0; n < result->GetExpSize(); ++n)
        {
            nq        = GetExp(ElmtID[cnt + n])->GetTotPoints();
            offsetOld = GetPhys_Offset(ElmtID[cnt + n]);
            offsetNew = result->GetPhys_Offset(n);
            Vmath::Vcopy(nq, tmp1 = GetPhys() + offsetOld, 1,
                         tmp2 = result->UpdatePhys() + offsetNew, 1);

            nq        = GetExp(ElmtID[cnt + n])->GetNcoeffs();
            offsetOld = GetCoeff_Offset(ElmtID[cnt + n]);
            offsetNew = result->GetCoeff_Offset(n);
            Vmath::Vcopy(nq, tmp1 = GetCoeffs() + offsetOld, 1,
                         tmp2 = result->UpdateCoeffs() + offsetNew, 1);
        }
    }
}

/**
 * @brief Reset this field, so that geometry information can be updated.
 */
void DisContField::v_Reset()
{
    ExpList::v_Reset();

    // Reset boundary condition expansions.
    for (int n = 0; n < m_bndCondExpansions.size(); ++n)
    {
        m_bndCondExpansions[n]->Reset();
    }
}

/**
 * Search through the edge expansions and identify which ones
 * have Robin/Mixed type boundary conditions. If find a Robin
 * boundary then store the edge id of the boundary condition
 * and the array of points of the physical space boundary
 * condition which are hold the boundary condition primitive
 * variable coefficient at the quatrature points
 *
 * \return std map containing the robin boundary condition
 * info using a key of the element id
 *
 * There is a next member to allow for more than one Robin
 * boundary condition per element
 */
map<int, RobinBCInfoSharedPtr> DisContField::v_GetRobinBCInfo(void)
{
    int i, cnt;
    map<int, RobinBCInfoSharedPtr> returnval;
    Array<OneD, int> ElmtID, TraceID;
    GetBoundaryToElmtMap(ElmtID, TraceID);

    for (cnt = i = 0; i < m_bndCondExpansions.size(); ++i)
    {
        MultiRegions::ExpListSharedPtr locExpList;

        if (m_bndConditions[i]->GetBoundaryConditionType() ==
            SpatialDomains::eRobin)
        {
            int e, elmtid;
            Array<OneD, NekDouble> Array_tmp;

            locExpList = m_bndCondExpansions[i];

            int npoints = locExpList->GetNpoints();
            Array<OneD, NekDouble> x0(npoints, 0.0);
            Array<OneD, NekDouble> x1(npoints, 0.0);
            Array<OneD, NekDouble> x2(npoints, 0.0);
            Array<OneD, NekDouble> coeffphys(npoints);

            locExpList->GetCoords(x0, x1, x2);

            LibUtilities::Equation coeffeqn =
                std::static_pointer_cast<
                    SpatialDomains::RobinBoundaryCondition>(m_bndConditions[i])
                    ->m_robinPrimitiveCoeff;

            // evalaute coefficient
            coeffeqn.Evaluate(x0, x1, x2, 0.0, coeffphys);

            for (e = 0; e < locExpList->GetExpSize(); ++e)
            {
                RobinBCInfoSharedPtr rInfo =
                    MemoryManager<RobinBCInfo>::AllocateSharedPtr(
                        TraceID[cnt + e],
                        Array_tmp = coeffphys + locExpList->GetPhys_Offset(e));

                elmtid = ElmtID[cnt + e];
                // make link list if necessary
                if (returnval.count(elmtid) != 0)
                {
                    rInfo->next = returnval.find(elmtid)->second;
                }
                returnval[elmtid] = rInfo;
            }
        }
        cnt += m_bndCondExpansions[i]->GetExpSize();
    }

    return returnval;
}

/**
 * @brief Calculate the \f$ L^2 \f$ error of the \f$ Q_{\rm dir} \f$
 * derivative using the consistent DG evaluation of \f$ Q_{\rm dir} \f$.
 *
 * The solution provided is of the primative variation at the quadrature
 * points and the derivative is compared to the discrete derivative at
 * these points, which is likely to be undesirable unless using a much
 * higher number of quadrature points than the polynomial order used to
 * evaluate \f$ Q_{\rm dir} \f$.
 */
NekDouble DisContField::L2_DGDeriv(const int dir,
                                   const Array<OneD, const NekDouble> &soln)
{
    int i, e, ncoeff_edge;
    Array<OneD, const NekDouble> tmp_coeffs;
    Array<OneD, NekDouble> out_d(m_ncoeffs), out_tmp;

    Array<OneD, Array<OneD, LocalRegions::ExpansionSharedPtr>> &elmtToTrace =
        m_traceMap->GetElmtToTrace();

    StdRegions::Orientation edgedir;

    int cnt;
    int LocBndCoeffs = m_traceMap->GetNumLocalBndCoeffs();
    Array<OneD, NekDouble> loc_lambda(LocBndCoeffs), edge_lambda;

    m_traceMap->GlobalToLocalBnd(m_trace->GetCoeffs(), loc_lambda);

    edge_lambda = loc_lambda;

    // Calculate Q using standard DG formulation.
    for (i = cnt = 0; i < GetExpSize(); ++i)
    {
        // Probably a better way of setting up lambda than this.
        // Note cannot use PutCoeffsInToElmts since lambda space
        // is mapped during the solve.
        int nEdges = (*m_exp)[i]->GetGeom()->GetNumEdges();
        Array<OneD, Array<OneD, NekDouble>> edgeCoeffs(nEdges);

        for (e = 0; e < nEdges; ++e)
        {
            edgedir       = (*m_exp)[i]->GetTraceOrient(e);
            ncoeff_edge   = elmtToTrace[i][e]->GetNcoeffs();
            edgeCoeffs[e] = Array<OneD, NekDouble>(ncoeff_edge);
            Vmath::Vcopy(ncoeff_edge, edge_lambda, 1, edgeCoeffs[e], 1);
            elmtToTrace[i][e]->SetCoeffsToOrientation(edgedir, edgeCoeffs[e],
                                                      edgeCoeffs[e]);
            edge_lambda = edge_lambda + ncoeff_edge;
        }

        (*m_exp)[i]->DGDeriv(dir, tmp_coeffs = m_coeffs + m_coeff_offset[i],
                             elmtToTrace[i], edgeCoeffs, out_tmp = out_d + cnt);
        cnt += (*m_exp)[i]->GetNcoeffs();
    }

    BwdTrans(out_d, m_phys);
    Vmath::Vsub(m_npoints, m_phys, 1, soln, 1, m_phys, 1);
    return L2(m_phys);
}

/**
 * @brief Evaluate HDG post-processing to increase polynomial order of
 * solution.
 *
 * This function takes the solution (assumed to be one order lower) in
 * physical space, and postprocesses at the current polynomial order by
 * solving the system:
 *
 * \f[
 * \begin{aligned}
 *   (\nabla w, \nabla u^*) &= (\nabla w, u), \\
 *   \langle \nabla u^*, 1 \rangle &= \langle \nabla u, 1 \rangle
 * \end{aligned}
 * \f]
 *
 * where \f$ u \f$ corresponds with the current solution as stored
 * inside #m_coeffs.
 *
 * @param outarray  The resulting field \f$ u^* \f$.
 */
void DisContField::EvaluateHDGPostProcessing(Array<OneD, NekDouble> &outarray)
{
    int i, cnt, e, ncoeff_trace;
    Array<OneD, NekDouble> force, out_tmp, qrhs, qrhs1;
    Array<OneD, Array<OneD, LocalRegions::ExpansionSharedPtr>> &elmtToTrace =
        m_traceMap->GetElmtToTrace();

    StdRegions::Orientation edgedir;

    int nq_elmt, nm_elmt;
    int LocBndCoeffs = m_traceMap->GetNumLocalBndCoeffs();
    Array<OneD, NekDouble> loc_lambda(LocBndCoeffs), trace_lambda;
    Array<OneD, NekDouble> tmp_coeffs;
    m_traceMap->GlobalToLocalBnd(m_trace->GetCoeffs(), loc_lambda);

    trace_lambda = loc_lambda;

    int dim = (m_expType == e2D) ? 2 : 3;

    int num_points[] = {0, 0, 0};
    int num_modes[]  = {0, 0, 0};

    // Calculate Q using standard DG formulation.
    for (i = cnt = 0; i < GetExpSize(); ++i)
    {
        nq_elmt = (*m_exp)[i]->GetTotPoints();
        nm_elmt = (*m_exp)[i]->GetNcoeffs();
        qrhs    = Array<OneD, NekDouble>(nq_elmt);
        qrhs1   = Array<OneD, NekDouble>(nq_elmt);
        force   = Array<OneD, NekDouble>(2 * nm_elmt);
        out_tmp = force + nm_elmt;
        LocalRegions::ExpansionSharedPtr ppExp;

        for (int j = 0; j < dim; ++j)
        {
            num_points[j] = (*m_exp)[i]->GetBasis(j)->GetNumPoints();
            num_modes[j]  = (*m_exp)[i]->GetBasis(j)->GetNumModes();
        }

        // Probably a better way of setting up lambda than this.  Note
        // cannot use PutCoeffsInToElmts since lambda space is mapped
        // during the solve.
        int nTraces = (*m_exp)[i]->GetNtraces();
        Array<OneD, Array<OneD, NekDouble>> traceCoeffs(nTraces);

        for (e = 0; e < (*m_exp)[i]->GetNtraces(); ++e)
        {
            edgedir        = (*m_exp)[i]->GetTraceOrient(e);
            ncoeff_trace   = elmtToTrace[i][e]->GetNcoeffs();
            traceCoeffs[e] = Array<OneD, NekDouble>(ncoeff_trace);
            Vmath::Vcopy(ncoeff_trace, trace_lambda, 1, traceCoeffs[e], 1);
            if (dim == 2)
            {
                elmtToTrace[i][e]->SetCoeffsToOrientation(
                    edgedir, traceCoeffs[e], traceCoeffs[e]);
            }
            else
            {
                (*m_exp)[i]
                    ->as<LocalRegions::Expansion3D>()
                    ->SetFaceToGeomOrientation(e, traceCoeffs[e]);
            }
            trace_lambda = trace_lambda + ncoeff_trace;
        }

        // creating orthogonal expansion (checking if we have quads or
        // triangles)
        LibUtilities::ShapeType shape = (*m_exp)[i]->DetShapeType();
        switch (shape)
        {
            case LibUtilities::eQuadrilateral:
            {
                const LibUtilities::PointsKey PkeyQ1(
                    num_points[0], LibUtilities::eGaussLobattoLegendre);
                const LibUtilities::PointsKey PkeyQ2(
                    num_points[1], LibUtilities::eGaussLobattoLegendre);
                LibUtilities::BasisKey BkeyQ1(LibUtilities::eOrtho_A,
                                              num_modes[0], PkeyQ1);
                LibUtilities::BasisKey BkeyQ2(LibUtilities::eOrtho_A,
                                              num_modes[1], PkeyQ2);
                SpatialDomains::QuadGeomSharedPtr qGeom =
                    std::dynamic_pointer_cast<SpatialDomains::QuadGeom>(
                        (*m_exp)[i]->GetGeom());
                ppExp = MemoryManager<LocalRegions::QuadExp>::AllocateSharedPtr(
                    BkeyQ1, BkeyQ2, qGeom);
            }
            break;
            case LibUtilities::eTriangle:
            {
                const LibUtilities::PointsKey PkeyT1(
                    num_points[0], LibUtilities::eGaussLobattoLegendre);
                const LibUtilities::PointsKey PkeyT2(
                    num_points[1], LibUtilities::eGaussRadauMAlpha1Beta0);
                LibUtilities::BasisKey BkeyT1(LibUtilities::eOrtho_A,
                                              num_modes[0], PkeyT1);
                LibUtilities::BasisKey BkeyT2(LibUtilities::eOrtho_B,
                                              num_modes[1], PkeyT2);
                SpatialDomains::TriGeomSharedPtr tGeom =
                    std::dynamic_pointer_cast<SpatialDomains::TriGeom>(
                        (*m_exp)[i]->GetGeom());
                ppExp = MemoryManager<LocalRegions::TriExp>::AllocateSharedPtr(
                    BkeyT1, BkeyT2, tGeom);
            }
            break;
            case LibUtilities::eHexahedron:
            {
                const LibUtilities::PointsKey PkeyH1(
                    num_points[0], LibUtilities::eGaussLobattoLegendre);
                const LibUtilities::PointsKey PkeyH2(
                    num_points[1], LibUtilities::eGaussLobattoLegendre);
                const LibUtilities::PointsKey PkeyH3(
                    num_points[2], LibUtilities::eGaussLobattoLegendre);
                LibUtilities::BasisKey BkeyH1(LibUtilities::eOrtho_A,
                                              num_modes[0], PkeyH1);
                LibUtilities::BasisKey BkeyH2(LibUtilities::eOrtho_A,
                                              num_modes[1], PkeyH2);
                LibUtilities::BasisKey BkeyH3(LibUtilities::eOrtho_A,
                                              num_modes[2], PkeyH3);
                SpatialDomains::HexGeomSharedPtr hGeom =
                    std::dynamic_pointer_cast<SpatialDomains::HexGeom>(
                        (*m_exp)[i]->GetGeom());
                ppExp = MemoryManager<LocalRegions::HexExp>::AllocateSharedPtr(
                    BkeyH1, BkeyH2, BkeyH3, hGeom);
            }
            break;
            case LibUtilities::eTetrahedron:
            {
                const LibUtilities::PointsKey PkeyT1(
                    num_points[0], LibUtilities::eGaussLobattoLegendre);
                const LibUtilities::PointsKey PkeyT2(
                    num_points[1], LibUtilities::eGaussRadauMAlpha1Beta0);
                const LibUtilities::PointsKey PkeyT3(
                    num_points[2], LibUtilities::eGaussRadauMAlpha2Beta0);
                LibUtilities::BasisKey BkeyT1(LibUtilities::eOrtho_A,
                                              num_modes[0], PkeyT1);
                LibUtilities::BasisKey BkeyT2(LibUtilities::eOrtho_B,
                                              num_modes[1], PkeyT2);
                LibUtilities::BasisKey BkeyT3(LibUtilities::eOrtho_C,
                                              num_modes[2], PkeyT3);
                SpatialDomains::TetGeomSharedPtr tGeom =
                    std::dynamic_pointer_cast<SpatialDomains::TetGeom>(
                        (*m_exp)[i]->GetGeom());
                ppExp = MemoryManager<LocalRegions::TetExp>::AllocateSharedPtr(
                    BkeyT1, BkeyT2, BkeyT3, tGeom);
            }
            break;
            default:
                NEKERROR(ErrorUtil::efatal,
                         "Wrong shape type, HDG postprocessing is not "
                         "implemented");
        };

        // DGDeriv
        // (d/dx w, d/dx q_0)
        (*m_exp)[i]->DGDeriv(0, tmp_coeffs = m_coeffs + m_coeff_offset[i],
                             elmtToTrace[i], traceCoeffs, out_tmp);
        (*m_exp)[i]->BwdTrans(out_tmp, qrhs);
        ppExp->IProductWRTDerivBase(0, qrhs, force);

        // + (d/dy w, d/dy q_1)
        (*m_exp)[i]->DGDeriv(1, tmp_coeffs = m_coeffs + m_coeff_offset[i],
                             elmtToTrace[i], traceCoeffs, out_tmp);

        (*m_exp)[i]->BwdTrans(out_tmp, qrhs);
        ppExp->IProductWRTDerivBase(1, qrhs, out_tmp);

        Vmath::Vadd(nm_elmt, force, 1, out_tmp, 1, force, 1);

        // determine force[0] = (1,u)
        (*m_exp)[i]->BwdTrans(tmp_coeffs = m_coeffs + m_coeff_offset[i], qrhs);
        force[0] = (*m_exp)[i]->Integral(qrhs);

        // multiply by inverse Laplacian matrix
        // get matrix inverse
        LocalRegions::MatrixKey lapkey(StdRegions::eInvLaplacianWithUnityMean,
                                       ppExp->DetShapeType(), *ppExp);
        DNekScalMatSharedPtr lapsys = ppExp->GetLocMatrix(lapkey);

        NekVector<NekDouble> in(nm_elmt, force, eWrapper);
        NekVector<NekDouble> out(nm_elmt);

        out = (*lapsys) * in;

        // Transforming back to modified basis
        Array<OneD, NekDouble> work(nq_elmt);
        ppExp->BwdTrans(out.GetPtr(), work);
        (*m_exp)[i]->FwdTrans(work, tmp_coeffs = outarray + m_coeff_offset[i]);
    }
}

void DisContField::v_GetLocTraceFromTracePts(
    const Array<OneD, const NekDouble> &Fwd,
    const Array<OneD, const NekDouble> &Bwd,
    Array<OneD, NekDouble> &locTraceFwd, Array<OneD, NekDouble> &locTraceBwd)
{
    if (locTraceFwd != NullNekDouble1DArray)
    {
        m_locTraceToTraceMap->InterpLocTracesToTraceTranspose(0, Fwd,
                                                              locTraceFwd);
    }

    if (locTraceBwd != NullNekDouble1DArray)
    {
        m_locTraceToTraceMap->InterpLocTracesToTraceTranspose(1, Bwd,
                                                              locTraceBwd);
    }
}

void DisContField::v_AddTraceIntegralToOffDiag(
    const Array<OneD, const NekDouble> &FwdFlux,
    const Array<OneD, const NekDouble> &BwdFlux,
    Array<OneD, NekDouble> &outarray)
{
    Array<OneD, NekDouble> FCoeffs(m_trace->GetNcoeffs());

    m_trace->IProductWRTBase(FwdFlux, FCoeffs);
    m_locTraceToTraceMap->AddTraceCoeffsToFieldCoeffs(1, FCoeffs, outarray);
    m_trace->IProductWRTBase(BwdFlux, FCoeffs);
    m_locTraceToTraceMap->AddTraceCoeffsToFieldCoeffs(0, FCoeffs, outarray);
}
} // namespace MultiRegions
} // namespace Nektar<|MERGE_RESOLUTION|>--- conflicted
+++ resolved
@@ -175,7 +175,6 @@
     m_trace = MemoryManager<ExpList>::AllocateSharedPtr(
         m_session, m_bndCondExpansions, m_bndConditions, *m_exp, m_graph,
         m_comm);
-<<<<<<< HEAD
 
     PeriodicMap periodicTraces = (m_expType == e1D)   ? m_periodicVerts
                                  : (m_expType == e2D) ? m_periodicEdges
@@ -216,44 +215,6 @@
     // Create interface exchange object
     m_interfaceMap =
         MemoryManager<InterfaceMapDG>::AllocateSharedPtr(m_graph, m_trace);
-=======
-
-    PeriodicMap periodicTraces = (m_expType == e1D)   ? m_periodicVerts
-                                 : (m_expType == e2D) ? m_periodicEdges
-                                                      : m_periodicFaces;
-
-    m_traceMap = MemoryManager<AssemblyMapDG>::AllocateSharedPtr(
-        m_session, m_graph, m_trace, *this, m_bndCondExpansions,
-        m_bndConditions, periodicTraces, variable);
-
-    if (m_session->DefinesCmdLineArgument("verbose"))
-    {
-        m_traceMap->PrintStats(std::cout, variable);
-    }
-
-    Array<OneD, Array<OneD, LocalRegions::ExpansionSharedPtr>> &elmtToTrace =
-        m_traceMap->GetElmtToTrace();
-
-    // Scatter trace to elements. For each element, we find
-    // the trace  associated to each elemental trace. The element
-    // then retains a pointer to the elemental trace, to
-    // ensure uniqueness of normals when retrieving from two
-    // adjoining elements which do not lie in a plane.
-    for (int i = 0; i < m_exp->size(); ++i)
-    {
-        for (int j = 0; j < (*m_exp)[i]->GetNtraces(); ++j)
-        {
-            LocalRegions::ExpansionSharedPtr exp = elmtToTrace[i][j];
-            ;
-
-            exp->SetAdjacentElementExp(j, (*m_exp)[i]);
-            (*m_exp)[i]->SetTraceExp(j, exp);
-        }
-    }
-
-    // Set up physical normals
-    SetUpPhysNormals();
->>>>>>> 6a3e03cf
 
     int cnt, n;
 
@@ -298,7 +259,6 @@
             m_leftAdjacentTraces[cnt] = IsLeftAdjacentTrace(n, v);
         }
     }
-<<<<<<< HEAD
 
     // Set up mapping to copy Fwd of periodic bcs to Bwd of other edge.
     for (cnt = n = 0; n < m_exp->size(); ++n)
@@ -310,19 +270,6 @@
             // Check to see if this trace is periodic.
             auto it = periodicTraces.find(GeomId);
 
-=======
-
-    // Set up mapping to copy Fwd of periodic bcs to Bwd of other edge.
-    for (cnt = n = 0; n < m_exp->size(); ++n)
-    {
-        for (int v = 0; v < (*m_exp)[n]->GetNtraces(); ++v, ++cnt)
-        {
-            int GeomId = (*m_exp)[n]->GetGeom()->GetTid(v);
-
-            // Check to see if this trace is periodic.
-            auto it = periodicTraces.find(GeomId);
-
->>>>>>> 6a3e03cf
             if (it != periodicTraces.end())
             {
                 const PeriodicEntity &ent = it->second[0];
@@ -355,7 +302,6 @@
                 switch (m_expType)
                 {
                     case e1D:
-<<<<<<< HEAD
                     {
                         m_periodicFwdCopy.push_back(offset);
                         m_periodicBwdCopy.push_back(offset2);
@@ -370,22 +316,6 @@
                         vector<int> tmpBwd(nquad);
                         vector<int> tmpFwd(nquad);
 
-=======
-                    {
-                        m_periodicFwdCopy.push_back(offset);
-                        m_periodicBwdCopy.push_back(offset2);
-                    }
-                    break;
-                    case e2D:
-                    {
-                        // Calculate relative orientations between trace to
-                        // calculate copying map.
-                        int nquad = elmtToTrace[n][v]->GetNumPoints(0);
-
-                        vector<int> tmpBwd(nquad);
-                        vector<int> tmpFwd(nquad);
-
->>>>>>> 6a3e03cf
                         if (ent.orient == StdRegions::eForwards)
                         {
                             for (int i = 0; i < nquad; ++i)
@@ -404,7 +334,6 @@
                         }
 
                         for (int i = 0; i < nquad; ++i)
-<<<<<<< HEAD
                         {
                             m_periodicFwdCopy.push_back(tmpFwd[i]);
                             m_periodicBwdCopy.push_back(tmpBwd[i]);
@@ -429,32 +358,6 @@
                                 StdRegions::eDir1FwdDir2_Dir2BwdDir1 ||
                             ent.orient == StdRegions::eDir1BwdDir2_Dir2BwdDir1)
                         {
-=======
-                        {
-                            m_periodicFwdCopy.push_back(tmpFwd[i]);
-                            m_periodicBwdCopy.push_back(tmpBwd[i]);
-                        }
-                    }
-                    break;
-                    case e3D:
-                    {
-                        // Calculate relative orientations between faces to
-                        // calculate copying map.
-                        int nquad1 = elmtToTrace[n][v]->GetNumPoints(0);
-                        int nquad2 = elmtToTrace[n][v]->GetNumPoints(1);
-
-                        vector<int> tmpBwd(nquad1 * nquad2);
-                        vector<int> tmpFwd(nquad1 * nquad2);
-
-                        if (ent.orient ==
-                                StdRegions::eDir1FwdDir2_Dir2FwdDir1 ||
-                            ent.orient ==
-                                StdRegions::eDir1BwdDir2_Dir2FwdDir1 ||
-                            ent.orient ==
-                                StdRegions::eDir1FwdDir2_Dir2BwdDir1 ||
-                            ent.orient == StdRegions::eDir1BwdDir2_Dir2BwdDir1)
-                        {
->>>>>>> 6a3e03cf
                             for (int i = 0; i < nquad2; ++i)
                             {
                                 for (int j = 0; j < nquad1; ++j)
@@ -836,10 +739,7 @@
             m_globalBndMat       = In.m_globalBndMat;
             m_trace              = In.m_trace;
             m_traceMap           = In.m_traceMap;
-<<<<<<< HEAD
             m_interfaceMap       = In.m_interfaceMap;
-=======
->>>>>>> 6a3e03cf
             m_locTraceToTraceMap = In.m_locTraceToTraceMap;
             m_periodicVerts      = In.m_periodicVerts;
             m_periodicEdges      = In.m_periodicEdges;
@@ -849,17 +749,12 @@
             m_boundaryTraces     = In.m_boundaryTraces;
             m_leftAdjacentTraces = In.m_leftAdjacentTraces;
 
-<<<<<<< HEAD
             if (!SetUpJustDG)
-=======
-            if (SetUpJustDG == false)
->>>>>>> 6a3e03cf
             {
                 // set elmt edges to point to robin bc edges if required
                 int i, cnt = 0;
                 Array<OneD, int> ElmtID, TraceID;
                 GetBoundaryToElmtMap(ElmtID, TraceID);
-<<<<<<< HEAD
 
                 for (i = 0; i < m_bndCondExpansions.size(); ++i)
                 {
@@ -868,16 +763,6 @@
                     int e;
                     locExpList = m_bndCondExpansions[i];
 
-=======
-
-                for (i = 0; i < m_bndCondExpansions.size(); ++i)
-                {
-                    MultiRegions::ExpListSharedPtr locExpList;
-
-                    int e;
-                    locExpList = m_bndCondExpansions[i];
-
->>>>>>> 6a3e03cf
                     for (e = 0; e < locExpList->GetExpSize(); ++e)
                     {
                         (*m_exp)[ElmtID[cnt + e]]->SetTraceExp(
@@ -957,15 +842,9 @@
 
         m_bndCondExpansions[cnt] = locExpList;
         m_bndConditions[cnt]     = bc;
-<<<<<<< HEAD
 
         std::string type = m_bndConditions[cnt]->GetUserDefined();
 
-=======
-
-        std::string type = m_bndConditions[cnt]->GetUserDefined();
-
->>>>>>> 6a3e03cf
         // Set up normals on non-Dirichlet boundary conditions. Second
         // two conditions ideally should be in local solver setup (when
         // made into factory)
@@ -1000,17 +879,10 @@
         case e1D:
         {
             int i, region1ID, region2ID;
-<<<<<<< HEAD
 
             SpatialDomains::BoundaryConditionShPtr locBCond;
             map<int, int> BregionToVertMap;
 
-=======
-
-            SpatialDomains::BoundaryConditionShPtr locBCond;
-            map<int, int> BregionToVertMap;
-
->>>>>>> 6a3e03cf
             // Construct list of all periodic Region and their
             // global vertex on this process.
             for (auto &it : bregions)
@@ -1033,7 +905,6 @@
 
             int n = vComm->GetSize();
             int p = vComm->GetRank();
-<<<<<<< HEAD
 
             Array<OneD, int> nregions(n, 0);
             nregions[p] = BregionToVertMap.size();
@@ -1041,15 +912,6 @@
 
             int totRegions = Vmath::Vsum(n, nregions, 1);
 
-=======
-
-            Array<OneD, int> nregions(n, 0);
-            nregions[p] = BregionToVertMap.size();
-            vComm->AllReduce(nregions, LibUtilities::ReduceSum);
-
-            int totRegions = Vmath::Vsum(n, nregions, 1);
-
->>>>>>> 6a3e03cf
             Array<OneD, int> regOffset(n, 0);
 
             for (i = 1; i < n; ++i)
@@ -1364,7 +1226,6 @@
             }
 
             vComm->AllReduce(traceIds, LibUtilities::ReduceSum);
-<<<<<<< HEAD
 
             // For simplicity's sake create a map of edge id -> orientation.
             map<int, StdRegions::Orientation> orientMap;
@@ -1457,100 +1318,6 @@
                     int eId1 = compOrder[id1][i];
                     int eId2 = compOrder[id2][i];
 
-=======
-
-            // For simplicity's sake create a map of edge id -> orientation.
-            map<int, StdRegions::Orientation> orientMap;
-            map<int, vector<int>> vertMap;
-
-            for (cnt = i = 0; i < totEdges; ++i)
-            {
-                ASSERTL0(orientMap.count(edgeIds[i]) == 0,
-                         "Already found edge in orientation map!");
-
-                // Work out relative orientations. To avoid having
-                // to exchange vertex locations, we figure out if
-                // the edges are backwards or forwards orientated
-                // with respect to a forwards orientation that is
-                // CCW. Since our local geometries are
-                // forwards-orientated with respect to the
-                // Cartesian axes, we need to invert the
-                // orientation for the top and left edges of a
-                // quad and the left edge of a triangle.
-                StdRegions::Orientation o =
-                    (StdRegions::Orientation)edgeOrient[i];
-
-                if (edgeIdx[i] > 1)
-                {
-                    o = o == StdRegions::eForwards ? StdRegions::eBackwards
-                                                   : StdRegions::eForwards;
-                }
-
-                orientMap[edgeIds[i]] = o;
-
-                vector<int> verts(edgeVerts[i]);
-
-                for (j = 0; j < edgeVerts[i]; ++j)
-                {
-                    verts[j] = traceIds[cnt++];
-                }
-                vertMap[edgeIds[i]] = verts;
-            }
-
-            // Go through list of composites and figure out which
-            // edges are parallel from original ordering in
-            // session file. This includes composites which are
-            // not necessarily on this process.
-            map<int, int> allCompPairs;
-
-            // Store temporary map of periodic vertices which will hold all
-            // periodic vertices on the entire mesh so that doubly periodic
-            // vertices can be counted properly across partitions. Local
-            // vertices are copied into m_periodicVerts at the end of the
-            // function.
-            PeriodicMap periodicVerts;
-
-            for (auto &cIt : perComps)
-            {
-                SpatialDomains::CompositeSharedPtr c[2];
-                const int id1    = cIt.first;
-                const int id2    = cIt.second;
-                std::string id1s = boost::lexical_cast<string>(id1);
-                std::string id2s = boost::lexical_cast<string>(id2);
-
-                if (compMap.count(id1) > 0)
-                {
-                    c[0] = compMap[id1];
-                }
-
-                if (compMap.count(id2) > 0)
-                {
-                    c[1] = compMap[id2];
-                }
-
-                // Loop over composite ordering to construct list of all
-                // periodic edges regardless of whether they are on this
-                // process.
-                map<int, int> compPairs;
-
-                ASSERTL0(compOrder.count(id1) > 0,
-                         "Unable to find composite " + id1s + " in order map.");
-                ASSERTL0(compOrder.count(id2) > 0,
-                         "Unable to find composite " + id2s + " in order map.");
-                ASSERTL0(compOrder[id1].size() == compOrder[id2].size(),
-                         "Periodic composites " + id1s + " and " + id2s +
-                             " should have the same number of elements.");
-                ASSERTL0(compOrder[id1].size() > 0, "Periodic composites " +
-                                                        id1s + " and " + id2s +
-                                                        " are empty!");
-
-                // TODO: Add more checks.
-                for (i = 0; i < compOrder[id1].size(); ++i)
-                {
-                    int eId1 = compOrder[id1][i];
-                    int eId2 = compOrder[id2][i];
-
->>>>>>> 6a3e03cf
                     ASSERTL0(compPairs.count(eId1) == 0, "Already paired.");
 
                     if (compPairs.count(eId2) != 0)
@@ -1619,19 +1386,11 @@
                             orientMap[ids[i]] == orientMap[ids[other]]
                                 ? StdRegions::eBackwards
                                 : StdRegions::eForwards;
-<<<<<<< HEAD
 
                         // Determine periodic vertices.
                         vector<int> perVerts1 = vertMap[ids[i]];
                         vector<int> perVerts2 = vertMap[ids[other]];
 
-=======
-
-                        // Determine periodic vertices.
-                        vector<int> perVerts1 = vertMap[ids[i]];
-                        vector<int> perVerts2 = vertMap[ids[other]];
-
->>>>>>> 6a3e03cf
                         map<int, pair<int, bool>> tmpMap;
                         if (o == StdRegions::eForwards)
                         {
@@ -1689,7 +1448,6 @@
             for (cnt = i = 0; i < totEdges; ++i)
             {
                 int edgeId = edgeIds[i];
-<<<<<<< HEAD
 
                 ASSERTL0(allCompPairs.count(edgeId) > 0,
                          "Unable to find matching periodic edge.");
@@ -1958,74 +1716,6 @@
                         edgeList.push_back(faceGeom->GetEid(j));
                         coordVec.push_back(faceGeom->GetVertex(j));
                         orientVec.push_back(faceGeom->GetEorient(j));
-=======
-
-                ASSERTL0(allCompPairs.count(edgeId) > 0,
-                         "Unable to find matching periodic edge.");
-
-                int perEdgeId = allCompPairs[edgeId];
-
-                for (j = 0; j < edgeVerts[i]; ++j, ++cnt)
-                {
-                    int vId = traceIds[cnt];
-
-                    auto perId = periodicVerts.find(vId);
-
-                    if (perId == periodicVerts.end())
-                    {
-                        // This vertex is not included in the
-                        // map. Figure out which vertex it is
-                        // supposed to be periodic with. perEdgeId
-                        // is the edge ID which is periodic with
-                        // edgeId. The logic is much the same as
-                        // the loop above.
-                        int perVertexId =
-                            orientMap[edgeId] == orientMap[perEdgeId]
-                                ? vertMap[perEdgeId][(j + 1) % 2]
-                                : vertMap[perEdgeId][j];
-
-                        PeriodicEntity ent(perVertexId,
-                                           StdRegions::eNoOrientation,
-                                           locVerts.count(perVertexId) > 0);
-
-                        periodicVerts[vId].push_back(ent);
-                    }
-                }
-            }
-
-            // Loop over all periodic vertices to complete connectivity
-            // information.
-            for (auto &perIt : periodicVerts)
-            {
-                // Loop over associated vertices.
-                for (i = 0; i < perIt.second.size(); ++i)
-                {
-                    auto perIt2 = periodicVerts.find(perIt.second[i].id);
-                    ASSERTL0(perIt2 != periodicVerts.end(),
-                             "Couldn't find periodic vertex.");
-
-                    for (j = 0; j < perIt2->second.size(); ++j)
-                    {
-                        if (perIt2->second[j].id == perIt.first)
-                        {
-                            continue;
-                        }
-
-                        bool doAdd = true;
-                        for (k = 0; k < perIt.second.size(); ++k)
-                        {
-                            if (perIt2->second[j].id == perIt.second[k].id)
-                            {
-                                doAdd = false;
-                                break;
-                            }
-                        }
-
-                        if (doAdd)
-                        {
-                            perIt.second.push_back(perIt2->second[j]);
-                        }
->>>>>>> 6a3e03cf
                     }
 
                     allVerts[faceId]  = vertList;
@@ -2033,7 +1723,6 @@
                     allCoord[faceId]  = coordVec;
                     allOrient[faceId] = orientVec;
                 }
-<<<<<<< HEAD
 
                 // In serial, record the composite ordering in compOrder for
                 // later in the routine.
@@ -2317,169 +2006,9 @@
                         edgeOrient = edgeOrient == StdRegions::eForwards
                                          ? StdRegions::eBackwards
                                          : StdRegions::eForwards;
-=======
-            }
-
-            // Do one final loop over periodic vertices to remove non-local
-            // vertices from map.
-            for (auto &perIt : periodicVerts)
-            {
-                if (locVerts.count(perIt.first) > 0)
-                {
-                    m_periodicVerts.insert(perIt);
-                }
-            }
-        }
-        break;
-        case e3D:
-        {
-            SpatialDomains::CompositeOrdering compOrder =
-                m_graph->GetCompositeOrdering();
-            SpatialDomains::BndRegionOrdering bndRegOrder =
-                m_graph->GetBndRegionOrdering();
-            SpatialDomains::CompositeMap compMap = m_graph->GetComposites();
-
-            // perComps: Stores a unique collection of pairs of periodic
-            // composites (i.e. if composites 1 and 2 are periodic then this map
-            // will contain either the pair (1,2) or (2,1) but not both).
-            //
-            // The four maps allVerts, allCoord, allEdges and allOrient map a
-            // periodic face to a vector containing the vertex ids of the face;
-            // their coordinates; the edge ids of the face; and their
-            // orientation within that face respectively.
-            //
-            // Finally the three sets locVerts, locEdges and locFaces store any
-            // vertices, edges and faces that belong to a periodic composite and
-            // lie on this process.
-            map<int, RotPeriodicInfo> rotComp;
-            map<int, int> perComps;
-            map<int, vector<int>> allVerts;
-            map<int, SpatialDomains::PointGeomVector> allCoord;
-            map<int, vector<int>> allEdges;
-            map<int, vector<StdRegions::Orientation>> allOrient;
-            set<int> locVerts;
-            set<int> locEdges;
-            set<int> locFaces;
-
-            int region1ID, region2ID, i, j, k, cnt;
-            SpatialDomains::BoundaryConditionShPtr locBCond;
-
-            // Set up a set of all local verts and edges.
-            for (i = 0; i < (*m_exp).size(); ++i)
-            {
-                for (j = 0; j < (*m_exp)[i]->GetNverts(); ++j)
-                {
-                    int id = (*m_exp)[i]->GetGeom()->GetVid(j);
-                    locVerts.insert(id);
-                }
-
-                for (j = 0; j < (*m_exp)[i]->GetGeom()->GetNumEdges(); ++j)
-                {
-                    int id = (*m_exp)[i]->GetGeom()->GetEid(j);
-                    locEdges.insert(id);
-                }
-            }
-
-            // Begin by populating the perComps map. We loop over all periodic
-            // boundary conditions and determine the composite associated with
-            // it, then fill out the all* maps.
-            for (auto &it : bregions)
-            {
-
-                locBCond =
-                    GetBoundaryCondition(bconditions, it.first, variable);
-
-                if (locBCond->GetBoundaryConditionType() !=
-                    SpatialDomains::ePeriodic)
-                {
-                    continue;
-                }
-
-                // Identify periodic boundary region IDs.
-                region1ID = it.first;
-                region2ID =
-                    std::static_pointer_cast<
-                        SpatialDomains::PeriodicBoundaryCondition>(locBCond)
-                        ->m_connectedBoundaryRegion;
-
-                // Check the region only contains a single composite.
-                ASSERTL0(it.second->size() == 1,
-                         "Boundary region " +
-                             boost::lexical_cast<string>(region1ID) +
-                             " should only contain 1 composite.");
-
-                // From this identify composites by looking at the original
-                // boundary region ordering. Note that in serial the mesh
-                // partitioner is not run, so this map will be empty and
-                // therefore needs to be populated by using the corresponding
-                // boundary region.
-                int cId1, cId2;
-                if (vComm->GetSize() == 1)
-                {
-                    cId1 = it.second->begin()->first;
-                    cId2 = bregions.find(region2ID)->second->begin()->first;
-                }
-                else
-                {
-                    cId1 = bndRegOrder.find(region1ID)->second[0];
-                    cId2 = bndRegOrder.find(region2ID)->second[0];
-                }
-
-                // check to see if boundary is rotationally aligned
-                if (boost::icontains(locBCond->GetUserDefined(), "Rotated"))
-                {
-                    vector<string> tmpstr;
-
-                    boost::split(tmpstr, locBCond->GetUserDefined(),
-                                 boost::is_any_of(":"));
-
-                    if (boost::iequals(tmpstr[0], "Rotated"))
-                    {
-                        ASSERTL1(tmpstr.size() > 2,
-                                 "Expected Rotated user defined string to "
-                                 "contain direction and rotation angle "
-                                 "and optionally a tolerance, "
-                                 "i.e. Rotated:dir:PI/2:1e-6");
-
-                        ASSERTL1((tmpstr[1] == "x") || (tmpstr[1] == "y") ||
-                                     (tmpstr[1] == "z"),
-                                 "Rotated Dir is "
-                                 "not specified as x,y or z");
-
-                        RotPeriodicInfo RotInfo;
-                        RotInfo.m_dir = (tmpstr[1] == "x")   ? 0
-                                        : (tmpstr[1] == "y") ? 1
-                                                             : 2;
-
-                        LibUtilities::Interpreter strEval;
-                        int ExprId      = strEval.DefineFunction("", tmpstr[2]);
-                        RotInfo.m_angle = strEval.Evaluate(ExprId);
-
-                        if (tmpstr.size() == 4)
-                        {
-                            try
-                            {
-                                RotInfo.m_tol =
-                                    boost::lexical_cast<NekDouble>(tmpstr[3]);
-                            }
-                            catch (...)
-                            {
-                                NEKERROR(ErrorUtil::efatal,
-                                         "failed to cast tolerance input "
-                                         "to a double value in Rotated"
-                                         "boundary information");
-                            }
-                        }
-                        else
-                        {
-                            RotInfo.m_tol = 1e-8;
-                        }
-                        rotComp[cId1] = RotInfo;
->>>>>>> 6a3e03cf
-                    }
-                }
-
-<<<<<<< HEAD
+                    }
+                }
+
                     if (edgeOrient == StdRegions::eBackwards)
                     {
                         swap(testIns.first->second.first,
@@ -2598,39 +2127,9 @@
                     if (compPairs.count(eId2) != 0)
                     {
                         ASSERTL0(compPairs[eId2] == eId1, "Pairing incorrect");
-=======
-                SpatialDomains::CompositeSharedPtr c =
-                    it.second->begin()->second;
-
-                vector<unsigned int> tmpOrder;
-
-                // store the rotation info of this
-
-                // From the composite, we now construct the allVerts, allEdges
-                // and allCoord map so that they can be transferred across
-                // processors. We also populate the locFaces set to store a
-                // record of all faces local to this process.
-                for (i = 0; i < c->m_geomVec.size(); ++i)
-                {
-                    SpatialDomains::Geometry2DSharedPtr faceGeom =
-                        std::dynamic_pointer_cast<SpatialDomains::Geometry2D>(
-                            c->m_geomVec[i]);
-                    ASSERTL1(faceGeom, "Unable to cast to shared ptr");
-
-                    // Get geometry ID of this face and store in locFaces.
-                    int faceId = c->m_geomVec[i]->GetGlobalID();
-                    locFaces.insert(faceId);
-
-                    // In serial, mesh partitioning will not have occurred so
-                    // need to fill composite ordering map manually.
-                    if (vComm->GetSize() == 1)
-                    {
-                        tmpOrder.push_back(c->m_geomVec[i]->GetGlobalID());
->>>>>>> 6a3e03cf
                     }
                     compPairs[eId1] = eId2;
 
-<<<<<<< HEAD
                     // store  a map of face ids to composite ids
                     fIdToCompId[eId1] = id1;
                     fIdToCompId[eId2] = id2;
@@ -2714,50 +2213,6 @@
                         // local.
                         PeriodicEntity ent(ids[other], o, local[other]);
                         m_periodicFaces[ids[i]].push_back(ent);
-=======
-                    // Loop over vertices and edges of the face to populate
-                    // allVerts, allEdges and allCoord maps.
-                    vector<int> vertList, edgeList;
-                    SpatialDomains::PointGeomVector coordVec;
-                    vector<StdRegions::Orientation> orientVec;
-                    for (j = 0; j < faceGeom->GetNumVerts(); ++j)
-                    {
-                        vertList.push_back(faceGeom->GetVid(j));
-                        edgeList.push_back(faceGeom->GetEid(j));
-                        coordVec.push_back(faceGeom->GetVertex(j));
-                        orientVec.push_back(faceGeom->GetEorient(j));
-                    }
-
-                    allVerts[faceId]  = vertList;
-                    allEdges[faceId]  = edgeList;
-                    allCoord[faceId]  = coordVec;
-                    allOrient[faceId] = orientVec;
-                }
-
-                // In serial, record the composite ordering in compOrder for
-                // later in the routine.
-                if (vComm->GetSize() == 1)
-                {
-                    compOrder[it.second->begin()->first] = tmpOrder;
-                }
-
-                // See if we already have either region1 or region2 stored in
-                // perComps map already and do a sanity check to ensure regions
-                // are mutually periodic.
-                if (perComps.count(cId1) == 0)
-                {
-                    if (perComps.count(cId2) == 0)
-                    {
-                        perComps[cId1] = cId2;
-                    }
-                    else
-                    {
-                        std::stringstream ss;
-                        ss << "Boundary region " << cId2 << " should be "
-                           << "periodic with " << perComps[cId2] << " but "
-                           << "found " << cId1 << " instead!";
-                        ASSERTL0(perComps[cId2] == cId1, ss.str());
->>>>>>> 6a3e03cf
                     }
                 }
                 else
@@ -2770,7 +2225,6 @@
                 }
             }
 
-<<<<<<< HEAD
                     int nFaceVerts = vertMap[ids[0]].size();
 
                     // Determine periodic vertices.
@@ -2868,444 +2322,6 @@
                         // angle is set up for i = 0 to i = 1
                         sign = (i == 0) ? 1.0 : -1.0;
 
-=======
-            // In case of periodic partition being split over many composites
-            // may not have all periodic matches so check this
-            int idmax = -1;
-            for (auto &cIt : perComps)
-            {
-                idmax = max(idmax, cIt.first);
-                idmax = max(idmax, cIt.second);
-            }
-            vComm->AllReduce(idmax, LibUtilities::ReduceMax);
-            idmax++;
-            Array<OneD, int> perid(idmax, -1);
-            for (auto &cIt : perComps)
-            {
-                perid[cIt.first] = cIt.second;
-            }
-            vComm->AllReduce(perid, LibUtilities::ReduceMax);
-            // update all partitions
-            for (int i = 0; i < idmax; ++i)
-            {
-                if (perid[i] > -1)
-                {
-                    // skip if equivlaent relationship has
-                    // already been speficied in list
-                    if (perComps.count(perid[i]))
-                    {
-                        continue;
-                    }
-                    perComps[i] = perid[i];
-                }
-            }
-
-            // The next routines process local face lists to
-            // exchange vertices,
-            // edges and faces.
-            int n = vComm->GetSize();
-            int p = vComm->GetRank();
-            int totFaces;
-            Array<OneD, int> facecounts(n, 0);
-            Array<OneD, int> vertcounts(n, 0);
-            Array<OneD, int> faceoffset(n, 0);
-            Array<OneD, int> vertoffset(n, 0);
-
-            Array<OneD, int> rotcounts(n, 0);
-            Array<OneD, int> rotoffset(n, 0);
-
-            rotcounts[p] = rotComp.size();
-            vComm->AllReduce(rotcounts, LibUtilities::ReduceSum);
-            int totrot = Vmath::Vsum(n, rotcounts, 1);
-
-            if (totrot)
-            {
-                for (i = 1; i < n; ++i)
-                {
-                    rotoffset[i] = rotoffset[i - 1] + rotcounts[i - 1];
-                }
-
-                Array<OneD, int> compid(totrot, 0);
-                Array<OneD, int> rotdir(totrot, 0);
-                Array<OneD, NekDouble> rotangle(totrot, 0.0);
-                Array<OneD, NekDouble> rottol(totrot, 0.0);
-
-                // fill in rotational informaiton
-                auto rIt = rotComp.begin();
-
-                for (i = 0; rIt != rotComp.end(); ++rIt)
-                {
-                    compid[rotoffset[p] + i]   = rIt->first;
-                    rotdir[rotoffset[p] + i]   = rIt->second.m_dir;
-                    rotangle[rotoffset[p] + i] = rIt->second.m_angle;
-                    rottol[rotoffset[p] + i++] = rIt->second.m_tol;
-                }
-
-                vComm->AllReduce(compid, LibUtilities::ReduceSum);
-                vComm->AllReduce(rotdir, LibUtilities::ReduceSum);
-                vComm->AllReduce(rotangle, LibUtilities::ReduceSum);
-                vComm->AllReduce(rottol, LibUtilities::ReduceSum);
-
-                // Fill in full rotational composite list
-                for (i = 0; i < totrot; ++i)
-                {
-                    RotPeriodicInfo rinfo(rotdir[i], rotangle[i], rottol[i]);
-
-                    rotComp[compid[i]] = rinfo;
-                }
-            }
-
-            // First exchange the number of faces on each process.
-            facecounts[p] = locFaces.size();
-            vComm->AllReduce(facecounts, LibUtilities::ReduceSum);
-
-            // Set up an offset map to allow us to distribute face IDs to all
-            // processors.
-            faceoffset[0] = 0;
-            for (i = 1; i < n; ++i)
-            {
-                faceoffset[i] = faceoffset[i - 1] + facecounts[i - 1];
-            }
-
-            // Calculate total number of faces.
-            totFaces = Vmath::Vsum(n, facecounts, 1);
-
-            // faceIds holds face IDs for each periodic face. faceVerts holds
-            // the number of vertices in this face.
-            Array<OneD, int> faceIds(totFaces, 0);
-            Array<OneD, int> faceVerts(totFaces, 0);
-
-            // Process p writes IDs of its faces into position faceoffset[p] of
-            // faceIds which allows us to perform an AllReduce to distribute
-            // information amongst processors.
-            auto sIt = locFaces.begin();
-            for (i = 0; sIt != locFaces.end(); ++sIt)
-            {
-                faceIds[faceoffset[p] + i]     = *sIt;
-                faceVerts[faceoffset[p] + i++] = allVerts[*sIt].size();
-            }
-
-            vComm->AllReduce(faceIds, LibUtilities::ReduceSum);
-            vComm->AllReduce(faceVerts, LibUtilities::ReduceSum);
-
-            // procVerts holds number of vertices (and also edges since each
-            // face is 2D) on each process.
-            Array<OneD, int> procVerts(n, 0);
-            int nTotVerts;
-
-            // Note if there are no periodic faces at all calling Vsum will
-            // cause a segfault.
-            if (totFaces > 0)
-            {
-                // Calculate number of vertices on each processor.
-                nTotVerts = Vmath::Vsum(totFaces, faceVerts, 1);
-            }
-            else
-            {
-                nTotVerts = 0;
-            }
-
-            for (i = 0; i < n; ++i)
-            {
-                if (facecounts[i] > 0)
-                {
-                    procVerts[i] = Vmath::Vsum(facecounts[i],
-                                               faceVerts + faceoffset[i], 1);
-                }
-                else
-                {
-                    procVerts[i] = 0;
-                }
-            }
-
-            // vertoffset is defined in the same manner as edgeoffset
-            // beforehand.
-            vertoffset[0] = 0;
-            for (i = 1; i < n; ++i)
-            {
-                vertoffset[i] = vertoffset[i - 1] + procVerts[i - 1];
-            }
-
-            // At this point we exchange all vertex IDs, edge IDs and vertex
-            // coordinates for each face. The coordinates are necessary because
-            // we need to calculate relative face orientations between periodic
-            // faces to determined edge and vertex connectivity.
-            Array<OneD, int> vertIds(nTotVerts, 0);
-            Array<OneD, int> edgeIds(nTotVerts, 0);
-            Array<OneD, int> edgeOrt(nTotVerts, 0);
-            Array<OneD, NekDouble> vertX(nTotVerts, 0.0);
-            Array<OneD, NekDouble> vertY(nTotVerts, 0.0);
-            Array<OneD, NekDouble> vertZ(nTotVerts, 0.0);
-
-            for (cnt = 0, sIt = locFaces.begin(); sIt != locFaces.end(); ++sIt)
-            {
-                for (j = 0; j < allVerts[*sIt].size(); ++j)
-                {
-                    int vertId                     = allVerts[*sIt][j];
-                    vertIds[vertoffset[p] + cnt]   = vertId;
-                    vertX[vertoffset[p] + cnt]     = (*allCoord[*sIt][j])(0);
-                    vertY[vertoffset[p] + cnt]     = (*allCoord[*sIt][j])(1);
-                    vertZ[vertoffset[p] + cnt]     = (*allCoord[*sIt][j])(2);
-                    edgeIds[vertoffset[p] + cnt]   = allEdges[*sIt][j];
-                    edgeOrt[vertoffset[p] + cnt++] = allOrient[*sIt][j];
-                }
-            }
-
-            vComm->AllReduce(vertIds, LibUtilities::ReduceSum);
-            vComm->AllReduce(vertX, LibUtilities::ReduceSum);
-            vComm->AllReduce(vertY, LibUtilities::ReduceSum);
-            vComm->AllReduce(vertZ, LibUtilities::ReduceSum);
-            vComm->AllReduce(edgeIds, LibUtilities::ReduceSum);
-            vComm->AllReduce(edgeOrt, LibUtilities::ReduceSum);
-
-            // Finally now we have all of this information, we construct maps
-            // which make accessing the information easier. These are
-            // conceptually the same as all* maps at the beginning of the
-            // routine, but now hold information for all periodic vertices.
-            map<int, vector<int>> vertMap;
-            map<int, vector<int>> edgeMap;
-            map<int, SpatialDomains::PointGeomVector> coordMap;
-
-            // These final two maps are required for determining the relative
-            // orientation of periodic edges. vCoMap associates vertex IDs with
-            // their coordinates, and eIdMap maps an edge ID to the two vertices
-            // which construct it.
-            map<int, SpatialDomains::PointGeomSharedPtr> vCoMap;
-            map<int, pair<int, int>> eIdMap;
-
-            for (cnt = i = 0; i < totFaces; ++i)
-            {
-                vector<int> edges(faceVerts[i]);
-                vector<int> verts(faceVerts[i]);
-                SpatialDomains::PointGeomVector coord(faceVerts[i]);
-
-                // Keep track of cnt to enable correct edge vertices to be
-                // inserted into eIdMap.
-                int tmp = cnt;
-                for (j = 0; j < faceVerts[i]; ++j, ++cnt)
-                {
-                    edges[j] = edgeIds[cnt];
-                    verts[j] = vertIds[cnt];
-                    coord[j] = MemoryManager<SpatialDomains::PointGeom>::
-                        AllocateSharedPtr(3, verts[j], vertX[cnt], vertY[cnt],
-                                          vertZ[cnt]);
-                    vCoMap[vertIds[cnt]] = coord[j];
-
-                    // Try to insert edge into the eIdMap to avoid re-inserting.
-                    auto testIns = eIdMap.insert(make_pair(
-                        edgeIds[cnt],
-                        make_pair(vertIds[tmp + j],
-                                  vertIds[tmp + ((j + 1) % faceVerts[i])])));
-
-                    if (testIns.second == false)
-                    {
-                        continue;
-                    }
-
-                    // If the edge is reversed with respect to the face, then
-                    // swap the edges so that we have the original ordering of
-                    // the edge in the 3D element. This is necessary to properly
-                    // determine edge orientation. Note that the logic relies on
-                    // the fact that all edge forward directions are CCW
-                    // orientated: we use a tensor product ordering for 2D
-                    // elements so need to reverse this for edge IDs 2 and 3.
-                    StdRegions::Orientation edgeOrient =
-                        static_cast<StdRegions::Orientation>(edgeOrt[cnt]);
-                    if (j > 1)
-                    {
-                        edgeOrient = edgeOrient == StdRegions::eForwards
-                                         ? StdRegions::eBackwards
-                                         : StdRegions::eForwards;
-                    }
-
-                    if (edgeOrient == StdRegions::eBackwards)
-                    {
-                        swap(testIns.first->second.first,
-                             testIns.first->second.second);
-                    }
-                }
-
-                vertMap[faceIds[i]]  = verts;
-                edgeMap[faceIds[i]]  = edges;
-                coordMap[faceIds[i]] = coord;
-            }
-
-            // Go through list of composites and figure out which edges are
-            // parallel from original ordering in session file. This includes
-            // composites which are not necessarily on this process.
-
-            // Store temporary map of periodic vertices which will hold all
-            // periodic vertices on the entire mesh so that doubly periodic
-            // vertices/edges can be counted properly across partitions. Local
-            // vertices/edges are copied into m_periodicVerts and
-            // m_periodicEdges at the end of the function.
-            PeriodicMap periodicVerts, periodicEdges;
-
-            // Construct two maps which determine how vertices and edges of
-            // faces connect given a specific face orientation. The key of the
-            // map is the number of vertices in the face, used to determine
-            // difference between tris and quads.
-            map<int, map<StdRegions::Orientation, vector<int>>> vmap;
-            map<int, map<StdRegions::Orientation, vector<int>>> emap;
-
-            map<StdRegions::Orientation, vector<int>> quadVertMap;
-            quadVertMap[StdRegions::eDir1FwdDir1_Dir2FwdDir2] = {0, 1, 2, 3};
-            quadVertMap[StdRegions::eDir1FwdDir1_Dir2BwdDir2] = {3, 2, 1, 0};
-            quadVertMap[StdRegions::eDir1BwdDir1_Dir2FwdDir2] = {1, 0, 3, 2};
-            quadVertMap[StdRegions::eDir1BwdDir1_Dir2BwdDir2] = {2, 3, 0, 1};
-            quadVertMap[StdRegions::eDir1FwdDir2_Dir2FwdDir1] = {0, 3, 2, 1};
-            quadVertMap[StdRegions::eDir1FwdDir2_Dir2BwdDir1] = {1, 2, 3, 0};
-            quadVertMap[StdRegions::eDir1BwdDir2_Dir2FwdDir1] = {3, 0, 1, 2};
-            quadVertMap[StdRegions::eDir1BwdDir2_Dir2BwdDir1] = {2, 1, 0, 3};
-
-            map<StdRegions::Orientation, vector<int>> quadEdgeMap;
-            quadEdgeMap[StdRegions::eDir1FwdDir1_Dir2FwdDir2] = {0, 1, 2, 3};
-            quadEdgeMap[StdRegions::eDir1FwdDir1_Dir2BwdDir2] = {2, 1, 0, 3};
-            quadEdgeMap[StdRegions::eDir1BwdDir1_Dir2FwdDir2] = {0, 3, 2, 1};
-            quadEdgeMap[StdRegions::eDir1BwdDir1_Dir2BwdDir2] = {2, 3, 0, 1};
-            quadEdgeMap[StdRegions::eDir1FwdDir2_Dir2FwdDir1] = {3, 2, 1, 0};
-            quadEdgeMap[StdRegions::eDir1FwdDir2_Dir2BwdDir1] = {1, 2, 3, 0};
-            quadEdgeMap[StdRegions::eDir1BwdDir2_Dir2FwdDir1] = {3, 0, 1, 2};
-            quadEdgeMap[StdRegions::eDir1BwdDir2_Dir2BwdDir1] = {1, 0, 3, 2};
-
-            map<StdRegions::Orientation, vector<int>> triVertMap;
-            triVertMap[StdRegions::eDir1FwdDir1_Dir2FwdDir2] = {0, 1, 2};
-            triVertMap[StdRegions::eDir1BwdDir1_Dir2FwdDir2] = {1, 0, 2};
-
-            map<StdRegions::Orientation, vector<int>> triEdgeMap;
-            triEdgeMap[StdRegions::eDir1FwdDir1_Dir2FwdDir2] = {0, 1, 2};
-            triEdgeMap[StdRegions::eDir1BwdDir1_Dir2FwdDir2] = {0, 2, 1};
-
-            vmap[3] = triVertMap;
-            vmap[4] = quadVertMap;
-            emap[3] = triEdgeMap;
-            emap[4] = quadEdgeMap;
-
-            map<int, int> allCompPairs;
-
-            // Collect composite id's of each periodic face for use if rotation
-            // is required
-            map<int, int> fIdToCompId;
-
-            // Finally we have enough information to populate the periodic
-            // vertex, edge and face maps. Begin by looping over all pairs of
-            // periodic composites to determine pairs of periodic faces.
-            for (auto &cIt : perComps)
-            {
-                SpatialDomains::CompositeSharedPtr c[2];
-                const int id1    = cIt.first;
-                const int id2    = cIt.second;
-                std::string id1s = boost::lexical_cast<string>(id1);
-                std::string id2s = boost::lexical_cast<string>(id2);
-
-                if (compMap.count(id1) > 0)
-                {
-                    c[0] = compMap[id1];
-                }
-
-                if (compMap.count(id2) > 0)
-                {
-                    c[1] = compMap[id2];
-                }
-
-                // Loop over composite ordering to construct list of all
-                // periodic faces, regardless of whether they are on this
-                // process.
-                map<int, int> compPairs;
-
-                ASSERTL0(compOrder.count(id1) > 0,
-                         "Unable to find composite " + id1s + " in order map.");
-                ASSERTL0(compOrder.count(id2) > 0,
-                         "Unable to find composite " + id2s + " in order map.");
-                ASSERTL0(compOrder[id1].size() == compOrder[id2].size(),
-                         "Periodic composites " + id1s + " and " + id2s +
-                             " should have the same number of elements.");
-                ASSERTL0(compOrder[id1].size() > 0, "Periodic composites " +
-                                                        id1s + " and " + id2s +
-                                                        " are empty!");
-
-                // Look up composite ordering to determine pairs.
-                for (i = 0; i < compOrder[id1].size(); ++i)
-                {
-                    int eId1 = compOrder[id1][i];
-                    int eId2 = compOrder[id2][i];
-
-                    ASSERTL0(compPairs.count(eId1) == 0, "Already paired.");
-
-                    // Sanity check that the faces are mutually periodic.
-                    if (compPairs.count(eId2) != 0)
-                    {
-                        ASSERTL0(compPairs[eId2] == eId1, "Pairing incorrect");
-                    }
-                    compPairs[eId1] = eId2;
-
-                    // store  a map of face ids to composite ids
-                    fIdToCompId[eId1] = id1;
-                    fIdToCompId[eId2] = id2;
-                }
-
-                // Now that we have all pairs of periodic faces, loop over the
-                // ones local on this process and populate face/edge/vertex
-                // maps.
-                for (auto &pIt : compPairs)
-                {
-                    int ids[2]    = {pIt.first, pIt.second};
-                    bool local[2] = {locFaces.count(pIt.first) > 0,
-                                     locFaces.count(pIt.second) > 0};
-
-                    ASSERTL0(coordMap.count(ids[0]) > 0 &&
-                                 coordMap.count(ids[1]) > 0,
-                             "Unable to find face in coordinate map");
-
-                    allCompPairs[pIt.first]  = pIt.second;
-                    allCompPairs[pIt.second] = pIt.first;
-
-                    // Loop up coordinates of the faces, check they have the
-                    // same number of vertices.
-                    SpatialDomains::PointGeomVector tmpVec[2] = {
-                        coordMap[ids[0]], coordMap[ids[1]]};
-
-                    ASSERTL0(tmpVec[0].size() == tmpVec[1].size(),
-                             "Two periodic faces have different number "
-                             "of vertices!");
-
-                    // o will store relative orientation of faces. Note that in
-                    // some transpose cases (Dir1FwdDir2_Dir2BwdDir1 and
-                    // Dir1BwdDir1_Dir2FwdDir1) it seems orientation will be
-                    // different going from face1->face2 instead of face2->face1
-                    // (check this).
-                    StdRegions::Orientation o;
-                    bool rotbnd     = false;
-                    int dir         = 0;
-                    NekDouble angle = 0.0;
-                    NekDouble sign  = 0.0;
-                    NekDouble tol   = 1e-8;
-
-                    // check to see if perioid boundary is rotated
-                    if (rotComp.count(fIdToCompId[pIt.first]))
-                    {
-                        rotbnd = true;
-                        dir    = rotComp[fIdToCompId[pIt.first]].m_dir;
-                        angle  = rotComp[fIdToCompId[pIt.first]].m_angle;
-                        tol    = rotComp[fIdToCompId[pIt.first]].m_tol;
-                    }
-
-                    // Record periodic faces.
-                    for (i = 0; i < 2; ++i)
-                    {
-                        if (!local[i])
-                        {
-                            continue;
-                        }
-
-                        // Reference to the other face.
-                        int other = (i + 1) % 2;
-
-                        // angle is set up for i = 0 to i = 1
-                        sign = (i == 0) ? 1.0 : -1.0;
-
-                        // Calculate relative face orientation.
->>>>>>> 6a3e03cf
                         if (tmpVec[0].size() == 3)
                         {
                             o = SpatialDomains::TriGeom::GetFaceOrientation(
@@ -3317,7 +2333,6 @@
                             o = SpatialDomains::QuadGeom::GetFaceOrientation(
                                 tmpVec[i], tmpVec[other], rotbnd, dir,
                                 sign * angle, tol);
-<<<<<<< HEAD
                         }
 
                         vector<int> per1 = edgeMap[ids[i]];
@@ -3360,166 +2375,6 @@
                                 {
                                     perIt->second.push_back(ent2);
                                 }
-=======
-                        }
-
-                        // Record face ID, orientation and whether other face is
-                        // local.
-                        PeriodicEntity ent(ids[other], o, local[other]);
-                        m_periodicFaces[ids[i]].push_back(ent);
-                    }
-
-                    int nFaceVerts = vertMap[ids[0]].size();
-
-                    // Determine periodic vertices.
-                    for (i = 0; i < 2; ++i)
-                    {
-                        int other = (i + 1) % 2;
-
-                        // angle is set up for i = 0 to i = 1
-                        sign = (i == 0) ? 1.0 : -1.0;
-
-                        // Calculate relative face orientation.
-                        if (tmpVec[0].size() == 3)
-                        {
-                            o = SpatialDomains::TriGeom::GetFaceOrientation(
-                                tmpVec[i], tmpVec[other], rotbnd, dir,
-                                sign * angle, tol);
-                        }
-                        else
-                        {
-                            o = SpatialDomains::QuadGeom::GetFaceOrientation(
-                                tmpVec[i], tmpVec[other], rotbnd, dir,
-                                sign * angle, tol);
-                        }
-
-                        if (nFaceVerts == 3)
-                        {
-                            ASSERTL0(
-                                o == StdRegions::eDir1FwdDir1_Dir2FwdDir2 ||
-                                    o == StdRegions::eDir1BwdDir1_Dir2FwdDir2,
-                                "Unsupported face orientation for face " +
-                                    boost::lexical_cast<string>(ids[i]));
-                        }
-
-                        // Look up vertices for this face.
-                        vector<int> per1 = vertMap[ids[i]];
-                        vector<int> per2 = vertMap[ids[other]];
-
-                        // tmpMap will hold the pairs of vertices which are
-                        // periodic.
-                        map<int, pair<int, bool>> tmpMap;
-
-                        // Use vmap to determine which vertices connect given
-                        // the orientation o.
-                        for (j = 0; j < nFaceVerts; ++j)
-                        {
-                            int v = vmap[nFaceVerts][o][j];
-                            tmpMap[per1[j]] =
-                                make_pair(per2[v], locVerts.count(per2[v]) > 0);
-                        }
-
-                        // Now loop over tmpMap to associate periodic vertices.
-                        for (auto &mIt : tmpMap)
-                        {
-                            PeriodicEntity ent2(mIt.second.first,
-                                                StdRegions::eNoOrientation,
-                                                mIt.second.second);
-
-                            // See if this vertex has been recorded already.
-                            auto perIt = periodicVerts.find(mIt.first);
-
-                            if (perIt == periodicVerts.end())
-                            {
-                                // Vertex is new - just record this entity as
-                                // usual.
-                                periodicVerts[mIt.first].push_back(ent2);
-                                perIt = periodicVerts.find(mIt.first);
-                            }
-                            else
-                            {
-                                // Vertex is known - loop over the vertices
-                                // inside the record and potentially add vertex
-                                // mIt.second to the list.
-                                for (k = 0; k < perIt->second.size(); ++k)
-                                {
-                                    if (perIt->second[k].id == mIt.second.first)
-                                    {
-                                        break;
-                                    }
-                                }
-
-                                if (k == perIt->second.size())
-                                {
-                                    perIt->second.push_back(ent2);
-                                }
-                            }
-                        }
-                    }
-
-                    // Determine periodic edges. Logic is the same as above,
-                    // and perhaps should be condensed to avoid replication.
-                    for (i = 0; i < 2; ++i)
-                    {
-                        int other = (i + 1) % 2;
-
-                        // angle is set up for i = 0 to i = 1
-                        sign = (i == 0) ? 1.0 : -1.0;
-
-                        if (tmpVec[0].size() == 3)
-                        {
-                            o = SpatialDomains::TriGeom::GetFaceOrientation(
-                                tmpVec[i], tmpVec[other], rotbnd, dir,
-                                sign * angle, tol);
-                        }
-                        else
-                        {
-                            o = SpatialDomains::QuadGeom::GetFaceOrientation(
-                                tmpVec[i], tmpVec[other], rotbnd, dir,
-                                sign * angle, tol);
-                        }
-
-                        vector<int> per1 = edgeMap[ids[i]];
-                        vector<int> per2 = edgeMap[ids[other]];
-
-                        map<int, pair<int, bool>> tmpMap;
-
-                        for (j = 0; j < nFaceVerts; ++j)
-                        {
-                            int e = emap[nFaceVerts][o][j];
-                            tmpMap[per1[j]] =
-                                make_pair(per2[e], locEdges.count(per2[e]) > 0);
-                        }
-
-                        for (auto &mIt : tmpMap)
-                        {
-                            // Note we assume orientation of edges is forwards -
-                            // this may be reversed later.
-                            PeriodicEntity ent2(mIt.second.first,
-                                                StdRegions::eForwards,
-                                                mIt.second.second);
-                            auto perIt = periodicEdges.find(mIt.first);
-
-                            if (perIt == periodicEdges.end())
-                            {
-                                periodicEdges[mIt.first].push_back(ent2);
-                                perIt = periodicEdges.find(mIt.first);
-                            }
-                            else
-                            {
-                                for (k = 0; k < perIt->second.size(); ++k)
-                                {
-                                    if (perIt->second[k].id == mIt.second.first)
-                                    {
-                                        break;
-                                    }
-                                }
-
-                                if (k == perIt->second.size())
-                                {
-                                    perIt->second.push_back(ent2);
-                                }
->>>>>>> 6a3e03cf
                             }
                         }
                     }
@@ -3694,7 +2549,6 @@
                     }
                 }
             }
-<<<<<<< HEAD
 
             for (auto &perIt : periodicEdges)
             {
@@ -3722,30 +2576,6 @@
                         if (k == perIt.second.size())
                         {
                             perIt.second.push_back(perIt2->second[j]);
-=======
-
-            for (auto &perIt : periodicEdges)
-            {
-                for (i = 0; i < perIt.second.size(); ++i)
-                {
-                    auto perIt2 = periodicEdges.find(perIt.second[i].id);
-                    ASSERTL0(perIt2 != periodicEdges.end(),
-                             "Couldn't find periodic edge.");
-
-                    for (j = 0; j < perIt2->second.size(); ++j)
-                    {
-                        if (perIt2->second[j].id == perIt.first)
-                        {
-                            continue;
-                        }
-
-                        for (k = 0; k < perIt.second.size(); ++k)
-                        {
-                            if (perIt2->second[j].id == perIt.second[k].id)
-                            {
-                                break;
-                            }
->>>>>>> 6a3e03cf
                         }
 
                         if (k == perIt.second.size())
@@ -3798,19 +2628,11 @@
                         r.Rotate(v[0], dir, angle);
 
                         if (r.dist(w[0]) < tol)
-<<<<<<< HEAD
                         {
                             vMap[0] = 0;
                         }
                         else
                         {
-=======
-                        {
-                            vMap[0] = 0;
-                        }
-                        else
-                        {
->>>>>>> 6a3e03cf
                             r.Rotate(v[1], dir, angle);
                             if (r.dist(w[0]) < tol)
                             {
@@ -3909,7 +2731,6 @@
     ASSERTL1(mkey.GetGlobalSysSolnType() != eDirectFullMatrix,
              "Full matrix global systems are not supported for HDG "
              "expansions");
-<<<<<<< HEAD
 
     ASSERTL1(mkey.GetGlobalSysSolnType() == m_traceMap->GetGlobalSysSolnType(),
              "The local to global map is not set up for the requested "
@@ -3918,16 +2739,6 @@
     GlobalLinSysSharedPtr glo_matrix;
     auto matrixIter = m_globalBndMat->find(mkey);
 
-=======
-
-    ASSERTL1(mkey.GetGlobalSysSolnType() == m_traceMap->GetGlobalSysSolnType(),
-             "The local to global map is not set up for the requested "
-             "solution type");
-
-    GlobalLinSysSharedPtr glo_matrix;
-    auto matrixIter = m_globalBndMat->find(mkey);
-
->>>>>>> 6a3e03cf
     if (matrixIter == m_globalBndMat->end())
     {
         glo_matrix              = GenGlobalBndLinSys(mkey, m_traceMap);
@@ -4071,21 +2882,12 @@
 
         Array<OneD, Array<OneD, LocalRegions::ExpansionSharedPtr>>
             &elmtToTrace = m_traceMap->GetElmtToTrace();
-<<<<<<< HEAD
 
         for (int n = 0, cnt = 0; n < nexp; ++n)
         {
             exp              = (*m_exp)[n];
             auto phys_offset = GetPhys_Offset(n);
 
-=======
-
-        for (int n = 0, cnt = 0; n < nexp; ++n)
-        {
-            exp              = (*m_exp)[n];
-            auto phys_offset = GetPhys_Offset(n);
-
->>>>>>> 6a3e03cf
             for (int e = 0; e < exp->GetNtraces(); ++e, ++cnt)
             {
                 auto offset =
@@ -4101,33 +2903,21 @@
     }
 
     DisContField::v_PeriodicBwdCopy(Fwd, Bwd);
-<<<<<<< HEAD
 
     if (FillBnd)
     {
         v_FillBwdWithBoundCond(Fwd, Bwd, PutFwdInBwdOnBCs);
     }
 
-=======
-
-    if (FillBnd)
-    {
-        v_FillBwdWithBoundCond(Fwd, Bwd, PutFwdInBwdOnBCs);
-    }
-
->>>>>>> 6a3e03cf
     if (DoExchange)
     {
         // Do parallel exchange for forwards/backwards spaces.
         m_traceMap->GetAssemblyCommDG()->PerformExchange(Fwd, Bwd);
-<<<<<<< HEAD
 
         // Do exchange of interface traces (local and parallel)
         // We may have to split this out into separate local and
         // parallel for IP method???
         m_interfaceMap->ExchangeTrace(Fwd, Bwd);
-=======
->>>>>>> 6a3e03cf
     }
 }
 
@@ -4298,7 +3088,6 @@
             m_locTraceToTraceMap->GetNFwdLocTracePts());
         m_locTraceToTraceMap->FwdLocTracesFromField(inarray, tracevals);
         m_locTraceToTraceMap->InterpLocTracesToTrace(0, tracevals, outarray);
-<<<<<<< HEAD
 
         m_traceMap->GetAssemblyCommDG()->PerformExchange(outarray, outarray);
     }
@@ -4313,21 +3102,6 @@
         Array<OneD, Array<OneD, LocalRegions::ExpansionSharedPtr>>
             &elmtToTrace = m_traceMap->GetElmtToTrace();
 
-=======
-        m_traceMap->GetAssemblyCommDG()->PerformExchange(outarray, outarray);
-    }
-    else
-    {
-
-        // Loop over elemente and collect forward expansion
-        int nexp = GetExpSize();
-        int n, p, offset, phys_offset;
-        Array<OneD, NekDouble> t_tmp;
-
-        Array<OneD, Array<OneD, LocalRegions::ExpansionSharedPtr>>
-            &elmtToTrace = m_traceMap->GetElmtToTrace();
-
->>>>>>> 6a3e03cf
         ASSERTL1(outarray.size() >= m_trace->GetNpoints(),
                  "input array is of insufficient length");
 
