--- conflicted
+++ resolved
@@ -3275,7 +3275,6 @@
                         &elmtToTrace = m_traceMap->GetElmtToTrace();
 
                     if(m_expType == e2D)
-<<<<<<< HEAD
                     {
                         for(n = 0; n < GetExpSize(); ++n)
                         {
@@ -3285,29 +3284,6 @@
                                 t_offset = GetTrace()->GetPhys_Offset
                                     (elmtToTrace[n][e]->GetElmtId());
                                 (*m_exp)[n]->AddEdgeNormBoundaryInt
-                                    (e, elmtToTrace[n][e],
-                                     Fn+t_offset,
-                                     e_outarray = outarray+offset);
-                            }
-                        }
-                    }
-                    else if (m_expType == e3D)
-=======
->>>>>>> 16b24426
-                    {
-                        for(n = 0; n < GetExpSize(); ++n)
-                        {
-                            offset = GetCoeff_Offset(n);
-                            for(e = 0; e < (*m_exp)[n]->GetNtraces(); ++e)
-                            {
-                                t_offset = GetTrace()->GetPhys_Offset
-<<<<<<< HEAD
-                                     (elmtToTrace[n][e]->GetElmtId());
-                                (*m_exp)[n]->AddFaceNormBoundaryInt
-=======
-                                    (elmtToTrace[n][e]->GetElmtId());
-                                (*m_exp)[n]->AddEdgeNormBoundaryInt
->>>>>>> 16b24426
                                     (e, elmtToTrace[n][e],
                                      Fn+t_offset,
                                      e_outarray = outarray+offset);
