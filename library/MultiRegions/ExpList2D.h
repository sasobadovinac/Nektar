///////////////////////////////////////////////////////////////////////////////
//
// File ExpList2D.h
//
// For more information, please see: http://www.nektar.info
//
// The MIT License
//
// Copyright (c) 2006 Division of Applied Mathematics, Brown University (USA),
// Department of Aeronautics, Imperial College London (UK), and Scientific
// Computing and Imaging Institute, University of Utah (USA).
//
// License for the specific language governing rights and limitations under
// Permission is hereby granted, free of charge, to any person obtaining a
// copy of this software and associated documentation files (the "Software"),
// to deal in the Software without restriction, including without limitation
// the rights to use, copy, modify, merge, publish, distribute, sublicense,
// and/or sell copies of the Software, and to permit persons to whom the
// Software is furnished to do so, subject to the following conditions:
//
// The above copyright notice and this permission notice shall be included
// in all copies or substantial portions of the Software.
//
// THE SOFTWARE IS PROVIDED "AS IS", WITHOUT WARRANTY OF ANY KIND, EXPRESS
// OR IMPLIED, INCLUDING BUT NOT LIMITED TO THE WARRANTIES OF MERCHANTABILITY,
// FITNESS FOR A PARTICULAR PURPOSE AND NONINFRINGEMENT. IN NO EVENT SHALL
// THE AUTHORS OR COPYRIGHT HOLDERS BE LIABLE FOR ANY CLAIM, DAMAGES OR OTHER
// LIABILITY, WHETHER IN AN ACTION OF CONTRACT, TORT OR OTHERWISE, ARISING
// FROM, OUT OF OR IN CONNECTION WITH THE SOFTWARE OR THE USE OR OTHER
// DEALINGS IN THE SOFTWARE.
//
// Description: Expansion list 2D header definition
//
///////////////////////////////////////////////////////////////////////////////

#ifndef EXPLIST2D_H
#define EXPLIST2D_H

#include <MultiRegions/MultiRegionsDeclspec.h>
#include <vector>
#include <MultiRegions/ExpList.h>
#include <SpatialDomains/Conditions.h>

namespace Nektar
{
    namespace MultiRegions
    {
        // Forward declaration for typedefs
        class ExpList2D;

        /// Shared pointer to an ExpList2D object.
        typedef std::shared_ptr<ExpList2D>      ExpList2DSharedPtr;
        /// Vector of pointers to ExpList2D objects.
        typedef std::vector< ExpList2DSharedPtr > ExpList2DVector;

        /// Abstraction of a two-dimensional multi-elemental expansion which
        /// is merely a collection of local expansions.
        class ExpList2D: public ExpList
        {
        public:
            /// Default constructor.
            MULTI_REGIONS_EXPORT ExpList2D();

            /// Copy constructor.
            MULTI_REGIONS_EXPORT ExpList2D(  const ExpList2D &In,
                const bool DeclareCoeffPhysArrays = true);
            
            /// Constructor copying only elements defined in eIds.
            MULTI_REGIONS_EXPORT ExpList2D(  const ExpList2D &In,
                const std::vector<unsigned int> &eIDs,
                const bool DeclareCoeffPhysArrays = true,
                const Collections::ImplementationType ImpType
                                             = Collections::eNoImpType);

            /// Sets up a list of local expansions based on an input mesh.
            MULTI_REGIONS_EXPORT ExpList2D(
                const LibUtilities::SessionReaderSharedPtr &pSession,
                const SpatialDomains::MeshGraphSharedPtr &graph2D,
                const bool DelcareCoeffPhysArrays = true,
                const std::string &var = "DefaultVar",
                const Collections::ImplementationType ImpType
                                             = Collections::eNoImpType);

            /// Sets up a list of local expansions based on an expansion  Map
            MULTI_REGIONS_EXPORT ExpList2D(
                const LibUtilities::SessionReaderSharedPtr &pSession,
                const SpatialDomains::ExpansionMap &expansions,
                const bool DeclareCoeffPhysArrays = true,
                const Collections::ImplementationType ImpType
                                             = Collections::eNoImpType);
            
            /// Sets up a list of local expansions based on an input mesh
            /// and separately defined basiskeys
            MULTI_REGIONS_EXPORT ExpList2D(
                const LibUtilities::SessionReaderSharedPtr &pSession,
                const LibUtilities::BasisKey &TriBa,
                const LibUtilities::BasisKey &TriBb,
                const LibUtilities::BasisKey &QuadBa,
                const LibUtilities::BasisKey &QuadBb,
                const SpatialDomains::MeshGraphSharedPtr &graph2D,
                const LibUtilities::PointsType
                TriNb = LibUtilities::SIZE_PointsType,
                const Collections::ImplementationType ImpType
                                             = Collections::eNoImpType);

			//Specialized constructor for trace expansions.
            MULTI_REGIONS_EXPORT ExpList2D(
                const LibUtilities::SessionReaderSharedPtr &pSession,
                const Array<OneD,const ExpListSharedPtr> &bndConstraint,
                const Array<OneD,const SpatialDomains::BoundaryConditionShPtr>
                                                                       &bndCond,
                const LocalRegions::ExpansionVector &locexp,
                const SpatialDomains::MeshGraphSharedPtr &graph3D,
                const PeriodicMap &periodicFaces,
                const bool DeclareCoeffPhysArrays = true,
                const std::string variable = "DefaultVar",
                const Collections::ImplementationType ImpType
                                             = Collections::eNoImpType);

            /// Specialised constructor for Neumann boundary conditions in
            /// DisContField3D and ContField3D.
            MULTI_REGIONS_EXPORT ExpList2D(  
                const LibUtilities::SessionReaderSharedPtr &pSession,
                const SpatialDomains::CompositeMap &domain,
                const SpatialDomains::MeshGraphSharedPtr &graph3D,
                const std::string variable = "DefaultVar",
<<<<<<< HEAD
                const LibUtilities::CommSharedPtr comm =
                                                 LibUtilities::CommSharedPtr());
=======
                const Collections::ImplementationType ImpType
                                             = Collections::eNoImpType);
>>>>>>> 33806ae8
            
            /// Destructor.
            MULTI_REGIONS_EXPORT virtual ~ExpList2D();

        protected:
            /// Upwind the \a Fwd and \a Bwd states based on the one-
            /// dimensional normal velocity field given by \a Vn.
            MULTI_REGIONS_EXPORT void v_Upwind(
                const Array<OneD, const NekDouble> &Vn,
                const Array<OneD, const NekDouble> &Fwd,
                const Array<OneD, const NekDouble> &Bwd,
                      Array<OneD,       NekDouble> &Upwind);
            
            void v_GetNormals(
                Array<OneD, Array<OneD, NekDouble> > &normals);

        private:
            /// Set up the normals on each expansion.
            virtual void v_SetUpPhysNormals();

            virtual void v_ReadGlobalOptimizationParameters();

            virtual void v_WriteVtkPieceHeader(
                        std::ostream &outfile, int expansion, int istrip);

            virtual void v_PhysInterp1DScaled(
                const NekDouble scale,
                const Array<OneD, NekDouble> &inarray,
                      Array<OneD, NekDouble> &outarray);

            virtual void v_PhysGalerkinProjection1DScaled(
                const NekDouble scale,
                const Array<OneD, NekDouble> &inarray,
                      Array<OneD, NekDouble> &outarray);
        };

        /// Empty ExpList2D object.
        const static Array<OneD, ExpList2DSharedPtr>
            NullExpList2DSharedPtrArray;
    } //end of namespace
} //end of namespace

#endif//EXPLIST2D_H
<|MERGE_RESOLUTION|>--- conflicted
+++ resolved
@@ -124,14 +124,11 @@
                 const SpatialDomains::CompositeMap &domain,
                 const SpatialDomains::MeshGraphSharedPtr &graph3D,
                 const std::string variable = "DefaultVar",
-<<<<<<< HEAD
+                const Collections::ImplementationType ImpType
+                                                      = Collections::eNoImpType,
                 const LibUtilities::CommSharedPtr comm =
                                                  LibUtilities::CommSharedPtr());
-=======
-                const Collections::ImplementationType ImpType
-                                             = Collections::eNoImpType);
->>>>>>> 33806ae8
-            
+
             /// Destructor.
             MULTI_REGIONS_EXPORT virtual ~ExpList2D();
 
