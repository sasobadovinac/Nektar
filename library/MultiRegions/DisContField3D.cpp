 //////////////////////////////////////////////////////////////////////////////
 //
 // File DisContField3D.cpp
 //
 // For more information, please see: http://www.nektar.info
 //
 // The MIT License
 //
 // Copyright (c) 2006 Division of Applied Mathematics, Brown University (USA),
 // Department of Aeronautics, Imperial College London (UK), and Scientific
 // Computing and Imaging Institute, University of Utah (USA).
 //
 // License for the specific language governing rights and limitations under
 // Permission is hereby granted, free of charge, to any person obtaining a
 // copy of this software and associated documentation files (the "Software"),
 // to deal in the Software without restriction, including without limitation
 // the rights to use, copy, modify, merge, publish, distribute, sublicense,
 // and/or sell copies of the Software, and to permit persons to whom the
 // Software is furnished to do so, subject to the following conditions:
 //
 // The above copyright notice and this permission notice shall be included
 // in all copies or substantial portions of the Software.
 //
 // THE SOFTWARE IS PROVIDED "AS IS", WITHOUT WARRANTY OF ANY KIND, EXPRESS
 // OR IMPLIED, INCLUDING BUT NOT LIMITED TO THE WARRANTIES OF MERCHANTABILITY,
 // FITNESS FOR A PARTICULAR PURPOSE AND NONINFRINGEMENT. IN NO EVENT SHALL
 // THE AUTHORS OR COPYRIGHT HOLDERS BE LIABLE FOR ANY CLAIM, DAMAGES OR OTHER
 // LIABILITY, WHETHER IN AN ACTION OF CONTRACT, TORT OR OTHERWISE, ARISING
 // FROM, OUT OF OR IN CONNECTION WITH THE SOFTWARE OR THE USE OR OTHER
 // DEALINGS IN THE SOFTWARE.
 //
 // Description: Field definition for 3D domain with boundary
 // conditions using LDG flux
 //
 ///////////////////////////////////////////////////////////////////////////////

 #include <MultiRegions/DisContField3D.h>
 #include <LocalRegions/Expansion3D.h>
 #include <LocalRegions/Expansion2D.h>
 #include <SpatialDomains/MeshGraph3D.h>
 #include <LocalRegions/HexExp.h>
 #include <LocalRegions/TetExp.h>

 #include <boost/assign/std/vector.hpp>

 using namespace boost::assign;

 namespace Nektar
 {
     namespace MultiRegions
     {
         /**
          * @class DisContField3D
          * Abstraction of a global discontinuous three-dimensional spectral/hp
          * element expansion which approximates the solution of a set of
          * partial differential equations.
          */

         /**
          * @brief Default constructor.
          */
         DisContField3D::DisContField3D() :
             ExpList3D             (),
             m_bndCondExpansions   (),
             m_bndConditions       (),
             m_trace(NullExpListSharedPtr)
         {
         }

         /**
          * @brief Constructs a global discontinuous field based on an input mesh
          * with boundary conditions.
          */
         DisContField3D::DisContField3D(
             const LibUtilities::SessionReaderSharedPtr &pSession,
             const SpatialDomains::MeshGraphSharedPtr   &graph3D,
             const std::string                          &variable,
             const bool                                  SetUpJustDG)
             : ExpList3D          (pSession,graph3D,variable),
               m_bndCondExpansions(),
               m_bndConditions    (),
               m_trace(NullExpListSharedPtr)
         {
<<<<<<< HEAD
            if(variable.compare("DefaultVar") != 0) // do not set up BCs if default variable
            {
=======
             SpatialDomains::BoundaryConditions bcs(m_session, graph3D);

             GenerateBoundaryConditionExpansion(graph3D,bcs,variable);
             EvaluateBoundaryConditions(0.0, variable);
             ApplyGeomInfo();

             // Find periodic edges for this variable.
             FindPeriodicFaces(bcs, variable);
>>>>>>> 2c7169fd

                SpatialDomains::BoundaryConditions bcs(m_session, graph3D);
                
                GenerateBoundaryConditionExpansion(graph3D,bcs,variable);
                EvaluateBoundaryConditions();
                
                // Find periodic edges for this variable.
                FindPeriodicFaces(bcs, variable);
            }
            
            if(SetUpJustDG)
            {
                SetUpDG();
             }
             else
             {
                 // Set element edges to point to Robin BC edges if required.
                 int i,cnt,f;
                 Array<OneD, int> ElmtID, FaceID;
                 GetBoundaryToElmtMap(ElmtID, FaceID);

                 for(cnt = i = 0; i < m_bndCondExpansions.num_elements(); ++i)
                 {
                     MultiRegions::ExpListSharedPtr locExpList;
                     locExpList = m_bndCondExpansions[i];

                     for(f = 0; f < locExpList->GetExpSize(); ++f)
                     {
                         LocalRegions::Expansion3DSharedPtr exp3d
                             = boost::dynamic_pointer_cast<
                                 LocalRegions::Expansion3D>((*m_exp)[ElmtID[cnt+f]]);
                         LocalRegions::Expansion2DSharedPtr exp2d
                             = boost::dynamic_pointer_cast<
                                 LocalRegions::Expansion2D>(locExpList->GetExp(f));

                         exp3d->SetFaceExp(FaceID[cnt+f],exp2d);
                         exp2d->SetAdjacentElementExp(FaceID[cnt+f],exp3d);
                     }
                     cnt += m_bndCondExpansions[i]->GetExpSize();
                 }
             }
         }

         /*
          * @brief Copy type constructor which declares new boundary conditions
          * and re-uses mapping info and trace space if possible
          */
         DisContField3D::DisContField3D( 
             const DisContField3D                     &In,
             const SpatialDomains::MeshGraphSharedPtr &graph3D,
             const std::string                        &variable,
             const bool                                SetUpJustDG) 
             : ExpList3D(In), 
               m_trace(NullExpListSharedPtr)
         {
             SpatialDomains::BoundaryConditions bcs(m_session, graph3D);

             GenerateBoundaryConditionExpansion(graph3D,bcs,variable);
             EvaluateBoundaryConditions(0.0, variable);
             ApplyGeomInfo();

             if(!SameTypeOfBoundaryConditions(In))
             {
                 // Find periodic edges for this variable.
                 FindPeriodicFaces(bcs, variable);

                 if (SetUpJustDG)
                 {
                     SetUpDG(variable);
                 }
                 else
                 {
                     int i,cnt,f;
                     Array<OneD, int> ElmtID,FaceID;
                     GetBoundaryToElmtMap(ElmtID,FaceID);

                     for(cnt = i = 0; i < m_bndCondExpansions.num_elements(); ++i)
                     {
                         MultiRegions::ExpListSharedPtr locExpList;
                         locExpList = m_bndCondExpansions[i];

                         for(f = 0; f < locExpList->GetExpSize(); ++f)
                         {
                             LocalRegions::Expansion3DSharedPtr exp3d
                                 = boost::dynamic_pointer_cast<
                                     LocalRegions::Expansion3D>(
                                         (*m_exp)[ElmtID[cnt+f]]);
                             LocalRegions::Expansion2DSharedPtr exp2d
                                 = boost::dynamic_pointer_cast<
                                     LocalRegions::Expansion2D>(
                                         locExpList->GetExp(f));

                             exp3d->SetFaceExp(FaceID[cnt+f],exp2d);
                             exp2d->SetAdjacentElementExp(FaceID[cnt+f],exp3d);
                         }

                         cnt += m_bndCondExpansions[i]->GetExpSize();
                     }
                     SetUpPhysNormals();
                 }

             }
             //else if we have the same boundary condition
             else
             {
                 if(SetUpJustDG)
                 {
                     m_globalBndMat = In.m_globalBndMat;
                     m_trace        = In.m_trace;
                     m_traceMap     = In.m_traceMap;
                 }
                 else 
                 {
                     m_globalBndMat = In.m_globalBndMat;
                     m_trace        = In.m_trace;
                     m_traceMap     = In.m_traceMap;

                     int i,cnt,f;
                     Array<OneD, int> ElmtID,FaceID;
                     GetBoundaryToElmtMap(ElmtID,FaceID);

                     for(cnt = i = 0; i < m_bndCondExpansions.num_elements(); ++i)
                     {
                         MultiRegions::ExpListSharedPtr locExpList;
                         locExpList = m_bndCondExpansions[i];

                         for(f = 0; f < locExpList->GetExpSize(); ++f)
                         {
                             LocalRegions::Expansion3DSharedPtr exp3d
                                 = boost::dynamic_pointer_cast<
                                     LocalRegions::Expansion3D>(
                                         (*m_exp)[ElmtID[cnt+f]]);
                             LocalRegions::Expansion2DSharedPtr exp2d
                                 = boost::dynamic_pointer_cast<
                                     LocalRegions::Expansion2D>(
                                         locExpList->GetExp(f));

                             exp3d->SetFaceExp(FaceID[cnt+f],exp2d);
                             exp2d->SetAdjacentElementExp(FaceID[cnt+f],exp3d);
                         }

                         cnt += m_bndCondExpansions[i]->GetExpSize();
                     }

                     if(m_session->DefinesSolverInfo("PROJECTION"))
                     {
                         std::string ProjectStr = 
                             m_session->GetSolverInfo("PROJECTION");
                         if (ProjectStr == "MixedCGDG"           ||
                             ProjectStr == "Mixed_CG_Discontinuous")
                         {
                             SetUpDG(variable);
                         }
                         else
                         {
                             SetUpPhysNormals();
                         }
                     }
                     else
                     {
                         SetUpPhysNormals();
                     }                       
                 }
             }
         }

         /**
          *
          */
         DisContField3D::DisContField3D(const DisContField3D &In) :
             ExpList3D(In),
             m_bndCondExpansions   (In.m_bndCondExpansions),
             m_bndConditions       (In.m_bndConditions),
             m_globalBndMat        (In.m_globalBndMat),
             m_trace               (In.m_trace),
             m_traceMap            (In.m_traceMap)
         {
         }

         /**
          * @brief Destructor.
          */
         DisContField3D::~DisContField3D()
         {
         }

         GlobalLinSysSharedPtr DisContField3D::GetGlobalBndLinSys(
             const GlobalLinSysKey &mkey)
         {
             ASSERTL0(mkey.GetMatrixType() == StdRegions::eHybridDGHelmBndLam,
                      "Routine currently only tested for HybridDGHelmholtz");
             ASSERTL1(mkey.GetGlobalSysSolnType() == 
                      m_traceMap->GetGlobalSysSolnType(),
                      "The local to global map is not set up for the requested "
                      "solution type");

             GlobalLinSysSharedPtr glo_matrix;
             GlobalLinSysMap::iterator matrixIter = m_globalBndMat->find(mkey);

             if (matrixIter == m_globalBndMat->end())
             {
                 glo_matrix = GenGlobalBndLinSys(mkey,m_traceMap);
                 (*m_globalBndMat)[mkey] = glo_matrix;
             }
             else
             {
                 glo_matrix = matrixIter->second;
             }

             return glo_matrix;
         }

         /**
          * @brief Set up all DG member variables and maps.
          */
         void DisContField3D::SetUpDG(const std::string variable)
         {
             if (m_trace != NullExpListSharedPtr)
             {
                 return;
             }

             ExpList2DSharedPtr trace;

             SpatialDomains::MeshGraph3DSharedPtr graph3D = 
                 boost::dynamic_pointer_cast<SpatialDomains::MeshGraph3D>(
                     m_graph);

             // Set up matrix map
             m_globalBndMat = MemoryManager<GlobalLinSysMap>::
                 AllocateSharedPtr();

             // Set up Trace space
             bool UseGenSegExp = true;
             trace = MemoryManager<ExpList2D>::AllocateSharedPtr(
                 m_bndCondExpansions, m_bndConditions,
                 *m_exp,graph3D, m_periodicFaces, UseGenSegExp);

             m_trace    = trace;
             m_traceMap = MemoryManager<AssemblyMapDG>::AllocateSharedPtr(
                 m_session,graph3D,trace,*this,m_bndCondExpansions,
                 m_bndConditions, m_periodicFaces,variable);

             Array<OneD, Array<OneD, StdRegions::StdExpansionSharedPtr> >
                 &elmtToTrace = m_traceMap->GetElmtToTrace();

             // Scatter trace segments to 3D elements. For each element, we find
             // the trace segment associated to each edge. The element then
             // retains a pointer to the trace space segments, to ensure
             // uniqueness of normals when retrieving from two adjoining elements
             // which do not lie in a plane.
             for (int i = 0; i < m_exp->size(); ++i)
             {
                 for (int j = 0; j < (*m_exp)[i]->GetNfaces(); ++j)
                 {
                     LocalRegions::Expansion3DSharedPtr exp3d =
                         boost::dynamic_pointer_cast<
                             LocalRegions::Expansion3D>((*m_exp)[i]);
                     LocalRegions::Expansion2DSharedPtr exp2d =
                         boost::dynamic_pointer_cast<
                             LocalRegions::Expansion2D>(elmtToTrace[i][j]);
                     exp3d->SetFaceExp           (j, exp2d);
                     exp2d->SetAdjacentElementExp(j, exp3d);
                 }
             }

             // Set up physical normals
             SetUpPhysNormals();

             // Set up information for parallel jobs.
             for (int i = 0; i < m_trace->GetExpSize(); ++i)
             {
                 LocalRegions::Expansion2DSharedPtr traceEl = 
                     boost::dynamic_pointer_cast<
                         LocalRegions::Expansion2D>(m_trace->GetExp(i));

                 int offset      = m_trace->GetPhys_Offset(i);
                 int traceGeomId = traceEl->GetGeom2D()->GetGlobalID();
                 PeriodicMap::iterator pIt = m_periodicFaces.find(
                     traceGeomId);

                 if (pIt != m_periodicFaces.end() && !pIt->second[0].isLocal)
                 {
                     if (traceGeomId != min(pIt->second[0].id, traceGeomId))
                     {
                         traceEl->GetLeftAdjacentElementExp()->NegateFaceNormal(
                             traceEl->GetLeftAdjacentElementFace());
                     }
                 }
                 else if (m_traceMap->GetTraceToUniversalMapUnique(offset) < 0)
                 {
                     traceEl->GetLeftAdjacentElementExp()->NegateFaceNormal(
                         traceEl->GetLeftAdjacentElementFace());
                 }
             }

             int cnt, n, e;

             // Identify boundary faces
             for(cnt = 0, n = 0; n < m_bndCondExpansions.num_elements(); ++n)
             {
                 if (m_bndConditions[n]->GetBoundaryConditionType() != 
                     SpatialDomains::ePeriodic)
                 {
                     for(e = 0; e < m_bndCondExpansions[n]->GetExpSize(); ++e)
                     {
                         m_boundaryFaces.insert(
                             m_traceMap->GetBndCondTraceToGlobalTraceMap(cnt+e));
                     }
                 }
                 cnt += m_bndCondExpansions[n]->GetExpSize();
             }

             // Set up information for periodic boundary conditions.
             boost::unordered_map<int,pair<int,int> > perFaceToExpMap;
             boost::unordered_map<int,pair<int,int> >::iterator it2;
             cnt = 0;
             LocalRegions::Expansion3DSharedPtr exp3d;
             for (int n = 0; n < m_exp->size(); ++n)
             {
                 exp3d = LocalRegions::Expansion3D::FromStdExp((*m_exp)[n]);
                 for (int e = 0; e < exp3d->GetNfaces(); ++e, ++cnt)
                 {
                     PeriodicMap::iterator it = m_periodicFaces.find(
                         exp3d->GetGeom3D()->GetFid(e));

                     if (it != m_periodicFaces.end())
                     {
                         perFaceToExpMap[it->first] = make_pair(n, e);
                     }
                 }
             }

             // Set up left-adjacent face list.
             m_leftAdjacentFaces.resize(cnt);
             cnt = 0;
             for (int i = 0; i < m_exp->size(); ++i)
             {
                 for (int j = 0; j < (*m_exp)[i]->GetNfaces(); ++j, ++cnt)
                 {
                     m_leftAdjacentFaces[cnt] = IsLeftAdjacentFace(i, j);
                 }
             }

             // Set up mapping to copy Fwd of periodic bcs to Bwd of other edge.
             cnt = 0;
             for (int n = 0; n < m_exp->size(); ++n)
             {
                 exp3d = LocalRegions::Expansion3D::FromStdExp((*m_exp)[n]);
                 for (int e = 0; e < exp3d->GetNfaces(); ++e, ++cnt)
                 {
                     int faceGeomId = exp3d->GetGeom3D()->GetFid(e);
                     int offset = m_trace->GetPhys_Offset(
                         elmtToTrace[n][e]->GetElmtId());

                     // Check to see if this face is periodic.
                     PeriodicMap::iterator it = m_periodicFaces.find(faceGeomId);

                     if (it != m_periodicFaces.end())
                     {
                         const PeriodicEntity &ent = it->second[0];
                         it2 = perFaceToExpMap.find(ent.id);

                         if (it2 == perFaceToExpMap.end())
                         {
                             if (m_session->GetComm()->GetSize() > 1 &&
                                 !ent.isLocal)
                             {
                                 continue;
                             }
                             else
                             {
                                 ASSERTL1(false, "Periodic edge not found!");
                             }
                         }

                         ASSERTL1(m_leftAdjacentFaces[cnt],
                                  "Periodic face in non-forward space?");

                         int offset2 = m_trace->GetPhys_Offset(
                             elmtToTrace[it2->second.first][it2->second.second]->
                                 GetElmtId());

                        // Calculate relative orientations between faces to
                        // calculate copying map.
                        int nquad1 = elmtToTrace[n][e]->GetNumPoints(0);
                        int nquad2 = elmtToTrace[n][e]->GetNumPoints(1);

                        vector<int> tmpBwd(nquad1*nquad2);
                        vector<int> tmpFwd(nquad1*nquad2);

                        if (ent.orient == StdRegions::eDir1FwdDir2_Dir2FwdDir1 ||
                            ent.orient == StdRegions::eDir1BwdDir2_Dir2FwdDir1 ||
                            ent.orient == StdRegions::eDir1FwdDir2_Dir2BwdDir1 ||
                            ent.orient == StdRegions::eDir1BwdDir2_Dir2BwdDir1)
                        {
                            for (int i = 0; i < nquad2; ++i)
                            {
                                for (int j = 0; j < nquad1; ++j)
                                {
                                    tmpBwd[i*nquad1+j] = offset2 + i*nquad1+j;
                                    tmpFwd[i*nquad1+j] = offset  + j*nquad2+i;
                                }
                            }
                        }
                        else
                        {
                            for (int i = 0; i < nquad2; ++i)
                            {
                                for (int j = 0; j < nquad1; ++j)
                                {
                                    tmpBwd[i*nquad1+j] = offset2 + i*nquad1+j;
                                    tmpFwd[i*nquad1+j] = offset  + i*nquad1+j;
                                }
                            }
                        }

                        if (ent.orient == StdRegions::eDir1BwdDir1_Dir2FwdDir2 ||
                            ent.orient == StdRegions::eDir1BwdDir1_Dir2BwdDir2 ||
                            ent.orient == StdRegions::eDir1FwdDir2_Dir2BwdDir1 ||
                            ent.orient == StdRegions::eDir1BwdDir2_Dir2BwdDir1)
                        {
                            // Reverse x direction
                            for (int i = 0; i < nquad2; ++i)
                            {
                                for (int j = 0; j < nquad1/2; ++j)
                                {
                                    swap(tmpFwd[i*nquad1 + j],
                                         tmpFwd[i*nquad1 + nquad1-j-1]);
                                }
                            }
                        }

                        if (ent.orient == StdRegions::eDir1FwdDir1_Dir2BwdDir2 ||
                            ent.orient == StdRegions::eDir1BwdDir1_Dir2BwdDir2 ||
                            ent.orient == StdRegions::eDir1BwdDir2_Dir2FwdDir1 ||
                            ent.orient == StdRegions::eDir1BwdDir2_Dir2BwdDir1)
                        {
                            // Reverse y direction
                            for (int j = 0; j < nquad1; ++j)
                            {
                                for (int i = 0; i < nquad2/2; ++i)
                                {
                                    swap(tmpFwd[i*nquad1 + j],
                                         tmpFwd[(nquad2-i-1)*nquad1 + j]);
                                }
                            }
                        }

                        for (int i = 0; i < nquad1*nquad2; ++i)
                        {
                            m_periodicFwdCopy.push_back(tmpFwd[i]);
                            m_periodicBwdCopy.push_back(tmpBwd[i]);
                        }
                    }
                }
            }
        }

        /**
         * For each boundary region, checks that the types and number of
         * boundary expansions in that region match.
         * 
         * @param   In          ContField3D to compare with.
         * @return true if boundary conditions match.
         */
        bool DisContField3D::SameTypeOfBoundaryConditions(
            const DisContField3D &In)
        {
            int i;
            bool returnval = true;

            for(i = 0; i < m_bndConditions.num_elements(); ++i)
            {

                // check to see if boundary condition type is the same
                // and there are the same number of boundary
                // conditions in the boundary definition.
                if((m_bndConditions[i]->GetBoundaryConditionType()
                    != In.m_bndConditions[i]->GetBoundaryConditionType())||
                   (m_bndCondExpansions[i]->GetExpSize()
                                    != In.m_bndCondExpansions[i]->GetExpSize()))
                {
                    returnval = false;
                    break;
                }
            }

            // Compare with all other processes. Return true only if all
            // processes report having the same boundary conditions.
            int vSame = returnval ? 1 : 0;
            m_comm->AllReduce(vSame, LibUtilities::ReduceMin);

            return (vSame == 1);
        }

        /**
         * According to their boundary region, the separate segmental boundary
         * expansions are bundled together in an object of the class
         * MultiRegions#ExpList2D.
         *
         * \param graph3D A mesh, containing information about the domain and
         * the spectral/hp element expansion.
         * \param bcs An entity containing information about the boundaries and
         * boundary conditions.
         * \param variable An optional parameter to indicate for which variable
         * the boundary conditions should be discretised.
         */
        void DisContField3D::GenerateBoundaryConditionExpansion(
            const SpatialDomains::MeshGraphSharedPtr &graph3D,
            const SpatialDomains::BoundaryConditions &bcs,
            const std::string                        &variable)
        {
            int cnt  = 0;
            MultiRegions::ExpList2DSharedPtr       locExpList;
            SpatialDomains::BoundaryConditionShPtr locBCond;

            const SpatialDomains::BoundaryRegionCollection    &bregions = 
                bcs.GetBoundaryRegions();
            const SpatialDomains::BoundaryConditionCollection &bconditions = 
                bcs.GetBoundaryConditions();
            SpatialDomains::BoundaryRegionCollection::const_iterator it;

            // count the number of non-periodic boundary regions
            for (it = bregions.begin(); it != bregions.end(); ++it)
            {
                SpatialDomains::BoundaryConditionShPtr boundaryCondition = 
                    GetBoundaryCondition(bconditions, it->first, variable);
                if (boundaryCondition->GetBoundaryConditionType() != 
                        SpatialDomains::ePeriodic)
                {
                    cnt++;
                }
            }

            m_bndCondExpansions = Array<OneD,MultiRegions::ExpListSharedPtr>(cnt);
            m_bndConditions     = Array<OneD,SpatialDomains::BoundaryConditionShPtr>(cnt);

            cnt = 0;

            // list Dirichlet boundaries first
            for (it = bregions.begin(); it != bregions.end(); ++it)
            {
                locBCond = GetBoundaryCondition(
                    bconditions, it->first, variable);

                if(locBCond->GetBoundaryConditionType()
                       != SpatialDomains::ePeriodic)
                {
                    locExpList = MemoryManager<MultiRegions::ExpList2D>
                        ::AllocateSharedPtr(m_session, *(it->second),
                                            graph3D, variable);

                    // Set up normals on non-Dirichlet boundary conditions
                    if(locBCond->GetBoundaryConditionType() != 
                           SpatialDomains::eDirichlet)
                    {
                        SetUpPhysNormals();
                    }

                    m_bndCondExpansions[cnt]  = locExpList;
                    m_bndConditions[cnt++]    = locBCond;
                }
            }
        }

        /**
         * @brief Determine the periodic faces, edges and vertices for the given
         * graph.
         * 
         * @param   bcs         Information about the boundary conditions.
         * @param   variable    Specifies the field.
         */
        void DisContField3D::FindPeriodicFaces(
            const SpatialDomains::BoundaryConditions &bcs,
            const std::string                        &variable)
        {
            const SpatialDomains::BoundaryRegionCollection &bregions
                = bcs.GetBoundaryRegions();
            const SpatialDomains::BoundaryConditionCollection &bconditions
                = bcs.GetBoundaryConditions();
            SpatialDomains::MeshGraph3DSharedPtr graph3D
                = boost::dynamic_pointer_cast<
                    SpatialDomains::MeshGraph3D>(m_graph);
            SpatialDomains::BoundaryRegionCollection::const_iterator it;

            LibUtilities::CommSharedPtr     vComm       =
                m_session->GetComm()->GetRowComm();
            LibUtilities::CompositeOrdering compOrder   =
                m_session->GetCompositeOrdering();
            LibUtilities::BndRegionOrdering bndRegOrder =
                m_session->GetBndRegionOrdering();
            SpatialDomains::CompositeMap    compMap     =
                m_graph->GetComposites();

            // perComps: Stores a unique collection of pairs of periodic
            // composites (i.e. if composites 1 and 2 are periodic then this map
            // will contain either the pair (1,2) or (2,1) but not both).
            //
            // The four maps allVerts, allCoord, allEdges and allOrient map a
            // periodic face to a vector containing the vertex ids of the face;
            // their coordinates; the edge ids of the face; and their
            // orientation within that face respectively.
            //
            // Finally the three sets locVerts, locEdges and locFaces store any
            // vertices, edges and faces that belong to a periodic composite and
            // lie on this process.
            map<int,int>                                   perComps;
            map<int,vector<int> >                          allVerts;
            map<int,SpatialDomains::PointGeomVector>       allCoord;
            map<int,vector<int> >                          allEdges;
            map<int,vector<StdRegions::Orientation> >      allOrient;
            set<int>                                       locVerts;
            set<int>                                       locEdges;
            set<int>                                       locFaces;

            int region1ID, region2ID, i, j, k, cnt;
            SpatialDomains::BoundaryConditionShPtr locBCond;

            // Set up a set of all local verts and edges. 
            for(i = 0; i < (*m_exp).size(); ++i)
            {
                for(j = 0; j < (*m_exp)[i]->GetNverts(); ++j)
                {
                    int id = (*m_exp)[i]->GetGeom()->GetVid(j);
                    locVerts.insert(id);
                }

                for(j = 0; j < (*m_exp)[i]->GetNedges(); ++j)
                {
                    int id = (*m_exp)[i]->GetGeom()->GetEid(j);
                    locEdges.insert(id);
                }
            }    

            // Begin by populating the perComps map. We loop over all periodic
            // boundary conditions and determine the composite associated with
            // it, then fill out the all* maps.
            for (it = bregions.begin(); it != bregions.end(); ++it)
            {
                locBCond = GetBoundaryCondition(
                    bconditions, it->first, variable);

                if (locBCond->GetBoundaryConditionType()
                        != SpatialDomains::ePeriodic)
                {
                    continue;
                }

                // Identify periodic boundary region IDs.
                region1ID = it->first;
                region2ID = boost::static_pointer_cast<
                    SpatialDomains::PeriodicBoundaryCondition>(
                        locBCond)->m_connectedBoundaryRegion;

                // Check the region only contains a single composite.
                ASSERTL0(it->second->size() == 1,
                         "Boundary region "+boost::lexical_cast<string>(
                             region1ID)+" should only contain 1 composite.");

                // From this identify composites by looking at the original
                // boundary region ordering. Note that in serial the mesh
                // partitioner is not run, so this map will be empty and
                // therefore needs to be populated by using the corresponding
                // boundary region.
                int cId1, cId2;
                if (vComm->GetSize() == 1)
                {
                    cId1 = it->second->begin()->first;
                    cId2 = bregions.find(region2ID)->second->begin()->first;
                }
                else
                {
                    cId1 = bndRegOrder.find(region1ID)->second[0];
                    cId2 = bndRegOrder.find(region2ID)->second[0];
                }

                SpatialDomains::Composite c = it->second->begin()->second;
                vector<unsigned int> tmpOrder;

                // From the composite, we now construct the allVerts, allEdges
                // and allCoord map so that they can be transferred across
                // processors. We also populate the locFaces set to store a
                // record of all faces local to this process.
                for (i = 0; i < c->size(); ++i)
                {
                    SpatialDomains::Geometry2DSharedPtr faceGeom =
                        boost::dynamic_pointer_cast<
                            SpatialDomains::Geometry2D>((*c)[i]);
                    ASSERTL1(faceGeom, "Unable to cast to shared ptr");

                    // Get geometry ID of this face and store in locFaces.
                    int faceId = (*c)[i]->GetGlobalID();
                    locFaces.insert(faceId);

                    // In serial, mesh partitioning will not have occurred so
                    // need to fill composite ordering map manually.
                    if (vComm->GetSize() == 1)
                    {
                        tmpOrder.push_back((*c)[i]->GetGlobalID());
                    }

                    // Loop over vertices and edges of the face to populate
                    // allVerts, allEdges and allCoord maps.
                    vector<int> vertList, edgeList;
                    SpatialDomains::PointGeomVector coordVec;
                    vector<StdRegions::Orientation> orientVec;
                    for (j = 0; j < faceGeom->GetNumVerts(); ++j)
                    {
                        vertList .push_back(faceGeom->GetVid   (j));
                        edgeList .push_back(faceGeom->GetEid   (j));
                        coordVec .push_back(faceGeom->GetVertex(j));
                        orientVec.push_back(faceGeom->GetEorient(j));
                    }

                    allVerts [faceId] = vertList;
                    allEdges [faceId] = edgeList;
                    allCoord [faceId] = coordVec;
                    allOrient[faceId] = orientVec;
                }

                // In serial, record the composite ordering in compOrder for
                // later in the routine.
                if (vComm->GetSize() == 1)
                {
                    compOrder[it->second->begin()->first] = tmpOrder;
                }

                // See if we already have either region1 or region2 stored in
                // perComps map already and do a sanity check to ensure regions
                // are mutually periodic.
                if (perComps.count(cId1) == 0)
                {
                    if (perComps.count(cId2) == 0)
                    {
                        perComps[cId1] = cId2;
                    }
                    else
                    {
                        std::stringstream ss;
                        ss << "Boundary region " << cId2 << " should be "
                           << "periodic with " << perComps[cId2] << " but "
                           << "found " << cId1 << " instead!";
                        ASSERTL0(perComps[cId2] == cId1, ss.str());
                    }
                }
                else
                {
                    std::stringstream ss;
                    ss << "Boundary region " << cId1 << " should be "
                       << "periodic with " << perComps[cId1] << " but "
                       << "found " << cId2 << " instead!";
                    ASSERTL0(perComps[cId1] == cId1, ss.str());
                }
            }

            // The next routines process local face lists to exchange vertices,
            // edges and faces.
            int              n = vComm->GetSize();
            int              p = vComm->GetRank();
            int              totFaces;
            Array<OneD, int> facecounts(n,0);
            Array<OneD, int> vertcounts(n,0);
            Array<OneD, int> faceoffset(n,0);
            Array<OneD, int> vertoffset(n,0);

            // First exchange the number of faces on each process.
            facecounts[p] = locFaces.size();
            vComm->AllReduce(facecounts, LibUtilities::ReduceSum);

            // Set up an offset map to allow us to distribute face IDs to all
            // processors.
            faceoffset[0] = 0;
            for (i = 1; i < n; ++i)
            {
                faceoffset[i] = faceoffset[i-1] + facecounts[i-1];
            }

            // Calculate total number of faces.
            totFaces = Vmath::Vsum(n, facecounts, 1);

            // faceIds holds face IDs for each periodic face. faceVerts holds
            // the number of vertices in this face.
            Array<OneD, int> faceIds  (totFaces, 0);
            Array<OneD, int> faceVerts(totFaces, 0);

            // Process p writes IDs of its faces into position faceoffset[p] of
            // faceIds which allows us to perform an AllReduce to distribute
            // information amongst processors.
            set<int>::iterator sIt;
            for (i = 0, sIt = locFaces.begin(); sIt != locFaces.end(); ++sIt)
            {
                faceIds  [faceoffset[p] + i  ] = *sIt;
                faceVerts[faceoffset[p] + i++] = allVerts[*sIt].size();
            }

            vComm->AllReduce(faceIds,   LibUtilities::ReduceSum);
            vComm->AllReduce(faceVerts, LibUtilities::ReduceSum);

            // procVerts holds number of vertices (and also edges since each
            // face is 2D) on each process.
            Array<OneD, int> procVerts(n,0);
            int nTotVerts;

            // Note if there are no periodic faces at all calling Vsum will
            // cause a segfault.
            if (totFaces > 0)
            {
                // Calculate number of vertices on each processor.
                nTotVerts = Vmath::Vsum(totFaces, faceVerts, 1);
            }
            else
            {
                nTotVerts = 0;
            }

            for (i = 0; i < n; ++i)
            {
                if (facecounts[i] > 0)
                {
                    procVerts[i] = Vmath::Vsum(
                        facecounts[i], faceVerts + faceoffset[i], 1);
                }
                else
                {
                    procVerts[i] = 0;
                }
            }

            // vertoffset is defined in the same manner as edgeoffset
            // beforehand.
            vertoffset[0] = 0;
            for (i = 1; i < n; ++i)
            {
                vertoffset[i] = vertoffset[i-1] + procVerts[i-1];
            }

            // At this point we exchange all vertex IDs, edge IDs and vertex
            // coordinates for each face. The coordinates are necessary because
            // we need to calculate relative face orientations between periodic
            // faces to determined edge and vertex connectivity.
            Array<OneD, int>       vertIds(nTotVerts,   0);
            Array<OneD, int>       edgeIds(nTotVerts,   0);
            Array<OneD, int>       edgeOrt(nTotVerts,   0);
            Array<OneD, NekDouble> vertX  (nTotVerts, 0.0);
            Array<OneD, NekDouble> vertY  (nTotVerts, 0.0);
            Array<OneD, NekDouble> vertZ  (nTotVerts, 0.0);

            for (cnt = 0, sIt = locFaces.begin();
                 sIt != locFaces.end(); ++sIt)
            {
                for (j = 0; j < allVerts[*sIt].size(); ++j)
                {
                    int vertId = allVerts[*sIt][j];
                    vertIds[vertoffset[p] + cnt  ] = vertId;
                    vertX  [vertoffset[p] + cnt  ] = (*allCoord[*sIt][j])(0);
                    vertY  [vertoffset[p] + cnt  ] = (*allCoord[*sIt][j])(1);
                    vertZ  [vertoffset[p] + cnt  ] = (*allCoord[*sIt][j])(2);
                    edgeIds[vertoffset[p] + cnt  ] = allEdges [*sIt][j];
                    edgeOrt[vertoffset[p] + cnt++] = allOrient[*sIt][j];
                }
            }

            vComm->AllReduce(vertIds, LibUtilities::ReduceSum);
            vComm->AllReduce(vertX,   LibUtilities::ReduceSum);
            vComm->AllReduce(vertY,   LibUtilities::ReduceSum);
            vComm->AllReduce(vertZ,   LibUtilities::ReduceSum);
            vComm->AllReduce(edgeIds, LibUtilities::ReduceSum);
            vComm->AllReduce(edgeOrt, LibUtilities::ReduceSum);

            // Finally now we have all of this information, we construct maps
            // which make accessing the information easier. These are
            // conceptually the same as all* maps at the beginning of the
            // routine, but now hold information for all periodic vertices.
            map<int, vector<int> >                          vertMap;
            map<int, vector<int> >                          edgeMap;
            map<int, SpatialDomains::PointGeomVector>       coordMap;

            // These final two maps are required for determining the relative
            // orientation of periodic edges. vCoMap associates vertex IDs with
            // their coordinates, and eIdMap maps an edge ID to the two vertices
            // which construct it.
            map<int, SpatialDomains::PointGeomSharedPtr>    vCoMap;
            map<int, pair<int, int> >                       eIdMap;

            for (cnt = i = 0; i < totFaces; ++i)
            {
                vector<int> edges(faceVerts[i]);
                vector<int> verts(faceVerts[i]);
                SpatialDomains::PointGeomVector coord(faceVerts[i]);

                // Keep track of cnt to enable correct edge vertices to be
                // inserted into eIdMap.
                int tmp = cnt;
                for (j = 0; j < faceVerts[i]; ++j, ++cnt)
                {
                    edges[j] = edgeIds[cnt];
                    verts[j] = vertIds[cnt];
                    coord[j]  = MemoryManager<SpatialDomains::PointGeom>
                        ::AllocateSharedPtr(
                            3, verts[j], vertX[cnt], vertY[cnt], vertZ[cnt]);
                    vCoMap[vertIds[cnt]] = coord[j];
                    
                    // Try to insert edge into the eIdMap to avoid re-inserting.
                    pair<map<int, pair<int, int> >::iterator, bool> testIns =
                        eIdMap.insert(make_pair(
                            edgeIds[cnt],
                            make_pair(vertIds[tmp+j],
                                      vertIds[tmp+((j+1) % faceVerts[i])])));

                    if (testIns.second == false)
                    {
                        continue;
                    }

                    // If the edge is reversed with respect to the face, then
                    // swap the edges so that we have the original ordering of
                    // the edge in the 3D element. This is necessary to properly
                    // determine edge orientation.
                    if ((StdRegions::Orientation)edgeOrt[cnt]
                            == StdRegions::eBackwards)
                    {
                        swap(testIns.first->second.first,
                             testIns.first->second.second);
                    }
                }

                vertMap [faceIds[i]] = verts;
                edgeMap [faceIds[i]] = edges;
                coordMap[faceIds[i]] = coord;
            }

            // Go through list of composites and figure out which edges are
            // parallel from original ordering in session file. This includes
            // composites which are not necessarily on this process.
            map<int,int>::iterator cIt, pIt;
            map<int,int>::const_iterator oIt;

            // Store temporary map of periodic vertices which will hold all
            // periodic vertices on the entire mesh so that doubly periodic
            // vertices/edges can be counted properly across partitions. Local
            // vertices/edges are copied into m_periodicVerts and
            // m_periodicEdges at the end of the function.
            PeriodicMap periodicVerts;
            PeriodicMap periodicEdges;

            // Construct two maps which determine how vertices and edges of
            // faces connect given a specific face orientation. The key of the
            // map is the number of vertices in the face, used to determine
            // difference between tris and quads.
            map<int, map<StdRegions::Orientation, vector<int> > > vmap;
            map<int, map<StdRegions::Orientation, vector<int> > > emap;

            map<StdRegions::Orientation, vector<int> > quadVertMap;
            quadVertMap[StdRegions::eDir1FwdDir1_Dir2FwdDir2] += 0,1,2,3;
            quadVertMap[StdRegions::eDir1FwdDir1_Dir2BwdDir2] += 3,2,1,0;
            quadVertMap[StdRegions::eDir1BwdDir1_Dir2FwdDir2] += 1,0,3,2;
            quadVertMap[StdRegions::eDir1BwdDir1_Dir2BwdDir2] += 2,3,0,1;
            quadVertMap[StdRegions::eDir1FwdDir2_Dir2FwdDir1] += 0,3,2,1;
            quadVertMap[StdRegions::eDir1FwdDir2_Dir2BwdDir1] += 1,2,3,0;
            quadVertMap[StdRegions::eDir1BwdDir2_Dir2FwdDir1] += 3,0,1,2;
            quadVertMap[StdRegions::eDir1BwdDir2_Dir2BwdDir1] += 2,1,0,3;

            map<StdRegions::Orientation, vector<int> > quadEdgeMap;
            quadEdgeMap[StdRegions::eDir1FwdDir1_Dir2FwdDir2] += 0,1,2,3;
            quadEdgeMap[StdRegions::eDir1FwdDir1_Dir2BwdDir2] += 2,1,0,3;
            quadEdgeMap[StdRegions::eDir1BwdDir1_Dir2FwdDir2] += 0,3,2,1;
            quadEdgeMap[StdRegions::eDir1BwdDir1_Dir2BwdDir2] += 2,3,0,1;
            quadEdgeMap[StdRegions::eDir1FwdDir2_Dir2FwdDir1] += 3,2,1,0;
            quadEdgeMap[StdRegions::eDir1FwdDir2_Dir2BwdDir1] += 1,2,3,0;
            quadEdgeMap[StdRegions::eDir1BwdDir2_Dir2FwdDir1] += 3,0,1,2;
            quadEdgeMap[StdRegions::eDir1BwdDir2_Dir2BwdDir1] += 1,0,3,2;

            map<StdRegions::Orientation, vector<int> > triVertMap;
            triVertMap[StdRegions::eDir1FwdDir1_Dir2FwdDir2] += 0,1,2;
            triVertMap[StdRegions::eDir1BwdDir1_Dir2FwdDir2] += 1,0,2;

            map<StdRegions::Orientation, vector<int> > triEdgeMap;
            triEdgeMap[StdRegions::eDir1FwdDir1_Dir2FwdDir2] += 0,1,2;
            triEdgeMap[StdRegions::eDir1BwdDir1_Dir2FwdDir2] += 0,2,1;

            vmap[3] = triVertMap;
            vmap[4] = quadVertMap;
            emap[3] = triEdgeMap;
            emap[4] = quadEdgeMap;

            map<int,int> allCompPairs;
            
            // Finally we have enough information to populate the periodic
            // vertex, edge and face maps. Begin by looping over all pairs of
            // periodic composites to determine pairs of periodic faces.
            for (cIt = perComps.begin(); cIt != perComps.end(); ++cIt)
            {
                SpatialDomains::Composite c[2];
                const int   id1  = cIt->first;
                const int   id2  = cIt->second;
                std::string id1s = boost::lexical_cast<string>(id1);
                std::string id2s = boost::lexical_cast<string>(id2);

                if (compMap.count(id1) > 0)
                {
                    c[0] = compMap[id1];
                }

                if (compMap.count(id2) > 0)
                {
                    c[1] = compMap[id2];
                }

                ASSERTL0(c[0] || c[1],
                         "Neither composite not found on this process!");

                // Loop over composite ordering to construct list of all
                // periodic faces, regardless of whether they are on this
                // process.
                map<int,int> compPairs;

                ASSERTL0(compOrder.count(id1) > 0,
                         "Unable to find composite "+id1s+" in order map.");
                ASSERTL0(compOrder.count(id2) > 0,
                         "Unable to find composite "+id2s+" in order map.");
                ASSERTL0(compOrder[id1].size() == compOrder[id2].size(),
                         "Periodic composites "+id1s+" and "+id2s+
                         " should have the same number of elements.");
                ASSERTL0(compOrder[id1].size() > 0,
                         "Periodic composites "+id1s+" and "+id2s+
                         " are empty!");

                // Look up composite ordering to determine pairs.
                for (i = 0; i < compOrder[id1].size(); ++i)
                {
                    int eId1 = compOrder[id1][i];
                    int eId2 = compOrder[id2][i];

                    ASSERTL0(compPairs.count(eId1) == 0,
                             "Already paired.");

                    // Sanity check that the faces are mutually periodic.
                    if (compPairs.count(eId2) != 0)
                    {
                        ASSERTL0(compPairs[eId2] == eId1, "Pairing incorrect");
                    }
                    compPairs[eId1] = eId2;
                }

                // Now that we have all pairs of periodic faces, loop over the
                // ones local to this process and populate face/edge/vertex
                // maps.
                for (pIt = compPairs.begin(); pIt != compPairs.end(); ++pIt)
                {
                    int  ids  [2] = {pIt->first, pIt->second};
                    bool local[2] = {locFaces.count(pIt->first) > 0,
                                     locFaces.count(pIt->second) > 0};

                    ASSERTL0(coordMap.count(ids[0]) > 0 &&
                             coordMap.count(ids[1]) > 0,
                             "Unable to find face in coordinate map");

                    allCompPairs[pIt->first ] = pIt->second;
                    allCompPairs[pIt->second] = pIt->first;

                    // Loop up coordinates of the faces, check they have the
                    // same number of vertices.
                    SpatialDomains::PointGeomVector tmpVec[2]
                        = { coordMap[ids[0]], coordMap[ids[1]] };

                    ASSERTL0(tmpVec[0].size() == tmpVec[1].size(),
                             "Two periodic faces have different number "
                             "of vertices!");

                    // o will store relative orientation of faces. Note that in
                    // some transpose cases (Dir1FwdDir2_Dir2BwdDir1 and
                    // Dir1BwdDir1_Dir2FwdDir1) it seems orientation will be
                    // different going from face1->face2 instead of face2->face1
                    // (check this).
                    StdRegions::Orientation o;

                    // Record periodic faces.
                    for (i = 0; i < 2; ++i)
                    {
                        if (!local[i])
                        {
                            continue;
                        }

                        // Reference to the other face.
                        int other = (i+1) % 2;

                        // Calculate relative face orientation.
                        if (tmpVec[0].size() == 3)
                        {
                            o = SpatialDomains::TriGeom::GetFaceOrientation(
                                tmpVec[i], tmpVec[other]);
                        }
                        else
                        {
                            o = SpatialDomains::QuadGeom::GetFaceOrientation(
                                tmpVec[i], tmpVec[other]);
                        }

                        // Record face ID, orientation and whether other face is
                        // local.
                        PeriodicEntity ent(ids  [other], o,
                                           local[other]);
                        m_periodicFaces[ids[i]].push_back(ent);
                    }

                    int nFaceVerts = vertMap[ids[0]].size();

                    // Determine periodic vertices.
                    for (i = 0; i < 2; ++i)
                    {
                        int other = (i+1) % 2;

                        // Calculate relative face orientation.
                        if (tmpVec[0].size() == 3)
                        {
                            o = SpatialDomains::TriGeom::GetFaceOrientation(
                                tmpVec[i], tmpVec[other]);
                        }
                        else
                        {
                            o = SpatialDomains::QuadGeom::GetFaceOrientation(
                                tmpVec[i], tmpVec[other]);
                        }

                        if (nFaceVerts == 3)
                        {
                            ASSERTL0(
                                o == StdRegions::eDir1FwdDir1_Dir2FwdDir2 ||
                                o == StdRegions::eDir1BwdDir1_Dir2FwdDir2,
                                "Unsupported face orientation for face "+
                                boost::lexical_cast<string>(ids[i]));
                        }

                        // Look up vertices for this face.
                        vector<int> per1 = vertMap[ids[i]];
                        vector<int> per2 = vertMap[ids[other]];

                        // tmpMap will hold the pairs of vertices which are
                        // periodic.
                        map<int, pair<int, bool> > tmpMap;
                        map<int, pair<int, bool> >::iterator mIt;

                        // Use vmap to determine which vertices connect given
                        // the orientation o.
                        for (j = 0; j < nFaceVerts; ++j)
                        {
                            int v = vmap[nFaceVerts][o][j];
                            tmpMap[per1[j]] = make_pair(
                                per2[v], locVerts.count(per2[v]) > 0);
                        }

                        // Now loop over tmpMap to associate periodic vertices.
                        for (mIt = tmpMap.begin(); mIt != tmpMap.end(); ++mIt)
                        {
                            PeriodicEntity ent2(mIt->second.first,
                                                StdRegions::eNoOrientation,
                                                mIt->second.second);

                            // See if this vertex has been recorded already.
                            PeriodicMap::iterator perIt = periodicVerts.find(
                                mIt->first);

                            if (perIt == periodicVerts.end())
                            {
                                // Vertex is new - just record this entity as
                                // usual.
                                periodicVerts[mIt->first].push_back(ent2);
                                perIt = periodicVerts.find(mIt->first);
                            }
                            else
                            {
                                // Vertex is known - loop over the vertices
                                // inside the record and potentially add vertex
                                // mIt->second to the list.
                                for (k = 0; k < perIt->second.size(); ++k)
                                {
                                    if (perIt->second[k].id == mIt->second.first)
                                    {
                                        break;
                                    }
                                }

                                if (k == perIt->second.size())
                                {
                                    perIt->second.push_back(ent2);
                                }
                            }
                        }
                    }

                    // Determine periodic edges. Logic is the same as above, and
                    // perhaps should be condensed to avoid replication.
                    for (i = 0; i < 2; ++i)
                    {
                        int other = (i+1) % 2;

                        if (tmpVec[0].size() == 3)
                        {
                            o = SpatialDomains::TriGeom::GetFaceOrientation(
                                tmpVec[i], tmpVec[other]);
                        }
                        else
                        {
                            o = SpatialDomains::QuadGeom::GetFaceOrientation(
                                tmpVec[i], tmpVec[other]);
                        }

                        vector<int> per1 = edgeMap[ids[i]];
                        vector<int> per2 = edgeMap[ids[other]];

                        map<int, pair<int, bool> >           tmpMap;
                        map<int, pair<int, bool> >::iterator mIt;

                        for (j = 0; j < nFaceVerts; ++j)
                        {
                            int e = emap[nFaceVerts][o][j];
                            tmpMap[per1[j]] = make_pair(
                                per2[e], locEdges.count(per2[e]) > 0);
                        }

                        for (mIt = tmpMap.begin(); mIt != tmpMap.end(); ++mIt)
                        {
                            // Note we assume orientation of edges is forwards -
                            // this may be reversed later.
                            PeriodicEntity ent2(mIt->second.first,
                                                StdRegions::eForwards,
                                                mIt->second.second);
                            PeriodicMap::iterator perIt = periodicEdges.find(
                                mIt->first);

                            if (perIt == periodicEdges.end())
                            {
                                periodicEdges[mIt->first].push_back(ent2);
                                perIt = periodicEdges.find(mIt->first);
                            }
                            else
                            {
                                for (k = 0; k < perIt->second.size(); ++k)
                                {
                                    if (perIt->second[k].id == mIt->second.first)
                                    {
                                        break;
                                    }
                                }

                                if (k == perIt->second.size())
                                {
                                    perIt->second.push_back(ent2);
                                }
                            }
                        }
                    }
                }
            }

            Array<OneD, int> pairSizes(n, 0);
            pairSizes[p] = allCompPairs.size();
            vComm->AllReduce(pairSizes, LibUtilities::ReduceSum);

            int totPairSizes = Vmath::Vsum(n, pairSizes, 1);

            Array<OneD, int> pairOffsets(n, 0);
            pairOffsets[0] = 0;

            for (i = 1; i < n; ++i)
            {
                pairOffsets[i] = pairOffsets[i-1] + pairSizes[i-1];
            }

            Array<OneD, int> first (totPairSizes, 0);
            Array<OneD, int> second(totPairSizes, 0);

            cnt = pairOffsets[p];

            for (pIt = allCompPairs.begin(); pIt != allCompPairs.end(); ++pIt)
            {
                first [cnt  ] = pIt->first;
                second[cnt++] = pIt->second;
            }

            vComm->AllReduce(first,  LibUtilities::ReduceSum);
            vComm->AllReduce(second, LibUtilities::ReduceSum);

            allCompPairs.clear();

            for(cnt = 0; cnt < totPairSizes; ++cnt)
            {
                allCompPairs[first[cnt]] = second[cnt];
            }

            // Search for periodic vertices and edges which are not in
            // a periodic composite but lie in this process. First,
            // loop over all information we have from other
            // processors.
            for (cnt = i = 0; i < totFaces; ++i)
            {
                int faceId    = faceIds[i];

                ASSERTL0(allCompPairs.count(faceId) > 0,
                         "Unable to find matching periodic face.");

                int perFaceId = allCompPairs[faceId];

                for (j = 0; j < faceVerts[i]; ++j, ++cnt)
                {
                    int vId = vertIds[cnt];

                    PeriodicMap::iterator perId = periodicVerts.find(vId);

                    if (perId == periodicVerts.end())
                    {

                        // This vertex is not included in the map. Figure out which
                        // vertex it is supposed to be periodic with. perFaceId is
                        // the face ID which is periodic with faceId. The logic is
                        // much the same as the loop above.
                        SpatialDomains::PointGeomVector tmpVec[2]
                            = { coordMap[faceId], coordMap[perFaceId] };
                        
                        int nFaceVerts = tmpVec[0].size();
                        StdRegions::Orientation o = nFaceVerts == 3 ? 
                            SpatialDomains::TriGeom::GetFaceOrientation(
                                                                        tmpVec[0], tmpVec[1]) :
                            SpatialDomains::QuadGeom::GetFaceOrientation(
                                                                         tmpVec[0], tmpVec[1]);
                        
                        // Use vmap to determine which vertex of the other face
                        // should be periodic with this one.
                        int perVertexId = vertMap[perFaceId][vmap[nFaceVerts][o][j]];
                        
                        
                        PeriodicEntity ent(perVertexId,
                                           StdRegions::eNoOrientation,
                                           locVerts.count(perVertexId) > 0);
                        
                        periodicVerts[vId].push_back(ent);
                    }

                    int eId = edgeIds[cnt];

                    perId = periodicEdges.find(eId);
                    
                    if (perId == periodicEdges.end())
                    {
                        // This edge is not included in the map. Figure
                        // out which edge it is supposed to be periodic
                        // with. perFaceId is the face ID which is
                        // periodic with faceId. The logic is much the
                        // same as the loop above.
                        SpatialDomains::PointGeomVector tmpVec[2]
                            = { coordMap[faceId], coordMap[perFaceId] };
                        
                        int nFaceEdges = tmpVec[0].size();
                        StdRegions::Orientation o = nFaceEdges == 3 ? 
                            SpatialDomains::TriGeom::GetFaceOrientation(
                            tmpVec[0], tmpVec[1]) :
                        SpatialDomains::QuadGeom::GetFaceOrientation(
                            tmpVec[0], tmpVec[1]);
                        
                        // Use emap to determine which edge of the other
                        // face should be periodic with this one.
                        int perEdgeId = edgeMap[perFaceId][emap[nFaceEdges][o][j]];
                        
                        
                        PeriodicEntity ent(perEdgeId,
                                           StdRegions::eForwards,
                                           locEdges.count(perEdgeId) > 0);
                        
                        periodicEdges[eId].push_back(ent);
                    }
                }
            }

            // Finally, we must loop over the periodicVerts and periodicEdges
            // map to complete connectivity information.
            PeriodicMap::iterator perIt, perIt2;
            for (perIt  = periodicVerts.begin();
                 perIt != periodicVerts.end(); ++perIt)
            {
                // For each vertex that is periodic with this one...
                for (i = 0; i < perIt->second.size(); ++i)
                {
                    // Find the vertex in the periodicVerts map...
                    perIt2 = periodicVerts.find(perIt->second[i].id);
                    ASSERTL0(perIt2 != periodicVerts.end(),
                             "Couldn't find periodic vertex.");

                    // Now search through this vertex's list and make sure that
                    // we have a record of any vertices which aren't in the
                    // original list.
                    for (j = 0; j < perIt2->second.size(); ++j)
                    {
                        if (perIt2->second[j].id == perIt->first)
                        {
                            continue;
                        }

                        for (k = 0; k < perIt->second.size(); ++k)
                        {
                            if (perIt2->second[j].id == perIt->second[k].id)
                            {
                                break;
                            }
                        }

                        if (k == perIt->second.size())
                        {
                            perIt->second.push_back(perIt2->second[j]);
                        }
                    }
                }
            }

            for (perIt  = periodicEdges.begin();
                 perIt != periodicEdges.end(); ++perIt)
            {
                for (i = 0; i < perIt->second.size(); ++i)
                {
                    perIt2 = periodicEdges.find(perIt->second[i].id);
                    ASSERTL0(perIt2 != periodicEdges.end(),
                             "Couldn't find periodic edge.");

                    for (j = 0; j < perIt2->second.size(); ++j)
                    {
                        if (perIt2->second[j].id == perIt->first)
                        {
                            continue;
                        }

                        for (k = 0; k < perIt->second.size(); ++k)
                        {
                            if (perIt2->second[j].id == perIt->second[k].id)
                            {
                                break;
                            }
                        }

                        if (k == perIt->second.size())
                        {
                            perIt->second.push_back(perIt2->second[j]);
                        }
                    }
                }
            }

            // Loop over periodic edges to determine relative edge orientations.
            for (perIt  = periodicEdges.begin();
                 perIt != periodicEdges.end(); perIt++)
            {
                // Find edge coordinates
                map<int, pair<int, int> >::iterator eIt
                    = eIdMap.find(perIt->first);
                SpatialDomains::PointGeom v[2] = {
                    *vCoMap[eIt->second.first],
                    *vCoMap[eIt->second.second]
                };

                // Loop over each edge, and construct a vector that takes us
                // from one vertex to another. Use this to figure out which
                // vertex maps to which.
                for (i = 0; i < perIt->second.size(); ++i)
                {
                    eIt = eIdMap.find(perIt->second[i].id);

                    SpatialDomains::PointGeom w[2] = {
                        *vCoMap[eIt->second.first],
                        *vCoMap[eIt->second.second]
                    };

                    NekDouble cx = 0.5*(w[0](0)-v[0](0)+w[1](0)-v[1](0));
                    NekDouble cy = 0.5*(w[0](1)-v[0](1)+w[1](1)-v[1](1));
                    NekDouble cz = 0.5*(w[0](2)-v[0](2)+w[1](2)-v[1](2));

                    int vMap[2] = {-1,-1};
                    for (j = 0; j < 2; ++j)
                    {
                        NekDouble x = v[j](0);
                        NekDouble y = v[j](1);
                        NekDouble z = v[j](2);
                        for (k = 0; k < 2; ++k)
                        {
                            NekDouble x1 = w[k](0)-cx;
                            NekDouble y1 = w[k](1)-cy;
                            NekDouble z1 = w[k](2)-cz;

                            if (sqrt((x1-x)*(x1-x)+(y1-y)*(y1-y)+(z1-z)*(z1-z))
                                    < 1e-8)
                            {
                                vMap[k] = j;
                                break;
                            }
                        }
                    }

                    // Sanity check the map.
                    ASSERTL0(vMap[0] >= 0 && vMap[1] >= 0,
                             "Unable to align periodic vertices.");
                    ASSERTL0((vMap[0] == 0 || vMap[0] == 1) &&
                             (vMap[1] == 0 || vMap[1] == 1) &&
                             (vMap[0] != vMap[1]),
                             "Unable to align periodic vertices.");

                    // If 0 -> 0 then edges are aligned already; otherwise
                    // reverse the orientation.
                    if (vMap[0] != 0)
                    {
                        perIt->second[i].orient = StdRegions::eBackwards;
                    }
                }
            }

            // Do one final loop over periodic vertices/edges to remove
            // non-local vertices/edges from map.
            for (perIt  = periodicVerts.begin();
                 perIt != periodicVerts.end(); ++perIt)
            {
                if (locVerts.count(perIt->first) > 0)
                {
                    m_periodicVerts.insert(*perIt);
                }
            }

            for (perIt  = periodicEdges.begin();
                 perIt != periodicEdges.end(); ++perIt)
            {
                if (locEdges.count(perIt->first) > 0)
                {
                    m_periodicEdges.insert(*perIt);
                }
            }
        }

        bool DisContField3D::IsLeftAdjacentFace(const int n, const int e)
        {
            set<int>::iterator it;
            LocalRegions::Expansion2DSharedPtr traceEl = 
                boost::dynamic_pointer_cast<LocalRegions::Expansion2D>(
                    (m_traceMap->GetElmtToTrace())[n][e]);
            
            int offset = m_trace->GetPhys_Offset(traceEl->GetElmtId());
            
            bool fwd = true;
            if (traceEl->GetLeftAdjacentElementFace () == -1 ||
                traceEl->GetRightAdjacentElementFace() == -1)
            {
                // Boundary edge (1 connected element). Do nothing in
                // serial.
                it = m_boundaryFaces.find(traceEl->GetElmtId());

                // If the edge does not have a boundary condition set on
                // it, then assume it is a partition edge.
                if (it == m_boundaryFaces.end())
                {
                    int traceGeomId = traceEl->GetGeom2D()->GetGlobalID();
                    PeriodicMap::iterator pIt = m_periodicFaces.find(
                        traceGeomId);

                    if (pIt != m_periodicFaces.end() && !pIt->second[0].isLocal)
                    {
                        fwd = traceGeomId == min(traceGeomId,pIt->second[0].id);
                    }
                    else
                    {
                        fwd = m_traceMap->
                            GetTraceToUniversalMapUnique(offset) >= 0;
                    }
                }
            }
            else if (traceEl->GetLeftAdjacentElementFace () != -1 &&
                     traceEl->GetRightAdjacentElementFace() != -1)
            {
                // Non-boundary edge (2 connected elements).
                fwd = dynamic_cast<Nektar::StdRegions::StdExpansion*>
                    (traceEl->GetLeftAdjacentElementExp().get()) ==
                    (*m_exp)[n].get();
            }
            else
            {
                ASSERTL2(false, "Unconnected trace element!");
            }

            return fwd;
        }

        /**
         * \brief This method extracts the "forward" and "backward" trace
         * data from the array \a field and puts the data into output
         * vectors \a Fwd and \a Bwd.
         * 
         * We first define the convention which defines "forwards" and
         * "backwards". First an association is made between the face of
         * each element and its corresponding face in the trace space
         * using the mapping #m_traceMap. The element can either be
         * left-adjacent or right-adjacent to this trace face (see
         * Expansion2D::GetLeftAdjacentElementExp). Boundary faces are
         * always left-adjacent since left-adjacency is populated first.
         * 
         * If the element is left-adjacent we extract the face trace data
         * from \a field into the forward trace space \a Fwd; otherwise,
         * we place it in the backwards trace space \a Bwd. In this way,
         * we form a unique set of trace normals since these are always
         * extracted from left-adjacent elements.
         *
         * \param field is a NekDouble array which contains the 3D data
         * from which we wish to extract the backward and forward
         * orientated trace/face arrays.
         *
         * \return Updates a NekDouble array \a Fwd and \a Bwd
         */
        void DisContField3D::v_GetFwdBwdTracePhys(Array<OneD, NekDouble> &Fwd,
                                                  Array<OneD, NekDouble> &Bwd)
        {
            v_GetFwdBwdTracePhys(m_phys, Fwd, Bwd);
        }
        
        
        void DisContField3D::v_GetFwdBwdTracePhys(
            const Array<OneD, const NekDouble> &field,
                  Array<OneD,       NekDouble> &Fwd,
                  Array<OneD,       NekDouble> &Bwd)
        {
            // Loop over elements and collect forward and backward expansions.
            int nexp = GetExpSize();
            int cnt, n, e, npts, offset, phys_offset;
            Array<OneD,NekDouble> e_tmp;
            
            Array<OneD, Array<OneD, StdRegions::StdExpansionSharedPtr> >
                &elmtToTrace = m_traceMap->GetElmtToTrace();

            set<int>::iterator    it;
            PeriodicMap::iterator it2;
            boost::unordered_map<int,pair<int,int> >::iterator it3;

            // Zero vectors.
            Vmath::Zero(Fwd.num_elements(), Fwd, 1);
            Vmath::Zero(Bwd.num_elements(), Bwd, 1);
             
            LocalRegions::Expansion3DSharedPtr exp3d;
            bool fwd;

            for(cnt = n = 0; n < nexp; ++n)
            {
                exp3d = LocalRegions::Expansion3D::FromStdExp((*m_exp)[n]);
                phys_offset = GetPhys_Offset(n);
                for(e = 0; e < exp3d->GetNfaces(); ++e, ++cnt)
                {
                    offset = m_trace->GetPhys_Offset(
                        elmtToTrace[n][e]->GetElmtId());

                    fwd = m_leftAdjacentFaces[cnt];
                    if (fwd)
                    {
                        exp3d->GetFacePhysVals(e, elmtToTrace[n][e],
                                                     field + phys_offset,
                                                     e_tmp = Fwd + offset);
                    }
                    else
                    {
                        exp3d->GetFacePhysVals(e, elmtToTrace[n][e],
                                                     field + phys_offset,
                                                     e_tmp = Bwd + offset);
                    }
                }
            }
            
            // fill boundary conditions into missing elements
            int id1,id2 = 0;
            cnt = 0;
            
            for(n = 0; n < m_bndCondExpansions.num_elements(); ++n)
            {
                if(m_bndConditions[n]->GetBoundaryConditionType() == 
                       SpatialDomains::eDirichlet)
                {
                    for(e = 0; e < m_bndCondExpansions[n]->GetExpSize(); ++e)
                    {
                        npts = m_bndCondExpansions[n]->GetExp(e)->GetTotPoints();
                        id1  = m_bndCondExpansions[n]->GetPhys_Offset(e);
                        id2  = m_trace->GetPhys_Offset(
                            m_traceMap->GetBndCondTraceToGlobalTraceMap(cnt+e));
                        Vmath::Vcopy(npts,
                            &(m_bndCondExpansions[n]->GetPhys())[id1], 1,
                            &Bwd[id2],                                 1);
                    }

                    cnt += e;
                }
                else if (m_bndConditions[n]->GetBoundaryConditionType() == 
                             SpatialDomains::eNeumann || 
                         m_bndConditions[n]->GetBoundaryConditionType() == 
                             SpatialDomains::eRobin)
                {
                    for(e = 0; e < m_bndCondExpansions[n]->GetExpSize(); ++e)
                    {
                        npts = m_bndCondExpansions[n]->GetExp(e)->GetTotPoints();
                        id1  = m_bndCondExpansions[n]->GetPhys_Offset(e);
                        id2  = m_trace->GetPhys_Offset(
                            m_traceMap->GetBndCondTraceToGlobalTraceMap(cnt+e));

                        ASSERTL0((m_bndCondExpansions[n]->GetPhys())[id1] == 0.0,
                                 "method not set up for non-zero Neumann "
                                 "boundary condition");
                        
                        Vmath::Vcopy(npts,&Fwd[id2],1,&Bwd[id2],1);
                    }

                    cnt += e;
                }
                else
                {
                    ASSERTL0(false, "Method only set up for Dirichlet, Neumann "
                             "and Robin conditions.");
                }
            }

            // Copy any periodic boundary conditions.
            for (n = 0; n < m_periodicFwdCopy.size(); ++n)
            {
                Bwd[m_periodicBwdCopy[n]] = Fwd[m_periodicFwdCopy[n]];
            }
            
            // Do parallel exchange for forwards/backwards spaces.
            m_traceMap->UniversalTraceAssemble(Fwd);
            m_traceMap->UniversalTraceAssemble(Bwd);
        }

        void DisContField3D::v_ExtractTracePhys(
            Array<OneD, NekDouble> &outarray)
        {
            ASSERTL1(m_physState == true,
                     "Field is not in physical space.");
            
            v_ExtractTracePhys(m_phys, outarray);
        }

        void DisContField3D::v_ExtractTracePhys(
            const Array<OneD, const NekDouble> &inarray,
                  Array<OneD,       NekDouble> &outarray)
        {
            // Loop over elemente and collect forward expansion
            int nexp = GetExpSize();
            int n,e,offset,phys_offset;
            Array<OneD,NekDouble> e_tmp;
            Array<OneD, Array<OneD, StdRegions::StdExpansionSharedPtr> >
                &elmtToTrace = m_traceMap->GetElmtToTrace();

            ASSERTL1(outarray.num_elements() >= m_trace->GetNpoints(),
                     "input array is of insufficient length");
            
            // use m_trace tmp space in element to fill values
            for(n = 0; n < nexp; ++n)
            {
                phys_offset = GetPhys_Offset(n);
                
                for(e = 0; e < (*m_exp)[n]->GetNfaces(); ++e)
                {
                    offset = m_trace->GetPhys_Offset(elmtToTrace[n][e]->GetElmtId());
                    (*m_exp)[n]->GetFacePhysVals(e, elmtToTrace[n][e],
                                                 inarray + phys_offset,
                                                 e_tmp = outarray + offset);
                }
            }
        }
        
        /**
         * @brief Add trace contributions into elemental coefficient spaces.
         * 
         * Given some quantity \f$ \vec{Fn} \f$, which conatins this
         * routine calculates the integral
         * 
         * \f[ 
         * \int_{\Omega^e} \vec{Fn}, \mathrm{d}S
         * \f] 
         * 
         * and adds this to the coefficient space provided by outarray.
         * 
         * @see Expansion3D::AddFaceNormBoundaryInt
         * 
         * @param Fn        The trace quantities.
         * @param outarray  Resulting 3D coefficient space.
         *
         */
        void DisContField3D::v_AddTraceIntegral(
            const Array<OneD, const NekDouble> &Fn,
                  Array<OneD,       NekDouble> &outarray)
        {
            int e,n,offset, t_offset;
            Array<OneD, NekDouble> e_outarray;
            Array<OneD, Array<OneD, StdRegions::StdExpansionSharedPtr> >
                &elmtToTrace = m_traceMap->GetElmtToTrace();

            for(n = 0; n < GetExpSize(); ++n)
            {
                offset = GetCoeff_Offset(n);
                e_outarray = outarray+offset;
                for(e = 0; e < (*m_exp)[n]->GetNfaces(); ++e)
                {
                    t_offset = m_trace->GetPhys_Offset(elmtToTrace[n][e]->GetElmtId());
                    (*m_exp)[n]->AddFaceNormBoundaryInt(e,elmtToTrace[n][e],
                                                        Fn + t_offset,
                                                        e_outarray);
                }
            }
        }

        /**
         * @brief Add trace contributions into elemental coefficient spaces.
         * 
         * Given some quantity \f$ \vec{Fn} \f$, which conatins this
         * routine calculates the integral
         * 
         * \f[ 
         * \int_{\Omega^e} \vec{Fn}, \mathrm{d}S
         * \f] 
         * 
         * and adds this to the coefficient space provided by
         * outarray. The value of q is determined from the routine
         * IsLeftAdjacentFace() which if true we use Fwd else we use
         * Bwd
         *
         * @see Expansion3D::AddFaceNormBoundaryInt
         * 
         * @param Fwd       The trace quantities associated with left (fwd)
         *                  adjancent elmt.
         * @param Bwd       The trace quantities associated with right (bwd)
         *                  adjacent elet.
         * @param outarray  Resulting 3D coefficient space.
         */
        void DisContField3D::v_AddFwdBwdTraceIntegral(
            const Array<OneD, const NekDouble> &Fwd, 
            const Array<OneD, const NekDouble> &Bwd, 
                  Array<OneD,       NekDouble> &outarray)
        {
            int e,n,offset, t_offset;
            Array<OneD, NekDouble> e_outarray;
            Array<OneD, Array<OneD, StdRegions::StdExpansionSharedPtr> >
                &elmtToTrace = m_traceMap->GetElmtToTrace();

            for(n = 0; n < GetExpSize(); ++n)
            {
                offset = GetCoeff_Offset(n);
                for(e = 0; e < (*m_exp)[n]->GetNfaces(); ++e)
                {
                    t_offset = m_trace->GetPhys_Offset(elmtToTrace[n][e]->GetElmtId());

                    // Evaluate upwind flux less local edge 
                    if(IsLeftAdjacentFace(n,e))
                    {
                        (*m_exp)[n]->AddFaceNormBoundaryInt(
                         e, elmtToTrace[n][e],  Fwd + t_offset,
                         e_outarray = outarray+offset);
                    }
                    else
                    {
                        (*m_exp)[n]->AddFaceNormBoundaryInt(
                         e, elmtToTrace[n][e],  Bwd + t_offset,
                         e_outarray = outarray+offset);
                    }
                }
            }
        }

        /**
         * @brief Set up a list of elemeent IDs and edge IDs that link to the
         * boundary conditions.
         */
        void DisContField3D::v_GetBoundaryToElmtMap(
            Array<OneD, int> &ElmtID,
            Array<OneD, int> &FaceID)
        {
            map<int,int> globalIdMap;
            int i, n;
            int cnt;
            int nbcs = 0;
            
            SpatialDomains::MeshGraph3DSharedPtr graph3D = 
                boost::dynamic_pointer_cast<SpatialDomains::MeshGraph3D>(
                    m_graph);
            
            // Populate global ID map (takes global geometry ID to local
            // expansion list ID).
            LocalRegions::Expansion3DSharedPtr exp3d;
            for (i = 0; i < GetExpSize(); ++i)
            {
                exp3d = LocalRegions::Expansion3D::FromStdExp((*m_exp)[i]);
                globalIdMap[exp3d->GetGeom3D()->GetGlobalID()] = i;
            }

            // Determine number of boundary condition expansions.
            for(i = 0; i < m_bndConditions.num_elements(); ++i)
            {
                nbcs += m_bndCondExpansions[i]->GetExpSize();
            }

            // make sure arrays are of sufficient length
            if(ElmtID.num_elements() != nbcs)
            {
                ElmtID = Array<OneD, int>(nbcs);
            }

            if(FaceID.num_elements() != nbcs)
            {
                FaceID = Array<OneD, int>(nbcs);
            }
            
            LocalRegions::Expansion2DSharedPtr exp2d;
            for(cnt = n = 0; n < m_bndCondExpansions.num_elements(); ++n)
            {
                for(i = 0; i < m_bndCondExpansions[n]->GetExpSize(); ++i, ++cnt)
                {
                    exp2d = LocalRegions::Expansion2D::FromStdExp(m_bndCondExpansions[n]->GetExp(i));
                    // Use face to element map from MeshGraph3D.
                    SpatialDomains::ElementFaceVectorSharedPtr tmp = 
                        graph3D->GetElementsFromFace(exp2d->GetGeom2D());
                    
                    ElmtID[cnt] = globalIdMap[(*tmp)[0]->
                                              m_Element->GetGlobalID()];
                    FaceID[cnt] = (*tmp)[0]->m_FaceIndx;
                }
            }
        }

        /**
         * Solving Helmholtz Equation in 3D
         */
        void DisContField3D::v_HelmSolve(
                const Array<OneD, const NekDouble> &inarray,
                      Array<OneD,       NekDouble> &outarray,
                const FlagList &flags,
                const StdRegions::ConstFactorMap &factors,
                const StdRegions::VarCoeffMap &varcoeff,
                const Array<OneD, const NekDouble> &dirForcing)
        {
            int i,j,n,cnt,cnt1,nbndry;
            int nexp = GetExpSize();
            StdRegions::StdExpansionSharedPtr BndExp;

            Array<OneD,NekDouble> f(m_ncoeffs);
            DNekVec F(m_ncoeffs,f,eWrapper);
            Array<OneD,NekDouble> e_f, e_l;

            //----------------------------------
            //  Setup RHS Inner product
            //----------------------------------
            IProductWRTBase(inarray,f);
            Vmath::Neg(m_ncoeffs,f,1);

            //----------------------------------
            //  Solve continuous flux System
            //----------------------------------
            int GloBndDofs   = m_traceMap->GetNumGlobalBndCoeffs();
            int NumDirichlet = m_traceMap->GetNumLocalDirBndCoeffs();
            int e_ncoeffs,id;

            // Retrieve block matrix of U^e
            GlobalMatrixKey HDGLamToUKey(StdRegions::eHybridDGLamToU,NullAssemblyMapSharedPtr,factors,varcoeff);
            const DNekScalBlkMatSharedPtr &HDGLamToU = GetBlockMatrix(HDGLamToUKey);

            // Retrieve global trace space storage, \Lambda, from trace expansion
            Array<OneD,NekDouble> BndSol = m_trace->UpdateCoeffs();

            // Create trace space forcing, F
            Array<OneD,NekDouble> BndRhs(GloBndDofs,0.0);

            // Zero \Lambda
            Vmath::Zero(GloBndDofs,BndSol,1);

            // Retrieve number of local trace space coefficients N_{\lambda},
            // and set up local elemental trace solution \lambda^e.
            int     LocBndCoeffs = m_traceMap->GetNumLocalBndCoeffs();
            Array<OneD, NekDouble> loc_lambda(LocBndCoeffs);
            DNekVec LocLambda(LocBndCoeffs,loc_lambda,eWrapper);

            //----------------------------------
            // Evaluate Trace Forcing vector F
            // Kirby et al, 2010, P23, Step 5.
            //----------------------------------
            // Loop over all expansions in the domain
            for(cnt = cnt1 = n = 0; n < nexp; ++n)
            {
                nbndry = (*m_exp)[m_offset_elmt_id[n]]->NumDGBndryCoeffs();

                e_ncoeffs = (*m_exp)[m_offset_elmt_id[n]]->GetNcoeffs();
                e_f       = f + cnt;
                e_l       = loc_lambda + cnt1;

                // Local trace space \lambda^e
                DNekVec     Floc    (nbndry, e_l, eWrapper);
                // Local forcing f^e
                DNekVec     ElmtFce (e_ncoeffs, e_f, eWrapper);
                // Compute local (U^e)^{\top} f^e
                Floc = Transpose(*(HDGLamToU->GetBlock(n,n)))*ElmtFce;

                cnt   += e_ncoeffs;
                cnt1  += nbndry;
            }

            // Assemble local \lambda_e into global \Lambda
            m_traceMap->AssembleBnd(loc_lambda,BndRhs);

            // Copy Dirichlet boundary conditions and weak forcing into trace
            // space
            cnt = 0;
            for(i = 0; i < m_bndCondExpansions.num_elements(); ++i)
            {
                if(m_bndConditions[i]->GetBoundaryConditionType() == SpatialDomains::eDirichlet)
                {
                    for(j = 0; j < (m_bndCondExpansions[i])->GetNcoeffs(); ++j)
                    {
                        id = m_traceMap->GetBndCondCoeffsToGlobalCoeffsMap(cnt++);
                        BndSol[id] = m_bndCondExpansions[i]->GetCoeffs()[j];
                    }
                }
                else
                {
                    //Add weak boundary condition to trace forcing
                    for(j = 0; j < (m_bndCondExpansions[i])->GetNcoeffs(); ++j)
                    {
                        id = m_traceMap->GetBndCondCoeffsToGlobalCoeffsMap(cnt++);
                        BndRhs[id] += m_bndCondExpansions[i]->GetCoeffs()[j];
                    }
                }
            }

            //----------------------------------
            // Solve trace problem: \Lambda = K^{-1} F
            // K is the HybridDGHelmBndLam matrix.
            //----------------------------------
            if(GloBndDofs - NumDirichlet > 0)
            {
                GlobalLinSysKey       key(StdRegions::eHybridDGHelmBndLam,
                                          m_traceMap,factors,varcoeff);
                GlobalLinSysSharedPtr LinSys = GetGlobalBndLinSys(key);
                LinSys->Solve(BndRhs,BndSol,m_traceMap);
            }

            //----------------------------------
            // Internal element solves
            //----------------------------------
            GlobalMatrixKey invHDGhelmkey(StdRegions::eInvHybridDGHelmholtz,NullAssemblyMapSharedPtr,factors,varcoeff);
            const DNekScalBlkMatSharedPtr& InvHDGHelm = GetBlockMatrix(invHDGhelmkey);
            DNekVec out(m_ncoeffs,outarray,eWrapper);
            Vmath::Zero(m_ncoeffs,outarray,1);

            // get local trace solution from BndSol
            m_traceMap->GlobalToLocalBnd(BndSol,loc_lambda);

            //  out =  u_f + u_lam = (*InvHDGHelm)*f + (LamtoU)*Lam
            out = (*InvHDGHelm)*F + (*HDGLamToU)*LocLambda;
        }

        /**
         * @brief Calculates the result of the multiplication of a global matrix
         * of type specified by @a mkey with a vector given by @a inarray.
         * 
         * @param mkey      Key representing desired matrix multiplication.
         * @param inarray   Input vector.
         * @param outarray  Resulting multiplication.
         */
        void DisContField3D::v_GeneralMatrixOp(
               const GlobalMatrixKey             &gkey,
               const Array<OneD,const NekDouble> &inarray,
                     Array<OneD,      NekDouble> &outarray,
               CoeffState coeffstate)
        {
            int     LocBndCoeffs = m_traceMap->GetNumLocalBndCoeffs();
            Array<OneD, NekDouble> loc_lambda(LocBndCoeffs);
            DNekVec LocLambda(LocBndCoeffs,loc_lambda,eWrapper);
            const DNekScalBlkMatSharedPtr& HDGHelm = GetBlockMatrix(gkey);

            m_traceMap->GlobalToLocalBnd(inarray, loc_lambda);
            LocLambda = (*HDGHelm) * LocLambda;
            m_traceMap->AssembleBnd(loc_lambda,outarray);
        }

        /**
         * Search through the edge expansions and identify which ones have
         * Robin/Mixed type boundary conditions. If find a Robin boundary then
         * store the edge id of the boundary condition and the array of points
         * of the physical space boundary condition which are hold the boundary
         * condition primitive variable coefficient at the quatrature points
         *
         * \return std map containing the robin boundary condition
         * info using a key of the element id
         *
         * There is a next member to allow for more than one Robin
         * boundary condition per element
         */
        map<int, RobinBCInfoSharedPtr> DisContField3D::v_GetRobinBCInfo(void)
        {
            int i,cnt;
            map<int, RobinBCInfoSharedPtr> returnval;
            Array<OneD, int> ElmtID,FaceID;
            GetBoundaryToElmtMap(ElmtID,FaceID);

            for(cnt = i = 0; i < m_bndCondExpansions.num_elements(); ++i)
            {
                MultiRegions::ExpListSharedPtr locExpList;

                if(m_bndConditions[i]->GetBoundaryConditionType() == SpatialDomains::eRobin)
                {
                    int e,elmtid;
                    Array<OneD, NekDouble> Array_tmp;

                    locExpList = m_bndCondExpansions[i];

                    for(e = 0; e < locExpList->GetExpSize(); ++e)
                    {
                        RobinBCInfoSharedPtr rInfo = MemoryManager<RobinBCInfo>::AllocateSharedPtr(FaceID[cnt+e],Array_tmp = locExpList->GetPhys() + locExpList->GetPhys_Offset(e));
                        elmtid = ElmtID[cnt+e];
                        // make link list if necessary
                        if(returnval.count(elmtid) != 0)
                        {
                            rInfo->next = returnval.find(elmtid)->second;
                        }
                        returnval[elmtid] = rInfo;
                    }
                }
                cnt += m_bndCondExpansions[i]->GetExpSize();
            }

            return returnval;
        }
        
        /**
         * @brief Evaluate HDG post-processing to increase polynomial order of
         * solution.
         * 
         * This function takes the solution (assumed to be one order lower) in
         * physical space, and postprocesses at the current polynomial order by
         * solving the system:
         * 
         * \f[
         * \begin{aligned}
         *   (\nabla w, \nabla u^*) &= (\nabla w, u), \\
         *   \langle \nabla u^*, 1 \rangle &= \langle \nabla u, 1 \rangle
         * \end{aligned}
         * \f]
         * 
         * where \f$ u \f$ corresponds with the current solution as stored
         * inside #m_coeffs.
         * 
         * @param outarray  The resulting field \f$ u^* \f$.
         */
        void  DisContField3D::EvaluateHDGPostProcessing(
            Array<OneD, NekDouble> &outarray)
        {
            int    i,cnt,f,ncoeff_face;
            Array<OneD, NekDouble> force, out_tmp,qrhs,qrhs1;
            Array<OneD, Array< OneD, StdRegions::StdExpansionSharedPtr> > 
                &elmtToTrace = m_traceMap->GetElmtToTrace();

            int     eid,nq_elmt, nm_elmt;
            int     LocBndCoeffs = m_traceMap->GetNumLocalBndCoeffs();
            Array<OneD, NekDouble> loc_lambda(LocBndCoeffs), face_lambda;
            Array<OneD, NekDouble> tmp_coeffs;
            m_traceMap->GlobalToLocalBnd(m_trace->GetCoeffs(),loc_lambda);

            face_lambda = loc_lambda;

            // Calculate Q using standard DG formulation.
            for(i = cnt = 0; i < GetExpSize(); ++i)
            {
                LocalRegions::Expansion3DSharedPtr exp =
                    boost::dynamic_pointer_cast<
                        LocalRegions::Expansion3D>((*m_exp)[i]);

                eid     = m_offset_elmt_id[i];
                nq_elmt = (*m_exp)[eid]->GetTotPoints();
                nm_elmt = (*m_exp)[eid]->GetNcoeffs();
                qrhs    = Array<OneD, NekDouble>(nq_elmt);
                qrhs1   = Array<OneD, NekDouble>(nq_elmt);
                force   = Array<OneD, NekDouble>(2*nm_elmt);
                out_tmp = force + nm_elmt;
                LocalRegions::ExpansionSharedPtr ppExp;

                int num_points0 = (*m_exp)[eid]->GetBasis(0)->GetNumPoints();
                int num_points1 = (*m_exp)[eid]->GetBasis(1)->GetNumPoints();
                int num_points2 = (*m_exp)[eid]->GetBasis(2)->GetNumPoints();
                int num_modes0 = (*m_exp)[eid]->GetBasis(0)->GetNumModes();
                int num_modes1 = (*m_exp)[eid]->GetBasis(1)->GetNumModes();
                int num_modes2 = (*m_exp)[eid]->GetBasis(2)->GetNumModes();

                // Probably a better way of setting up lambda than this.  Note
                // cannot use PutCoeffsInToElmts since lambda space is mapped
                // during the solve.
                int nFaces = (*m_exp)[eid]->GetNfaces();
                Array<OneD, Array<OneD, NekDouble> > faceCoeffs(nFaces);
                for(f = 0; f < nFaces; ++f)
                {
                    ncoeff_face = elmtToTrace[eid][f]->GetNcoeffs();
                    faceCoeffs[f] = Array<OneD, NekDouble>(ncoeff_face);
                    Vmath::Vcopy(ncoeff_face, face_lambda, 1, faceCoeffs[f], 1);
                    exp->SetFaceToGeomOrientation(f, faceCoeffs[f]);
                    face_lambda = face_lambda + ncoeff_face;
                }

                //creating orthogonal expansion (checking if we have quads or triangles)
                LibUtilities::ShapeType shape = (*m_exp)[eid]->DetShapeType();
                switch(shape)
                {
                    case LibUtilities::eHexahedron:
                    {
                        const LibUtilities::PointsKey PkeyH1(num_points0,LibUtilities::eGaussLobattoLegendre);
                        const LibUtilities::PointsKey PkeyH2(num_points1,LibUtilities::eGaussLobattoLegendre);
                        const LibUtilities::PointsKey PkeyH3(num_points2,LibUtilities::eGaussLobattoLegendre);
                        LibUtilities::BasisKey  BkeyH1(LibUtilities::eOrtho_A, num_modes0, PkeyH1);
                        LibUtilities::BasisKey  BkeyH2(LibUtilities::eOrtho_A, num_modes1, PkeyH2);
                        LibUtilities::BasisKey  BkeyH3(LibUtilities::eOrtho_A, num_modes2, PkeyH3);
                        SpatialDomains::HexGeomSharedPtr hGeom = boost::dynamic_pointer_cast<SpatialDomains::HexGeom>((*m_exp)[eid]->GetGeom());
                        ppExp = MemoryManager<LocalRegions::HexExp>::AllocateSharedPtr(BkeyH1, BkeyH2, BkeyH3, hGeom);
                    }
                    break;
                    case LibUtilities::eTetrahedron:
                    {
                        const LibUtilities::PointsKey PkeyT1(num_points0,LibUtilities::eGaussLobattoLegendre);
                        const LibUtilities::PointsKey PkeyT2(num_points1,LibUtilities::eGaussRadauMAlpha1Beta0);
                        const LibUtilities::PointsKey PkeyT3(num_points2,LibUtilities::eGaussRadauMAlpha2Beta0);
                        LibUtilities::BasisKey  BkeyT1(LibUtilities::eOrtho_A, num_modes0, PkeyT1);
                        LibUtilities::BasisKey  BkeyT2(LibUtilities::eOrtho_B, num_modes1, PkeyT2);
                        LibUtilities::BasisKey  BkeyT3(LibUtilities::eOrtho_C, num_modes2, PkeyT3);
                        SpatialDomains::TetGeomSharedPtr tGeom = boost::dynamic_pointer_cast<SpatialDomains::TetGeom>((*m_exp)[eid]->GetGeom());
                        ppExp = MemoryManager<LocalRegions::TetExp>::AllocateSharedPtr(BkeyT1, BkeyT2, BkeyT3, tGeom);
                    }
                    break;
                    default:
                        ASSERTL0(false, "Wrong shape type, HDG postprocessing is not implemented");
                };


                //DGDeriv	
                // (d/dx w, q_0)
                (*m_exp)[eid]->DGDeriv(
                    0,tmp_coeffs = m_coeffs + m_coeff_offset[eid],
                    elmtToTrace[eid], faceCoeffs, out_tmp);
                (*m_exp)[eid]->BwdTrans(out_tmp,qrhs);
                ppExp->IProductWRTDerivBase(0,qrhs,force);


                // + (d/dy w, q_1)
                (*m_exp)[eid]->DGDeriv(
                    1,tmp_coeffs = m_coeffs + m_coeff_offset[eid],
                    elmtToTrace[eid], faceCoeffs, out_tmp);
                (*m_exp)[eid]->BwdTrans(out_tmp,qrhs);
                ppExp->IProductWRTDerivBase(1,qrhs,out_tmp);

                Vmath::Vadd(nm_elmt,force,1,out_tmp,1,force,1);

                // + (d/dz w, q_2)
                (*m_exp)[eid]->DGDeriv(
                    2,tmp_coeffs = m_coeffs + m_coeff_offset[eid],
                    elmtToTrace[eid], faceCoeffs, out_tmp);
                (*m_exp)[eid]->BwdTrans(out_tmp,qrhs);
                ppExp->IProductWRTDerivBase(2,qrhs,out_tmp);

                Vmath::Vadd(nm_elmt,force,1,out_tmp,1,force,1);
                // determine force[0] = (1,u)
                (*m_exp)[eid]->BwdTrans(
                    tmp_coeffs = m_coeffs + m_coeff_offset[eid],qrhs);
                force[0] = (*m_exp)[eid]->Integral(qrhs);

                // multiply by inverse Laplacian matrix
                // get matrix inverse
                LocalRegions::MatrixKey  lapkey(StdRegions::eInvLaplacianWithUnityMean, ppExp->DetShapeType(), *ppExp);
                DNekScalMatSharedPtr lapsys = ppExp->GetLocMatrix(lapkey); 

                NekVector<NekDouble> in (nm_elmt, force, eWrapper);
                NekVector<NekDouble> out(nm_elmt);

                out = (*lapsys)*in;

                // Transforming back to modified basis
                Array<OneD, NekDouble> work(nq_elmt);
                ppExp->BwdTrans(out.GetPtr(), work);
                exp  ->FwdTrans(work, tmp_coeffs = outarray + m_coeff_offset[eid]);
            }
        }

        /**
         * \brief This function evaluates the boundary conditions at a certain
         * time-level.
         *
         * Based on the boundary condition \f$g(\boldsymbol{x},t)\f$ evaluated
         * at a given time-level \a t, this function transforms the boundary
         * conditions onto the coefficients of the (one-dimensional) boundary
         * expansion. Depending on the type of boundary conditions, these
         * expansion coefficients are calculated in different ways:
         * - <b>Dirichlet boundary conditions</b><BR>
         *   In order to ensure global \f$C^0\f$ continuity of the spectral/hp
         *   approximation, the Dirichlet boundary conditions are projected onto
         *   the boundary expansion by means of a modified \f$C^0\f$ continuous
         *   Galerkin projection. This projection can be viewed as a collocation
         *   projection at the vertices, followed by an \f$L^2\f$ projection on
         *   the interior modes of the edges. The resulting coefficients
         *   \f$\boldsymbol{\hat{u}}^{\mathcal{D}}\f$ will be stored for the
         *   boundary expansion.
         * - <b>Neumann boundary conditions</b>
         *   In the discrete Galerkin formulation of the problem to be solved,
         *   the Neumann boundary conditions appear as the set of surface
         *   integrals: \f[\boldsymbol{\hat{g}}=\int_{\Gamma}
         *   \phi^e_n(\boldsymbol{x})g(\boldsymbol{x})d(\boldsymbol{x})\quad
         *   \forall n \f]
         *   As a result, it are the coefficients \f$\boldsymbol{\hat{g}}\f$
         *   that will be stored in the boundary expansion
         *
         * @param   time        The time at which the boundary conditions
         *                      should be evaluated.
         * @param   bndCondExpansions   List of boundary conditions.
         * @param   bndConditions   Information about the boundary conditions.
         */
        void DisContField3D::v_EvaluateBoundaryConditions(
            const NekDouble   time,
            const std::string varName,
            const NekDouble   x2_in,
            const NekDouble   x3_in)
        {
            int i;
            int npoints;
            int nbnd = m_bndCondExpansions.num_elements();
            MultiRegions::ExpListSharedPtr locExpList;

            for (i = 0; i < nbnd; ++i)
            {
                if (time == 0.0 || m_bndConditions[i]->GetUserDefined() == 
                    SpatialDomains::eTimeDependent)
                {
                    locExpList = m_bndCondExpansions[i];
                    npoints    = locExpList->GetNpoints();
                    
                    Array<OneD, NekDouble> x0(npoints, 0.0);
                    Array<OneD, NekDouble> x1(npoints, 0.0);
                    Array<OneD, NekDouble> x2(npoints, 0.0);
                    
                    locExpList->GetCoords(x0, x1, x2);
                    
                    if (m_bndConditions[i]->GetBoundaryConditionType()
                        == SpatialDomains::eDirichlet)
                    {
                        string filebcs = boost::static_pointer_cast<
                            SpatialDomains::DirichletBoundaryCondition>(
                                m_bndConditions[i])->m_filename;
                        
                        if (filebcs != "")
                        {
<<<<<<< HEAD
                             string varString = filebcs.substr(
                                 0, filebcs.find_last_of("."));
                             int len = varString.length();
                             varString = varString.substr(len-1, len);
                             int varInt = atoi(varString.c_str());
                             cout << "Boundary condition from file:" 
                                  << filebcs << endl;

                             std::vector<LibUtilities::FieldDefinitionsSharedPtr> FieldDef;
                             std::vector<std::vector<NekDouble> > FieldData;
                             Import(filebcs, FieldDef, FieldData);
                            
                             // copy FieldData into locExpList
                             locExpList->ExtractDataToCoeffs(
                                 FieldDef[0], FieldData[0],
                                 FieldDef[0]->m_fields[varInt], 
                                 locExpList->UpdateCoeffs());   
                             locExpList->BwdTrans_IterPerExp(
                                 locExpList->GetCoeffs(), 
                                 locExpList->UpdatePhys());
                             locExpList->FwdTrans_BndConstrained(
                                 locExpList->GetPhys(),
                                 locExpList->UpdateCoeffs());
=======
                            ExtractFileBCs(filebcs, varName, locExpList);
>>>>>>> 2c7169fd
                        }
                        else
                        {
                            LibUtilities::Equation  condition = boost::static_pointer_cast<SpatialDomains::
                                    DirichletBoundaryCondition >(
                                    m_bndConditions[i])->m_dirichletCondition;
                            
                            condition.Evaluate(x0, x1, x2, time, 
                                               locExpList->UpdatePhys());
                            
                            locExpList->FwdTrans_BndConstrained(
                                                locExpList->GetPhys(),
                                                locExpList->UpdateCoeffs());
                        }
                    }
                    else if (m_bndConditions[i]->GetBoundaryConditionType()
                             == SpatialDomains::eNeumann)
                    {
                        LibUtilities::Equation condition = boost::
                            static_pointer_cast<SpatialDomains::
                                NeumannBoundaryCondition>(
                                    m_bndConditions[i])->m_neumannCondition;
                        
                        condition.Evaluate(x0, x1, x2, time, 
                                           locExpList->UpdatePhys());
                        
                        locExpList->IProductWRTBase(locExpList->GetPhys(),
                                                    locExpList->UpdateCoeffs());
                    }
                    else if (m_bndConditions[i]->GetBoundaryConditionType()
                             == SpatialDomains::eRobin)
                    {
                        LibUtilities::Equation condition = boost::
                            static_pointer_cast<SpatialDomains::
                                RobinBoundaryCondition>(
                                    m_bndConditions[i])->m_robinFunction;
                        
                        LibUtilities::Equation coeff = boost::
                            static_pointer_cast<SpatialDomains::
                                RobinBoundaryCondition>(
                                    m_bndConditions[i])->m_robinPrimitiveCoeff;
                        
                        condition.Evaluate(x0, x1, x2, time, 
                                           locExpList->UpdatePhys());
                        
                        locExpList->IProductWRTBase(locExpList->GetPhys(),
                                                    locExpList->UpdateCoeffs());
                        
                        // Put primitive coefficient into the physical 
                        // space storage
                        coeff.Evaluate(x0, x1, x2, time,
                                       locExpList->UpdatePhys());
                        
                    }
                    else
                    {
                        ASSERTL0(false, "This type of BC not implemented yet");
                    }
                }
            }
        }
    } // end of namespace
} // end of namespace<|MERGE_RESOLUTION|>--- conflicted
+++ resolved
@@ -81,25 +81,13 @@
                m_bndConditions    (),
                m_trace(NullExpListSharedPtr)
          {
-<<<<<<< HEAD
             if(variable.compare("DefaultVar") != 0) // do not set up BCs if default variable
             {
-=======
-             SpatialDomains::BoundaryConditions bcs(m_session, graph3D);
-
-             GenerateBoundaryConditionExpansion(graph3D,bcs,variable);
-             EvaluateBoundaryConditions(0.0, variable);
-             ApplyGeomInfo();
-
-             // Find periodic edges for this variable.
-             FindPeriodicFaces(bcs, variable);
->>>>>>> 2c7169fd
-
                 SpatialDomains::BoundaryConditions bcs(m_session, graph3D);
                 
                 GenerateBoundaryConditionExpansion(graph3D,bcs,variable);
-                EvaluateBoundaryConditions();
-                
+                EvaluateBoundaryConditions(0.0, variable);
+
                 // Find periodic edges for this variable.
                 FindPeriodicFaces(bcs, variable);
             }
@@ -2440,33 +2428,7 @@
                         
                         if (filebcs != "")
                         {
-<<<<<<< HEAD
-                             string varString = filebcs.substr(
-                                 0, filebcs.find_last_of("."));
-                             int len = varString.length();
-                             varString = varString.substr(len-1, len);
-                             int varInt = atoi(varString.c_str());
-                             cout << "Boundary condition from file:" 
-                                  << filebcs << endl;
-
-                             std::vector<LibUtilities::FieldDefinitionsSharedPtr> FieldDef;
-                             std::vector<std::vector<NekDouble> > FieldData;
-                             Import(filebcs, FieldDef, FieldData);
-                            
-                             // copy FieldData into locExpList
-                             locExpList->ExtractDataToCoeffs(
-                                 FieldDef[0], FieldData[0],
-                                 FieldDef[0]->m_fields[varInt], 
-                                 locExpList->UpdateCoeffs());   
-                             locExpList->BwdTrans_IterPerExp(
-                                 locExpList->GetCoeffs(), 
-                                 locExpList->UpdatePhys());
-                             locExpList->FwdTrans_BndConstrained(
-                                 locExpList->GetPhys(),
-                                 locExpList->UpdateCoeffs());
-=======
                             ExtractFileBCs(filebcs, varName, locExpList);
->>>>>>> 2c7169fd
                         }
                         else
                         {
