--- conflicted
+++ resolved
@@ -2024,7 +2024,7 @@
                         npts = m_bndCondExpansions[n]->
                                 GetExp(e)->GetTotPoints();
                         id2  = m_trace->GetPhys_Offset(
-                            m_traceMap->GetBndCondTraceToGlobalTraceMap(cnt+e));
+                            m_traceMap->GetBndCondIDToGlobalTraceID(cnt+e));
                         Vmath::Vcopy(npts, &Fwd[id2], 1, &Bwd[id2], 1);
                     }
 
@@ -2040,7 +2040,7 @@
                         npts = m_bndCondExpansions[n]->
                                 GetExp(e)->GetTotPoints();
                         id2  = m_trace->GetPhys_Offset(
-                            m_traceMap->GetBndCondTraceToGlobalTraceMap(cnt+e));
+                            m_traceMap->GetBndCondIDToGlobalTraceID(cnt+e));
                         
                         // Turning this off since we can have non-zero
                         //Neumann in mixed CG-DG method
@@ -2063,7 +2063,6 @@
             }
         }
 
-<<<<<<< HEAD
         /**
          * @brief Fill the weight with m_bndCondBndWeight.
          */
@@ -2086,7 +2085,7 @@
                         npts = m_bndCondExpansions[n]->
                                 GetExp(e)->GetTotPoints();
                         id2  = m_trace->GetPhys_Offset(
-                            m_traceMap->GetBndCondTraceToGlobalTraceMap(cnt+e));
+                            m_traceMap->GetBndCondIDToGlobalTraceID(cnt+e));
                         Vmath::Fill(npts,
                                     m_bndCondBndWeight[n], 
                                     &weightave[id2], 1);
@@ -2105,7 +2104,7 @@
                         npts = m_bndCondExpansions[n]->
                                 GetExp(e)->GetTotPoints();
                         id2  = m_trace->GetPhys_Offset(
-                            m_traceMap->GetBndCondTraceToGlobalTraceMap(cnt+e));
+                            m_traceMap->GetBndCondIDToGlobalTraceID(cnt+e));
                         
                         Vmath::Fill(npts,
                                     m_bndCondBndWeight[n], 
@@ -2126,10 +2125,6 @@
                              "and Robin conditions.");
                 }
             }
-=======
-            // Do parallel exchange for forwards/backwards spaces.
-            m_traceMap->GetAssemblyCommDG()->PerformExchange(Fwd, Bwd);
->>>>>>> 22dfdeae
         }
 
          const vector<bool> &DisContField3D::v_GetLeftAdjacentFaces(void) const
