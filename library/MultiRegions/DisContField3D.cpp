 //////////////////////////////////////////////////////////////////////////////
 //
 // File DisContField3D.cpp
 //
 // For more information, please see: http://www.nektar.info
 //
 // The MIT License
 //
 // Copyright (c) 2006 Division of Applied Mathematics, Brown University (USA),
 // Department of Aeronautics, Imperial College London (UK), and Scientific
 // Computing and Imaging Institute, University of Utah (USA).
 //
 // License for the specific language governing rights and limitations under
 // Permission is hereby granted, free of charge, to any person obtaining a
 // copy of this software and associated documentation files (the "Software"),
 // to deal in the Software without restriction, including without limitation
 // the rights to use, copy, modify, merge, publish, distribute, sublicense,
 // and/or sell copies of the Software, and to permit persons to whom the
 // Software is furnished to do so, subject to the following conditions:
 //
 // The above copyright notice and this permission notice shall be included
 // in all copies or substantial portions of the Software.
 //
 // THE SOFTWARE IS PROVIDED "AS IS", WITHOUT WARRANTY OF ANY KIND, EXPRESS
 // OR IMPLIED, INCLUDING BUT NOT LIMITED TO THE WARRANTIES OF MERCHANTABILITY,
 // FITNESS FOR A PARTICULAR PURPOSE AND NONINFRINGEMENT. IN NO EVENT SHALL
 // THE AUTHORS OR COPYRIGHT HOLDERS BE LIABLE FOR ANY CLAIM, DAMAGES OR OTHER
 // LIABILITY, WHETHER IN AN ACTION OF CONTRACT, TORT OR OTHERWISE, ARISING
 // FROM, OUT OF OR IN CONNECTION WITH THE SOFTWARE OR THE USE OR OTHER
 // DEALINGS IN THE SOFTWARE.
 //
 // Description: Field definition for 3D domain with boundary
 // conditions using LDG flux
 //
 ///////////////////////////////////////////////////////////////////////////////

#include <MultiRegions/DisContField3D.h>
#include <LocalRegions/Expansion3D.h>
#include <LocalRegions/Expansion2D.h>
#include <SpatialDomains/MeshGraph3D.h>
#include <LocalRegions/HexExp.h>
#include <LocalRegions/TetExp.h>
#include <LocalRegions/PrismExp.h>
#include <LibUtilities/Foundations/Interp.h>
#include <LibUtilities/Foundations/ManagerAccess.h> 
#include <boost/assign/std/vector.hpp>
#include <boost/tuple/tuple.hpp>

 using namespace boost::assign;

 namespace Nektar
 {
     namespace MultiRegions
     {
         /**
          * @class DisContField3D
          * Abstraction of a global discontinuous three-dimensional spectral/hp
          * element expansion which approximates the solution of a set of
          * partial differential equations.
          */

         /**
          * @brief Default constructor.
          */
         DisContField3D::DisContField3D() :
             ExpList3D             (),
             m_bndCondExpansions   (),
             m_bndConditions       (),
             m_trace(NullExpListSharedPtr)
         {
         }

         /**
          * @brief Constructs a global discontinuous field based on an input
          * mesh with boundary conditions.
          */
         DisContField3D::DisContField3D(
             const LibUtilities::SessionReaderSharedPtr &pSession,
             const SpatialDomains::MeshGraphSharedPtr   &graph3D,
             const std::string                          &variable,
             const bool                                  SetUpJustDG)
             : ExpList3D          (pSession, graph3D, variable),
               m_bndCondExpansions(),
               m_bndConditions    (),
               m_trace(NullExpListSharedPtr)
         {
             // do not set up BCs if default variable
             if (variable.compare("DefaultVar") != 0)
             {
                 SpatialDomains::BoundaryConditions bcs(m_session, graph3D);
                
                 GenerateBoundaryConditionExpansion(graph3D,bcs,variable);
                 EvaluateBoundaryConditions(0.0, variable);

                 // Find periodic edges for this variable.
                 FindPeriodicFaces(bcs, variable);
             }
            
             if(SetUpJustDG)
             {
                 SetUpDG();
             }
             else
             {
                 // Set element edges to point to Robin BC edges if required.
                 int i, cnt, f;
                 Array<OneD, int> ElmtID, FaceID;
                 GetBoundaryToElmtMap(ElmtID, FaceID);

                 for(cnt = i = 0; i < m_bndCondExpansions.num_elements(); ++i)
                 {
                     MultiRegions::ExpListSharedPtr locExpList;
                     locExpList = m_bndCondExpansions[i];

                     for(f = 0; f < locExpList->GetExpSize(); ++f)
                     {
                         LocalRegions::Expansion3DSharedPtr exp3d
                            = (*m_exp)[ElmtID[cnt+f]]->
                                as<LocalRegions::Expansion3D>();
                         LocalRegions::Expansion2DSharedPtr exp2d
                            = locExpList->GetExp(f)->
                                as<LocalRegions::Expansion2D>();

                         exp3d->SetFaceExp(FaceID[cnt+f],exp2d);
                         exp2d->SetAdjacentElementExp(FaceID[cnt+f],exp3d);
                     }
                     cnt += m_bndCondExpansions[i]->GetExpSize();
                 }
             }
         }

         /*
          * @brief Copy type constructor which declares new boundary conditions
          * and re-uses mapping info and trace space if possible
          */
         DisContField3D::DisContField3D( 
             const DisContField3D                     &In,
             const SpatialDomains::MeshGraphSharedPtr &graph3D,
             const std::string                        &variable,
             const bool                                SetUpJustDG) 
             : ExpList3D(In), 
               m_trace(NullExpListSharedPtr)
         {
             SpatialDomains::BoundaryConditions bcs(m_session, graph3D);

             GenerateBoundaryConditionExpansion(graph3D,bcs,variable);
             EvaluateBoundaryConditions(0.0, variable);
             ApplyGeomInfo();

             if (!SameTypeOfBoundaryConditions(In))
             {
                 // Find periodic edges for this variable.
                 FindPeriodicFaces(bcs, variable);

                 if (SetUpJustDG)
                 {
                     SetUpDG(variable);
                 }
                 else
                 {
                     int i,cnt,f;
                     Array<OneD, int> ElmtID,FaceID;
                     GetBoundaryToElmtMap(ElmtID,FaceID);

                     for(cnt = i = 0; i < m_bndCondExpansions.num_elements(); ++i)
                     {
                         MultiRegions::ExpListSharedPtr locExpList;
                         locExpList = m_bndCondExpansions[i];

                         for(f = 0; f < locExpList->GetExpSize(); ++f)
                         {
                             LocalRegions::Expansion3DSharedPtr exp3d
                                 = (*m_exp)[ElmtID[cnt+f]]->
                                         as<LocalRegions::Expansion3D>();
                             LocalRegions::Expansion2DSharedPtr exp2d
                                 = locExpList->GetExp(f)->
                                         as<LocalRegions::Expansion2D>();

                             exp3d->SetFaceExp(FaceID[cnt+f],exp2d);
                             exp2d->SetAdjacentElementExp(FaceID[cnt+f],exp3d);
                         }

                         cnt += m_bndCondExpansions[i]->GetExpSize();
                     }
                     SetUpPhysNormals();
                 }

             }
             //else if we have the same boundary condition
             else
             {
                 m_globalBndMat       = In.m_globalBndMat;
                 m_trace              = In.m_trace;
                 m_traceMap           = In.m_traceMap;
                 m_locTraceToTraceMap = In.m_locTraceToTraceMap;
                 m_periodicVerts      = In.m_periodicVerts;
                 m_periodicEdges      = In.m_periodicEdges;
                 m_periodicFaces      = In.m_periodicFaces;
<<<<<<< HEAD

=======
                 
>>>>>>> 406973a0
                 if(SetUpJustDG)
                 {
                 }
                 else 
                 {
                     int i,cnt,f;
                     Array<OneD, int> ElmtID,FaceID;
                     GetBoundaryToElmtMap(ElmtID,FaceID);

                     for (cnt = i = 0;
                          i < m_bndCondExpansions.num_elements(); ++i)
                     {
                         MultiRegions::ExpListSharedPtr locExpList;
                         locExpList = m_bndCondExpansions[i];

                         for(f = 0; f < locExpList->GetExpSize(); ++f)
                         {
                             LocalRegions::Expansion3DSharedPtr exp3d
                                 = (*m_exp)[ElmtID[cnt+f]]->
                                         as<LocalRegions::Expansion3D>();
                             LocalRegions::Expansion2DSharedPtr exp2d
                                 = locExpList->GetExp(f)->
                                         as<LocalRegions::Expansion2D>();

                             exp3d->SetFaceExp(FaceID[cnt+f], exp2d);
                             exp2d->SetAdjacentElementExp(FaceID[cnt+f], exp3d);
                         }

                         cnt += m_bndCondExpansions[i]->GetExpSize();
                     }

                     if (m_session->DefinesSolverInfo("PROJECTION"))
                     {
                         std::string ProjectStr = 
                             m_session->GetSolverInfo("PROJECTION");
                         if (ProjectStr == "MixedCGDG"           ||
                             ProjectStr == "Mixed_CG_Discontinuous")
                         {
                             SetUpDG(variable);
                         }
                         else
                         {
                             SetUpPhysNormals();
                         }
                     }
                     else
                     {
                         SetUpPhysNormals();
                     }                       
                 }
             }
         }

         /**
          *
          */
         DisContField3D::DisContField3D(const DisContField3D &In) :
             ExpList3D(In),
             m_bndCondExpansions   (In.m_bndCondExpansions),
             m_bndConditions       (In.m_bndConditions),
             m_globalBndMat        (In.m_globalBndMat),
             m_trace               (In.m_trace),
             m_traceMap            (In.m_traceMap),
             m_locTraceToTraceMap  (In.m_locTraceToTraceMap),
             m_periodicFaces       (In.m_periodicFaces),
             m_periodicEdges       (In.m_periodicEdges),
             m_periodicVerts       (In.m_periodicVerts)
         {
         }

         /**
          * @brief Destructor.
          */
         DisContField3D::~DisContField3D()
         {
         }

         GlobalLinSysSharedPtr DisContField3D::GetGlobalBndLinSys(
             const GlobalLinSysKey &mkey)
         {
             ASSERTL0(mkey.GetMatrixType() == StdRegions::eHybridDGHelmBndLam,
                      "Routine currently only tested for HybridDGHelmholtz");
             ASSERTL1(mkey.GetGlobalSysSolnType() == 
                      m_traceMap->GetGlobalSysSolnType(),
                      "The local to global map is not set up for the requested "
                      "solution type");

             GlobalLinSysSharedPtr glo_matrix;
             GlobalLinSysMap::iterator matrixIter = m_globalBndMat->find(mkey);

             if (matrixIter == m_globalBndMat->end())
             {
                 glo_matrix = GenGlobalBndLinSys(mkey, m_traceMap);
                 (*m_globalBndMat)[mkey] = glo_matrix;
             }
             else
             {
                 glo_matrix = matrixIter->second;
             }

             return glo_matrix;
         }

         /**
          * @brief Set up all DG member variables and maps.
          */
         void DisContField3D::SetUpDG(const std::string variable)
         {
             if (m_trace != NullExpListSharedPtr)
             {
                 return;
             }

             ExpList2DSharedPtr trace;

             SpatialDomains::MeshGraph3DSharedPtr graph3D = 
                 boost::dynamic_pointer_cast<SpatialDomains::MeshGraph3D>(
                     m_graph);

             // Set up matrix map
             m_globalBndMat = MemoryManager<GlobalLinSysMap>::
                 AllocateSharedPtr();

             // Set up Trace space
             bool UseGenSegExp = true;
             trace = MemoryManager<ExpList2D>::AllocateSharedPtr(
                 m_session, m_bndCondExpansions, m_bndConditions,
                 *m_exp,graph3D, m_periodicFaces, UseGenSegExp);

             m_trace    = trace;

             m_traceMap = MemoryManager<AssemblyMapDG>::AllocateSharedPtr(
                 m_session,graph3D,trace,*this,m_bndCondExpansions,
                 m_bndConditions, m_periodicFaces,variable);

             Array<OneD, Array<OneD, LocalRegions::ExpansionSharedPtr> >
                 &elmtToTrace = m_traceMap->GetElmtToTrace();
<<<<<<< HEAD
             
             // Scatter trace segments to 3D elements. For each element, we find
             // the trace segment associated to each face. The element then
             // retains a pointer to the trace space segments, to ensure
             // uniqueness of normals when retrieving from two adjoining elements
             // which do not lie in a plane.
=======

             // Scatter trace segments to 3D elements. For each element, we
             // find the trace segment associated to each edge. The element
             // then retains a pointer to the trace space segments, to ensure
             // uniqueness of normals when retrieving from two adjoining
             // elements which do not lie in a plane.
>>>>>>> 406973a0
             for (int i = 0; i < m_exp->size(); ++i)
             {
                 for (int j = 0; j < (*m_exp)[i]->GetNfaces(); ++j)
                 {
                     LocalRegions::Expansion3DSharedPtr exp3d =
                             (*m_exp)[i]->as<LocalRegions::Expansion3D>();
                     LocalRegions::Expansion2DSharedPtr exp2d =
                             elmtToTrace[i][j]->as<LocalRegions::Expansion2D>();
                     exp3d->SetFaceExp           (j, exp2d);
                     exp2d->SetAdjacentElementExp(j, exp3d);
                 }
             }

             // Set up physical normals
             SetUpPhysNormals();

             // Set up information for parallel jobs.
             for (int i = 0; i < m_trace->GetExpSize(); ++i)
             {
                 LocalRegions::Expansion2DSharedPtr traceEl = 
                         m_trace->GetExp(i)->as<LocalRegions::Expansion2D>();

                 int offset      = m_trace->GetPhys_Offset(i);
                 int traceGeomId = traceEl->GetGeom2D()->GetGlobalID();
                 PeriodicMap::iterator pIt = m_periodicFaces.find(
                     traceGeomId);

                 if (pIt != m_periodicFaces.end() && !pIt->second[0].isLocal)
                 {
                     if (traceGeomId != min(pIt->second[0].id, traceGeomId))
                     {
                         traceEl->GetLeftAdjacentElementExp()->NegateFaceNormal(
                             traceEl->GetLeftAdjacentElementFace());
                     }
                 }
                 else if (m_traceMap->GetTraceToUniversalMapUnique(offset) < 0)
                 {
                     traceEl->GetLeftAdjacentElementExp()->NegateFaceNormal(
                         traceEl->GetLeftAdjacentElementFace());
                 }
             }

             int cnt, n, e;

             // Identify boundary faces
             for(cnt = 0, n = 0; n < m_bndCondExpansions.num_elements(); ++n)
             {
                 if (m_bndConditions[n]->GetBoundaryConditionType() != 
                     SpatialDomains::ePeriodic)
                 {
                     for(e = 0; e < m_bndCondExpansions[n]->GetExpSize(); ++e)
                     {
                         m_boundaryFaces.insert(
                             m_traceMap->GetBndCondTraceToGlobalTraceMap(cnt+e));
                     }
                 }
                 cnt += m_bndCondExpansions[n]->GetExpSize();
             }

             // Set up information for periodic boundary conditions.
             boost::unordered_map<int,pair<int,int> > perFaceToExpMap;
             boost::unordered_map<int,pair<int,int> >::iterator it2;
             cnt = 0;
             LocalRegions::Expansion3DSharedPtr exp3d;
             for (int n = 0; n < m_exp->size(); ++n)
             {
                 exp3d = (*m_exp)[n]->as<LocalRegions::Expansion3D>();
                 for (int e = 0; e < exp3d->GetNfaces(); ++e, ++cnt)
                 {
                     PeriodicMap::iterator it = m_periodicFaces.find(
                         exp3d->GetGeom3D()->GetFid(e));

                     if (it != m_periodicFaces.end())
                     {
                         perFaceToExpMap[it->first] = make_pair(n, e);
                     }
                 }
             }

             // Set up left-adjacent face list.
             m_leftAdjacentFaces.resize(cnt);
             cnt = 0;
             for (int i = 0; i < m_exp->size(); ++i)
             {
                 for (int j = 0; j < (*m_exp)[i]->GetNfaces(); ++j, ++cnt)
                 {
                     m_leftAdjacentFaces[cnt] = IsLeftAdjacentFace(i, j);
                 }
             }

             // Set up mapping to copy Fwd of periodic bcs to Bwd of other edge.
             cnt = 0;
             for (int n = 0; n < m_exp->size(); ++n)
             {
                 exp3d = (*m_exp)[n]->as<LocalRegions::Expansion3D>();
                 for (int e = 0; e < exp3d->GetNfaces(); ++e, ++cnt)
                 {
                     int faceGeomId = exp3d->GetGeom3D()->GetFid(e);
                     int offset = m_trace->GetPhys_Offset(
                         elmtToTrace[n][e]->GetElmtId());

                     // Check to see if this face is periodic.
                     PeriodicMap::iterator it = m_periodicFaces.find(faceGeomId);
                     
                     if (it != m_periodicFaces.end())
                     {
                         const PeriodicEntity &ent = it->second[0];
                         it2 = perFaceToExpMap.find(ent.id);

                         if (it2 == perFaceToExpMap.end())
                         {
                             if (m_session->GetComm()->GetSize() > 1 &&
                                 !ent.isLocal)
                             {
                                 continue;
                             }
                             else
                             {
                                 ASSERTL1(false, "Periodic edge not found!");
                             }
                         }

                         ASSERTL1(m_leftAdjacentFaces[cnt],
                                  "Periodic face in non-forward space?");

                         int offset2 = m_trace->GetPhys_Offset(
                             elmtToTrace[it2->second.first][it2->second.second]->
                                 GetElmtId());

                        // Calculate relative orientations between faces to
                        // calculate copying map.
                        int nquad1 = elmtToTrace[n][e]->GetNumPoints(0);
                        int nquad2 = elmtToTrace[n][e]->GetNumPoints(1);

                        vector<int> tmpBwd(nquad1*nquad2);
                        vector<int> tmpFwd(nquad1*nquad2);

                        if (ent.orient == StdRegions::eDir1FwdDir2_Dir2FwdDir1 ||
                            ent.orient == StdRegions::eDir1BwdDir2_Dir2FwdDir1 ||
                            ent.orient == StdRegions::eDir1FwdDir2_Dir2BwdDir1 ||
                            ent.orient == StdRegions::eDir1BwdDir2_Dir2BwdDir1)
                        {
                            for (int i = 0; i < nquad2; ++i)
                            {
                                for (int j = 0; j < nquad1; ++j)
                                {
                                    tmpBwd[i*nquad1+j] = offset2 + i*nquad1+j;
                                    tmpFwd[i*nquad1+j] = offset  + j*nquad2+i;
                                }
                            }
                        }
                        else
                        {
                            for (int i = 0; i < nquad2; ++i)
                            {
                                for (int j = 0; j < nquad1; ++j)
                                {
                                    tmpBwd[i*nquad1+j] = offset2 + i*nquad1+j;
                                    tmpFwd[i*nquad1+j] = offset  + i*nquad1+j;
                                }
                            }
                        }

                        if (ent.orient == StdRegions::eDir1BwdDir1_Dir2FwdDir2 ||
                            ent.orient == StdRegions::eDir1BwdDir1_Dir2BwdDir2 ||
                            ent.orient == StdRegions::eDir1FwdDir2_Dir2BwdDir1 ||
                            ent.orient == StdRegions::eDir1BwdDir2_Dir2BwdDir1)
                        {
                            // Reverse x direction
                            for (int i = 0; i < nquad2; ++i)
                            {
                                for (int j = 0; j < nquad1/2; ++j)
                                {
                                    swap(tmpFwd[i*nquad1 + j],
                                         tmpFwd[i*nquad1 + nquad1-j-1]);
                                }
                            }
                        }

                        if (ent.orient == StdRegions::eDir1FwdDir1_Dir2BwdDir2 ||
                            ent.orient == StdRegions::eDir1BwdDir1_Dir2BwdDir2 ||
                            ent.orient == StdRegions::eDir1BwdDir2_Dir2FwdDir1 ||
                            ent.orient == StdRegions::eDir1BwdDir2_Dir2BwdDir1)
                        {
                            // Reverse y direction
                            for (int j = 0; j < nquad1; ++j)
                            {
                                for (int i = 0; i < nquad2/2; ++i)
                                {
                                    swap(tmpFwd[i*nquad1 + j],
                                         tmpFwd[(nquad2-i-1)*nquad1 + j]);
                                }
                            }
                        }

                        for (int i = 0; i < nquad1*nquad2; ++i)
                        {
                            m_periodicFwdCopy.push_back(tmpFwd[i]);
                            m_periodicBwdCopy.push_back(tmpBwd[i]);
                        }
                    }
                }
            }

<<<<<<< HEAD
             m_locTraceToTraceMap = MemoryManager<LocTraceToTraceMap>::AllocateSharedPtr(*this,m_trace,elmtToTrace,m_leftAdjacentFaces);

         }
=======
             m_locTraceToTraceMap = MemoryManager<LocTraceToTraceMap>::
                AllocateSharedPtr(*this, m_trace, elmtToTrace,
                                  m_leftAdjacentFaces);

        }
>>>>>>> 406973a0

        /**
         * For each boundary region, checks that the types and number of
         * boundary expansions in that region match.
         * 
         * @param   In          ContField3D to compare with.
         * @return true if boundary conditions match.
         */
        bool DisContField3D::SameTypeOfBoundaryConditions(
            const DisContField3D &In)
        {
            int i;
            bool returnval = true;

            for(i = 0; i < m_bndConditions.num_elements(); ++i)
            {

                // check to see if boundary condition type is the same
                // and there are the same number of boundary
                // conditions in the boundary definition.
                if((m_bndConditions[i]->GetBoundaryConditionType()
                    != In.m_bndConditions[i]->GetBoundaryConditionType())||
                   (m_bndCondExpansions[i]->GetExpSize()
                                    != In.m_bndCondExpansions[i]->GetExpSize()))
                {
                    returnval = false;
                    break;
                }
            }

            // Compare with all other processes. Return true only if all
            // processes report having the same boundary conditions.
            int vSame = returnval ? 1 : 0;
            m_comm->AllReduce(vSame, LibUtilities::ReduceMin);

            return (vSame == 1);
        }

        /**
         * According to their boundary region, the separate segmental boundary
         * expansions are bundled together in an object of the class
         * MultiRegions#ExpList2D.
         *
         * \param graph3D A mesh, containing information about the domain and
         * the spectral/hp element expansion.
         * \param bcs An entity containing information about the boundaries and
         * boundary conditions.
         * \param variable An optional parameter to indicate for which variable
         * the boundary conditions should be discretised.
         */
        void DisContField3D::GenerateBoundaryConditionExpansion(
            const SpatialDomains::MeshGraphSharedPtr &graph3D,
            const SpatialDomains::BoundaryConditions &bcs,
            const std::string                        &variable)
        {
            int cnt  = 0;
            MultiRegions::ExpList2DSharedPtr       locExpList;
            SpatialDomains::BoundaryConditionShPtr locBCond;

            const SpatialDomains::BoundaryRegionCollection    &bregions = 
                bcs.GetBoundaryRegions();
            const SpatialDomains::BoundaryConditionCollection &bconditions = 
                bcs.GetBoundaryConditions();
            SpatialDomains::BoundaryRegionCollection::const_iterator it;

            // count the number of non-periodic boundary regions
            for (it = bregions.begin(); it != bregions.end(); ++it)
            {
                SpatialDomains::BoundaryConditionShPtr boundaryCondition = 
                    GetBoundaryCondition(bconditions, it->first, variable);
                if (boundaryCondition->GetBoundaryConditionType() != 
                        SpatialDomains::ePeriodic)
                {
                    cnt++;
                }
            }

            m_bndCondExpansions = Array<OneD,MultiRegions::ExpListSharedPtr>(cnt);
            m_bndConditions     = Array<OneD,SpatialDomains::BoundaryConditionShPtr>(cnt);

            cnt = 0;

            // list Dirichlet boundaries first
            for (it = bregions.begin(); it != bregions.end(); ++it)
            {
                locBCond = GetBoundaryCondition(
                    bconditions, it->first, variable);

                if(locBCond->GetBoundaryConditionType()
                       != SpatialDomains::ePeriodic)
                {
                    locExpList = MemoryManager<MultiRegions::ExpList2D>
                        ::AllocateSharedPtr(m_session, *(it->second),
                                            graph3D, variable);

                    // Set up normals on non-Dirichlet boundary conditions
                    if(locBCond->GetBoundaryConditionType() != 
                           SpatialDomains::eDirichlet)
                    {
                        SetUpPhysNormals();
                    }

                    m_bndCondExpansions[cnt]  = locExpList;
                    m_bndConditions[cnt++]    = locBCond;
                }
            }
        }

        /**
         * @brief Determine the periodic faces, edges and vertices for the given
         * graph.
         * 
         * @param   bcs         Information about the boundary conditions.
         * @param   variable    Specifies the field.
         */
        void DisContField3D::FindPeriodicFaces(
            const SpatialDomains::BoundaryConditions &bcs,
            const std::string                        &variable)
        {
            const SpatialDomains::BoundaryRegionCollection &bregions
                = bcs.GetBoundaryRegions();
            const SpatialDomains::BoundaryConditionCollection &bconditions
                = bcs.GetBoundaryConditions();
            SpatialDomains::MeshGraph3DSharedPtr graph3D
                = boost::dynamic_pointer_cast<
                    SpatialDomains::MeshGraph3D>(m_graph);
            SpatialDomains::BoundaryRegionCollection::const_iterator it;

            LibUtilities::CommSharedPtr     vComm       =
                m_session->GetComm()->GetRowComm();
            LibUtilities::CompositeOrdering compOrder   =
                m_session->GetCompositeOrdering();
            LibUtilities::BndRegionOrdering bndRegOrder =
                m_session->GetBndRegionOrdering();
            SpatialDomains::CompositeMap    compMap     =
                m_graph->GetComposites();

            // perComps: Stores a unique collection of pairs of periodic
            // composites (i.e. if composites 1 and 2 are periodic then this map
            // will contain either the pair (1,2) or (2,1) but not both).
            //
            // The four maps allVerts, allCoord, allEdges and allOrient map a
            // periodic face to a vector containing the vertex ids of the face;
            // their coordinates; the edge ids of the face; and their
            // orientation within that face respectively.
            //
            // Finally the three sets locVerts, locEdges and locFaces store any
            // vertices, edges and faces that belong to a periodic composite and
            // lie on this process.
            map<int,int>                                   perComps;
            map<int,vector<int> >                          allVerts;
            map<int,SpatialDomains::PointGeomVector>       allCoord;
            map<int,vector<int> >                          allEdges;
            map<int,vector<StdRegions::Orientation> >      allOrient;
            set<int>                                       locVerts;
            set<int>                                       locEdges;
            set<int>                                       locFaces;

            int region1ID, region2ID, i, j, k, cnt;
            SpatialDomains::BoundaryConditionShPtr locBCond;

            // Set up a set of all local verts and edges. 
            for(i = 0; i < (*m_exp).size(); ++i)
            {
                for(j = 0; j < (*m_exp)[i]->GetNverts(); ++j)
                {
                    int id = (*m_exp)[i]->GetGeom()->GetVid(j);
                    locVerts.insert(id);
                }

                for(j = 0; j < (*m_exp)[i]->GetNedges(); ++j)
                {
                    int id = (*m_exp)[i]->GetGeom()->GetEid(j);
                    locEdges.insert(id);
                }
            }    

            // Begin by populating the perComps map. We loop over all periodic
            // boundary conditions and determine the composite associated with
            // it, then fill out the all* maps.
            for (it = bregions.begin(); it != bregions.end(); ++it)
            {
                locBCond = GetBoundaryCondition(
                    bconditions, it->first, variable);

                if (locBCond->GetBoundaryConditionType()
                        != SpatialDomains::ePeriodic)
                {
                    continue;
                }

                // Identify periodic boundary region IDs.
                region1ID = it->first;
                region2ID = boost::static_pointer_cast<
                    SpatialDomains::PeriodicBoundaryCondition>(
                        locBCond)->m_connectedBoundaryRegion;

                // Check the region only contains a single composite.
                ASSERTL0(it->second->size() == 1,
                         "Boundary region "+boost::lexical_cast<string>(
                             region1ID)+" should only contain 1 composite.");

                // From this identify composites by looking at the original
                // boundary region ordering. Note that in serial the mesh
                // partitioner is not run, so this map will be empty and
                // therefore needs to be populated by using the corresponding
                // boundary region.
                int cId1, cId2;
                if (vComm->GetSize() == 1)
                {
                    cId1 = it->second->begin()->first;
                    cId2 = bregions.find(region2ID)->second->begin()->first;
                }
                else
                {
                    cId1 = bndRegOrder.find(region1ID)->second[0];
                    cId2 = bndRegOrder.find(region2ID)->second[0];
                }

                SpatialDomains::Composite c = it->second->begin()->second;
                vector<unsigned int> tmpOrder;
                
                // From the composite, we now construct the allVerts, allEdges
                // and allCoord map so that they can be transferred across
                // processors. We also populate the locFaces set to store a
                // record of all faces local to this process.
                for (i = 0; i < c->size(); ++i)
                {
                    SpatialDomains::Geometry2DSharedPtr faceGeom =
                        boost::dynamic_pointer_cast<
                            SpatialDomains::Geometry2D>((*c)[i]);
                    ASSERTL1(faceGeom, "Unable to cast to shared ptr");

                    // Get geometry ID of this face and store in locFaces.
                    int faceId = (*c)[i]->GetGlobalID();
                    locFaces.insert(faceId);

                    // In serial, mesh partitioning will not have occurred so
                    // need to fill composite ordering map manually.
                    if (vComm->GetSize() == 1)
                    {
                        tmpOrder.push_back((*c)[i]->GetGlobalID());
                    }

                    // Loop over vertices and edges of the face to populate
                    // allVerts, allEdges and allCoord maps.
                    vector<int> vertList, edgeList;
                    SpatialDomains::PointGeomVector coordVec;
                    vector<StdRegions::Orientation> orientVec;
                    for (j = 0; j < faceGeom->GetNumVerts(); ++j)
                    {
                        vertList .push_back(faceGeom->GetVid   (j));
                        edgeList .push_back(faceGeom->GetEid   (j));
                        coordVec .push_back(faceGeom->GetVertex(j));
                        orientVec.push_back(faceGeom->GetEorient(j));
                    }

                    allVerts [faceId] = vertList;
                    allEdges [faceId] = edgeList;
                    allCoord [faceId] = coordVec;
                    allOrient[faceId] = orientVec;
                }

                // In serial, record the composite ordering in compOrder for
                // later in the routine.
                if (vComm->GetSize() == 1)
                {
                    compOrder[it->second->begin()->first] = tmpOrder;
                }

                // See if we already have either region1 or region2 stored in
                // perComps map already and do a sanity check to ensure regions
                // are mutually periodic.
                if (perComps.count(cId1) == 0)
                {
                    if (perComps.count(cId2) == 0)
                    {
                        perComps[cId1] = cId2;
                    }
                    else
                    {
                        std::stringstream ss;
                        ss << "Boundary region " << cId2 << " should be "
                           << "periodic with " << perComps[cId2] << " but "
                           << "found " << cId1 << " instead!";
                        ASSERTL0(perComps[cId2] == cId1, ss.str());
                    }
                }
                else
                {
                    std::stringstream ss;
                    ss << "Boundary region " << cId1 << " should be "
                       << "periodic with " << perComps[cId1] << " but "
                       << "found " << cId2 << " instead!";
                    ASSERTL0(perComps[cId1] == cId1, ss.str());
                }
            }

            // The next routines process local face lists to exchange vertices,
            // edges and faces.
            int              n = vComm->GetSize();
            int              p = vComm->GetRank();
            int              totFaces;
            Array<OneD, int> facecounts(n,0);
            Array<OneD, int> vertcounts(n,0);
            Array<OneD, int> faceoffset(n,0);
            Array<OneD, int> vertoffset(n,0);

            // First exchange the number of faces on each process.
            facecounts[p] = locFaces.size();
            vComm->AllReduce(facecounts, LibUtilities::ReduceSum);

            // Set up an offset map to allow us to distribute face IDs to all
            // processors.
            faceoffset[0] = 0;
            for (i = 1; i < n; ++i)
            {
                faceoffset[i] = faceoffset[i-1] + facecounts[i-1];
            }

            // Calculate total number of faces.
            totFaces = Vmath::Vsum(n, facecounts, 1);

            // faceIds holds face IDs for each periodic face. faceVerts holds
            // the number of vertices in this face.
            Array<OneD, int> faceIds  (totFaces, 0);
            Array<OneD, int> faceVerts(totFaces, 0);

            // Process p writes IDs of its faces into position faceoffset[p] of
            // faceIds which allows us to perform an AllReduce to distribute
            // information amongst processors.
            set<int>::iterator sIt;
            for (i = 0, sIt = locFaces.begin(); sIt != locFaces.end(); ++sIt)
            {
                faceIds  [faceoffset[p] + i  ] = *sIt;
                faceVerts[faceoffset[p] + i++] = allVerts[*sIt].size();
            }

            vComm->AllReduce(faceIds,   LibUtilities::ReduceSum);
            vComm->AllReduce(faceVerts, LibUtilities::ReduceSum);

            // procVerts holds number of vertices (and also edges since each
            // face is 2D) on each process.
            Array<OneD, int> procVerts(n,0);
            int nTotVerts;

            // Note if there are no periodic faces at all calling Vsum will
            // cause a segfault.
            if (totFaces > 0)
            {
                // Calculate number of vertices on each processor.
                nTotVerts = Vmath::Vsum(totFaces, faceVerts, 1);
            }
            else
            {
                nTotVerts = 0;
            }

            for (i = 0; i < n; ++i)
            {
                if (facecounts[i] > 0)
                {
                    procVerts[i] = Vmath::Vsum(
                        facecounts[i], faceVerts + faceoffset[i], 1);
                }
                else
                {
                    procVerts[i] = 0;
                }
            }

            // vertoffset is defined in the same manner as edgeoffset
            // beforehand.
            vertoffset[0] = 0;
            for (i = 1; i < n; ++i)
            {
                vertoffset[i] = vertoffset[i-1] + procVerts[i-1];
            }

            // At this point we exchange all vertex IDs, edge IDs and vertex
            // coordinates for each face. The coordinates are necessary because
            // we need to calculate relative face orientations between periodic
            // faces to determined edge and vertex connectivity.
            Array<OneD, int>       vertIds(nTotVerts,   0);
            Array<OneD, int>       edgeIds(nTotVerts,   0);
            Array<OneD, int>       edgeOrt(nTotVerts,   0);
            Array<OneD, NekDouble> vertX  (nTotVerts, 0.0);
            Array<OneD, NekDouble> vertY  (nTotVerts, 0.0);
            Array<OneD, NekDouble> vertZ  (nTotVerts, 0.0);

            for (cnt = 0, sIt = locFaces.begin();
                 sIt != locFaces.end(); ++sIt)
            {
                for (j = 0; j < allVerts[*sIt].size(); ++j)
                {
                    int vertId = allVerts[*sIt][j];
                    vertIds[vertoffset[p] + cnt  ] = vertId;
                    vertX  [vertoffset[p] + cnt  ] = (*allCoord[*sIt][j])(0);
                    vertY  [vertoffset[p] + cnt  ] = (*allCoord[*sIt][j])(1);
                    vertZ  [vertoffset[p] + cnt  ] = (*allCoord[*sIt][j])(2);
                    edgeIds[vertoffset[p] + cnt  ] = allEdges [*sIt][j];
                    edgeOrt[vertoffset[p] + cnt++] = allOrient[*sIt][j];
                }
            }

            vComm->AllReduce(vertIds, LibUtilities::ReduceSum);
            vComm->AllReduce(vertX,   LibUtilities::ReduceSum);
            vComm->AllReduce(vertY,   LibUtilities::ReduceSum);
            vComm->AllReduce(vertZ,   LibUtilities::ReduceSum);
            vComm->AllReduce(edgeIds, LibUtilities::ReduceSum);
            vComm->AllReduce(edgeOrt, LibUtilities::ReduceSum);

            // Finally now we have all of this information, we construct maps
            // which make accessing the information easier. These are
            // conceptually the same as all* maps at the beginning of the
            // routine, but now hold information for all periodic vertices.
            map<int, vector<int> >                          vertMap;
            map<int, vector<int> >                          edgeMap;
            map<int, SpatialDomains::PointGeomVector>       coordMap;

            // These final two maps are required for determining the relative
            // orientation of periodic edges. vCoMap associates vertex IDs with
            // their coordinates, and eIdMap maps an edge ID to the two vertices
            // which construct it.
            map<int, SpatialDomains::PointGeomSharedPtr>    vCoMap;
            map<int, pair<int, int> >                       eIdMap;

            for (cnt = i = 0; i < totFaces; ++i)
            {
                vector<int> edges(faceVerts[i]);
                vector<int> verts(faceVerts[i]);
                SpatialDomains::PointGeomVector coord(faceVerts[i]);

                // Keep track of cnt to enable correct edge vertices to be
                // inserted into eIdMap.
                int tmp = cnt;
                for (j = 0; j < faceVerts[i]; ++j, ++cnt)
                {
                    edges[j] = edgeIds[cnt];
                    verts[j] = vertIds[cnt];
                    coord[j]  = MemoryManager<SpatialDomains::PointGeom>
                        ::AllocateSharedPtr(
                            3, verts[j], vertX[cnt], vertY[cnt], vertZ[cnt]);
                    vCoMap[vertIds[cnt]] = coord[j];
                    
                    // Try to insert edge into the eIdMap to avoid re-inserting.
                    pair<map<int, pair<int, int> >::iterator, bool> testIns =
                        eIdMap.insert(make_pair(
                            edgeIds[cnt],
                            make_pair(vertIds[tmp+j],
                                      vertIds[tmp+((j+1) % faceVerts[i])])));

                    if (testIns.second == false)
                    {
                        continue;
                    }

                    // If the edge is reversed with respect to the face, then
                    // swap the edges so that we have the original ordering of
                    // the edge in the 3D element. This is necessary to properly
                    // determine edge orientation.
                    if ((StdRegions::Orientation)edgeOrt[cnt]
                            == StdRegions::eBackwards)
                    {
                        swap(testIns.first->second.first,
                             testIns.first->second.second);
                    }
                }

                vertMap [faceIds[i]] = verts;
                edgeMap [faceIds[i]] = edges;
                coordMap[faceIds[i]] = coord;
            }

            // Go through list of composites and figure out which edges are
            // parallel from original ordering in session file. This includes
            // composites which are not necessarily on this process.
            map<int,int>::iterator cIt, pIt;
            map<int,int>::const_iterator oIt;

            // Store temporary map of periodic vertices which will hold all
            // periodic vertices on the entire mesh so that doubly periodic
            // vertices/edges can be counted properly across partitions. Local
            // vertices/edges are copied into m_periodicVerts and
            // m_periodicEdges at the end of the function.
            PeriodicMap periodicVerts;
            PeriodicMap periodicEdges;

            // Construct two maps which determine how vertices and edges of
            // faces connect given a specific face orientation. The key of the
            // map is the number of vertices in the face, used to determine
            // difference between tris and quads.
            map<int, map<StdRegions::Orientation, vector<int> > > vmap;
            map<int, map<StdRegions::Orientation, vector<int> > > emap;

            map<StdRegions::Orientation, vector<int> > quadVertMap;
            quadVertMap[StdRegions::eDir1FwdDir1_Dir2FwdDir2] += 0,1,2,3;
            quadVertMap[StdRegions::eDir1FwdDir1_Dir2BwdDir2] += 3,2,1,0;
            quadVertMap[StdRegions::eDir1BwdDir1_Dir2FwdDir2] += 1,0,3,2;
            quadVertMap[StdRegions::eDir1BwdDir1_Dir2BwdDir2] += 2,3,0,1;
            quadVertMap[StdRegions::eDir1FwdDir2_Dir2FwdDir1] += 0,3,2,1;
            quadVertMap[StdRegions::eDir1FwdDir2_Dir2BwdDir1] += 1,2,3,0;
            quadVertMap[StdRegions::eDir1BwdDir2_Dir2FwdDir1] += 3,0,1,2;
            quadVertMap[StdRegions::eDir1BwdDir2_Dir2BwdDir1] += 2,1,0,3;

            map<StdRegions::Orientation, vector<int> > quadEdgeMap;
            quadEdgeMap[StdRegions::eDir1FwdDir1_Dir2FwdDir2] += 0,1,2,3;
            quadEdgeMap[StdRegions::eDir1FwdDir1_Dir2BwdDir2] += 2,1,0,3;
            quadEdgeMap[StdRegions::eDir1BwdDir1_Dir2FwdDir2] += 0,3,2,1;
            quadEdgeMap[StdRegions::eDir1BwdDir1_Dir2BwdDir2] += 2,3,0,1;
            quadEdgeMap[StdRegions::eDir1FwdDir2_Dir2FwdDir1] += 3,2,1,0;
            quadEdgeMap[StdRegions::eDir1FwdDir2_Dir2BwdDir1] += 1,2,3,0;
            quadEdgeMap[StdRegions::eDir1BwdDir2_Dir2FwdDir1] += 3,0,1,2;
            quadEdgeMap[StdRegions::eDir1BwdDir2_Dir2BwdDir1] += 1,0,3,2;

            map<StdRegions::Orientation, vector<int> > triVertMap;
            triVertMap[StdRegions::eDir1FwdDir1_Dir2FwdDir2] += 0,1,2;
            triVertMap[StdRegions::eDir1BwdDir1_Dir2FwdDir2] += 1,0,2;

            map<StdRegions::Orientation, vector<int> > triEdgeMap;
            triEdgeMap[StdRegions::eDir1FwdDir1_Dir2FwdDir2] += 0,1,2;
            triEdgeMap[StdRegions::eDir1BwdDir1_Dir2FwdDir2] += 0,2,1;

            vmap[3] = triVertMap;
            vmap[4] = quadVertMap;
            emap[3] = triEdgeMap;
            emap[4] = quadEdgeMap;

            map<int,int> allCompPairs;
            
            // Finally we have enough information to populate the periodic
            // vertex, edge and face maps. Begin by looping over all pairs of
            // periodic composites to determine pairs of periodic faces.
            for (cIt = perComps.begin(); cIt != perComps.end(); ++cIt)
            {
                SpatialDomains::Composite c[2];
                const int   id1  = cIt->first;
                const int   id2  = cIt->second;
                std::string id1s = boost::lexical_cast<string>(id1);
                std::string id2s = boost::lexical_cast<string>(id2);

                if (compMap.count(id1) > 0)
                {
                    c[0] = compMap[id1];
                }

                if (compMap.count(id2) > 0)
                {
                    c[1] = compMap[id2];
                }

                ASSERTL0(c[0] || c[1],
                         "Neither composite not found on this process!");

                // Loop over composite ordering to construct list of all
                // periodic faces, regardless of whether they are on this
                // process.
                map<int,int> compPairs;

                ASSERTL0(compOrder.count(id1) > 0,
                         "Unable to find composite "+id1s+" in order map.");
                ASSERTL0(compOrder.count(id2) > 0,
                         "Unable to find composite "+id2s+" in order map.");
                ASSERTL0(compOrder[id1].size() == compOrder[id2].size(),
                         "Periodic composites "+id1s+" and "+id2s+
                         " should have the same number of elements.");
                ASSERTL0(compOrder[id1].size() > 0,
                         "Periodic composites "+id1s+" and "+id2s+
                         " are empty!");

                // Look up composite ordering to determine pairs.
                for (i = 0; i < compOrder[id1].size(); ++i)
                {
                    int eId1 = compOrder[id1][i];
                    int eId2 = compOrder[id2][i];

                    ASSERTL0(compPairs.count(eId1) == 0,
                             "Already paired.");

                    // Sanity check that the faces are mutually periodic.
                    if (compPairs.count(eId2) != 0)
                    {
                        ASSERTL0(compPairs[eId2] == eId1, "Pairing incorrect");
                    }
                    compPairs[eId1] = eId2;
                }

                // Now that we have all pairs of periodic faces, loop over the
                // ones local to this process and populate face/edge/vertex
                // maps.
                for (pIt = compPairs.begin(); pIt != compPairs.end(); ++pIt)
                {
                    int  ids  [2] = {pIt->first, pIt->second};
                    bool local[2] = {locFaces.count(pIt->first) > 0,
                                     locFaces.count(pIt->second) > 0};

                    ASSERTL0(coordMap.count(ids[0]) > 0 &&
                             coordMap.count(ids[1]) > 0,
                             "Unable to find face in coordinate map");

                    allCompPairs[pIt->first ] = pIt->second;
                    allCompPairs[pIt->second] = pIt->first;

                    // Loop up coordinates of the faces, check they have the
                    // same number of vertices.
                    SpatialDomains::PointGeomVector tmpVec[2]
                        = { coordMap[ids[0]], coordMap[ids[1]] };

                    ASSERTL0(tmpVec[0].size() == tmpVec[1].size(),
                             "Two periodic faces have different number "
                             "of vertices!");

                    // o will store relative orientation of faces. Note that in
                    // some transpose cases (Dir1FwdDir2_Dir2BwdDir1 and
                    // Dir1BwdDir1_Dir2FwdDir1) it seems orientation will be
                    // different going from face1->face2 instead of face2->face1
                    // (check this).
                    StdRegions::Orientation o;

                    // Record periodic faces.
                    for (i = 0; i < 2; ++i)
                    {
                        if (!local[i])
                        {
                            continue;
                        }

                        // Reference to the other face.
                        int other = (i+1) % 2;

                        // Calculate relative face orientation.
                        if (tmpVec[0].size() == 3)
                        {
                            o = SpatialDomains::TriGeom::GetFaceOrientation(
                                tmpVec[i], tmpVec[other]);
                        }
                        else
                        {
                            o = SpatialDomains::QuadGeom::GetFaceOrientation(
                                tmpVec[i], tmpVec[other]);
                        }

                        // Record face ID, orientation and whether other face is
                        // local.
                        PeriodicEntity ent(ids  [other], o,
                                           local[other]);
                        m_periodicFaces[ids[i]].push_back(ent);
                    }

                    int nFaceVerts = vertMap[ids[0]].size();

                    // Determine periodic vertices.
                    for (i = 0; i < 2; ++i)
                    {
                        int other = (i+1) % 2;

                        // Calculate relative face orientation.
                        if (tmpVec[0].size() == 3)
                        {
                            o = SpatialDomains::TriGeom::GetFaceOrientation(
                                tmpVec[i], tmpVec[other]);
                        }
                        else
                        {
                            o = SpatialDomains::QuadGeom::GetFaceOrientation(
                                tmpVec[i], tmpVec[other]);
                        }

                        if (nFaceVerts == 3)
                        {
                            ASSERTL0(
                                o == StdRegions::eDir1FwdDir1_Dir2FwdDir2 ||
                                o == StdRegions::eDir1BwdDir1_Dir2FwdDir2,
                                "Unsupported face orientation for face "+
                                boost::lexical_cast<string>(ids[i]));
                        }

                        // Look up vertices for this face.
                        vector<int> per1 = vertMap[ids[i]];
                        vector<int> per2 = vertMap[ids[other]];

                        // tmpMap will hold the pairs of vertices which are
                        // periodic.
                        map<int, pair<int, bool> > tmpMap;
                        map<int, pair<int, bool> >::iterator mIt;

                        // Use vmap to determine which vertices connect given
                        // the orientation o.
                        for (j = 0; j < nFaceVerts; ++j)
                        {
                            int v = vmap[nFaceVerts][o][j];
                            tmpMap[per1[j]] = make_pair(
                                per2[v], locVerts.count(per2[v]) > 0);
                        }

                        // Now loop over tmpMap to associate periodic vertices.
                        for (mIt = tmpMap.begin(); mIt != tmpMap.end(); ++mIt)
                        {
                            PeriodicEntity ent2(mIt->second.first,
                                                StdRegions::eNoOrientation,
                                                mIt->second.second);

                            // See if this vertex has been recorded already.
                            PeriodicMap::iterator perIt = periodicVerts.find(
                                mIt->first);

                            if (perIt == periodicVerts.end())
                            {
                                // Vertex is new - just record this entity as
                                // usual.
                                periodicVerts[mIt->first].push_back(ent2);
                                perIt = periodicVerts.find(mIt->first);
                            }
                            else
                            {
                                // Vertex is known - loop over the vertices
                                // inside the record and potentially add vertex
                                // mIt->second to the list.
                                for (k = 0; k < perIt->second.size(); ++k)
                                {
                                    if (perIt->second[k].id == mIt->second.first)
                                    {
                                        break;
                                    }
                                }

                                if (k == perIt->second.size())
                                {
                                    perIt->second.push_back(ent2);
                                }
                            }
                        }
                    }

                    // Determine periodic edges. Logic is the same as above,
                    // and perhaps should be condensed to avoid replication.
                    for (i = 0; i < 2; ++i)
                    {
                        int other = (i+1) % 2;

                        if (tmpVec[0].size() == 3)
                        {
                            o = SpatialDomains::TriGeom::GetFaceOrientation(
                                tmpVec[i], tmpVec[other]);
                        }
                        else
                        {
                            o = SpatialDomains::QuadGeom::GetFaceOrientation(
                                tmpVec[i], tmpVec[other]);
                        }

                        vector<int> per1 = edgeMap[ids[i]];
                        vector<int> per2 = edgeMap[ids[other]];

                        map<int, pair<int, bool> >           tmpMap;
                        map<int, pair<int, bool> >::iterator mIt;

                        for (j = 0; j < nFaceVerts; ++j)
                        {
                            int e = emap[nFaceVerts][o][j];
                            tmpMap[per1[j]] = make_pair(
                                per2[e], locEdges.count(per2[e]) > 0);
                        }

                        for (mIt = tmpMap.begin(); mIt != tmpMap.end(); ++mIt)
                        {
                            // Note we assume orientation of edges is forwards -
                            // this may be reversed later.
                            PeriodicEntity ent2(mIt->second.first,
                                                StdRegions::eForwards,
                                                mIt->second.second);
                            PeriodicMap::iterator perIt = periodicEdges.find(
                                mIt->first);

                            if (perIt == periodicEdges.end())
                            {
                                periodicEdges[mIt->first].push_back(ent2);
                                perIt = periodicEdges.find(mIt->first);
                            }
                            else
                            {
                                for (k = 0; k < perIt->second.size(); ++k)
                                {
                                    if (perIt->second[k].id == mIt->second.first)
                                    {
                                        break;
                                    }
                                }

                                if (k == perIt->second.size())
                                {
                                    perIt->second.push_back(ent2);
                                }
                            }
                        }
                    }
                }
            }

            Array<OneD, int> pairSizes(n, 0);
            pairSizes[p] = allCompPairs.size();
            vComm->AllReduce(pairSizes, LibUtilities::ReduceSum);

            int totPairSizes = Vmath::Vsum(n, pairSizes, 1);

            Array<OneD, int> pairOffsets(n, 0);
            pairOffsets[0] = 0;

            for (i = 1; i < n; ++i)
            {
                pairOffsets[i] = pairOffsets[i-1] + pairSizes[i-1];
            }

            Array<OneD, int> first (totPairSizes, 0);
            Array<OneD, int> second(totPairSizes, 0);

            cnt = pairOffsets[p];

            for (pIt = allCompPairs.begin(); pIt != allCompPairs.end(); ++pIt)
            {
                first [cnt  ] = pIt->first;
                second[cnt++] = pIt->second;
            }

            vComm->AllReduce(first,  LibUtilities::ReduceSum);
            vComm->AllReduce(second, LibUtilities::ReduceSum);

            allCompPairs.clear();

            for(cnt = 0; cnt < totPairSizes; ++cnt)
            {
                allCompPairs[first[cnt]] = second[cnt];
            }

            // Search for periodic vertices and edges which are not
            // in a periodic composite but lie in this process. First,
            // loop over all information we have from other
            // processors.
            for (cnt = i = 0; i < totFaces; ++i)
            {
                int faceId    = faceIds[i];

                ASSERTL0(allCompPairs.count(faceId) > 0,
                         "Unable to find matching periodic face.");

                int perFaceId = allCompPairs[faceId];

                for (j = 0; j < faceVerts[i]; ++j, ++cnt)
                {
                    int vId = vertIds[cnt];

                    PeriodicMap::iterator perId = periodicVerts.find(vId);

                    if (perId == periodicVerts.end())
                    {

                        // This vertex is not included in the map. Figure out which
                        // vertex it is supposed to be periodic with. perFaceId is
                        // the face ID which is periodic with faceId. The logic is
                        // much the same as the loop above.
                        SpatialDomains::PointGeomVector tmpVec[2]
                            = { coordMap[faceId], coordMap[perFaceId] };
                        
                        int nFaceVerts = tmpVec[0].size();
                        StdRegions::Orientation o = nFaceVerts == 3 ? 
                            SpatialDomains::TriGeom::GetFaceOrientation(
                                                                        tmpVec[0], tmpVec[1]) :
                            SpatialDomains::QuadGeom::GetFaceOrientation(
                                                                         tmpVec[0], tmpVec[1]);
                        
                        // Use vmap to determine which vertex of the other face
                        // should be periodic with this one.
                        int perVertexId = vertMap[perFaceId][vmap[nFaceVerts][o][j]];
                        
                        
                        PeriodicEntity ent(perVertexId,
                                           StdRegions::eNoOrientation,
                                           locVerts.count(perVertexId) > 0);
                        
                        periodicVerts[vId].push_back(ent);
                    }

                    int eId = edgeIds[cnt];

                    perId = periodicEdges.find(eId);
                    
                    if (perId == periodicEdges.end())
                    {
                        // This edge is not included in the map. Figure
                        // out which edge it is supposed to be periodic
                        // with. perFaceId is the face ID which is
                        // periodic with faceId. The logic is much the
                        // same as the loop above.
                        SpatialDomains::PointGeomVector tmpVec[2]
                            = { coordMap[faceId], coordMap[perFaceId] };
                        
                        int nFaceEdges = tmpVec[0].size();
                        StdRegions::Orientation o = nFaceEdges == 3 ? 
                            SpatialDomains::TriGeom::GetFaceOrientation(
                            tmpVec[0], tmpVec[1]) :
                        SpatialDomains::QuadGeom::GetFaceOrientation(
                            tmpVec[0], tmpVec[1]);
                        
                        // Use emap to determine which edge of the other
                        // face should be periodic with this one.
                        int perEdgeId = edgeMap[perFaceId][emap[nFaceEdges][o][j]];
                        
                        
                        PeriodicEntity ent(perEdgeId,
                                           StdRegions::eForwards,
                                           locEdges.count(perEdgeId) > 0);
                        
                        periodicEdges[eId].push_back(ent);
                    }
                }
            }

            // Finally, we must loop over the periodicVerts and periodicEdges
            // map to complete connectivity information.
            PeriodicMap::iterator perIt, perIt2;
            for (perIt  = periodicVerts.begin();
                 perIt != periodicVerts.end(); ++perIt)
            {
                // For each vertex that is periodic with this one...
                for (i = 0; i < perIt->second.size(); ++i)
                {
                    // Find the vertex in the periodicVerts map...
                    perIt2 = periodicVerts.find(perIt->second[i].id);
                    ASSERTL0(perIt2 != periodicVerts.end(),
                             "Couldn't find periodic vertex.");

                    // Now search through this vertex's list and make sure that
                    // we have a record of any vertices which aren't in the
                    // original list.
                    for (j = 0; j < perIt2->second.size(); ++j)
                    {
                        if (perIt2->second[j].id == perIt->first)
                        {
                            continue;
                        }

                        for (k = 0; k < perIt->second.size(); ++k)
                        {
                            if (perIt2->second[j].id == perIt->second[k].id)
                            {
                                break;
                            }
                        }

                        if (k == perIt->second.size())
                        {
                            perIt->second.push_back(perIt2->second[j]);
                        }
                    }
                }
            }

            for (perIt  = periodicEdges.begin();
                 perIt != periodicEdges.end(); ++perIt)
            {
                for (i = 0; i < perIt->second.size(); ++i)
                {
                    perIt2 = periodicEdges.find(perIt->second[i].id);
                    ASSERTL0(perIt2 != periodicEdges.end(),
                             "Couldn't find periodic edge.");

                    for (j = 0; j < perIt2->second.size(); ++j)
                    {
                        if (perIt2->second[j].id == perIt->first)
                        {
                            continue;
                        }

                        for (k = 0; k < perIt->second.size(); ++k)
                        {
                            if (perIt2->second[j].id == perIt->second[k].id)
                            {
                                break;
                            }
                        }

                        if (k == perIt->second.size())
                        {
                            perIt->second.push_back(perIt2->second[j]);
                        }
                    }
                }
            }

            // Loop over periodic edges to determine relative edge orientations.
            for (perIt  = periodicEdges.begin();
                 perIt != periodicEdges.end(); perIt++)
            {
                // Find edge coordinates
                map<int, pair<int, int> >::iterator eIt
                    = eIdMap.find(perIt->first);
                SpatialDomains::PointGeom v[2] = {
                    *vCoMap[eIt->second.first],
                    *vCoMap[eIt->second.second]
                };

                // Loop over each edge, and construct a vector that takes us
                // from one vertex to another. Use this to figure out which
                // vertex maps to which.
                for (i = 0; i < perIt->second.size(); ++i)
                {
                    eIt = eIdMap.find(perIt->second[i].id);

                    SpatialDomains::PointGeom w[2] = {
                        *vCoMap[eIt->second.first],
                        *vCoMap[eIt->second.second]
                    };

                    NekDouble cx = 0.5*(w[0](0)-v[0](0)+w[1](0)-v[1](0));
                    NekDouble cy = 0.5*(w[0](1)-v[0](1)+w[1](1)-v[1](1));
                    NekDouble cz = 0.5*(w[0](2)-v[0](2)+w[1](2)-v[1](2));

                    int vMap[2] = {-1,-1};
                    for (j = 0; j < 2; ++j)
                    {
                        NekDouble x = v[j](0);
                        NekDouble y = v[j](1);
                        NekDouble z = v[j](2);
                        for (k = 0; k < 2; ++k)
                        {
                            NekDouble x1 = w[k](0)-cx;
                            NekDouble y1 = w[k](1)-cy;
                            NekDouble z1 = w[k](2)-cz;

                            if (sqrt((x1-x)*(x1-x)+(y1-y)*(y1-y)+(z1-z)*(z1-z))
                                    < 1e-8)
                            {
                                vMap[k] = j;
                                break;
                            }
                        }
                    }

                    // Sanity check the map.
                    ASSERTL0(vMap[0] >= 0 && vMap[1] >= 0,
                             "Unable to align periodic vertices.");
                    ASSERTL0((vMap[0] == 0 || vMap[0] == 1) &&
                             (vMap[1] == 0 || vMap[1] == 1) &&
                             (vMap[0] != vMap[1]),
                             "Unable to align periodic vertices.");

                    // If 0 -> 0 then edges are aligned already; otherwise
                    // reverse the orientation.
                    if (vMap[0] != 0)
                    {
                        perIt->second[i].orient = StdRegions::eBackwards;
                    }
                }
            }

            // Do one final loop over periodic vertices/edges to remove
            // non-local vertices/edges from map.
            for (perIt  = periodicVerts.begin();
                 perIt != periodicVerts.end(); ++perIt)
            {
                if (locVerts.count(perIt->first) > 0)
                {
                    m_periodicVerts.insert(*perIt);
                }
            }

            for (perIt  = periodicEdges.begin();
                 perIt != periodicEdges.end(); ++perIt)
            {
                if (locEdges.count(perIt->first) > 0)
                {
                    m_periodicEdges.insert(*perIt);
                }
            }
        }

        bool DisContField3D::IsLeftAdjacentFace(const int n, const int e)
        {
            set<int>::iterator it;
            LocalRegions::Expansion2DSharedPtr traceEl = 
                    m_traceMap->GetElmtToTrace()[n][e]->
                         as<LocalRegions::Expansion2D>();
            
            int offset = m_trace->GetPhys_Offset(traceEl->GetElmtId());
            
            bool fwd = true;
            if (traceEl->GetLeftAdjacentElementFace () == -1 ||
                traceEl->GetRightAdjacentElementFace() == -1)
            {
                // Boundary edge (1 connected element). Do nothing in
                // serial.
                it = m_boundaryFaces.find(traceEl->GetElmtId());

                // If the edge does not have a boundary condition set on
                // it, then assume it is a partition edge.
                if (it == m_boundaryFaces.end())
                {
                    int traceGeomId = traceEl->GetGeom2D()->GetGlobalID();
                    PeriodicMap::iterator pIt = m_periodicFaces.find(
                        traceGeomId);

                    if (pIt != m_periodicFaces.end() && !pIt->second[0].isLocal)
                    {
                        fwd = traceGeomId == min(traceGeomId,pIt->second[0].id);
                    }
                    else
                    {
                        fwd = m_traceMap->
                            GetTraceToUniversalMapUnique(offset) >= 0;
                    }
                }
            }
            else if (traceEl->GetLeftAdjacentElementFace () != -1 &&
                     traceEl->GetRightAdjacentElementFace() != -1)
            {
                // Non-boundary edge (2 connected elements).
                fwd = dynamic_cast<Nektar::StdRegions::StdExpansion*>
                    (traceEl->GetLeftAdjacentElementExp().get()) ==
                    (*m_exp)[n].get();
            }
            else
            {
                ASSERTL2(false, "Unconnected trace element!");
            }

            return fwd;
        }

        /**
         * \brief This method extracts the "forward" and "backward" trace
         * data from the array \a field and puts the data into output
         * vectors \a Fwd and \a Bwd.
         * 
         * We first define the convention which defines "forwards" and
         * "backwards". First an association is made between the face of
         * each element and its corresponding face in the trace space
         * using the mapping #m_traceMap. The element can either be
         * left-adjacent or right-adjacent to this trace face (see
         * Expansion2D::GetLeftAdjacentElementExp). Boundary faces are
         * always left-adjacent since left-adjacency is populated first.
         * 
         * If the element is left-adjacent we extract the face trace data
         * from \a field into the forward trace space \a Fwd; otherwise,
         * we place it in the backwards trace space \a Bwd. In this way,
         * we form a unique set of trace normals since these are always
         * extracted from left-adjacent elements.
         *
         * \param field is a NekDouble array which contains the 3D data
         * from which we wish to extract the backward and forward
         * orientated trace/face arrays.
         *
         * \return Updates a NekDouble array \a Fwd and \a Bwd
         */
        void DisContField3D::v_GetFwdBwdTracePhys(Array<OneD, NekDouble> &Fwd,
                                                  Array<OneD, NekDouble> &Bwd)
        {
            v_GetFwdBwdTracePhys(m_phys, Fwd, Bwd);
        }

        void DisContField3D::v_GetFwdBwdTracePhys(
                                          const Array<OneD, const NekDouble> &field,
                  Array<OneD,       NekDouble> &Fwd,
                  Array<OneD,       NekDouble> &Bwd)
        {
<<<<<<< HEAD
            int n,cnt,npts, e;

            // Zero vectors.
            Vmath::Zero(Fwd.num_elements(), Fwd, 1);
            Vmath::Zero(Bwd.num_elements(), Bwd, 1);
             
#if 1 // blocked routine
            Array<OneD, NekDouble> facevals(m_locTraceToTraceMap->GetNLocTracePts());            
            m_locTraceToTraceMap->LocTracesFromField(field,facevals);
            m_locTraceToTraceMap->InterpLocFacesToTrace(0,facevals,Fwd);
            
            Array<OneD, NekDouble> invals = facevals + m_locTraceToTraceMap->GetNFwdLocTracePts();
            m_locTraceToTraceMap->InterpLocFacesToTrace(1,invals, Bwd);
#else
            // Loop over elements and collect forward and backward expansions.
            int nexp = GetExpSize();
            int phys_offset;
            Array<OneD,NekDouble> e_tmp;
            
            Array<OneD, Array<OneD, LocalRegions::ExpansionSharedPtr> >
                &elmtToTrace = m_traceMap->GetElmtToTrace();

            set<int>::iterator    it;
            PeriodicMap::iterator it2;
            boost::unordered_map<int,pair<int,int> >::iterator it3;

            LocalRegions::Expansion3DSharedPtr exp3d;
            

            for(cnt = n = 0; n < nexp; ++n)
            {
                exp3d = (*m_exp)[n]->as<LocalRegions::Expansion3D>();
                phys_offset = GetPhys_Offset(n);
                for(e = 0; e < exp3d->GetNfaces(); ++e, ++cnt)
                {
                    offset = m_trace->GetPhys_Offset(
                        elmtToTrace[n][e]->GetElmtId());

                    fwd = m_leftAdjacentFaces[cnt];
                    if (fwd)
                    {
                        exp3d->GetFacePhysVals(e, elmtToTrace[n][e],
                                               field + phys_offset,
                                                     e_tmp = Fwd + offset);
                    }
                    else
                    {
                        exp3d->GetFacePhysVals(e, elmtToTrace[n][e],
                                                     field + phys_offset,
                                                     e_tmp = Bwd + offset);
                    }
                }
            }
#endif

            // fill boundary conditions into missing elements
            int id1,id2 = 0;
=======
            int n, cnt, npts, e;

            // Zero vectors.
            Vmath::Zero(Fwd.num_elements(), Fwd, 1);
            Vmath::Zero(Bwd.num_elements(), Bwd, 1);
             
            Array<OneD, NekDouble> facevals(m_locTraceToTraceMap->
                                            GetNLocTracePts());
            m_locTraceToTraceMap->LocTracesFromField(field,facevals);
            m_locTraceToTraceMap->InterpLocFacesToTrace(0, facevals, Fwd);
            
            Array<OneD, NekDouble> invals = facevals + m_locTraceToTraceMap->
                                                        GetNFwdLocTracePts();
            m_locTraceToTraceMap->InterpLocFacesToTrace(1, invals, Bwd);
            
            // Fill boundary conditions into missing elements
            int id1, id2 = 0;
>>>>>>> 406973a0
            cnt = 0;
            
            for(n = 0; n < m_bndCondExpansions.num_elements(); ++n)
            {
                if(m_bndConditions[n]->GetBoundaryConditionType() == 
                       SpatialDomains::eDirichlet)
                {
                    for(e = 0; e < m_bndCondExpansions[n]->GetExpSize(); ++e)
                    {
                        npts = m_bndCondExpansions[n]->GetExp(e)->GetTotPoints();
                        id1  = m_bndCondExpansions[n]->GetPhys_Offset(e);
                        id2  = m_trace->GetPhys_Offset(
                            m_traceMap->GetBndCondTraceToGlobalTraceMap(cnt+e));
                        Vmath::Vcopy(npts,
                            &(m_bndCondExpansions[n]->GetPhys())[id1], 1,
                            &Bwd[id2],                                 1);
                    }

                    cnt += e;
                }
                else if (m_bndConditions[n]->GetBoundaryConditionType() == 
                             SpatialDomains::eNeumann || 
                         m_bndConditions[n]->GetBoundaryConditionType() == 
                             SpatialDomains::eRobin)
                {
                    for(e = 0; e < m_bndCondExpansions[n]->GetExpSize(); ++e)
                    {
                        npts = m_bndCondExpansions[n]->GetExp(e)->GetTotPoints();
                        id1  = m_bndCondExpansions[n]->GetPhys_Offset(e);
                        id2  = m_trace->GetPhys_Offset(
                            m_traceMap->GetBndCondTraceToGlobalTraceMap(cnt+e));
                        
                        // Turning this off since we can have non-zero
                        //Neumann in mixed CG-DG method
                        //ASSERTL1((m_bndCondExpansions[n]->GetPhys())[id1]
                        //== 0.0, "method not set up for non-zero
                        //Neumann " "boundary condition");
                        
                        Vmath::Vcopy(npts,&Fwd[id2],1,&Bwd[id2],1);
                    }

                    cnt += e;
                }
                else
                {
                    ASSERTL0(false, "Method only set up for Dirichlet, Neumann "
                             "and Robin conditions.");
                }
            }
            
            // Copy any periodic boundary conditions.
            for (n = 0; n < m_periodicFwdCopy.size(); ++n)
            {
                Bwd[m_periodicBwdCopy[n]] = Fwd[m_periodicFwdCopy[n]];
            }
            
            // Do parallel exchange for forwards/backwards spaces.
            m_traceMap->UniversalTraceAssemble(Fwd);
            m_traceMap->UniversalTraceAssemble(Bwd);
        }

         const vector<bool> &DisContField3D::v_GetLeftAdjacentFaces(void) const
        {
            return m_leftAdjacentFaces;
        }
         
        void DisContField3D::v_ExtractTracePhys(
            Array<OneD, NekDouble> &outarray)
        {
            ASSERTL1(m_physState == true,
                     "Field is not in physical space.");
            
            v_ExtractTracePhys(m_phys, outarray);
        }

        void DisContField3D::v_ExtractTracePhys(
            const Array<OneD, const NekDouble> &inarray,
                  Array<OneD,       NekDouble> &outarray)
        {
#if 1

            Vmath::Zero(outarray.num_elements(), outarray, 1);

            Array<OneD, NekDouble> facevals(m_locTraceToTraceMap->GetNFwdLocTracePts());
            m_locTraceToTraceMap->FwdLocTracesFromField(inarray,facevals);
            m_locTraceToTraceMap->InterpLocFacesToTrace(0,facevals,outarray);

            // gather entries along parallel partitions which have
            // only filled in Fwd part on their own partition
            m_traceMap->UniversalTraceAssemble(outarray);

#else
            // Loop over elemente and collect forward expansion
            int nexp = GetExpSize();
            int n,e,offset,phys_offset;

            Array<OneD,NekDouble> e_tmp;
            Array<OneD, Array<OneD, LocalRegions::ExpansionSharedPtr> >
                &elmtToTrace = m_traceMap->GetElmtToTrace();
            
            ASSERTL1(outarray.num_elements() >= m_trace->GetNpoints(),
                     "input array is of insufficient length");
            
            // use m_trace tmp space in element to fill values
            for(n = 0; n < nexp; ++n)
            {
                phys_offset = GetPhys_Offset(n);
                
                for(e = 0; e < (*m_exp)[n]->GetNfaces(); ++e)
                {
                    offset = m_trace->GetPhys_Offset(elmtToTrace[n][e]->GetElmtId());
                    (*m_exp)[n]->GetFacePhysVals(e, elmtToTrace[n][e],
                                                 inarray + phys_offset,
                                                 e_tmp = outarray + offset);
                }
            }
#endif
        }
        
        /**
         * @brief Add trace contributions into elemental coefficient spaces.
         * 
         * Given some quantity \f$ \vec{Fn} \f$, which conatins this
         * routine calculates the integral
         * 
         * \f[ 
         * \int_{\Omega^e} \vec{Fn}, \mathrm{d}S
         * \f] 
         * 
         * and adds this to the coefficient space provided by outarray.
         * 
         * @see Expansion3D::AddFaceNormBoundaryInt
         * 
         * @param Fn        The trace quantities.
         * @param outarray  Resulting 3D coefficient space.
         *
         */
        void DisContField3D::v_AddTraceIntegral(
            const Array<OneD, const NekDouble> &Fn,
                  Array<OneD,       NekDouble> &outarray)
        {
<<<<<<< HEAD
#if 1
            Array<OneD, NekDouble> Fcoeffs(m_trace->GetNcoeffs());
            m_trace->IProductWRTBase(Fn,Fcoeffs);
            
            m_locTraceToTraceMap->AddTraceCoeffsToFieldCoeffs(Fcoeffs,outarray);
=======
            /*
            for (int i = 0; i < Fn.num_elements(); ++i)
            {
                cout << "i = " << i << "\tFn = " << Fn[i] << endl;
            }
             */
#if 1
            Array<OneD, NekDouble> Fcoeffs(m_trace->GetNcoeffs());
            m_trace->IProductWRTBase(Fn, Fcoeffs);
            
            m_locTraceToTraceMap->AddTraceCoeffsToFieldCoeffs(Fcoeffs,
                                                              outarray);
>>>>>>> 406973a0
#else
            int e,n,offset, t_offset;
            Array<OneD, NekDouble> e_outarray;
            Array<OneD, Array<OneD, LocalRegions::ExpansionSharedPtr> >
                &elmtToTrace = m_traceMap->GetElmtToTrace();

            for (n = 0; n < GetExpSize(); ++n)
            {
                offset = GetCoeff_Offset(n);
                e_outarray = outarray+offset;
                for (e = 0; e < (*m_exp)[n]->GetNfaces(); ++e)
                {
                    t_offset = m_trace->GetPhys_Offset(
                        elmtToTrace[n][e]->GetElmtId());
                    (*m_exp)[n]->AddFaceNormBoundaryInt(e, elmtToTrace[n][e],
                                                        Fn + t_offset,
                                                        e_outarray);
                }
            }
#endif
<<<<<<< HEAD
=======
            /*
            for (int i = 0; i < outarray.num_elements(); ++i)
            {
                cout << "i = " << i << "\toutarray = " << outarray[i] << endl;
            }
             */
            //int num;
            //cin >> num;
>>>>>>> 406973a0
        }
        /**
         * @brief Add trace contributions into elemental coefficient spaces.
         * 
         * Given some quantity \f$ \vec{Fn} \f$, which conatins this
         * routine calculates the integral
         * 
         * \f[ 
         * \int_{\Omega^e} \vec{Fn}, \mathrm{d}S
         * \f] 
         * 
         * and adds this to the coefficient space provided by
         * outarray. The value of q is determined from the routine
         * IsLeftAdjacentFace() which if true we use Fwd else we use
         * Bwd
         *
         * @see Expansion3D::AddFaceNormBoundaryInt
         * 
         * @param Fwd       The trace quantities associated with left (fwd)
         *                  adjancent elmt.
         * @param Bwd       The trace quantities associated with right (bwd)
         *                  adjacent elet.
         * @param outarray  Resulting 3D coefficient space.
         */
        void DisContField3D::v_AddFwdBwdTraceIntegral(
            const Array<OneD, const NekDouble> &Fwd, 
            const Array<OneD, const NekDouble> &Bwd, 
                  Array<OneD,       NekDouble> &outarray)
        {
#if 1
            Array<OneD, NekDouble> Coeffs(m_trace->GetNcoeffs());

            m_trace->IProductWRTBase(Fwd,Coeffs);
            m_locTraceToTraceMap->AddTraceCoeffsToFieldCoeffs(0,Coeffs,outarray);
            m_trace->IProductWRTBase(Bwd,Coeffs);
            m_locTraceToTraceMap->AddTraceCoeffsToFieldCoeffs(1,Coeffs,outarray);
#else
            int e,n,offset, t_offset;
            Array<OneD, NekDouble> e_outarray;
            Array<OneD, Array<OneD, LocalRegions::ExpansionSharedPtr> >
                &elmtToTrace = m_traceMap->GetElmtToTrace();

            for(n = 0; n < GetExpSize(); ++n)
            {
                offset = GetCoeff_Offset(n);
                for(e = 0; e < (*m_exp)[n]->GetNfaces(); ++e)
                {
                    t_offset = m_trace->GetPhys_Offset(elmtToTrace[n][e]->GetElmtId());

                    // Evaluate upwind flux less local edge 
                    if(IsLeftAdjacentFace(n,e))
                    {
                        (*m_exp)[n]->AddFaceNormBoundaryInt(
                         e, elmtToTrace[n][e],  Fwd + t_offset,
                         e_outarray = outarray+offset);
                    }
                    else
                    {
                        (*m_exp)[n]->AddFaceNormBoundaryInt(
                         e, elmtToTrace[n][e],  Bwd + t_offset,
                         e_outarray = outarray+offset);
                    }
                }
            }
#endif
        }

        /**
         * @brief Set up a list of elemeent IDs and edge IDs that link to the
         * boundary conditions.
         */
        void DisContField3D::v_GetBoundaryToElmtMap(
            Array<OneD, int> &ElmtID,
            Array<OneD, int> &FaceID)
        {
            map<int,int> globalIdMap;
            int i, n;
            int cnt;
            int nbcs = 0;
            
            SpatialDomains::MeshGraph3DSharedPtr graph3D = 
                boost::dynamic_pointer_cast<SpatialDomains::MeshGraph3D>(
                    m_graph);
            
            // Populate global ID map (takes global geometry ID to local
            // expansion list ID).
            LocalRegions::Expansion3DSharedPtr exp3d;
            for (i = 0; i < GetExpSize(); ++i)
            {
                exp3d = (*m_exp)[i]->as<LocalRegions::Expansion3D>();
                globalIdMap[exp3d->GetGeom3D()->GetGlobalID()] = i;
            }

            // Determine number of boundary condition expansions.
            for(i = 0; i < m_bndConditions.num_elements(); ++i)
            {
                nbcs += m_bndCondExpansions[i]->GetExpSize();
            }

            // make sure arrays are of sufficient length
            if(ElmtID.num_elements() != nbcs)
            {
                ElmtID = Array<OneD, int>(nbcs);
            }

            if(FaceID.num_elements() != nbcs)
            {
                FaceID = Array<OneD, int>(nbcs);
            }
            
            LocalRegions::Expansion2DSharedPtr exp2d;
            for(cnt = n = 0; n < m_bndCondExpansions.num_elements(); ++n)
            {
                for(i = 0; i < m_bndCondExpansions[n]->GetExpSize(); ++i, ++cnt)
                {
                    exp2d = m_bndCondExpansions[n]->GetExp(i)->
                                        as<LocalRegions::Expansion2D>();
                    // Use face to element map from MeshGraph3D.
                    SpatialDomains::ElementFaceVectorSharedPtr tmp = 
                        graph3D->GetElementsFromFace(exp2d->GetGeom2D());
                    
                    ElmtID[cnt] = globalIdMap[(*tmp)[0]->
                                              m_Element->GetGlobalID()];
                    FaceID[cnt] = (*tmp)[0]->m_FaceIndx;
                }
            }
        }

        /**
         * @brief Reset this field, so that geometry information can be updated.
         */
        void DisContField3D::v_Reset()
        {
            ExpList::v_Reset();

            // Reset boundary condition expansions.
            for (int n = 0; n < m_bndCondExpansions.num_elements(); ++n)
            {
                m_bndCondExpansions[n]->Reset();
            }
        }

        /**
         * Solving Helmholtz Equation in 3D
         */
        void DisContField3D::v_HelmSolve(
                const Array<OneD, const NekDouble> &inarray,
                      Array<OneD,       NekDouble> &outarray,
                const FlagList &flags,
                const StdRegions::ConstFactorMap &factors,
                const StdRegions::VarCoeffMap &varcoeff,
                const Array<OneD, const NekDouble> &dirForcing)
        {
            int i,j,n,cnt,cnt1,nbndry;
            int nexp = GetExpSize();
            StdRegions::StdExpansionSharedPtr BndExp;

            Array<OneD,NekDouble> f(m_ncoeffs);
            DNekVec F(m_ncoeffs,f,eWrapper);
            Array<OneD,NekDouble> e_f, e_l;

            //----------------------------------
            //  Setup RHS Inner product
            //----------------------------------
            IProductWRTBase(inarray,f);
            Vmath::Neg(m_ncoeffs,f,1);

            //----------------------------------
            //  Solve continuous flux System
            //----------------------------------
            int GloBndDofs   = m_traceMap->GetNumGlobalBndCoeffs();
            int NumDirichlet = m_traceMap->GetNumLocalDirBndCoeffs();
            int e_ncoeffs,id;

            // Retrieve block matrix of U^e
            GlobalMatrixKey HDGLamToUKey(StdRegions::eHybridDGLamToU,NullAssemblyMapSharedPtr,factors,varcoeff);
            const DNekScalBlkMatSharedPtr &HDGLamToU = GetBlockMatrix(HDGLamToUKey);

            // Retrieve global trace space storage, \Lambda, from trace expansion
            Array<OneD,NekDouble> BndSol = m_trace->UpdateCoeffs();

            // Create trace space forcing, F
            Array<OneD,NekDouble> BndRhs(GloBndDofs,0.0);

            // Zero \Lambda
            Vmath::Zero(GloBndDofs,BndSol,1);

            // Retrieve number of local trace space coefficients N_{\lambda},
            // and set up local elemental trace solution \lambda^e.
            int     LocBndCoeffs = m_traceMap->GetNumLocalBndCoeffs();
            Array<OneD, NekDouble> loc_lambda(LocBndCoeffs);
            DNekVec LocLambda(LocBndCoeffs,loc_lambda,eWrapper);

            //----------------------------------
            // Evaluate Trace Forcing vector F
            // Kirby et al, 2010, P23, Step 5.
            //----------------------------------
            // Loop over all expansions in the domain
            for(cnt = cnt1 = n = 0; n < nexp; ++n)
            {
                nbndry = (*m_exp)[m_offset_elmt_id[n]]->NumDGBndryCoeffs();

                e_ncoeffs = (*m_exp)[m_offset_elmt_id[n]]->GetNcoeffs();
                e_f       = f + cnt;
                e_l       = loc_lambda + cnt1;

                // Local trace space \lambda^e
                DNekVec     Floc    (nbndry, e_l, eWrapper);
                // Local forcing f^e
                DNekVec     ElmtFce (e_ncoeffs, e_f, eWrapper);
                // Compute local (U^e)^{\top} f^e
                Floc = Transpose(*(HDGLamToU->GetBlock(n,n)))*ElmtFce;

                cnt   += e_ncoeffs;
                cnt1  += nbndry;
            }

            // Assemble local \lambda_e into global \Lambda
            m_traceMap->AssembleBnd(loc_lambda,BndRhs);

            // Copy Dirichlet boundary conditions and weak forcing into trace
            // space
            cnt = 0;
            for(i = 0; i < m_bndCondExpansions.num_elements(); ++i)
            {
                if(m_bndConditions[i]->GetBoundaryConditionType() == SpatialDomains::eDirichlet)
                {
                    for(j = 0; j < (m_bndCondExpansions[i])->GetNcoeffs(); ++j)
                    {
                        id = m_traceMap->GetBndCondCoeffsToGlobalCoeffsMap(cnt++);
                        BndSol[id] = m_bndCondExpansions[i]->GetCoeffs()[j];
                    }
                }
                else
                {
                    //Add weak boundary condition to trace forcing
                    for(j = 0; j < (m_bndCondExpansions[i])->GetNcoeffs(); ++j)
                    {
                        id = m_traceMap->GetBndCondCoeffsToGlobalCoeffsMap(cnt++);
                        BndRhs[id] += m_bndCondExpansions[i]->GetCoeffs()[j];
                    }
                }
            }

            //----------------------------------
            // Solve trace problem: \Lambda = K^{-1} F
            // K is the HybridDGHelmBndLam matrix.
            //----------------------------------
            if(GloBndDofs - NumDirichlet > 0)
            {
                GlobalLinSysKey       key(StdRegions::eHybridDGHelmBndLam,
                                          m_traceMap,factors,varcoeff);
                GlobalLinSysSharedPtr LinSys = GetGlobalBndLinSys(key);
                LinSys->Solve(BndRhs,BndSol,m_traceMap);
            }

            //----------------------------------
            // Internal element solves
            //----------------------------------
            GlobalMatrixKey invHDGhelmkey(StdRegions::eInvHybridDGHelmholtz,NullAssemblyMapSharedPtr,factors,varcoeff);
            const DNekScalBlkMatSharedPtr& InvHDGHelm = GetBlockMatrix(invHDGhelmkey);
            DNekVec out(m_ncoeffs,outarray,eWrapper);
            Vmath::Zero(m_ncoeffs,outarray,1);

            // get local trace solution from BndSol
            m_traceMap->GlobalToLocalBnd(BndSol,loc_lambda);

            //  out =  u_f + u_lam = (*InvHDGHelm)*f + (LamtoU)*Lam
            out = (*InvHDGHelm)*F + (*HDGLamToU)*LocLambda;
        }

        /**
         * @brief Calculates the result of the multiplication of a global matrix
         * of type specified by @a mkey with a vector given by @a inarray.
         * 
         * @param mkey      Key representing desired matrix multiplication.
         * @param inarray   Input vector.
         * @param outarray  Resulting multiplication.
         */
        void DisContField3D::v_GeneralMatrixOp(
               const GlobalMatrixKey             &gkey,
               const Array<OneD,const NekDouble> &inarray,
                     Array<OneD,      NekDouble> &outarray,
               CoeffState coeffstate)
        {
            int     LocBndCoeffs = m_traceMap->GetNumLocalBndCoeffs();
            Array<OneD, NekDouble> loc_lambda(LocBndCoeffs);
            DNekVec LocLambda(LocBndCoeffs,loc_lambda,eWrapper);
            const DNekScalBlkMatSharedPtr& HDGHelm = GetBlockMatrix(gkey);

            m_traceMap->GlobalToLocalBnd(inarray, loc_lambda);
            LocLambda = (*HDGHelm) * LocLambda;
            m_traceMap->AssembleBnd(loc_lambda,outarray);
        }

        /**
         * Search through the edge expansions and identify which ones have
         * Robin/Mixed type boundary conditions. If find a Robin boundary then
         * store the edge id of the boundary condition and the array of points
         * of the physical space boundary condition which are hold the boundary
         * condition primitive variable coefficient at the quatrature points
         *
         * \return std map containing the robin boundary condition
         * info using a key of the element id
         *
         * There is a next member to allow for more than one Robin
         * boundary condition per element
         */
        map<int, RobinBCInfoSharedPtr> DisContField3D::v_GetRobinBCInfo(void)
        {
            int i,cnt;
            map<int, RobinBCInfoSharedPtr> returnval;
            Array<OneD, int> ElmtID,FaceID;
            GetBoundaryToElmtMap(ElmtID,FaceID);

            for(cnt = i = 0; i < m_bndCondExpansions.num_elements(); ++i)
            {
                MultiRegions::ExpListSharedPtr locExpList;

                if(m_bndConditions[i]->GetBoundaryConditionType() == SpatialDomains::eRobin)
                {
                    int e,elmtid;
                    Array<OneD, NekDouble> Array_tmp;

                    locExpList = m_bndCondExpansions[i];

                    for(e = 0; e < locExpList->GetExpSize(); ++e)
                    {
                        RobinBCInfoSharedPtr rInfo = MemoryManager<RobinBCInfo>::AllocateSharedPtr(FaceID[cnt+e],Array_tmp = locExpList->GetPhys() + locExpList->GetPhys_Offset(e));
                        elmtid = ElmtID[cnt+e];
                        // make link list if necessary
                        if(returnval.count(elmtid) != 0)
                        {
                            rInfo->next = returnval.find(elmtid)->second;
                        }
                        returnval[elmtid] = rInfo;
                    }
                }
                cnt += m_bndCondExpansions[i]->GetExpSize();
            }

            return returnval;
        }
        
        /**
         * @brief Evaluate HDG post-processing to increase polynomial order of
         * solution.
         * 
         * This function takes the solution (assumed to be one order lower) in
         * physical space, and postprocesses at the current polynomial order by
         * solving the system:
         * 
         * \f[
         * \begin{aligned}
         *   (\nabla w, \nabla u^*) &= (\nabla w, u), \\
         *   \langle \nabla u^*, 1 \rangle &= \langle \nabla u, 1 \rangle
         * \end{aligned}
         * \f]
         * 
         * where \f$ u \f$ corresponds with the current solution as stored
         * inside #m_coeffs.
         * 
         * @param outarray  The resulting field \f$ u^* \f$.
         */
        void  DisContField3D::EvaluateHDGPostProcessing(
            Array<OneD, NekDouble> &outarray)
        {
            int    i,cnt,f,ncoeff_face;
            Array<OneD, NekDouble> force, out_tmp,qrhs,qrhs1;
            Array<OneD, Array< OneD, LocalRegions::ExpansionSharedPtr> > 
                &elmtToTrace = m_traceMap->GetElmtToTrace();

            int     eid,nq_elmt, nm_elmt;
            int     LocBndCoeffs = m_traceMap->GetNumLocalBndCoeffs();
            Array<OneD, NekDouble> loc_lambda(LocBndCoeffs), face_lambda;
            Array<OneD, NekDouble> tmp_coeffs;
            m_traceMap->GlobalToLocalBnd(m_trace->GetCoeffs(),loc_lambda);

            face_lambda = loc_lambda;

            // Calculate Q using standard DG formulation.
            for(i = cnt = 0; i < GetExpSize(); ++i)
            {
                LocalRegions::Expansion3DSharedPtr exp =
                        (*m_exp)[i]->as<LocalRegions::Expansion3D>();

                eid     = m_offset_elmt_id[i];
                nq_elmt = (*m_exp)[eid]->GetTotPoints();
                nm_elmt = (*m_exp)[eid]->GetNcoeffs();
                qrhs    = Array<OneD, NekDouble>(nq_elmt);
                qrhs1   = Array<OneD, NekDouble>(nq_elmt);
                force   = Array<OneD, NekDouble>(2*nm_elmt);
                out_tmp = force + nm_elmt;
                LocalRegions::ExpansionSharedPtr ppExp;

                int num_points0 = (*m_exp)[eid]->GetBasis(0)->GetNumPoints();
                int num_points1 = (*m_exp)[eid]->GetBasis(1)->GetNumPoints();
                int num_points2 = (*m_exp)[eid]->GetBasis(2)->GetNumPoints();
                int num_modes0 = (*m_exp)[eid]->GetBasis(0)->GetNumModes();
                int num_modes1 = (*m_exp)[eid]->GetBasis(1)->GetNumModes();
                int num_modes2 = (*m_exp)[eid]->GetBasis(2)->GetNumModes();

                // Probably a better way of setting up lambda than this.  Note
                // cannot use PutCoeffsInToElmts since lambda space is mapped
                // during the solve.
                int nFaces = (*m_exp)[eid]->GetNfaces();
                Array<OneD, Array<OneD, NekDouble> > faceCoeffs(nFaces);
                for(f = 0; f < nFaces; ++f)
                {
                    ncoeff_face = elmtToTrace[eid][f]->GetNcoeffs();
                    faceCoeffs[f] = Array<OneD, NekDouble>(ncoeff_face);
                    Vmath::Vcopy(ncoeff_face, face_lambda, 1, faceCoeffs[f], 1);
                    exp->SetFaceToGeomOrientation(f, faceCoeffs[f]);
                    face_lambda = face_lambda + ncoeff_face;
                }

                //creating orthogonal expansion (checking if we have quads or triangles)
                LibUtilities::ShapeType shape = (*m_exp)[eid]->DetShapeType();
                switch(shape)
                {
                    case LibUtilities::eHexahedron:
                    {
                        const LibUtilities::PointsKey PkeyH1(num_points0,LibUtilities::eGaussLobattoLegendre);
                        const LibUtilities::PointsKey PkeyH2(num_points1,LibUtilities::eGaussLobattoLegendre);
                        const LibUtilities::PointsKey PkeyH3(num_points2,LibUtilities::eGaussLobattoLegendre);
                        LibUtilities::BasisKey  BkeyH1(LibUtilities::eOrtho_A, num_modes0, PkeyH1);
                        LibUtilities::BasisKey  BkeyH2(LibUtilities::eOrtho_A, num_modes1, PkeyH2);
                        LibUtilities::BasisKey  BkeyH3(LibUtilities::eOrtho_A, num_modes2, PkeyH3);
                        SpatialDomains::HexGeomSharedPtr hGeom = boost::dynamic_pointer_cast<SpatialDomains::HexGeom>((*m_exp)[eid]->GetGeom());
                        ppExp = MemoryManager<LocalRegions::HexExp>::AllocateSharedPtr(BkeyH1, BkeyH2, BkeyH3, hGeom);
                    }
                    break;
                    case LibUtilities::eTetrahedron:
                    {
                        const LibUtilities::PointsKey PkeyT1(num_points0,LibUtilities::eGaussLobattoLegendre);
                        const LibUtilities::PointsKey PkeyT2(num_points1,LibUtilities::eGaussRadauMAlpha1Beta0);
                        const LibUtilities::PointsKey PkeyT3(num_points2,LibUtilities::eGaussRadauMAlpha2Beta0);
                        LibUtilities::BasisKey  BkeyT1(LibUtilities::eOrtho_A, num_modes0, PkeyT1);
                        LibUtilities::BasisKey  BkeyT2(LibUtilities::eOrtho_B, num_modes1, PkeyT2);
                        LibUtilities::BasisKey  BkeyT3(LibUtilities::eOrtho_C, num_modes2, PkeyT3);
                        SpatialDomains::TetGeomSharedPtr tGeom = boost::dynamic_pointer_cast<SpatialDomains::TetGeom>((*m_exp)[eid]->GetGeom());
                        ppExp = MemoryManager<LocalRegions::TetExp>::AllocateSharedPtr(BkeyT1, BkeyT2, BkeyT3, tGeom);
                    }
                    break;
                    case LibUtilities::ePrism:
                    {
                        const LibUtilities::PointsKey PkeyP1(num_points0,LibUtilities::eGaussLobattoLegendre);
                        const LibUtilities::PointsKey PkeyP2(num_points1,LibUtilities::eGaussLobattoLegendre);
                        const LibUtilities::PointsKey PkeyP3(num_points2,LibUtilities::eGaussRadauMAlpha1Beta0);
                        LibUtilities::BasisKey  BkeyP1(LibUtilities::eOrtho_A, num_modes0, PkeyP1);
                        LibUtilities::BasisKey  BkeyP2(LibUtilities::eOrtho_A, num_modes1, PkeyP2);
                        LibUtilities::BasisKey  BkeyP3(LibUtilities::eOrtho_B, num_modes2, PkeyP3);
                        SpatialDomains::PrismGeomSharedPtr pGeom = boost::dynamic_pointer_cast<SpatialDomains::PrismGeom>((*m_exp)[eid]->GetGeom());
                        ppExp = MemoryManager<LocalRegions::PrismExp>::AllocateSharedPtr(BkeyP1, BkeyP2, BkeyP3, pGeom);
                    }
                    break;
                    default:
                        ASSERTL0(false, "Wrong shape type, HDG postprocessing is not implemented");
                };


                //DGDeriv	
                // (d/dx w, q_0)
                (*m_exp)[eid]->DGDeriv(
                    0,tmp_coeffs = m_coeffs + m_coeff_offset[eid],
                    elmtToTrace[eid], faceCoeffs, out_tmp);
                (*m_exp)[eid]->BwdTrans(out_tmp,qrhs);
                ppExp->IProductWRTDerivBase(0,qrhs,force);


                // + (d/dy w, q_1)
                (*m_exp)[eid]->DGDeriv(
                    1,tmp_coeffs = m_coeffs + m_coeff_offset[eid],
                    elmtToTrace[eid], faceCoeffs, out_tmp);
                (*m_exp)[eid]->BwdTrans(out_tmp,qrhs);
                ppExp->IProductWRTDerivBase(1,qrhs,out_tmp);

                Vmath::Vadd(nm_elmt,force,1,out_tmp,1,force,1);

                // + (d/dz w, q_2)
                (*m_exp)[eid]->DGDeriv(
                    2,tmp_coeffs = m_coeffs + m_coeff_offset[eid],
                    elmtToTrace[eid], faceCoeffs, out_tmp);
                (*m_exp)[eid]->BwdTrans(out_tmp,qrhs);
                ppExp->IProductWRTDerivBase(2,qrhs,out_tmp);

                Vmath::Vadd(nm_elmt,force,1,out_tmp,1,force,1);
                // determine force[0] = (1,u)
                (*m_exp)[eid]->BwdTrans(
                    tmp_coeffs = m_coeffs + m_coeff_offset[eid],qrhs);
                force[0] = (*m_exp)[eid]->Integral(qrhs);

                // multiply by inverse Laplacian matrix
                // get matrix inverse
                LocalRegions::MatrixKey  lapkey(StdRegions::eInvLaplacianWithUnityMean, ppExp->DetShapeType(), *ppExp);
                DNekScalMatSharedPtr lapsys = ppExp->GetLocMatrix(lapkey); 

                NekVector<NekDouble> in (nm_elmt, force, eWrapper);
                NekVector<NekDouble> out(nm_elmt);

                out = (*lapsys)*in;

                // Transforming back to modified basis
                Array<OneD, NekDouble> work(nq_elmt);
                ppExp->BwdTrans(out.GetPtr(), work);
                (*m_exp)[eid]->FwdTrans(work,
                                tmp_coeffs = outarray + m_coeff_offset[eid]);
            }
        }

        /**
         * \brief This function evaluates the boundary conditions at a certain
         * time-level.
         *
         * Based on the boundary condition \f$g(\boldsymbol{x},t)\f$ evaluated
         * at a given time-level \a t, this function transforms the boundary
         * conditions onto the coefficients of the (one-dimensional) boundary
         * expansion. Depending on the type of boundary conditions, these
         * expansion coefficients are calculated in different ways:
         * - <b>Dirichlet boundary conditions</b><BR>
         *   In order to ensure global \f$C^0\f$ continuity of the spectral/hp
         *   approximation, the Dirichlet boundary conditions are projected onto
         *   the boundary expansion by means of a modified \f$C^0\f$ continuous
         *   Galerkin projection. This projection can be viewed as a collocation
         *   projection at the vertices, followed by an \f$L^2\f$ projection on
         *   the interior modes of the edges. The resulting coefficients
         *   \f$\boldsymbol{\hat{u}}^{\mathcal{D}}\f$ will be stored for the
         *   boundary expansion.
         * - <b>Neumann boundary conditions</b>
         *   In the discrete Galerkin formulation of the problem to be solved,
         *   the Neumann boundary conditions appear as the set of surface
         *   integrals: \f[\boldsymbol{\hat{g}}=\int_{\Gamma}
         *   \phi^e_n(\boldsymbol{x})g(\boldsymbol{x})d(\boldsymbol{x})\quad
         *   \forall n \f]
         *   As a result, it are the coefficients \f$\boldsymbol{\hat{g}}\f$
         *   that will be stored in the boundary expansion
         *
         * @param   time        The time at which the boundary conditions
         *                      should be evaluated.
         * @param   bndCondExpansions   List of boundary conditions.
         * @param   bndConditions   Information about the boundary conditions.
         */
        void DisContField3D::v_EvaluateBoundaryConditions(
            const NekDouble   time,
            const std::string varName,
            const NekDouble   x2_in,
            const NekDouble   x3_in)
        {
            int i;
            int npoints;
            int nbnd = m_bndCondExpansions.num_elements();
            MultiRegions::ExpListSharedPtr locExpList;
       
            for (i = 0; i < nbnd; ++i)
            {
                if (time == 0.0 || m_bndConditions[i]->IsTimeDependent())
                {
                    locExpList = m_bndCondExpansions[i];
                    npoints    = locExpList->GetNpoints();
                    
                    Array<OneD, NekDouble> x0(npoints, 0.0);
                    Array<OneD, NekDouble> x1(npoints, 0.0);
                    Array<OneD, NekDouble> x2(npoints, 0.0);
                    Array<OneD, NekDouble> valuesFile(npoints, 1.0), valuesExp(npoints, 1.0);
  
                    locExpList->GetCoords(x0, x1, x2);
                    
                    if (m_bndConditions[i]->GetBoundaryConditionType()
                        == SpatialDomains::eDirichlet)
                    {
                        string filebcs = boost::static_pointer_cast<
                            SpatialDomains::DirichletBoundaryCondition>(
                                m_bndConditions[i])->m_filename;
                        

                        string exprbcs = boost::static_pointer_cast<
                            SpatialDomains::DirichletBoundaryCondition>(
                                m_bndConditions[i])->m_expr;

                        if (filebcs != "")
                        {
                            ExtractFileBCs(filebcs, varName, locExpList);
                            valuesFile = locExpList->GetPhys();
                        }
                        
                        if (exprbcs != "")
                        {
                            LibUtilities::Equation  condition = boost::static_pointer_cast<SpatialDomains::
                                    DirichletBoundaryCondition >(
                                    m_bndConditions[i])->m_dirichletCondition;
                            
                            condition.Evaluate(x0, x1, x2, time, valuesExp);
                        }

                        Vmath::Vmul(npoints, valuesExp, 1, valuesFile, 1, locExpList->UpdatePhys(), 1);
                        
                        locExpList->FwdTrans_BndConstrained(
                            locExpList->GetPhys(),
                            locExpList->UpdateCoeffs());
                    }
                    else if (m_bndConditions[i]->GetBoundaryConditionType()
                             == SpatialDomains::eNeumann)
                    {
                        string filebcs = boost::static_pointer_cast<
                            SpatialDomains::NeumannBoundaryCondition>(
                                m_bndConditions[i])->m_filename;

                        if (filebcs != "")
                        {
                            ExtractFileBCs(filebcs, varName, locExpList);
                        }
                        else
                        {
                            
                            LibUtilities::Equation condition = boost::
                                static_pointer_cast<SpatialDomains::
                                                    NeumannBoundaryCondition>(
                                    m_bndConditions[i])->m_neumannCondition;
                        
                            condition.Evaluate(x0, x1, x2, time, 
                                               locExpList->UpdatePhys());
                            
                            locExpList->IProductWRTBase(locExpList->GetPhys(),
                                                        locExpList->UpdateCoeffs());
                        }
                    }
                    else if (m_bndConditions[i]->GetBoundaryConditionType()
                             == SpatialDomains::eRobin)
                    {

                        string filebcs = boost::static_pointer_cast<
                            SpatialDomains::RobinBoundaryCondition>
                                (m_bndConditions[i])->m_filename;
                        
                        if (filebcs != "")
                        {
                            ExtractFileBCs(filebcs, varName, locExpList);
                        }
                        else
                        {
                            LibUtilities::Equation condition = boost::
                                static_pointer_cast<SpatialDomains::
                                                    RobinBoundaryCondition>(
                                    m_bndConditions[i])->m_robinFunction;

                            condition.Evaluate(x0, x1, x2, time, 
                                               locExpList->UpdatePhys());

                        }

                        LibUtilities::Equation coeff = boost::
                            static_pointer_cast<SpatialDomains::
                                RobinBoundaryCondition>(
                                    m_bndConditions[i])->m_robinPrimitiveCoeff;
                        
                        locExpList->IProductWRTBase(locExpList->GetPhys(),
                                                    locExpList->UpdateCoeffs());
                        
                        // Put primitive coefficient into the physical 
                        // space storage
                        coeff.Evaluate(x0, x1, x2, time,
                                       locExpList->UpdatePhys());
                        
                    }
                    else
                    {
                        ASSERTL0(false, "This type of BC not implemented yet");
                    }
                }
            }
        }
    } // end of namespace
} // end of namespace<|MERGE_RESOLUTION|>--- conflicted
+++ resolved
@@ -196,11 +196,7 @@
                  m_periodicVerts      = In.m_periodicVerts;
                  m_periodicEdges      = In.m_periodicEdges;
                  m_periodicFaces      = In.m_periodicFaces;
-<<<<<<< HEAD
-
-=======
-                 
->>>>>>> 406973a0
+
                  if(SetUpJustDG)
                  {
                  }
@@ -338,21 +334,12 @@
 
              Array<OneD, Array<OneD, LocalRegions::ExpansionSharedPtr> >
                  &elmtToTrace = m_traceMap->GetElmtToTrace();
-<<<<<<< HEAD
-             
-             // Scatter trace segments to 3D elements. For each element, we find
-             // the trace segment associated to each face. The element then
-             // retains a pointer to the trace space segments, to ensure
-             // uniqueness of normals when retrieving from two adjoining elements
-             // which do not lie in a plane.
-=======
 
              // Scatter trace segments to 3D elements. For each element, we
              // find the trace segment associated to each edge. The element
              // then retains a pointer to the trace space segments, to ensure
              // uniqueness of normals when retrieving from two adjoining
              // elements which do not lie in a plane.
->>>>>>> 406973a0
              for (int i = 0; i < m_exp->size(); ++i)
              {
                  for (int j = 0; j < (*m_exp)[i]->GetNfaces(); ++j)
@@ -557,17 +544,11 @@
                 }
             }
 
-<<<<<<< HEAD
-             m_locTraceToTraceMap = MemoryManager<LocTraceToTraceMap>::AllocateSharedPtr(*this,m_trace,elmtToTrace,m_leftAdjacentFaces);
-
-         }
-=======
              m_locTraceToTraceMap = MemoryManager<LocTraceToTraceMap>::
                 AllocateSharedPtr(*this, m_trace, elmtToTrace,
                                   m_leftAdjacentFaces);
 
-        }
->>>>>>> 406973a0
+         }
 
         /**
          * For each boundary region, checks that the types and number of
@@ -1732,65 +1713,6 @@
                   Array<OneD,       NekDouble> &Fwd,
                   Array<OneD,       NekDouble> &Bwd)
         {
-<<<<<<< HEAD
-            int n,cnt,npts, e;
-
-            // Zero vectors.
-            Vmath::Zero(Fwd.num_elements(), Fwd, 1);
-            Vmath::Zero(Bwd.num_elements(), Bwd, 1);
-             
-#if 1 // blocked routine
-            Array<OneD, NekDouble> facevals(m_locTraceToTraceMap->GetNLocTracePts());            
-            m_locTraceToTraceMap->LocTracesFromField(field,facevals);
-            m_locTraceToTraceMap->InterpLocFacesToTrace(0,facevals,Fwd);
-            
-            Array<OneD, NekDouble> invals = facevals + m_locTraceToTraceMap->GetNFwdLocTracePts();
-            m_locTraceToTraceMap->InterpLocFacesToTrace(1,invals, Bwd);
-#else
-            // Loop over elements and collect forward and backward expansions.
-            int nexp = GetExpSize();
-            int phys_offset;
-            Array<OneD,NekDouble> e_tmp;
-            
-            Array<OneD, Array<OneD, LocalRegions::ExpansionSharedPtr> >
-                &elmtToTrace = m_traceMap->GetElmtToTrace();
-
-            set<int>::iterator    it;
-            PeriodicMap::iterator it2;
-            boost::unordered_map<int,pair<int,int> >::iterator it3;
-
-            LocalRegions::Expansion3DSharedPtr exp3d;
-            
-
-            for(cnt = n = 0; n < nexp; ++n)
-            {
-                exp3d = (*m_exp)[n]->as<LocalRegions::Expansion3D>();
-                phys_offset = GetPhys_Offset(n);
-                for(e = 0; e < exp3d->GetNfaces(); ++e, ++cnt)
-                {
-                    offset = m_trace->GetPhys_Offset(
-                        elmtToTrace[n][e]->GetElmtId());
-
-                    fwd = m_leftAdjacentFaces[cnt];
-                    if (fwd)
-                    {
-                        exp3d->GetFacePhysVals(e, elmtToTrace[n][e],
-                                               field + phys_offset,
-                                                     e_tmp = Fwd + offset);
-                    }
-                    else
-                    {
-                        exp3d->GetFacePhysVals(e, elmtToTrace[n][e],
-                                                     field + phys_offset,
-                                                     e_tmp = Bwd + offset);
-                    }
-                }
-            }
-#endif
-
-            // fill boundary conditions into missing elements
-            int id1,id2 = 0;
-=======
             int n, cnt, npts, e;
 
             // Zero vectors.
@@ -1808,7 +1730,6 @@
             
             // Fill boundary conditions into missing elements
             int id1, id2 = 0;
->>>>>>> 406973a0
             cnt = 0;
             
             for(n = 0; n < m_bndCondExpansions.num_elements(); ++n)
@@ -1950,13 +1871,6 @@
             const Array<OneD, const NekDouble> &Fn,
                   Array<OneD,       NekDouble> &outarray)
         {
-<<<<<<< HEAD
-#if 1
-            Array<OneD, NekDouble> Fcoeffs(m_trace->GetNcoeffs());
-            m_trace->IProductWRTBase(Fn,Fcoeffs);
-            
-            m_locTraceToTraceMap->AddTraceCoeffsToFieldCoeffs(Fcoeffs,outarray);
-=======
             /*
             for (int i = 0; i < Fn.num_elements(); ++i)
             {
@@ -1969,7 +1883,6 @@
             
             m_locTraceToTraceMap->AddTraceCoeffsToFieldCoeffs(Fcoeffs,
                                                               outarray);
->>>>>>> 406973a0
 #else
             int e,n,offset, t_offset;
             Array<OneD, NekDouble> e_outarray;
@@ -1990,8 +1903,6 @@
                 }
             }
 #endif
-<<<<<<< HEAD
-=======
             /*
             for (int i = 0; i < outarray.num_elements(); ++i)
             {
@@ -2000,7 +1911,6 @@
              */
             //int num;
             //cin >> num;
->>>>>>> 406973a0
         }
         /**
          * @brief Add trace contributions into elemental coefficient spaces.
@@ -2575,7 +2485,6 @@
                             SpatialDomains::DirichletBoundaryCondition>(
                                 m_bndConditions[i])->m_filename;
                         
-
                         string exprbcs = boost::static_pointer_cast<
                             SpatialDomains::DirichletBoundaryCondition>(
                                 m_bndConditions[i])->m_expr;
