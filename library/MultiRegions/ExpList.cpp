--- conflicted
+++ resolved
@@ -1267,7 +1267,6 @@
                     }
                 }
             }
-<<<<<<< HEAD
             return -1;
 */
             std::vector<int> vFound;
@@ -1315,17 +1314,6 @@
 
             int min_i = Vmath::Imin(vAvgDist.size(), &vAvgDist[0], 1);
             return vFound[min_i];
-=======
-            
-            std::string msg = "Failed to find point in element to tolerance of "
-                                + boost::lexical_cast<std::string>(resid)
-                                + " using nearest point found";
-            WARNINGL0(true,msg.c_str());
-
-            Vmath::Vcopy(locCoords.num_elements(),min_locCoords,1,locCoords,1);
-
-            return min_elmt;
->>>>>>> 00e500bf
         }
 
 
