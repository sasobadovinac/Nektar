//////////////////////////////////////////////////////////////////////////////
//
// File ExpList.cpp
//
// For more information, please see: http://www.nektar.info
//
// The MIT License
//
// Copyright (c) 2006 Division of Applied Mathematics, Brown University (USA),
// Department of Aeronautics, Imperial College London (UK), and Scientific
// Computing and Imaging Institute, University of Utah (USA).
//
// Permission is hereby granted, free of charge, to any person obtaining a
// copy of this software and associated documentation files (the "Software"),
// to deal in the Software without restriction, including without limitation
// the rights to use, copy, modify, merge, publish, distribute, sublicense,
// and/or sell copies of the Software, and to permit persons to whom the
// Software is furnished to do so, subject to the following conditions:
//
// The above copyright notice and this permission notice shall be included
// in all copies or substantial portions of the Software.
//
// THE SOFTWARE IS PROVIDED "AS IS", WITHOUT WARRANTY OF ANY KIND, EXPRESS
// OR IMPLIED, INCLUDING BUT NOT LIMITED TO THE WARRANTIES OF MERCHANTABILITY,
// FITNESS FOR A PARTICULAR PURPOSE AND NONINFRINGEMENT. IN NO EVENT SHALL
// THE AUTHORS OR COPYRIGHT HOLDERS BE LIABLE FOR ANY CLAIM, DAMAGES OR OTHER
// LIABILITY, WHETHER IN AN ACTION OF CONTRACT, TORT OR OTHERWISE, ARISING
// FROM, OUT OF OR IN CONNECTION WITH THE SOFTWARE OR THE USE OR OTHER
// DEALINGS IN THE SOFTWARE.
//
// Description: Expansion list definition
//
///////////////////////////////////////////////////////////////////////////////

#include <iomanip>

#include <boost/core/ignore_unused.hpp>

#include <LibUtilities/Communication/Comm.h>
#include <MultiRegions/ExpList.h>
#include <MultiRegions/GlobalLinSys.h>

#include <LibUtilities/Foundations/Interp.h>
#include <LocalRegions/Expansion3D.h>
#include <LocalRegions/HexExp.h>
#include <LocalRegions/MatrixKey.h> // for MatrixKey
#include <LocalRegions/NodalTriExp.h>
#include <LocalRegions/PointExp.h>
#include <LocalRegions/PrismExp.h>
#include <LocalRegions/PyrExp.h>
#include <LocalRegions/QuadExp.h>
#include <LocalRegions/SegExp.h>
#include <LocalRegions/TetExp.h>
#include <LocalRegions/TriExp.h>

#include <MultiRegions/AssemblyMap/AssemblyMapCG.h> // for AssemblyMapCG, etc
#include <MultiRegions/AssemblyMap/AssemblyMapDG.h> // for AssemblyMapCG, etc
#include <MultiRegions/GlobalLinSysKey.h>           // for GlobalLinSysKey
#include <MultiRegions/GlobalMatrix.h>              // for GlobalMatrix, etc
#include <MultiRegions/GlobalMatrixKey.h>           // for GlobalMatrixKey

#include <LibUtilities/Foundations/Interp.h>
#include <LibUtilities/Foundations/ManagerAccess.h> // for PointsManager, etc
#include <LibUtilities/Foundations/PhysGalerkinProject.h>
#include <LibUtilities/LinearAlgebra/NekMatrix.hpp>
#include <LibUtilities/LinearAlgebra/NekTypeDefs.hpp>
#include <LibUtilities/LinearAlgebra/SparseMatrixFwd.hpp>
#include <LibUtilities/Polylib/Polylib.h>

#include <Collections/CollectionOptimisation.h>
#include <Collections/Operator.h>

#include <LibUtilities/BasicUtils/Likwid.hpp>
#include <LibUtilities/BasicUtils/Timer.h>

using namespace std;

namespace Nektar
{
namespace MultiRegions
{
/**
 * @class ExpList
 * All multi-elemental expansions \f$u^{\delta}(\boldsymbol{x})\f$ can
 * be considered as the assembly of the various elemental contributions.
 * On a discrete level, this yields,
 * \f[u^{\delta}(\boldsymbol{x}_i)=\sum_{e=1}^{{N_{\mathrm{el}}}}
 * \sum_{n=0}^{N^{e}_m-1}\hat{u}_n^e\phi_n^e(\boldsymbol{x}_i).\f]
 * where \f${N_{\mathrm{el}}}\f$ is the number of elements and
 * \f$N^{e}_m\f$ is the local elemental number of expansion modes.
 * As it is the lowest level class, it contains the definition of the
 * common data and common routines to all multi-elemental expansions.
 *
 * The class stores a vector of expansions, \a m_exp, (each derived from
 * StdRegions#StdExpansion) which define the constituent components of
 * the domain. The coefficients from these expansions are concatenated
 * in \a m_coeffs, while the expansion evaluated at the quadrature
 * points is stored in \a m_phys.
 */

/**
 * Creates an empty expansion list.
 */
ExpList::ExpList(const ExpansionType type)
    : m_expType(type), m_ncoeffs(0), m_npoints(0), m_physState(false),
      m_exp(MemoryManager<LocalRegions::ExpansionVector>::AllocateSharedPtr()),
      m_blockMat(MemoryManager<BlockMatrixMap>::AllocateSharedPtr()),
      m_WaveSpace(false)
{
}

/*----------------------------------------------------------------*/
/*                       Copy Construtor                           */
/*-----------------------------------------------------------------*/

/**
 * Copies an existing expansion list.
 * @param   in              Source expansion list.
 */
ExpList::ExpList(const ExpList &in, const bool DeclareCoeffPhysArrays)
    : std::enable_shared_from_this<ExpList>(in), m_expType(in.m_expType),
      m_comm(in.m_comm), m_session(in.m_session), m_graph(in.m_graph),
      m_ncoeffs(in.m_ncoeffs), m_npoints(in.m_npoints), m_physState(false),
      m_exp(in.m_exp), m_collections(in.m_collections),
      m_collectionsDoInit(in.m_collectionsDoInit),
      m_coll_coeff_offset(in.m_coll_coeff_offset),
      m_coll_phys_offset(in.m_coll_phys_offset),
      m_coeff_offset(in.m_coeff_offset), m_phys_offset(in.m_phys_offset),
      m_blockMat(in.m_blockMat), m_WaveSpace(false)
{

    // Set up m_coeffs, m_phys and offset arrays.
    // use this to keep memory declaration in one place
    SetupCoeffPhys(DeclareCoeffPhysArrays, false);
}

/**
 * Copies the eIds elements from an existing expansion list.
 * @param   in              Source expansion list.
 * @param   in              elements that will be in the new exp list.
 */
ExpList::ExpList(const ExpList &in, const std::vector<unsigned int> &eIDs,
                 const bool DeclareCoeffPhysArrays,
                 const Collections::ImplementationType ImpType)
    : m_expType(in.m_expType), m_comm(in.m_comm), m_session(in.m_session),
      m_graph(in.m_graph), m_physState(false),
      m_exp(MemoryManager<LocalRegions::ExpansionVector>::AllocateSharedPtr()),
      m_blockMat(MemoryManager<BlockMatrixMap>::AllocateSharedPtr()),
      m_WaveSpace(false)
{
    for (int i = 0; i < eIDs.size(); ++i)
    {
        (*m_exp).push_back((*(in.m_exp))[eIDs[i]]);
    }

    // Set up m_coeffs, m_phys and offset arrays.
    SetupCoeffPhys(DeclareCoeffPhysArrays);

    // set up collections
    CreateCollections(ImpType);
}

/**
 * Given a meshgraph \a graph, containing information about
 * the domain and the spectral/hp element expansion, this
 * constructor fills the list of local expansions
 * \texttt{m_exp} with the proper expansions, calculates the
 * total number of quadrature points \f$x_i\f$ and local
 * expansion coefficients \f$\hat{u}^e_n\f$ and allocates
 * memory for the arrays #m_coeffs and #m_phys.
 *
 * @param  pSession    A session within information about expansion
 *
 * @param  graph       A meshgraph, containing information about the
 *                      domain and the spectral/hp element expansion.
 *
 * @param DeclareCoeffPhysArrays Declare the coefficient and
 *                               phys space arrays
 *
 * @param  ImpType     Detail about the implementation type to use
 *                     in operators
 */
ExpList::ExpList(const LibUtilities::SessionReaderSharedPtr &pSession,
                 const SpatialDomains::MeshGraphSharedPtr &graph,
                 const bool DeclareCoeffPhysArrays, const std::string &var,
                 const Collections::ImplementationType ImpType)
    : m_comm(pSession->GetComm()), m_session(pSession), m_graph(graph),
      m_physState(false),
      m_exp(MemoryManager<LocalRegions::ExpansionVector>::AllocateSharedPtr()),
      m_blockMat(MemoryManager<BlockMatrixMap>::AllocateSharedPtr()),
      m_WaveSpace(false)
{
    // Retrieve the list of expansions
    const SpatialDomains::ExpansionInfoMap &expansions =
        graph->GetExpansionInfo(var);

    // Initialise Expansionn Vector
    InitialiseExpVector(expansions);

    // Setup phys coeff space
    SetupCoeffPhys(DeclareCoeffPhysArrays);

    // Initialise collection
    CreateCollections(ImpType);
}

/**
 * Given an expansion vector \a expansions, containing
 * information about the domain and the spectral/hp element
 * expansion, this constructor fills the list of local
 * expansions \texttt{m_exp} with the proper expansions,
 * calculates the total number of quadrature points
 * \f$\boldsymbol{x}_i\f$ and local expansion coefficients
 * \f$\hat{u}^e_n\f$ and allocates memory for the arrays
 * #m_coeffs and #m_phys.
 *
 * @param  pSession      A session within information about expansion
 * @param expansions     A vector containing information about the
 *                       domain and the spectral/hp element
 *                       expansion.
 * @param DeclareCoeffPhysArrays Declare the coefficient and
 *                               phys space arrays
 * @param  ImpType       Detail about the implementation type to use
 *                       in operators
 */
ExpList::ExpList(const LibUtilities::SessionReaderSharedPtr &pSession,
                 const SpatialDomains::ExpansionInfoMap &expansions,
                 const bool DeclareCoeffPhysArrays,
                 const Collections::ImplementationType ImpType)
    : m_comm(pSession->GetComm()), m_session(pSession), m_physState(false),
      m_exp(MemoryManager<LocalRegions::ExpansionVector>::AllocateSharedPtr()),
      m_blockMat(MemoryManager<BlockMatrixMap>::AllocateSharedPtr()),
      m_WaveSpace(false)
{

    // Initialise expansion vector
    InitialiseExpVector(expansions);

    // Set up m_coeffs, m_phys and offset arrays.
    SetupCoeffPhys(DeclareCoeffPhysArrays);

    // Setup Collection
    CreateCollections(ImpType);
}

//----------------------------------------------------------------------
//                        0D Expansion Constructors
//----------------------------------------------------------------------
ExpList::ExpList(const SpatialDomains::PointGeomSharedPtr &geom)
    : m_expType(e0D), m_ncoeffs(1), m_npoints(1), m_physState(false),
      m_exp(MemoryManager<LocalRegions::ExpansionVector>::AllocateSharedPtr()),
      m_blockMat(MemoryManager<BlockMatrixMap>::AllocateSharedPtr()),
      m_WaveSpace(false)
{
    LocalRegions::PointExpSharedPtr Point =
        MemoryManager<LocalRegions::PointExp>::AllocateSharedPtr(geom);
    (*m_exp).push_back(Point);

    SetupCoeffPhys();
}

/**
 * Store expansions for the trace space expansions used in
 * DisContField
 *
 * @param  pSession      A session within information about expansion
 * @param  bndConstraint Array of ExpList1D objects each containing a
 *                       1D spectral/hp element expansion on a single
 *                       boundary region.
 * @param  bndCond       Array of BoundaryCondition objects which contain
 *                       information about the boundary conditions on the
 *                       different boundary regions.
 * @param  locexp        Complete domain expansion list.
 * @param  graph         mesh corresponding to the expansion list.
 * @param  DeclareCoeffPhysArrays Declare the coefficient and
 *                               phys space arrays
 * @param  variable      The variable name associated with the expansion
 * @param  ImpType       Detail about the implementation type to use
 *                       in operators
 */
ExpList::ExpList(
    const LibUtilities::SessionReaderSharedPtr &pSession,
    const Array<OneD, const ExpListSharedPtr> &bndConstraint,
    const Array<OneD, const SpatialDomains::BoundaryConditionShPtr> &bndCond,
    const LocalRegions::ExpansionVector &locexp,
    const SpatialDomains::MeshGraphSharedPtr &graph,
    const LibUtilities::CommSharedPtr &comm, const bool DeclareCoeffPhysArrays,
    const std::string variable, const Collections::ImplementationType ImpType)
    : m_comm(comm), m_session(pSession), m_graph(graph), m_physState(false),
      m_exp(MemoryManager<LocalRegions::ExpansionVector>::AllocateSharedPtr()),
      m_blockMat(MemoryManager<BlockMatrixMap>::AllocateSharedPtr()),
      m_WaveSpace(false)
{
    boost::ignore_unused(variable, ImpType);
    int i, j, id, elmtid = 0;
    set<int> tracesDone;

    SpatialDomains::PointGeomSharedPtr PointGeom;
    SpatialDomains::Geometry1DSharedPtr segGeom;
    SpatialDomains::Geometry2DSharedPtr ElGeom;
    SpatialDomains::Geometry2DSharedPtr FaceGeom;
    SpatialDomains::QuadGeomSharedPtr QuadGeom;
    SpatialDomains::TriGeomSharedPtr TriGeom;

    LocalRegions::ExpansionSharedPtr exp;
    LocalRegions::Expansion0DSharedPtr exp0D;
    LocalRegions::Expansion1DSharedPtr exp1D;
    LocalRegions::Expansion2DSharedPtr exp2D;
    LocalRegions::Expansion3DSharedPtr exp3D;

    // First loop over boundary conditions to reorder
    // Dirichlet boundaries
    for (i = 0; i < bndCond.size(); ++i)
    {
        if (bndCond[i]->GetBoundaryConditionType() ==
            SpatialDomains::eDirichlet)
        {
            for (j = 0; j < bndConstraint[i]->GetExpSize(); ++j)
            {
                if ((exp0D =
                         std::dynamic_pointer_cast<LocalRegions::Expansion0D>(
                             bndConstraint[i]->GetExp(j))))
                {
                    m_expType = e0D;

                    PointGeom = exp0D->GetGeom()->GetVertex(0);
                    exp       = MemoryManager<
                        LocalRegions::PointExp>::AllocateSharedPtr(PointGeom);
                    tracesDone.insert(PointGeom->GetVid());
                }
                else if ((exp1D = std::dynamic_pointer_cast<
                              LocalRegions::Expansion1D>(
                              bndConstraint[i]->GetExp(j))))
                {
                    m_expType = e1D;

                    LibUtilities::BasisKey bkey =
                        exp1D->GetBasis(0)->GetBasisKey();
                    segGeom = exp1D->GetGeom1D();
                    exp =
                        MemoryManager<LocalRegions::SegExp>::AllocateSharedPtr(
                            bkey, segGeom);
                    tracesDone.insert(segGeom->GetGlobalID());
                }
                else if ((exp2D = std::dynamic_pointer_cast<
                              LocalRegions::Expansion2D>(
                              bndConstraint[i]->GetExp(j))))
                {
                    m_expType = e2D;

                    LibUtilities::BasisKey bkey0 =
                        exp2D->GetBasis(0)->GetBasisKey();
                    LibUtilities::BasisKey bkey1 =
                        exp2D->GetBasis(1)->GetBasisKey();
                    FaceGeom = exp2D->GetGeom2D();

                    // if face is a quad
                    if ((QuadGeom = std::dynamic_pointer_cast<
                             SpatialDomains::QuadGeom>(FaceGeom)))
                    {
                        exp = MemoryManager<
                            LocalRegions::QuadExp>::AllocateSharedPtr(bkey0,
                                                                      bkey1,
                                                                      QuadGeom);
                        tracesDone.insert(QuadGeom->GetGlobalID());
                    }
                    // if face is a triangle
                    else if ((TriGeom = std::dynamic_pointer_cast<
                                  SpatialDomains::TriGeom>(FaceGeom)))
                    {
                        exp = MemoryManager<
                            LocalRegions::TriExp>::AllocateSharedPtr(bkey0,
                                                                     bkey1,
                                                                     TriGeom);
                        tracesDone.insert(TriGeom->GetGlobalID());
                    }
                    else
                    {
                        NEKERROR(ErrorUtil::efatal,
                                 "dynamic cast to a "
                                 "proper face geometry failed");
                    }
                }
                // Assign next id
                exp->SetElmtId(elmtid++);

                // Add the expansion
                (*m_exp).push_back(exp);
            }
        }
    }

    map<int, pair<SpatialDomains::Geometry1DSharedPtr, LibUtilities::BasisKey>>
        edgeOrders;

    map<int, pair<SpatialDomains::Geometry2DSharedPtr,
                  pair<LibUtilities::BasisKey, LibUtilities::BasisKey>>>
        faceOrders;

    for (i = 0; i < locexp.size(); ++i)
    {
        if ((exp1D = std::dynamic_pointer_cast<LocalRegions::Expansion1D>(
                 locexp[i])))
        {
            m_expType = e0D;

            for (j = 0; j < 2; ++j)
            {
                PointGeom = (exp1D->GetGeom1D())->GetVertex(j);
                id        = PointGeom->GetVid();

                // Ignore Dirichlet edges
                if (tracesDone.count(id) != 0)
                {
                    continue;
                }

                exp = MemoryManager<LocalRegions::PointExp>::AllocateSharedPtr(
                    PointGeom);
                tracesDone.insert(id);
                exp->SetElmtId(elmtid++);
                (*m_exp).push_back(exp);
            }
        }
        else if ((exp2D = std::dynamic_pointer_cast<LocalRegions::Expansion2D>(
                      locexp[i])))
        {
            m_expType = e1D;
            for (j = 0; j < locexp[i]->GetNtraces(); ++j)
            {
                segGeom = exp2D->GetGeom2D()->GetEdge(j);
                id      = segGeom->GetGlobalID();
                // Ignore Dirichlet edges
                if (tracesDone.count(id) != 0)
                {
                    continue;
                }

                auto it = edgeOrders.find(id);

                if (it == edgeOrders.end())
                {
                    edgeOrders.insert(std::make_pair(
                        id, std::make_pair(segGeom,
                                           locexp[i]->GetTraceBasisKey(j))));
                }
                else // variable modes/points
                {
                    LibUtilities::BasisKey edge =
                        locexp[i]->GetTraceBasisKey(j);
                    LibUtilities::BasisKey existing = it->second.second;

                    int np1 = edge.GetNumPoints();
                    int np2 = existing.GetNumPoints();
                    int nm1 = edge.GetNumModes();
                    int nm2 = existing.GetNumModes();

                    if (np2 >= np1 && nm2 >= nm1)
                    {
                        continue;
                    }
                    else if (np2 < np1 && nm2 < nm1)
                    {
                        it->second.second = edge;
                    }
                    else
                    {
                        NEKERROR(ErrorUtil::efatal,
                                 "inappropriate number of points/modes (max"
                                 "num of points is not set with max order)");
                    }
                }
            }
        }
        else if ((exp3D = dynamic_pointer_cast<LocalRegions::Expansion3D>(
                      locexp[i])))
        {
            m_expType = e2D;
            for (j = 0; j < exp3D->GetNtraces(); ++j)
            {
                FaceGeom = exp3D->GetGeom3D()->GetFace(j);
                id       = FaceGeom->GetGlobalID();

                if (tracesDone.count(id) != 0)
                {
                    continue;
                }
                auto it = faceOrders.find(id);

                if (it == faceOrders.end())
                {
                    LibUtilities::BasisKey face_dir0 =
                        locexp[i]->GetTraceBasisKey(j, 0);
                    LibUtilities::BasisKey face_dir1 =
                        locexp[i]->GetTraceBasisKey(j, 1);

                    faceOrders.insert(std::make_pair(
                        id,
                        std::make_pair(FaceGeom,
                                       std::make_pair(face_dir0, face_dir1))));
                }
                else // variable modes/points
                {
                    LibUtilities::BasisKey face0 =
                        locexp[i]->GetTraceBasisKey(j, 0);
                    LibUtilities::BasisKey face1 =
                        locexp[i]->GetTraceBasisKey(j, 1);
                    LibUtilities::BasisKey existing0 = it->second.second.first;
                    LibUtilities::BasisKey existing1 = it->second.second.second;

                    int np11 = face0.GetNumPoints();
                    int np12 = face1.GetNumPoints();
                    int np21 = existing0.GetNumPoints();
                    int np22 = existing1.GetNumPoints();
                    int nm11 = face0.GetNumModes();
                    int nm12 = face1.GetNumModes();
                    int nm21 = existing0.GetNumModes();
                    int nm22 = existing1.GetNumModes();

                    if ((np22 >= np12 || np21 >= np11) &&
                        (nm22 >= nm12 || nm21 >= nm11))
                    {
                        continue;
                    }
                    else if ((np22 < np12 || np21 < np11) &&
                             (nm22 < nm12 || nm21 < nm11))
                    {
                        it->second.second.first  = face0;
                        it->second.second.second = face1;
                    }
                    else
                    {
                        NEKERROR(ErrorUtil::efatal,
                                 "inappropriate number of points/modes (max"
                                 "num of points is not set with max order)");
                    }
                }
            }
        }
    }

    int nproc   = m_comm->GetRowComm()->GetSize(); // number of processors
    int tracepr = m_comm->GetRowComm()->GetRank(); // ID processor

    if (nproc > 1)
    {
        int tCnt = 0;

        // Count the number of traces on each partition
        for (i = 0; i < locexp.size(); ++i)
        {
            tCnt += locexp[i]->GetNtraces();
        }

        // Set up the offset and the array that will contain the list of
        // edge IDs, then reduce this across processors.
        Array<OneD, int> tracesCnt(nproc, 0);
        tracesCnt[tracepr] = tCnt;
        m_comm->GetRowComm()->AllReduce(tracesCnt, LibUtilities::ReduceSum);

        // Set up offset array.
        int totTraceCnt = Vmath::Vsum(nproc, tracesCnt, 1);
        Array<OneD, int> tTotOffsets(nproc, 0);

        for (i = 1; i < nproc; ++i)
        {
            tTotOffsets[i] = tTotOffsets[i - 1] + tracesCnt[i - 1];
        }

        // Local list of the edges per element
        Array<OneD, int> TracesTotID(totTraceCnt, 0);
        Array<OneD, int> TracesTotNm0(totTraceCnt, 0);
        Array<OneD, int> TracesTotNm1(totTraceCnt, 0);
        Array<OneD, int> TracesTotPnts0(totTraceCnt, 0);
        Array<OneD, int> TracesTotPnts1(totTraceCnt, 0);

        int cntr = tTotOffsets[tracepr];

        for (i = 0; i < locexp.size(); ++i)
        {
            if ((exp2D = locexp[i]->as<LocalRegions::Expansion2D>()))
            {

                int nedges = locexp[i]->GetNtraces();

                for (j = 0; j < nedges; ++j, ++cntr)
                {
                    LibUtilities::BasisKey bkeyEdge =
                        locexp[i]->GetTraceBasisKey(j);
                    TracesTotID[cntr]    = exp2D->GetGeom2D()->GetEid(j);
                    TracesTotNm0[cntr]   = bkeyEdge.GetNumModes();
                    TracesTotPnts0[cntr] = bkeyEdge.GetNumPoints();
                }
            }
            else if ((exp3D = locexp[i]->as<LocalRegions::Expansion3D>()))
            {
                int nfaces = locexp[i]->GetNtraces();

                for (j = 0; j < nfaces; ++j, ++cntr)
                {
                    LibUtilities::BasisKey face_dir0 =
                        locexp[i]->GetTraceBasisKey(j, 0);
                    LibUtilities::BasisKey face_dir1 =
                        locexp[i]->GetTraceBasisKey(j, 1);

                    TracesTotID[cntr]    = exp3D->GetGeom3D()->GetFid(j);
                    TracesTotNm0[cntr]   = face_dir0.GetNumModes();
                    TracesTotNm1[cntr]   = face_dir1.GetNumModes();
                    TracesTotPnts0[cntr] = face_dir0.GetNumPoints();
                    TracesTotPnts1[cntr] = face_dir1.GetNumPoints();
                }
            }
        }

        m_comm->GetRowComm()->AllReduce(TracesTotID, LibUtilities::ReduceSum);
        m_comm->GetRowComm()->AllReduce(TracesTotNm0, LibUtilities::ReduceSum);
        m_comm->GetRowComm()->AllReduce(TracesTotPnts0,
                                        LibUtilities::ReduceSum);
        if (m_expType == e2D)
        {
            m_comm->AllReduce(TracesTotNm1, LibUtilities::ReduceSum);
            m_comm->AllReduce(TracesTotPnts1, LibUtilities::ReduceSum);
        }

        if (edgeOrders.size())
        {
            for (i = 0; i < totTraceCnt; ++i)
            {
                auto it = edgeOrders.find(TracesTotID[i]);

                if (it == edgeOrders.end())
                {
                    continue;
                }

                LibUtilities::BasisKey existing = it->second.second;
                LibUtilities::BasisKey edge(
                    existing.GetBasisType(), TracesTotNm0[i],
                    LibUtilities::PointsKey(TracesTotPnts0[i],
                                            existing.GetPointsType()));

                int np1 = edge.GetNumPoints();
                int np2 = existing.GetNumPoints();
                int nm1 = edge.GetNumModes();
                int nm2 = existing.GetNumModes();

                if (np2 >= np1 && nm2 >= nm1)
                {
                    continue;
                }
                else if (np2 < np1 && nm2 < nm1)
                {
                    it->second.second = edge;
                }
                else
                {
                    NEKERROR(ErrorUtil::efatal,
                             "inappropriate number of points/modes (max "
                             "num of points is not set with max order)");
                }
            }
        }
        else if (faceOrders.size())
        {
            for (i = 0; i < totTraceCnt; ++i)
            {
                auto it = faceOrders.find(TracesTotID[i]);

                if (it == faceOrders.end())
                {
                    continue;
                }

                LibUtilities::BasisKey existing0 = it->second.second.first;
                LibUtilities::BasisKey existing1 = it->second.second.second;
                LibUtilities::BasisKey face0(
                    existing0.GetBasisType(), TracesTotNm0[i],
                    LibUtilities::PointsKey(TracesTotPnts0[i],
                                            existing0.GetPointsType()));
                LibUtilities::BasisKey face1(
                    existing1.GetBasisType(), TracesTotNm1[i],
                    LibUtilities::PointsKey(TracesTotPnts1[i],
                                            existing1.GetPointsType()));

                int np11 = face0.GetNumPoints();
                int np12 = face1.GetNumPoints();
                int np21 = existing0.GetNumPoints();
                int np22 = existing1.GetNumPoints();
                int nm11 = face0.GetNumModes();
                int nm12 = face1.GetNumModes();
                int nm21 = existing0.GetNumModes();
                int nm22 = existing1.GetNumModes();

                if ((np22 >= np12 || np21 >= np11) &&
                    (nm22 >= nm12 || nm21 >= nm11))
                {
                    continue;
                }
                else if ((np22 < np12 || np21 < np11) &&
                         (nm22 < nm12 || nm21 < nm11))
                {
                    it->second.second.first  = face0;
                    it->second.second.second = face1;
                }
                else
                {
                    NEKERROR(ErrorUtil::efatal,
                             "inappropriate number of points/modes (max "
                             "num of points is not set with max order)");
                }
            }
        }
    }

    if (edgeOrders.size())
    {
        for (auto &it : edgeOrders)
        {
            exp = MemoryManager<LocalRegions::SegExp>::AllocateSharedPtr(
                it.second.second, it.second.first);
            exp->SetElmtId(elmtid++);
            (*m_exp).push_back(exp);
        }
    }
    else
    {
        for (auto &it : faceOrders)
        {
            FaceGeom = it.second.first;

            if ((QuadGeom = std::dynamic_pointer_cast<SpatialDomains::QuadGeom>(
                     FaceGeom)))
            {
                exp = MemoryManager<LocalRegions::QuadExp>::AllocateSharedPtr(
                    it.second.second.first, it.second.second.second, QuadGeom);
            }
            else if ((TriGeom =
                          std::dynamic_pointer_cast<SpatialDomains::TriGeom>(
                              FaceGeom)))
            {
                exp = MemoryManager<LocalRegions::TriExp>::AllocateSharedPtr(
                    it.second.second.first, it.second.second.second, TriGeom);
            }
            exp->SetElmtId(elmtid++);
            (*m_exp).push_back(exp);
        }
    }

    // Set up m_coeffs, m_phys and offset arrays.
    SetupCoeffPhys(DeclareCoeffPhysArrays);

    // Set up collections
    if (m_expType != e0D)
    {
        CreateCollections(ImpType);
    }
}

/**
 * Set  expansions for localtrace space expansions used in
 * DisContField as part of Gradient Jump Penalisation
 *
 * @param  pSession      A session within information about expansion
 * @param  locexp        Complete domain expansion list.
 * @param  graph         mesh corresponding to the expansion list.
 * @param  DeclareCoeffPhysArrays Declare the coefficient and
 *                               phys space arrays
 * @param  variable      The variable name associated with the expansion
 * @param  ImpType       Detail about the implementation type to use
 *                       in operators
 */
ExpList::ExpList(const LibUtilities::SessionReaderSharedPtr &pSession,
                 const LocalRegions::ExpansionVector &locexp,
                 const SpatialDomains::MeshGraphSharedPtr &graph,
                 const bool DeclareCoeffPhysArrays, const std::string variable,
                 const Collections::ImplementationType ImpType)
    : m_comm(pSession->GetComm()), m_session(pSession), m_graph(graph),
      m_physState(false),
      m_exp(MemoryManager<LocalRegions::ExpansionVector>::AllocateSharedPtr()),
      m_blockMat(MemoryManager<BlockMatrixMap>::AllocateSharedPtr()),
      m_WaveSpace(false)
{
    boost::ignore_unused(variable, ImpType);
    int i, j, elmtid = 0;

    SpatialDomains::PointGeomSharedPtr PointGeom;
    SpatialDomains::Geometry1DSharedPtr segGeom;
    SpatialDomains::Geometry2DSharedPtr ElGeom;
    SpatialDomains::Geometry2DSharedPtr FaceGeom;
    SpatialDomains::QuadGeomSharedPtr QuadGeom;
    SpatialDomains::TriGeomSharedPtr TriGeom;

    LocalRegions::ExpansionSharedPtr exp;
    LocalRegions::Expansion0DSharedPtr exp0D;
    LocalRegions::Expansion1DSharedPtr exp1D;
    LocalRegions::Expansion2DSharedPtr exp2D;
    LocalRegions::Expansion3DSharedPtr exp3D;

    for (i = 0; i < locexp.size(); ++i)
    {
        if ((exp1D = std::dynamic_pointer_cast<LocalRegions::Expansion1D>(
                 locexp[i])))
        {
            m_expType = e0D;

            for (j = 0; j < 2; ++j)
            {
                PointGeom = (exp1D->GetGeom1D())->GetVertex(j);

                exp = MemoryManager<LocalRegions::PointExp>::AllocateSharedPtr(
                    PointGeom);
                exp->SetElmtId(elmtid++);
                (*m_exp).push_back(exp);
            }
        }
        else if ((exp2D = std::dynamic_pointer_cast<LocalRegions::Expansion2D>(
                      locexp[i])))
        {
            m_expType = e1D;
            LibUtilities::BasisKey edgeKey0 =
                locexp[i]->GetBasis(0)->GetBasisKey();

            for (j = 0; j < locexp[i]->GetNtraces(); ++j)
            {
                segGeom = exp2D->GetGeom2D()->GetEdge(j);

                int dir = exp2D->GetGeom2D()->GetDir(j);

                if (locexp[i]->GetNtraces() == 3)
                {
                    LibUtilities::BasisKey edgeKey =
                        locexp[i]->GetBasis(dir)->GetBasisKey();

                    LibUtilities::BasisKey nEdgeKey(edgeKey0.GetBasisType(),
                                                    edgeKey.GetNumModes(),
                                                    edgeKey.GetPointsKey());

                    exp =
                        MemoryManager<LocalRegions::SegExp>::AllocateSharedPtr(
                            nEdgeKey, segGeom);
                }
                else
                {
                    exp =
                        MemoryManager<LocalRegions::SegExp>::AllocateSharedPtr(
                            locexp[i]->GetBasis(dir)->GetBasisKey(), segGeom);
                }

                exp->SetElmtId(elmtid++);
                (*m_exp).push_back(exp);
            }
        }
        else if ((exp3D = dynamic_pointer_cast<LocalRegions::Expansion3D>(
                      locexp[i])))
        {
            m_expType = e2D;

            LibUtilities::BasisKey face0_dir0 =
                locexp[i]->GetBasis(0)->GetBasisKey();
            LibUtilities::BasisKey face0_dir1 =
                locexp[i]->GetBasis(1)->GetBasisKey();

            for (j = 0; j < exp3D->GetNtraces(); ++j)
            {
                FaceGeom = exp3D->GetGeom3D()->GetFace(j);

                int dir0 = exp3D->GetGeom3D()->GetDir(j, 0);
                int dir1 = exp3D->GetGeom3D()->GetDir(j, 1);

                LibUtilities::BasisKey face_dir0 =
                    locexp[i]->GetBasis(dir0)->GetBasisKey();
                LibUtilities::BasisKey face_dir1 =
                    locexp[i]->GetBasis(dir1)->GetBasisKey();

                if ((QuadGeom =
                         std::dynamic_pointer_cast<SpatialDomains::QuadGeom>(
                             FaceGeom)))
                {
                    exp =
                        MemoryManager<LocalRegions::QuadExp>::AllocateSharedPtr(
                            face_dir0, face_dir1, QuadGeom);
                }
                else if ((TriGeom = std::dynamic_pointer_cast<
                              SpatialDomains::TriGeom>(FaceGeom)))
                {

                    LibUtilities::BasisKey nface_dir0(face0_dir0.GetBasisType(),
                                                      face_dir0.GetNumModes(),
                                                      face_dir0.GetPointsKey());
                    LibUtilities::BasisKey nface_dir1(face0_dir1.GetBasisType(),
                                                      face_dir1.GetNumModes(),
                                                      face_dir1.GetPointsKey());
                    exp =
                        MemoryManager<LocalRegions::TriExp>::AllocateSharedPtr(
                            nface_dir0, nface_dir1, TriGeom);
                }
                exp->SetElmtId(elmtid++);
                (*m_exp).push_back(exp);
            }
        }
    }

    // Set up m_coeffs, m_phys and offset arrays.
    SetupCoeffPhys(DeclareCoeffPhysArrays);

    // Set up collections
    if (m_expType != e0D)
    {
        CreateCollections(ImpType);
    }
}

/**
 * Fills the list of local expansions with the trace from the mesh
 * specified by \a domain. This CompositeMap contains a list of
 * Composites which define the boundary. It is also used to set up
 * expansion domains in the 1D Pulse Wave solver.
 *
 * @param  pSession     A session within information about expansion
 * @param  domain       A domain, comprising of one or more composite
 *                      regions,
 * @param  graph        A mesh, containing information about the
 *                      domain and the spectral/hp element expansion.
 * @param DeclareCoeffPhysArrays Declare the coefficient and
 *                               phys space arrays. Default is true.
 * @param  variable     The variable name associated with the expansion
 * @param  SetToOneSpaceDimension Reduce to one space dimension expansion
 * @param  comm         An optional communicator that can be used with the
 *                      boundary expansion in case of more global
 *                      parallel operations. Default to a Null Communicator
 * @param  ImpType      Detail about the implementation type to use
 *                      in operators. Default is eNoImpType.
 *
 */
ExpList::ExpList(const LibUtilities::SessionReaderSharedPtr &pSession,
                 const SpatialDomains::CompositeMap &domain,
                 const SpatialDomains::MeshGraphSharedPtr &graph,
                 const bool DeclareCoeffPhysArrays, const std::string variable,
                 bool SetToOneSpaceDimension,
                 const LibUtilities::CommSharedPtr comm,
                 const Collections::ImplementationType ImpType)
    : m_comm(comm), m_session(pSession), m_graph(graph), m_physState(false),
      m_exp(MemoryManager<LocalRegions::ExpansionVector>::AllocateSharedPtr()),
      m_blockMat(MemoryManager<BlockMatrixMap>::AllocateSharedPtr()),
      m_WaveSpace(false)
{
    int j, elmtid = 0;
    SpatialDomains::PointGeomSharedPtr PtGeom;
    SpatialDomains::SegGeomSharedPtr SegGeom;
    SpatialDomains::TriGeomSharedPtr TriGeom;
    SpatialDomains::QuadGeomSharedPtr QuadGeom;

    LocalRegions::ExpansionSharedPtr exp;

    LibUtilities::PointsType TriNb;

    int meshdim = graph->GetMeshDimension();

    // Retrieve the list of expansions (needed of meshdim == 1
    const SpatialDomains::ExpansionInfoMap &expansions =
        graph->GetExpansionInfo(variable);

    // Retrieve the list of expansions
    // Process each composite region.
    for (auto &compIt : domain)
    {
        // Process each expansion in the region.
        for (j = 0; j < compIt.second->m_geomVec.size(); ++j)
        {
            if ((PtGeom = std::dynamic_pointer_cast<SpatialDomains::PointGeom>(
                     compIt.second->m_geomVec[j])))
            {
                m_expType = e0D;

                exp = MemoryManager<LocalRegions::PointExp>::AllocateSharedPtr(
                    PtGeom);
            }
            else if ((SegGeom =
                          std::dynamic_pointer_cast<SpatialDomains::SegGeom>(
                              compIt.second->m_geomVec[j])))
            {
                m_expType = e1D;

                // Retrieve the basis key from the expansion.
                LibUtilities::BasisKey bkey = LibUtilities::NullBasisKey;

                if (meshdim == 1)
                {
                    auto expIt = expansions.find(SegGeom->GetGlobalID());
                    ASSERTL0(expIt != expansions.end(),
                             "Failed to find basis key");
                    bkey = expIt->second->m_basisKeyVector[0];
                }
                else
                {
                    bkey = graph->GetEdgeBasisKey(SegGeom, variable);
                }

                if (SetToOneSpaceDimension)
                {
                    SpatialDomains::SegGeomSharedPtr OneDSegmentGeom =
                        SegGeom->GenerateOneSpaceDimGeom();

                    exp =
                        MemoryManager<LocalRegions::SegExp>::AllocateSharedPtr(
                            bkey, OneDSegmentGeom);
                }
                else
                {

                    exp =
                        MemoryManager<LocalRegions::SegExp>::AllocateSharedPtr(
                            bkey, SegGeom);
                }
            }
            else if ((TriGeom =
                          std::dynamic_pointer_cast<SpatialDomains::TriGeom>(
                              compIt.second->m_geomVec[j])))
            {
                m_expType = e2D;

                LibUtilities::BasisKey TriBa =
                    graph->GetFaceBasisKey(TriGeom, 0, variable);
                LibUtilities::BasisKey TriBb =
                    graph->GetFaceBasisKey(TriGeom, 1, variable);

                if (graph->GetExpansionInfo()
                        .begin()
                        ->second->m_basisKeyVector[0]
                        .GetBasisType() == LibUtilities::eGLL_Lagrange)
                {
                    NEKERROR(ErrorUtil::efatal, "This method needs sorting");
                    TriNb = LibUtilities::eNodalTriElec;

                    exp = MemoryManager<
                        LocalRegions::NodalTriExp>::AllocateSharedPtr(TriBa,
                                                                      TriBb,
                                                                      TriNb,
                                                                      TriGeom);
                }
                else
                {
                    exp =
                        MemoryManager<LocalRegions::TriExp>::AllocateSharedPtr(
                            TriBa, TriBb, TriGeom);
                }
            }
            else if ((QuadGeom =
                          std::dynamic_pointer_cast<SpatialDomains::QuadGeom>(
                              compIt.second->m_geomVec[j])))
            {
                m_expType = e2D;

                LibUtilities::BasisKey QuadBa =
                    graph->GetFaceBasisKey(QuadGeom, 0, variable);
                LibUtilities::BasisKey QuadBb =
                    graph->GetFaceBasisKey(QuadGeom, 1, variable);

                exp = MemoryManager<LocalRegions::QuadExp>::AllocateSharedPtr(
                    QuadBa, QuadBb, QuadGeom);
            }
            else
            {
                NEKERROR(ErrorUtil::efatal,
                         "dynamic cast to a Geom (possibly 3D) failed");
            }

            exp->SetElmtId(elmtid++);
            (*m_exp).push_back(exp);
        }
    }

    // Set up m_coeffs, m_phys and offset arrays.
    SetupCoeffPhys(DeclareCoeffPhysArrays);

    if (m_expType != e0D)
    {
        CreateCollections(ImpType);
    }
}

/**
 * Each expansion (local element) is processed in turn to
 * determine the number of coefficients and physical data
 * points it contributes to the domain. Twoe arrays,
 * #m_coeff_offset are #m_phys_offset are also initialised and
 * updated to store the data offsets of each element in the
 * #m_coeffs and #m_phys arrays, and the element id that each
 * consecutive block is associated respectively.
 * Finally we initialise #m_coeffs and #m_phys
 */
void ExpList::SetupCoeffPhys(bool DeclareCoeffPhysArrays, bool SetupOffsets)
{
    if (SetupOffsets)
    {
        int i;

        // Set up offset information and array sizes
        m_coeff_offset = Array<OneD, int>(m_exp->size());
        m_phys_offset  = Array<OneD, int>(m_exp->size());

        m_ncoeffs = m_npoints = 0;

        for (i = 0; i < m_exp->size(); ++i)
        {
            m_coeff_offset[i] = m_ncoeffs;
            m_phys_offset[i]  = m_npoints;
            m_ncoeffs += (*m_exp)[i]->GetNcoeffs();
            m_npoints += (*m_exp)[i]->GetTotPoints();
        }
    }

    if (DeclareCoeffPhysArrays)
    {
        m_coeffs = Array<OneD, NekDouble>(m_ncoeffs, 0.0);
        m_phys   = Array<OneD, NekDouble>(m_npoints, 0.0);
    }

    m_coeffsToElmt = Array<OneD, pair<int, int>>{size_t(m_ncoeffs)};
<<<<<<< HEAD

    for (int i = 0; i < m_exp->size(); ++i)
    {
        int coeffs_offset = m_coeff_offset[i];

=======

    for (int i = 0; i < m_exp->size(); ++i)
    {
        int coeffs_offset = m_coeff_offset[i];

>>>>>>> 0ebe208c
        int loccoeffs = (*m_exp)[i]->GetNcoeffs();

        for (int j = 0; j < loccoeffs; ++j)
        {
            m_coeffsToElmt[coeffs_offset + j].first  = i;
            m_coeffsToElmt[coeffs_offset + j].second = j;
        }
    }
}

void ExpList::InitialiseExpVector(
    const SpatialDomains::ExpansionInfoMap &expmap)
{

    SpatialDomains::SegGeomSharedPtr SegmentGeom;
    SpatialDomains::TriGeomSharedPtr TriangleGeom;
    SpatialDomains::QuadGeomSharedPtr QuadrilateralGeom;
    SpatialDomains::TetGeomSharedPtr TetGeom;
    SpatialDomains::HexGeomSharedPtr HexGeom;
    SpatialDomains::PrismGeomSharedPtr PrismGeom;
    SpatialDomains::PyrGeomSharedPtr PyrGeom;

    int id = 0;
    LocalRegions::ExpansionSharedPtr exp;

    m_expType = eNoType;
    // Process each expansion in the graph
    for (auto &expIt : expmap)
    {
        const SpatialDomains::ExpansionInfoShPtr expInfo = expIt.second;

        switch (expInfo->m_basisKeyVector.size())
        {
            case 1: // Segment Expansions
            {
                ASSERTL1(m_expType == e1D || m_expType == eNoType,
                         "Cannot mix expansion dimensions in one vector");
                m_expType = e1D;

                if ((SegmentGeom =
                         std::dynamic_pointer_cast<SpatialDomains::SegGeom>(
                             expInfo->m_geomShPtr)))
                {
                    // Retrieve basis key from expansion
                    LibUtilities::BasisKey bkey = expInfo->m_basisKeyVector[0];

                    exp =
                        MemoryManager<LocalRegions::SegExp>::AllocateSharedPtr(
                            bkey, SegmentGeom);
                }
                else
                {
                    NEKERROR(ErrorUtil::efatal,
                             "dynamic cast to a 1D Geom failed");
                }
            }
            break;
            case 2:
            {
                ASSERTL1(m_expType == e2D || m_expType == eNoType,
                         "Cannot mix expansion dimensions in one vector");
                m_expType = e2D;

                LibUtilities::BasisKey Ba = expInfo->m_basisKeyVector[0];
                LibUtilities::BasisKey Bb = expInfo->m_basisKeyVector[1];

                if ((TriangleGeom =
                         std::dynamic_pointer_cast<SpatialDomains ::TriGeom>(
                             expInfo->m_geomShPtr)))
                {

                    // This is not elegantly implemented needs re-thinking.
                    if (Ba.GetBasisType() == LibUtilities::eGLL_Lagrange)
                    {
                        LibUtilities::BasisKey newBa(LibUtilities::eOrtho_A,
                                                     Ba.GetNumModes(),
                                                     Ba.GetPointsKey());

                        LibUtilities::PointsType TriNb =
                            LibUtilities::eNodalTriElec;
                        exp = MemoryManager<LocalRegions::NodalTriExp>::
                            AllocateSharedPtr(newBa, Bb, TriNb, TriangleGeom);
                    }
                    else
                    {
                        exp = MemoryManager<LocalRegions::TriExp>::
                            AllocateSharedPtr(Ba, Bb, TriangleGeom);
                    }
                }
                else if ((QuadrilateralGeom = std::dynamic_pointer_cast<
                              SpatialDomains::QuadGeom>(expInfo->m_geomShPtr)))
                {
                    exp =
                        MemoryManager<LocalRegions::QuadExp>::AllocateSharedPtr(
                            Ba, Bb, QuadrilateralGeom);
                }
                else
                {
                    NEKERROR(ErrorUtil::efatal,
                             "dynamic cast to a 2D Geom failed");
                }
            }
            break;
            case 3:
            {
                ASSERTL1(m_expType == e3D || m_expType == eNoType,
                         "Cannot mix expansion dimensions in one vector");
                m_expType = e3D;

                LibUtilities::BasisKey Ba = expInfo->m_basisKeyVector[0];
                LibUtilities::BasisKey Bb = expInfo->m_basisKeyVector[1];
                LibUtilities::BasisKey Bc = expInfo->m_basisKeyVector[2];

                if ((TetGeom =
                         std::dynamic_pointer_cast<SpatialDomains::TetGeom>(
                             expInfo->m_geomShPtr)))
                {

                    if (Ba.GetBasisType() == LibUtilities::eGLL_Lagrange ||
                        Ba.GetBasisType() == LibUtilities::eGauss_Lagrange)
<<<<<<< HEAD
                    {
                        NEKERROR(ErrorUtil::efatal,
                                 "LocalRegions::NodalTetExp is not implemented "
                                 "yet");
                    }
                    else
                    {
=======
                    {
                        NEKERROR(ErrorUtil::efatal,
                                 "LocalRegions::NodalTetExp is not implemented "
                                 "yet");
                    }
                    else
                    {
>>>>>>> 0ebe208c
                        exp = MemoryManager<
                            LocalRegions::TetExp>::AllocateSharedPtr(Ba, Bb, Bc,
                                                                     TetGeom);
                    }
                }
                else if ((PrismGeom = std::dynamic_pointer_cast<
                              SpatialDomains ::PrismGeom>(
                              expInfo->m_geomShPtr)))
                {
                    exp = MemoryManager<
                        LocalRegions::PrismExp>::AllocateSharedPtr(Ba, Bb, Bc,
                                                                   PrismGeom);
                }
                else if ((PyrGeom = std::dynamic_pointer_cast<
                              SpatialDomains::PyrGeom>(expInfo->m_geomShPtr)))
                {

                    exp =
                        MemoryManager<LocalRegions::PyrExp>::AllocateSharedPtr(
                            Ba, Bb, Bc, PyrGeom);
                }
                else if ((HexGeom = std::dynamic_pointer_cast<
                              SpatialDomains::HexGeom>(expInfo->m_geomShPtr)))
                {
                    exp =
                        MemoryManager<LocalRegions::HexExp>::AllocateSharedPtr(
                            Ba, Bb, Bc, HexGeom);
                }
                else
                {
                    NEKERROR(ErrorUtil::efatal,
                             "dynamic cast to a Geom failed");
                }
            }
            break;
            default:
                NEKERROR(ErrorUtil::efatal,
                         "Dimension of basis key is greater than 3");
        }

        // Assign next id
        exp->SetElmtId(id++);
<<<<<<< HEAD

        // Add the expansion
        (*m_exp).push_back(exp);
    }
}

/**
 *
 */
ExpansionType ExpList::GetExpType(void)
{
    return m_expType;
}

ExpList::~ExpList()
{
}

/**
 * Retrieves the block matrix specified by \a bkey, and computes
 * \f$ y=Mx \f$.
 * @param   gkey        GlobalMatrixKey specifying the block matrix to
 *                      use in the matrix-vector multiply.
 * @param   inarray     Input vector \f$ x \f$.
 * @param   outarray    Output vector \f$ y \f$.
 */
void ExpList::MultiplyByBlockMatrix(const GlobalMatrixKey &gkey,
                                    const Array<OneD, const NekDouble> &inarray,
                                    Array<OneD, NekDouble> &outarray)
{
    // Retrieve the block matrix using the given key.
    const DNekScalBlkMatSharedPtr &blockmat = GetBlockMatrix(gkey);
    int nrows                               = blockmat->GetRows();
    int ncols                               = blockmat->GetColumns();

    // Create NekVectors from the given data arrays
    NekVector<NekDouble> in(ncols, inarray, eWrapper);
    NekVector<NekDouble> out(nrows, outarray, eWrapper);

    // Perform matrix-vector multiply.
    out = (*blockmat) * in;
}

/**
 * multiply the metric jacobi and quadrature weights
 */
void ExpList::MultiplyByQuadratureMetric(
=======

        // Add the expansion
        (*m_exp).push_back(exp);
    }
}

/**
 *
 */
ExpansionType ExpList::GetExpType(void)
{
    return m_expType;
}

ExpList::~ExpList()
{
}

/**
 * Retrieves the block matrix specified by \a bkey, and computes
 * \f$ y=Mx \f$.
 * @param   gkey        GlobalMatrixKey specifying the block matrix to
 *                      use in the matrix-vector multiply.
 * @param   inarray     Input vector \f$ x \f$.
 * @param   outarray    Output vector \f$ y \f$.
 */
void ExpList::MultiplyByBlockMatrix(const GlobalMatrixKey &gkey,
                                    const Array<OneD, const NekDouble> &inarray,
                                    Array<OneD, NekDouble> &outarray)
{
    // Retrieve the block matrix using the given key.
    const DNekScalBlkMatSharedPtr &blockmat = GetBlockMatrix(gkey);
    int nrows                               = blockmat->GetRows();
    int ncols                               = blockmat->GetColumns();

    // Create NekVectors from the given data arrays
    NekVector<NekDouble> in(ncols, inarray, eWrapper);
    NekVector<NekDouble> out(nrows, outarray, eWrapper);

    // Perform matrix-vector multiply.
    out = (*blockmat) * in;
}

/**
 * multiply the metric jacobi and quadrature weights
 */
void ExpList::MultiplyByQuadratureMetric(
    const Array<OneD, const NekDouble> &inarray,
    Array<OneD, NekDouble> &outarray)
{
    Array<OneD, NekDouble> e_outarray;

    for (int i = 0; i < (*m_exp).size(); ++i)
    {
        (*m_exp)[i]->MultiplyByQuadratureMetric(inarray + m_phys_offset[i],
                                                e_outarray = outarray +
                                                             m_phys_offset[i]);
    }
}

/**
 * Divided by the metric jacobi and quadrature weights
 */
void ExpList::DivideByQuadratureMetric(
>>>>>>> 0ebe208c
    const Array<OneD, const NekDouble> &inarray,
    Array<OneD, NekDouble> &outarray)
{
    Array<OneD, NekDouble> e_outarray;

    for (int i = 0; i < (*m_exp).size(); ++i)
    {
<<<<<<< HEAD
        (*m_exp)[i]->MultiplyByQuadratureMetric(inarray + m_phys_offset[i],
                                                e_outarray = outarray +
                                                             m_phys_offset[i]);
    }
}

/**
 * Divided by the metric jacobi and quadrature weights
 */
void ExpList::DivideByQuadratureMetric(
    const Array<OneD, const NekDouble> &inarray,
    Array<OneD, NekDouble> &outarray)
{
    Array<OneD, NekDouble> e_outarray;

    for (int i = 0; i < (*m_exp).size(); ++i)
    {
        (*m_exp)[i]->DivideByQuadratureMetric(inarray + m_phys_offset[i],
                                              e_outarray =
                                                  outarray + m_phys_offset[i]);
    }
}

/**
 * The operation is evaluated locally for every element by the function
 * StdRegions#StdExpansion#IProductWRTBase.
 *
 * @param   inarray         An array of size \f$Q_{\mathrm{tot}}\f$
 *                          containing the values of the function
 *                          \f$f(\boldsymbol{x})\f$ at the quadrature
 *                          points \f$\boldsymbol{x}_i\f$.
 * @param   outarray        An array of size \f$N_{\mathrm{eof}}\f$
 *                          used to store the result.
 */
void ExpList::v_IProductWRTBase_IterPerExp(
    const Array<OneD, const NekDouble> &inarray,
    Array<OneD, NekDouble> &outarray)
{
    // initialise if required
    if (m_collectionsDoInit[Collections::eIProductWRTBase])
    {
        for (int i = 0; i < m_collections.size(); ++i)
        {
            m_collections[i].Initialise(Collections::eIProductWRTBase);
        }
        m_collectionsDoInit[Collections::eIProductWRTBase] = false;
    }

    Array<OneD, NekDouble> tmp;
    for (int i = 0; i < m_collections.size(); ++i)
    {

        m_collections[i].ApplyOperator(Collections::eIProductWRTBase,
                                       inarray + m_coll_phys_offset[i],
                                       tmp = outarray + m_coll_coeff_offset[i]);
    }
}

/**
 * The operation is evaluated locally for every element by the function
 * StdRegions#Expansion#IProductWRTDerivBase.
 *
 * @param   dir             {0,1} is the direction in which the
 *                          derivative of the basis should be taken
 * @param   inarray         An array of size \f$Q_{\mathrm{tot}}\f$
 *                          containing the values of the function
 *                          \f$f(\boldsymbol{x})\f$ at the quadrature
 *                          points \f$\boldsymbol{x}_i\f$.
 * @param   outarray        An array of size \f$N_{\mathrm{eof}}\f$
 *                          used to store the result.
 */
void ExpList::IProductWRTDerivBase(const int dir,
                                   const Array<OneD, const NekDouble> &inarray,
                                   Array<OneD, NekDouble> &outarray)
{
    int i;

    Array<OneD, NekDouble> e_outarray;

    for (i = 0; i < (*m_exp).size(); ++i)
    {
        (*m_exp)[i]->IProductWRTDerivBase(dir, inarray + m_phys_offset[i],
                                          e_outarray =
                                              outarray + m_coeff_offset[i]);
    }
}

/**
 * @brief Directional derivative along a given direction
 *
 */
void ExpList::IProductWRTDirectionalDerivBase(
    const Array<OneD, const NekDouble> &direction,
    const Array<OneD, const NekDouble> &inarray,
    Array<OneD, NekDouble> &outarray)
{
    int npts_e;
    int coordim = (*m_exp)[0]->GetGeom()->GetCoordim();
    int nq      = direction.size() / coordim;

    Array<OneD, NekDouble> e_outarray;
    Array<OneD, NekDouble> e_MFdiv;

    Array<OneD, NekDouble> locdir;

    for (int i = 0; i < (*m_exp).size(); ++i)
    {
        npts_e = (*m_exp)[i]->GetTotPoints();
        locdir = Array<OneD, NekDouble>(npts_e * coordim);

        for (int k = 0; k < coordim; ++k)
        {
            Vmath::Vcopy(npts_e, &direction[k * nq + m_phys_offset[i]], 1,
                         &locdir[k * npts_e], 1);
        }

        (*m_exp)[i]->IProductWRTDirectionalDerivBase(
            locdir, inarray + m_phys_offset[i],
            e_outarray = outarray + m_coeff_offset[i]);
    }
}

/**
 * The operation is evaluated locally for every element by the function
 * StdRegions#StdExpansion#IProductWRTDerivBase.
 *
 * @param   inarray         An array of arrays of size \f$Q_{\mathrm{tot}}\f$
 *                          containing the values of the function
 *                          \f$f(\boldsymbol{x})\f$ at the quadrature
 *                          points \f$\boldsymbol{x}_i\f$ in dir directions.
 * @param   outarray        An array of size \f$N_{\mathrm{eof}}\f$
 *                          used to store the result.
 */
void ExpList::IProductWRTDerivBase(
    const Array<OneD, const Array<OneD, NekDouble>> &inarray,
    Array<OneD, NekDouble> &outarray)
{
    Array<OneD, NekDouble> tmp0, tmp1, tmp2;
    // assume coord dimension defines the size of Deriv Base
    int dim = GetCoordim(0);

    ASSERTL1(inarray.size() >= dim, "inarray is not of sufficient dimension");

    // initialise if required
    if (m_collectionsDoInit[Collections::eIProductWRTDerivBase])
    {
        for (int i = 0; i < m_collections.size(); ++i)
        {
            m_collections[i].Initialise(Collections::eIProductWRTDerivBase);
        }
        m_collectionsDoInit[Collections::eIProductWRTDerivBase] = false;
    }

    LibUtilities::Timer timer;

    LIKWID_MARKER_START("IProductWRTDerivBase_coll");
    timer.Start();

=======
        (*m_exp)[i]->DivideByQuadratureMetric(inarray + m_phys_offset[i],
                                              e_outarray =
                                                  outarray + m_phys_offset[i]);
    }
}

/**
 * The operation is evaluated locally for every element by the function
 * StdRegions#Expansion#IProductWRTDerivBase.
 *
 * @param   dir             {0,1} is the direction in which the
 *                          derivative of the basis should be taken
 * @param   inarray         An array of size \f$Q_{\mathrm{tot}}\f$
 *                          containing the values of the function
 *                          \f$f(\boldsymbol{x})\f$ at the quadrature
 *                          points \f$\boldsymbol{x}_i\f$.
 * @param   outarray        An array of size \f$N_{\mathrm{eof}}\f$
 *                          used to store the result.
 */
void ExpList::IProductWRTDerivBase(const int dir,
                                   const Array<OneD, const NekDouble> &inarray,
                                   Array<OneD, NekDouble> &outarray)
{
    int i;

    Array<OneD, NekDouble> e_outarray;

    for (i = 0; i < (*m_exp).size(); ++i)
    {
        (*m_exp)[i]->IProductWRTDerivBase(dir, inarray + m_phys_offset[i],
                                          e_outarray =
                                              outarray + m_coeff_offset[i]);
    }
}

/**
 * @brief Directional derivative along a given direction
 *
 */
void ExpList::IProductWRTDirectionalDerivBase(
    const Array<OneD, const NekDouble> &direction,
    const Array<OneD, const NekDouble> &inarray,
    Array<OneD, NekDouble> &outarray)
{
    int npts_e;
    int coordim = (*m_exp)[0]->GetGeom()->GetCoordim();
    int nq      = direction.size() / coordim;

    Array<OneD, NekDouble> e_outarray;
    Array<OneD, NekDouble> e_MFdiv;

    Array<OneD, NekDouble> locdir;

    for (int i = 0; i < (*m_exp).size(); ++i)
    {
        npts_e = (*m_exp)[i]->GetTotPoints();
        locdir = Array<OneD, NekDouble>(npts_e * coordim);

        for (int k = 0; k < coordim; ++k)
        {
            Vmath::Vcopy(npts_e, &direction[k * nq + m_phys_offset[i]], 1,
                         &locdir[k * npts_e], 1);
        }

        (*m_exp)[i]->IProductWRTDirectionalDerivBase(
            locdir, inarray + m_phys_offset[i],
            e_outarray = outarray + m_coeff_offset[i]);
    }
}

/**
 * The operation is evaluated locally for every element by the function
 * StdRegions#StdExpansion#IProductWRTDerivBase.
 *
 * @param   inarray         An array of arrays of size \f$Q_{\mathrm{tot}}\f$
 *                          containing the values of the function
 *                          \f$f(\boldsymbol{x})\f$ at the quadrature
 *                          points \f$\boldsymbol{x}_i\f$ in dir directions.
 * @param   outarray        An array of size \f$N_{\mathrm{eof}}\f$
 *                          used to store the result.
 */
void ExpList::IProductWRTDerivBase(
    const Array<OneD, const Array<OneD, NekDouble>> &inarray,
    Array<OneD, NekDouble> &outarray)
{
    Array<OneD, NekDouble> tmp0, tmp1, tmp2;
    // assume coord dimension defines the size of Deriv Base
    int dim = GetCoordim(0);

    ASSERTL1(inarray.size() >= dim, "inarray is not of sufficient dimension");

    // initialise if required
    if (m_collectionsDoInit[Collections::eIProductWRTDerivBase])
    {
        for (int i = 0; i < m_collections.size(); ++i)
        {
            m_collections[i].Initialise(Collections::eIProductWRTDerivBase);
        }
        m_collectionsDoInit[Collections::eIProductWRTDerivBase] = false;
    }

    LibUtilities::Timer timer;

    LIKWID_MARKER_START("IProductWRTDerivBase_coll");
    timer.Start();

>>>>>>> 0ebe208c
    switch (dim)
    {
        case 1:
            for (int i = 0; i < m_collections.size(); ++i)
            {
                m_collections[i].ApplyOperator(
                    Collections::eIProductWRTDerivBase,
                    inarray[0] + m_coll_phys_offset[i],
                    tmp0 = outarray + m_coll_coeff_offset[i]);
            }
            break;
        case 2:
            for (int i = 0; i < m_collections.size(); ++i)
            {
                m_collections[i].ApplyOperator(
                    Collections::eIProductWRTDerivBase,
                    inarray[0] + m_coll_phys_offset[i],
                    tmp0 = inarray[1] + m_coll_phys_offset[i],
                    tmp1 = outarray + m_coll_coeff_offset[i]);
<<<<<<< HEAD
            }
            break;
        case 3:
            for (int i = 0; i < m_collections.size(); ++i)
            {
                m_collections[i].ApplyOperator(
                    Collections::eIProductWRTDerivBase,
                    inarray[0] + m_coll_phys_offset[i],
                    tmp0 = inarray[1] + m_coll_phys_offset[i],
                    tmp1 = inarray[2] + m_coll_phys_offset[i],
                    tmp2 = outarray + m_coll_coeff_offset[i]);
            }
            break;
=======
            }
            break;
        case 3:
            for (int i = 0; i < m_collections.size(); ++i)
            {
                m_collections[i].ApplyOperator(
                    Collections::eIProductWRTDerivBase,
                    inarray[0] + m_coll_phys_offset[i],
                    tmp0 = inarray[1] + m_coll_phys_offset[i],
                    tmp1 = inarray[2] + m_coll_phys_offset[i],
                    tmp2 = outarray + m_coll_coeff_offset[i]);
            }
            break;
>>>>>>> 0ebe208c
        default:
            NEKERROR(ErrorUtil::efatal, "Dimension of inarray not correct");
            break;
    }

    timer.Stop();
    LIKWID_MARKER_STOP("IProductWRTDerivBase_coll");

    // Elapsed time
    timer.AccumulateRegion("Collections:IProductWRTDerivBase", 10);
}
/**
 * Given a function \f$f(\boldsymbol{x})\f$ evaluated at
 * the quadrature points, this function calculates the
 * derivatives \f$\frac{d}{dx_1}\f$, \f$\frac{d}{dx_2}\f$
 * and \f$\frac{d}{dx_3}\f$ of the function
 * \f$f(\boldsymbol{x})\f$ at the same quadrature
 * points. The local distribution of the quadrature points
 * allows an elemental evaluation of the derivative. This
 * is done by a call to the function
 * StdRegions#StdExpansion#PhysDeriv.
 *
 * @param   inarray         An array of size \f$Q_{\mathrm{tot}}\f$
 *                          containing the values of the function
 *                          \f$f(\boldsymbol{x})\f$ at the quadrature
 *                          points \f$\boldsymbol{x}_i\f$.
 * @param   out_d0          The discrete evaluation of the
 *                          derivative\f$\frac{d}{dx_1}\f$ will
 *                          be stored in this array of size
 *                          \f$Q_{\mathrm{tot}}\f$.
 * @param   out_d1          The discrete evaluation of the
 *                          derivative\f$\frac{d}{dx_2}\f$ will be
 *                          stored in this array of size
 *                          \f$Q_{\mathrm{tot}}\f$. Note that if no
 *                          memory is allocated for \a out_d1, the
 *                          derivative \f$\frac{d}{dx_2}\f$ will not be
 *                          calculated.
 * @param   out_d2          The discrete evaluation of the
 *                          derivative\f$\frac{d}{dx_3}\f$ will be
 *                          stored in this array of size
 *                          \f$Q_{\mathrm{tot}}\f$. Note that if no
 *                          memory is allocated for \a out_d2, the
 *                          derivative \f$\frac{d}{dx_3}\f$ will not be
 *                          calculated.
 */
void ExpList::v_PhysDeriv(const Array<OneD, const NekDouble> &inarray,
                          Array<OneD, NekDouble> &out_d0,
                          Array<OneD, NekDouble> &out_d1,
                          Array<OneD, NekDouble> &out_d2)
{
    Array<OneD, NekDouble> e_out_d0;
    Array<OneD, NekDouble> e_out_d1;
    Array<OneD, NekDouble> e_out_d2;
    int offset;

    // initialise if required
    if (m_collectionsDoInit[Collections::ePhysDeriv])
    {
        for (int i = 0; i < m_collections.size(); ++i)
        {
            m_collections[i].Initialise(Collections::ePhysDeriv);
        }
        m_collectionsDoInit[Collections::ePhysDeriv] = false;
    }

    LibUtilities::Timer timer;
    timer.Start();
    for (int i = 0; i < m_collections.size(); ++i)
    {
        offset   = m_coll_phys_offset[i];
        e_out_d0 = out_d0 + offset;
        e_out_d1 = out_d1 + offset;
        e_out_d2 = out_d2 + offset;

        m_collections[i].ApplyOperator(Collections::ePhysDeriv,
                                       inarray + offset, e_out_d0, e_out_d1,
                                       e_out_d2);
    }
    timer.Stop();
    // Elapsed time
    timer.AccumulateRegion("Collections:PhysDeriv", 10);
}

void ExpList::v_PhysDeriv(const int dir,
                          const Array<OneD, const NekDouble> &inarray,
                          Array<OneD, NekDouble> &out_d)
{
    Direction edir = DirCartesianMap[dir];
    v_PhysDeriv(edir, inarray, out_d);
}

void ExpList::v_PhysDeriv(Direction edir,
                          const Array<OneD, const NekDouble> &inarray,
                          Array<OneD, NekDouble> &out_d)
{
    int i;
    if (edir == MultiRegions::eS)
    {
        Array<OneD, NekDouble> e_out_ds;
        for (i = 0; i < (*m_exp).size(); ++i)
        {
            e_out_ds = out_d + m_phys_offset[i];
            (*m_exp)[i]->PhysDeriv_s(inarray + m_phys_offset[i], e_out_ds);
        }
    }
    else if (edir == MultiRegions::eN)
    {
        Array<OneD, NekDouble> e_out_dn;
        for (i = 0; i < (*m_exp).size(); i++)
        {
            e_out_dn = out_d + m_phys_offset[i];
            (*m_exp)[i]->PhysDeriv_n(inarray + m_phys_offset[i], e_out_dn);
        }
    }
    else
    {

        // initialise if required
        if (m_collectionsDoInit[Collections::ePhysDeriv])
        {
            for (int i = 0; i < m_collections.size(); ++i)
            {
                m_collections[i].Initialise(Collections::ePhysDeriv);
            }
            m_collectionsDoInit[Collections::ePhysDeriv] = false;
        }

        // convert enum into int
        int intdir = (int)edir;
        Array<OneD, NekDouble> e_out_d;
        int offset;
        for (int i = 0; i < m_collections.size(); ++i)
        {
            offset  = m_coll_phys_offset[i];
            e_out_d = out_d + offset;

            m_collections[i].ApplyOperator(Collections::ePhysDeriv, intdir,
                                           inarray + offset, e_out_d);
        }
    }
}

void ExpList::v_CurlCurl(Array<OneD, Array<OneD, NekDouble>> &Vel,
                         Array<OneD, Array<OneD, NekDouble>> &Q)
{
    int nq = GetTotPoints();
    Array<OneD, NekDouble> Vx(nq);
    Array<OneD, NekDouble> Uy(nq);
    Array<OneD, NekDouble> Dummy(nq);

    bool halfMode = false;
    if (GetExpType() == e3DH1D)
    {
        m_session->MatchSolverInfo("ModeType", "HalfMode", halfMode, false);
    }

    switch (m_expType)
    {
        case e2D:
        {
            PhysDeriv(xDir, Vel[yDir], Vx);
            PhysDeriv(yDir, Vel[xDir], Uy);
<<<<<<< HEAD

            Vmath::Vsub(nq, Vx, 1, Uy, 1, Dummy, 1);

            PhysDeriv(Dummy, Q[1], Q[0]);

=======

            Vmath::Vsub(nq, Vx, 1, Uy, 1, Dummy, 1);

            PhysDeriv(Dummy, Q[1], Q[0]);

>>>>>>> 0ebe208c
            Vmath::Smul(nq, -1.0, Q[1], 1, Q[1], 1);
        }
        break;

        case e3D:
        case e3DH1D:
        case e3DH2D:
        {
            Array<OneD, NekDouble> Vz(nq);
            Array<OneD, NekDouble> Uz(nq);
            Array<OneD, NekDouble> Wx(nq);
            Array<OneD, NekDouble> Wy(nq);

            PhysDeriv(Vel[xDir], Dummy, Uy, Uz);
            PhysDeriv(Vel[yDir], Vx, Dummy, Vz);
            PhysDeriv(Vel[zDir], Wx, Wy, Dummy);
<<<<<<< HEAD

            Vmath::Vsub(nq, Wy, 1, Vz, 1, Q[0], 1);
            Vmath::Vsub(nq, Uz, 1, Wx, 1, Q[1], 1);
            Vmath::Vsub(nq, Vx, 1, Uy, 1, Q[2], 1);

            PhysDeriv(Q[0], Dummy, Uy, Uz);
            PhysDeriv(Q[1], Vx, Dummy, Vz);
            PhysDeriv(Q[2], Wx, Wy, Dummy);

=======

            Vmath::Vsub(nq, Wy, 1, Vz, 1, Q[0], 1);
            Vmath::Vsub(nq, Uz, 1, Wx, 1, Q[1], 1);
            Vmath::Vsub(nq, Vx, 1, Uy, 1, Q[2], 1);

            PhysDeriv(Q[0], Dummy, Uy, Uz);
            PhysDeriv(Q[1], Vx, Dummy, Vz);
            PhysDeriv(Q[2], Wx, Wy, Dummy);

>>>>>>> 0ebe208c
            // For halfmode, need to change the sign of z derivatives
            if (halfMode)
            {
                Vmath::Neg(nq, Uz, 1);
                Vmath::Neg(nq, Vz, 1);
            }

            Vmath::Vsub(nq, Wy, 1, Vz, 1, Q[0], 1);
            Vmath::Vsub(nq, Uz, 1, Wx, 1, Q[1], 1);
            Vmath::Vsub(nq, Vx, 1, Uy, 1, Q[2], 1);
        }
        break;
        default:
            ASSERTL0(0, "Dimension not supported");
            break;
    }
}

void ExpList::v_PhysDirectionalDeriv(
    const Array<OneD, const NekDouble> &direction,
    const Array<OneD, const NekDouble> &inarray,
    Array<OneD, NekDouble> &outarray)
{
    int npts_e;
    int coordim = (*m_exp)[0]->GetGeom()->GetCoordim();
    int nq      = direction.size() / coordim;

    Array<OneD, NekDouble> e_outarray;
    Array<OneD, NekDouble> e_MFdiv;
    Array<OneD, NekDouble> locdir;

    for (int i = 0; i < (*m_exp).size(); ++i)
    {
        npts_e = (*m_exp)[i]->GetTotPoints();
        locdir = Array<OneD, NekDouble>(npts_e * coordim);

        for (int k = 0; k < coordim; ++k)
        {
            Vmath::Vcopy(npts_e, &direction[k * nq + m_phys_offset[i]], 1,
                         &locdir[k * npts_e], 1);
        }

        (*m_exp)[i]->PhysDirectionalDeriv(inarray + m_phys_offset[i], locdir,
                                          e_outarray =
                                              outarray + m_phys_offset[i]);
    }
}

void ExpList::ExponentialFilter(Array<OneD, NekDouble> &array,
                                const NekDouble alpha, const NekDouble exponent,
                                const NekDouble cutoff)
{
    Array<OneD, NekDouble> e_array;

    for (int i = 0; i < (*m_exp).size(); ++i)
    {
        (*m_exp)[i]->ExponentialFilter(e_array = array + m_phys_offset[i],
                                       alpha, exponent, cutoff);
    }
}

/**
 * The coefficients of the function to be acted upon
 * should be contained in the \param inarray. The
 * resulting coefficients are stored in \param outarray
 *
 * @param   inarray         An array of size \f$N_{\mathrm{eof}}\f$
 *                          containing the inner product.
 */
void ExpList::MultiplyByElmtInvMass(const Array<OneD, const NekDouble> &inarray,
                                    Array<OneD, NekDouble> &outarray)
{
    GlobalMatrixKey mkey(StdRegions::eInvMass);
    const DNekScalBlkMatSharedPtr &InvMass = GetBlockMatrix(mkey);

    // Inverse mass matrix
    NekVector<NekDouble> out(m_ncoeffs, outarray, eWrapper);
    if (inarray.get() == outarray.get())
    {
        NekVector<NekDouble> in(m_ncoeffs, inarray); // copy data
        out = (*InvMass) * in;
    }
    else
    {
        NekVector<NekDouble> in(m_ncoeffs, inarray, eWrapper);
        out = (*InvMass) * in;
    }
}

/**
 * Given a function \f$u(\boldsymbol{x})\f$ defined at the
 * quadrature points, this function determines the
 * transformed elemental coefficients \f$\hat{u}_n^e\f$
 * employing a discrete elemental Galerkin projection from
 * physical space to coefficient space. For each element,
 * the operation is evaluated locally by the function
 * StdRegions#StdExpansion#IproductWRTBase followed by a
 * call to #MultiRegions#MultiplyByElmtInvMass.
 *
 * @param   inarray         An array of size \f$Q_{\mathrm{tot}}\f$
 *                          containing the values of the function
 *                          \f$f(\boldsymbol{x})\f$ at the quadrature
 *                          points \f$\boldsymbol{x}_i\f$.
 * @param   outarray        The resulting coefficients
 *                          \f$\hat{u}_n^e\f$ will be stored in this
 *                          array of size \f$N_{\mathrm{eof}}\f$.
 */
<<<<<<< HEAD
void ExpList::v_FwdTrans_IterPerExp(const Array<OneD, const NekDouble> &inarray,
                                    Array<OneD, NekDouble> &outarray)
{
    Array<OneD, NekDouble> f(m_ncoeffs);

    IProductWRTBase_IterPerExp(inarray, f);
    MultiplyByElmtInvMass(f, outarray);
}

void ExpList::v_FwdTrans_BndConstrained(
=======
void ExpList::v_FwdTransLocalElmt(const Array<OneD, const NekDouble> &inarray,
                                  Array<OneD, NekDouble> &outarray)
{
    Array<OneD, NekDouble> f(m_ncoeffs);

    IProductWRTBase(inarray, f);
    MultiplyByElmtInvMass(f, outarray);
}

void ExpList::v_FwdTransBndConstrained(
>>>>>>> 0ebe208c
    const Array<OneD, const NekDouble> &inarray,
    Array<OneD, NekDouble> &outarray)
{
    int i;

    Array<OneD, NekDouble> e_outarray;

    for (i = 0; i < (*m_exp).size(); ++i)
    {
<<<<<<< HEAD
        (*m_exp)[i]->FwdTrans_BndConstrained(inarray + m_phys_offset[i],
                                             e_outarray =
                                                 outarray + m_coeff_offset[i]);
=======
        (*m_exp)[i]->FwdTransBndConstrained(inarray + m_phys_offset[i],
                                            e_outarray =
                                                outarray + m_coeff_offset[i]);
>>>>>>> 0ebe208c
    }
}

/**
 * This function smooth a field after some calculaitons which have
 * been done elementally.
 *
 * @param   field     An array containing the field in physical space
 *
 */
void ExpList::v_SmoothField(Array<OneD, NekDouble> &field)
{
    boost::ignore_unused(field);
    // Do nothing unless the method is implemented in the appropriate
    // class, i.e. ContField1D,ContField2D, etc.

    // So far it has been implemented just for ContField2D and
    // ContField3DHomogeneous1D

    // Block in case users try the smoothing with a modal expansion.
    // Maybe a different techique for the smoothing require
    // implementation for modal basis.

    ASSERTL0((*m_exp)[0]->GetBasisType(0) == LibUtilities::eGLL_Lagrange ||
                 (*m_exp)[0]->GetBasisType(0) == LibUtilities::eGauss_Lagrange,
             "Smoothing is currently not allowed unless you are using "
             "a nodal base for efficiency reasons. The implemented "
             "smoothing technique requires the mass matrix inversion "
             "which is trivial just for GLL_LAGRANGE_SEM and "
             "GAUSS_LAGRANGE_SEMexpansions.");
}

/**
 * This function assembles the block diagonal matrix
 * \f$\underline{\boldsymbol{M}}^e\f$, which is the
 * concatenation of the local matrices
 * \f$\boldsymbol{M}^e\f$ of the type \a mtype, that is
 *
 * \f[
 * \underline{\boldsymbol{M}}^e = \left[
 * \begin{array}{cccc}
 * \boldsymbol{M}^1 & 0 & \hspace{3mm}0 \hspace{3mm}& 0 \\
 *  0 & \boldsymbol{M}^2 & 0 & 0 \\
 *  0 &  0 & \ddots &  0 \\
 *  0 &  0 & 0 & \boldsymbol{M}^{N_{\mathrm{el}}} \end{array}\right].\f]
 *
 * @param   mtype           the type of matrix to be assembled
 * @param   scalar          an optional parameter
 * @param   constant        an optional parameter
 */
const DNekScalBlkMatSharedPtr ExpList::GenBlockMatrix(
    const GlobalMatrixKey &gkey)
{
    int i, cnt1;
    int n_exp = 0;
    DNekScalMatSharedPtr loc_mat;
    DNekScalBlkMatSharedPtr BlkMatrix;
    map<int, int> elmt_id;
    LibUtilities::ShapeType ShapeType = gkey.GetShapeType();

    if (ShapeType != LibUtilities::eNoShapeType)
    {
        for (i = 0; i < (*m_exp).size(); ++i)
        {
            if ((*m_exp)[i]->DetShapeType() == ShapeType)
            {
                elmt_id[n_exp++] = i;
            }
        }
    }
    else
    {
        n_exp = (*m_exp).size();
        for (i = 0; i < n_exp; ++i)
        {
            elmt_id[i] = i;
        }
    }
<<<<<<< HEAD

    Array<OneD, unsigned int> nrows(n_exp);
    Array<OneD, unsigned int> ncols(n_exp);

=======

    Array<OneD, unsigned int> nrows(n_exp);
    Array<OneD, unsigned int> ncols(n_exp);

>>>>>>> 0ebe208c
    switch (gkey.GetMatrixType())
    {
        case StdRegions::eBwdTrans:
        {
            // set up an array of integers for block matrix construction
            for (i = 0; i < n_exp; ++i)
            {
                nrows[i] = (*m_exp)[elmt_id.find(i)->second]->GetTotPoints();
                ncols[i] = (*m_exp)[elmt_id.find(i)->second]->GetNcoeffs();
            }
        }
        break;
        case StdRegions::eIProductWRTBase:
        {
            // set up an array of integers for block matrix construction
            for (i = 0; i < n_exp; ++i)
            {
                nrows[i] = (*m_exp)[elmt_id.find(i)->second]->GetNcoeffs();
                ncols[i] = (*m_exp)[elmt_id.find(i)->second]->GetTotPoints();
            }
        }
        break;
        case StdRegions::eMass:
        case StdRegions::eInvMass:
        case StdRegions::eHelmholtz:
        case StdRegions::eLaplacian:
        case StdRegions::eInvHybridDGHelmholtz:
        {
            // set up an array of integers for block matrix construction
            for (i = 0; i < n_exp; ++i)
            {
                nrows[i] = (*m_exp)[elmt_id.find(i)->second]->GetNcoeffs();
                ncols[i] = (*m_exp)[elmt_id.find(i)->second]->GetNcoeffs();
            }
        }
        break;

        case StdRegions::eHybridDGLamToU:
        {
            // set up an array of integers for block matrix construction
            for (i = 0; i < n_exp; ++i)
            {
                nrows[i] = (*m_exp)[elmt_id.find(i)->second]->GetNcoeffs();
                ncols[i] =
                    (*m_exp)[elmt_id.find(i)->second]->NumDGBndryCoeffs();
            }
        }
        break;
        case StdRegions::eHybridDGHelmBndLam:
        {
            // set up an array of integers for block matrix construction
            for (i = 0; i < n_exp; ++i)
            {
                nrows[i] =
                    (*m_exp)[elmt_id.find(i)->second]->NumDGBndryCoeffs();
                ncols[i] =
                    (*m_exp)[elmt_id.find(i)->second]->NumDGBndryCoeffs();
            }
        }
        break;
        default:
        {
            NEKERROR(ErrorUtil::efatal,
                     "Global Matrix creation not defined for this "
                     "type of matrix");
        }
    }
<<<<<<< HEAD

    MatrixStorage blkmatStorage = eDIAGONAL;
    BlkMatrix = MemoryManager<DNekScalBlkMat>::AllocateSharedPtr(nrows, ncols,
                                                                 blkmatStorage);

    int nvarcoeffs = gkey.GetNVarCoeffs();
    int eid;
    Array<OneD, NekDouble> varcoeffs_wk;

    for (i = cnt1 = 0; i < n_exp; ++i)
    {
        // need to be initialised with zero size for non
        // variable coefficient case
        StdRegions::VarCoeffMap varcoeffs;

=======

    MatrixStorage blkmatStorage = eDIAGONAL;
    BlkMatrix = MemoryManager<DNekScalBlkMat>::AllocateSharedPtr(nrows, ncols,
                                                                 blkmatStorage);

    int nvarcoeffs = gkey.GetNVarCoeffs();
    int eid;
    Array<OneD, NekDouble> varcoeffs_wk;

    for (i = cnt1 = 0; i < n_exp; ++i)
    {
        // need to be initialised with zero size for non
        // variable coefficient case
        StdRegions::VarCoeffMap varcoeffs;

>>>>>>> 0ebe208c
        eid = elmt_id[i];
        if (nvarcoeffs > 0)
        {
            for (auto &x : gkey.GetVarCoeffs())
            {
                varcoeffs[x.first] = x.second + m_phys_offset[eid];
            }
        }

        LocalRegions::MatrixKey matkey(
            gkey.GetMatrixType(), (*m_exp)[eid]->DetShapeType(), *(*m_exp)[eid],
            gkey.GetConstFactors(), varcoeffs);

        loc_mat = std::dynamic_pointer_cast<LocalRegions::Expansion>(
                      (*m_exp)[elmt_id.find(i)->second])
                      ->GetLocMatrix(matkey);
        BlkMatrix->SetBlock(i, i, loc_mat);
    }

    return BlkMatrix;
}
<<<<<<< HEAD

const DNekScalBlkMatSharedPtr &ExpList::GetBlockMatrix(
    const GlobalMatrixKey &gkey)
{
    auto matrixIter = m_blockMat->find(gkey);

    if (matrixIter == m_blockMat->end())
    {
        return ((*m_blockMat)[gkey] = GenBlockMatrix(gkey));
    }
    else
    {
        return matrixIter->second;
    }
}

void ExpList::GeneralMatrixOp_IterPerExp(
    const GlobalMatrixKey &gkey, const Array<OneD, const NekDouble> &inarray,
    Array<OneD, NekDouble> &outarray)
=======

const DNekScalBlkMatSharedPtr &ExpList::GetBlockMatrix(
    const GlobalMatrixKey &gkey)
{
    auto matrixIter = m_blockMat->find(gkey);

    if (matrixIter == m_blockMat->end())
    {
        return ((*m_blockMat)[gkey] = GenBlockMatrix(gkey));
    }
    else
    {
        return matrixIter->second;
    }
}

// Routines for continous matrix solution
/**
 * This operation is equivalent to the evaluation of
 * \f$\underline{\boldsymbol{M}}^e\boldsymbol{\hat{u}}_l\f$, that is,
 * \f[ \left[
 * \begin{array}{cccc}
 * \boldsymbol{M}^1 & 0 & \hspace{3mm}0 \hspace{3mm}& 0 \\
 * 0 & \boldsymbol{M}^2 & 0 & 0 \\
 * 0 &  0 & \ddots &  0 \\
 * 0 &  0 & 0 & \boldsymbol{M}^{N_{\mathrm{el}}} \end{array} \right]
 *\left [ \begin{array}{c}
 * \boldsymbol{\hat{u}}^{1} \\
 * \boldsymbol{\hat{u}}^{2} \\
 * \vdots \\
 * \boldsymbol{\hat{u}}^{{{N_{\mathrm{el}}}}} \end{array} \right ]\f]
 * where \f$\boldsymbol{M}^e\f$ are the local matrices of type
 * specified by the key \a mkey. The decoupling of the local matrices
 * allows for a local evaluation of the operation. However, rather than
 * a local matrix-vector multiplication, the local operations are
 * evaluated as implemented in the function
 * StdRegions#StdExpansion#GeneralMatrixOp.
 *
 * @param   mkey            This key uniquely defines the type matrix
 *                          required for the operation.
 * @param   inarray         The vector \f$\boldsymbol{\hat{u}}_l\f$ of
 *                          size \f$N_{\mathrm{eof}}\f$.
 * @param   outarray        The resulting vector of size
 *                          \f$N_{\mathrm{eof}}\f$.
 */
void ExpList::GeneralMatrixOp(const GlobalMatrixKey &gkey,
                              const Array<OneD, const NekDouble> &inarray,
                              Array<OneD, NekDouble> &outarray)
>>>>>>> 0ebe208c
{
    int nvarcoeffs = gkey.GetNVarCoeffs();

    if ((nvarcoeffs == 0) && (gkey.GetMatrixType() == StdRegions::eHelmholtz))
    {
        // initialise if required
        if (m_collections.size() &&
            m_collectionsDoInit[Collections::eHelmholtz])
        {
            for (int i = 0; i < m_collections.size(); ++i)
            {
                m_collections[i].Initialise(Collections::eHelmholtz,
                                            gkey.GetConstFactors());
            }
            m_collectionsDoInit[Collections::eHelmholtz] = false;
        }
        else
        {
            for (int i = 0; i < m_collections.size(); ++i)
            {
                m_collections[i].CheckFactors(Collections::eHelmholtz,
                                              gkey.GetConstFactors(),
                                              m_coll_phys_offset[i]);
            }
        }
<<<<<<< HEAD

        Array<OneD, NekDouble> tmp;
        for (int i = 0; i < m_collections.size(); ++i)
        {
            m_collections[i].ApplyOperator(
                Collections::eHelmholtz, inarray + m_coll_coeff_offset[i],
                tmp = outarray + m_coll_coeff_offset[i]);
        }
    }
    else
    {
        Array<OneD, NekDouble> tmp_outarray;
        for (int i = 0; i < (*m_exp).size(); ++i)
        {
            // need to be initialised with zero size for non
            // variable coefficient case
            StdRegions::VarCoeffMap varcoeffs;

=======

        Array<OneD, NekDouble> tmp;
        for (int i = 0; i < m_collections.size(); ++i)
        {
            m_collections[i].ApplyOperator(
                Collections::eHelmholtz, inarray + m_coll_coeff_offset[i],
                tmp = outarray + m_coll_coeff_offset[i]);
        }
    }
    else
    {
        Array<OneD, NekDouble> tmp_outarray;
        for (int i = 0; i < (*m_exp).size(); ++i)
        {
            // need to be initialised with zero size for non
            // variable coefficient case
            StdRegions::VarCoeffMap varcoeffs;

>>>>>>> 0ebe208c
            if (nvarcoeffs > 0)
            {
                for (auto &x : gkey.GetVarCoeffs())
                {
                    varcoeffs[x.first] = x.second + m_phys_offset[i];
                }
            }

            StdRegions::StdMatrixKey mkey(
                gkey.GetMatrixType(), (*m_exp)[i]->DetShapeType(),
                *((*m_exp)[i]), gkey.GetConstFactors(), varcoeffs);

            (*m_exp)[i]->GeneralMatrixOp(
                inarray + m_coeff_offset[i],
                tmp_outarray = outarray + m_coeff_offset[i], mkey);
        }
    }
}

/**
 * Retrieves local matrices from each expansion in the expansion list
 * and combines them together to generate a global matrix system.
 * @param   mkey        Matrix key for the matrix to be generated.
 * @param   locToGloMap Local to global mapping.
 * @returns Shared pointer to the generated global matrix.
 */
GlobalMatrixSharedPtr ExpList::GenGlobalMatrix(
    const GlobalMatrixKey &mkey, const AssemblyMapCGSharedPtr &locToGloMap)
{
    int i, j, n, gid1, gid2, cntdim1, cntdim2;
    NekDouble sign1, sign2;
    DNekScalMatSharedPtr loc_mat;

    unsigned int glob_rows = 0;
    unsigned int glob_cols = 0;
    unsigned int loc_rows  = 0;
    unsigned int loc_cols  = 0;

    bool assembleFirstDim  = false;
    bool assembleSecondDim = false;

    switch (mkey.GetMatrixType())
    {
        case StdRegions::eBwdTrans:
        {
            glob_rows = m_npoints;
            glob_cols = locToGloMap->GetNumGlobalCoeffs();

            assembleFirstDim  = false;
            assembleSecondDim = true;
        }
        break;
        case StdRegions::eIProductWRTBase:
        {
            glob_rows = locToGloMap->GetNumGlobalCoeffs();
            glob_cols = m_npoints;

            assembleFirstDim  = true;
            assembleSecondDim = false;
        }
        break;
        case StdRegions::eMass:
        case StdRegions::eHelmholtz:
        case StdRegions::eLaplacian:
        case StdRegions::eHybridDGHelmBndLam:
        {
            glob_rows = locToGloMap->GetNumGlobalCoeffs();
            glob_cols = locToGloMap->GetNumGlobalCoeffs();

            assembleFirstDim  = true;
            assembleSecondDim = true;
        }
        break;
        default:
        {
            NEKERROR(ErrorUtil::efatal,
                     "Global Matrix creation not defined for this "
                     "type of matrix");
        }
    }

    COOMatType spcoomat;
    CoordType coord;

    int nvarcoeffs = mkey.GetNVarCoeffs();
    int eid;

    // fill global matrix
    for (n = cntdim1 = cntdim2 = 0; n < (*m_exp).size(); ++n)
    {
        // need to be initialised with zero size for non
        // variable coefficient case
        StdRegions::VarCoeffMap varcoeffs;

        eid = n;
        if (nvarcoeffs > 0)
        {
            for (auto &x : mkey.GetVarCoeffs())
            {
                varcoeffs[x.first] = x.second + m_phys_offset[eid];
            }
        }

        LocalRegions::MatrixKey matkey(
            mkey.GetMatrixType(), (*m_exp)[eid]->DetShapeType(),
            *((*m_exp)[eid]), mkey.GetConstFactors(), varcoeffs);
<<<<<<< HEAD

        loc_mat =
            std::dynamic_pointer_cast<LocalRegions::Expansion>((*m_exp)[n])
                ->GetLocMatrix(matkey);

        loc_rows = loc_mat->GetRows();
        loc_cols = loc_mat->GetColumns();

        for (i = 0; i < loc_rows; ++i)
        {
            if (assembleFirstDim)
            {
                gid1  = locToGloMap->GetLocalToGlobalMap(cntdim1 + i);
                sign1 = locToGloMap->GetLocalToGlobalSign(cntdim1 + i);
            }
            else
            {
                gid1  = cntdim1 + i;
                sign1 = 1.0;
            }

            for (j = 0; j < loc_cols; ++j)
            {
                if (assembleSecondDim)
                {
                    gid2  = locToGloMap->GetLocalToGlobalMap(cntdim2 + j);
                    sign2 = locToGloMap->GetLocalToGlobalSign(cntdim2 + j);
                }
                else
                {
                    gid2  = cntdim2 + j;
                    sign2 = 1.0;
                }

                // sparse matrix fill
                coord = make_pair(gid1, gid2);
                if (spcoomat.count(coord) == 0)
                {
                    spcoomat[coord] = sign1 * sign2 * (*loc_mat)(i, j);
                }
                else
                {
                    spcoomat[coord] += sign1 * sign2 * (*loc_mat)(i, j);
                }
            }
        }
        cntdim1 += loc_rows;
        cntdim2 += loc_cols;
    }

    return MemoryManager<GlobalMatrix>::AllocateSharedPtr(m_session, glob_rows,
                                                          glob_cols, spcoomat);
}

DNekMatSharedPtr ExpList::GenGlobalMatrixFull(
    const GlobalLinSysKey &mkey, const AssemblyMapCGSharedPtr &locToGloMap)
{
    int i, j, n, gid1, gid2, loc_lda, eid;
    NekDouble sign1, sign2, value;
    DNekScalMatSharedPtr loc_mat;

    int totDofs   = locToGloMap->GetNumGlobalCoeffs();
    int NumDirBCs = locToGloMap->GetNumGlobalDirBndCoeffs();

    unsigned int rows = totDofs - NumDirBCs;
    unsigned int cols = totDofs - NumDirBCs;
    NekDouble zero    = 0.0;

    DNekMatSharedPtr Gmat;
    int bwidth = locToGloMap->GetFullSystemBandWidth();

    int nvarcoeffs = mkey.GetNVarCoeffs();
    MatrixStorage matStorage;

    map<int, RobinBCInfoSharedPtr> RobinBCInfo = GetRobinBCInfo();

    switch (mkey.GetMatrixType())
    {
            // case for all symmetric matices
        case StdRegions::eHelmholtz:
        case StdRegions::eLaplacian:
            if ((2 * (bwidth + 1)) < rows)
            {
                matStorage = ePOSITIVE_DEFINITE_SYMMETRIC_BANDED;
                Gmat       = MemoryManager<DNekMat>::AllocateSharedPtr(
                    rows, cols, zero, matStorage, bwidth, bwidth);
            }
            else
            {
                matStorage = ePOSITIVE_DEFINITE_SYMMETRIC;
                Gmat       = MemoryManager<DNekMat>::AllocateSharedPtr(
                    rows, cols, zero, matStorage);
            }

            break;
        default: // Assume general matrix - currently only set up
                 // for full invert
        {
            matStorage = eFULL;
            Gmat = MemoryManager<DNekMat>::AllocateSharedPtr(rows, cols, zero,
                                                             matStorage);
        }
    }

    // fill global symmetric matrix
    for (n = 0; n < (*m_exp).size(); ++n)
    {
        // need to be initialised with zero size for non
        // variable coefficient case
        StdRegions::VarCoeffMap varcoeffs;

        eid = n;
        if (nvarcoeffs > 0)
        {
            for (auto &x : mkey.GetVarCoeffs())
            {
                varcoeffs[x.first] = x.second + m_phys_offset[eid];
            }
        }

        LocalRegions::MatrixKey matkey(
            mkey.GetMatrixType(), (*m_exp)[eid]->DetShapeType(),
            *((*m_exp)[eid]), mkey.GetConstFactors(), varcoeffs);

        loc_mat =
            std::dynamic_pointer_cast<LocalRegions::Expansion>((*m_exp)[n])
                ->GetLocMatrix(matkey);

        if (RobinBCInfo.count(n) != 0) // add robin mass matrix
        {
            RobinBCInfoSharedPtr rBC;

            // declare local matrix from scaled matrix.
            int rows             = loc_mat->GetRows();
            int cols             = loc_mat->GetColumns();
            const NekDouble *dat = loc_mat->GetRawPtr();
            DNekMatSharedPtr new_mat =
                MemoryManager<DNekMat>::AllocateSharedPtr(rows, cols, dat);
            Blas::Dscal(rows * cols, loc_mat->Scale(), new_mat->GetRawPtr(), 1);

            // add local matrix contribution
            for (rBC = RobinBCInfo.find(n)->second; rBC; rBC = rBC->next)
            {
                (*m_exp)[n]->AddRobinMassMatrix(
                    rBC->m_robinID, rBC->m_robinPrimitiveCoeffs, new_mat);
            }

            NekDouble one = 1.0;
            // redeclare loc_mat to point to new_mat plus the scalar.
            loc_mat =
                MemoryManager<DNekScalMat>::AllocateSharedPtr(one, new_mat);
        }

        loc_lda = loc_mat->GetColumns();

        for (i = 0; i < loc_lda; ++i)
        {
            gid1 = locToGloMap->GetLocalToGlobalMap(m_coeff_offset[n] + i) -
                   NumDirBCs;
            sign1 = locToGloMap->GetLocalToGlobalSign(m_coeff_offset[n] + i);
            if (gid1 >= 0)
            {
                for (j = 0; j < loc_lda; ++j)
                {
                    gid2 = locToGloMap->GetLocalToGlobalMap(m_coeff_offset[n] +
                                                            j) -
                           NumDirBCs;
                    sign2 = locToGloMap->GetLocalToGlobalSign(
                        m_coeff_offset[n] + j);
                    if (gid2 >= 0)
                    {
                        // When global matrix is symmetric,
                        // only add the value for the upper
                        // triangular part in order to avoid
                        // entries to be entered twice
                        if ((matStorage == eFULL) || (gid2 >= gid1))
                        {
                            value = Gmat->GetValue(gid1, gid2) +
                                    sign1 * sign2 * (*loc_mat)(i, j);
                            Gmat->SetValue(gid1, gid2, value);
                        }
                    }
                }
=======

        loc_mat =
            std::dynamic_pointer_cast<LocalRegions::Expansion>((*m_exp)[n])
                ->GetLocMatrix(matkey);

        loc_rows = loc_mat->GetRows();
        loc_cols = loc_mat->GetColumns();

        for (i = 0; i < loc_rows; ++i)
        {
            if (assembleFirstDim)
            {
                gid1  = locToGloMap->GetLocalToGlobalMap(cntdim1 + i);
                sign1 = locToGloMap->GetLocalToGlobalSign(cntdim1 + i);
            }
            else
            {
                gid1  = cntdim1 + i;
                sign1 = 1.0;
            }

            for (j = 0; j < loc_cols; ++j)
            {
                if (assembleSecondDim)
                {
                    gid2  = locToGloMap->GetLocalToGlobalMap(cntdim2 + j);
                    sign2 = locToGloMap->GetLocalToGlobalSign(cntdim2 + j);
                }
                else
                {
                    gid2  = cntdim2 + j;
                    sign2 = 1.0;
                }

                // sparse matrix fill
                coord = make_pair(gid1, gid2);
                if (spcoomat.count(coord) == 0)
                {
                    spcoomat[coord] = sign1 * sign2 * (*loc_mat)(i, j);
                }
                else
                {
                    spcoomat[coord] += sign1 * sign2 * (*loc_mat)(i, j);
                }
            }
        }
        cntdim1 += loc_rows;
        cntdim2 += loc_cols;
    }

    return MemoryManager<GlobalMatrix>::AllocateSharedPtr(m_session, glob_rows,
                                                          glob_cols, spcoomat);
}

DNekMatSharedPtr ExpList::GenGlobalMatrixFull(
    const GlobalLinSysKey &mkey, const AssemblyMapCGSharedPtr &locToGloMap)
{
    int i, j, n, gid1, gid2, loc_lda, eid;
    NekDouble sign1, sign2, value;
    DNekScalMatSharedPtr loc_mat;

    int totDofs   = locToGloMap->GetNumGlobalCoeffs();
    int NumDirBCs = locToGloMap->GetNumGlobalDirBndCoeffs();

    unsigned int rows = totDofs - NumDirBCs;
    unsigned int cols = totDofs - NumDirBCs;
    NekDouble zero    = 0.0;

    DNekMatSharedPtr Gmat;
    int bwidth = locToGloMap->GetFullSystemBandWidth();

    int nvarcoeffs = mkey.GetNVarCoeffs();
    MatrixStorage matStorage;

    map<int, RobinBCInfoSharedPtr> RobinBCInfo = GetRobinBCInfo();

    switch (mkey.GetMatrixType())
    {
            // case for all symmetric matices
        case StdRegions::eHelmholtz:
        case StdRegions::eLaplacian:
            if ((2 * (bwidth + 1)) < rows)
            {
                matStorage = ePOSITIVE_DEFINITE_SYMMETRIC_BANDED;
                Gmat       = MemoryManager<DNekMat>::AllocateSharedPtr(
                    rows, cols, zero, matStorage, bwidth, bwidth);
            }
            else
            {
                matStorage = ePOSITIVE_DEFINITE_SYMMETRIC;
                Gmat       = MemoryManager<DNekMat>::AllocateSharedPtr(
                    rows, cols, zero, matStorage);
            }

            break;
        default: // Assume general matrix - currently only set up
                 // for full invert
        {
            matStorage = eFULL;
            Gmat = MemoryManager<DNekMat>::AllocateSharedPtr(rows, cols, zero,
                                                             matStorage);
        }
    }

    // fill global symmetric matrix
    for (n = 0; n < (*m_exp).size(); ++n)
    {
        // need to be initialised with zero size for non
        // variable coefficient case
        StdRegions::VarCoeffMap varcoeffs;

        eid = n;
        if (nvarcoeffs > 0)
        {
            for (auto &x : mkey.GetVarCoeffs())
            {
                varcoeffs[x.first] = x.second + m_phys_offset[eid];
            }
        }

        LocalRegions::MatrixKey matkey(
            mkey.GetMatrixType(), (*m_exp)[eid]->DetShapeType(),
            *((*m_exp)[eid]), mkey.GetConstFactors(), varcoeffs);

        loc_mat =
            std::dynamic_pointer_cast<LocalRegions::Expansion>((*m_exp)[n])
                ->GetLocMatrix(matkey);

        if (RobinBCInfo.count(n) != 0) // add robin mass matrix
        {
            RobinBCInfoSharedPtr rBC;

            // declare local matrix from scaled matrix.
            int rows             = loc_mat->GetRows();
            int cols             = loc_mat->GetColumns();
            const NekDouble *dat = loc_mat->GetRawPtr();
            DNekMatSharedPtr new_mat =
                MemoryManager<DNekMat>::AllocateSharedPtr(rows, cols, dat);
            Blas::Dscal(rows * cols, loc_mat->Scale(), new_mat->GetRawPtr(), 1);

            // add local matrix contribution
            for (rBC = RobinBCInfo.find(n)->second; rBC; rBC = rBC->next)
            {
                (*m_exp)[n]->AddRobinMassMatrix(
                    rBC->m_robinID, rBC->m_robinPrimitiveCoeffs, new_mat);
>>>>>>> 0ebe208c
            }
        }
    }

    return Gmat;
}

/**
 * Consider a linear system
 * \f$\boldsymbol{M\hat{u}}_g=\boldsymbol{f}\f$ to be solved. Dependent
 * on the solution method, this function constructs
 * - <b>The full linear system</b><BR>
 *   A call to the function #GenGlobalLinSysFullDirect
 * - <b>The statically condensed linear system</b><BR>
 *   A call to the function #GenGlobalLinSysStaticCond
 *
 * @param   mkey            A key which uniquely defines the global
 *                          matrix to be constructed.
 * @param   locToGloMap     Contains the mapping array and required
 *                          information for the transformation from
 *                          local to global degrees of freedom.
 * @return  (A shared pointer to) the global linear system in
 *          required format.
 */
GlobalLinSysSharedPtr ExpList::GenGlobalLinSys(
    const GlobalLinSysKey &mkey, const AssemblyMapCGSharedPtr &locToGloMap)
{
    GlobalLinSysSharedPtr returnlinsys;
    std::shared_ptr<ExpList> vExpList = GetSharedThisPtr();

<<<<<<< HEAD
    MultiRegions::GlobalSysSolnType vType = mkey.GetGlobalSysSolnType();

    if (vType >= eSIZE_GlobalSysSolnType)
    {
        NEKERROR(ErrorUtil::efatal, "Matrix solution type not defined");
    }
    std::string vSolnType = MultiRegions::GlobalSysSolnTypeMap[vType];

    return GetGlobalLinSysFactory().CreateInstance(vSolnType, mkey, vExpList,
                                                   locToGloMap);
}

GlobalLinSysSharedPtr ExpList::GenGlobalBndLinSys(
    const GlobalLinSysKey &mkey, const AssemblyMapSharedPtr &locToGloMap)
{
    std::shared_ptr<ExpList> vExpList                 = GetSharedThisPtr();
    const map<int, RobinBCInfoSharedPtr> vRobinBCInfo = GetRobinBCInfo();

    MultiRegions::GlobalSysSolnType vType = mkey.GetGlobalSysSolnType();

    if (vType >= eSIZE_GlobalSysSolnType)
    {
        NEKERROR(ErrorUtil::efatal, "Matrix solution type not defined");
    }
    std::string vSolnType = MultiRegions::GlobalSysSolnTypeMap[vType];

    return GetGlobalLinSysFactory().CreateInstance(vSolnType, mkey, vExpList,
                                                   locToGloMap);
}

/**
 * Given the elemental coefficients \f$\hat{u}_n^e\f$ of
 * an expansion, this function evaluates the spectral/hp
 * expansion \f$u^{\delta}(\boldsymbol{x})\f$ at the
 * quadrature points \f$\boldsymbol{x}_i\f$. The operation
 * is evaluated locally by the elemental function
 * StdRegions#StdExpansion#BwdTrans.
 *
 * @param   inarray         An array of size \f$N_{\mathrm{eof}}\f$
 *                          containing the local coefficients
 *                          \f$\hat{u}_n^e\f$.
 * @param   outarray        The resulting physical values at the
 *                          quadrature points
 *                          \f$u^{\delta}(\boldsymbol{x}_i)\f$
 *                          will be stored in this array of size
 *                          \f$Q_{\mathrm{tot}}\f$.
 */
void ExpList::v_BwdTrans(const Array<OneD, const NekDouble> &inarray,
                         Array<OneD, NekDouble> &outarray)
{
    LibUtilities::Timer timer;

=======
            NekDouble one = 1.0;
            // redeclare loc_mat to point to new_mat plus the scalar.
            loc_mat =
                MemoryManager<DNekScalMat>::AllocateSharedPtr(one, new_mat);
        }

        loc_lda = loc_mat->GetColumns();

        for (i = 0; i < loc_lda; ++i)
        {
            gid1 = locToGloMap->GetLocalToGlobalMap(m_coeff_offset[n] + i) -
                   NumDirBCs;
            sign1 = locToGloMap->GetLocalToGlobalSign(m_coeff_offset[n] + i);
            if (gid1 >= 0)
            {
                for (j = 0; j < loc_lda; ++j)
                {
                    gid2 = locToGloMap->GetLocalToGlobalMap(m_coeff_offset[n] +
                                                            j) -
                           NumDirBCs;
                    sign2 = locToGloMap->GetLocalToGlobalSign(
                        m_coeff_offset[n] + j);
                    if (gid2 >= 0)
                    {
                        // When global matrix is symmetric,
                        // only add the value for the upper
                        // triangular part in order to avoid
                        // entries to be entered twice
                        if ((matStorage == eFULL) || (gid2 >= gid1))
                        {
                            value = Gmat->GetValue(gid1, gid2) +
                                    sign1 * sign2 * (*loc_mat)(i, j);
                            Gmat->SetValue(gid1, gid2, value);
                        }
                    }
                }
            }
        }
    }

    return Gmat;
}

/**
 * Consider a linear system
 * \f$\boldsymbol{M\hat{u}}_g=\boldsymbol{f}\f$ to be solved. Dependent
 * on the solution method, this function constructs
 * - <b>The full linear system</b><BR>
 *   A call to the function #GenGlobalLinSysFullDirect
 * - <b>The statically condensed linear system</b><BR>
 *   A call to the function #GenGlobalLinSysStaticCond
 *
 * @param   mkey            A key which uniquely defines the global
 *                          matrix to be constructed.
 * @param   locToGloMap     Contains the mapping array and required
 *                          information for the transformation from
 *                          local to global degrees of freedom.
 * @return  (A shared pointer to) the global linear system in
 *          required format.
 */
GlobalLinSysSharedPtr ExpList::GenGlobalLinSys(
    const GlobalLinSysKey &mkey, const AssemblyMapCGSharedPtr &locToGloMap)
{
    GlobalLinSysSharedPtr returnlinsys;
    std::shared_ptr<ExpList> vExpList = GetSharedThisPtr();

    MultiRegions::GlobalSysSolnType vType = mkey.GetGlobalSysSolnType();

    if (vType >= eSIZE_GlobalSysSolnType)
    {
        NEKERROR(ErrorUtil::efatal, "Matrix solution type not defined");
    }
    std::string vSolnType = MultiRegions::GlobalSysSolnTypeMap[vType];

    return GetGlobalLinSysFactory().CreateInstance(vSolnType, mkey, vExpList,
                                                   locToGloMap);
}

GlobalLinSysSharedPtr ExpList::GenGlobalBndLinSys(
    const GlobalLinSysKey &mkey, const AssemblyMapSharedPtr &locToGloMap)
{
    std::shared_ptr<ExpList> vExpList                 = GetSharedThisPtr();
    const map<int, RobinBCInfoSharedPtr> vRobinBCInfo = GetRobinBCInfo();

    MultiRegions::GlobalSysSolnType vType = mkey.GetGlobalSysSolnType();

    if (vType >= eSIZE_GlobalSysSolnType)
    {
        NEKERROR(ErrorUtil::efatal, "Matrix solution type not defined");
    }
    std::string vSolnType = MultiRegions::GlobalSysSolnTypeMap[vType];

    return GetGlobalLinSysFactory().CreateInstance(vSolnType, mkey, vExpList,
                                                   locToGloMap);
}

/**
 * Given the elemental coefficients \f$\hat{u}_n^e\f$ of
 * an expansion, this function evaluates the spectral/hp
 * expansion \f$u^{\delta}(\boldsymbol{x})\f$ at the
 * quadrature points \f$\boldsymbol{x}_i\f$. The operation
 * is evaluated locally by the elemental function
 * StdRegions#StdExpansion#BwdTrans.
 *
 * @param   inarray         An array of size \f$N_{\mathrm{eof}}\f$
 *                          containing the local coefficients
 *                          \f$\hat{u}_n^e\f$.
 * @param   outarray        The resulting physical values at the
 *                          quadrature points
 *                          \f$u^{\delta}(\boldsymbol{x}_i)\f$
 *                          will be stored in this array of size
 *                          \f$Q_{\mathrm{tot}}\f$.
 */

void ExpList::v_BwdTrans(const Array<OneD, const NekDouble> &inarray,
                         Array<OneD, NekDouble> &outarray)
{
    LibUtilities::Timer timer;

>>>>>>> 0ebe208c
    if (m_expType == e0D)
    {
        Vmath::Vcopy(m_ncoeffs, inarray, 1, outarray, 1);
    }
    else
    {
        // initialise if required
        if (m_collections.size() && m_collectionsDoInit[Collections::eBwdTrans])
        {
            for (int i = 0; i < m_collections.size(); ++i)
            {
                m_collections[i].Initialise(Collections::eBwdTrans);
            }
            m_collectionsDoInit[Collections::eBwdTrans] = false;
        }

        LIKWID_MARKER_START("v_BwdTrans");
        timer.Start();

        Array<OneD, NekDouble> tmp;
        for (int i = 0; i < m_collections.size(); ++i)
        {
            m_collections[i].ApplyOperator(
                Collections::eBwdTrans, inarray + m_coll_coeff_offset[i],
                tmp = outarray + m_coll_phys_offset[i]);
        }

        timer.Stop();
        LIKWID_MARKER_STOP("v_BwdTrans");
    }

    // Elapsed time
    timer.AccumulateRegion("Collections:BwdTrans", 10);
}

LocalRegions::ExpansionSharedPtr &ExpList::GetExp(
    const Array<OneD, const NekDouble> &gloCoord)
{
    return GetExp(GetExpIndex(gloCoord));
}

/**
 * @todo need a smarter search here that first just looks at bounding
 * vertices - suggest first seeing if point is within 10% of
 * region defined by vertices. The do point search.
 */
int ExpList::GetExpIndex(const Array<OneD, const NekDouble> &gloCoord,
                         NekDouble tol, bool returnNearestElmt, int cachedId,
                         NekDouble maxDistance)
{
    Array<OneD, NekDouble> Lcoords(gloCoord.size());

    return GetExpIndex(gloCoord, Lcoords, tol, returnNearestElmt, cachedId,
                       maxDistance);
}

int ExpList::GetExpIndex(const Array<OneD, const NekDouble> &gloCoords,
                         Array<OneD, NekDouble> &locCoords, NekDouble tol,
                         bool returnNearestElmt, int cachedId,
                         NekDouble maxDistance)
{
    if (GetNumElmts() == 0)
    {
        return -1;
    }

    if (m_elmtToExpId.size() == 0)
    {
        // Loop in reverse order so that in case where using a
        // Homogeneous expansion it sets geometry ids to first part of
        // m_exp list. Otherwise will set to second (complex) expansion
        for (int i = (*m_exp).size() - 1; i >= 0; --i)
        {
            m_elmtToExpId[(*m_exp)[i]->GetGeom()->GetGlobalID()] = i;
        }
    }

    NekDouble nearpt     = 1e6;
    NekDouble nearpt_min = 1e6;
    int min_id           = -1;
    Array<OneD, NekDouble> savLocCoords(locCoords.size());

    if (cachedId >= 0 && cachedId < (*m_exp).size())
    {
        nearpt = 1e12;
        if ((*m_exp)[cachedId]->GetGeom()->MinMaxCheck(gloCoords) &&
            (*m_exp)[cachedId]->GetGeom()->ContainsPoint(gloCoords, locCoords,
                                                         tol, nearpt))
        {
            return cachedId;
        }
        else if (returnNearestElmt && (nearpt < nearpt_min))
        {
            // If it does not lie within, keep track of which element
            // is nearest.
            min_id     = cachedId;
            nearpt_min = nearpt;
            Vmath::Vcopy(locCoords.size(), locCoords, 1, savLocCoords, 1);
        }
    }

    NekDouble x = (gloCoords.size() > 0 ? gloCoords[0] : 0.0);
    NekDouble y = (gloCoords.size() > 1 ? gloCoords[1] : 0.0);
    NekDouble z = (gloCoords.size() > 2 ? gloCoords[2] : 0.0);
    SpatialDomains::PointGeomSharedPtr p =
        MemoryManager<SpatialDomains::PointGeom>::AllocateSharedPtr(
            GetExp(0)->GetCoordim(), -1, x, y, z);

    // Get the list of elements whose bounding box contains the desired
    // point.
    std::vector<int> elmts = m_graph->GetElementsContainingPoint(p);

    // Check each element in turn to see if point lies within it.
    for (int i = 0; i < elmts.size(); ++i)
    {
        int id = m_elmtToExpId[elmts[i]];
        if (id == cachedId)
        {
            continue;
        }
        if ((*m_exp)[id]->GetGeom()->ContainsPoint(gloCoords, locCoords, tol,
                                                   nearpt))
        {
            return id;
        }
        else if (returnNearestElmt && (nearpt < nearpt_min))
        {
            // If it does not lie within, keep track of which element
            // is nearest.
            min_id     = id;
            nearpt_min = nearpt;
            Vmath::Vcopy(locCoords.size(), locCoords, 1, savLocCoords, 1);
        }
    }

    // If the calling function is with just the nearest element, return
    // that. Otherwise return -1 to indicate no matching elemenet found.
    if (returnNearestElmt && nearpt_min <= maxDistance)
    {

        std::string msg =
            "Failed to find point within element to "
            "tolerance of " +
            boost::lexical_cast<std::string>(tol) + " using local point (" +
            boost::lexical_cast<std::string>(locCoords[0]) + "," +
            boost::lexical_cast<std::string>(locCoords[1]) + "," +
            boost::lexical_cast<std::string>(locCoords[1]) +
            ") in element: " + boost::lexical_cast<std::string>(min_id);
        WARNINGL1(false, msg.c_str());

        Vmath::Vcopy(locCoords.size(), savLocCoords, 1, locCoords, 1);
        return min_id;
    }
    else
    {
        return -1;
    }
}

/**
 * Given some coordinates, output the expansion field value at that
 * point
 */
NekDouble ExpList::PhysEvaluate(const Array<OneD, const NekDouble> &coords,
                                const Array<OneD, const NekDouble> &phys)
{
    int dim = GetCoordim(0);
    ASSERTL0(dim == coords.size(), "Invalid coordinate dimension.");

    // Grab the element index corresponding to coords.
    Array<OneD, NekDouble> xi(dim);
    int elmtIdx = GetExpIndex(coords, xi);
    ASSERTL0(elmtIdx > 0, "Unable to find element containing point.");

    // Grab that element's physical storage.
    Array<OneD, NekDouble> elmtPhys = phys + m_phys_offset[elmtIdx];

    // Evaluate the element at the appropriate point.
    return (*m_exp)[elmtIdx]->StdPhysEvaluate(xi, elmtPhys);
}

/**
 * Configures geometric info, such as tangent direction, on each
 * expansion.
 * @param   graph2D         Mesh
 */
void ExpList::ApplyGeomInfo()
{
}

/**
 * @brief Reset geometry information, metrics, matrix managers and
 * geometry information.
 *
 * This routine clears all matrix managers and resets all geometry
 * information, which allows the geometry information to be dynamically
 * updated as the solver is run.
 */
void ExpList::v_Reset()
{
    // Reset matrix managers.
    LibUtilities::NekManager<LocalRegions::MatrixKey, DNekScalMat,
                             LocalRegions::MatrixKey::opLess>::ClearManager();
    LibUtilities::NekManager<LocalRegions::MatrixKey, DNekScalBlkMat,
                             LocalRegions::MatrixKey::opLess>::ClearManager();

    // Loop over all elements and reset geometry information.
    for (int i = 0; i < m_exp->size(); ++i)
    {
        (*m_exp)[i]->GetGeom()->Reset(m_graph->GetCurvedEdges(),
                                      m_graph->GetCurvedFaces());
    }

    // Loop over all elements and rebuild geometric factors.
    for (int i = 0; i < m_exp->size(); ++i)
    {
        (*m_exp)[i]->Reset();
    }
}

/**
 * Write Tecplot Files Header
 * @param   outfile Output file name.
 * @param   var                 variables names
 */
void ExpList::v_WriteTecplotHeader(std::ostream &outfile, std::string var)
{
    if (GetNumElmts() == 0)
    {
        return;
    }

    int coordim  = GetExp(0)->GetCoordim();
    char vars[3] = {'x', 'y', 'z'};

    if (m_expType == e3DH1D)
    {
        coordim += 1;
    }
    else if (m_expType == e3DH2D)
    {
        coordim += 2;
    }

    outfile << "Variables = x";
    for (int i = 1; i < coordim; ++i)
    {
        outfile << ", " << vars[i];
    }

    if (var.size() > 0)
    {
        outfile << ", " << var;
    }

    outfile << std::endl << std::endl;
}

/**
 * Write Tecplot Files Zone
 * @param   outfile    Output file name.
 * @param   expansion  Expansion that is considered
 */
void ExpList::v_WriteTecplotZone(std::ostream &outfile, int expansion)
{
    int i, j;
    int coordim   = GetCoordim(0);
    int nPoints   = GetTotPoints();
    int nBases    = (*m_exp)[0]->GetNumBases();
    int numBlocks = 0;

    Array<OneD, Array<OneD, NekDouble>> coords(3);

    if (expansion == -1)
    {
        nPoints = GetTotPoints();

        coords[0] = Array<OneD, NekDouble>(nPoints);
        coords[1] = Array<OneD, NekDouble>(nPoints);
        coords[2] = Array<OneD, NekDouble>(nPoints);

        GetCoords(coords[0], coords[1], coords[2]);

        for (i = 0; i < m_exp->size(); ++i)
        {
            int numInt = 1;

            for (j = 0; j < nBases; ++j)
            {
                numInt *= (*m_exp)[i]->GetNumPoints(j) - 1;
            }

            numBlocks += numInt;
        }
    }
    else
    {
        nPoints = (*m_exp)[expansion]->GetTotPoints();

        coords[0] = Array<OneD, NekDouble>(nPoints);
        coords[1] = Array<OneD, NekDouble>(nPoints);
        coords[2] = Array<OneD, NekDouble>(nPoints);

        (*m_exp)[expansion]->GetCoords(coords[0], coords[1], coords[2]);

        numBlocks = 1;
        for (j = 0; j < nBases; ++j)
        {
            numBlocks *= (*m_exp)[expansion]->GetNumPoints(j) - 1;
        }
    }

    if (m_expType == e3DH1D)
    {
        nBases += 1;
        coordim += 1;
        int nPlanes   = GetZIDs().size();
        NekDouble tmp = numBlocks * (nPlanes - 1.0) / nPlanes;
        numBlocks     = (int)tmp;
    }
    else if (m_expType == e3DH2D)
    {
        nBases += 2;
        coordim += 1;
    }

    outfile << "Zone, N=" << nPoints << ", E=" << numBlocks << ", F=FEBlock";

    switch (nBases)
    {
        case 2:
            outfile << ", ET=QUADRILATERAL" << std::endl;
            break;
        case 3:
            outfile << ", ET=BRICK" << std::endl;
            break;
        default:
            NEKERROR(ErrorUtil::efatal, "Not set up for this type of output");
            break;
    }

    // Write out coordinates
    for (j = 0; j < coordim; ++j)
    {
        for (i = 0; i < nPoints; ++i)
        {
            outfile << coords[j][i] << " ";
            if (i % 1000 == 0 && i)
            {
                outfile << std::endl;
            }
        }
        outfile << std::endl;
    }
}

void ExpList::v_WriteTecplotConnectivity(std::ostream &outfile, int expansion)
{
    int i, j, k, l;
    int nbase = (*m_exp)[0]->GetNumBases();
    int cnt   = 0;

    std::shared_ptr<LocalRegions::ExpansionVector> exp = m_exp;

    if (expansion != -1)
    {
        exp = std::shared_ptr<LocalRegions::ExpansionVector>(
            new LocalRegions::ExpansionVector(1));
        (*exp)[0] = (*m_exp)[expansion];
    }

    if (nbase == 2)
    {
        for (i = 0; i < (*exp).size(); ++i)
        {
            const int np0 = (*exp)[i]->GetNumPoints(0);
            const int np1 = (*exp)[i]->GetNumPoints(1);

            for (j = 1; j < np1; ++j)
            {
                for (k = 1; k < np0; ++k)
                {
                    outfile << cnt + (j - 1) * np0 + k << " ";
                    outfile << cnt + (j - 1) * np0 + k + 1 << " ";
                    outfile << cnt + j * np0 + k + 1 << " ";
                    outfile << cnt + j * np0 + k << endl;
                }
            }

            cnt += np0 * np1;
        }
    }
    else if (nbase == 3)
    {
        for (i = 0; i < (*exp).size(); ++i)
        {
            const int np0  = (*exp)[i]->GetNumPoints(0);
            const int np1  = (*exp)[i]->GetNumPoints(1);
            const int np2  = (*exp)[i]->GetNumPoints(2);
            const int np01 = np0 * np1;

            for (j = 1; j < np2; ++j)
            {
                for (k = 1; k < np1; ++k)
                {
                    for (l = 1; l < np0; ++l)
                    {
                        outfile << cnt + (j - 1) * np01 + (k - 1) * np0 + l
                                << " ";
                        outfile << cnt + (j - 1) * np01 + (k - 1) * np0 + l + 1
                                << " ";
                        outfile << cnt + (j - 1) * np01 + k * np0 + l + 1
                                << " ";
                        outfile << cnt + (j - 1) * np01 + k * np0 + l << " ";
                        outfile << cnt + j * np01 + (k - 1) * np0 + l << " ";
                        outfile << cnt + j * np01 + (k - 1) * np0 + l + 1
                                << " ";
                        outfile << cnt + j * np01 + k * np0 + l + 1 << " ";
                        outfile << cnt + j * np01 + k * np0 + l << endl;
                    }
                }
            }
            cnt += np0 * np1 * np2;
        }
    }
    else
    {
        NEKERROR(ErrorUtil::efatal, "Not set up for this dimension");
    }
}

/**
 * Write Tecplot Files Field
 * @param   outfile    Output file name.
 * @param   expansion  Expansion that is considered
 */
void ExpList::v_WriteTecplotField(std::ostream &outfile, int expansion)
{
    if (expansion == -1)
    {
        int totpoints = GetTotPoints();
        if (m_physState == false)
        {
            BwdTrans(m_coeffs, m_phys);
        }

        for (int i = 0; i < totpoints; ++i)
        {
            outfile << m_phys[i] << " ";
            if (i % 1000 == 0 && i)
            {
                outfile << std::endl;
            }
        }
        outfile << std::endl;
    }
    else
    {
        int nPoints = (*m_exp)[expansion]->GetTotPoints();

        for (int i = 0; i < nPoints; ++i)
        {
            outfile << m_phys[i + m_phys_offset[expansion]] << " ";
        }

        outfile << std::endl;
    }
}

void ExpList::WriteVtkHeader(std::ostream &outfile)
{
    outfile << "<?xml version=\"1.0\"?>" << endl;
    outfile << "<VTKFile type=\"UnstructuredGrid\" version=\"0.1\" "
            << "byte_order=\"LittleEndian\">" << endl;
    outfile << "  <UnstructuredGrid>" << endl;
}

void ExpList::WriteVtkFooter(std::ostream &outfile)
{
    outfile << "  </UnstructuredGrid>" << endl;
    outfile << "</VTKFile>" << endl;
}

void ExpList::v_WriteVtkPieceHeader(std::ostream &outfile, int expansion,
                                    int istrip)
{
    boost::ignore_unused(istrip);
    int i, j, k;
    int nbase = (*m_exp)[expansion]->GetNumBases();
    int ntot  = (*m_exp)[expansion]->GetTotPoints();
    int nquad[3];

    int ntotminus = 1;
    for (i = 0; i < nbase; ++i)
    {
        nquad[i] = (*m_exp)[expansion]->GetNumPoints(i);
        ntotminus *= (nquad[i] - 1);
    }

    Array<OneD, NekDouble> coords[3];
    coords[0] = Array<OneD, NekDouble>(ntot, 0.0);
    coords[1] = Array<OneD, NekDouble>(ntot, 0.0);
    coords[2] = Array<OneD, NekDouble>(ntot, 0.0);
    (*m_exp)[expansion]->GetCoords(coords[0], coords[1], coords[2]);

    outfile << "    <Piece NumberOfPoints=\"" << ntot << "\" NumberOfCells=\""
            << ntotminus << "\">" << endl;
    outfile << "      <Points>" << endl;
    outfile << "        <DataArray type=\"Float64\" "
            << "NumberOfComponents=\"3\" format=\"ascii\">" << endl;
    outfile << "          ";
    for (i = 0; i < ntot; ++i)
    {
        for (j = 0; j < 3; ++j)
        {
            outfile << setprecision(8) << scientific << (float)coords[j][i]
                    << " ";
        }
        outfile << endl;
    }
    outfile << endl;
    outfile << "        </DataArray>" << endl;
    outfile << "      </Points>" << endl;
    outfile << "      <Cells>" << endl;
    outfile << "        <DataArray type=\"Int32\" "
            << "Name=\"connectivity\" format=\"ascii\">" << endl;

    int ns = 0; // pow(2,dim) for later usage
    string ostr;
    switch (m_expType)
    {
        case e1D:
        {
            ns   = 2;
            ostr = "3 ";
            for (i = 0; i < nquad[0] - 1; ++i)
            {
                outfile << i << " " << i + 1 << endl;
            }
        }
        break;
        case e2D:
        {
            ns   = 4;
            ostr = "9 ";
            for (i = 0; i < nquad[0] - 1; ++i)
            {
                for (j = 0; j < nquad[1] - 1; ++j)
                {
                    outfile << j * nquad[0] + i << " " << j * nquad[0] + i + 1
                            << " " << (j + 1) * nquad[0] + i + 1 << " "
                            << (j + 1) * nquad[0] + i << endl;
                }
            }
        }
        break;
        case e3D:
        {
            ns   = 8;
            ostr = "12 ";
            for (i = 0; i < nquad[0] - 1; ++i)
            {
                for (j = 0; j < nquad[1] - 1; ++j)
                {
                    for (k = 0; k < nquad[2] - 1; ++k)
                    {
                        outfile
                            << k * nquad[0] * nquad[1] + j * nquad[0] + i << " "
                            << k * nquad[0] * nquad[1] + j * nquad[0] + i + 1
                            << " "
                            << k * nquad[0] * nquad[1] + (j + 1) * nquad[0] +
                                   i + 1
                            << " "
                            << k * nquad[0] * nquad[1] + (j + 1) * nquad[0] + i
                            << " "
                            << (k + 1) * nquad[0] * nquad[1] + j * nquad[0] + i
                            << " "
                            << (k + 1) * nquad[0] * nquad[1] + j * nquad[0] +
                                   i + 1
                            << " "
                            << (k + 1) * nquad[0] * nquad[1] +
                                   (j + 1) * nquad[0] + i + 1
                            << " "
                            << (k + 1) * nquad[0] * nquad[1] +
                                   (j + 1) * nquad[0] + i
                            << " " << endl;
                    }
                }
            }
        }
        break;
        default:
            break;
    }

    outfile << endl;
    outfile << "        </DataArray>" << endl;
    outfile << "        <DataArray type=\"Int32\" "
            << "Name=\"offsets\" format=\"ascii\">" << endl;
    for (i = 0; i < ntotminus; ++i)
    {
        outfile << i * ns + ns << " ";
    }
    outfile << endl;
    outfile << "        </DataArray>" << endl;
    outfile << "        <DataArray type=\"UInt8\" "
            << "Name=\"types\" format=\"ascii\">" << endl;
    for (i = 0; i < ntotminus; ++i)
    {
        outfile << ostr;
    }
    outfile << endl;
    outfile << "        </DataArray>" << endl;
    outfile << "      </Cells>" << endl;
    outfile << "      <PointData>" << endl;
}

void ExpList::WriteVtkPieceFooter(std::ostream &outfile, int expansion)
{
    boost::ignore_unused(expansion);
    outfile << "      </PointData>" << endl;
    outfile << "    </Piece>" << endl;
}

void ExpList::v_WriteVtkPieceData(std::ostream &outfile, int expansion,
                                  std::string var)
{
    int i;
    int nq = (*m_exp)[expansion]->GetTotPoints();

    // printing the fields of that zone
    outfile << "        <DataArray type=\"Float64\" Name=\"" << var << "\">"
            << endl;
    outfile << "          ";
    const Array<OneD, NekDouble> phys = m_phys + m_phys_offset[expansion];
    for (i = 0; i < nq; ++i)
    {
        outfile << (fabs(phys[i]) < NekConstants::kNekZeroTol ? 0 : phys[i])
                << " ";
    }
    outfile << endl;
    outfile << "        </DataArray>" << endl;
}

/**
 * Given a spectral/hp approximation
 * \f$u^{\delta}(\boldsymbol{x})\f$ evaluated at the quadrature points
 * (which should be contained in #m_phys), this function calculates the
 * \f$L_\infty\f$ error of this approximation with respect to an exact
 * solution. The local distribution of the quadrature points allows an
 * elemental evaluation of this operation through the functions
 * StdRegions#StdExpansion#Linf.
 *
 * The exact solution, also evaluated at the quadrature
 * points, should be contained in the variable #m_phys of
 * the ExpList object \a Sol.
 *
 * @param   soln            A 1D array, containing the discrete
 *                          evaluation of the exact solution at the
 *                          quadrature points in its array #m_phys.
 * @return  The \f$L_\infty\f$ error of the approximation.
 */
NekDouble ExpList::Linf(const Array<OneD, const NekDouble> &inarray,
                        const Array<OneD, const NekDouble> &soln)
{
    NekDouble err = 0.0;

    if (soln == NullNekDouble1DArray)
    {
        err = Vmath::Vmax(m_npoints, inarray, 1);
    }
    else
    {
        for (int i = 0; i < m_npoints; ++i)
        {
            err = max(err, abs(inarray[i] - soln[i]));
        }
    }

    m_comm->GetRowComm()->AllReduce(err, LibUtilities::ReduceMax);

    return err;
}

/**
 * Given a spectral/hp approximation \f$u^{\delta}(\boldsymbol{x})\f$
 * evaluated at the quadrature points (which should be contained in
 * #m_phys), this function calculates the \f$L_2\f$ error of this
 * approximation with respect to an exact solution. The local
 * distribution of the quadrature points allows an elemental evaluation
 * of this operation through the functions StdRegions#StdExpansion#L2.
 *
 * The exact solution, also evaluated at the quadrature points, should
 * be contained in the variable #m_phys of the ExpList object \a Sol.
 *
 * @param   Sol             An ExpList, containing the discrete
 *                          evaluation of the exact solution at the
 *                          quadrature points in its array #m_phys.
 * @return  The \f$L_2\f$ error of the approximation.
 */
NekDouble ExpList::v_L2(const Array<OneD, const NekDouble> &inarray,
                        const Array<OneD, const NekDouble> &soln)
{
    NekDouble err = 0.0, errl2;
    int i;

    if (soln == NullNekDouble1DArray)
    {
        for (i = 0; i < (*m_exp).size(); ++i)
        {
            errl2 = (*m_exp)[i]->L2(inarray + m_phys_offset[i]);
            err += errl2 * errl2;
        }
    }
    else
    {
        for (i = 0; i < (*m_exp).size(); ++i)
        {
            errl2 = (*m_exp)[i]->L2(inarray + m_phys_offset[i],
                                    soln + m_phys_offset[i]);
            err += errl2 * errl2;
        }
    }

    m_comm->GetRowComm()->AllReduce(err, LibUtilities::ReduceSum);

    return sqrt(err);
}

/**
 * The integration is evaluated locally, that is
 * \f[\int
 *    f(\boldsymbol{x})d\boldsymbol{x}=\sum_{e=1}^{{N_{\mathrm{el}}}}
 * \left\{\int_{\Omega_e}f(\boldsymbol{x})d\boldsymbol{x}\right\},  \f]
 * where the integration over the separate elements is done by the
 * function StdRegions#StdExpansion#Integral, which discretely
 * evaluates the integral using Gaussian quadrature.
 *
 * @param   inarray         An array of size \f$Q_{\mathrm{tot}}\f$
 *                          containing the values of the function
 *                          \f$f(\boldsymbol{x})\f$ at the quadrature
 *                          points \f$\boldsymbol{x}_i\f$.
 * @return  The value of the discretely evaluated integral
 *          \f$\int f(\boldsymbol{x})d\boldsymbol{x}\f$.
 */
NekDouble ExpList::v_Integral(const Array<OneD, const NekDouble> &inarray)
{
    NekDouble sum = 0.0;
    int i         = 0;

    for (i = 0; i < (*m_exp).size(); ++i)
    {
        sum += (*m_exp)[i]->Integral(inarray + m_phys_offset[i]);
    }
    m_comm->GetRowComm()->AllReduce(sum, LibUtilities::ReduceSum);

    return sum;
}

NekDouble ExpList::v_VectorFlux(
    const Array<OneD, Array<OneD, NekDouble>> &inarray)
{
    NekDouble flux = 0.0;
    int i          = 0;
    int j;

    for (i = 0; i < (*m_exp).size(); ++i)
    {
        Array<OneD, Array<OneD, NekDouble>> tmp(inarray.size());
        for (j = 0; j < inarray.size(); ++j)
        {
            tmp[j] = Array<OneD, NekDouble>(inarray[j] + m_phys_offset[i]);
        }
        flux += (*m_exp)[i]->VectorFlux(tmp);
    }

    return flux;
}

Array<OneD, const NekDouble> ExpList::v_HomogeneousEnergy(void)
{
    NEKERROR(ErrorUtil::efatal,
             "This method is not defined or valid for this class type");
    Array<OneD, NekDouble> NoEnergy(1, 0.0);
    return NoEnergy;
}

LibUtilities::TranspositionSharedPtr ExpList::v_GetTransposition(void)
{
    NEKERROR(ErrorUtil::efatal,
             "This method is not defined or valid for this class type");
    LibUtilities::TranspositionSharedPtr trans;
    return trans;
}

NekDouble ExpList::v_GetHomoLen(void)
{
    NEKERROR(ErrorUtil::efatal,
             "This method is not defined or valid for this class type");
    NekDouble len = 0.0;
    return len;
}

void ExpList::v_SetHomoLen(const NekDouble lhom)
{
    boost::ignore_unused(lhom);
    NEKERROR(ErrorUtil::efatal,
             "This method is not defined or valid for this class type");
}

Array<OneD, const unsigned int> ExpList::v_GetZIDs(void)
{
    NEKERROR(ErrorUtil::efatal,
             "This method is not defined or valid for this class type");
    Array<OneD, unsigned int> NoModes(1);
    return NoModes;
}

Array<OneD, const unsigned int> ExpList::v_GetYIDs(void)
{
    NEKERROR(ErrorUtil::efatal,
             "This method is not defined or valid for this class type");
    Array<OneD, unsigned int> NoModes(1);
    return NoModes;
}

void ExpList::v_ClearGlobalLinSysManager(void)
{
    NEKERROR(ErrorUtil::efatal,
             "This method is not defined or valid for this class type");
}

void ExpList::ExtractFileBCs(const std::string &fileName,
                             LibUtilities::CommSharedPtr comm,
                             const std::string &varName,
                             const std::shared_ptr<ExpList> locExpList)
{
    string varString = fileName.substr(0, fileName.find_last_of("."));
    int j, k, len = varString.length();
    varString = varString.substr(len - 1, len);

    std::vector<LibUtilities::FieldDefinitionsSharedPtr> FieldDef;
    std::vector<std::vector<NekDouble>> FieldData;

    std::string ft = LibUtilities::FieldIO::GetFileType(fileName, comm);
    LibUtilities::FieldIOSharedPtr f =
        LibUtilities::GetFieldIOFactory().CreateInstance(
            ft, comm, m_session->GetSharedFilesystem());

    f->Import(fileName, FieldDef, FieldData);

    bool found = false;
    for (j = 0; j < FieldDef.size(); ++j)
    {
        for (k = 0; k < FieldDef[j]->m_fields.size(); ++k)
        {
            if (FieldDef[j]->m_fields[k] == varName)
            {
                // Copy FieldData into locExpList
                locExpList->ExtractDataToCoeffs(FieldDef[j], FieldData[j],
                                                FieldDef[j]->m_fields[k],
                                                locExpList->UpdateCoeffs());
                found = true;
            }
        }
    }

    ASSERTL0(found, "Could not find variable '" + varName +
                        "' in file boundary condition " + fileName);
    locExpList->BwdTrans(locExpList->GetCoeffs(), locExpList->UpdatePhys());
}

/**
 * Given a spectral/hp approximation
 * \f$u^{\delta}(\boldsymbol{x})\f$ evaluated at the quadrature points
 * (which should be contained in #m_phys), this function calculates the
 * \f$H^1_2\f$ error of this approximation with respect to an exact
 * solution. The local distribution of the quadrature points allows an
 * elemental evaluation of this operation through the functions
 * StdRegions#StdExpansion#H1.
 *
 * The exact solution, also evaluated at the quadrature points, should
 * be contained in the variable #m_phys of the ExpList object \a Sol.
 *
 * @param   soln        An 1D array, containing the discrete evaluation
 *                      of the exact solution at the quadrature points.
 *
 * @return  The \f$H^1_2\f$ error of the approximation.
 */
NekDouble ExpList::H1(const Array<OneD, const NekDouble> &inarray,
                      const Array<OneD, const NekDouble> &soln)
{
    NekDouble err = 0.0, errh1;
    int i;

    for (i = 0; i < (*m_exp).size(); ++i)
    {
        errh1 = (*m_exp)[i]->H1(inarray + m_phys_offset[i],
                                soln + m_phys_offset[i]);
        err += errh1 * errh1;
    }

    m_comm->GetRowComm()->AllReduce(err, LibUtilities::ReduceSum);

    return sqrt(err);
}

void ExpList::GeneralGetFieldDefinitions(
    std::vector<LibUtilities::FieldDefinitionsSharedPtr> &fielddef,
    int NumHomoDir, Array<OneD, LibUtilities::BasisSharedPtr> &HomoBasis,
    std::vector<NekDouble> &HomoLen, bool homoStrips,
    std::vector<unsigned int> &HomoSIDs, std::vector<unsigned int> &HomoZIDs,
    std::vector<unsigned int> &HomoYIDs)
{
    int startenum = (int)LibUtilities::eSegment;
    int endenum   = (int)LibUtilities::eHexahedron;
    int s         = 0;
    LibUtilities::ShapeType shape;

    ASSERTL1(NumHomoDir == HomoBasis.size(),
             "Homogeneous basis is not the same length as NumHomoDir");
    ASSERTL1(NumHomoDir == HomoLen.size(),
             "Homogeneous length vector is not the same length as NumHomDir");

    // count number of shapes
    switch ((*m_exp)[0]->GetShapeDimension())
    {
        case 1:
            startenum = (int)LibUtilities::eSegment;
            endenum   = (int)LibUtilities::eSegment;
            break;
        case 2:
            startenum = (int)LibUtilities::eTriangle;
            endenum   = (int)LibUtilities::eQuadrilateral;
            break;
        case 3:
            startenum = (int)LibUtilities::eTetrahedron;
            endenum   = (int)LibUtilities::eHexahedron;
            break;
    }

    for (s = startenum; s <= endenum; ++s)
    {
        std::vector<unsigned int> elementIDs;
        std::vector<LibUtilities::BasisType> basis;
        std::vector<unsigned int> numModes;
        std::vector<std::string> fields;

        bool first    = true;
        bool UniOrder = true;
        int n;

        shape = (LibUtilities::ShapeType)s;

        for (int i = 0; i < (*m_exp).size(); ++i)
        {
            if ((*m_exp)[i]->GetGeom()->GetShapeType() == shape)
            {
                elementIDs.push_back((*m_exp)[i]->GetGeom()->GetGlobalID());
                if (first)
                {
                    for (int j = 0; j < (*m_exp)[i]->GetNumBases(); ++j)
                    {
                        basis.push_back(
                            (*m_exp)[i]->GetBasis(j)->GetBasisType());
                        numModes.push_back(
                            (*m_exp)[i]->GetBasis(j)->GetNumModes());
                    }

                    // add homogeneous direction details if defined
                    for (n = 0; n < NumHomoDir; ++n)
                    {
                        basis.push_back(HomoBasis[n]->GetBasisType());
                        numModes.push_back(HomoBasis[n]->GetNumModes());
                    }

                    first = false;
                }
                else
                {
                    ASSERTL0(
                        (*m_exp)[i]->GetBasis(0)->GetBasisType() == basis[0],
                        "Routine is not set up for multiple bases definitions");

                    for (int j = 0; j < (*m_exp)[i]->GetNumBases(); ++j)
                    {
                        numModes.push_back(
                            (*m_exp)[i]->GetBasis(j)->GetNumModes());
                        if (numModes[j] !=
                            (*m_exp)[i]->GetBasis(j)->GetNumModes())
                        {
                            UniOrder = false;
                        }
                    }
                    // add homogeneous direction details if defined
                    for (n = 0; n < NumHomoDir; ++n)
                    {
                        numModes.push_back(HomoBasis[n]->GetNumModes());
                    }
                }
            }
        }

        if (elementIDs.size() > 0)
        {
            LibUtilities::FieldDefinitionsSharedPtr fdef =
                MemoryManager<LibUtilities::FieldDefinitions>::
                    AllocateSharedPtr(shape, elementIDs, basis, UniOrder,
                                      numModes, fields, NumHomoDir, HomoLen,
                                      homoStrips, HomoSIDs, HomoZIDs, HomoYIDs);
            fielddef.push_back(fdef);
        }
    }
}

//
// Virtual functions
//
std::vector<LibUtilities::FieldDefinitionsSharedPtr> ExpList::
    v_GetFieldDefinitions()
{
    std::vector<LibUtilities::FieldDefinitionsSharedPtr> returnval;
    v_GetFieldDefinitions(returnval);
    return returnval;
}

void ExpList::v_GetFieldDefinitions(
    std::vector<LibUtilities::FieldDefinitionsSharedPtr> &fielddef)
{
    GeneralGetFieldDefinitions(fielddef);
}

// Append the element data listed in elements
// fielddef->m_ElementIDs onto fielddata
void ExpList::v_AppendFieldData(
    LibUtilities::FieldDefinitionsSharedPtr &fielddef,
    std::vector<NekDouble> &fielddata)
{
    v_AppendFieldData(fielddef, fielddata, m_coeffs);
}

void ExpList::v_AppendFieldData(
    LibUtilities::FieldDefinitionsSharedPtr &fielddef,
    std::vector<NekDouble> &fielddata, Array<OneD, NekDouble> &coeffs)
{
    int i;
    // Determine mapping from element ids to location in
    // expansion list
    // Determine mapping from element ids to location in
    // expansion list
    map<int, int> ElmtID_to_ExpID;
    for (i = 0; i < (*m_exp).size(); ++i)
    {
        ElmtID_to_ExpID[(*m_exp)[i]->GetGeom()->GetGlobalID()] = i;
    }

    for (i = 0; i < fielddef->m_elementIDs.size(); ++i)
    {
        int eid     = ElmtID_to_ExpID[fielddef->m_elementIDs[i]];
        int datalen = (*m_exp)[eid]->GetNcoeffs();
        fielddata.insert(fielddata.end(), &coeffs[m_coeff_offset[eid]],
                         &coeffs[m_coeff_offset[eid]] + datalen);
    }
}

/// Extract the data in fielddata into the coeffs
void ExpList::ExtractDataToCoeffs(
    LibUtilities::FieldDefinitionsSharedPtr &fielddef,
    std::vector<NekDouble> &fielddata, std::string &field,
    Array<OneD, NekDouble> &coeffs)
{
    v_ExtractDataToCoeffs(fielddef, fielddata, field, coeffs);
}
<<<<<<< HEAD

void ExpList::ExtractCoeffsToCoeffs(
    const std::shared_ptr<ExpList> &fromExpList,
    const Array<OneD, const NekDouble> &fromCoeffs,
    Array<OneD, NekDouble> &toCoeffs)
{
    v_ExtractCoeffsToCoeffs(fromExpList, fromCoeffs, toCoeffs);
}

/**
 * @brief Extract data from raw field data into expansion list.
 *
 * @param fielddef   Field definitions.
 * @param fielddata  Data for associated field.
 * @param field      Field variable name.
 * @param coeffs     Resulting coefficient array.
 */
void ExpList::v_ExtractDataToCoeffs(
    LibUtilities::FieldDefinitionsSharedPtr &fielddef,
    std::vector<NekDouble> &fielddata, std::string &field,
    Array<OneD, NekDouble> &coeffs)
{
    int i, expId;
    int offset       = 0;
    int modes_offset = 0;
    int datalen      = fielddata.size() / fielddef->m_fields.size();

=======

void ExpList::ExtractCoeffsToCoeffs(
    const std::shared_ptr<ExpList> &fromExpList,
    const Array<OneD, const NekDouble> &fromCoeffs,
    Array<OneD, NekDouble> &toCoeffs)
{
    v_ExtractCoeffsToCoeffs(fromExpList, fromCoeffs, toCoeffs);
}

/**
 * @brief Extract data from raw field data into expansion list.
 *
 * @param fielddef   Field definitions.
 * @param fielddata  Data for associated field.
 * @param field      Field variable name.
 * @param coeffs     Resulting coefficient array.
 */
void ExpList::v_ExtractDataToCoeffs(
    LibUtilities::FieldDefinitionsSharedPtr &fielddef,
    std::vector<NekDouble> &fielddata, std::string &field,
    Array<OneD, NekDouble> &coeffs)
{
    int i, expId;
    int offset       = 0;
    int modes_offset = 0;
    int datalen      = fielddata.size() / fielddef->m_fields.size();

>>>>>>> 0ebe208c
    // Find data location according to field definition
    for (i = 0; i < fielddef->m_fields.size(); ++i)
    {
        if (fielddef->m_fields[i] == field)
        {
            break;
        }
        offset += datalen;
    }
<<<<<<< HEAD

    ASSERTL0(i != fielddef->m_fields.size(),
             "Field (" + field + ") not found in file.");

=======

    ASSERTL0(i != fielddef->m_fields.size(),
             "Field (" + field + ") not found in file.");

>>>>>>> 0ebe208c
    if (m_elmtToExpId.size() == 0)
    {
        // Loop in reverse order so that in case where using a
        // Homogeneous expansion it sets geometry ids to first part of
        // m_exp list. Otherwise will set to second (complex) expansion
        for (i = (*m_exp).size() - 1; i >= 0; --i)
        {
            m_elmtToExpId[(*m_exp)[i]->GetGeom()->GetGlobalID()] = i;
        }
    }

    for (i = 0; i < fielddef->m_elementIDs.size(); ++i)
    {
        // Reset modes_offset in the case where all expansions of
        // the same order.
        if (fielddef->m_uniOrder == true)
        {
            modes_offset = 0;
        }

        datalen = LibUtilities::GetNumberOfCoefficients(
            fielddef->m_shapeType, fielddef->m_numModes, modes_offset);

        const int elmtId = fielddef->m_elementIDs[i];
        auto eIt         = m_elmtToExpId.find(elmtId);

        if (eIt == m_elmtToExpId.end())
        {
            offset += datalen;
            modes_offset += (*m_exp)[0]->GetNumBases();
            continue;
        }

        expId = eIt->second;

        bool sameBasis = true;
        for (int j = 0; j < fielddef->m_basis.size(); ++j)
        {
            if (fielddef->m_basis[j] != (*m_exp)[expId]->GetBasisType(j))
            {
                sameBasis = false;
                break;
            }
        }

        if (datalen == (*m_exp)[expId]->GetNcoeffs() && sameBasis)
        {
            Vmath::Vcopy(datalen, &fielddata[offset], 1,
                         &coeffs[m_coeff_offset[expId]], 1);
        }
        else
        {
            (*m_exp)[expId]->ExtractDataToCoeffs(
                &fielddata[offset], fielddef->m_numModes, modes_offset,
                &coeffs[m_coeff_offset[expId]], fielddef->m_basis);
        }

        offset += datalen;
        modes_offset += (*m_exp)[0]->GetNumBases();
    }
<<<<<<< HEAD

    return;
}

=======

    return;
}

>>>>>>> 0ebe208c
void ExpList::v_ExtractCoeffsToCoeffs(
    const std::shared_ptr<ExpList> &fromExpList,
    const Array<OneD, const NekDouble> &fromCoeffs,
    Array<OneD, NekDouble> &toCoeffs)
{
    int i;
    int offset = 0;

    for (i = 0; i < (*m_exp).size(); ++i)
    {
        std::vector<unsigned int> nummodes;
        vector<LibUtilities::BasisType> basisTypes;
        for (int j = 0; j < fromExpList->GetExp(i)->GetNumBases(); ++j)
        {
            nummodes.push_back(fromExpList->GetExp(i)->GetBasisNumModes(j));
            basisTypes.push_back(fromExpList->GetExp(i)->GetBasisType(j));
        }

        (*m_exp)[i]->ExtractDataToCoeffs(&fromCoeffs[offset], nummodes, 0,
                                         &toCoeffs[m_coeff_offset[i]],
                                         basisTypes);

        offset += fromExpList->GetExp(i)->GetNcoeffs();
    }
}

/**
 * Get the weight value on boundaries
 */
void ExpList::GetBwdWeight(Array<OneD, NekDouble> &weightAver,
                           Array<OneD, NekDouble> &weightJump)
{
    size_t nTracePts = weightAver.size();
    // average for interior traces
    for (int i = 0; i < nTracePts; ++i)
    {
        weightAver[i] = 0.5;
        weightJump[i] = 1.0;
    }
    FillBwdWithBwdWeight(weightAver, weightJump);
}

void ExpList::v_GetMovingFrames(const SpatialDomains::GeomMMF MMFdir,
                                const Array<OneD, const NekDouble> &CircCentre,
                                Array<OneD, Array<OneD, NekDouble>> &outarray)
{
    int npts;

    int MFdim = 3;
    int nq    = outarray[0].size() / MFdim;

    // Assume whole array is of same coordinate dimension
    int coordim = (*m_exp)[0]->GetGeom()->GetCoordim();

    Array<OneD, Array<OneD, NekDouble>> MFloc(MFdim * coordim);
    // Process each expansion.
    for (int i = 0; i < m_exp->size(); ++i)
    {
        npts = (*m_exp)[i]->GetTotPoints();

        for (int j = 0; j < MFdim * coordim; ++j)
        {
            MFloc[j] = Array<OneD, NekDouble>(npts, 0.0);
        }

        // MF from LOCALREGIONS
        (*m_exp)[i]->GetMetricInfo()->GetMovingFrames(
            (*m_exp)[i]->GetPointsKeys(), MMFdir, CircCentre, MFloc);

        // Get the physical data offset for this expansion.
        for (int j = 0; j < MFdim; ++j)
        {
            for (int k = 0; k < coordim; ++k)
            {
                Vmath::Vcopy(npts, &MFloc[j * coordim + k][0], 1,
                             &outarray[j][k * nq + m_phys_offset[i]], 1);
            }
        }
    }
}

/**
 * @brief Generate vector v such that v[i] = scalar1 if i is in the
 * element < ElementID. Otherwise, v[i] = scalar2.
 *
 */
void ExpList::GenerateElementVector(const int ElementID,
                                    const NekDouble scalar1,
                                    const NekDouble scalar2,
                                    Array<OneD, NekDouble> &outarray)
{
    int npoints_e;
    NekDouble coeff;

    Array<OneD, NekDouble> outarray_e;

    for (int i = 0; i < (*m_exp).size(); ++i)
    {
        npoints_e = (*m_exp)[i]->GetTotPoints();

        if (i <= ElementID)
        {
            coeff = scalar1;
        }
        else
        {
            coeff = scalar2;
        }

        outarray_e = Array<OneD, NekDouble>(npoints_e, coeff);
        Vmath::Vcopy(npoints_e, &outarray_e[0], 1, &outarray[m_phys_offset[i]],
                     1);
    }
}

const Array<OneD, const std::shared_ptr<ExpList>>
    &ExpList::v_GetBndCondExpansions(void)
{
    NEKERROR(ErrorUtil::efatal,
             "This method is not defined or valid for this class type");
    static Array<OneD, const std::shared_ptr<ExpList>> result;
    return result;
}

std::shared_ptr<ExpList> &ExpList::v_UpdateBndCondExpansion(int i)
{
    boost::ignore_unused(i);
    NEKERROR(ErrorUtil::efatal,
             "This method is not defined or valid for this class type");
    static std::shared_ptr<ExpList> result;
    return result;
}

/**
 * Upwind the left and right states given by the Arrays Fwd and Bwd
 * using the vector quantity Vec and ouput the upwinded value in the
 * array upwind.
 *
 * @param   Vec         Velocity field.
 * @param   Fwd         Left state.
 * @param   Bwd         Right state.
 * @param   Upwind      Output vector.
 */
void ExpList::v_Upwind(const Array<OneD, const Array<OneD, NekDouble>> &Vec,
                       const Array<OneD, const NekDouble> &Fwd,
                       const Array<OneD, const NekDouble> &Bwd,
                       Array<OneD, NekDouble> &Upwind)
{
    switch (m_expType)
    {
        case e1D:
        {
            int i, j, k, e_npoints, offset;
            Array<OneD, NekDouble> normals;
            NekDouble Vn;

            // Assume whole array is of same coordimate dimension
            int coordim = GetCoordim(0);

            ASSERTL1(Vec.size() >= coordim,
                     "Input vector does not have sufficient dimensions to "
                     "match coordim");

            // Process each expansion
            for (i = 0; i < m_exp->size(); ++i)
            {
                // Get the number of points in the expansion and the normals.
                e_npoints = (*m_exp)[i]->GetNumPoints(0);
                normals   = (*m_exp)[i]->GetPhysNormals();

                // Get the physical data offset of the expansion in m_phys.
                offset = m_phys_offset[i];

                // Compute each data point.
                for (j = 0; j < e_npoints; ++j)
                {
                    // Calculate normal velocity.
                    Vn = 0.0;
                    for (k = 0; k < coordim; ++k)
                    {
                        Vn += Vec[k][offset + j] * normals[k * e_npoints + j];
                    }

                    // Upwind based on direction of normal velocity.
                    if (Vn > 0.0)
                    {
                        Upwind[offset + j] = Fwd[offset + j];
                    }
                    else
                    {
                        Upwind[offset + j] = Bwd[offset + j];
                    }
                }
            }
        }
        break;
        default:
            NEKERROR(ErrorUtil::efatal,
                     "This method is not defined or valid for this class type");
            break;
    }
}

/**
 * One-dimensional upwind.
 * \see    ExpList::Upwind(
 *           const Array<OneD, const Array<OneD, NekDouble> >,
 *           const Array<OneD, const NekDouble>,
 *           const Array<OneD, const NekDouble>,
 *                 Array<OneD, NekDouble>, int)
 *
 * @param   Vn          Velocity field.
 * @param   Fwd         Left state.
 * @param   Bwd         Right state.
 * @param   Upwind      Output vector.
 */
void ExpList::v_Upwind(const Array<OneD, const NekDouble> &Vn,
                       const Array<OneD, const NekDouble> &Fwd,
                       const Array<OneD, const NekDouble> &Bwd,
                       Array<OneD, NekDouble> &Upwind)
{
    ASSERTL1(Vn.size() >= m_npoints, "Vn is not of sufficient length");
    ASSERTL1(Fwd.size() >= m_npoints, "Fwd is not of sufficient length");
    ASSERTL1(Bwd.size() >= m_npoints, "Bwd is not of sufficient length");
    ASSERTL1(Upwind.size() >= m_npoints, "Upwind is not of sufficient length");

    // Process each point in the expansion.
    for (int j = 0; j < m_npoints; ++j)
    {
        // Upwind based on one-dimensional velocity.
        if (Vn[j] > 0.0)
        {
            Upwind[j] = Fwd[j];
        }
        else
        {
            Upwind[j] = Bwd[j];
        }
    }
}

std::shared_ptr<ExpList> &ExpList::v_GetTrace()
{
    NEKERROR(ErrorUtil::efatal,
             "This method is not defined or valid for this class type");
    static std::shared_ptr<ExpList> returnVal;
    return returnVal;
}

std::shared_ptr<AssemblyMapDG> &ExpList::v_GetTraceMap()
{
    NEKERROR(ErrorUtil::efatal,
             "This method is not defined or valid for this class type");
    static std::shared_ptr<AssemblyMapDG> result;
    return result;
}

const Array<OneD, const int> &ExpList::v_GetTraceBndMap()
{
    return GetTraceMap()->GetBndCondIDToGlobalTraceID();
}

std::vector<bool> &ExpList::v_GetLeftAdjacentTraces()
{
    NEKERROR(ErrorUtil::efatal,
             "This method is not defined or valid for this class type");
    static std::vector<bool> result;
    return result;
}

/**
 * @brief Helper function to re-align face to a given orientation.
 */
void AlignFace(const StdRegions::Orientation orient, const int nquad1,
               const int nquad2, const Array<OneD, const NekDouble> &in,
               Array<OneD, NekDouble> &out)
{
    // Copy transpose.
    if (orient == StdRegions::eDir1FwdDir2_Dir2FwdDir1 ||
        orient == StdRegions::eDir1BwdDir2_Dir2FwdDir1 ||
        orient == StdRegions::eDir1FwdDir2_Dir2BwdDir1 ||
        orient == StdRegions::eDir1BwdDir2_Dir2BwdDir1)
    {
        for (int i = 0; i < nquad2; ++i)
        {
            for (int j = 0; j < nquad1; ++j)
            {
                out[i * nquad1 + j] = in[j * nquad2 + i];
            }
        }
    }
    else
    {
        for (int i = 0; i < nquad2; ++i)
        {
            for (int j = 0; j < nquad1; ++j)
            {
                out[i * nquad1 + j] = in[i * nquad1 + j];
            }
        }
    }

    if (orient == StdRegions::eDir1BwdDir1_Dir2FwdDir2 ||
        orient == StdRegions::eDir1BwdDir1_Dir2BwdDir2 ||
        orient == StdRegions::eDir1BwdDir2_Dir2FwdDir1 ||
        orient == StdRegions::eDir1BwdDir2_Dir2BwdDir1)
    {
        // Reverse x direction
        for (int i = 0; i < nquad2; ++i)
        {
            for (int j = 0; j < nquad1 / 2; ++j)
            {
                swap(out[i * nquad1 + j], out[i * nquad1 + nquad1 - j - 1]);
            }
        }
    }

    if (orient == StdRegions::eDir1FwdDir1_Dir2BwdDir2 ||
        orient == StdRegions::eDir1BwdDir1_Dir2BwdDir2 ||
        orient == StdRegions::eDir1FwdDir2_Dir2BwdDir1 ||
        orient == StdRegions::eDir1BwdDir2_Dir2BwdDir1)
    {
        // Reverse y direction
        for (int j = 0; j < nquad1; ++j)
        {
            for (int i = 0; i < nquad2 / 2; ++i)
            {
                swap(out[i * nquad1 + j], out[(nquad2 - i - 1) * nquad1 + j]);
            }
        }
    }
}

/**
 * For each local element, copy the normals stored in the element list
 * into the array \a normals.
 * @param   normals     Multidimensional array in which to copy normals
 *                      to. Must have dimension equal to or larger than
 *                      the spatial dimension of the elements.
 */
void ExpList::v_GetNormals(Array<OneD, Array<OneD, NekDouble>> &normals)
{
    int i, j, k, e_npoints, offset;
    Array<OneD, Array<OneD, NekDouble>> locnormals;

    // Assume whole array is of same coordinate dimension
    int coordim = GetCoordim(0);

    ASSERTL1(normals.size() >= coordim,
             "Output vector does not have sufficient dimensions to "
             "match coordim");

    switch (m_expType)
    {
        case e0D:
        {
            // Process each expansion.
            for (i = 0; i < m_exp->size(); ++i)
            {
                LocalRegions::ExpansionSharedPtr loc_exp = (*m_exp)[i];

                LocalRegions::ExpansionSharedPtr loc_elmt =
                    loc_exp->GetLeftAdjacentElementExp();

                // Get the number of points and normals for this expansion.
                e_npoints  = 1;
                locnormals = loc_elmt->GetTraceNormal(
                    loc_exp->GetLeftAdjacentElementTrace());

                // Get the physical data offset for this expansion.
                offset = m_phys_offset[i];

                // Process each point in the expansion.
                for (j = 0; j < e_npoints; ++j)
                {
                    // Process each spatial dimension and copy the
                    // values into the output array.
                    for (k = 0; k < coordim; ++k)
                    {
                        normals[k][offset] = locnormals[k][0];
                    }
                }
            }
        }
        break;
        case e1D:
        {
            SpatialDomains::Geometry1DSharedPtr segGeom;
            Array<OneD, Array<OneD, NekDouble>> locnormals2;
            Array<OneD, Array<OneD, NekDouble>> Norms;

            for (i = 0; i < m_exp->size(); ++i)
            {
                LocalRegions::ExpansionSharedPtr loc_exp = (*m_exp)[i];

                LocalRegions::ExpansionSharedPtr loc_elmt =
                    loc_exp->GetLeftAdjacentElementExp();

                int edgeNumber = loc_exp->GetLeftAdjacentElementTrace();

                // Get the number of points and normals for this expansion.
                e_npoints = (*m_exp)[i]->GetNumPoints(0);

                locnormals     = loc_elmt->GetTraceNormal(edgeNumber);
                int e_nmodes   = loc_exp->GetBasis(0)->GetNumModes();
                int loc_nmodes = loc_elmt->GetBasis(0)->GetNumModes();

                if (e_nmodes != loc_nmodes)
                {
                    if (loc_exp->GetRightAdjacentElementTrace() >= 0)
<<<<<<< HEAD
                    {
                        LocalRegions::ExpansionSharedPtr loc_elmt =
                            loc_exp->GetRightAdjacentElementExp();

                        int EdgeNumber =
                            loc_exp->GetRightAdjacentElementTrace();

                        // Serial case: right element is connected so we can
                        // just grab that normal.
                        locnormals = loc_elmt->GetTraceNormal(EdgeNumber);

                        offset = m_phys_offset[i];

                        // Process each point in the expansion.
                        for (j = 0; j < e_npoints; ++j)
                        {
                            // Process each spatial dimension and
                            // copy the values into the output
                            // array.
                            for (k = 0; k < coordim; ++k)
                            {
                                normals[k][offset + j] = -locnormals[k][j];
                            }
                        }
                    }
                    else
                    {
=======
                    {
                        LocalRegions::ExpansionSharedPtr loc_elmt =
                            loc_exp->GetRightAdjacentElementExp();

                        int EdgeNumber =
                            loc_exp->GetRightAdjacentElementTrace();

                        // Serial case: right element is connected so we can
                        // just grab that normal.
                        locnormals = loc_elmt->GetTraceNormal(EdgeNumber);

                        offset = m_phys_offset[i];

                        // Process each point in the expansion.
                        for (j = 0; j < e_npoints; ++j)
                        {
                            // Process each spatial dimension and
                            // copy the values into the output
                            // array.
                            for (k = 0; k < coordim; ++k)
                            {
                                normals[k][offset + j] = -locnormals[k][j];
                            }
                        }
                    }
                    else
                    {
>>>>>>> 0ebe208c
                        // Parallel case: need to interpolate normal.
                        Array<OneD, Array<OneD, NekDouble>> normal(coordim);

                        for (int p = 0; p < coordim; ++p)
                        {
                            normal[p] = Array<OneD, NekDouble>(e_npoints, 0.0);
                            LibUtilities::PointsKey to_key =
                                loc_exp->GetBasis(0)->GetPointsKey();
                            LibUtilities::PointsKey from_key =
                                loc_elmt->GetBasis(0)->GetPointsKey();
                            LibUtilities::Interp1D(from_key, locnormals[p],
                                                   to_key, normal[p]);
                        }

                        offset = m_phys_offset[i];

                        // Process each point in the expansion.
                        for (j = 0; j < e_npoints; ++j)
                        {
                            // Process each spatial dimension and copy the
                            // values into the output array.
                            for (k = 0; k < coordim; ++k)
                            {
                                normals[k][offset + j] = normal[k][j];
                            }
                        }
                    }
                }
                else
                {
                    // Get the physical data offset for this expansion.
                    offset = m_phys_offset[i];

                    // Process each point in the expansion.
                    for (j = 0; j < e_npoints; ++j)
                    {
                        // Process each spatial dimension and copy the values
                        // into the output array.
                        for (k = 0; k < coordim; ++k)
                        {
                            normals[k][offset + j] = locnormals[k][j];
                        }
                    }
                }
            }
        }
        break;
        case e2D:
        {
            Array<OneD, NekDouble> tmp;

            // Process each expansion.
            for (i = 0; i < m_exp->size(); ++i)
            {
                LocalRegions::ExpansionSharedPtr traceExp = (*m_exp)[i];
                LocalRegions::ExpansionSharedPtr exp3D =
                    traceExp->GetLeftAdjacentElementExp();

                // Get the number of points and normals for this expansion.
                int faceNum = traceExp->GetLeftAdjacentElementTrace();
                int offset  = m_phys_offset[i];

                const Array<OneD, const Array<OneD, NekDouble>> &locNormals =
                    exp3D->GetTraceNormal(faceNum);

                // Project normals from 3D element onto the same
                // orientation as the trace expansion.
                StdRegions::Orientation orient = exp3D->GetTraceOrient(faceNum);

                int fromid0, fromid1;

                if (orient < StdRegions::eDir1FwdDir2_Dir2FwdDir1)
                {
                    fromid0 = 0;
                    fromid1 = 1;
                }
                else
                {
                    fromid0 = 1;
                    fromid1 = 0;
                }

                LibUtilities::BasisKey faceBasis0 =
                    exp3D->GetTraceBasisKey(faceNum, fromid0);
                LibUtilities::BasisKey faceBasis1 =
                    exp3D->GetTraceBasisKey(faceNum, fromid1);
                LibUtilities::BasisKey traceBasis0 =
                    traceExp->GetBasis(0)->GetBasisKey();
                LibUtilities::BasisKey traceBasis1 =
                    traceExp->GetBasis(1)->GetBasisKey();

                const int faceNq0 = faceBasis0.GetNumPoints();
                const int faceNq1 = faceBasis1.GetNumPoints();
<<<<<<< HEAD

                Array<OneD, int> faceids;
                exp3D->ReOrientTracePhysMap(orient, faceids, faceNq0, faceNq1);

                Array<OneD, NekDouble> traceNormals(faceNq0 * faceNq1);

                for (j = 0; j < coordim; ++j)
                {
                    Vmath::Scatr(faceNq0 * faceNq1, locNormals[j], faceids,
                                 traceNormals);

                    LibUtilities::Interp2D(
                        faceBasis0.GetPointsKey(), faceBasis1.GetPointsKey(),
                        traceNormals, traceBasis0.GetPointsKey(),
                        traceBasis1.GetPointsKey(), tmp = normals[j] + offset);
                }
            }
        }
        break;
        default:
        {
            NEKERROR(ErrorUtil::efatal,
                     "This method is not defined or valid for this class type");
        }
    }
}

void ExpList::GetElmtNormalLength(Array<OneD, NekDouble> &lengthsFwd,
                                  Array<OneD, NekDouble> &lengthsBwd)
{
    int e_npoints;

    Array<OneD, NekDouble> locLeng;
    Array<OneD, Array<OneD, NekDouble>> lengintp(2);
    Array<OneD, Array<OneD, NekDouble>> lengAdd(2);
    Array<OneD, int> LRbndnumbs(2);
    Array<OneD, Array<OneD, NekDouble>> lengLR(2);
    lengLR[0] = lengthsFwd;
    lengLR[1] = lengthsBwd;
    Array<OneD, LocalRegions::ExpansionSharedPtr> LRelmts(2);
    LocalRegions::ExpansionSharedPtr loc_elmt;
    LocalRegions::ExpansionSharedPtr loc_exp;
    int e_npoints0 = -1;
    if (m_expType == e1D)
    {
        for (int i = 0; i < m_exp->size(); ++i)
        {
            loc_exp    = (*m_exp)[i];
            int offset = m_phys_offset[i];

            NekDouble factor = 1.0;

=======

                Array<OneD, int> faceids;
                exp3D->ReOrientTracePhysMap(orient, faceids, faceNq0, faceNq1);

                Array<OneD, NekDouble> traceNormals(faceNq0 * faceNq1);

                for (j = 0; j < coordim; ++j)
                {
                    Vmath::Scatr(faceNq0 * faceNq1, locNormals[j], faceids,
                                 traceNormals);

                    LibUtilities::Interp2D(
                        faceBasis0.GetPointsKey(), faceBasis1.GetPointsKey(),
                        traceNormals, traceBasis0.GetPointsKey(),
                        traceBasis1.GetPointsKey(), tmp = normals[j] + offset);
                }
            }
        }
        break;
        default:
        {
            NEKERROR(ErrorUtil::efatal,
                     "This method is not defined or valid for this class type");
        }
    }
}

void ExpList::GetElmtNormalLength(Array<OneD, NekDouble> &lengthsFwd,
                                  Array<OneD, NekDouble> &lengthsBwd)
{
    int e_npoints;

    Array<OneD, NekDouble> locLeng;
    Array<OneD, Array<OneD, NekDouble>> lengintp(2);
    Array<OneD, Array<OneD, NekDouble>> lengAdd(2);
    Array<OneD, int> LRbndnumbs(2);
    Array<OneD, Array<OneD, NekDouble>> lengLR(2);
    lengLR[0] = lengthsFwd;
    lengLR[1] = lengthsBwd;
    Array<OneD, LocalRegions::ExpansionSharedPtr> LRelmts(2);
    LocalRegions::ExpansionSharedPtr loc_elmt;
    LocalRegions::ExpansionSharedPtr loc_exp;
    int e_npoints0 = -1;
    if (m_expType == e1D)
    {
        for (int i = 0; i < m_exp->size(); ++i)
        {
            loc_exp    = (*m_exp)[i];
            int offset = m_phys_offset[i];

            NekDouble factor = 1.0;

>>>>>>> 0ebe208c
            int e_nmodes = loc_exp->GetBasis(0)->GetNumModes();
            e_npoints    = (*m_exp)[i]->GetNumPoints(0);
            if (e_npoints0 < e_npoints)
            {
                for (int nlr = 0; nlr < 2; nlr++)
                {
                    lengintp[nlr] = Array<OneD, NekDouble>(e_npoints, 0.0);
                }
                e_npoints0 = e_npoints;
            }

            LRelmts[0] = loc_exp->GetLeftAdjacentElementExp();
            LRelmts[1] = loc_exp->GetRightAdjacentElementExp();

            LRbndnumbs[0] = loc_exp->GetLeftAdjacentElementTrace();
            LRbndnumbs[1] = loc_exp->GetRightAdjacentElementTrace();
            for (int nlr = 0; nlr < 2; ++nlr)
            {
                Vmath::Zero(e_npoints0, lengintp[nlr], 1);
                lengAdd[nlr]  = lengintp[nlr];
                int bndNumber = LRbndnumbs[nlr];
                loc_elmt      = LRelmts[nlr];
                if (bndNumber >= 0)
                {
                    locLeng = loc_elmt->GetElmtBndNormDirElmtLen(bndNumber);
                    lengAdd[nlr] = locLeng;

                    int loc_nmodes = loc_elmt->GetBasis(0)->GetNumModes();
                    if (e_nmodes != loc_nmodes)
                    {
                        // Parallel case: need to interpolate.
                        LibUtilities::PointsKey to_key =
                            loc_exp->GetBasis(0)->GetPointsKey();
                        LibUtilities::PointsKey from_key =
                            loc_elmt->GetBasis(0)->GetPointsKey();
                        LibUtilities::Interp1D(from_key, locLeng, to_key,
                                               lengintp[nlr]);
                        lengAdd[nlr] = lengintp[nlr];
                    }
                }
                else
                {
                    if (1 == nlr)
                    {
                        lengAdd[nlr] = lengAdd[0];
                        factor       = 0.5;
                    }
                }
            }
            for (int nlr = 0; nlr < 2; nlr++)
            {
                for (int j = 0; j < e_npoints; ++j)
                {
                    lengLR[nlr][offset + j] = factor * lengAdd[nlr][j];
                }
            }
        }
    }
    else if (m_expType == e2D)
    {
        for (int i = 0; i < m_exp->size(); ++i)
        {
            loc_exp    = (*m_exp)[i];
            int offset = m_phys_offset[i];

            NekDouble factor = 1.0;

            LibUtilities::BasisKey traceBasis0 =
                loc_exp->GetBasis(0)->GetBasisKey();
            LibUtilities::BasisKey traceBasis1 =
                loc_exp->GetBasis(1)->GetBasisKey();
            const int TraceNq0 = traceBasis0.GetNumPoints();
            const int TraceNq1 = traceBasis1.GetNumPoints();
            e_npoints          = TraceNq0 * TraceNq1;
            if (e_npoints0 < e_npoints)
            {
                for (int nlr = 0; nlr < 2; nlr++)
                {
                    lengintp[nlr] = Array<OneD, NekDouble>(e_npoints, 0.0);
                }
                e_npoints0 = e_npoints;
            }

            LRelmts[0] = loc_exp->GetLeftAdjacentElementExp();
            LRelmts[1] = loc_exp->GetRightAdjacentElementExp();

            LRbndnumbs[0] = loc_exp->GetLeftAdjacentElementTrace();
            LRbndnumbs[1] = loc_exp->GetRightAdjacentElementTrace();
            for (int nlr = 0; nlr < 2; ++nlr)
            {
                Vmath::Zero(e_npoints0, lengintp[nlr], 1);
                int bndNumber = LRbndnumbs[nlr];
                loc_elmt      = LRelmts[nlr];
                if (bndNumber >= 0)
                {
                    locLeng = loc_elmt->GetElmtBndNormDirElmtLen(bndNumber);
                    // Project normals from 3D element onto the
                    // same orientation as the trace expansion.
                    StdRegions::Orientation orient =
                        loc_elmt->GetTraceOrient(bndNumber);

                    int fromid0, fromid1;
                    if (orient < StdRegions::eDir1FwdDir2_Dir2FwdDir1)
                    {
                        fromid0 = 0;
                        fromid1 = 1;
                    }
                    else
                    {
                        fromid0 = 1;
                        fromid1 = 0;
                    }
<<<<<<< HEAD

                    LibUtilities::BasisKey faceBasis0 =
                        loc_elmt->GetTraceBasisKey(bndNumber, fromid0);
                    LibUtilities::BasisKey faceBasis1 =
                        loc_elmt->GetTraceBasisKey(bndNumber, fromid1);
                    const int faceNq0 = faceBasis0.GetNumPoints();
                    const int faceNq1 = faceBasis1.GetNumPoints();
                    Array<OneD, NekDouble> alignedLeng(faceNq0 * faceNq1);

=======

                    LibUtilities::BasisKey faceBasis0 =
                        loc_elmt->GetTraceBasisKey(bndNumber, fromid0);
                    LibUtilities::BasisKey faceBasis1 =
                        loc_elmt->GetTraceBasisKey(bndNumber, fromid1);
                    const int faceNq0 = faceBasis0.GetNumPoints();
                    const int faceNq1 = faceBasis1.GetNumPoints();
                    Array<OneD, NekDouble> alignedLeng(faceNq0 * faceNq1);

>>>>>>> 0ebe208c
                    AlignFace(orient, faceNq0, faceNq1, locLeng, alignedLeng);
                    LibUtilities::Interp2D(
                        faceBasis0.GetPointsKey(), faceBasis1.GetPointsKey(),
                        alignedLeng, traceBasis0.GetPointsKey(),
                        traceBasis1.GetPointsKey(), lengintp[nlr]);
                }
                else
                {
                    if (1 == nlr)
                    {
                        Vmath::Vcopy(e_npoints, lengintp[0], 1, lengintp[1], 1);
                        factor = 0.5;
                    }
                }

                for (int j = 0; j < e_npoints; ++j)
                {
                    lengLR[nlr][offset + j] = factor * lengintp[nlr][j];
                }
            }
        }
    }
}

void ExpList::v_AddTraceIntegral(const Array<OneD, const NekDouble> &Fx,
                                 const Array<OneD, const NekDouble> &Fy,
                                 Array<OneD, NekDouble> &outarray)
{
    boost::ignore_unused(Fx, Fy, outarray);
    NEKERROR(ErrorUtil::efatal,
             "This method is not defined or valid for this class type");
}

void ExpList::v_AddTraceIntegral(const Array<OneD, const NekDouble> &Fn,
                                 Array<OneD, NekDouble> &outarray)
{
    boost::ignore_unused(Fn, outarray);
    NEKERROR(ErrorUtil::efatal,
             "This method is not defined or valid for this class type");
}

void ExpList::v_AddFwdBwdTraceIntegral(const Array<OneD, const NekDouble> &Fwd,
                                       const Array<OneD, const NekDouble> &Bwd,
                                       Array<OneD, NekDouble> &outarray)
{
    boost::ignore_unused(Fwd, Bwd, outarray);
    NEKERROR(ErrorUtil::efatal,
             "This method is not defined or valid for this class type");
}
<<<<<<< HEAD

void ExpList::v_GetFwdBwdTracePhys(Array<OneD, NekDouble> &Fwd,
                                   Array<OneD, NekDouble> &Bwd)
{
    boost::ignore_unused(Fwd, Bwd);
    NEKERROR(ErrorUtil::efatal,
             "This method is not defined or valid for this class type");
}

void ExpList::v_GetFwdBwdTracePhys(const Array<OneD, const NekDouble> &field,
                                   Array<OneD, NekDouble> &Fwd,
                                   Array<OneD, NekDouble> &Bwd, bool FillBnd,
                                   bool PutFwdInBwdOnBCs, bool DoExchange)
{
    boost::ignore_unused(field, Fwd, Bwd, FillBnd, PutFwdInBwdOnBCs,
                         DoExchange);
    NEKERROR(ErrorUtil::efatal,
             "This method is not defined or valid for this class type");
}

void ExpList::v_FillBwdWithBoundCond(const Array<OneD, NekDouble> &Fwd,
                                     Array<OneD, NekDouble> &Bwd,
                                     bool PutFwdInBwdOnBCs)
{
    boost::ignore_unused(Fwd, Bwd, PutFwdInBwdOnBCs);
    NEKERROR(ErrorUtil::efatal,
             "This method is not defined or valid for this class type");
}

void ExpList::v_AddTraceQuadPhysToField(const Array<OneD, const NekDouble> &Fwd,
                                        const Array<OneD, const NekDouble> &Bwd,
                                        Array<OneD, NekDouble> &field)
{
    boost::ignore_unused(field, Fwd, Bwd);
    NEKERROR(ErrorUtil::efatal,
             "v_AddTraceQuadPhysToField is not defined for this class type");
}

void ExpList::v_AddTraceQuadPhysToOffDiag(
    const Array<OneD, const NekDouble> &Fwd,
    const Array<OneD, const NekDouble> &Bwd, Array<OneD, NekDouble> &field)
{
    boost::ignore_unused(field, Fwd, Bwd);
    NEKERROR(ErrorUtil::efatal,
             "v_AddTraceQuadPhysToOffDiag is not defined for this class");
}

void ExpList::v_GetLocTraceFromTracePts(const Array<OneD, const NekDouble> &Fwd,
                                        const Array<OneD, const NekDouble> &Bwd,
                                        Array<OneD, NekDouble> &locTraceFwd,
                                        Array<OneD, NekDouble> &locTraceBwd)
{
    boost::ignore_unused(Fwd, Bwd, locTraceFwd, locTraceBwd);
    NEKERROR(ErrorUtil::efatal,
             "v_GetLocTraceFromTracePts is not defined for this class");
}

const Array<OneD, const NekDouble> &ExpList::v_GetBndCondBwdWeight()
{
    NEKERROR(ErrorUtil::efatal,
             "v_GetBndCondBwdWeight is not defined for this class type");
    static Array<OneD, NekDouble> tmp;
    return tmp;
}

void ExpList::v_SetBndCondBwdWeight(const int index, const NekDouble value)
{
    boost::ignore_unused(index, value);
    NEKERROR(ErrorUtil::efatal,
             "v_setBndCondBwdWeight is not defined for this class type");
}

const vector<bool> &ExpList::v_GetLeftAdjacentFaces(void) const
{
    NEKERROR(ErrorUtil::efatal,
             "This method is not defined or valid for this class type");
    static vector<bool> tmp;
    return tmp;
}

void ExpList::v_ExtractTracePhys(Array<OneD, NekDouble> &outarray)
{
    boost::ignore_unused(outarray);
    NEKERROR(ErrorUtil::efatal,
             "This method is not defined or valid for this class type");
}

void ExpList::v_ExtractTracePhys(const Array<OneD, const NekDouble> &inarray,
                                 Array<OneD, NekDouble> &outarray)
{
    boost::ignore_unused(inarray, outarray);
    NEKERROR(ErrorUtil::efatal,
             "This method is not defined or valid for this class type");
}

void ExpList::v_MultiplyByInvMassMatrix(
    const Array<OneD, const NekDouble> &inarray,
    Array<OneD, NekDouble> &outarray)
{
    boost::ignore_unused(inarray, outarray);
    NEKERROR(ErrorUtil::efatal,
             "This method is not defined or valid for this class type");
}

void ExpList::v_HelmSolve(const Array<OneD, const NekDouble> &inarray,
                          Array<OneD, NekDouble> &outarray,
                          const StdRegions::ConstFactorMap &factors,
                          const StdRegions::VarCoeffMap &varcoeff,
                          const MultiRegions::VarFactorsMap &varfactors,
                          const Array<OneD, const NekDouble> &dirForcing,
                          const bool PhysSpaceForcing)
{
    boost::ignore_unused(inarray, outarray, factors, varcoeff, varfactors,
                         dirForcing, PhysSpaceForcing);
    NEKERROR(ErrorUtil::efatal, "HelmSolve not implemented.");
}

void ExpList::v_LinearAdvectionDiffusionReactionSolve(
    const Array<OneD, Array<OneD, NekDouble>> &velocity,
    const Array<OneD, const NekDouble> &inarray,
    Array<OneD, NekDouble> &outarray, const NekDouble lambda,
    const Array<OneD, const NekDouble> &dirForcing)
{
    boost::ignore_unused(velocity, inarray, outarray, lambda, dirForcing);
    NEKERROR(ErrorUtil::efatal,
             "This method is not defined or valid for this class type");
}

void ExpList::v_LinearAdvectionReactionSolve(
    const Array<OneD, Array<OneD, NekDouble>> &velocity,
    const Array<OneD, const NekDouble> &inarray,
    Array<OneD, NekDouble> &outarray, const NekDouble lambda,
    const Array<OneD, const NekDouble> &dirForcing)
{
    boost::ignore_unused(velocity, inarray, outarray, lambda, dirForcing);
    NEKERROR(ErrorUtil::efatal,
             "This method is not defined or valid for this class type");
}

void ExpList::v_HomogeneousFwdTrans(const Array<OneD, const NekDouble> &inarray,
                                    Array<OneD, NekDouble> &outarray,
                                    bool Shuff, bool UnShuff)
{
    boost::ignore_unused(inarray, outarray, Shuff, UnShuff);
    NEKERROR(ErrorUtil::efatal,
             "This method is not defined or valid for this class type");
}

void ExpList::v_HomogeneousBwdTrans(const Array<OneD, const NekDouble> &inarray,
                                    Array<OneD, NekDouble> &outarray,
                                    bool Shuff, bool UnShuff)
{
    boost::ignore_unused(inarray, outarray, Shuff, UnShuff);
    NEKERROR(ErrorUtil::efatal,
             "This method is not defined or valid for this class type");
}

void ExpList::v_DealiasedProd(const Array<OneD, NekDouble> &inarray1,
                              const Array<OneD, NekDouble> &inarray2,
                              Array<OneD, NekDouble> &outarray)
{
    boost::ignore_unused(inarray1, inarray2, outarray);
    NEKERROR(ErrorUtil::efatal,
             "This method is not defined or valid for this class type");
}

void ExpList::v_DealiasedDotProd(
    const Array<OneD, Array<OneD, NekDouble>> &inarray1,
    const Array<OneD, Array<OneD, NekDouble>> &inarray2,
    Array<OneD, Array<OneD, NekDouble>> &outarray)
{
    boost::ignore_unused(inarray1, inarray2, outarray);
    NEKERROR(ErrorUtil::efatal,
             "This method is not defined or valid for this class type");
}

=======

void ExpList::v_GetFwdBwdTracePhys(Array<OneD, NekDouble> &Fwd,
                                   Array<OneD, NekDouble> &Bwd)
{
    boost::ignore_unused(Fwd, Bwd);
    NEKERROR(ErrorUtil::efatal,
             "This method is not defined or valid for this class type");
}

void ExpList::v_GetFwdBwdTracePhys(const Array<OneD, const NekDouble> &field,
                                   Array<OneD, NekDouble> &Fwd,
                                   Array<OneD, NekDouble> &Bwd, bool FillBnd,
                                   bool PutFwdInBwdOnBCs, bool DoExchange)
{
    boost::ignore_unused(field, Fwd, Bwd, FillBnd, PutFwdInBwdOnBCs,
                         DoExchange);
    NEKERROR(ErrorUtil::efatal,
             "This method is not defined or valid for this class type");
}

void ExpList::v_FillBwdWithBoundCond(const Array<OneD, NekDouble> &Fwd,
                                     Array<OneD, NekDouble> &Bwd,
                                     bool PutFwdInBwdOnBCs)
{
    boost::ignore_unused(Fwd, Bwd, PutFwdInBwdOnBCs);
    NEKERROR(ErrorUtil::efatal,
             "This method is not defined or valid for this class type");
}

void ExpList::v_AddTraceQuadPhysToField(const Array<OneD, const NekDouble> &Fwd,
                                        const Array<OneD, const NekDouble> &Bwd,
                                        Array<OneD, NekDouble> &field)
{
    boost::ignore_unused(field, Fwd, Bwd);
    NEKERROR(ErrorUtil::efatal,
             "v_AddTraceQuadPhysToField is not defined for this class type");
}

void ExpList::v_AddTraceQuadPhysToOffDiag(
    const Array<OneD, const NekDouble> &Fwd,
    const Array<OneD, const NekDouble> &Bwd, Array<OneD, NekDouble> &field)
{
    boost::ignore_unused(field, Fwd, Bwd);
    NEKERROR(ErrorUtil::efatal,
             "v_AddTraceQuadPhysToOffDiag is not defined for this class");
}

void ExpList::v_GetLocTraceFromTracePts(const Array<OneD, const NekDouble> &Fwd,
                                        const Array<OneD, const NekDouble> &Bwd,
                                        Array<OneD, NekDouble> &locTraceFwd,
                                        Array<OneD, NekDouble> &locTraceBwd)
{
    boost::ignore_unused(Fwd, Bwd, locTraceFwd, locTraceBwd);
    NEKERROR(ErrorUtil::efatal,
             "v_GetLocTraceFromTracePts is not defined for this class");
}

const Array<OneD, const NekDouble> &ExpList::v_GetBndCondBwdWeight()
{
    NEKERROR(ErrorUtil::efatal,
             "v_GetBndCondBwdWeight is not defined for this class type");
    static Array<OneD, NekDouble> tmp;
    return tmp;
}

void ExpList::v_SetBndCondBwdWeight(const int index, const NekDouble value)
{
    boost::ignore_unused(index, value);
    NEKERROR(ErrorUtil::efatal,
             "v_setBndCondBwdWeight is not defined for this class type");
}

const vector<bool> &ExpList::v_GetLeftAdjacentFaces(void) const
{
    NEKERROR(ErrorUtil::efatal,
             "This method is not defined or valid for this class type");
    static vector<bool> tmp;
    return tmp;
}

void ExpList::v_ExtractTracePhys(Array<OneD, NekDouble> &outarray)
{
    boost::ignore_unused(outarray);
    NEKERROR(ErrorUtil::efatal,
             "This method is not defined or valid for this class type");
}

void ExpList::v_ExtractTracePhys(const Array<OneD, const NekDouble> &inarray,
                                 Array<OneD, NekDouble> &outarray)
{
    boost::ignore_unused(inarray, outarray);
    NEKERROR(ErrorUtil::efatal,
             "This method is not defined or valid for this class type");
}

void ExpList::v_MultiplyByInvMassMatrix(
    const Array<OneD, const NekDouble> &inarray,
    Array<OneD, NekDouble> &outarray)
{
    boost::ignore_unused(inarray, outarray);
    NEKERROR(ErrorUtil::efatal,
             "This method is not defined or valid for this class type");
}

void ExpList::v_HelmSolve(const Array<OneD, const NekDouble> &inarray,
                          Array<OneD, NekDouble> &outarray,
                          const StdRegions::ConstFactorMap &factors,
                          const StdRegions::VarCoeffMap &varcoeff,
                          const MultiRegions::VarFactorsMap &varfactors,
                          const Array<OneD, const NekDouble> &dirForcing,
                          const bool PhysSpaceForcing)
{
    boost::ignore_unused(inarray, outarray, factors, varcoeff, varfactors,
                         dirForcing, PhysSpaceForcing);
    NEKERROR(ErrorUtil::efatal, "HelmSolve not implemented.");
}

void ExpList::v_LinearAdvectionDiffusionReactionSolve(
    const Array<OneD, Array<OneD, NekDouble>> &velocity,
    const Array<OneD, const NekDouble> &inarray,
    Array<OneD, NekDouble> &outarray, const NekDouble lambda,
    const Array<OneD, const NekDouble> &dirForcing)
{
    boost::ignore_unused(velocity, inarray, outarray, lambda, dirForcing);
    NEKERROR(ErrorUtil::efatal,
             "This method is not defined or valid for this class type");
}

void ExpList::v_LinearAdvectionReactionSolve(
    const Array<OneD, Array<OneD, NekDouble>> &velocity,
    const Array<OneD, const NekDouble> &inarray,
    Array<OneD, NekDouble> &outarray, const NekDouble lambda,
    const Array<OneD, const NekDouble> &dirForcing)
{
    boost::ignore_unused(velocity, inarray, outarray, lambda, dirForcing);
    NEKERROR(ErrorUtil::efatal,
             "This method is not defined or valid for this class type");
}

void ExpList::v_HomogeneousFwdTrans(const Array<OneD, const NekDouble> &inarray,
                                    Array<OneD, NekDouble> &outarray,
                                    bool Shuff, bool UnShuff)
{
    boost::ignore_unused(inarray, outarray, Shuff, UnShuff);
    NEKERROR(ErrorUtil::efatal,
             "This method is not defined or valid for this class type");
}

void ExpList::v_HomogeneousBwdTrans(const Array<OneD, const NekDouble> &inarray,
                                    Array<OneD, NekDouble> &outarray,
                                    bool Shuff, bool UnShuff)
{
    boost::ignore_unused(inarray, outarray, Shuff, UnShuff);
    NEKERROR(ErrorUtil::efatal,
             "This method is not defined or valid for this class type");
}

void ExpList::v_DealiasedProd(const Array<OneD, NekDouble> &inarray1,
                              const Array<OneD, NekDouble> &inarray2,
                              Array<OneD, NekDouble> &outarray)
{
    boost::ignore_unused(inarray1, inarray2, outarray);
    NEKERROR(ErrorUtil::efatal,
             "This method is not defined or valid for this class type");
}

void ExpList::v_DealiasedDotProd(
    const Array<OneD, Array<OneD, NekDouble>> &inarray1,
    const Array<OneD, Array<OneD, NekDouble>> &inarray2,
    Array<OneD, Array<OneD, NekDouble>> &outarray)
{
    boost::ignore_unused(inarray1, inarray2, outarray);
    NEKERROR(ErrorUtil::efatal,
             "This method is not defined or valid for this class type");
}

>>>>>>> 0ebe208c
void ExpList::v_GetBCValues(Array<OneD, NekDouble> &BndVals,
                            const Array<OneD, NekDouble> &TotField, int BndID)
{
    boost::ignore_unused(BndVals, TotField, BndID);
    NEKERROR(ErrorUtil::efatal,
             "This method is not defined or valid for this class type");
}

void ExpList::v_NormVectorIProductWRTBase(Array<OneD, const NekDouble> &V1,
                                          Array<OneD, const NekDouble> &V2,
                                          Array<OneD, NekDouble> &outarray,
                                          int BndID)
{
    boost::ignore_unused(V1, V2, outarray, BndID);
    NEKERROR(ErrorUtil::efatal,
             "This method is not defined or valid for this class type");
}

void ExpList::v_NormVectorIProductWRTBase(
    Array<OneD, Array<OneD, NekDouble>> &V, Array<OneD, NekDouble> &outarray)
{
    Array<OneD, NekDouble> tmp;
    switch (GetCoordim(0))
    {
        case 1:
        {
            for (int i = 0; i < GetExpSize(); ++i)
            {
                (*m_exp)[i]->NormVectorIProductWRTBase(
                    V[0] + GetPhys_Offset(i),
                    tmp = outarray + GetCoeff_Offset(i));
            }
        }
        break;
        case 2:
        {
            for (int i = 0; i < GetExpSize(); ++i)
            {
                (*m_exp)[i]->NormVectorIProductWRTBase(
                    V[0] + GetPhys_Offset(i), V[1] + GetPhys_Offset(i),
                    tmp = outarray + GetCoeff_Offset(i));
            }
        }
        break;
        case 3:
        {
            for (int i = 0; i < GetExpSize(); ++i)
            {
                (*m_exp)[i]->NormVectorIProductWRTBase(
                    V[0] + GetPhys_Offset(i), V[1] + GetPhys_Offset(i),
                    V[2] + GetPhys_Offset(i),
                    tmp = outarray + GetCoeff_Offset(i));
            }
        }
        break;
        default:
            NEKERROR(ErrorUtil::efatal, "Dimension not supported");
            break;
    }
}

void ExpList::v_ImposeDirichletConditions(Array<OneD, NekDouble> &outarray)
{
    boost::ignore_unused(outarray);
    NEKERROR(ErrorUtil::efatal,
             "This method is not defined or valid for this class type");
}

/**
 */
void ExpList::v_FillBndCondFromField()
{
    NEKERROR(ErrorUtil::efatal,
             "This method is not defined or valid for this class type");
}

/**
 */
void ExpList::v_FillBndCondFromField(const int nreg)
{
    boost::ignore_unused(nreg);
    NEKERROR(ErrorUtil::efatal,
             "This method is not defined or valid for this class type");
}

void ExpList::v_LocalToGlobal(bool useComm)
{
    boost::ignore_unused(useComm);
    NEKERROR(ErrorUtil::efatal,
             "This method is not defined or valid for this class type");
}

void ExpList::v_LocalToGlobal(const Array<OneD, const NekDouble> &inarray,
                              Array<OneD, NekDouble> &outarray, bool useComm)
{
    boost::ignore_unused(inarray, outarray, useComm);
    NEKERROR(ErrorUtil::efatal,
             "This method is not defined or valid for this class type");
}

void ExpList::v_GlobalToLocal(void)
{
    NEKERROR(ErrorUtil::efatal,
             "This method is not defined or valid for this class type");
}

void ExpList::v_GlobalToLocal(const Array<OneD, const NekDouble> &inarray,
                              Array<OneD, NekDouble> &outarray)
{
    boost::ignore_unused(inarray, outarray);
    NEKERROR(ErrorUtil::efatal,
             "This method is not defined or valid for this class type");
}
<<<<<<< HEAD

void ExpList::v_FwdTrans(const Array<OneD, const NekDouble> &inarray,
                         Array<OneD, NekDouble> &outarray)
{
    v_FwdTrans_IterPerExp(inarray, outarray);
}

=======

void ExpList::v_FwdTrans(const Array<OneD, const NekDouble> &inarray,
                         Array<OneD, NekDouble> &outarray)
{
    v_FwdTransLocalElmt(inarray, outarray);
}

/**
 * The operation is evaluated locally for every element by the function
 * StdRegions#StdExpansion#IProductWRTBase.
 *
 * @param   inarray         An array of size \f$Q_{\mathrm{tot}}\f$
 *                          containing the values of the function
 *                          \f$f(\boldsymbol{x})\f$ at the quadrature
 *                          points \f$\boldsymbol{x}_i\f$.
 * @param   outarray        An array of size \f$N_{\mathrm{eof}}\f$
 *                          used to store the result.
 */
>>>>>>> 0ebe208c
void ExpList::v_IProductWRTBase(const Array<OneD, const NekDouble> &inarray,
                                Array<OneD, NekDouble> &outarray)
{
    // initialise if required
    if (m_collectionsDoInit[Collections::eIProductWRTBase])
    {
        for (int i = 0; i < m_collections.size(); ++i)
        {
            m_collections[i].Initialise(Collections::eIProductWRTBase);
        }
        m_collectionsDoInit[Collections::eIProductWRTBase] = false;
    }

    Array<OneD, NekDouble> tmp;
    for (int i = 0; i < m_collections.size(); ++i)
    {

        m_collections[i].ApplyOperator(Collections::eIProductWRTBase,
                                       inarray + m_coll_phys_offset[i],
                                       tmp = outarray + m_coll_coeff_offset[i]);
    }
}

<<<<<<< HEAD
void ExpList::v_GeneralMatrixOp(const GlobalMatrixKey &gkey,
                                const Array<OneD, const NekDouble> &inarray,
                                Array<OneD, NekDouble> &outarray)
{
    GeneralMatrixOp_IterPerExp(gkey, inarray, outarray);
}

=======
>>>>>>> 0ebe208c
/**
 * The operation is evaluated locally by the elemental
 * function StdRegions#StdExpansion#GetCoords.
 *
 * @param   coord_0         After calculation, the \f$x_1\f$ coordinate
 *                          will be stored in this array.
 * @param   coord_1         After calculation, the \f$x_2\f$ coordinate
 *                          will be stored in this array.
 * @param   coord_2         After calculation, the \f$x_3\f$ coordinate
 *                          will be stored in this array.
 */
void ExpList::v_GetCoords(Array<OneD, NekDouble> &coord_0,
                          Array<OneD, NekDouble> &coord_1,
                          Array<OneD, NekDouble> &coord_2)
{
    if (GetNumElmts() == 0)
    {
        return;
    }

    int i;
    Array<OneD, NekDouble> e_coord_0;
    Array<OneD, NekDouble> e_coord_1;
    Array<OneD, NekDouble> e_coord_2;

    switch (GetExp(0)->GetCoordim())
    {
        case 1:
            for (i = 0; i < (*m_exp).size(); ++i)
            {
                e_coord_0 = coord_0 + m_phys_offset[i];
                (*m_exp)[i]->GetCoords(e_coord_0);
            }
            break;
        case 2:
<<<<<<< HEAD
            ASSERTL0(coord_1.size() != 0,
                     "Second inputs must be used since the "
                     "expansion has two coordinates");
=======
            ASSERTL0(coord_1.size() != 0, "output coord_1 is not defined");
>>>>>>> 0ebe208c

            for (i = 0; i < (*m_exp).size(); ++i)
            {
                e_coord_0 = coord_0 + m_phys_offset[i];
                e_coord_1 = coord_1 + m_phys_offset[i];
                (*m_exp)[i]->GetCoords(e_coord_0, e_coord_1);
            }
            break;
        case 3:
<<<<<<< HEAD
            ASSERTL0(coord_1.size() != 0 || coord_2.size() != 0,
                     "Three inputs must be used since the "
                     "expansion has three coordinates");
=======
            ASSERTL0(coord_1.size() != 0, "output coord_1 is not defined");
            ASSERTL0(coord_2.size() != 0, "output coord_2 is not defined");
>>>>>>> 0ebe208c

            for (i = 0; i < (*m_exp).size(); ++i)
            {
                e_coord_0 = coord_0 + m_phys_offset[i];
                e_coord_1 = coord_1 + m_phys_offset[i];
                e_coord_2 = coord_2 + m_phys_offset[i];
                (*m_exp)[i]->GetCoords(e_coord_0, e_coord_1, e_coord_2);
            }
            break;
    }
}

/**
 * @brief: Set up a normal along the trace elements between
 * two elements at elemental level
 *
 */
void ExpList::v_SetUpPhysNormals()
{
    for (int i = 0; i < m_exp->size(); ++i)
    {
        for (int j = 0; j < (*m_exp)[i]->GetNtraces(); ++j)
        {
            (*m_exp)[i]->ComputeTraceNormal(j);
        }
    }
}

/**
 */
void ExpList::v_GetBndElmtExpansion(int i, std::shared_ptr<ExpList> &result,
                                    const bool DeclareCoeffPhysArrays)
{
    boost::ignore_unused(i, result, DeclareCoeffPhysArrays);
    NEKERROR(ErrorUtil::efatal,
             "This method is not defined or valid for this class type");
}

/**
 */
void ExpList::v_ExtractElmtToBndPhys(const int i,
                                     const Array<OneD, NekDouble> &element,
                                     Array<OneD, NekDouble> &boundary)
{
    int n, cnt;
    Array<OneD, NekDouble> tmp1, tmp2;
    LocalRegions::ExpansionSharedPtr elmt;

    Array<OneD, int> ElmtID, EdgeID;
    GetBoundaryToElmtMap(ElmtID, EdgeID);

    // Initialise result
    boundary =
        Array<OneD, NekDouble>(GetBndCondExpansions()[i]->GetTotPoints(), 0.0);

    // Skip other boundary regions
    for (cnt = n = 0; n < i; ++n)
    {
        cnt += GetBndCondExpansions()[n]->GetExpSize();
    }

    int offsetBnd;
    int offsetElmt = 0;
    for (n = 0; n < GetBndCondExpansions()[i]->GetExpSize(); ++n)
    {
        offsetBnd = GetBndCondExpansions()[i]->GetPhys_Offset(n);

        elmt = GetExp(ElmtID[cnt + n]);
        elmt->GetTracePhysVals(
            EdgeID[cnt + n], GetBndCondExpansions()[i]->GetExp(n),
            tmp1 = element + offsetElmt, tmp2 = boundary + offsetBnd);

        offsetElmt += elmt->GetTotPoints();
    }
}

/**
 */
void ExpList::v_ExtractPhysToBndElmt(const int i,
                                     const Array<OneD, const NekDouble> &phys,
                                     Array<OneD, NekDouble> &bndElmt)
{
    int n, cnt, nq;

    Array<OneD, int> ElmtID, EdgeID;
    GetBoundaryToElmtMap(ElmtID, EdgeID);

    // Skip other boundary regions
    for (cnt = n = 0; n < i; ++n)
    {
        cnt += GetBndCondExpansions()[n]->GetExpSize();
    }

    // Count number of points
    int npoints = 0;
    for (n = 0; n < GetBndCondExpansions()[i]->GetExpSize(); ++n)
    {
        npoints += GetExp(ElmtID[cnt + n])->GetTotPoints();
    }

    // Initialise result
    bndElmt = Array<OneD, NekDouble>(npoints, 0.0);

    // Extract data
    int offsetPhys;
    int offsetElmt = 0;
    for (n = 0; n < GetBndCondExpansions()[i]->GetExpSize(); ++n)
    {
        nq         = GetExp(ElmtID[cnt + n])->GetTotPoints();
        offsetPhys = GetPhys_Offset(ElmtID[cnt + n]);
        Vmath::Vcopy(nq, &phys[offsetPhys], 1, &bndElmt[offsetElmt], 1);
        offsetElmt += nq;
    }
}

/**
 */
void ExpList::v_ExtractPhysToBnd(int i,
                                 const Array<OneD, const NekDouble> &phys,
                                 Array<OneD, NekDouble> &bnd)
{
    int n, cnt;
    Array<OneD, NekDouble> tmp1;
    LocalRegions::ExpansionSharedPtr elmt;

    Array<OneD, int> ElmtID, EdgeID;
    GetBoundaryToElmtMap(ElmtID, EdgeID);

    // Initialise result
    bnd =
        Array<OneD, NekDouble>(GetBndCondExpansions()[i]->GetTotPoints(), 0.0);

    // Skip other boundary regions
    for (cnt = n = 0; n < i; ++n)
    {
        cnt += GetBndCondExpansions()[n]->GetExpSize();
    }

    int offsetBnd;
    int offsetPhys;
    for (n = 0; n < GetBndCondExpansions()[i]->GetExpSize(); ++n)
    {
        offsetPhys = GetPhys_Offset(ElmtID[cnt + n]);
        offsetBnd  = GetBndCondExpansions()[i]->GetPhys_Offset(n);

        elmt = GetExp(ElmtID[cnt + n]);
        elmt->GetTracePhysVals(EdgeID[cnt + n],
                               GetBndCondExpansions()[i]->GetExp(n),
                               phys + offsetPhys, tmp1 = bnd + offsetBnd);
    }
}

/**
 */
void ExpList::v_GetBoundaryNormals(int i,
                                   Array<OneD, Array<OneD, NekDouble>> &normals)
{
    int j, n, cnt, nq;
    int coordim = GetCoordim(0);
    Array<OneD, NekDouble> tmp;
    LocalRegions::ExpansionSharedPtr elmt;

    Array<OneD, int> ElmtID, EdgeID;
    GetBoundaryToElmtMap(ElmtID, EdgeID);

    // Initialise result
    normals = Array<OneD, Array<OneD, NekDouble>>(coordim);
    for (j = 0; j < coordim; ++j)
    {
        normals[j] = Array<OneD, NekDouble>(
            GetBndCondExpansions()[i]->GetTotPoints(), 0.0);
    }

    // Skip other boundary regions
    for (cnt = n = 0; n < i; ++n)
    {
        cnt += GetBndCondExpansions()[n]->GetExpSize();
    }

    int offset;
    for (n = 0; n < GetBndCondExpansions()[i]->GetExpSize(); ++n)
    {
        offset = GetBndCondExpansions()[i]->GetPhys_Offset(n);
        nq     = GetBndCondExpansions()[i]->GetExp(n)->GetTotPoints();

        elmt = GetExp(ElmtID[cnt + n]);
        const Array<OneD, const Array<OneD, NekDouble>> normalsElmt =
            elmt->GetTraceNormal(EdgeID[cnt + n]);
        // Copy to result
        for (j = 0; j < coordim; ++j)
        {
            Vmath::Vcopy(nq, normalsElmt[j], 1, tmp = normals[j] + offset, 1);
        }
    }
}

/**
 */
void ExpList::v_GetBoundaryToElmtMap(Array<OneD, int> &ElmtID,
                                     Array<OneD, int> &EdgeID)
{
    boost::ignore_unused(ElmtID, EdgeID);
    NEKERROR(ErrorUtil::efatal,
             "This method is not defined or valid for this class type");
}

void ExpList::v_FillBwdWithBwdWeight(Array<OneD, NekDouble> &weightave,
                                     Array<OneD, NekDouble> &weightjmp)
{
    boost::ignore_unused(weightave, weightjmp);
    NEKERROR(ErrorUtil::efatal, "v_FillBwdWithBwdWeight not defined");
}

void ExpList::v_PeriodicBwdCopy(const Array<OneD, const NekDouble> &Fwd,
                                Array<OneD, NekDouble> &Bwd)
{
    boost::ignore_unused(Fwd, Bwd);
    NEKERROR(ErrorUtil::efatal, "v_PeriodicBwdCopy not defined");
}

/**
 */
const Array<OneD, const SpatialDomains::BoundaryConditionShPtr>
    &ExpList::v_GetBndConditions(void)
{
    NEKERROR(ErrorUtil::efatal,
             "This method is not defined or valid for this class type");
    static Array<OneD, const SpatialDomains::BoundaryConditionShPtr> result;
    return result;
}

/**
 */
Array<OneD, SpatialDomains::BoundaryConditionShPtr>
    &ExpList::v_UpdateBndConditions()
{
    NEKERROR(ErrorUtil::efatal,
             "This method is not defined or valid for this class type");
    static Array<OneD, SpatialDomains::BoundaryConditionShPtr> result;
    return result;
}

/**
 */
void ExpList::v_EvaluateBoundaryConditions(const NekDouble time,
                                           const std::string varName,
                                           const NekDouble x2_in,
                                           const NekDouble x3_in)
{
    boost::ignore_unused(time, varName, x2_in, x3_in);
    NEKERROR(ErrorUtil::efatal,
             "This method is not defined or valid for this class type");
}

/**
 */
map<int, RobinBCInfoSharedPtr> ExpList::v_GetRobinBCInfo(void)
{
    NEKERROR(ErrorUtil::efatal,
             "This method is not defined or valid for this class type");
    static map<int, RobinBCInfoSharedPtr> result;
    return result;
}

/**
 */
void ExpList::v_GetPeriodicEntities(PeriodicMap &periodicVerts,
                                    PeriodicMap &periodicEdges,
                                    PeriodicMap &periodicFaces)
{
    boost::ignore_unused(periodicVerts, periodicEdges, periodicFaces);
    NEKERROR(ErrorUtil::efatal,
             "This method is not defined or valid for this class type");
}

SpatialDomains::BoundaryConditionShPtr ExpList::GetBoundaryCondition(
    const SpatialDomains::BoundaryConditionCollection &collection,
    unsigned int regionId, const std::string &variable)
{
    auto collectionIter = collection.find(regionId);
    ASSERTL1(collectionIter != collection.end(),
             "Unable to locate collection " +
                 boost::lexical_cast<string>(regionId));

    const SpatialDomains::BoundaryConditionMapShPtr bndCondMap =
        (*collectionIter).second;
    auto conditionMapIter = bndCondMap->find(variable);
    ASSERTL1(conditionMapIter != bndCondMap->end(),
             "Unable to locate condition map.");

    const SpatialDomains::BoundaryConditionShPtr boundaryCondition =
        (*conditionMapIter).second;

    return boundaryCondition;
}

ExpListSharedPtr &ExpList::v_GetPlane(int n)
{
    boost::ignore_unused(n);
    NEKERROR(ErrorUtil::efatal,
             "This method is not defined or valid for this class type");
    return NullExpListSharedPtr;
}

/**
 * @brief Construct collections of elements containing a single element
 * type and polynomial order from the list of expansions.
 */
void ExpList::CreateCollections(Collections::ImplementationType ImpType)
{
    map<LibUtilities::ShapeType,
        vector<std::pair<LocalRegions::ExpansionSharedPtr, int>>>
        collections;

    // Set up initialisation flags
    m_collectionsDoInit =
        std::vector<bool>(Collections::SIZE_OperatorType, true);

    // Figure out optimisation parameters if provided in
    // session file or default given
    Collections::CollectionOptimisation colOpt(
        m_session, (*m_exp)[0]->GetShapeDimension(), ImpType);
    // ImpType = colOpt.GetDefaultImplementationType();

    // turn on autotuning if explicitly specified in xml file
    // or command line option is set but only do optimisation
    // for volumetric elements (not boundary condition)
    bool autotuning = colOpt.IsUsingAutotuning();
    if ((autotuning == false) && (ImpType == Collections::eNoImpType))
    {
        // turn on autotuning if writeoptfile specified
        // if m_graph available
        if (m_session->GetUpdateOptFile() && m_graph)
        {
            // only turn on autotuning for volumetric elements
            // where Mesh Dimension is equal to the Shape
            // Dimension of element.
            if (m_graph->GetMeshDimension() == (*m_exp)[0]->GetShapeDimension())
            {
                autotuning = true;
            }
        }
    }
    bool verbose = (m_session->DefinesCmdLineArgument("verbose")) &&
                   (m_session->GetComm()->GetRank() == 0);
    int collmax =
        (colOpt.GetMaxCollectionSize() > 0 ? colOpt.GetMaxCollectionSize()
                                           : 2 * m_exp->size());

    // clear vectors in case previously called
    m_collections.clear();
    m_coll_coeff_offset.clear();
    m_coll_phys_offset.clear();

    // Loop over expansions, and create collections for each element type
    for (int i = 0; i < m_exp->size(); ++i)
    {
        collections[(*m_exp)[i]->DetShapeType()].push_back(
            std::pair<LocalRegions::ExpansionSharedPtr, int>((*m_exp)[i], i));
    }

    for (auto &it : collections)
    {
        LocalRegions::ExpansionSharedPtr exp = it.second[0].first;

        Collections::OperatorImpMap impTypes = colOpt.GetOperatorImpMap(exp);

        vector<StdRegions::StdExpansionSharedPtr> collExp;

        int prevCoeffOffset = m_coeff_offset[it.second[0].second];
        int prevPhysOffset  = m_phys_offset[it.second[0].second];
        int collcnt;

        m_coll_coeff_offset.push_back(prevCoeffOffset);
        m_coll_phys_offset.push_back(prevPhysOffset);

        int collsize = 0;

        if (it.second.size() == 1) // single element case
        {
            collExp.push_back(it.second[0].first);

            // if no Imp Type provided and No
            // setting in xml file. reset
            // impTypes using timings
            if (autotuning)
            {
                if (collExp.size() > collsize)
                {
                    impTypes =
                        colOpt.SetWithTimings(collExp, impTypes, verbose);
                    collsize = collExp.size();
                }
            }

            Collections::Collection tmp(collExp, impTypes);
            m_collections.push_back(tmp);
        }
        else
        {
            // set up first geometry
            collExp.push_back(it.second[0].first);
            int prevnCoeff = it.second[0].first->GetNcoeffs();
            int prevnPhys  = it.second[0].first->GetTotPoints();
            bool prevDeformed =
                it.second[0].first->GetMetricInfo()->GetGtype() ==
                SpatialDomains::eDeformed;
            collcnt = 1;

            for (int i = 1; i < it.second.size(); ++i)
            {
                int nCoeffs = it.second[i].first->GetNcoeffs();
                int nPhys   = it.second[i].first->GetTotPoints();
                bool Deformed =
                    it.second[i].first->GetMetricInfo()->GetGtype() ==
                    SpatialDomains::eDeformed;
                int coeffOffset = m_coeff_offset[it.second[i].second];
                int physOffset  = m_phys_offset[it.second[i].second];

                // check to see if next elmt is different or
                // collmax reached and if so end collection
                // and start new one
                if (prevCoeffOffset + nCoeffs != coeffOffset ||
                    prevnCoeff != nCoeffs ||
                    prevPhysOffset + nPhys != physOffset ||
                    prevDeformed != Deformed || prevnPhys != nPhys ||
                    collcnt >= collmax)
                {

                    // if no Imp Type provided and No
                    // settign in xml file. reset
                    // impTypes using timings
                    if (autotuning)
                    {
                        if (collExp.size() > collsize)
                        {
                            impTypes = colOpt.SetWithTimings(collExp, impTypes,
                                                             verbose);
                            collsize = collExp.size();
                        }
                    }

                    Collections::Collection tmp(collExp, impTypes);
                    m_collections.push_back(tmp);

                    // start new geom list
                    collExp.clear();

                    m_coll_coeff_offset.push_back(coeffOffset);
                    m_coll_phys_offset.push_back(physOffset);
                    collExp.push_back(it.second[i].first);
                    collcnt = 1;
                }
                else // add to list of collections
                {
                    collExp.push_back(it.second[i].first);
                    collcnt++;
                }

                // if end of list finish up collection
                if (i == it.second.size() - 1)
                {
                    // if no Imp Type provided and No
                    // settign in xml file.
                    if (autotuning)
                    {
                        if (collExp.size() > collsize)
                        {
                            impTypes = colOpt.SetWithTimings(collExp, impTypes,
                                                             verbose);
                            collsize = collExp.size();
                        }
                    }

                    Collections::Collection tmp(collExp, impTypes);
                    m_collections.push_back(tmp);

                    collExp.clear();
                    collcnt = 0;
                }

                prevCoeffOffset = coeffOffset;
                prevPhysOffset  = physOffset;
                prevDeformed    = Deformed;
                prevnCoeff      = nCoeffs;
                prevnPhys       = nPhys;
            }
        }
    }

    // update optimisation file
    if ((m_session->GetUpdateOptFile()) && (ImpType == Collections::eNoImpType))
    {
        colOpt.UpdateOptFile(m_session->GetSessionName(), m_comm);
        // turn off writeoptfile option so only first
        // instance is timed
        m_session->SetUpdateOptFile(false);
    }
}

void ExpList::ClearGlobalLinSysManager(void)
{
    v_ClearGlobalLinSysManager();
}

void ExpList::v_PhysInterp1DScaled(const NekDouble scale,
                                   const Array<OneD, NekDouble> &inarray,
                                   Array<OneD, NekDouble> &outarray)
{
    int cnt, cnt1;

    cnt = cnt1 = 0;

    switch (m_expType)
    {
        case e2D:
        {
            for (int i = 0; i < GetExpSize(); ++i)
            {
                // get new points key
                int pt0  = (*m_exp)[i]->GetNumPoints(0);
                int pt1  = (*m_exp)[i]->GetNumPoints(1);
                int npt0 = (int)pt0 * scale;
                int npt1 = (int)pt1 * scale;

                LibUtilities::PointsKey newPointsKey0(
                    npt0, (*m_exp)[i]->GetPointsType(0));
                LibUtilities::PointsKey newPointsKey1(
                    npt1, (*m_exp)[i]->GetPointsType(1));

                // Interpolate points;
                LibUtilities::Interp2D((*m_exp)[i]->GetBasis(0)->GetPointsKey(),
                                       (*m_exp)[i]->GetBasis(1)->GetPointsKey(),
                                       &inarray[cnt], newPointsKey0,
                                       newPointsKey1, &outarray[cnt1]);

                cnt += pt0 * pt1;
                cnt1 += npt0 * npt1;
            }
        }
        break;
        case e3D:
        {
            for (int i = 0; i < GetExpSize(); ++i)
            {
                // get new points key
                int pt0  = (*m_exp)[i]->GetNumPoints(0);
                int pt1  = (*m_exp)[i]->GetNumPoints(1);
                int pt2  = (*m_exp)[i]->GetNumPoints(2);
                int npt0 = (int)pt0 * scale;
                int npt1 = (int)pt1 * scale;
                int npt2 = (int)pt2 * scale;

                LibUtilities::PointsKey newPointsKey0(
                    npt0, (*m_exp)[i]->GetPointsType(0));
                LibUtilities::PointsKey newPointsKey1(
                    npt1, (*m_exp)[i]->GetPointsType(1));
                LibUtilities::PointsKey newPointsKey2(
                    npt2, (*m_exp)[i]->GetPointsType(2));

                // Interpolate points;
                LibUtilities::Interp3D((*m_exp)[i]->GetBasis(0)->GetPointsKey(),
                                       (*m_exp)[i]->GetBasis(1)->GetPointsKey(),
                                       (*m_exp)[i]->GetBasis(2)->GetPointsKey(),
                                       &inarray[cnt], newPointsKey0,
                                       newPointsKey1, newPointsKey2,
                                       &outarray[cnt1]);

                cnt += pt0 * pt1 * pt2;
                cnt1 += npt0 * npt1 * npt2;
            }
        }
        break;
        default:
        {
            NEKERROR(ErrorUtil::efatal, "This expansion is not set");
        }
        break;
    }
}

void ExpList::v_AddTraceIntegralToOffDiag(
    const Array<OneD, const NekDouble> &FwdFlux,
    const Array<OneD, const NekDouble> &BwdFlux,
    Array<OneD, NekDouble> &outarray)
{
    boost::ignore_unused(FwdFlux, BwdFlux, outarray);
    NEKERROR(ErrorUtil::efatal, "AddTraceIntegralToOffDiag not defined");
}

void ExpList::GetMatIpwrtDeriveBase(
    const Array<OneD, const Array<OneD, NekDouble>> &inarray, const int nDirctn,
    Array<OneD, DNekMatSharedPtr> &mtxPerVar)
{
    int nTotElmt  = (*m_exp).size();
    int nElmtPnt  = (*m_exp)[0]->GetTotPoints();
    int nElmtCoef = (*m_exp)[0]->GetNcoeffs();

    Array<OneD, NekDouble> tmpCoef(nElmtCoef, 0.0);
    Array<OneD, NekDouble> tmpPhys(nElmtPnt, 0.0);

    for (int nelmt = 0; nelmt < nTotElmt; nelmt++)
    {
        nElmtCoef = (*m_exp)[nelmt]->GetNcoeffs();
        nElmtPnt  = (*m_exp)[nelmt]->GetTotPoints();

        if (tmpPhys.size() != nElmtPnt || tmpCoef.size() != nElmtCoef)
        {
            tmpPhys = Array<OneD, NekDouble>(nElmtPnt, 0.0);
            tmpCoef = Array<OneD, NekDouble>(nElmtCoef, 0.0);
        }

        for (int ncl = 0; ncl < nElmtPnt; ncl++)
        {
            tmpPhys[ncl] = inarray[nelmt][ncl];

            (*m_exp)[nelmt]->IProductWRTDerivBase(nDirctn, tmpPhys, tmpCoef);

            for (int nrw = 0; nrw < nElmtCoef; nrw++)
            {
                (*mtxPerVar[nelmt])(nrw, ncl) = tmpCoef[nrw];
            }
            // to maintain all the other columes are zero.
            tmpPhys[ncl] = 0.0;
        }
    }
}

void ExpList::GetMatIpwrtDeriveBase(const TensorOfArray3D<NekDouble> &inarray,
                                    Array<OneD, DNekMatSharedPtr> &mtxPerVar)
{
    int nTotElmt = (*m_exp).size();

    int nspacedim = m_graph->GetSpaceDimension();
    Array<OneD, Array<OneD, NekDouble>> projectedpnts(nspacedim);
    Array<OneD, Array<OneD, NekDouble>> tmppnts(nspacedim);
    Array<OneD, DNekMatSharedPtr> ArrayStdMat(nspacedim);
    Array<OneD, Array<OneD, NekDouble>> ArrayStdMat_data(nspacedim);

    Array<OneD, NekDouble> clmnArray, clmnStdMatArray;

    LibUtilities::ShapeType ElmtTypePrevious = LibUtilities::eNoShapeType;
    int nElmtPntPrevious                     = 0;
    int nElmtCoefPrevious                    = 0;

    int nElmtPnt, nElmtCoef;
    for (int nelmt = 0; nelmt < nTotElmt; nelmt++)
    {
        nElmtCoef                           = (*m_exp)[nelmt]->GetNcoeffs();
        nElmtPnt                            = (*m_exp)[nelmt]->GetTotPoints();
        LibUtilities::ShapeType ElmtTypeNow = (*m_exp)[nelmt]->DetShapeType();

        if (nElmtPntPrevious != nElmtPnt || nElmtCoefPrevious != nElmtCoef ||
            (ElmtTypeNow != ElmtTypePrevious))
        {
            if (nElmtPntPrevious != nElmtPnt)
            {
                for (int ndir = 0; ndir < nspacedim; ndir++)
                {
                    projectedpnts[ndir] = Array<OneD, NekDouble>(nElmtPnt, 0.0);
                    tmppnts[ndir]       = Array<OneD, NekDouble>(nElmtPnt, 0.0);
                }
            }
            StdRegions::StdExpansionSharedPtr stdExp;
            stdExp = (*m_exp)[nelmt]->GetStdExp();
            StdRegions::StdMatrixKey matkey(StdRegions::eDerivBase0,
                                            stdExp->DetShapeType(), *stdExp);

            ArrayStdMat[0]      = stdExp->GetStdMatrix(matkey);
            ArrayStdMat_data[0] = ArrayStdMat[0]->GetPtr();

            if (nspacedim > 1)
            {
                StdRegions::StdMatrixKey matkey(
                    StdRegions::eDerivBase1, stdExp->DetShapeType(), *stdExp);

                ArrayStdMat[1]      = stdExp->GetStdMatrix(matkey);
                ArrayStdMat_data[1] = ArrayStdMat[1]->GetPtr();

                if (nspacedim > 2)
                {
                    StdRegions::StdMatrixKey matkey(StdRegions::eDerivBase2,
                                                    stdExp->DetShapeType(),
                                                    *stdExp);

                    ArrayStdMat[2]      = stdExp->GetStdMatrix(matkey);
                    ArrayStdMat_data[2] = ArrayStdMat[2]->GetPtr();
                }
            }

            ElmtTypePrevious  = ElmtTypeNow;
            nElmtPntPrevious  = nElmtPnt;
            nElmtCoefPrevious = nElmtCoef;
        }
        else
        {
            for (int ndir = 0; ndir < nspacedim; ndir++)
            {
                Vmath::Zero(nElmtPnt, projectedpnts[ndir], 1);
            }
        }

        for (int ndir = 0; ndir < nspacedim; ndir++)
        {
            (*m_exp)[nelmt]->AlignVectorToCollapsedDir(
                ndir, inarray[ndir][nelmt], tmppnts);
            for (int n = 0; n < nspacedim; n++)
            {
                Vmath::Vadd(nElmtPnt, tmppnts[n], 1, projectedpnts[n], 1,
                            projectedpnts[n], 1);
            }
        }

        for (int ndir = 0; ndir < nspacedim; ndir++)
        {
            // weight with metric
            (*m_exp)[nelmt]->MultiplyByQuadratureMetric(projectedpnts[ndir],
                                                        projectedpnts[ndir]);
            Array<OneD, NekDouble> MatDataArray = mtxPerVar[nelmt]->GetPtr();

            for (int np = 0; np < nElmtPnt; np++)
            {
                NekDouble factor = projectedpnts[ndir][np];
                clmnArray        = MatDataArray + np * nElmtCoef;
                clmnStdMatArray  = ArrayStdMat_data[ndir] + np * nElmtCoef;
                Vmath::Svtvp(nElmtCoef, factor, clmnStdMatArray, 1, clmnArray,
                             1, clmnArray, 1);
            }
        }
    }
}

// TODO: Reduce cost by getting Bwd Matrix directly
void ExpList::GetDiagMatIpwrtBase(
    const Array<OneD, const Array<OneD, NekDouble>> &inarray,
    Array<OneD, DNekMatSharedPtr> &mtxPerVar)
{
    LibUtilities::ShapeType ElmtTypePrevious = LibUtilities::eNoShapeType;
    int nElmtPntPrevious                     = 0;
    int nElmtCoefPrevious                    = 0;
    int nTotElmt                             = (*m_exp).size();
    int nElmtPnt                             = (*m_exp)[0]->GetTotPoints();
    int nElmtCoef                            = (*m_exp)[0]->GetNcoeffs();

    Array<OneD, NekDouble> tmpPhys;
    Array<OneD, NekDouble> clmnArray, clmnStdMatArray;
    Array<OneD, NekDouble> stdMat_data;

    for (int nelmt = 0; nelmt < nTotElmt; nelmt++)
    {
        nElmtCoef                           = (*m_exp)[nelmt]->GetNcoeffs();
        nElmtPnt                            = (*m_exp)[nelmt]->GetTotPoints();
        LibUtilities::ShapeType ElmtTypeNow = (*m_exp)[nelmt]->DetShapeType();

        if (nElmtPntPrevious != nElmtPnt || nElmtCoefPrevious != nElmtCoef ||
            (ElmtTypeNow != ElmtTypePrevious))
        {
            StdRegions::StdExpansionSharedPtr stdExp;
            stdExp = (*m_exp)[nelmt]->GetStdExp();
            StdRegions::StdMatrixKey matkey(StdRegions::eBwdMat,
                                            stdExp->DetShapeType(), *stdExp);

            DNekMatSharedPtr BwdMat = stdExp->GetStdMatrix(matkey);
            stdMat_data             = BwdMat->GetPtr();

            if (nElmtPntPrevious != nElmtPnt)
            {
                tmpPhys = Array<OneD, NekDouble>(nElmtPnt, 0.0);
            }

            ElmtTypePrevious  = ElmtTypeNow;
            nElmtPntPrevious  = nElmtPnt;
            nElmtCoefPrevious = nElmtCoef;
        }

        (*m_exp)[nelmt]->MultiplyByQuadratureMetric(
            inarray[nelmt],
            tmpPhys); // weight with metric

        Array<OneD, NekDouble> MatDataArray = mtxPerVar[nelmt]->GetPtr();

        for (int np = 0; np < nElmtPnt; np++)
        {
            NekDouble factor = tmpPhys[np];
            clmnArray        = MatDataArray + np * nElmtCoef;
            clmnStdMatArray  = stdMat_data + np * nElmtCoef;
            Vmath::Smul(nElmtCoef, factor, clmnStdMatArray, 1, clmnArray, 1);
        }
    }
}

/**
 * @brief inverse process of v_GetFwdBwdTracePhys. Given Trace integration of
 * Fwd and Bwd Jacobian, with dimension NtotalTrace*TraceCoef*TracePhys. return
 * Elemental Jacobian matrix with dimension
 * NtotalElement*ElementCoef*ElementPhys.
 *
 *
 * @param field is a NekDouble array which contains the 2D data
 *              from which we wish to extract the backward and
 *              forward orientated trace/edge arrays.
 * @param Fwd   The resulting forwards space.
 * @param Bwd   The resulting backwards space.
 */
void ExpList::AddTraceJacToElmtJac(
    const Array<OneD, const DNekMatSharedPtr> &FwdMat,
    const Array<OneD, const DNekMatSharedPtr> &BwdMat,
    Array<OneD, DNekMatSharedPtr> &fieldMat)
{
    MultiRegions::ExpListSharedPtr tracelist = GetTrace();
    std::shared_ptr<LocalRegions::ExpansionVector> traceExp =
        tracelist->GetExp();
    int ntotTrace = (*traceExp).size();
    int nTracePnt, nTraceCoef;

    std::shared_ptr<LocalRegions::ExpansionVector> fieldExp = GetExp();
    int nElmtCoef;

    const MultiRegions::LocTraceToTraceMapSharedPtr locTraceToTraceMap =
        GetLocTraceToTraceMap();
    const Array<OneD, const Array<OneD, int>> LRAdjExpid =
        locTraceToTraceMap->GetLeftRightAdjacentExpId();
    const Array<OneD, const Array<OneD, bool>> LRAdjflag =
        locTraceToTraceMap->GetLeftRightAdjacentExpFlag();

    const Array<OneD, const Array<OneD, Array<OneD, int>>> elmtLRMap =
        locTraceToTraceMap->GetTraceCoeffToLeftRightExpCoeffMap();
    const Array<OneD, const Array<OneD, Array<OneD, int>>> elmtLRSign =
        locTraceToTraceMap->GetTraceCoeffToLeftRightExpCoeffSign();
    DNekMatSharedPtr ElmtMat;
    Array<OneD, NekDouble> ElmtMat_data;
    // int nclAdjExp;
    int nrwAdjExp;
    int MatIndex, nPnts;
    NekDouble sign = 1.0;

    int nTracePntsTtl   = tracelist->GetTotPoints();
    int nlocTracePts    = locTraceToTraceMap->GetNLocTracePts();
    int nlocTracePtsFwd = locTraceToTraceMap->GetNFwdLocTracePts();
    int nlocTracePtsBwd = nlocTracePts - nlocTracePtsFwd;

    Array<OneD, int> nlocTracePtsLR(2);
    nlocTracePtsLR[0] = nlocTracePtsFwd;
    nlocTracePtsLR[1] = nlocTracePtsBwd;

    size_t nFwdBwdNonZero = 0;
    Array<OneD, int> tmpIndex{2, -1};
    for (int i = 0; i < 2; ++i)
    {
        if (nlocTracePtsLR[i] > 0)
        {
            tmpIndex[nFwdBwdNonZero] = i;
            nFwdBwdNonZero++;
        }
    }

    Array<OneD, int> nlocTracePtsNonZeroIndex{nFwdBwdNonZero};
    for (int i = 0; i < nFwdBwdNonZero; ++i)
    {
        nlocTracePtsNonZeroIndex[i] = tmpIndex[i];
    }

    Array<OneD, NekDouble> TraceFwdPhy(nTracePntsTtl);
    Array<OneD, NekDouble> TraceBwdPhy(nTracePntsTtl);
    Array<OneD, Array<OneD, NekDouble>> tmplocTrace(2);
    for (int k = 0; k < 2; ++k)
    {
        tmplocTrace[k] = NullNekDouble1DArray;
    }

    for (int k = 0; k < nFwdBwdNonZero; ++k)
    {
        size_t i       = nlocTracePtsNonZeroIndex[k];
        tmplocTrace[i] = Array<OneD, NekDouble>(nlocTracePtsLR[i]);
    }

    int nNumbElmt = fieldMat.size();
    Array<OneD, Array<OneD, NekDouble>> ElmtMatDataArray(nNumbElmt);
    Array<OneD, int> ElmtCoefArray(nNumbElmt);
    for (int i = 0; i < nNumbElmt; i++)
    {
        ElmtMatDataArray[i] = fieldMat[i]->GetPtr();
        ElmtCoefArray[i]    = GetNcoeffs(i);
    }

    int nTraceCoefMax = 0;
    int nTraceCoefMin = std::numeric_limits<int>::max();
    Array<OneD, int> TraceCoefArray(ntotTrace);
    Array<OneD, int> TracePntArray(ntotTrace);
    Array<OneD, int> TraceOffArray(ntotTrace);
    Array<OneD, Array<OneD, NekDouble>> FwdMatData(ntotTrace);
    Array<OneD, Array<OneD, NekDouble>> BwdMatData(ntotTrace);
    for (int nt = 0; nt < ntotTrace; nt++)
    {
        nTraceCoef         = (*traceExp)[nt]->GetNcoeffs();
        nTracePnt          = tracelist->GetTotPoints(nt);
        int noffset        = tracelist->GetPhys_Offset(nt);
        TraceCoefArray[nt] = nTraceCoef;
        TracePntArray[nt]  = nTracePnt;
        TraceOffArray[nt]  = noffset;
        FwdMatData[nt]     = FwdMat[nt]->GetPtr();
        BwdMatData[nt]     = BwdMat[nt]->GetPtr();
        if (nTraceCoef > nTraceCoefMax)
        {
            nTraceCoefMax = nTraceCoef;
        }
        if (nTraceCoef < nTraceCoefMin)
        {
            nTraceCoefMin = nTraceCoef;
        }
    }
    WARNINGL1(nTraceCoefMax == nTraceCoefMin,
              "nTraceCoefMax!=nTraceCoefMin: Effeciency may be low ");

    int traceID, nfieldPnts, ElmtId, noffset;
    const Array<OneD, const Array<OneD, int>> LocTracephysToTraceIDMap =
        locTraceToTraceMap->GetLocTracephysToTraceIDMap();
    const Array<OneD, const int> fieldToLocTraceMap =
        locTraceToTraceMap->GetLocTraceToFieldMap();
    Array<OneD, Array<OneD, int>> fieldToLocTraceMapLR(2);
    noffset = 0;
    for (int k = 0; k < nFwdBwdNonZero; ++k)
    {
        size_t i                = nlocTracePtsNonZeroIndex[k];
        fieldToLocTraceMapLR[i] = Array<OneD, int>(nlocTracePtsLR[i]);
        Vmath::Vcopy(nlocTracePtsLR[i], &fieldToLocTraceMap[0] + noffset, 1,
                     &fieldToLocTraceMapLR[i][0], 1);
        noffset += nlocTracePtsLR[i];
    }

    Array<OneD, Array<OneD, int>> MatIndexArray(2);
    for (int k = 0; k < nFwdBwdNonZero; ++k)
    {
        size_t nlr         = nlocTracePtsNonZeroIndex[k];
        MatIndexArray[nlr] = Array<OneD, int>(nlocTracePtsLR[nlr]);
        for (int nloc = 0; nloc < nlocTracePtsLR[nlr]; nloc++)
        {
            traceID    = LocTracephysToTraceIDMap[nlr][nloc];
            nTraceCoef = TraceCoefArray[traceID];
            ElmtId     = LRAdjExpid[nlr][traceID];
            noffset    = GetPhys_Offset(ElmtId);
            nElmtCoef  = ElmtCoefArray[ElmtId];
            nfieldPnts = fieldToLocTraceMapLR[nlr][nloc];
            nPnts      = nfieldPnts - noffset;

            MatIndexArray[nlr][nloc] = nPnts * nElmtCoef;
        }
    }

    for (int nc = 0; nc < nTraceCoefMin; nc++)
    {
        for (int nt = 0; nt < ntotTrace; nt++)
        {
            nTraceCoef = TraceCoefArray[nt];
            nTracePnt  = TracePntArray[nt];
            noffset    = TraceOffArray[nt];
            Vmath::Vcopy(nTracePnt, &FwdMatData[nt][nc], nTraceCoef,
                         &TraceFwdPhy[noffset], 1);
            Vmath::Vcopy(nTracePnt, &BwdMatData[nt][nc], nTraceCoef,
                         &TraceBwdPhy[noffset], 1);
        }

        for (int k = 0; k < nFwdBwdNonZero; ++k)
        {
            size_t i = nlocTracePtsNonZeroIndex[k];
            Vmath::Zero(nlocTracePtsLR[i], tmplocTrace[i], 1);
        }

        GetLocTraceFromTracePts(TraceFwdPhy, TraceBwdPhy, tmplocTrace[0],
                                tmplocTrace[1]);

        for (int k = 0; k < nFwdBwdNonZero; ++k)
        {
            size_t nlr = nlocTracePtsNonZeroIndex[k];
            for (int nloc = 0; nloc < nlocTracePtsLR[nlr]; nloc++)
            {
                traceID    = LocTracephysToTraceIDMap[nlr][nloc];
                nTraceCoef = TraceCoefArray[traceID];
                ElmtId     = LRAdjExpid[nlr][traceID];
                nrwAdjExp  = elmtLRMap[nlr][traceID][nc];
                sign       = elmtLRSign[nlr][traceID][nc];
                MatIndex   = MatIndexArray[nlr][nloc] + nrwAdjExp;

                ElmtMatDataArray[ElmtId][MatIndex] -=
                    sign * tmplocTrace[nlr][nloc];
            }
        }
    }

    for (int nc = nTraceCoefMin; nc < nTraceCoefMax; nc++)
    {
        for (int nt = 0; nt < ntotTrace; nt++)
        {
            nTraceCoef = TraceCoefArray[nt];
            nTracePnt  = TracePntArray[nt];
            noffset    = TraceOffArray[nt];
            if (nc < nTraceCoef)
            {
                Vmath::Vcopy(nTracePnt, &FwdMatData[nt][nc], nTraceCoef,
                             &TraceFwdPhy[noffset], 1);
                Vmath::Vcopy(nTracePnt, &BwdMatData[nt][nc], nTraceCoef,
                             &TraceBwdPhy[noffset], 1);
            }
            else
            {
                Vmath::Zero(nTracePnt, &TraceFwdPhy[noffset], 1);
                Vmath::Zero(nTracePnt, &TraceBwdPhy[noffset], 1);
            }
        }

        for (int k = 0; k < nFwdBwdNonZero; ++k)
        {
            size_t i = nlocTracePtsNonZeroIndex[k];
            Vmath::Zero(nlocTracePtsLR[i], tmplocTrace[i], 1);
        }
        GetLocTraceFromTracePts(TraceFwdPhy, TraceBwdPhy, tmplocTrace[0],
                                tmplocTrace[1]);

        for (int k = 0; k < nFwdBwdNonZero; ++k)
        {
            size_t nlr = nlocTracePtsNonZeroIndex[k];
            for (int nloc = 0; nloc < nlocTracePtsLR[nlr]; nloc++)
            {
                traceID    = LocTracephysToTraceIDMap[nlr][nloc];
                nTraceCoef = TraceCoefArray[traceID];
                if (nc < nTraceCoef)
                {
                    ElmtId    = LRAdjExpid[nlr][traceID];
                    nrwAdjExp = elmtLRMap[nlr][traceID][nc];
                    sign      = -elmtLRSign[nlr][traceID][nc];
                    MatIndex  = MatIndexArray[nlr][nloc] + nrwAdjExp;

                    ElmtMatDataArray[ElmtId][MatIndex] +=
                        sign * tmplocTrace[nlr][nloc];
                }
            }
        }
    }
}

void ExpList::AddRightIPTPhysDerivBase(
    const int dir, const Array<OneD, const DNekMatSharedPtr> ElmtJacQuad,
    Array<OneD, DNekMatSharedPtr> ElmtJacCoef)
{
    int nelmt;
    int nelmtcoef, nelmtpnts, nelmtcoef0, nelmtpnts0;

    nelmtcoef = GetNcoeffs(0);
    nelmtpnts = GetTotPoints(0);

    Array<OneD, NekDouble> innarray(nelmtpnts, 0.0);
    Array<OneD, NekDouble> outarray(nelmtcoef, 0.0);

    Array<OneD, NekDouble> MatQ_data;
    Array<OneD, NekDouble> MatC_data;

    DNekMatSharedPtr tmpMatQ, tmpMatC;

    nelmtcoef0 = nelmtcoef;
    nelmtpnts0 = nelmtpnts;

    for (nelmt = 0; nelmt < (*m_exp).size(); ++nelmt)
    {
        nelmtcoef = GetNcoeffs(nelmt);
        nelmtpnts = GetTotPoints(nelmt);

        tmpMatQ = ElmtJacQuad[nelmt];
        tmpMatC = ElmtJacCoef[nelmt];

        MatQ_data = tmpMatQ->GetPtr();
        MatC_data = tmpMatC->GetPtr();

        if (nelmtcoef != nelmtcoef0)
        {
            outarray   = Array<OneD, NekDouble>(nelmtcoef, 0.0);
            nelmtcoef0 = nelmtcoef;
        }

        if (nelmtpnts != nelmtpnts0)
        {
            innarray   = Array<OneD, NekDouble>(nelmtpnts, 0.0);
            nelmtpnts0 = nelmtpnts;
        }

        for (int np = 0; np < nelmtcoef; np++)
        {
            Vmath::Vcopy(nelmtpnts, &MatQ_data[0] + np, nelmtcoef, &innarray[0],
                         1);
            (*m_exp)[nelmt]->DivideByQuadratureMetric(innarray, innarray);
            (*m_exp)[nelmt]->IProductWRTDerivBase(dir, innarray, outarray);

            Vmath::Vadd(nelmtcoef, &outarray[0], 1, &MatC_data[0] + np,
                        nelmtcoef, &MatC_data[0] + np, nelmtcoef);
        }
    }
}

void ExpList::AddRightIPTBaseMatrix(
    const Array<OneD, const DNekMatSharedPtr> ElmtJacQuad,
    Array<OneD, DNekMatSharedPtr> ElmtJacCoef)
{
    int nelmt;
    int nelmtcoef, nelmtpnts, nelmtcoef0, nelmtpnts0;

    nelmtcoef = GetNcoeffs(0);
    nelmtpnts = GetTotPoints(0);

    Array<OneD, NekDouble> innarray(nelmtpnts, 0.0);
    Array<OneD, NekDouble> outarray(nelmtcoef, 0.0);

    Array<OneD, NekDouble> MatQ_data;
    Array<OneD, NekDouble> MatC_data;

    DNekMatSharedPtr tmpMatQ, tmpMatC;

    nelmtcoef0 = nelmtcoef;
    nelmtpnts0 = nelmtpnts;

    for (nelmt = 0; nelmt < (*m_exp).size(); ++nelmt)
    {
        nelmtcoef = GetNcoeffs(nelmt);
        nelmtpnts = GetTotPoints(nelmt);

        tmpMatQ = ElmtJacQuad[nelmt];
        tmpMatC = ElmtJacCoef[nelmt];

        MatQ_data = tmpMatQ->GetPtr();
        MatC_data = tmpMatC->GetPtr();

        if (nelmtcoef != nelmtcoef0)
        {
            outarray   = Array<OneD, NekDouble>(nelmtcoef, 0.0);
            nelmtcoef0 = nelmtcoef;
        }

        if (nelmtpnts != nelmtpnts0)
        {
            innarray   = Array<OneD, NekDouble>(nelmtpnts, 0.0);
            nelmtpnts0 = nelmtpnts;
        }

        for (int np = 0; np < nelmtcoef; np++)
        {
            Vmath::Vcopy(nelmtpnts, &MatQ_data[0] + np, nelmtcoef, &innarray[0],
                         1);
            (*m_exp)[nelmt]->DivideByQuadratureMetric(innarray, innarray);
            (*m_exp)[nelmt]->IProductWRTBase(innarray, outarray);

            Vmath::Vadd(nelmtcoef, &outarray[0], 1, &MatC_data[0] + np,
                        nelmtcoef, &MatC_data[0] + np, nelmtcoef);
        }
    }
}

void ExpList::v_PhysGalerkinProjection1DScaled(
    const NekDouble scale, const Array<OneD, NekDouble> &inarray,
    Array<OneD, NekDouble> &outarray)
{
    int cnt, cnt1;

    cnt = cnt1 = 0;

    switch (m_expType)
    {
        case e2D:
        {
            for (int i = 0; i < GetExpSize(); ++i)
            {
                // get new points key
                int pt0  = (*m_exp)[i]->GetNumPoints(0);
                int pt1  = (*m_exp)[i]->GetNumPoints(1);
                int npt0 = (int)pt0 * scale;
                int npt1 = (int)pt1 * scale;

                LibUtilities::PointsKey newPointsKey0(
                    npt0, (*m_exp)[i]->GetPointsType(0));
                LibUtilities::PointsKey newPointsKey1(
                    npt1, (*m_exp)[i]->GetPointsType(1));

                // Project points;
                LibUtilities::PhysGalerkinProject2D(
                    newPointsKey0, newPointsKey1, &inarray[cnt],
                    (*m_exp)[i]->GetBasis(0)->GetPointsKey(),
                    (*m_exp)[i]->GetBasis(1)->GetPointsKey(), &outarray[cnt1]);

                cnt += npt0 * npt1;
                cnt1 += pt0 * pt1;
            }
        }
        break;
        case e3D:
        {
            for (int i = 0; i < GetExpSize(); ++i)
            {
                // get new points key
                int pt0  = (*m_exp)[i]->GetNumPoints(0);
                int pt1  = (*m_exp)[i]->GetNumPoints(1);
                int pt2  = (*m_exp)[i]->GetNumPoints(2);
                int npt0 = (int)pt0 * scale;
                int npt1 = (int)pt1 * scale;
                int npt2 = (int)pt2 * scale;

                LibUtilities::PointsKey newPointsKey0(
                    npt0, (*m_exp)[i]->GetPointsType(0));
                LibUtilities::PointsKey newPointsKey1(
                    npt1, (*m_exp)[i]->GetPointsType(1));
                LibUtilities::PointsKey newPointsKey2(
                    npt2, (*m_exp)[i]->GetPointsType(2));

                // Project points;
                LibUtilities::PhysGalerkinProject3D(
                    newPointsKey0, newPointsKey1, newPointsKey2, &inarray[cnt],
                    (*m_exp)[i]->GetBasis(0)->GetPointsKey(),
                    (*m_exp)[i]->GetBasis(1)->GetPointsKey(),
                    (*m_exp)[i]->GetBasis(2)->GetPointsKey(), &outarray[cnt1]);

                cnt += npt0 * npt1 * npt2;
                cnt1 += pt0 * pt1 * pt2;
            }
        }
        break;
        default:
        {
            NEKERROR(ErrorUtil::efatal, "not setup for this expansion");
        }
        break;
    }
}

const LocTraceToTraceMapSharedPtr &ExpList::v_GetLocTraceToTraceMap() const
{
    NEKERROR(ErrorUtil::efatal, "v_GetLocTraceToTraceMap not coded");
    return NullLocTraceToTraceMapSharedPtr;
}

} // namespace MultiRegions
} // namespace Nektar<|MERGE_RESOLUTION|>--- conflicted
+++ resolved
@@ -1117,19 +1117,11 @@
     }
 
     m_coeffsToElmt = Array<OneD, pair<int, int>>{size_t(m_ncoeffs)};
-<<<<<<< HEAD
 
     for (int i = 0; i < m_exp->size(); ++i)
     {
         int coeffs_offset = m_coeff_offset[i];
 
-=======
-
-    for (int i = 0; i < m_exp->size(); ++i)
-    {
-        int coeffs_offset = m_coeff_offset[i];
-
->>>>>>> 0ebe208c
         int loccoeffs = (*m_exp)[i]->GetNcoeffs();
 
         for (int j = 0; j < loccoeffs; ++j)
@@ -1250,7 +1242,6 @@
 
                     if (Ba.GetBasisType() == LibUtilities::eGLL_Lagrange ||
                         Ba.GetBasisType() == LibUtilities::eGauss_Lagrange)
-<<<<<<< HEAD
                     {
                         NEKERROR(ErrorUtil::efatal,
                                  "LocalRegions::NodalTetExp is not implemented "
@@ -1258,15 +1249,6 @@
                     }
                     else
                     {
-=======
-                    {
-                        NEKERROR(ErrorUtil::efatal,
-                                 "LocalRegions::NodalTetExp is not implemented "
-                                 "yet");
-                    }
-                    else
-                    {
->>>>>>> 0ebe208c
                         exp = MemoryManager<
                             LocalRegions::TetExp>::AllocateSharedPtr(Ba, Bb, Bc,
                                                                      TetGeom);
@@ -1309,7 +1291,6 @@
 
         // Assign next id
         exp->SetElmtId(id++);
-<<<<<<< HEAD
 
         // Add the expansion
         (*m_exp).push_back(exp);
@@ -1357,54 +1338,6 @@
  * multiply the metric jacobi and quadrature weights
  */
 void ExpList::MultiplyByQuadratureMetric(
-=======
-
-        // Add the expansion
-        (*m_exp).push_back(exp);
-    }
-}
-
-/**
- *
- */
-ExpansionType ExpList::GetExpType(void)
-{
-    return m_expType;
-}
-
-ExpList::~ExpList()
-{
-}
-
-/**
- * Retrieves the block matrix specified by \a bkey, and computes
- * \f$ y=Mx \f$.
- * @param   gkey        GlobalMatrixKey specifying the block matrix to
- *                      use in the matrix-vector multiply.
- * @param   inarray     Input vector \f$ x \f$.
- * @param   outarray    Output vector \f$ y \f$.
- */
-void ExpList::MultiplyByBlockMatrix(const GlobalMatrixKey &gkey,
-                                    const Array<OneD, const NekDouble> &inarray,
-                                    Array<OneD, NekDouble> &outarray)
-{
-    // Retrieve the block matrix using the given key.
-    const DNekScalBlkMatSharedPtr &blockmat = GetBlockMatrix(gkey);
-    int nrows                               = blockmat->GetRows();
-    int ncols                               = blockmat->GetColumns();
-
-    // Create NekVectors from the given data arrays
-    NekVector<NekDouble> in(ncols, inarray, eWrapper);
-    NekVector<NekDouble> out(nrows, outarray, eWrapper);
-
-    // Perform matrix-vector multiply.
-    out = (*blockmat) * in;
-}
-
-/**
- * multiply the metric jacobi and quadrature weights
- */
-void ExpList::MultiplyByQuadratureMetric(
     const Array<OneD, const NekDouble> &inarray,
     Array<OneD, NekDouble> &outarray)
 {
@@ -1422,25 +1355,6 @@
  * Divided by the metric jacobi and quadrature weights
  */
 void ExpList::DivideByQuadratureMetric(
->>>>>>> 0ebe208c
-    const Array<OneD, const NekDouble> &inarray,
-    Array<OneD, NekDouble> &outarray)
-{
-    Array<OneD, NekDouble> e_outarray;
-
-    for (int i = 0; i < (*m_exp).size(); ++i)
-    {
-<<<<<<< HEAD
-        (*m_exp)[i]->MultiplyByQuadratureMetric(inarray + m_phys_offset[i],
-                                                e_outarray = outarray +
-                                                             m_phys_offset[i]);
-    }
-}
-
-/**
- * Divided by the metric jacobi and quadrature weights
- */
-void ExpList::DivideByQuadratureMetric(
     const Array<OneD, const NekDouble> &inarray,
     Array<OneD, NekDouble> &outarray)
 {
@@ -1451,41 +1365,6 @@
         (*m_exp)[i]->DivideByQuadratureMetric(inarray + m_phys_offset[i],
                                               e_outarray =
                                                   outarray + m_phys_offset[i]);
-    }
-}
-
-/**
- * The operation is evaluated locally for every element by the function
- * StdRegions#StdExpansion#IProductWRTBase.
- *
- * @param   inarray         An array of size \f$Q_{\mathrm{tot}}\f$
- *                          containing the values of the function
- *                          \f$f(\boldsymbol{x})\f$ at the quadrature
- *                          points \f$\boldsymbol{x}_i\f$.
- * @param   outarray        An array of size \f$N_{\mathrm{eof}}\f$
- *                          used to store the result.
- */
-void ExpList::v_IProductWRTBase_IterPerExp(
-    const Array<OneD, const NekDouble> &inarray,
-    Array<OneD, NekDouble> &outarray)
-{
-    // initialise if required
-    if (m_collectionsDoInit[Collections::eIProductWRTBase])
-    {
-        for (int i = 0; i < m_collections.size(); ++i)
-        {
-            m_collections[i].Initialise(Collections::eIProductWRTBase);
-        }
-        m_collectionsDoInit[Collections::eIProductWRTBase] = false;
-    }
-
-    Array<OneD, NekDouble> tmp;
-    for (int i = 0; i < m_collections.size(); ++i)
-    {
-
-        m_collections[i].ApplyOperator(Collections::eIProductWRTBase,
-                                       inarray + m_coll_phys_offset[i],
-                                       tmp = outarray + m_coll_coeff_offset[i]);
     }
 }
 
@@ -1589,114 +1468,6 @@
     LIKWID_MARKER_START("IProductWRTDerivBase_coll");
     timer.Start();
 
-=======
-        (*m_exp)[i]->DivideByQuadratureMetric(inarray + m_phys_offset[i],
-                                              e_outarray =
-                                                  outarray + m_phys_offset[i]);
-    }
-}
-
-/**
- * The operation is evaluated locally for every element by the function
- * StdRegions#Expansion#IProductWRTDerivBase.
- *
- * @param   dir             {0,1} is the direction in which the
- *                          derivative of the basis should be taken
- * @param   inarray         An array of size \f$Q_{\mathrm{tot}}\f$
- *                          containing the values of the function
- *                          \f$f(\boldsymbol{x})\f$ at the quadrature
- *                          points \f$\boldsymbol{x}_i\f$.
- * @param   outarray        An array of size \f$N_{\mathrm{eof}}\f$
- *                          used to store the result.
- */
-void ExpList::IProductWRTDerivBase(const int dir,
-                                   const Array<OneD, const NekDouble> &inarray,
-                                   Array<OneD, NekDouble> &outarray)
-{
-    int i;
-
-    Array<OneD, NekDouble> e_outarray;
-
-    for (i = 0; i < (*m_exp).size(); ++i)
-    {
-        (*m_exp)[i]->IProductWRTDerivBase(dir, inarray + m_phys_offset[i],
-                                          e_outarray =
-                                              outarray + m_coeff_offset[i]);
-    }
-}
-
-/**
- * @brief Directional derivative along a given direction
- *
- */
-void ExpList::IProductWRTDirectionalDerivBase(
-    const Array<OneD, const NekDouble> &direction,
-    const Array<OneD, const NekDouble> &inarray,
-    Array<OneD, NekDouble> &outarray)
-{
-    int npts_e;
-    int coordim = (*m_exp)[0]->GetGeom()->GetCoordim();
-    int nq      = direction.size() / coordim;
-
-    Array<OneD, NekDouble> e_outarray;
-    Array<OneD, NekDouble> e_MFdiv;
-
-    Array<OneD, NekDouble> locdir;
-
-    for (int i = 0; i < (*m_exp).size(); ++i)
-    {
-        npts_e = (*m_exp)[i]->GetTotPoints();
-        locdir = Array<OneD, NekDouble>(npts_e * coordim);
-
-        for (int k = 0; k < coordim; ++k)
-        {
-            Vmath::Vcopy(npts_e, &direction[k * nq + m_phys_offset[i]], 1,
-                         &locdir[k * npts_e], 1);
-        }
-
-        (*m_exp)[i]->IProductWRTDirectionalDerivBase(
-            locdir, inarray + m_phys_offset[i],
-            e_outarray = outarray + m_coeff_offset[i]);
-    }
-}
-
-/**
- * The operation is evaluated locally for every element by the function
- * StdRegions#StdExpansion#IProductWRTDerivBase.
- *
- * @param   inarray         An array of arrays of size \f$Q_{\mathrm{tot}}\f$
- *                          containing the values of the function
- *                          \f$f(\boldsymbol{x})\f$ at the quadrature
- *                          points \f$\boldsymbol{x}_i\f$ in dir directions.
- * @param   outarray        An array of size \f$N_{\mathrm{eof}}\f$
- *                          used to store the result.
- */
-void ExpList::IProductWRTDerivBase(
-    const Array<OneD, const Array<OneD, NekDouble>> &inarray,
-    Array<OneD, NekDouble> &outarray)
-{
-    Array<OneD, NekDouble> tmp0, tmp1, tmp2;
-    // assume coord dimension defines the size of Deriv Base
-    int dim = GetCoordim(0);
-
-    ASSERTL1(inarray.size() >= dim, "inarray is not of sufficient dimension");
-
-    // initialise if required
-    if (m_collectionsDoInit[Collections::eIProductWRTDerivBase])
-    {
-        for (int i = 0; i < m_collections.size(); ++i)
-        {
-            m_collections[i].Initialise(Collections::eIProductWRTDerivBase);
-        }
-        m_collectionsDoInit[Collections::eIProductWRTDerivBase] = false;
-    }
-
-    LibUtilities::Timer timer;
-
-    LIKWID_MARKER_START("IProductWRTDerivBase_coll");
-    timer.Start();
-
->>>>>>> 0ebe208c
     switch (dim)
     {
         case 1:
@@ -1716,7 +1487,6 @@
                     inarray[0] + m_coll_phys_offset[i],
                     tmp0 = inarray[1] + m_coll_phys_offset[i],
                     tmp1 = outarray + m_coll_coeff_offset[i]);
-<<<<<<< HEAD
             }
             break;
         case 3:
@@ -1730,21 +1500,6 @@
                     tmp2 = outarray + m_coll_coeff_offset[i]);
             }
             break;
-=======
-            }
-            break;
-        case 3:
-            for (int i = 0; i < m_collections.size(); ++i)
-            {
-                m_collections[i].ApplyOperator(
-                    Collections::eIProductWRTDerivBase,
-                    inarray[0] + m_coll_phys_offset[i],
-                    tmp0 = inarray[1] + m_coll_phys_offset[i],
-                    tmp1 = inarray[2] + m_coll_phys_offset[i],
-                    tmp2 = outarray + m_coll_coeff_offset[i]);
-            }
-            break;
->>>>>>> 0ebe208c
         default:
             NEKERROR(ErrorUtil::efatal, "Dimension of inarray not correct");
             break;
@@ -1907,19 +1662,11 @@
         {
             PhysDeriv(xDir, Vel[yDir], Vx);
             PhysDeriv(yDir, Vel[xDir], Uy);
-<<<<<<< HEAD
 
             Vmath::Vsub(nq, Vx, 1, Uy, 1, Dummy, 1);
 
             PhysDeriv(Dummy, Q[1], Q[0]);
 
-=======
-
-            Vmath::Vsub(nq, Vx, 1, Uy, 1, Dummy, 1);
-
-            PhysDeriv(Dummy, Q[1], Q[0]);
-
->>>>>>> 0ebe208c
             Vmath::Smul(nq, -1.0, Q[1], 1, Q[1], 1);
         }
         break;
@@ -1936,7 +1683,6 @@
             PhysDeriv(Vel[xDir], Dummy, Uy, Uz);
             PhysDeriv(Vel[yDir], Vx, Dummy, Vz);
             PhysDeriv(Vel[zDir], Wx, Wy, Dummy);
-<<<<<<< HEAD
 
             Vmath::Vsub(nq, Wy, 1, Vz, 1, Q[0], 1);
             Vmath::Vsub(nq, Uz, 1, Wx, 1, Q[1], 1);
@@ -1946,17 +1692,6 @@
             PhysDeriv(Q[1], Vx, Dummy, Vz);
             PhysDeriv(Q[2], Wx, Wy, Dummy);
 
-=======
-
-            Vmath::Vsub(nq, Wy, 1, Vz, 1, Q[0], 1);
-            Vmath::Vsub(nq, Uz, 1, Wx, 1, Q[1], 1);
-            Vmath::Vsub(nq, Vx, 1, Uy, 1, Q[2], 1);
-
-            PhysDeriv(Q[0], Dummy, Uy, Uz);
-            PhysDeriv(Q[1], Vx, Dummy, Vz);
-            PhysDeriv(Q[2], Wx, Wy, Dummy);
-
->>>>>>> 0ebe208c
             // For halfmode, need to change the sign of z derivatives
             if (halfMode)
             {
@@ -2064,18 +1799,6 @@
  *                          \f$\hat{u}_n^e\f$ will be stored in this
  *                          array of size \f$N_{\mathrm{eof}}\f$.
  */
-<<<<<<< HEAD
-void ExpList::v_FwdTrans_IterPerExp(const Array<OneD, const NekDouble> &inarray,
-                                    Array<OneD, NekDouble> &outarray)
-{
-    Array<OneD, NekDouble> f(m_ncoeffs);
-
-    IProductWRTBase_IterPerExp(inarray, f);
-    MultiplyByElmtInvMass(f, outarray);
-}
-
-void ExpList::v_FwdTrans_BndConstrained(
-=======
 void ExpList::v_FwdTransLocalElmt(const Array<OneD, const NekDouble> &inarray,
                                   Array<OneD, NekDouble> &outarray)
 {
@@ -2086,7 +1809,6 @@
 }
 
 void ExpList::v_FwdTransBndConstrained(
->>>>>>> 0ebe208c
     const Array<OneD, const NekDouble> &inarray,
     Array<OneD, NekDouble> &outarray)
 {
@@ -2096,15 +1818,9 @@
 
     for (i = 0; i < (*m_exp).size(); ++i)
     {
-<<<<<<< HEAD
-        (*m_exp)[i]->FwdTrans_BndConstrained(inarray + m_phys_offset[i],
-                                             e_outarray =
-                                                 outarray + m_coeff_offset[i]);
-=======
         (*m_exp)[i]->FwdTransBndConstrained(inarray + m_phys_offset[i],
                                             e_outarray =
                                                 outarray + m_coeff_offset[i]);
->>>>>>> 0ebe208c
     }
 }
 
@@ -2183,17 +1899,10 @@
             elmt_id[i] = i;
         }
     }
-<<<<<<< HEAD
 
     Array<OneD, unsigned int> nrows(n_exp);
     Array<OneD, unsigned int> ncols(n_exp);
 
-=======
-
-    Array<OneD, unsigned int> nrows(n_exp);
-    Array<OneD, unsigned int> ncols(n_exp);
-
->>>>>>> 0ebe208c
     switch (gkey.GetMatrixType())
     {
         case StdRegions::eBwdTrans:
@@ -2261,7 +1970,6 @@
                      "type of matrix");
         }
     }
-<<<<<<< HEAD
 
     MatrixStorage blkmatStorage = eDIAGONAL;
     BlkMatrix = MemoryManager<DNekScalBlkMat>::AllocateSharedPtr(nrows, ncols,
@@ -2277,23 +1985,6 @@
         // variable coefficient case
         StdRegions::VarCoeffMap varcoeffs;
 
-=======
-
-    MatrixStorage blkmatStorage = eDIAGONAL;
-    BlkMatrix = MemoryManager<DNekScalBlkMat>::AllocateSharedPtr(nrows, ncols,
-                                                                 blkmatStorage);
-
-    int nvarcoeffs = gkey.GetNVarCoeffs();
-    int eid;
-    Array<OneD, NekDouble> varcoeffs_wk;
-
-    for (i = cnt1 = 0; i < n_exp; ++i)
-    {
-        // need to be initialised with zero size for non
-        // variable coefficient case
-        StdRegions::VarCoeffMap varcoeffs;
-
->>>>>>> 0ebe208c
         eid = elmt_id[i];
         if (nvarcoeffs > 0)
         {
@@ -2315,27 +2006,6 @@
 
     return BlkMatrix;
 }
-<<<<<<< HEAD
-
-const DNekScalBlkMatSharedPtr &ExpList::GetBlockMatrix(
-    const GlobalMatrixKey &gkey)
-{
-    auto matrixIter = m_blockMat->find(gkey);
-
-    if (matrixIter == m_blockMat->end())
-    {
-        return ((*m_blockMat)[gkey] = GenBlockMatrix(gkey));
-    }
-    else
-    {
-        return matrixIter->second;
-    }
-}
-
-void ExpList::GeneralMatrixOp_IterPerExp(
-    const GlobalMatrixKey &gkey, const Array<OneD, const NekDouble> &inarray,
-    Array<OneD, NekDouble> &outarray)
-=======
 
 const DNekScalBlkMatSharedPtr &ExpList::GetBlockMatrix(
     const GlobalMatrixKey &gkey)
@@ -2384,7 +2054,6 @@
 void ExpList::GeneralMatrixOp(const GlobalMatrixKey &gkey,
                               const Array<OneD, const NekDouble> &inarray,
                               Array<OneD, NekDouble> &outarray)
->>>>>>> 0ebe208c
 {
     int nvarcoeffs = gkey.GetNVarCoeffs();
 
@@ -2410,7 +2079,6 @@
                                               m_coll_phys_offset[i]);
             }
         }
-<<<<<<< HEAD
 
         Array<OneD, NekDouble> tmp;
         for (int i = 0; i < m_collections.size(); ++i)
@@ -2429,26 +2097,6 @@
             // variable coefficient case
             StdRegions::VarCoeffMap varcoeffs;
 
-=======
-
-        Array<OneD, NekDouble> tmp;
-        for (int i = 0; i < m_collections.size(); ++i)
-        {
-            m_collections[i].ApplyOperator(
-                Collections::eHelmholtz, inarray + m_coll_coeff_offset[i],
-                tmp = outarray + m_coll_coeff_offset[i]);
-        }
-    }
-    else
-    {
-        Array<OneD, NekDouble> tmp_outarray;
-        for (int i = 0; i < (*m_exp).size(); ++i)
-        {
-            // need to be initialised with zero size for non
-            // variable coefficient case
-            StdRegions::VarCoeffMap varcoeffs;
-
->>>>>>> 0ebe208c
             if (nvarcoeffs > 0)
             {
                 for (auto &x : gkey.GetVarCoeffs())
@@ -2555,7 +2203,6 @@
         LocalRegions::MatrixKey matkey(
             mkey.GetMatrixType(), (*m_exp)[eid]->DetShapeType(),
             *((*m_exp)[eid]), mkey.GetConstFactors(), varcoeffs);
-<<<<<<< HEAD
 
         loc_mat =
             std::dynamic_pointer_cast<LocalRegions::Expansion>((*m_exp)[n])
@@ -2739,153 +2386,6 @@
                         }
                     }
                 }
-=======
-
-        loc_mat =
-            std::dynamic_pointer_cast<LocalRegions::Expansion>((*m_exp)[n])
-                ->GetLocMatrix(matkey);
-
-        loc_rows = loc_mat->GetRows();
-        loc_cols = loc_mat->GetColumns();
-
-        for (i = 0; i < loc_rows; ++i)
-        {
-            if (assembleFirstDim)
-            {
-                gid1  = locToGloMap->GetLocalToGlobalMap(cntdim1 + i);
-                sign1 = locToGloMap->GetLocalToGlobalSign(cntdim1 + i);
-            }
-            else
-            {
-                gid1  = cntdim1 + i;
-                sign1 = 1.0;
-            }
-
-            for (j = 0; j < loc_cols; ++j)
-            {
-                if (assembleSecondDim)
-                {
-                    gid2  = locToGloMap->GetLocalToGlobalMap(cntdim2 + j);
-                    sign2 = locToGloMap->GetLocalToGlobalSign(cntdim2 + j);
-                }
-                else
-                {
-                    gid2  = cntdim2 + j;
-                    sign2 = 1.0;
-                }
-
-                // sparse matrix fill
-                coord = make_pair(gid1, gid2);
-                if (spcoomat.count(coord) == 0)
-                {
-                    spcoomat[coord] = sign1 * sign2 * (*loc_mat)(i, j);
-                }
-                else
-                {
-                    spcoomat[coord] += sign1 * sign2 * (*loc_mat)(i, j);
-                }
-            }
-        }
-        cntdim1 += loc_rows;
-        cntdim2 += loc_cols;
-    }
-
-    return MemoryManager<GlobalMatrix>::AllocateSharedPtr(m_session, glob_rows,
-                                                          glob_cols, spcoomat);
-}
-
-DNekMatSharedPtr ExpList::GenGlobalMatrixFull(
-    const GlobalLinSysKey &mkey, const AssemblyMapCGSharedPtr &locToGloMap)
-{
-    int i, j, n, gid1, gid2, loc_lda, eid;
-    NekDouble sign1, sign2, value;
-    DNekScalMatSharedPtr loc_mat;
-
-    int totDofs   = locToGloMap->GetNumGlobalCoeffs();
-    int NumDirBCs = locToGloMap->GetNumGlobalDirBndCoeffs();
-
-    unsigned int rows = totDofs - NumDirBCs;
-    unsigned int cols = totDofs - NumDirBCs;
-    NekDouble zero    = 0.0;
-
-    DNekMatSharedPtr Gmat;
-    int bwidth = locToGloMap->GetFullSystemBandWidth();
-
-    int nvarcoeffs = mkey.GetNVarCoeffs();
-    MatrixStorage matStorage;
-
-    map<int, RobinBCInfoSharedPtr> RobinBCInfo = GetRobinBCInfo();
-
-    switch (mkey.GetMatrixType())
-    {
-            // case for all symmetric matices
-        case StdRegions::eHelmholtz:
-        case StdRegions::eLaplacian:
-            if ((2 * (bwidth + 1)) < rows)
-            {
-                matStorage = ePOSITIVE_DEFINITE_SYMMETRIC_BANDED;
-                Gmat       = MemoryManager<DNekMat>::AllocateSharedPtr(
-                    rows, cols, zero, matStorage, bwidth, bwidth);
-            }
-            else
-            {
-                matStorage = ePOSITIVE_DEFINITE_SYMMETRIC;
-                Gmat       = MemoryManager<DNekMat>::AllocateSharedPtr(
-                    rows, cols, zero, matStorage);
-            }
-
-            break;
-        default: // Assume general matrix - currently only set up
-                 // for full invert
-        {
-            matStorage = eFULL;
-            Gmat = MemoryManager<DNekMat>::AllocateSharedPtr(rows, cols, zero,
-                                                             matStorage);
-        }
-    }
-
-    // fill global symmetric matrix
-    for (n = 0; n < (*m_exp).size(); ++n)
-    {
-        // need to be initialised with zero size for non
-        // variable coefficient case
-        StdRegions::VarCoeffMap varcoeffs;
-
-        eid = n;
-        if (nvarcoeffs > 0)
-        {
-            for (auto &x : mkey.GetVarCoeffs())
-            {
-                varcoeffs[x.first] = x.second + m_phys_offset[eid];
-            }
-        }
-
-        LocalRegions::MatrixKey matkey(
-            mkey.GetMatrixType(), (*m_exp)[eid]->DetShapeType(),
-            *((*m_exp)[eid]), mkey.GetConstFactors(), varcoeffs);
-
-        loc_mat =
-            std::dynamic_pointer_cast<LocalRegions::Expansion>((*m_exp)[n])
-                ->GetLocMatrix(matkey);
-
-        if (RobinBCInfo.count(n) != 0) // add robin mass matrix
-        {
-            RobinBCInfoSharedPtr rBC;
-
-            // declare local matrix from scaled matrix.
-            int rows             = loc_mat->GetRows();
-            int cols             = loc_mat->GetColumns();
-            const NekDouble *dat = loc_mat->GetRawPtr();
-            DNekMatSharedPtr new_mat =
-                MemoryManager<DNekMat>::AllocateSharedPtr(rows, cols, dat);
-            Blas::Dscal(rows * cols, loc_mat->Scale(), new_mat->GetRawPtr(), 1);
-
-            // add local matrix contribution
-            for (rBC = RobinBCInfo.find(n)->second; rBC; rBC = rBC->next)
-            {
-                (*m_exp)[n]->AddRobinMassMatrix(
-                    rBC->m_robinID, rBC->m_robinPrimitiveCoeffs, new_mat);
->>>>>>> 0ebe208c
             }
         }
     }
@@ -2916,7 +2416,6 @@
     GlobalLinSysSharedPtr returnlinsys;
     std::shared_ptr<ExpList> vExpList = GetSharedThisPtr();
 
-<<<<<<< HEAD
     MultiRegions::GlobalSysSolnType vType = mkey.GetGlobalSysSolnType();
 
     if (vType >= eSIZE_GlobalSysSolnType)
@@ -2964,132 +2463,12 @@
  *                          will be stored in this array of size
  *                          \f$Q_{\mathrm{tot}}\f$.
  */
+
 void ExpList::v_BwdTrans(const Array<OneD, const NekDouble> &inarray,
                          Array<OneD, NekDouble> &outarray)
 {
     LibUtilities::Timer timer;
 
-=======
-            NekDouble one = 1.0;
-            // redeclare loc_mat to point to new_mat plus the scalar.
-            loc_mat =
-                MemoryManager<DNekScalMat>::AllocateSharedPtr(one, new_mat);
-        }
-
-        loc_lda = loc_mat->GetColumns();
-
-        for (i = 0; i < loc_lda; ++i)
-        {
-            gid1 = locToGloMap->GetLocalToGlobalMap(m_coeff_offset[n] + i) -
-                   NumDirBCs;
-            sign1 = locToGloMap->GetLocalToGlobalSign(m_coeff_offset[n] + i);
-            if (gid1 >= 0)
-            {
-                for (j = 0; j < loc_lda; ++j)
-                {
-                    gid2 = locToGloMap->GetLocalToGlobalMap(m_coeff_offset[n] +
-                                                            j) -
-                           NumDirBCs;
-                    sign2 = locToGloMap->GetLocalToGlobalSign(
-                        m_coeff_offset[n] + j);
-                    if (gid2 >= 0)
-                    {
-                        // When global matrix is symmetric,
-                        // only add the value for the upper
-                        // triangular part in order to avoid
-                        // entries to be entered twice
-                        if ((matStorage == eFULL) || (gid2 >= gid1))
-                        {
-                            value = Gmat->GetValue(gid1, gid2) +
-                                    sign1 * sign2 * (*loc_mat)(i, j);
-                            Gmat->SetValue(gid1, gid2, value);
-                        }
-                    }
-                }
-            }
-        }
-    }
-
-    return Gmat;
-}
-
-/**
- * Consider a linear system
- * \f$\boldsymbol{M\hat{u}}_g=\boldsymbol{f}\f$ to be solved. Dependent
- * on the solution method, this function constructs
- * - <b>The full linear system</b><BR>
- *   A call to the function #GenGlobalLinSysFullDirect
- * - <b>The statically condensed linear system</b><BR>
- *   A call to the function #GenGlobalLinSysStaticCond
- *
- * @param   mkey            A key which uniquely defines the global
- *                          matrix to be constructed.
- * @param   locToGloMap     Contains the mapping array and required
- *                          information for the transformation from
- *                          local to global degrees of freedom.
- * @return  (A shared pointer to) the global linear system in
- *          required format.
- */
-GlobalLinSysSharedPtr ExpList::GenGlobalLinSys(
-    const GlobalLinSysKey &mkey, const AssemblyMapCGSharedPtr &locToGloMap)
-{
-    GlobalLinSysSharedPtr returnlinsys;
-    std::shared_ptr<ExpList> vExpList = GetSharedThisPtr();
-
-    MultiRegions::GlobalSysSolnType vType = mkey.GetGlobalSysSolnType();
-
-    if (vType >= eSIZE_GlobalSysSolnType)
-    {
-        NEKERROR(ErrorUtil::efatal, "Matrix solution type not defined");
-    }
-    std::string vSolnType = MultiRegions::GlobalSysSolnTypeMap[vType];
-
-    return GetGlobalLinSysFactory().CreateInstance(vSolnType, mkey, vExpList,
-                                                   locToGloMap);
-}
-
-GlobalLinSysSharedPtr ExpList::GenGlobalBndLinSys(
-    const GlobalLinSysKey &mkey, const AssemblyMapSharedPtr &locToGloMap)
-{
-    std::shared_ptr<ExpList> vExpList                 = GetSharedThisPtr();
-    const map<int, RobinBCInfoSharedPtr> vRobinBCInfo = GetRobinBCInfo();
-
-    MultiRegions::GlobalSysSolnType vType = mkey.GetGlobalSysSolnType();
-
-    if (vType >= eSIZE_GlobalSysSolnType)
-    {
-        NEKERROR(ErrorUtil::efatal, "Matrix solution type not defined");
-    }
-    std::string vSolnType = MultiRegions::GlobalSysSolnTypeMap[vType];
-
-    return GetGlobalLinSysFactory().CreateInstance(vSolnType, mkey, vExpList,
-                                                   locToGloMap);
-}
-
-/**
- * Given the elemental coefficients \f$\hat{u}_n^e\f$ of
- * an expansion, this function evaluates the spectral/hp
- * expansion \f$u^{\delta}(\boldsymbol{x})\f$ at the
- * quadrature points \f$\boldsymbol{x}_i\f$. The operation
- * is evaluated locally by the elemental function
- * StdRegions#StdExpansion#BwdTrans.
- *
- * @param   inarray         An array of size \f$N_{\mathrm{eof}}\f$
- *                          containing the local coefficients
- *                          \f$\hat{u}_n^e\f$.
- * @param   outarray        The resulting physical values at the
- *                          quadrature points
- *                          \f$u^{\delta}(\boldsymbol{x}_i)\f$
- *                          will be stored in this array of size
- *                          \f$Q_{\mathrm{tot}}\f$.
- */
-
-void ExpList::v_BwdTrans(const Array<OneD, const NekDouble> &inarray,
-                         Array<OneD, NekDouble> &outarray)
-{
-    LibUtilities::Timer timer;
-
->>>>>>> 0ebe208c
     if (m_expType == e0D)
     {
         Vmath::Vcopy(m_ncoeffs, inarray, 1, outarray, 1);
@@ -4163,7 +3542,6 @@
 {
     v_ExtractDataToCoeffs(fielddef, fielddata, field, coeffs);
 }
-<<<<<<< HEAD
 
 void ExpList::ExtractCoeffsToCoeffs(
     const std::shared_ptr<ExpList> &fromExpList,
@@ -4191,35 +3569,6 @@
     int modes_offset = 0;
     int datalen      = fielddata.size() / fielddef->m_fields.size();
 
-=======
-
-void ExpList::ExtractCoeffsToCoeffs(
-    const std::shared_ptr<ExpList> &fromExpList,
-    const Array<OneD, const NekDouble> &fromCoeffs,
-    Array<OneD, NekDouble> &toCoeffs)
-{
-    v_ExtractCoeffsToCoeffs(fromExpList, fromCoeffs, toCoeffs);
-}
-
-/**
- * @brief Extract data from raw field data into expansion list.
- *
- * @param fielddef   Field definitions.
- * @param fielddata  Data for associated field.
- * @param field      Field variable name.
- * @param coeffs     Resulting coefficient array.
- */
-void ExpList::v_ExtractDataToCoeffs(
-    LibUtilities::FieldDefinitionsSharedPtr &fielddef,
-    std::vector<NekDouble> &fielddata, std::string &field,
-    Array<OneD, NekDouble> &coeffs)
-{
-    int i, expId;
-    int offset       = 0;
-    int modes_offset = 0;
-    int datalen      = fielddata.size() / fielddef->m_fields.size();
-
->>>>>>> 0ebe208c
     // Find data location according to field definition
     for (i = 0; i < fielddef->m_fields.size(); ++i)
     {
@@ -4229,17 +3578,10 @@
         }
         offset += datalen;
     }
-<<<<<<< HEAD
 
     ASSERTL0(i != fielddef->m_fields.size(),
              "Field (" + field + ") not found in file.");
 
-=======
-
-    ASSERTL0(i != fielddef->m_fields.size(),
-             "Field (" + field + ") not found in file.");
-
->>>>>>> 0ebe208c
     if (m_elmtToExpId.size() == 0)
     {
         // Loop in reverse order so that in case where using a
@@ -4300,17 +3642,10 @@
         offset += datalen;
         modes_offset += (*m_exp)[0]->GetNumBases();
     }
-<<<<<<< HEAD
 
     return;
 }
 
-=======
-
-    return;
-}
-
->>>>>>> 0ebe208c
 void ExpList::v_ExtractCoeffsToCoeffs(
     const std::shared_ptr<ExpList> &fromExpList,
     const Array<OneD, const NekDouble> &fromCoeffs,
@@ -4721,7 +4056,6 @@
                 if (e_nmodes != loc_nmodes)
                 {
                     if (loc_exp->GetRightAdjacentElementTrace() >= 0)
-<<<<<<< HEAD
                     {
                         LocalRegions::ExpansionSharedPtr loc_elmt =
                             loc_exp->GetRightAdjacentElementExp();
@@ -4749,35 +4083,6 @@
                     }
                     else
                     {
-=======
-                    {
-                        LocalRegions::ExpansionSharedPtr loc_elmt =
-                            loc_exp->GetRightAdjacentElementExp();
-
-                        int EdgeNumber =
-                            loc_exp->GetRightAdjacentElementTrace();
-
-                        // Serial case: right element is connected so we can
-                        // just grab that normal.
-                        locnormals = loc_elmt->GetTraceNormal(EdgeNumber);
-
-                        offset = m_phys_offset[i];
-
-                        // Process each point in the expansion.
-                        for (j = 0; j < e_npoints; ++j)
-                        {
-                            // Process each spatial dimension and
-                            // copy the values into the output
-                            // array.
-                            for (k = 0; k < coordim; ++k)
-                            {
-                                normals[k][offset + j] = -locnormals[k][j];
-                            }
-                        }
-                    }
-                    else
-                    {
->>>>>>> 0ebe208c
                         // Parallel case: need to interpolate normal.
                         Array<OneD, Array<OneD, NekDouble>> normal(coordim);
 
@@ -4871,7 +4176,6 @@
 
                 const int faceNq0 = faceBasis0.GetNumPoints();
                 const int faceNq1 = faceBasis1.GetNumPoints();
-<<<<<<< HEAD
 
                 Array<OneD, int> faceids;
                 exp3D->ReOrientTracePhysMap(orient, faceids, faceNq0, faceNq1);
@@ -4924,60 +4228,6 @@
 
             NekDouble factor = 1.0;
 
-=======
-
-                Array<OneD, int> faceids;
-                exp3D->ReOrientTracePhysMap(orient, faceids, faceNq0, faceNq1);
-
-                Array<OneD, NekDouble> traceNormals(faceNq0 * faceNq1);
-
-                for (j = 0; j < coordim; ++j)
-                {
-                    Vmath::Scatr(faceNq0 * faceNq1, locNormals[j], faceids,
-                                 traceNormals);
-
-                    LibUtilities::Interp2D(
-                        faceBasis0.GetPointsKey(), faceBasis1.GetPointsKey(),
-                        traceNormals, traceBasis0.GetPointsKey(),
-                        traceBasis1.GetPointsKey(), tmp = normals[j] + offset);
-                }
-            }
-        }
-        break;
-        default:
-        {
-            NEKERROR(ErrorUtil::efatal,
-                     "This method is not defined or valid for this class type");
-        }
-    }
-}
-
-void ExpList::GetElmtNormalLength(Array<OneD, NekDouble> &lengthsFwd,
-                                  Array<OneD, NekDouble> &lengthsBwd)
-{
-    int e_npoints;
-
-    Array<OneD, NekDouble> locLeng;
-    Array<OneD, Array<OneD, NekDouble>> lengintp(2);
-    Array<OneD, Array<OneD, NekDouble>> lengAdd(2);
-    Array<OneD, int> LRbndnumbs(2);
-    Array<OneD, Array<OneD, NekDouble>> lengLR(2);
-    lengLR[0] = lengthsFwd;
-    lengLR[1] = lengthsBwd;
-    Array<OneD, LocalRegions::ExpansionSharedPtr> LRelmts(2);
-    LocalRegions::ExpansionSharedPtr loc_elmt;
-    LocalRegions::ExpansionSharedPtr loc_exp;
-    int e_npoints0 = -1;
-    if (m_expType == e1D)
-    {
-        for (int i = 0; i < m_exp->size(); ++i)
-        {
-            loc_exp    = (*m_exp)[i];
-            int offset = m_phys_offset[i];
-
-            NekDouble factor = 1.0;
-
->>>>>>> 0ebe208c
             int e_nmodes = loc_exp->GetBasis(0)->GetNumModes();
             e_npoints    = (*m_exp)[i]->GetNumPoints(0);
             if (e_npoints0 < e_npoints)
@@ -5090,7 +4340,6 @@
                         fromid0 = 1;
                         fromid1 = 0;
                     }
-<<<<<<< HEAD
 
                     LibUtilities::BasisKey faceBasis0 =
                         loc_elmt->GetTraceBasisKey(bndNumber, fromid0);
@@ -5100,17 +4349,6 @@
                     const int faceNq1 = faceBasis1.GetNumPoints();
                     Array<OneD, NekDouble> alignedLeng(faceNq0 * faceNq1);
 
-=======
-
-                    LibUtilities::BasisKey faceBasis0 =
-                        loc_elmt->GetTraceBasisKey(bndNumber, fromid0);
-                    LibUtilities::BasisKey faceBasis1 =
-                        loc_elmt->GetTraceBasisKey(bndNumber, fromid1);
-                    const int faceNq0 = faceBasis0.GetNumPoints();
-                    const int faceNq1 = faceBasis1.GetNumPoints();
-                    Array<OneD, NekDouble> alignedLeng(faceNq0 * faceNq1);
-
->>>>>>> 0ebe208c
                     AlignFace(orient, faceNq0, faceNq1, locLeng, alignedLeng);
                     LibUtilities::Interp2D(
                         faceBasis0.GetPointsKey(), faceBasis1.GetPointsKey(),
@@ -5160,7 +4398,6 @@
     NEKERROR(ErrorUtil::efatal,
              "This method is not defined or valid for this class type");
 }
-<<<<<<< HEAD
 
 void ExpList::v_GetFwdBwdTracePhys(Array<OneD, NekDouble> &Fwd,
                                    Array<OneD, NekDouble> &Bwd)
@@ -5337,184 +4574,6 @@
              "This method is not defined or valid for this class type");
 }
 
-=======
-
-void ExpList::v_GetFwdBwdTracePhys(Array<OneD, NekDouble> &Fwd,
-                                   Array<OneD, NekDouble> &Bwd)
-{
-    boost::ignore_unused(Fwd, Bwd);
-    NEKERROR(ErrorUtil::efatal,
-             "This method is not defined or valid for this class type");
-}
-
-void ExpList::v_GetFwdBwdTracePhys(const Array<OneD, const NekDouble> &field,
-                                   Array<OneD, NekDouble> &Fwd,
-                                   Array<OneD, NekDouble> &Bwd, bool FillBnd,
-                                   bool PutFwdInBwdOnBCs, bool DoExchange)
-{
-    boost::ignore_unused(field, Fwd, Bwd, FillBnd, PutFwdInBwdOnBCs,
-                         DoExchange);
-    NEKERROR(ErrorUtil::efatal,
-             "This method is not defined or valid for this class type");
-}
-
-void ExpList::v_FillBwdWithBoundCond(const Array<OneD, NekDouble> &Fwd,
-                                     Array<OneD, NekDouble> &Bwd,
-                                     bool PutFwdInBwdOnBCs)
-{
-    boost::ignore_unused(Fwd, Bwd, PutFwdInBwdOnBCs);
-    NEKERROR(ErrorUtil::efatal,
-             "This method is not defined or valid for this class type");
-}
-
-void ExpList::v_AddTraceQuadPhysToField(const Array<OneD, const NekDouble> &Fwd,
-                                        const Array<OneD, const NekDouble> &Bwd,
-                                        Array<OneD, NekDouble> &field)
-{
-    boost::ignore_unused(field, Fwd, Bwd);
-    NEKERROR(ErrorUtil::efatal,
-             "v_AddTraceQuadPhysToField is not defined for this class type");
-}
-
-void ExpList::v_AddTraceQuadPhysToOffDiag(
-    const Array<OneD, const NekDouble> &Fwd,
-    const Array<OneD, const NekDouble> &Bwd, Array<OneD, NekDouble> &field)
-{
-    boost::ignore_unused(field, Fwd, Bwd);
-    NEKERROR(ErrorUtil::efatal,
-             "v_AddTraceQuadPhysToOffDiag is not defined for this class");
-}
-
-void ExpList::v_GetLocTraceFromTracePts(const Array<OneD, const NekDouble> &Fwd,
-                                        const Array<OneD, const NekDouble> &Bwd,
-                                        Array<OneD, NekDouble> &locTraceFwd,
-                                        Array<OneD, NekDouble> &locTraceBwd)
-{
-    boost::ignore_unused(Fwd, Bwd, locTraceFwd, locTraceBwd);
-    NEKERROR(ErrorUtil::efatal,
-             "v_GetLocTraceFromTracePts is not defined for this class");
-}
-
-const Array<OneD, const NekDouble> &ExpList::v_GetBndCondBwdWeight()
-{
-    NEKERROR(ErrorUtil::efatal,
-             "v_GetBndCondBwdWeight is not defined for this class type");
-    static Array<OneD, NekDouble> tmp;
-    return tmp;
-}
-
-void ExpList::v_SetBndCondBwdWeight(const int index, const NekDouble value)
-{
-    boost::ignore_unused(index, value);
-    NEKERROR(ErrorUtil::efatal,
-             "v_setBndCondBwdWeight is not defined for this class type");
-}
-
-const vector<bool> &ExpList::v_GetLeftAdjacentFaces(void) const
-{
-    NEKERROR(ErrorUtil::efatal,
-             "This method is not defined or valid for this class type");
-    static vector<bool> tmp;
-    return tmp;
-}
-
-void ExpList::v_ExtractTracePhys(Array<OneD, NekDouble> &outarray)
-{
-    boost::ignore_unused(outarray);
-    NEKERROR(ErrorUtil::efatal,
-             "This method is not defined or valid for this class type");
-}
-
-void ExpList::v_ExtractTracePhys(const Array<OneD, const NekDouble> &inarray,
-                                 Array<OneD, NekDouble> &outarray)
-{
-    boost::ignore_unused(inarray, outarray);
-    NEKERROR(ErrorUtil::efatal,
-             "This method is not defined or valid for this class type");
-}
-
-void ExpList::v_MultiplyByInvMassMatrix(
-    const Array<OneD, const NekDouble> &inarray,
-    Array<OneD, NekDouble> &outarray)
-{
-    boost::ignore_unused(inarray, outarray);
-    NEKERROR(ErrorUtil::efatal,
-             "This method is not defined or valid for this class type");
-}
-
-void ExpList::v_HelmSolve(const Array<OneD, const NekDouble> &inarray,
-                          Array<OneD, NekDouble> &outarray,
-                          const StdRegions::ConstFactorMap &factors,
-                          const StdRegions::VarCoeffMap &varcoeff,
-                          const MultiRegions::VarFactorsMap &varfactors,
-                          const Array<OneD, const NekDouble> &dirForcing,
-                          const bool PhysSpaceForcing)
-{
-    boost::ignore_unused(inarray, outarray, factors, varcoeff, varfactors,
-                         dirForcing, PhysSpaceForcing);
-    NEKERROR(ErrorUtil::efatal, "HelmSolve not implemented.");
-}
-
-void ExpList::v_LinearAdvectionDiffusionReactionSolve(
-    const Array<OneD, Array<OneD, NekDouble>> &velocity,
-    const Array<OneD, const NekDouble> &inarray,
-    Array<OneD, NekDouble> &outarray, const NekDouble lambda,
-    const Array<OneD, const NekDouble> &dirForcing)
-{
-    boost::ignore_unused(velocity, inarray, outarray, lambda, dirForcing);
-    NEKERROR(ErrorUtil::efatal,
-             "This method is not defined or valid for this class type");
-}
-
-void ExpList::v_LinearAdvectionReactionSolve(
-    const Array<OneD, Array<OneD, NekDouble>> &velocity,
-    const Array<OneD, const NekDouble> &inarray,
-    Array<OneD, NekDouble> &outarray, const NekDouble lambda,
-    const Array<OneD, const NekDouble> &dirForcing)
-{
-    boost::ignore_unused(velocity, inarray, outarray, lambda, dirForcing);
-    NEKERROR(ErrorUtil::efatal,
-             "This method is not defined or valid for this class type");
-}
-
-void ExpList::v_HomogeneousFwdTrans(const Array<OneD, const NekDouble> &inarray,
-                                    Array<OneD, NekDouble> &outarray,
-                                    bool Shuff, bool UnShuff)
-{
-    boost::ignore_unused(inarray, outarray, Shuff, UnShuff);
-    NEKERROR(ErrorUtil::efatal,
-             "This method is not defined or valid for this class type");
-}
-
-void ExpList::v_HomogeneousBwdTrans(const Array<OneD, const NekDouble> &inarray,
-                                    Array<OneD, NekDouble> &outarray,
-                                    bool Shuff, bool UnShuff)
-{
-    boost::ignore_unused(inarray, outarray, Shuff, UnShuff);
-    NEKERROR(ErrorUtil::efatal,
-             "This method is not defined or valid for this class type");
-}
-
-void ExpList::v_DealiasedProd(const Array<OneD, NekDouble> &inarray1,
-                              const Array<OneD, NekDouble> &inarray2,
-                              Array<OneD, NekDouble> &outarray)
-{
-    boost::ignore_unused(inarray1, inarray2, outarray);
-    NEKERROR(ErrorUtil::efatal,
-             "This method is not defined or valid for this class type");
-}
-
-void ExpList::v_DealiasedDotProd(
-    const Array<OneD, Array<OneD, NekDouble>> &inarray1,
-    const Array<OneD, Array<OneD, NekDouble>> &inarray2,
-    Array<OneD, Array<OneD, NekDouble>> &outarray)
-{
-    boost::ignore_unused(inarray1, inarray2, outarray);
-    NEKERROR(ErrorUtil::efatal,
-             "This method is not defined or valid for this class type");
-}
-
->>>>>>> 0ebe208c
 void ExpList::v_GetBCValues(Array<OneD, NekDouble> &BndVals,
                             const Array<OneD, NekDouble> &TotField, int BndID)
 {
@@ -5628,15 +4687,6 @@
     NEKERROR(ErrorUtil::efatal,
              "This method is not defined or valid for this class type");
 }
-<<<<<<< HEAD
-
-void ExpList::v_FwdTrans(const Array<OneD, const NekDouble> &inarray,
-                         Array<OneD, NekDouble> &outarray)
-{
-    v_FwdTrans_IterPerExp(inarray, outarray);
-}
-
-=======
 
 void ExpList::v_FwdTrans(const Array<OneD, const NekDouble> &inarray,
                          Array<OneD, NekDouble> &outarray)
@@ -5655,7 +4705,6 @@
  * @param   outarray        An array of size \f$N_{\mathrm{eof}}\f$
  *                          used to store the result.
  */
->>>>>>> 0ebe208c
 void ExpList::v_IProductWRTBase(const Array<OneD, const NekDouble> &inarray,
                                 Array<OneD, NekDouble> &outarray)
 {
@@ -5679,16 +4728,6 @@
     }
 }
 
-<<<<<<< HEAD
-void ExpList::v_GeneralMatrixOp(const GlobalMatrixKey &gkey,
-                                const Array<OneD, const NekDouble> &inarray,
-                                Array<OneD, NekDouble> &outarray)
-{
-    GeneralMatrixOp_IterPerExp(gkey, inarray, outarray);
-}
-
-=======
->>>>>>> 0ebe208c
 /**
  * The operation is evaluated locally by the elemental
  * function StdRegions#StdExpansion#GetCoords.
@@ -5724,13 +4763,7 @@
             }
             break;
         case 2:
-<<<<<<< HEAD
-            ASSERTL0(coord_1.size() != 0,
-                     "Second inputs must be used since the "
-                     "expansion has two coordinates");
-=======
             ASSERTL0(coord_1.size() != 0, "output coord_1 is not defined");
->>>>>>> 0ebe208c
 
             for (i = 0; i < (*m_exp).size(); ++i)
             {
@@ -5740,14 +4773,8 @@
             }
             break;
         case 3:
-<<<<<<< HEAD
-            ASSERTL0(coord_1.size() != 0 || coord_2.size() != 0,
-                     "Three inputs must be used since the "
-                     "expansion has three coordinates");
-=======
             ASSERTL0(coord_1.size() != 0, "output coord_1 is not defined");
             ASSERTL0(coord_2.size() != 0, "output coord_2 is not defined");
->>>>>>> 0ebe208c
 
             for (i = 0; i < (*m_exp).size(); ++i)
             {
