--- conflicted
+++ resolved
@@ -2689,8 +2689,6 @@
         {
             boost::ignore_unused(normals);
             NEKERROR(ErrorUtil::efatal,
-<<<<<<< HEAD
-=======
                      "This method is not defined or valid for this class type");
         }
 
@@ -2700,7 +2698,6 @@
         {
             boost::ignore_unused(lengthsFwd, lengthsBwd);
             ASSERTL0(false,
->>>>>>> af485672
                      "This method is not defined or valid for this class type");
         }
 
@@ -2748,8 +2745,6 @@
         {
             boost::ignore_unused(field, Fwd, Bwd);
             NEKERROR(ErrorUtil::efatal,
-<<<<<<< HEAD
-=======
                      "This method is not defined or valid for this class type");
         }
 
@@ -2761,7 +2756,6 @@
         {
             boost::ignore_unused(Dir, field,Fwd,Bwd);
             ASSERTL0(false,
->>>>>>> af485672
                      "This method is not defined or valid for this class type");
         }
 
@@ -2771,12 +2765,8 @@
                                       Array<OneD,NekDouble> &Fwd,
                                       Array<OneD,NekDouble> &Bwd)
         {
-<<<<<<< HEAD
-            NEKERROR(ErrorUtil::efatal,
-=======
             boost::ignore_unused(Dir, field,Fwd,Bwd);
             ASSERTL0(false,
->>>>>>> af485672
                      "This method is not defined or valid for this class type");
         }
 
