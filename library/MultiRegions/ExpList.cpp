///////////////////////////////////////////////////////////////////////////////
//
// File ExpList.cpp
//
// For more information, please see: http://www.nektar.info
//
// The MIT License
//
// Copyright (c) 2006 Division of Applied Mathematics, Brown University (USA),
// Department of Aeronautics, Imperial College London (UK), and Scientific
// Computing and Imaging Institute, University of Utah (USA).
//
// License for the specific language governing rights and limitations under
// Permission is hereby granted, free of charge, to any person obtaining a
// copy of this software and associated documentation files (the "Software"),
// to deal in the Software without restriction, including without limitation
// the rights to use, copy, modify, merge, publish, distribute, sublicense,
// and/or sell copies of the Software, and to permit persons to whom the
// Software is furnished to do so, subject to the following conditions:
//
// The above copyright notice and this permission notice shall be included
// in all copies or substantial portions of the Software.
//
// THE SOFTWARE IS PROVIDED "AS IS", WITHOUT WARRANTY OF ANY KIND, EXPRESS
// OR IMPLIED, INCLUDING BUT NOT LIMITED TO THE WARRANTIES OF MERCHANTABILITY,
// FITNESS FOR A PARTICULAR PURPOSE AND NONINFRINGEMENT. IN NO EVENT SHALL
// THE AUTHORS OR COPYRIGHT HOLDERS BE LIABLE FOR ANY CLAIM, DAMAGES OR OTHER
// LIABILITY, WHETHER IN AN ACTION OF CONTRACT, TORT OR OTHERWISE, ARISING
// FROM, OUT OF OR IN CONNECTION WITH THE SOFTWARE OR THE USE OR OTHER
// DEALINGS IN THE SOFTWARE.
//
// Description: Expansion list definition
//
///////////////////////////////////////////////////////////////////////////////

#include <MultiRegions/ExpList.h>
#include <LibUtilities/Communication/Comm.h>
#include <MultiRegions/GlobalLinSys.h>

#include <LocalRegions/MatrixKey.h>     // for MatrixKey
#include <LocalRegions/Expansion.h>     // for Expansion

#include <MultiRegions/AssemblyMap/AssemblyMapCG.h>  // for AssemblyMapCG, etc
#include <MultiRegions/GlobalLinSysKey.h>  // for GlobalLinSysKey
#include <MultiRegions/GlobalMatrix.h>  // for GlobalMatrix, etc
#include <MultiRegions/GlobalMatrixKey.h>  // for GlobalMatrixKey

#include <LibUtilities/LinearAlgebra/SparseMatrixFwd.hpp>
#include <LibUtilities/LinearAlgebra/NekTypeDefs.hpp>
#include <LibUtilities/LinearAlgebra/NekMatrix.hpp>


namespace Nektar
{
    namespace MultiRegions
    {
        /**
         * @class ExpList
         * All multi-elemental expansions \f$u^{\delta}(\boldsymbol{x})\f$ can
         * be considered as the assembly of the various elemental contributions.
         * On a discrete level, this yields,
         * \f[u^{\delta}(\boldsymbol{x}_i)=\sum_{e=1}^{{N_{\mathrm{el}}}}
         * \sum_{n=0}^{N^{e}_m-1}\hat{u}_n^e\phi_n^e(\boldsymbol{x}_i).\f]
         * where \f${N_{\mathrm{el}}}\f$ is the number of elements and
         * \f$N^{e}_m\f$ is the local elemental number of expansion modes.
         * As it is the lowest level class, it contains the definition of the
         * common data and common routines to all multi-elemental expansions.
         *
         * The class stores a vector of expansions, \a m_exp, (each derived from
         * StdRegions#StdExpansion) which define the constituent components of
         * the domain. The coefficients from these expansions are concatenated
         * in \a m_coeffs, while the expansion evaluated at the quadrature
         * points is stored in \a m_phys.
         */

        /**
         * Creates an empty expansion list. The expansion list will typically be
         * populated by a derived class (namely one of MultiRegions#ExpList1D,
         * MultiRegions#ExpList2D or MultiRegions#ExpList3D).
         */
        ExpList::ExpList():
            m_comm(),
            m_session(),
            m_graph(),
            m_ncoeffs(0),
            m_npoints(0),
            m_coeffs(),
            m_phys(),
            m_physState(false),
            m_exp(MemoryManager<LocalRegions::ExpansionVector>
                      ::AllocateSharedPtr()),
            m_coeff_offset(),
            m_phys_offset(),
            m_offset_elmt_id(),
            m_blockMat(MemoryManager<BlockMatrixMap>::AllocateSharedPtr()),
            m_WaveSpace(false)
        {
            SetExpType(eNoType);
        }


        /**
         * Creates an empty expansion list. The expansion list will typically be
         * populated by a derived class (namely one of MultiRegions#ExpList1D,
         * MultiRegions#ExpList2D or MultiRegions#ExpList3D).
         */
        ExpList::ExpList(
                const LibUtilities::SessionReaderSharedPtr &pSession):
            m_comm(pSession->GetComm()),
            m_session(pSession),
            m_graph(),
            m_ncoeffs(0),
            m_npoints(0),
            m_coeffs(),
            m_phys(),
            m_physState(false),
            m_exp(MemoryManager<LocalRegions::ExpansionVector>
                      ::AllocateSharedPtr()),
            m_coeff_offset(),
            m_phys_offset(),
            m_offset_elmt_id(),
            m_blockMat(MemoryManager<BlockMatrixMap>::AllocateSharedPtr()),
            m_WaveSpace(false)
        {
            SetExpType(eNoType);
        }


        /**
         * Creates an empty expansion list. The expansion list will typically be
         * populated by a derived class (namely one of MultiRegions#ExpList1D,
         * MultiRegions#ExpList2D or MultiRegions#ExpList3D).
         */
        ExpList::ExpList(
                const LibUtilities::SessionReaderSharedPtr &pSession,
                const SpatialDomains::MeshGraphSharedPtr &pGraph):
            m_comm(pSession->GetComm()),
            m_session(pSession),
            m_graph(pGraph),
            m_ncoeffs(0),
            m_npoints(0),
            m_coeffs(),
            m_phys(),
            m_physState(false),
            m_exp(MemoryManager<LocalRegions::ExpansionVector>
                      ::AllocateSharedPtr()),
            m_coeff_offset(),
            m_phys_offset(),
            m_offset_elmt_id(),
            m_blockMat(MemoryManager<BlockMatrixMap>::AllocateSharedPtr()),
            m_WaveSpace(false)
        {
            SetExpType(eNoType);
        }


        /**
         * Copies an existing expansion list.
         * @param   in              Source expansion list.
         */
        ExpList::ExpList(const ExpList &in, const bool DeclareCoeffPhysArrays):
            m_comm(in.m_comm),
            m_session(in.m_session),
            m_graph(in.m_graph),
            m_ncoeffs(in.m_ncoeffs),
            m_npoints(in.m_npoints),
            m_physState(false),
            m_exp(in.m_exp),
            m_coeff_offset(in.m_coeff_offset),
            m_phys_offset(in.m_phys_offset),
            m_offset_elmt_id(in.m_offset_elmt_id),
            m_globalOptParam(in.m_globalOptParam),
            m_blockMat(in.m_blockMat),
            m_WaveSpace(false)
        {
            SetExpType(eNoType);
            
            if(DeclareCoeffPhysArrays)
            {
                m_coeffs = Array<OneD, NekDouble>(m_ncoeffs);
                m_phys   = Array<OneD, NekDouble>(m_npoints);
            }
        }
        
	/**
         * 
         */
        ExpansionType ExpList::GetExpType(void)
        {
            return m_expType;
        }
		
        /**
         * 
         */
        void ExpList::SetExpType(ExpansionType Type)
        {
            m_expType = Type;
        }

        ExpList::~ExpList()
        {
        }

        /**
         * The integration is evaluated locally, that is
         * \f[\int
         *    f(\boldsymbol{x})d\boldsymbol{x}=\sum_{e=1}^{{N_{\mathrm{el}}}}
         * \left\{\int_{\Omega_e}f(\boldsymbol{x})d\boldsymbol{x}\right\},  \f]
         * where the integration over the separate elements is done by the
         * function StdRegions#StdExpansion#Integral, which discretely
         * evaluates the integral using Gaussian quadrature.
         *
         * Note that the array #m_phys should be filled with the values of the
         * function \f$f(\boldsymbol{x})\f$ at the quadrature points
         * \f$\boldsymbol{x}_i\f$.
         *
         * @return  The value of the discretely evaluated integral
         *          \f$\int f(\boldsymbol{x})d\boldsymbol{x}\f$.
         */
        NekDouble ExpList::PhysIntegral()
        {
            ASSERTL1(m_physState == true,
                     "local physical space is not true ");

            return PhysIntegral(m_phys);
        }


        /**
         * The integration is evaluated locally, that is
         * \f[\int
         *    f(\boldsymbol{x})d\boldsymbol{x}=\sum_{e=1}^{{N_{\mathrm{el}}}}
         * \left\{\int_{\Omega_e}f(\boldsymbol{x})d\boldsymbol{x}\right\},  \f]
         * where the integration over the separate elements is done by the
         * function StdRegions#StdExpansion#Integral, which discretely
         * evaluates the integral using Gaussian quadrature.
         *
         * @param   inarray         An array of size \f$Q_{\mathrm{tot}}\f$
         *                          containing the values of the function
         *                          \f$f(\boldsymbol{x})\f$ at the quadrature
         *                          points \f$\boldsymbol{x}_i\f$.
         * @return  The value of the discretely evaluated integral
         *          \f$\int f(\boldsymbol{x})d\boldsymbol{x}\f$.
         */
        NekDouble ExpList::PhysIntegral(
                                const Array<OneD, const NekDouble> &inarray)
        {
            int       i;
            NekDouble sum = 0.0;

            for(i = 0; i < (*m_exp).size(); ++i)
            {
                sum += (*m_exp)[i]->Integral(inarray + m_phys_offset[i]);
            }

            return sum;
        }


        /**
         * Retrieves the block matrix specified by \a bkey, and computes
         * \f$ y=Mx \f$.
         * @param   gkey        GlobalMatrixKey specifying the block matrix to
         *                      use in the matrix-vector multiply.
         * @param   inarray     Input vector \f$ x \f$.
         * @param   outarray    Output vector \f$ y \f$.
         */
        void ExpList::MultiplyByBlockMatrix(
                                const GlobalMatrixKey             &gkey,
                                const Array<OneD,const NekDouble> &inarray,
                                      Array<OneD,      NekDouble> &outarray)
        {
            // Retrieve the block matrix using the given key.
            const DNekScalBlkMatSharedPtr& blockmat = GetBlockMatrix(gkey);
            int nrows = blockmat->GetRows();
            int ncols = blockmat->GetColumns();

            // Create NekVectors from the given data arrays
            NekVector<NekDouble> in (ncols,inarray, eWrapper);
            NekVector<      NekDouble> out(nrows,outarray,eWrapper);

            // Perform matrix-vector multiply.
            out = (*blockmat)*in;
        }


        /**
         * The operation is evaluated locally for every element by the function
         * StdRegions#StdExpansion#IProductWRTBase.
         *
         * @param   inarray         An array of size \f$Q_{\mathrm{tot}}\f$
         *                          containing the values of the function
         *                          \f$f(\boldsymbol{x})\f$ at the quadrature
         *                          points \f$\boldsymbol{x}_i\f$.
         * @param   outarray        An array of size \f$N_{\mathrm{eof}}\f$
         *                          used to store the result.
         */
        void ExpList::v_IProductWRTBase_IterPerExp(
                                const Array<OneD, const NekDouble> &inarray,
                                      Array<OneD,       NekDouble> &outarray)
        {
            // get optimisation information about performing block
            // matrix multiplies
            const Array<OneD, const bool>  doBlockMatOp
                = m_globalOptParam->DoBlockMatOp(StdRegions::eIProductWRTBase);
            const Array<OneD, LibUtilities::ShapeType> shape = m_globalOptParam->GetShapeList();
            const Array<OneD, const int> num_elmts = m_globalOptParam->GetShapeNumElements();

            Array<OneD,NekDouble> tmp_outarray;
            int cnt = 0,eid;

            for(int n = 0; n < shape.num_elements(); ++n)
            {
                if(doBlockMatOp[n])
                {
                    if(num_elmts[n])
                    {
                        GlobalMatrixKey mkey(StdRegions::eIProductWRTBase,
                                             shape[n]);
                        eid = m_offset_elmt_id[cnt];
                        MultiplyByBlockMatrix(mkey,inarray + m_phys_offset[eid],
                                              tmp_outarray = outarray + m_coeff_offset[eid]);
                        cnt += num_elmts[n];
                    }
                }
                else
                {
                    int    i;
                    for(i = 0; i < num_elmts[n]; ++i)
                    {
                        eid = m_offset_elmt_id[cnt++];
                        (*m_exp)[eid]->IProductWRTBase(inarray+m_phys_offset[eid],
                                                       tmp_outarray = outarray+m_coeff_offset[eid]);
                    }
                }
            }
        }

        /**
         * The operation is evaluated locally for every element by the function
         * StdRegions#StdExpansion#IProductWRTDerivBase.
         *
         * @param   dir             {0,1} is the direction in which the
         *                          derivative of the basis should be taken
         * @param   inarray         An array of size \f$Q_{\mathrm{tot}}\f$
         *                          containing the values of the function
         *                          \f$f(\boldsymbol{x})\f$ at the quadrature
         *                          points \f$\boldsymbol{x}_i\f$.
         * @param   outarray        An array of size \f$N_{\mathrm{eof}}\f$
         *                          used to store the result.
         */
        void ExpList::IProductWRTDerivBase(const int dir,
                                           const Array<OneD, const NekDouble> &inarray,
                                           Array<OneD, NekDouble> &outarray)
        {
            int    i;

            Array<OneD,NekDouble> e_outarray;

            for(i = 0; i < (*m_exp).size(); ++i)
            {
                (*m_exp)[i]->IProductWRTDerivBase(dir,inarray+m_phys_offset[i],
                                                  e_outarray = outarray+m_coeff_offset[i]);
            }
        }

        /**
         * Given a function \f$f(\boldsymbol{x})\f$ evaluated at
         * the quadrature points, this function calculates the
         * derivatives \f$\frac{d}{dx_1}\f$, \f$\frac{d}{dx_2}\f$
         * and \f$\frac{d}{dx_3}\f$ of the function
         * \f$f(\boldsymbol{x})\f$ at the same quadrature
         * points. The local distribution of the quadrature points
         * allows an elemental evaluation of the derivative. This
         * is done by a call to the function
         * StdRegions#StdExpansion#PhysDeriv.
         *
         * @param   inarray         An array of size \f$Q_{\mathrm{tot}}\f$
         *                          containing the values of the function
         *                          \f$f(\boldsymbol{x})\f$ at the quadrature
         *                          points \f$\boldsymbol{x}_i\f$.
         * @param   out_d0          The discrete evaluation of the
         *                          derivative\f$\frac{d}{dx_1}\f$ will
         *                          be stored in this array of size
         *                          \f$Q_{\mathrm{tot}}\f$.
         * @param   out_d1          The discrete evaluation of the
         *                          derivative\f$\frac{d}{dx_2}\f$ will be
         *                          stored in this array of size
         *                          \f$Q_{\mathrm{tot}}\f$. Note that if no
         *                          memory is allocated for \a out_d1, the
         *                          derivative \f$\frac{d}{dx_2}\f$ will not be
         *                          calculated.
         * @param   out_d2          The discrete evaluation of the
         *                          derivative\f$\frac{d}{dx_3}\f$ will be
         *                          stored in this array of size
         *                          \f$Q_{\mathrm{tot}}\f$. Note that if no
         *                          memory is allocated for \a out_d2, the
         *                          derivative \f$\frac{d}{dx_3}\f$ will not be
         *                          calculated.
         */
        void ExpList::v_PhysDeriv(const Array<OneD, const NekDouble> &inarray,
                                  Array<OneD, NekDouble> &out_d0,
                                  Array<OneD, NekDouble> &out_d1,
                                  Array<OneD, NekDouble> &out_d2)
        {
            int  i;
            Array<OneD, NekDouble> e_out_d0;
            Array<OneD, NekDouble> e_out_d1;
            Array<OneD, NekDouble> e_out_d2;

            for(i= 0; i < (*m_exp).size(); ++i)
            {
                e_out_d0 = out_d0 + m_phys_offset[i];
                if(out_d1.num_elements())
                {
                    e_out_d1 = out_d1 + m_phys_offset[i];
                }

                if(out_d2.num_elements())
                {
                    e_out_d2 = out_d2 + m_phys_offset[i];
                }
                (*m_exp)[i]->PhysDeriv(inarray+m_phys_offset[i],e_out_d0,e_out_d1,e_out_d2);
            }
        }

        void ExpList::v_PhysDeriv(const int dir,
                                  const Array<OneD, const NekDouble> &inarray,
                                  Array<OneD, NekDouble> &out_d)
        {
            Direction edir = DirCartesianMap[dir];
            v_PhysDeriv(edir, inarray,out_d);
        }
        
        void ExpList::v_PhysDeriv(Direction edir, const Array<OneD, const NekDouble> &inarray,
                Array<OneD, NekDouble> &out_d)
        {
            int i;
            if(edir==MultiRegions::eS)
            {
                Array<OneD, NekDouble> e_out_ds;
                for(i=0; i<(*m_exp).size(); ++i)
                {
                    e_out_ds = out_d + m_phys_offset[i];
                    (*m_exp)[i]->PhysDeriv_s(inarray+m_phys_offset[i],e_out_ds);
                }
            }
            else if(edir==MultiRegions::eN)
            {
                Array<OneD, NekDouble > e_out_dn;
                for(i=0; i<(*m_exp).size(); i++)
                {
                    e_out_dn = out_d +m_phys_offset[i];
                    (*m_exp)[i]->PhysDeriv_n(inarray+m_phys_offset[i],e_out_dn);
                }
            }
            else
            {
                // convert enum into int
                int intdir= (int)edir;
                Array<OneD, NekDouble> e_out_d;
                for(i= 0; i < (*m_exp).size(); ++i)
                {
                    e_out_d = out_d + m_phys_offset[i];
                    (*m_exp)[i]->PhysDeriv(intdir, inarray+m_phys_offset[i], e_out_d);
                }

            }
        }


        /**
         * The coefficients of the function to be acted upon
         * should be contained in the \param inarray. The
         * resulting coefficients are stored in \param outarray
         *
         * @param   inarray         An array of size \f$N_{\mathrm{eof}}\f$
         *                          containing the inner product.
         */
        void ExpList::MultiplyByElmtInvMass(
                                            const Array<OneD, const NekDouble> &inarray,
                                            Array<OneD, NekDouble> &outarray)
        {
            GlobalMatrixKey mkey(StdRegions::eInvMass);
            const DNekScalBlkMatSharedPtr& InvMass = GetBlockMatrix(mkey);

            // Inverse mass matrix
            NekVector<NekDouble> out(m_ncoeffs,outarray,eWrapper);
            if(inarray.get() == outarray.get())
            {
                NekVector<NekDouble> in(m_ncoeffs,inarray); // copy data
                out = (*InvMass)*in;
            }
            else
            {
                NekVector<NekDouble> in(m_ncoeffs,inarray,eWrapper);
                out = (*InvMass)*in;
            }
        }

        /**
         * Given a function \f$u(\boldsymbol{x})\f$ defined at the
         * quadrature points, this function determines the
         * transformed elemental coefficients \f$\hat{u}_n^e\f$
         * employing a discrete elemental Galerkin projection from
         * physical space to coefficient space. For each element,
         * the operation is evaluated locally by the function
         * StdRegions#StdExpansion#IproductWRTBase followed by a
         * call to #MultiRegions#MultiplyByElmtInvMass.
         *
         * @param   inarray         An array of size \f$Q_{\mathrm{tot}}\f$
         *                          containing the values of the function
         *                          \f$f(\boldsymbol{x})\f$ at the quadrature
         *                          points \f$\boldsymbol{x}_i\f$.
         * @param   outarray        The resulting coefficients
         *                          \f$\hat{u}_n^e\f$ will be stored in this
         *                          array of size \f$N_{\mathrm{eof}}\f$.
         */
        void ExpList::v_FwdTrans_IterPerExp(const Array<OneD, const NekDouble> &inarray,
											Array<OneD, NekDouble> &outarray)
        {
            Array<OneD,NekDouble> f(m_ncoeffs);

            IProductWRTBase_IterPerExp(inarray,f);
            MultiplyByElmtInvMass(f,outarray);

        }

        void ExpList::FwdTrans_BndConstrained(
                                              const Array<OneD, const NekDouble>& inarray,
                                              Array<OneD, NekDouble> &outarray)
        {
            int i;

            Array<OneD,NekDouble> e_outarray;

            for(i= 0; i < (*m_exp).size(); ++i)
            {
                (*m_exp)[i]->FwdTrans_BndConstrained(inarray+m_phys_offset[i],
                                                     e_outarray = outarray+m_coeff_offset[i]);
            }
        }

        /**
         * This function smooth a field after some calculaitons which have
         * been done elementally.
         *
         * @param   field     An array containing the field in physical space
         *
         */
        void ExpList::v_SmoothField(Array<OneD, NekDouble> &field)
        {
            // Do nothing unless the method is implemented in the appropriate
            // class, i.e. ContField1D,ContField2D, etc.

            // So far it has been implemented just for ContField2D and
            // ContField3DHomogeneous1D

            // Block in case users try the smoothing with a modal expansion.
            // Maybe a different techique for the smoothing require
            // implementation for modal basis.

            ASSERTL0((*m_exp)[0]->GetBasisType(0) 
                     == LibUtilities::eGLL_Lagrange ||
                     (*m_exp)[0]->GetBasisType(0) 
                     == LibUtilities::eGauss_Lagrange,
                     "Smoothing is currently not allowed unless you are using "
                     "a nodal base for efficiency reasons. The implemented "
                     "smoothing technique requires the mass matrix inversion "
                     "which is trivial just for GLL_LAGRANGE_SEM and "
                     "GAUSS_LAGRANGE_SEMexpansions.");
        }


        /**
         * This function assembles the block diagonal matrix
         * \f$\underline{\boldsymbol{M}}^e\f$, which is the
         * concatenation of the local matrices
         * \f$\boldsymbol{M}^e\f$ of the type \a mtype, that is
         *
         * \f[
         * \underline{\boldsymbol{M}}^e = \left[
         * \begin{array}{cccc}
         * \boldsymbol{M}^1 & 0 & \hspace{3mm}0 \hspace{3mm}& 0 \\
         *  0 & \boldsymbol{M}^2 & 0 & 0 \\
         *  0 &  0 & \ddots &  0 \\
         *  0 &  0 & 0 & \boldsymbol{M}^{N_{\mathrm{el}}} \end{array}\right].\f]
         *
         * @param   mtype           the type of matrix to be assembled
         * @param   scalar          an optional parameter
         * @param   constant        an optional parameter
         */
        const DNekScalBlkMatSharedPtr ExpList::GenBlockMatrix(
                                                              const GlobalMatrixKey &gkey)
        {
            int i,cnt1;
            int n_exp = 0;
            DNekScalMatSharedPtr    loc_mat;
            DNekScalBlkMatSharedPtr BlkMatrix;
            map<int,int> elmt_id;
            LibUtilities::ShapeType ShapeType = gkey.GetShapeType();

            if(ShapeType != LibUtilities::eNoShapeType)
            {
                for(i = 0 ; i < (*m_exp).size(); ++i)
                {
                    if((*m_exp)[m_offset_elmt_id[i]]->DetShapeType()
                       == ShapeType)
                    {
                        elmt_id[n_exp++] = m_offset_elmt_id[i];
                    }
                }
            }
            else
            {
                n_exp = (*m_exp).size();
                for(i = 0; i < n_exp; ++i)
                {
                    elmt_id[i] = m_offset_elmt_id[i];
                }
            }

            Array<OneD,unsigned int> nrows(n_exp);
            Array<OneD,unsigned int> ncols(n_exp);

            switch(gkey.GetMatrixType())
            {
            case StdRegions::eBwdTrans:
                {
                    // set up an array of integers for block matrix construction
                    for(i = 0; i < n_exp; ++i)
                    {
                        nrows[i] = (*m_exp)[elmt_id.find(i)->second]->GetTotPoints();
                        ncols[i] = (*m_exp)[elmt_id.find(i)->second]->GetNcoeffs();
                    }
                }
                break;
            case StdRegions::eIProductWRTBase:
                {
                    // set up an array of integers for block matrix construction
                    for(i = 0; i < n_exp; ++i)
                    {
                        nrows[i] = (*m_exp)[elmt_id.find(i)->second]->GetNcoeffs();
                        ncols[i] = (*m_exp)[elmt_id.find(i)->second]->GetTotPoints();
                    }
                }
                break;
            case StdRegions::eMass:
            case StdRegions::eInvMass:
            case StdRegions::eHelmholtz:
            case StdRegions::eLaplacian:
            case StdRegions::eInvHybridDGHelmholtz:
                {
                    // set up an array of integers for block matrix construction
                    for(i = 0; i < n_exp; ++i)
                    {
                        nrows[i] = (*m_exp)[elmt_id.find(i)->second]->GetNcoeffs();
                        ncols[i] = (*m_exp)[elmt_id.find(i)->second]->GetNcoeffs();
                    }
                }
                break;

            case StdRegions::eHybridDGLamToU:
                {
                    // set up an array of integers for block matrix construction
                    for(i = 0; i < n_exp; ++i)
                    {
                        nrows[i] = (*m_exp)[elmt_id.find(i)->second]->GetNcoeffs();
                        ncols[i] = (*m_exp)[elmt_id.find(i)->second]->NumDGBndryCoeffs();
                    }
                }
                break;

            case StdRegions::eHybridDGHelmBndLam:
                {
                    // set up an array of integers for block matrix construction
                    for(i = 0; i < n_exp; ++i)
                    {
                        nrows[i] = (*m_exp)[elmt_id.find(i)->second]->NumDGBndryCoeffs();
                        ncols[i] = (*m_exp)[elmt_id.find(i)->second]->NumDGBndryCoeffs();
                    }
                }
                break;

            default:
                {
                    NEKERROR(ErrorUtil::efatal,
                             "Global Matrix creation not defined for this type "
                             "of matrix");
                }
            }

            MatrixStorage blkmatStorage = eDIAGONAL;
            BlkMatrix = MemoryManager<DNekScalBlkMat>
                ::AllocateSharedPtr(nrows,ncols,blkmatStorage);

            int nvarcoeffs = gkey.GetNVarCoeffs();
            int eid;
            Array<OneD, NekDouble> varcoeffs_wk;

            for(i = cnt1 = 0; i < n_exp; ++i)
            {
                // need to be initialised with zero size for non variable coefficient case
                StdRegions::VarCoeffMap varcoeffs;

                eid = elmt_id[i];
                if(nvarcoeffs>0)
                {
                    StdRegions::VarCoeffMap::const_iterator x;
                    for (x = gkey.GetVarCoeffs().begin(); x != gkey.GetVarCoeffs().end(); ++x)
                    {
                        varcoeffs[x->first] = x->second + m_phys_offset[eid];
                    }
                }

                LocalRegions::MatrixKey matkey(gkey.GetMatrixType(),
                                               (*m_exp)[eid]->DetShapeType(),
                                               *(*m_exp)[eid],
                                               gkey.GetConstFactors(),
                                               varcoeffs );

                loc_mat = boost::dynamic_pointer_cast<LocalRegions::Expansion>((*m_exp)[elmt_id.find(i)->second])->GetLocMatrix(matkey);
                BlkMatrix->SetBlock(i,i,loc_mat);
            }

            return BlkMatrix;
        }

        const DNekScalBlkMatSharedPtr& ExpList::GetBlockMatrix(
                                                               const GlobalMatrixKey &gkey)
        {
            BlockMatrixMap::iterator matrixIter = m_blockMat->find(gkey);

            if(matrixIter == m_blockMat->end())
            {
                return ((*m_blockMat)[gkey] = GenBlockMatrix(gkey));
            }
            else
            {
                return matrixIter->second;
            }
        }

        void ExpList::GeneralMatrixOp_IterPerExp(
                                                 const GlobalMatrixKey             &gkey,
                                                 const Array<OneD,const NekDouble> &inarray,
                                                 Array<OneD,      NekDouble> &outarray)
        {
            const Array<OneD, const bool>  doBlockMatOp
                        = m_globalOptParam->DoBlockMatOp(gkey.GetMatrixType());
            const Array<OneD, const int> num_elmts
                        = m_globalOptParam->GetShapeNumElements();

            Array<OneD,NekDouble> tmp_outarray;
            int cnt = 0;
            int eid;
            for(int n = 0; n < num_elmts.num_elements(); ++n)
            {
                if(doBlockMatOp[n])
                {
                    const LibUtilities::ShapeType vType
                                    = m_globalOptParam->GetShapeList()[n];
                    const MultiRegions::GlobalMatrixKey vKey(gkey, vType);
                    if (cnt < m_offset_elmt_id.num_elements())
                    {
                        eid = m_offset_elmt_id[cnt];
                        MultiplyByBlockMatrix(vKey,inarray + m_coeff_offset[eid],
                                              tmp_outarray = outarray + m_coeff_offset[eid]);
                        cnt += num_elmts[n];
                    }
                }
                else
                {
                    int i;
                    int nvarcoeffs = gkey.GetNVarCoeffs();

                    for(i= 0; i < num_elmts[n]; ++i)
                    {
                        // need to be initialised with zero size for non variable coefficient case
                        StdRegions::VarCoeffMap varcoeffs;

                        eid = m_offset_elmt_id[cnt++];
                        if(nvarcoeffs>0)
                        {
                            StdRegions::VarCoeffMap::const_iterator x;
                            for (x = gkey.GetVarCoeffs().begin(); x != gkey.GetVarCoeffs().end(); ++x)
                            {
                                varcoeffs[x->first] = x->second + m_phys_offset[eid];
                            }
                        }

                        StdRegions::StdMatrixKey mkey(gkey.GetMatrixType(),
                                                      (*m_exp)[eid]->DetShapeType(),
                                                      *((*m_exp)[eid]),
                                                      gkey.GetConstFactors(),varcoeffs);

                        (*m_exp)[eid]->GeneralMatrixOp(inarray + m_coeff_offset[eid],
                                                       tmp_outarray = outarray+m_coeff_offset[eid],
                                                       mkey);
                    }
                }
            }
        }

        /**
         * Retrieves local matrices from each expansion in the expansion list
         * and combines them together to generate a global matrix system.
         * @param   mkey        Matrix key for the matrix to be generated.
         * @param   locToGloMap Local to global mapping.
         * @returns Shared pointer to the generated global matrix.
         */
        GlobalMatrixSharedPtr ExpList::GenGlobalMatrix(
                                                       const GlobalMatrixKey &mkey,
                                                       const AssemblyMapCGSharedPtr &locToGloMap)
        {
            int i,j,n,gid1,gid2,cntdim1,cntdim2;
            NekDouble sign1,sign2;
            DNekScalMatSharedPtr loc_mat;

            unsigned int glob_rows;
            unsigned int glob_cols;
            unsigned int loc_rows;
            unsigned int loc_cols;

            bool assembleFirstDim;
            bool assembleSecondDim;

            switch(mkey.GetMatrixType())
            {
            case StdRegions::eBwdTrans:
                {
                    glob_rows = m_npoints;
                    glob_cols = locToGloMap->GetNumGlobalCoeffs();

                    assembleFirstDim  = false;
                    assembleSecondDim = true;
                }
                break;
            case StdRegions::eIProductWRTBase:
                {
                    glob_rows = locToGloMap->GetNumGlobalCoeffs();
                    glob_cols = m_npoints;

                    assembleFirstDim  = true;
                    assembleSecondDim = false;
                }
                break;
            case StdRegions::eMass:
            case StdRegions::eHelmholtz:
            case StdRegions::eLaplacian:
            case StdRegions::eHybridDGHelmBndLam:
                {
                    glob_rows = locToGloMap->GetNumGlobalCoeffs();
                    glob_cols = locToGloMap->GetNumGlobalCoeffs();

                    assembleFirstDim  = true;
                    assembleSecondDim = true;
                }
                break;
            default:
                {
                    NEKERROR(ErrorUtil::efatal,
                             "Global Matrix creation not defined for this type "
                             "of matrix");
                }
            }

            COOMatType spcoomat;
            CoordType  coord;

            int nvarcoeffs = mkey.GetNVarCoeffs();
            int eid;

            // fill global matrix
            for(n = cntdim1 = cntdim2 = 0; n < (*m_exp).size(); ++n)
            {
                // need to be initialised with zero size for non variable coefficient case
                StdRegions::VarCoeffMap varcoeffs;

                eid = m_offset_elmt_id[n];
                if(nvarcoeffs>0)
                {
                    StdRegions::VarCoeffMap::const_iterator x;
                    for (x = mkey.GetVarCoeffs().begin(); x != mkey.GetVarCoeffs().end(); ++x)
                    {
                        varcoeffs[x->first] = x->second + m_phys_offset[eid];
                    }
                }

                LocalRegions::MatrixKey matkey(mkey.GetMatrixType(),
                                              (*m_exp)[eid]->DetShapeType(),
                                              *((*m_exp)[eid]),
                                              mkey.GetConstFactors(),varcoeffs);

                loc_mat = boost::dynamic_pointer_cast<LocalRegions::Expansion>((*m_exp)[m_offset_elmt_id[n]])->GetLocMatrix(matkey);

                loc_rows = loc_mat->GetRows();
                loc_cols = loc_mat->GetColumns();

                for(i = 0; i < loc_rows; ++i)
                {
                    if(assembleFirstDim)
                    {
                        gid1  = locToGloMap->GetLocalToGlobalMap (cntdim1 + i);
                        sign1 = locToGloMap->GetLocalToGlobalSign(cntdim1 + i);
                    }
                    else
                    {
                        gid1  = cntdim1 + i;
                        sign1 = 1.0;
                    }

                    for(j = 0; j < loc_cols; ++j)
                    {
                        if(assembleSecondDim)
                        {
                            gid2  = locToGloMap
                                ->GetLocalToGlobalMap(cntdim2 + j);
                            sign2 = locToGloMap
                                ->GetLocalToGlobalSign(cntdim2 + j);
                        }
                        else
                        {
                            gid2  = cntdim2 + j;
                            sign2 = 1.0;
                        }

                        // sparse matrix fill
                        coord = make_pair(gid1,gid2);
                        if( spcoomat.count(coord) == 0 )
                        {
                            spcoomat[coord] = sign1*sign2*(*loc_mat)(i,j);
                        }
                        else
                        {
                            spcoomat[coord] += sign1*sign2*(*loc_mat)(i,j);
                        }
                    }
                }
                cntdim1 += loc_rows;
                cntdim2 += loc_cols;
            }

            return MemoryManager<GlobalMatrix>
                ::AllocateSharedPtr(m_session,glob_rows,glob_cols,spcoomat);
        }


        DNekMatSharedPtr ExpList::GenGlobalMatrixFull(const GlobalLinSysKey &mkey, const AssemblyMapCGSharedPtr &locToGloMap)
        {
            int i,j,n,gid1,gid2,loc_lda,eid;
            NekDouble sign1,sign2,value;
            DNekScalMatSharedPtr loc_mat;

            int totDofs     = locToGloMap->GetNumGlobalCoeffs();
            int NumDirBCs   = locToGloMap->GetNumGlobalDirBndCoeffs();

            unsigned int rows = totDofs - NumDirBCs;
            unsigned int cols = totDofs - NumDirBCs;
            NekDouble zero = 0.0;

            DNekMatSharedPtr Gmat;
            int bwidth = locToGloMap->GetFullSystemBandWidth();

            int nvarcoeffs = mkey.GetNVarCoeffs();
            MatrixStorage matStorage;

            map<int, RobinBCInfoSharedPtr> RobinBCInfo = GetRobinBCInfo();

            switch(mkey.GetMatrixType())
            {
                // case for all symmetric matices
            case StdRegions::eHelmholtz:
            case StdRegions::eLaplacian:
                if( (2*(bwidth+1)) < rows)
                {
                    matStorage = ePOSITIVE_DEFINITE_SYMMETRIC_BANDED;
                    Gmat = MemoryManager<DNekMat>::AllocateSharedPtr(rows,cols,zero,matStorage,bwidth,bwidth);
                }
                else
                {
                    matStorage = ePOSITIVE_DEFINITE_SYMMETRIC;
                    Gmat = MemoryManager<DNekMat>::AllocateSharedPtr(rows,cols,zero,matStorage);
                }

                break;
            default: // Assume general matrix - currently only set up for full invert
                {
                    matStorage = eFULL;
                    Gmat = MemoryManager<DNekMat>::AllocateSharedPtr(rows,cols,zero,matStorage);
                }
            }

            // fill global symmetric matrix
            for(n = 0; n < (*m_exp).size(); ++n)
            {
                // need to be initialised with zero size for non variable coefficient case
                StdRegions::VarCoeffMap varcoeffs;

                eid = m_offset_elmt_id[n];
                if(nvarcoeffs>0)
                {
                    StdRegions::VarCoeffMap::const_iterator x;
                    for (x = mkey.GetVarCoeffs().begin(); x != mkey.GetVarCoeffs().end(); ++x)
                    {
                        varcoeffs[x->first] = x->second + m_phys_offset[eid];
                    }
                }

                LocalRegions::MatrixKey matkey(mkey.GetMatrixType(),
                                              (*m_exp)[eid]->DetShapeType(),
                                              *((*m_exp)[eid]),
                                              mkey.GetConstFactors(),varcoeffs);

                loc_mat = boost::dynamic_pointer_cast<LocalRegions::Expansion>((*m_exp)[n])->GetLocMatrix(matkey);


                if(RobinBCInfo.count(n) != 0) // add robin mass matrix
                {
                    RobinBCInfoSharedPtr rBC;

                    // declare local matrix from scaled matrix.
                    int rows = loc_mat->GetRows();
                    int cols = loc_mat->GetColumns();
                    const NekDouble *dat = loc_mat->GetRawPtr();
                    DNekMatSharedPtr new_mat = MemoryManager<DNekMat>::AllocateSharedPtr(rows,cols,dat);
                    Blas::Dscal(rows*cols,loc_mat->Scale(),new_mat->GetRawPtr(),1);

                    // add local matrix contribution
                    for(rBC = RobinBCInfo.find(n)->second;rBC; rBC = rBC->next)
                    {
                        (*m_exp)[n]->AddRobinMassMatrix(rBC->m_robinID,rBC->m_robinPrimitiveCoeffs,new_mat);
                    }

                    NekDouble one = 1.0;
                    // redeclare loc_mat to point to new_mat plus the scalar.
                    loc_mat = MemoryManager<DNekScalMat>::AllocateSharedPtr(one,new_mat);
                }

                loc_lda = loc_mat->GetColumns();

                for(i = 0; i < loc_lda; ++i)
                {
                    gid1 = locToGloMap->GetLocalToGlobalMap(m_coeff_offset[n] + i) - NumDirBCs;
                    sign1 =  locToGloMap->GetLocalToGlobalSign(m_coeff_offset[n] + i);
                    if(gid1 >= 0)
                    {
                        for(j = 0; j < loc_lda; ++j)
                        {
                            gid2 = locToGloMap->GetLocalToGlobalMap(m_coeff_offset[n] + j) - NumDirBCs;
                            sign2 = locToGloMap->GetLocalToGlobalSign(m_coeff_offset[n] + j);
                            if(gid2 >= 0)
                            {
                                // When global matrix is symmetric,
                                // only add the value for the upper
                                // triangular part in order to avoid
                                // entries to be entered twice
                                if((matStorage == eFULL)||(gid2 >= gid1))
                                {
                                    value = Gmat->GetValue(gid1,gid2) + sign1*sign2*(*loc_mat)(i,j);
                                    Gmat->SetValue(gid1,gid2,value);
                                }
                            }
                        }
                    }
                }
            }

            return Gmat;
        }


        /**
         * Consider a linear system
         * \f$\boldsymbol{M\hat{u}}_g=\boldsymbol{f}\f$ to be solved. Dependent
         * on the solution method, this function constructs
         * - <b>The full linear system</b><BR>
         *   A call to the function #GenGlobalLinSysFullDirect
         * - <b>The statically condensed linear system</b><BR>
         *   A call to the function #GenGlobalLinSysStaticCond
         *
         * @param   mkey            A key which uniquely defines the global
         *                          matrix to be constructed.
         * @param   locToGloMap     Contains the mapping array and required
         *                          information for the transformation from
         *                          local to global degrees of freedom.
         * @return  (A shared pointer to) the global linear system in
         *          required format.
         */
        GlobalLinSysSharedPtr ExpList::GenGlobalLinSys(
                    const GlobalLinSysKey &mkey,
                    const AssemblyMapCGSharedPtr &locToGloMap)
        {
            GlobalLinSysSharedPtr returnlinsys;
            boost::shared_ptr<ExpList> vExpList = GetSharedThisPtr();

            MultiRegions::GlobalSysSolnType vType = mkey.GetGlobalSysSolnType();

            if (vType >= eSIZE_GlobalSysSolnType)
            {
                ASSERTL0(false,"Matrix solution type not defined");
            }
            std::string vSolnType = MultiRegions::GlobalSysSolnTypeMap[vType];

            return GetGlobalLinSysFactory().CreateInstance( vSolnType, mkey,
                                                        vExpList,  locToGloMap);
        }

        GlobalLinSysSharedPtr ExpList::GenGlobalBndLinSys(
                    const GlobalLinSysKey     &mkey,
                    const AssemblyMapSharedPtr &locToGloMap)
        {
            boost::shared_ptr<ExpList> vExpList = GetSharedThisPtr();
            const map<int,RobinBCInfoSharedPtr> vRobinBCInfo = GetRobinBCInfo();

            MultiRegions::GlobalSysSolnType vType = mkey.GetGlobalSysSolnType();

            if (vType >= eSIZE_GlobalSysSolnType)
            {
                ASSERTL0(false,"Matrix solution type not defined");
            }
            std::string vSolnType = MultiRegions::GlobalSysSolnTypeMap[vType];

            return GetGlobalLinSysFactory().CreateInstance(vSolnType,mkey,
                                                        vExpList,locToGloMap);
        }


        /**
         * Given the elemental coefficients \f$\hat{u}_n^e\f$ of
         * an expansion, this function evaluates the spectral/hp
         * expansion \f$u^{\delta}(\boldsymbol{x})\f$ at the
         * quadrature points \f$\boldsymbol{x}_i\f$. The operation
         * is evaluated locally by the elemental function
         * StdRegions#StdExpansion#BwdTrans.
         *
         * @param   inarray         An array of size \f$N_{\mathrm{eof}}\f$
         *                          containing the local coefficients
         *                          \f$\hat{u}_n^e\f$.
         * @param   outarray        The resulting physical values at the
         *                          quadrature points
         *                          \f$u^{\delta}(\boldsymbol{x}_i)\f$
         *                          will be stored in this array of size
         *                          \f$Q_{\mathrm{tot}}\f$.
         */
        void ExpList::v_BwdTrans_IterPerExp(const Array<OneD, const NekDouble> &inarray,
											Array<OneD, NekDouble> &outarray)
        {
            // get optimisation information about performing block
            // matrix multiplies
            const Array<OneD, const bool>  doBlockMatOp
                = m_globalOptParam->DoBlockMatOp(StdRegions::eBwdTrans);
            const Array<OneD, LibUtilities::ShapeType> shape = m_globalOptParam->GetShapeList();
            const Array<OneD, const int> num_elmts = m_globalOptParam->GetShapeNumElements();

            Array<OneD,NekDouble> tmp_outarray;
            int cnt = 0,eid;

            for(int n = 0; n < num_elmts.num_elements(); ++n)
            {
                if(doBlockMatOp[n])
                {
                    if(num_elmts[n])
                    {
                        GlobalMatrixKey mkey(StdRegions::eBwdTrans, shape[n]);
                        eid = m_offset_elmt_id[cnt];
                        MultiplyByBlockMatrix(mkey,inarray + m_coeff_offset[eid],
                                              tmp_outarray = outarray + m_phys_offset[eid]);
                        cnt += num_elmts[n];
                    }
                }
                else
                {
                    int  i;

                    for(i= 0; i < num_elmts[n]; ++i)
                    {
                        eid = m_offset_elmt_id[cnt++];
                        (*m_exp)[eid]->BwdTrans(inarray + m_coeff_offset[eid],
                                   tmp_outarray = outarray+m_phys_offset[eid]);
                    }
                }
            }
        }

        LocalRegions::ExpansionSharedPtr& ExpList::GetExp(
                    const Array<OneD, const NekDouble> &gloCoord)
        {
            Array<OneD, NekDouble> stdCoord(GetCoordim(0),0.0);
            for (int i = 0; i < (*m_exp).size(); ++i)
            {
                if ((*m_exp)[i]->GetGeom()->ContainsPoint(gloCoord))
                {
                    return (*m_exp)[i];
                }
            }
            ASSERTL0(false, "Cannot find element for this point.");
            return (*m_exp)[0]; // avoid warnings
        }


        /** 
         * @todo need a smarter search here that first just looks at bounding
         * vertices - suggest first seeing if point is within 10% of
         * region defined by vertices. The do point search. 
         */
        int ExpList::GetExpIndex(
                                 const Array<OneD, const NekDouble> &gloCoord,
                                 NekDouble tol)
        {
            Array<OneD, NekDouble> Lcoords(gloCoord.num_elements()); 
            
            return GetExpIndex(gloCoord,Lcoords,tol);
        }
        

        int ExpList::GetExpIndex(const Array<OneD, const NekDouble> &gloCoords,
                                 Array<OneD, NekDouble> &locCoords,
                                 NekDouble tol)
        {
            static int start = 0;
            // start search at previous element or 0 
            for (int i = start; i < (*m_exp).size(); ++i)
            {
                if ((*m_exp)[i]->GetGeom()->ContainsPoint(gloCoords, locCoords, tol))
                {
                    start = i;
                    return i;
                }
            }

            for (int i = 0; i < start; ++i)
            {
                if ((*m_exp)[i]->GetGeom()->ContainsPoint(gloCoords, locCoords, tol))
                {
                    start = i;
                    return i;
                }
            }
            return -1;
        }


        /**
         * The operation is evaluated locally by the elemental
         * function StdRegions#StdExpansion#GetSurfaceNormal.
         */
        void ExpList::GetSurfaceNormal(Array<OneD, NekDouble> &SurfaceNormal,
                                const int k)
        {
            int i;
            Array<OneD, NekDouble> normals;

            for(i = 0; i < (*m_exp).size(); ++i)
            {
                //e_SN = SurfaceNormal + m_phys_offset[i];
                normals = (*m_exp)[i]->GetSurfaceNormal()[k];
                Vmath::Vcopy(normals.num_elements(), &normals[0], 1, &SurfaceNormal[0] + m_phys_offset[i], 1);
            }
        }

        /**
         * Configures geometric info, such as tangent direction, on each
         * expansion.
         * @param   graph2D         Mesh
         */
        void ExpList::ApplyGeomInfo()
        {

        }

        /**
         * Write Tecplot Files Header
         * @param   outfile Output file name.
         * @param   var                 variables names
         */
        void ExpList::v_WriteTecplotHeader(std::ofstream &outfile,
                                           std::string    var)
        {
            int coordim  = GetExp(0)->GetCoordim();
            char vars[3] = { 'x', 'y', 'z' };

            if (m_expType == e3DH1D)
            {
                coordim += 1;
            }
            else if (m_expType == e3DH2D)
            {
                coordim += 2;
            }

            outfile << "Variables = x";
            for (int i = 1; i < coordim; ++i)
            {
                outfile << ", " << vars[i];
            }

            if (var.size() > 0)
            {
                outfile << ", " << var;
            }

            outfile << std::endl << std::endl;
        }

        /**
         * Write Tecplot Files Zone
         * @param   outfile    Output file name.
         * @param   expansion  Expansion that is considered
         */
        void ExpList::v_WriteTecplotZone(std::ofstream &outfile, int expansion)
        {
            int i, j;
            int coordim = GetCoordim(0);
            int nPoints = GetTotPoints();
            int nBases  = (*m_exp)[0]->GetNumBases();
            int numBlocks = 0;

            Array<OneD, Array<OneD, NekDouble> > coords(3);

            if (expansion == -1)
            {
<<<<<<< HEAD
                int i,j;
                int coordim   = GetCoordim(0);
                int totpoints = GetTotPoints();
                
                Array<OneD,NekDouble> coords[3];
                
                coords[0] = Array<OneD,NekDouble>(totpoints);
                coords[1] = Array<OneD,NekDouble>(totpoints);
                coords[2] = Array<OneD,NekDouble>(totpoints);
                
                GetCoords(coords[0],coords[1],coords[2]);
                
                outfile << "Zone, N=" << GetTotPoints() << ", E="<<
                    GetNumTecplotBlocks() << ", F=FEBlock" ;
                
                switch((*m_exp)[0]->GetNumBases())
                {
                case 1:
                    outfile << ", ET=LINESEG" << std::endl;
                    break;
                case 2:
                    outfile << ", ET=QUADRILATERAL" << std::endl;
                    break;
                case 3:
                    outfile << ", ET=BRICK" << std::endl;
                    break;
                }
                
                // write out coordinates in block format 
                for(j = 0; j < coordim; ++j)
=======
                nPoints = GetTotPoints();

                coords[0] = Array<OneD, NekDouble>(nPoints);
                coords[1] = Array<OneD, NekDouble>(nPoints);
                coords[2] = Array<OneD, NekDouble>(nPoints);

                GetCoords(coords[0], coords[1], coords[2]);

                for (i = 0; i < m_exp->size(); ++i)
>>>>>>> 87bed7b2
                {
                    int numInt = 1;

                    for (j = 0; j < nBases; ++j)
                    {
                        numInt *= (*m_exp)[i]->GetNumPoints(j)-1;
                    }

                    numBlocks += numInt;
                }
            }
            else
            {
                nPoints = (*m_exp)[expansion]->GetTotPoints();

                coords[0] = Array<OneD, NekDouble>(nPoints);
                coords[1] = Array<OneD, NekDouble>(nPoints);
                coords[2] = Array<OneD, NekDouble>(nPoints);

<<<<<<< HEAD
            if((*m_exp)[0]->GetNumBases() == 1)
            {
                for(int i = 0; i < (*m_exp).size(); ++i)
                {
                    returnval += (*m_exp)[i]->GetNumPoints(0)-1;
                }
            }
            else if((*m_exp)[0]->GetNumBases() == 2)
            {
                for(int i = 0; i < (*m_exp).size(); ++i)
=======
                (*m_exp)[expansion]->GetCoords(coords[0], coords[1], coords[2]);

                numBlocks = 1;
                for (j = 0; j < nBases; ++j)
>>>>>>> 87bed7b2
                {
                    numBlocks *= (*m_exp)[expansion]->GetNumPoints(j)-1;
                }
            }

            if (m_expType == e3DH1D)
            {
                nBases += 1;
                coordim += 1;
                int nPlanes = GetZIDs().num_elements();
                NekDouble tmp = numBlocks * (nPlanes-1.0) / nPlanes;
                numBlocks = (int)tmp;
            }
            else if (m_expType == e3DH2D)
            {
                nBases    += 2;
                coordim += 1;
            }

            outfile << "Zone, N=" << nPoints << ", E="
                    << numBlocks << ", F=FEBlock" ;

            switch(nBases)
            {
                case 2:
                    outfile << ", ET=QUADRILATERAL" << std::endl;
                    break;
                case 3:
                    outfile << ", ET=BRICK" << std::endl;
                    break;
                default:
                    ASSERTL0(false,"Not set up for this type of output");
                    break;
            }

            // Write out coordinates
            for (j = 0; j < coordim; ++j)
            {
                for (i = 0; i < nPoints; ++i)
                {
                    outfile << coords[j][i] << " ";
                    if (i % 1000 == 0 && i)
                    {
                        outfile << std::endl;
                    }
                }
                outfile << std::endl;
            }
        }

        void ExpList::v_WriteTecplotConnectivity(std::ofstream &outfile,
                                                 int expansion)
        {
            int i,j,k,l;
            int nbase = (*m_exp)[0]->GetNumBases();
            int cnt = 0;

            boost::shared_ptr<LocalRegions::ExpansionVector> exp = m_exp;

            if (expansion != -1)
            {
                exp = boost::shared_ptr<LocalRegions::ExpansionVector>(
                    new LocalRegions::ExpansionVector(1));
                (*exp)[0] = (*m_exp)[expansion];
            }

            if (nbase == 2)
            {
<<<<<<< HEAD
                if(nbase == 1)
                {
                    int np0 = (*m_exp)[i]->GetNumPoints(0);
                    for(k = 1; k < np0; ++k)
                    {
                        outfile << cnt + k  << " ";
                        outfile << cnt + k + 1 << endl;
                    }
                    cnt += np0;
                }
                else if(nbase == 2)
=======
                for(i = 0; i < (*exp).size(); ++i)
>>>>>>> 87bed7b2
                {
                    const int np0 = (*exp)[i]->GetNumPoints(0);
                    const int np1 = (*exp)[i]->GetNumPoints(1);
                    
                    for(j = 1; j < np1; ++j)
                    {
                        for(k = 1; k < np0; ++k)
                        {
                            outfile << cnt + (j-1)*np0 + k   << " ";
                            outfile << cnt + (j-1)*np0 + k+1 << " ";
                            outfile << cnt +  j   *np0 + k+1 << " ";
                            outfile << cnt +  j   *np0 + k   << endl;
                        }
                    }
                    
                    cnt += np0*np1;
                }
            }
            else if (nbase == 3)
            {
                for(i = 0; i < (*exp).size(); ++i)
                {
                    const int np0 = (*exp)[i]->GetNumPoints(0);
                    const int np1 = (*exp)[i]->GetNumPoints(1);
                    const int np2 = (*exp)[i]->GetNumPoints(2);
                    const int np01 = np0*np1;

                    for(j = 1; j < np2; ++j)
                    {
                        for(k = 1; k < np1; ++k)
                        {
                            for(l = 1; l < np0; ++l)
                            {
                                outfile << cnt + (j-1)*np01 + (k-1)*np0 + l   << " ";
                                outfile << cnt + (j-1)*np01 + (k-1)*np0 + l+1 << " ";
                                outfile << cnt + (j-1)*np01 +  k   *np0 + l+1 << " ";
                                outfile << cnt + (j-1)*np01 +  k   *np0 + l   << " ";
                                outfile << cnt +  j   *np01 + (k-1)*np0 + l   << " ";
                                outfile << cnt +  j   *np01 + (k-1)*np0 + l+1 << " ";
                                outfile << cnt +  j   *np01 +  k   *np0 + l+1 << " ";
                                outfile << cnt +  j   *np01 +  k   *np0 + l   << endl;
                            }
                        }
                    }
                    cnt += np0*np1*np2;
                }
            }
            else
            {
                ASSERTL0(false,"Not set up for this dimension");
            }
        }

        /**
         * Write Tecplot Files Field
         * @param   outfile    Output file name.
         * @param   expansion  Expansion that is considered
         */
        void ExpList::v_WriteTecplotField(std::ofstream &outfile, int expansion)
        {
            if (expansion == -1)
            {
                int totpoints = GetTotPoints();
                if(m_physState == false)
                {
                    BwdTrans(m_coeffs,m_phys);
                }
                
                for(int i = 0; i < totpoints; ++i)
                {
                    outfile << m_phys[i] << " ";
                    if(i % 1000 == 0 && i)
                    {
                        outfile << std::endl;
                    }
                }
                outfile << std::endl;
                
            }
            else
            {
                int nPoints = (*m_exp)[expansion]->GetTotPoints();

                for (int i = 0; i < nPoints; ++i)
                {
                    outfile << m_phys[i + m_phys_offset[expansion]] << " ";
                }

                outfile << std::endl;
            }
        }

        void ExpList::WriteVtkHeader(std::ofstream &outfile)
        {
            outfile << "<?xml version=\"1.0\"?>" << endl;
            outfile << "<VTKFile type=\"UnstructuredGrid\" version=\"0.1\" "
                    << "byte_order=\"LittleEndian\">" << endl;
            outfile << "  <UnstructuredGrid>" << endl;
        }

        void ExpList::WriteVtkFooter(std::ofstream &outfile)
        {
            outfile << "  </UnstructuredGrid>" << endl;
            outfile << "</VTKFile>" << endl;
        }

        void ExpList::v_WriteVtkPieceHeader(std::ofstream &outfile, int expansion)
        {
            ASSERTL0(false, "Routine not implemented for this expansion.");
        }

        void ExpList::WriteVtkPieceFooter(std::ofstream &outfile, int expansion)
        {
            outfile << "      </PointData>" << endl;
            outfile << "    </Piece>" << endl;
        }

        void ExpList::v_WriteVtkPieceData(std::ofstream &outfile, int expansion,
                                        std::string var)
        {
            int i;
            int nq = (*m_exp)[expansion]->GetTotPoints();

            // printing the fields of that zone
            outfile << "        <DataArray type=\"Float32\" Name=\""
                    << var << "\">" << endl;
            outfile << "          ";
            const Array<OneD, NekDouble> phys = m_phys + m_phys_offset[expansion];
            for(i = 0; i < nq; ++i)
            {
                outfile << (fabs(phys[i]) < NekConstants::kNekZeroTol ? 0 : phys[i]) << " ";
            }
            outfile << endl;
            outfile << "        </DataArray>" << endl;
        }

        /**
         * Given a spectral/hp approximation
         * \f$u^{\delta}(\boldsymbol{x})\f$ evaluated at the quadrature points
         * (which should be contained in #m_phys), this function calculates the
         * \f$L_\infty\f$ error of this approximation with respect to an exact
         * solution. The local distribution of the quadrature points allows an
         * elemental evaluation of this operation through the functions
         * StdRegions#StdExpansion#Linf.
         *
         * The exact solution, also evaluated at the quadrature
         * points, should be contained in the variable #m_phys of
         * the ExpList object \a Sol.
         *
         * @param   soln            A 1D array, containing the discrete
         *                          evaluation of the exact solution at the
         *                          quadrature points in its array #m_phys.
         * @return  The \f$L_\infty\f$ error of the approximation.
         */
        NekDouble ExpList::Linf(
            const Array<OneD, const NekDouble> &inarray,
            const Array<OneD, const NekDouble> &soln)
        {
            NekDouble err = 0.0;

            if (soln == NullNekDouble1DArray)
            {
                err = Vmath::Vmax(m_npoints, inarray, 1);
            }
            else
            {
                for (int i = 0; i < m_npoints; ++i)
                {
                    err = max(err, abs(inarray[i] - soln[i]));
                }
            }

            m_comm->GetRowComm()->AllReduce(err, LibUtilities::ReduceMax);

            return err;
        }

        /**
         * Given a spectral/hp approximation \f$u^{\delta}(\boldsymbol{x})\f$
         * evaluated at the quadrature points (which should be contained in
         * #m_phys), this function calculates the \f$L_2\f$ error of this
         * approximation with respect to an exact solution. The local
         * distribution of the quadrature points allows an elemental evaluation
         * of this operation through the functions StdRegions#StdExpansion#L2.
         *
         * The exact solution, also evaluated at the quadrature points, should
         * be contained in the variable #m_phys of the ExpList object \a Sol.
         *
         * @param   Sol             An ExpList, containing the discrete
         *                          evaluation of the exact solution at the
         *                          quadrature points in its array #m_phys.
         * @return  The \f$L_2\f$ error of the approximation.
         */
        NekDouble ExpList::v_L2(
            const Array<OneD, const NekDouble> &inarray,
            const Array<OneD, const NekDouble> &soln)
        {
            NekDouble err = 0.0, errl2;
            int    i;

            if (soln == NullNekDouble1DArray)
            {
                for (i = 0; i < (*m_exp).size(); ++i)
                {
                    errl2 = (*m_exp)[i]->L2(inarray + m_phys_offset[i]);
                    err += errl2*errl2;
                }
            }
            else
            {
                for (i = 0; i < (*m_exp).size(); ++i)
                {
                    errl2 = (*m_exp)[i]->L2(inarray + m_phys_offset[i],
                                            soln    + m_phys_offset[i]);
                    err += errl2*errl2;
                }
            }

            m_comm->GetRowComm()->AllReduce(err, LibUtilities::ReduceSum);

            return sqrt(err);
        }

        NekDouble ExpList::v_Integral(const Array<OneD, const NekDouble> &inarray)
        {
            NekDouble err = 0.0;
            int       i   = 0;

            for (i = 0; i < (*m_exp).size(); ++i)
            {
                err += (*m_exp)[m_offset_elmt_id[i]]->Integral(inarray + m_phys_offset[i]);
            }
            m_comm->GetRowComm()->AllReduce(err, LibUtilities::ReduceSum);

            return err;
        }

        Array<OneD, const NekDouble> ExpList::v_HomogeneousEnergy (void)
        {
            ASSERTL0(false,
                     "This method is not defined or valid for this class type");
            Array<OneD, NekDouble> NoEnergy(1,0.0);
            return NoEnergy;
        }
		
        LibUtilities::TranspositionSharedPtr ExpList::v_GetTransposition(void)
        {
            ASSERTL0(false,
                     "This method is not defined or valid for this class type");
            LibUtilities::TranspositionSharedPtr trans;
			
            return trans;
        }


        Array<OneD, const unsigned int> ExpList::v_GetZIDs(void)
        {
            ASSERTL0(false,
                     "This method is not defined or valid for this class type");
            Array<OneD, unsigned int> NoModes(1);
			
            return NoModes;
        }
		
        Array<OneD, const unsigned int> ExpList::v_GetYIDs(void)
        {
            ASSERTL0(false,
                     "This method is not defined or valid for this class type");
            Array<OneD, unsigned int> NoModes(1);
			
            return NoModes;
        }


        void ExpList::v_PhysInterp1DScaled(const NekDouble scale, const Array<OneD, NekDouble> &inarray, Array<OneD, NekDouble> &outarray)
        {
            ASSERTL0(false,
                     "This method is not defined or valid for this class type");
        }
        
        void ExpList::v_PhysGalerkinProjection1DScaled(const NekDouble scale, const Array<OneD, NekDouble> &inarray, Array<OneD, NekDouble> &outarray)        {
            ASSERTL0(false,
                     "This method is not defined or valid for this class type");
        }
		

        /**
         * Given a spectral/hp approximation
         * \f$u^{\delta}(\boldsymbol{x})\f$ evaluated at the quadrature points
         * (which should be contained in #m_phys), this function calculates the
         * \f$H^1_2\f$ error of this approximation with respect to an exact
         * solution. The local distribution of the quadrature points allows an
         * elemental evaluation of this operation through the functions
         * StdRegions#StdExpansion#H1.
         *
         * The exact solution, also evaluated at the quadrature points, should
         * be contained in the variable #m_phys of the ExpList object \a Sol.
         *
         * @param   soln        An 1D array, containing the discrete evaluation
         *                      of the exact solution at the quadrature points.
         *
         * @return  The \f$H^1_2\f$ error of the approximation.
         */
        NekDouble ExpList::H1(
            const Array<OneD, const NekDouble> &inarray,
            const Array<OneD, const NekDouble> &soln)
        {
            NekDouble err = 0.0, errh1;
            int    i;

            for (i = 0; i < (*m_exp).size(); ++i)
            {
                errh1 = (*m_exp)[i]->H1(inarray + m_phys_offset[i],
                                        soln    + m_phys_offset[i]);
                err += errh1*errh1;
            }

            m_comm->GetRowComm()->AllReduce(err, LibUtilities::ReduceSum);

            return sqrt(err);
        }

        void  ExpList::GeneralGetFieldDefinitions(std::vector<LibUtilities::FieldDefinitionsSharedPtr> &fielddef, 
                                                  int NumHomoDir, 
                                                  Array<OneD, LibUtilities::BasisSharedPtr> &HomoBasis, 
                                                  std::vector<NekDouble> &HomoLen,
                                                  std::vector<unsigned int> &HomoZIDs,
                                                  std::vector<unsigned int> &HomoYIDs)
        {
            int startenum, endenum, s;

            ASSERTL1(NumHomoDir == HomoBasis.num_elements(),"Homogeneous basis is not the same length as NumHomoDir");
            ASSERTL1(NumHomoDir == HomoLen.size(),"Homogeneous length vector is not the same length as NumHomDir");

            // count number of shapes
            switch((*m_exp)[0]->GetShapeDimension())
            {
            case 1:
                startenum = (int) LibUtilities::eSegment;
                endenum   = (int) LibUtilities::eSegment;
                break;
            case 2:
                startenum = (int) LibUtilities::eTriangle;
                endenum   = (int) LibUtilities::eQuadrilateral;
                break;
            case 3:
                startenum = (int) LibUtilities::eTetrahedron;
                endenum   = (int) LibUtilities::eHexahedron;
                break;
            }

            for(s = startenum; s <= endenum; ++s)
            {
                LibUtilities::ShapeType               shape;
                std::vector<unsigned int>             elementIDs;
                std::vector<LibUtilities::BasisType>  basis;
                std::vector<unsigned int>             numModes;
                std::vector<std::string>              fields;

                bool first    = true;
                bool UniOrder = true;
                int n;

                for(int i = 0; i < (*m_exp).size(); ++i)
                {
                    if((*m_exp)[i]->GetGeom()->GetShapeType() == (LibUtilities::ShapeType) s)
                    {
                        elementIDs.push_back((*m_exp)[i]->GetGeom()->GetGlobalID());
                        if(first)
                        {
                            shape = (LibUtilities::ShapeType) s;
                            for(int j = 0; j < (*m_exp)[i]->GetNumBases(); ++j)
                            {
                                basis.push_back((*m_exp)[i]->GetBasis(j)->GetBasisType());
                                numModes.push_back((*m_exp)[i]->GetBasis(j)->GetNumModes());
                            }

                            // add homogeneous direction details if defined
                            for(n = 0 ; n < NumHomoDir; ++n)
                            {
                                basis.push_back(HomoBasis[n]->GetBasisType());
                                numModes.push_back(HomoBasis[n]->GetNumModes());
                            }

                            first = false;
                        }
                        else
                        {
                            ASSERTL0((*m_exp)[i]->GetBasis(0)->GetBasisType() == basis[0],"Routine is not set up for multiple bases definitions");

                            for(int j = 0; j < (*m_exp)[i]->GetNumBases(); ++j)
                            {
                                numModes.push_back((*m_exp)[i]->GetBasis(j)->GetNumModes());
                                if(numModes[j] != (*m_exp)[i]->GetBasis(j)->GetNumModes())
                                {
                                    UniOrder = false;
                                }
                            }
                            // add homogeneous direction details if defined
                            for(n = 0 ; n < NumHomoDir; ++n)
                            {
                                numModes.push_back(HomoBasis[n]->GetNumModes());
                            }
                        }
                    }
                }


                if(elementIDs.size() > 0)
                {
                    LibUtilities::FieldDefinitionsSharedPtr fdef  = MemoryManager<LibUtilities::FieldDefinitions>::AllocateSharedPtr(shape, elementIDs, basis, UniOrder, numModes,fields, NumHomoDir, HomoLen, HomoZIDs, HomoYIDs);
                    fielddef.push_back(fdef);
                }
            }
        }


        //
        // Virtual functions
        //
        std::vector<LibUtilities::FieldDefinitionsSharedPtr> ExpList::v_GetFieldDefinitions()
        {
            std::vector<LibUtilities::FieldDefinitionsSharedPtr> returnval;
            v_GetFieldDefinitions(returnval);
            return returnval;
        }

        void  ExpList::v_GetFieldDefinitions(std::vector<LibUtilities::FieldDefinitionsSharedPtr> &fielddef)
        {
            GeneralGetFieldDefinitions(fielddef);
        }

        //Append the element data listed in elements
        //fielddef->m_ElementIDs onto fielddata
        void ExpList::v_AppendFieldData(LibUtilities::FieldDefinitionsSharedPtr &fielddef, std::vector<NekDouble> &fielddata)
        {
            v_AppendFieldData(fielddef,fielddata,m_coeffs);
        }
        
        void ExpList::v_AppendFieldData(LibUtilities::FieldDefinitionsSharedPtr &fielddef, std::vector<NekDouble> &fielddata, Array<OneD, NekDouble> &coeffs)
        {
            int i;
            // Determine mapping from element ids to location in
            // expansion list
            // Determine mapping from element ids to location in
            // expansion list
            map<int, int> ElmtID_to_ExpID;
            for(i = 0; i < (*m_exp).size(); ++i)
            {
                ElmtID_to_ExpID[(*m_exp)[i]->GetGeom()->GetGlobalID()] = i;
            }

            for(i = 0; i < fielddef->m_elementIDs.size(); ++i)
            {
                int eid     = ElmtID_to_ExpID[fielddef->m_elementIDs[i]];
                int datalen = (*m_exp)[eid]->GetNcoeffs();
                fielddata.insert(fielddata.end(),&coeffs[m_coeff_offset[eid]],&coeffs[m_coeff_offset[eid]]+datalen);
            }

        }
        
        /// Extract the data in fielddata into the coeffs
        void ExpList::ExtractDataToCoeffs(
                                   LibUtilities::FieldDefinitionsSharedPtr &fielddef,
                                   std::vector<NekDouble> &fielddata,
                                   std::string &field,
                                   Array<OneD, NekDouble> &coeffs)
        {
            v_ExtractDataToCoeffs(fielddef,fielddata,field,coeffs);
        }

        void ExpList::ExtractCoeffsToCoeffs(const boost::shared_ptr<ExpList> &fromExpList, const Array<OneD, const NekDouble> &fromCoeffs, Array<OneD, NekDouble> &toCoeffs)
        {
            v_ExtractCoeffsToCoeffs(fromExpList,fromCoeffs,toCoeffs);
        }

        /**
         * @brief Extract data from raw field data into expansion list.
         *
         * @param fielddef   Field definitions.
         * @param fielddata  Data for associated field.
         * @param field      Field variable name.
         * @param coeffs     Resulting coefficient array.
         */
        void ExpList::v_ExtractDataToCoeffs(
            LibUtilities::FieldDefinitionsSharedPtr   &fielddef,
            std::vector<NekDouble>                    &fielddata,
            std::string                               &field,
            Array<OneD, NekDouble>                    &coeffs)
        {     	
            int i, expId;
            int offset       = 0;
            int modes_offset = 0;
            int datalen      = fielddata.size()/fielddef->m_fields.size();

            // Find data location according to field definition
            for(i = 0; i < fielddef->m_fields.size(); ++i)
            {
                if(fielddef->m_fields[i] == field)
                {
                    break;
                }
                offset += datalen;
            }
            
            ASSERTL0(i != fielddef->m_fields.size(),
                     "Field (" + field + ") not found in file.");

            // Determine mapping from element ids to location in expansion list
            map<int, int> elmtToExpId;
            
            // Loop in reverse order so that in case where using a Homogeneous
            // expansion it sets geometry ids to first part of m_exp
            // list. Otherwise will set to second (complex) expansion
            for(i = (*m_exp).size()-1; i >= 0; --i)
            {
                elmtToExpId[(*m_exp)[i]->GetGeom()->GetGlobalID()] = i;
            }
            
            for (i = 0; i < fielddef->m_elementIDs.size(); ++i)
            {
                // Reset modes_offset in the case where all expansions of
                // the same order.
                if (fielddef->m_uniOrder == true)
                {
                    modes_offset = 0;
                }
                
                datalen = LibUtilities::GetNumberOfCoefficients(fielddef->m_shapeType,
                                                                fielddef->m_numModes, modes_offset);
                
                const int elmtId = fielddef->m_elementIDs[i];
                if (elmtToExpId.count(elmtId) == 0)
                {
                    offset += datalen;
                    continue;
                }
                
                expId   = elmtToExpId[elmtId];
                
                if (datalen == (*m_exp)[expId]->GetNcoeffs())
                {
                    Vmath::Vcopy(datalen, &fielddata[offset], 1, 
                                 &coeffs[m_coeff_offset[expId]], 1);
                }
                else
                {
                    (*m_exp)[expId]->ExtractDataToCoeffs(
                                                         &fielddata[offset], fielddef->m_numModes,
                                                         modes_offset, &coeffs[m_coeff_offset[expId]]);
                }
                
                offset += datalen;
                modes_offset += (*m_exp)[0]->GetNumBases();
            }
            
            return;
        }
        
        void ExpList::v_ExtractCoeffsToCoeffs(const boost::shared_ptr<ExpList> &fromExpList, const Array<OneD, const NekDouble> &fromCoeffs, Array<OneD, NekDouble> &toCoeffs)
        {     	
            int i;
            int offset = 0;

            // check if the same and if so just copy over coeffs
            if(fromExpList->GetNcoeffs() == m_ncoeffs)
            {
                Vmath::Vcopy(m_ncoeffs,fromCoeffs,1,toCoeffs,1);
            }
            else
            {
                std::vector<unsigned int> nummodes;
                for(i = 0; i < (*m_exp).size(); ++i)
                {
                    int eid = m_offset_elmt_id[i];
                    for(int j= 0; j < fromExpList->GetExp(eid)->GetNumBases(); ++j)
                    {
                        nummodes.push_back(fromExpList->GetExp(eid)->GetBasisNumModes(j));
                    }
                    
                    (*m_exp)[eid]->ExtractDataToCoeffs(&fromCoeffs[offset], nummodes,0, 
                                                       &toCoeffs[m_coeff_offset[eid]]);
                    
                    offset += fromExpList->GetExp(eid)->GetNcoeffs();
                }
            }
        }


        const Array<OneD,const boost::shared_ptr<ExpList> >
                                        &ExpList::v_GetBndCondExpansions(void)
        {
            ASSERTL0(false,
                     "This method is not defined or valid for this class type");
            static Array<OneD,const boost::shared_ptr<ExpList> > result;
            return result;
        }

        boost::shared_ptr<ExpList>  &ExpList::v_UpdateBndCondExpansion(int i)
        {
            ASSERTL0(false,
                     "This method is not defined or valid for this class type");
            static boost::shared_ptr<ExpList> result;
            return result;
        }
        
        void ExpList::v_Upwind(
            const Array<OneD, const Array<OneD,       NekDouble> > &Vec,
            const Array<OneD,                   const NekDouble>   &Fwd,
            const Array<OneD,                   const NekDouble>   &Bwd,
                  Array<OneD,                         NekDouble>   &Upwind)
        {
            ASSERTL0(false,
                     "This method is not defined or valid for this class type");
        }

        void ExpList::v_Upwind(
            const Array<OneD, const NekDouble> &Vn,
            const Array<OneD, const NekDouble> &Fwd,
            const Array<OneD, const NekDouble> &Bwd,
                  Array<OneD,       NekDouble> &Upwind)
        {
            ASSERTL0(false,
                     "This method is not defined or valid for this class type");
        }
        
        boost::shared_ptr<ExpList> &ExpList::v_GetTrace()
        {
            ASSERTL0(false,
                     "This method is not defined or valid for this class type");
            static boost::shared_ptr<ExpList> returnVal;
            return returnVal;
        }

        boost::shared_ptr<AssemblyMapDG> &ExpList::v_GetTraceMap()
        {
            ASSERTL0(false,
                     "This method is not defined or valid for this class type");
            static boost::shared_ptr<AssemblyMapDG> result;
            return result;
        }

        void ExpList::v_GetNormals(
            Array<OneD, Array<OneD, NekDouble> > &normals)
        {
            ASSERTL0(false,
                     "This method is not defined or valid for this class type");
        }

        void ExpList::v_AddTraceIntegral(
                                const Array<OneD, const NekDouble> &Fx,
                                const Array<OneD, const NekDouble> &Fy,
                                      Array<OneD, NekDouble> &outarray)
        {
            ASSERTL0(false,
                     "This method is not defined or valid for this class type");
        }

        void ExpList::v_AddTraceIntegral(
                                const Array<OneD, const NekDouble> &Fn,
                                      Array<OneD, NekDouble> &outarray)
        {
            ASSERTL0(false,
                     "This method is not defined or valid for this class type");
        }

        void ExpList::v_AddFwdBwdTraceIntegral(
                                const Array<OneD, const NekDouble> &Fwd,
                                const Array<OneD, const NekDouble> &Bwd,
                                      Array<OneD, NekDouble> &outarray)
        {
            ASSERTL0(false,
                     "This method is not defined or valid for this class type");
        }

        void ExpList::v_GetFwdBwdTracePhys(Array<OneD,NekDouble> &Fwd,
                                           Array<OneD,NekDouble> &Bwd)
        {
            ASSERTL0(false,
                     "This method is not defined or valid for this class type");
        }

        void ExpList::v_GetFwdBwdTracePhys(
                                const Array<OneD,const NekDouble>  &field,
                                      Array<OneD,NekDouble> &Fwd,
                                      Array<OneD,NekDouble> &Bwd)
        {
            ASSERTL0(false,
                     "This method is not defined or valid for this class type");
        }

        void ExpList::v_ExtractTracePhys(Array<OneD,NekDouble> &outarray)
        {
            ASSERTL0(false,
                     "This method is not defined or valid for this class type");
        }

        void ExpList::v_ExtractTracePhys(
                                const Array<OneD, const NekDouble> &inarray,
                                      Array<OneD,NekDouble> &outarray)
        {
            ASSERTL0(false,
                     "This method is not defined or valid for this class type");
        }

        void ExpList::v_MultiplyByInvMassMatrix(
                                const Array<OneD,const NekDouble> &inarray,
                                Array<OneD,      NekDouble> &outarray,
                                CoeffState coeffstate)
        {
            ASSERTL0(false,
                     "This method is not defined or valid for this class type");
        }

        void ExpList::v_HelmSolve(
                const Array<OneD, const NekDouble> &inarray,
                      Array<OneD,       NekDouble> &outarray,
                const FlagList &flags,
                const StdRegions::ConstFactorMap &factors,
                const StdRegions::VarCoeffMap &varcoeff,
                const Array<OneD, const NekDouble> &dirForcing)
        {
            ASSERTL0(false, "HelmSolve not implemented.");
        }
		
        void ExpList::v_LinearAdvectionDiffusionReactionSolve(
                       const Array<OneD, Array<OneD, NekDouble> > &velocity,
                       const Array<OneD, const NekDouble> &inarray,
                       Array<OneD, NekDouble> &outarray,
                       const NekDouble lambda,
                       CoeffState coeffstate,
                       const Array<OneD, const NekDouble>&  dirForcing)
        {
            ASSERTL0(false,
                     "This method is not defined or valid for this class type");
        }

        void ExpList::v_LinearAdvectionReactionSolve(
                       const Array<OneD, Array<OneD, NekDouble> > &velocity,
                       const Array<OneD, const NekDouble> &inarray,
                       Array<OneD, NekDouble> &outarray,
                       const NekDouble lambda,
                       CoeffState coeffstate,
                       const Array<OneD, const NekDouble>&  dirForcing)
        {
            ASSERTL0(false,
                     "This method is not defined or valid for this class type");
        }
		
        void ExpList::v_HomogeneousFwdTrans(const Array<OneD, const NekDouble> &inarray, 
                                            Array<OneD, NekDouble> &outarray, 
                                            CoeffState coeffstate,
                                            bool Shuff,
                                            bool UnShuff)
        {
            ASSERTL0(false,
                     "This method is not defined or valid for this class type");
        }
	
        void ExpList::v_HomogeneousBwdTrans(const Array<OneD, const NekDouble> &inarray, 
                                            Array<OneD, NekDouble> &outarray, 
                                            CoeffState coeffstate,
                                            bool Shuff,
                                            bool UnShuff)
        {
            ASSERTL0(false,
                     "This method is not defined or valid for this class type");
        }
	
        void ExpList::v_DealiasedProd(const Array<OneD, NekDouble> &inarray1,const Array<OneD, NekDouble> &inarray2,Array<OneD, NekDouble> &outarray,CoeffState coeffstate)
        {
            ASSERTL0(false,
                     "This method is not defined or valid for this class type");
        }
	
	
        void ExpList::v_GetBCValues(Array<OneD, NekDouble> &BndVals, 
                                    const Array<OneD, NekDouble> &TotField, 
                                    int BndID)
        {
            ASSERTL0(false,
                     "This method is not defined or valid for this class type");
        }
	
        void ExpList::v_NormVectorIProductWRTBase(Array<OneD, const NekDouble> &V1,
                                                  Array<OneD, const NekDouble> &V2,
                                                  Array<OneD, NekDouble> &outarray,
                                                  int BndID)
        {
            ASSERTL0(false,
                     "This method is not defined or valid for this class type");
        }
	
        void ExpList::v_ImposeDirichletConditions(Array<OneD,NekDouble>& outarray)
        {
            ASSERTL0(false,
                     "This method is not defined or valid for this class type");
        }

        void ExpList::v_LocalToGlobal(void)
        {
            ASSERTL0(false,
                     "This method is not defined or valid for this class type");
        }

        void ExpList::v_GlobalToLocal(void)
        {
            ASSERTL0(false,
                     "This method is not defined or valid for this class type");
        }


        void ExpList::v_BwdTrans(const Array<OneD, const NekDouble> &inarray,
                                 Array<OneD,       NekDouble> &outarray,
                                 CoeffState coeffstate)			     
        {
            v_BwdTrans_IterPerExp(inarray,outarray);
        }
        
        void ExpList::v_FwdTrans(const Array<OneD, const NekDouble> &inarray,
                                 Array<OneD,       NekDouble> &outarray,
                                 CoeffState coeffstate)			     
        {
            v_FwdTrans_IterPerExp(inarray,outarray);
        }

        void ExpList::v_IProductWRTBase(
                                const Array<OneD, const NekDouble> &inarray,
                                Array<OneD,       NekDouble> &outarray,
                                CoeffState coeffstate)	   
        {
            v_IProductWRTBase_IterPerExp(inarray,outarray);
        }
        
        void ExpList::v_GeneralMatrixOp(
                                        const GlobalMatrixKey             &gkey,
                                        const Array<OneD,const NekDouble> &inarray,
                                        Array<OneD,      NekDouble> &outarray,
                                        CoeffState coeffstate)	 
        {
            GeneralMatrixOp_IterPerExp(gkey,inarray,outarray);
        }

        /**
         * The operation is evaluated locally by the elemental
         * function StdRegions#StdExpansion#GetCoords.
         *
         * @param   coord_0         After calculation, the \f$x_1\f$ coordinate
         *                          will be stored in this array.
         * @param   coord_1         After calculation, the \f$x_2\f$ coordinate
         *                          will be stored in this array.
         * @param   coord_2         After calculation, the \f$x_3\f$ coordinate
         *                          will be stored in this array.
         */
        void ExpList::v_GetCoords(Array<OneD, NekDouble> &coord_0,
                                  Array<OneD, NekDouble> &coord_1,
                                  Array<OneD, NekDouble> &coord_2)
        {
            int    i;
            Array<OneD, NekDouble> e_coord_0;
            Array<OneD, NekDouble> e_coord_1;
            Array<OneD, NekDouble> e_coord_2;

            switch(GetExp(0)->GetCoordim())
            {
            case 1:
                for(i= 0; i < (*m_exp).size(); ++i)
                {
                    e_coord_0 = coord_0 + m_phys_offset[i];
                    (*m_exp)[i]->GetCoords(e_coord_0);
                }
                break;
            case 2:
                ASSERTL0(coord_1.num_elements() != 0,
                         "output coord_1 is not defined");

                for(i= 0; i < (*m_exp).size(); ++i)
                {
                    e_coord_0 = coord_0 + m_phys_offset[i];
                    e_coord_1 = coord_1 + m_phys_offset[i];
                    (*m_exp)[i]->GetCoords(e_coord_0,e_coord_1);
                }
                break;
            case 3:
                ASSERTL0(coord_1.num_elements() != 0,
                         "output coord_1 is not defined");
                ASSERTL0(coord_2.num_elements() != 0,
                         "output coord_2 is not defined");

                for(i= 0; i < (*m_exp).size(); ++i)
                {
                    e_coord_0 = coord_0 + m_phys_offset[i];
                    e_coord_1 = coord_1 + m_phys_offset[i];
                    e_coord_2 = coord_2 + m_phys_offset[i];
                    (*m_exp)[i]->GetCoords(e_coord_0,e_coord_1,e_coord_2);
                }
                break;
            }
        }
		
		/**
         */
<<<<<<< HEAD
=======
		void ExpList::v_SetCoeff(NekDouble val)
        {
			ASSERTL0(false,
                     "This method is not defined or valid for this class type");
		}
		
		/**
         */
		void ExpList::v_SetPhys(NekDouble val)
        {
			ASSERTL0(false,
                     "This method is not defined or valid for this class type");
		}
		
		/**
         */
		const SpatialDomains::PointGeomSharedPtr ExpList::v_GetGeom(void) const
		{
			ASSERTL0(false,
                     "This method is not defined or valid for this class type");
            static SpatialDomains::PointGeomSharedPtr result;
            return result;
		}
		
		/**
         */
		const SpatialDomains::PointGeomSharedPtr ExpList::v_GetVertex(void) const
		{
			ASSERTL0(false,
                     "This method is not defined or valid for this class type");
            static SpatialDomains::PointGeomSharedPtr result;
            return result;
		}
		
		/**
         */
>>>>>>> 87bed7b2
        void ExpList::v_SetUpPhysNormals()
        {
            ASSERTL0(false,
                     "This method is not defined or valid for this class type");
        }

		/**
         */
        void ExpList::v_GetBoundaryToElmtMap(Array<OneD, int> &ElmtID,
                                            Array<OneD,int> &EdgeID)
        {
            ASSERTL0(false,
                     "This method is not defined or valid for this class type");
        }

		/**
         */
        void ExpList::v_ReadGlobalOptimizationParameters()
        {
            ASSERTL0(false,
                     "This method is not defined or valid for this class type");
        }

		/**
         */
        const Array<OneD,const SpatialDomains::BoundaryConditionShPtr>
                                            &ExpList::v_GetBndConditions(void)
        {
            ASSERTL0(false,
                     "This method is not defined or valid for this class type");
            static Array<OneD,const SpatialDomains::BoundaryConditionShPtr>
                                                                        result;
            return result;
        }

		/**
         */
        Array<OneD,SpatialDomains::BoundaryConditionShPtr> &ExpList::v_UpdateBndConditions()
        {
            ASSERTL0(false,
                     "This method is not defined or valid for this class type");
            static Array<OneD,SpatialDomains::BoundaryConditionShPtr>
                                                                        result;
            return result;
        }

		/**
         */
        void ExpList::v_EvaluateBoundaryConditions(const NekDouble time, const NekDouble x2_in, const NekDouble x3_in)
        {
            ASSERTL0(false,
                     "This method is not defined or valid for this class type");
        }

		/**
         */
        map<int, RobinBCInfoSharedPtr> ExpList::v_GetRobinBCInfo(void)
        {
            ASSERTL0(false,
                     "This method is not defined or valid for this class type");
            static map<int,RobinBCInfoSharedPtr> result;
            return result;
        }

		/**
         */
        void ExpList::v_GetPeriodicEntities(
            PeriodicMap &periodicVerts,
            PeriodicMap &periodicEdges,
            PeriodicMap &periodicFaces)
        {
            ASSERTL0(false,
                     "This method is not defined or valid for this class type");
        }

        SpatialDomains::BoundaryConditionShPtr ExpList::GetBoundaryCondition(
            const SpatialDomains::BoundaryConditionCollection& collection,
            unsigned int regionId,
            const std::string& variable)
        {
            SpatialDomains::BoundaryConditionCollection::const_iterator collectionIter = collection.find(regionId);
            ASSERTL1(collectionIter != collection.end(), "Unable to locate collection "+boost::lexical_cast<string>(regionId));
            const SpatialDomains::BoundaryConditionMapShPtr boundaryConditionMap = (*collectionIter).second;
            SpatialDomains::BoundaryConditionMap::const_iterator conditionMapIter = boundaryConditionMap->find(variable);
            ASSERTL1(conditionMapIter != boundaryConditionMap->end(), "Unable to locate condition map.");
            const SpatialDomains::BoundaryConditionShPtr boundaryCondition = (*conditionMapIter).second;
            return boundaryCondition;
        }

        ExpListSharedPtr &ExpList::v_GetPlane(int n)
        {
            ASSERTL0(false,
                     "This method is not defined or valid for this class type");
            return NullExpListSharedPtr;
        }
    } //end of namespace
} //end of namespace
<|MERGE_RESOLUTION|>--- conflicted
+++ resolved
@@ -1321,38 +1321,6 @@
 
             if (expansion == -1)
             {
-<<<<<<< HEAD
-                int i,j;
-                int coordim   = GetCoordim(0);
-                int totpoints = GetTotPoints();
-                
-                Array<OneD,NekDouble> coords[3];
-                
-                coords[0] = Array<OneD,NekDouble>(totpoints);
-                coords[1] = Array<OneD,NekDouble>(totpoints);
-                coords[2] = Array<OneD,NekDouble>(totpoints);
-                
-                GetCoords(coords[0],coords[1],coords[2]);
-                
-                outfile << "Zone, N=" << GetTotPoints() << ", E="<<
-                    GetNumTecplotBlocks() << ", F=FEBlock" ;
-                
-                switch((*m_exp)[0]->GetNumBases())
-                {
-                case 1:
-                    outfile << ", ET=LINESEG" << std::endl;
-                    break;
-                case 2:
-                    outfile << ", ET=QUADRILATERAL" << std::endl;
-                    break;
-                case 3:
-                    outfile << ", ET=BRICK" << std::endl;
-                    break;
-                }
-                
-                // write out coordinates in block format 
-                for(j = 0; j < coordim; ++j)
-=======
                 nPoints = GetTotPoints();
 
                 coords[0] = Array<OneD, NekDouble>(nPoints);
@@ -1362,7 +1330,6 @@
                 GetCoords(coords[0], coords[1], coords[2]);
 
                 for (i = 0; i < m_exp->size(); ++i)
->>>>>>> 87bed7b2
                 {
                     int numInt = 1;
 
@@ -1382,23 +1349,10 @@
                 coords[1] = Array<OneD, NekDouble>(nPoints);
                 coords[2] = Array<OneD, NekDouble>(nPoints);
 
-<<<<<<< HEAD
-            if((*m_exp)[0]->GetNumBases() == 1)
-            {
-                for(int i = 0; i < (*m_exp).size(); ++i)
-                {
-                    returnval += (*m_exp)[i]->GetNumPoints(0)-1;
-                }
-            }
-            else if((*m_exp)[0]->GetNumBases() == 2)
-            {
-                for(int i = 0; i < (*m_exp).size(); ++i)
-=======
                 (*m_exp)[expansion]->GetCoords(coords[0], coords[1], coords[2]);
 
                 numBlocks = 1;
                 for (j = 0; j < nBases; ++j)
->>>>>>> 87bed7b2
                 {
                     numBlocks *= (*m_exp)[expansion]->GetNumPoints(j)-1;
                 }
@@ -1467,21 +1421,7 @@
 
             if (nbase == 2)
             {
-<<<<<<< HEAD
-                if(nbase == 1)
-                {
-                    int np0 = (*m_exp)[i]->GetNumPoints(0);
-                    for(k = 1; k < np0; ++k)
-                    {
-                        outfile << cnt + k  << " ";
-                        outfile << cnt + k + 1 << endl;
-                    }
-                    cnt += np0;
-                }
-                else if(nbase == 2)
-=======
                 for(i = 0; i < (*exp).size(); ++i)
->>>>>>> 87bed7b2
                 {
                     const int np0 = (*exp)[i]->GetNumPoints(0);
                     const int np1 = (*exp)[i]->GetNumPoints(1);
@@ -2384,45 +2324,6 @@
 		
 		/**
          */
-<<<<<<< HEAD
-=======
-		void ExpList::v_SetCoeff(NekDouble val)
-        {
-			ASSERTL0(false,
-                     "This method is not defined or valid for this class type");
-		}
-		
-		/**
-         */
-		void ExpList::v_SetPhys(NekDouble val)
-        {
-			ASSERTL0(false,
-                     "This method is not defined or valid for this class type");
-		}
-		
-		/**
-         */
-		const SpatialDomains::PointGeomSharedPtr ExpList::v_GetGeom(void) const
-		{
-			ASSERTL0(false,
-                     "This method is not defined or valid for this class type");
-            static SpatialDomains::PointGeomSharedPtr result;
-            return result;
-		}
-		
-		/**
-         */
-		const SpatialDomains::PointGeomSharedPtr ExpList::v_GetVertex(void) const
-		{
-			ASSERTL0(false,
-                     "This method is not defined or valid for this class type");
-            static SpatialDomains::PointGeomSharedPtr result;
-            return result;
-		}
-		
-		/**
-         */
->>>>>>> 87bed7b2
         void ExpList::v_SetUpPhysNormals()
         {
             ASSERTL0(false,
