--- conflicted
+++ resolved
@@ -444,19 +444,12 @@
             set<int> facesDone;
 
             SpatialDomains::Geometry2DSharedPtr FaceGeom;
-<<<<<<< HEAD
             SpatialDomains::QuadGeomSharedPtr   FaceQuadGeom;
             SpatialDomains::TriGeomSharedPtr    FaceTriGeom;
             LocalRegions::QuadExpSharedPtr      FaceQuadExp;
             LocalRegions::TriExpSharedPtr       FaceTriExp;
-=======
-            SpatialDomains::QuadGeomSharedPtr FaceQuadGeom;
-            SpatialDomains::TriGeomSharedPtr FaceTriGeom;
-            LocalRegions::QuadExpSharedPtr FaceQuadExp;
-            LocalRegions::TriExpSharedPtr FaceTriExp;
-            LocalRegions::Expansion2DSharedPtr exp2D;
-            LocalRegions::Expansion3DSharedPtr exp3D;
->>>>>>> c6280ab0
+            LocalRegions::Expansion2DSharedPtr  exp2D;
+            LocalRegions::Expansion3DSharedPtr  exp3D;
             
             // First loop over boundary conditions to renumber
             // Dirichlet boundaries
@@ -470,16 +463,9 @@
                         LibUtilities::BasisKey bkey0 = bndConstraint[i]
                             ->GetExp(j)->GetBasis(0)->GetBasisKey();
                         LibUtilities::BasisKey bkey1 = bndConstraint[i]
-<<<<<<< HEAD
                             ->GetExp(j)->GetBasis(1)->GetBasisKey();
-                        FaceGeom = bndConstraint[i]->GetExp(j)->GetGeom2D();
-                        
-=======
-                                    ->GetExp(j)->GetBasis(1)->GetBasisKey();
-                        exp2D = LocalRegions::Expansion2D::FromStdExp(bndConstraint[i]->GetExp(j));
-                        FaceGeom = exp2D->GetGeom2D();
-
->>>>>>> c6280ab0
+                        FaceGeom = bndConstraint[i]->GetExp(j)->GetGeom();
+
                         //if face is a quad
                         if((FaceQuadGeom = boost::dynamic_pointer_cast<
                             SpatialDomains::QuadGeom>(FaceGeom)))
@@ -520,18 +506,10 @@
                 exp3D = LocalRegions::Expansion3D::FromStdExp(locexp[i]);
                 for(j = 0; j < exp3D->GetNfaces(); ++j)
                 {
-<<<<<<< HEAD
-                    FaceGeom = locexp[i]->GetGeom3D()->GetFace(j);
+                    FaceGeom = exp3D->GetGeom3D()->GetFace(j);
                     id       = FaceGeom->GetFid();
                     
                     if(facesDone.count(id) != 0)
-=======
-                    FaceGeom = (exp3D->GetGeom3D())->GetFace(j);
-
-                    id = FaceGeom->GetFid();
-
-                    if(FaceDone.count(id)==0)
->>>>>>> c6280ab0
                     {
                         continue;
                     }
