///////////////////////////////////////////////////////////////////////////////
//
// File ContField2D.cpp
//
// For more information, please see: http://www.nektar.info
//
// The MIT License
//
// Copyright (c) 2006 Division of Applied Mathematics, Brown University (USA),
// Department of Aeronautics, Imperial College London (UK), and Scientific
// Computing and Imaging Institute, University of Utah (USA).
//
// Permission is hereby granted, free of charge, to any person obtaining a
// copy of this software and associated documentation files (the "Software"),
// to deal in the Software without restriction, including without limitation
// the rights to use, copy, modify, merge, publish, distribute, sublicense,
// and/or sell copies of the Software, and to permit persons to whom the
// Software is furnished to do so, subject to the following conditions:
//
// The above copyright notice and this permission notice shall be included
// in all copies or substantial portions of the Software.
//
// THE SOFTWARE IS PROVIDED "AS IS", WITHOUT WARRANTY OF ANY KIND, EXPRESS
// OR IMPLIED, INCLUDING BUT NOT LIMITED TO THE WARRANTIES OF MERCHANTABILITY,
// FITNESS FOR A PARTICULAR PURPOSE AND NONINFRINGEMENT. IN NO EVENT SHALL
// THE AUTHORS OR COPYRIGHT HOLDERS BE LIABLE FOR ANY CLAIM, DAMAGES OR OTHER
// LIABILITY, WHETHER IN AN ACTION OF CONTRACT, TORT OR OTHERWISE, ARISING
// FROM, OUT OF OR IN CONNECTION WITH THE SOFTWARE OR THE USE OR OTHER
// DEALINGS IN THE SOFTWARE.
//
// Description: Field definition for 2D domain with boundary conditions
//
///////////////////////////////////////////////////////////////////////////////

#include <MultiRegions/ContField2D.h>
#include <MultiRegions/AssemblyMap/AssemblyMapCG.h>
#include <tuple>

using namespace std;

namespace Nektar
{
    namespace MultiRegions
    {
        /**
         * @class ContField2D
         * The class #ContField2D is
         * able to incorporate the boundary conditions imposed to the problem
         * to be solved. Therefore, the class is equipped with three additional
         * data members:
         * - #m_bndCondExpansions
         * - #m_bndTypes
         * - #m_bndCondEquations
         *
         * The first data structure, #m_bndCondExpansions, contains the
         * one-dimensional spectral/hp expansion on the boundary,  #m_bndTypes
         * stores information about the type of boundary condition on the
         * different parts of the boundary while #m_bndCondEquations holds the
         * equation of the imposed boundary conditions.
         *
         * Furthermore, in case of Dirichlet boundary conditions, this class is
         * capable of lifting a known solution satisfying these boundary
         * conditions. If we denote the unknown solution by
         * \f$u^{\mathcal{H}}(\boldsymbol{x})\f$ and the known Dirichlet
         * boundary conditions by \f$u^{\mathcal{D}}(\boldsymbol{x})\f$, the
         * expansion then can be decomposed as
         * \f[ u^{\delta}(\boldsymbol{x}_i)=u^{\mathcal{D}}(\boldsymbol{x}_i)+
         * u^{\mathcal{H}}(\boldsymbol{x}_i)=\sum_{n=0}^{N^{\mathcal{D}}-1}
         * \hat{u}_n^{\mathcal{D}}\Phi_n(\boldsymbol{x}_i)+
         * \sum_{n={N^{\mathcal{D}}}}^{N_{\mathrm{dof}}-1}
         *  \hat{u}_n^{\mathcal{H}} \Phi_n(\boldsymbol{x}_i).\f]
         * This lifting is accomplished by ordering the known global degrees of
         * freedom, prescribed by the Dirichlet boundary conditions, first in
         * the global array
         * \f$\boldsymbol{\hat{u}}\f$, that is,
         * \f[\boldsymbol{\hat{u}}=\left[ \begin{array}{c}
         * \boldsymbol{\hat{u}}^{\mathcal{D}}\\
         * \boldsymbol{\hat{u}}^{\mathcal{H}}
         * \end{array} \right].\f]
         * Such kind of expansions are also referred to as continuous fields.
         * This class should be used when solving 2D problems using a standard
         * Galerkin approach.
         */

        /**
         *
         */
        ContField2D::ContField2D():
            DisContField2D(),
            m_locToGloMap(),
            m_globalMat(),
            m_globalLinSysManager(
                std::bind(&ContField2D::GenGlobalLinSys, this, std::placeholders::_1),
                std::string("GlobalLinSys"))
        {
        }


        /**
         * Given a mesh \a graph2D, containing information about the domain and
         * the spectral/hp element expansion, this constructor fills the list
         * of local expansions #m_exp with the proper expansions, calculates
         * the total number of quadrature points \f$\boldsymbol{x}_i\f$ and
         * local expansion coefficients \f$\hat{u}^e_n\f$ and allocates memory
         * for the arrays #m_coeffs and #m_phys. Furthermore, it constructs the
         * mapping array (contained in #m_locToGloMap) for the transformation
         * between local elemental level and global level, it calculates the
         * total number global expansion coefficients \f$\hat{u}_n\f$ and
         * allocates memory for the array #m_contCoeffs. The constructor also
         * discretises the boundary conditions, specified by the argument \a
         * bcs, by expressing them in terms of the coefficient of the expansion
         * on the boundary.
         *
         * @param   graph2D     A mesh, containing information about the domain
         *                      and the spectral/hp element expansion.
         * @param   bcs         The boundary conditions.
         * @param   variable    An optional parameter to indicate for which
         *                      variable the field should be constructed.
         */
        ContField2D::ContField2D(
                         const LibUtilities::SessionReaderSharedPtr &pSession,
                         const SpatialDomains::MeshGraphSharedPtr &graph2D,
                         const std::string &variable,
                         const bool DeclareCoeffPhysArrays,
                         const bool CheckIfSingularSystem,
                         const Collections::ImplementationType ImpType):
            DisContField2D(pSession,graph2D,variable,false,DeclareCoeffPhysArrays,ImpType),
            m_globalMat(MemoryManager<GlobalMatrixMap>::AllocateSharedPtr()),
            m_globalLinSysManager(
                std::bind(&ContField2D::GenGlobalLinSys, this, std::placeholders::_1),
                std::string("GlobalLinSys"))
        {
            m_locToGloMap = MemoryManager<AssemblyMapCG>
                ::AllocateSharedPtr(m_session,m_ncoeffs,*this,
                                    m_bndCondExpansions,
                                    m_bndConditions,
                                    CheckIfSingularSystem,
                                    variable,
                                    m_periodicVerts,
                                    m_periodicEdges);

            if (m_session->DefinesCmdLineArgument("verbose"))
            {
                m_locToGloMap->PrintStats(std::cout, variable);
            }
        }


        /**
         * Given a mesh \a graph2D, containing information about the domain and
         * the spectral/hp element expansion, this constructor fills the list
         * of local expansions #m_exp with the proper expansions, calculates
         * the total number of quadrature points \f$\boldsymbol{x}_i\f$ and
         * local expansion coefficients \f$\hat{u}^e_n\f$ and allocates memory
         * for the arrays #m_coeffs and #m_phys. Furthermore, it constructs the
         * mapping array (contained in #m_locToGloMap) for the transformation
         * between local elemental level and global level, it calculates the
         * total number global expansion coefficients \f$\hat{u}_n\f$ and
         * allocates memory for the array #m_coeffs. The constructor also
         * discretises the boundary conditions, specified by the argument \a
         * bcs, by expressing them in terms of the coefficient of the expansion
         * on the boundary.
         *
         * @param   In          Existing ContField2D object used to provide the
         *                      local to global mapping information and
         *                      global solution type.
         * @param   graph2D     A mesh, containing information about the domain
         *                      and the spectral/hp element expansion.
         * @param   bcs         The boundary conditions.
         * @param   bc_loc
         */
        ContField2D::ContField2D(const ContField2D &In,
                                 const SpatialDomains::MeshGraphSharedPtr &graph2D,
                                 const std::string &variable,
                                 bool DeclareCoeffPhysArrays,
                                 const bool CheckIfSingularSystem):
            DisContField2D(In,graph2D,variable,false,DeclareCoeffPhysArrays),
            m_globalMat   (MemoryManager<GlobalMatrixMap>::AllocateSharedPtr()),
            m_globalLinSysManager(
                std::bind(&ContField2D::GenGlobalLinSys, this, std::placeholders::_1),
                std::string("GlobalLinSys"))
        {
            if(!SameTypeOfBoundaryConditions(In) || CheckIfSingularSystem)
            {
                m_locToGloMap = MemoryManager<AssemblyMapCG>
                    ::AllocateSharedPtr(m_session, m_ncoeffs,*this,
                                        m_bndCondExpansions,
                                        m_bndConditions,
                                        CheckIfSingularSystem,
                                        variable,
                                        m_periodicVerts,
                                        m_periodicEdges);

                if (m_session->DefinesCmdLineArgument("verbose"))
                {
                    m_locToGloMap->PrintStats(std::cout, variable);
                }
            }
            else
            {
                m_locToGloMap = In.m_locToGloMap;
            }
        }


        /**
         * Initialises the object as a copy of an existing ContField2D object.
         * @param   In                       Existing ContField2D object.
         * @param DeclareCoeffPhysArrays     bool to declare if \a m_phys
         * and \a m_coeffs should be declared. Default is true
         */
        ContField2D::ContField2D(const ContField2D &In, bool DeclareCoeffPhysArrays):
            DisContField2D(In,DeclareCoeffPhysArrays),
            m_locToGloMap(In.m_locToGloMap),
            m_globalMat(In.m_globalMat),
            m_globalLinSysManager(In.m_globalLinSysManager)
        {
        }


        /**
         *
         */
        ContField2D::~ContField2D()
        {
        }


        /**
         * Given a function \f$f(\boldsymbol{x})\f$ defined at the quadrature
         * points, this function determines the unknown global coefficients
         * \f$\boldsymbol{\hat{u}}^{\mathcal{H}}\f$ employing a discrete
         * Galerkin projection from physical space to coefficient
         * space. The operation is evaluated by the function #GlobalSolve using
         * the global mass matrix.
         *
         * The values of the function \f$f(\boldsymbol{x})\f$ evaluated at the
         * quadrature points \f$\boldsymbol{x}_i\f$ should be contained in the
         * variable #m_phys of the ExpList object \a Sin. The resulting global
         * coefficients \f$\hat{u}_g\f$ are stored in the array #m_coeffs.
         *
         * @param   Sin         An ExpList, containing the discrete evaluation
         *                      of \f$f(\boldsymbol{x})\f$ at the quadrature
         *                      points in its array #m_phys.
         */
        void ContField2D::FwdTrans(const Array<OneD, const NekDouble> &inarray,
                                   Array<OneD,       NekDouble> &outarray)

        {
            // Inner product of forcing
            Array<OneD,NekDouble> wsp(m_ncoeffs);
            IProductWRTBase(inarray,wsp);

            // Solve the system
            GlobalLinSysKey key(StdRegions::eMass, m_locToGloMap);
<<<<<<< HEAD
            
            GlobalSolve(key,wsp,outarray);
=======

            if(coeffstate == eGlobal)
            {
                GlobalSolve(key,wsp,outarray);
            }
            else
            {
                Array<OneD,NekDouble> tmp(contNcoeffs,0.0);
                GlobalSolve(key,wsp,tmp);
                GlobalToLocal(tmp,outarray);
            }
>>>>>>> ac26f0ba
        }

        /**
         *
         */
        void ContField2D::v_SmoothField(Array<OneD,NekDouble> &field)
        {
            int Ncoeffs = m_locToGloMap->GetNumLocalCoeffs();
            Array<OneD,NekDouble> tmp1(Ncoeffs);
            Array<OneD,NekDouble> tmp2(Ncoeffs);

            IProductWRTBase(field,tmp1);
            MultiplyByInvMassMatrix(tmp1,tmp2);
            BwdTrans(tmp2,field);
        }


        /**
         * Computes the matrix vector product
         * @f$ \mathbf{y} = \mathbf{M}^{-1}\mathbf{x} @f$.
         *
         * @param   inarray     Input vector @f$\mathbf{x}@f$.
         * @param   outarray    Output vector @f$\mathbf{y}@f$.
         */
        void ContField2D::MultiplyByInvMassMatrix(
                                const Array<OneD, const NekDouble> &inarray,
                                Array<OneD,       NekDouble> &outarray)

        {

<<<<<<< HEAD
            GlobalLinSysKey key(StdRegions::eMass,m_locToGloMap);
            GlobalSolve(key,inarray,outarray);
=======
            if(coeffstate == eGlobal)
            {
                if(inarray.data() == outarray.data())
                {
                    Array<OneD, NekDouble> tmp(contNcoeffs,0.0);
                    Vmath::Vcopy(contNcoeffs,inarray,1,tmp,1);
                    GlobalSolve(key,tmp,outarray);
                }
                else
                {
                    GlobalSolve(key,inarray,outarray);
                }
            }
            else
            {
                Array<OneD, NekDouble> globaltmp(contNcoeffs,0.0);

                if(inarray.data() == outarray.data())
                {
                    Array<OneD,NekDouble> tmp(inarray.size());
                    Vmath::Vcopy(inarray.size(),inarray,1,tmp,1);
                    Assemble(tmp,outarray);
                }
                else
                {
                    Assemble(inarray,outarray);
                }

                GlobalSolve(key,outarray,globaltmp);
                GlobalToLocal(globaltmp,outarray);
            }
>>>>>>> ac26f0ba
        }


        /**
         * Consider the two dimensional Laplace equation,
         * \f[\nabla\cdot\left(\boldsymbol{\sigma}\nabla
         * u(\boldsymbol{x})\right) = f(\boldsymbol{x}),\f] supplemented with
         * appropriate boundary conditions (which are contained in the data
         * member #m_bndCondExpansions). In the equation above
         * \f$\boldsymbol{\sigma}\f$ is the (symmetric positive definite)
         * diffusion tensor:
         * \f[ \sigma = \left[ \begin{array}{cc}
         * \sigma_{00}(\boldsymbol{x},t) & \sigma_{01}(\boldsymbol{x},t) \\
         * \sigma_{01}(\boldsymbol{x},t) & \sigma_{11}(\boldsymbol{x},t)
         * \end{array} \right]. \f]
         * Applying a \f$C^0\f$ continuous Galerkin discretisation, this
         * equation leads to the following linear system:
         * \f[\boldsymbol{L}
         * \boldsymbol{\hat{u}}_g=\boldsymbol{\hat{f}}\f]
         * where \f$\boldsymbol{L}\f$ is the Laplacian matrix. This function
         * solves the system above for the global coefficients
         * \f$\boldsymbol{\hat{u}}\f$ by a call to the function #GlobalSolve.
         *
         * The values of the function \f$f(\boldsymbol{x})\f$ evaluated at the
         * quadrature points \f$\boldsymbol{x}_i\f$ should be contained in the
         * variable #m_phys of the ExpList object \a Sin. The resulting global
         * coefficients \f$\boldsymbol{\hat{u}}_g\f$ are stored in the array
         * #m_coeffs.
         *
         * @param   Sin         An ExpList, containing the discrete evaluation
         *                      of the forcing function \f$f(\boldsymbol{x})\f$
         *                      at the quadrature points in its array #m_phys.
         * @param   variablecoeffs The (optional) parameter containing the
         *                      coefficients evaluated at the quadrature
         *                      points. It is an Array of (three) arrays which
         *                      stores the laplacian coefficients in the
         *                      following way
         * \f[\mathrm{variablecoeffs} = \left[ \begin{array}{c}
         * \left[\sigma_{00}(\boldsymbol{x_i},t)\right]_i \\
         * \left[\sigma_{01}(\boldsymbol{x_i},t)\right]_i \\
         * \left[\sigma_{11}(\boldsymbol{x_i},t)\right]_i
         * \end{array}\right]
         * \f]
         * If this argument is not passed to the function, the following
         * equation will be solved:
         * \f[\nabla^2u(\boldsymbol{x}) = f(\boldsymbol{x}),\f]
         *
         * @param   time        The time-level at which the coefficients are
         *                      evaluated
         */
        void ContField2D::LaplaceSolve(
                const Array<OneD, const NekDouble> &inarray,
                      Array<OneD,       NekDouble> &outarray,
                const Array<OneD, const NekDouble> &dirForcing,
                const Array<OneD,       Array<OneD,NekDouble> >& variablecoeffs,
                NekDouble time)
        {
            // Inner product of forcing
            Array<OneD,NekDouble> wsp(m_ncoeffs);
            IProductWRTBase(inarray,wsp);

            // Note -1.0 term necessary to invert forcing function to
            // be consistent with matrix definition
            Vmath::Neg(m_ncoeffs, wsp, 1);

            // Forcing function with weak boundary conditions
            int i,j;
<<<<<<< HEAD
            int bndcnt = 0;
            Array<OneD, NekDouble> sign = m_locToGloMap->
                GetBndCondCoeffsToLocalCoeffsSign();
            const Array<OneD, const int> map= m_locToGloMap->
                GetBndCondCoeffsToLocalCoeffsMap();

            // Add weak boundary conditions to forcing
            for(i = 0; i < m_bndCondExpansions.num_elements(); ++i)
=======
            int bndcnt=0;
            for(i = 0; i < m_bndCondExpansions.size(); ++i)
>>>>>>> ac26f0ba
            {
                if(m_bndConditions[i]->GetBoundaryConditionType() ==
                   SpatialDomains::eNeumann ||
                   m_bndConditions[i]->GetBoundaryConditionType() ==
                   SpatialDomains::eRobin)
                {
                    const Array<OneD, NekDouble> bndcoeff =
                        (m_bndCondExpansions[i])->GetCoeffs(); 

                    if(m_locToGloMap->GetSignChange())
                    {
                        for(j = 0; j < (m_bndCondExpansions[i])->GetNcoeffs(); j++)
                        {
                            wsp[map[bndcnt + j]] += sign[bndcnt + j] * bndcoeff[j]; 
                        }
                    }
                    else
                    {
                        for(j = 0; j < (m_bndCondExpansions[i])->GetNcoeffs(); j++)
                        {
                            wsp[map[bndcnt+j]] += bndcoeff[bndcnt + j]; 
                        }
                    }                    
                }

                bndcnt += m_bndCondExpansions[i]->GetNcoeffs();
            }

            StdRegions::VarCoeffMap varcoeffs;
            varcoeffs[StdRegions::eVarCoeffD00] = variablecoeffs[0];
            varcoeffs[StdRegions::eVarCoeffD11] = variablecoeffs[3];
            varcoeffs[StdRegions::eVarCoeffD22] = variablecoeffs[5];
            StdRegions::ConstFactorMap factors;
            factors[StdRegions::eFactorTime] = time;

            // Solve the system
            GlobalLinSysKey key(StdRegions::eLaplacian,m_locToGloMap,factors,
                                varcoeffs);

            GlobalSolve(key,wsp,outarray,dirForcing);
        }


        /**
         * Constructs the GlobalLinearSysKey for the linear advection operator
         * with the supplied parameters, and computes the eigenvectors and
         * eigenvalues of the associated matrix.
         * @param   ax          Advection parameter, x.
         * @param   ay          Advection parameter, y.
         * @param   Real        Computed eigenvalues, real component.
         * @param   Imag        Computed eigenvalues, imag component.
         * @param   Evecs       Computed eigenvectors.
         */
        void ContField2D::LinearAdvectionEigs(const NekDouble ax,
                                              const NekDouble ay,
                                              Array<OneD, NekDouble> &Real,
                                              Array<OneD, NekDouble> &Imag,
                                              Array<OneD, NekDouble> &Evecs)
        {
            // Solve the system
            Array<OneD, Array<OneD, NekDouble> > vel(2);
            Array<OneD, NekDouble> vel_x(m_npoints,ax);
            Array<OneD, NekDouble> vel_y(m_npoints,ay);
            vel[0] = vel_x;
            vel[1] = vel_y;

            StdRegions::VarCoeffMap varcoeffs;
            varcoeffs[StdRegions::eVarCoeffVelX] = Array<OneD, NekDouble>(m_npoints,ax);
            varcoeffs[StdRegions::eVarCoeffVelY] = Array<OneD, NekDouble>(m_npoints,ay);
            StdRegions::ConstFactorMap factors;
            factors[StdRegions::eFactorTime] = 0.0;
            GlobalLinSysKey key(StdRegions::eLinearAdvectionReaction,m_locToGloMap,
                                factors,varcoeffs);

            DNekMatSharedPtr   Gmat = GenGlobalMatrixFull(key,m_locToGloMap);
            Gmat->EigenSolve(Real,Imag,Evecs);
        }




        /**
         * Given a linear system specified by the key \a key,
         * \f[\boldsymbol{M}\boldsymbol{\hat{u}}_g=\boldsymbol{\hat{f}},\f]
         * this function solves this linear system taking into account the
         * boundary conditions specified in the data member
         * #m_bndCondExpansions. Therefore, it adds an array
         * \f$\boldsymbol{\hat{g}}\f$ which represents the non-zero surface
         * integral resulting from the weak boundary conditions (e.g. Neumann
         * boundary conditions) to the right hand side, that is,
         * \f[\boldsymbol{M}\boldsymbol{\hat{u}}_g=\boldsymbol{\hat{f}}+
         * \boldsymbol{\hat{g}}.\f]
         * Furthermore, it lifts the known degrees of freedom which are
         * prescribed by the Dirichlet boundary conditions. As these known
         * coefficients \f$\boldsymbol{\hat{u}}^{\mathcal{D}}\f$ are numbered
         * first in the global coefficient array \f$\boldsymbol{\hat{u}}_g\f$,
         * the linear system can be decomposed as,
         * \f[\left[\begin{array}{cc}
         * \boldsymbol{M}^{\mathcal{DD}}&\boldsymbol{M}^{\mathcal{DH}}\\
         * \boldsymbol{M}^{\mathcal{HD}}&\boldsymbol{M}^{\mathcal{HH}}
         * \end{array}\right]
         * \left[\begin{array}{c}
         * \boldsymbol{\hat{u}}^{\mathcal{D}}\\
         * \boldsymbol{\hat{u}}^{\mathcal{H}}
         * \end{array}\right]=
         * \left[\begin{array}{c}
         * \boldsymbol{\hat{f}}^{\mathcal{D}}\\
         * \boldsymbol{\hat{f}}^{\mathcal{H}}
         * \end{array}\right]+
         * \left[\begin{array}{c}
         * \boldsymbol{\hat{g}}^{\mathcal{D}}\\
         * \boldsymbol{\hat{g}}^{\mathcal{H}}
         * \end{array}\right]
         * \f]
         * which will then be solved for the unknown coefficients
         * \f$\boldsymbol{\hat{u}}^{\mathcal{H}}\f$ as,
         * \f[
         * \boldsymbol{M}^{\mathcal{HH}}\boldsymbol{\hat{u}}^{\mathcal{H}}=
         * \boldsymbol{\hat{f}}^{\mathcal{H}}+
         * \boldsymbol{\hat{g}}^{\mathcal{H}}-
         * \boldsymbol{M}^{\mathcal{HD}}\boldsymbol{\hat{u}}^{\mathcal{D}}\f]
         *
         * @param   mkey        This key uniquely defines the linear system to
         *                      be solved.
         * @param   locrhs      contains the forcing term in local coefficient space
         * @note    inout contains initial guess and final output in local coeffs.
         */
        void ContField2D::GlobalSolve(
                                const GlobalLinSysKey &key,
                                const Array<OneD, const NekDouble>& locrhs,
                                      Array<OneD,       NekDouble>& inout,
                                const Array<OneD, const NekDouble>& dirForcing)
        {
            int NumDirBcs   = m_locToGloMap->GetNumGlobalDirBndCoeffs();
            int contNcoeffs = m_locToGloMap->GetNumGlobalCoeffs();

            // STEP 1: SET THE DIRICHLET DOFS TO THE RIGHT VALUE
            //         IN THE SOLUTION ARRAY
            v_ImposeDirichletConditions(inout);
            
            // STEP 2: CALCULATE THE HOMOGENEOUS COEFFICIENTS
            if(contNcoeffs - NumDirBcs > 0)
            {
                GlobalLinSysSharedPtr LinSys = GetGlobalLinSys(key);
                LinSys->Solve(locrhs,inout,m_locToGloMap,dirForcing);

            }
        }


        /**
         * Returns the global matrix associated with the given GlobalMatrixKey.
         * If the global matrix has not yet been constructed on this field,
         * it is first constructed using GenGlobalMatrix().
         * @param   mkey        Global matrix key.
         * @returns Assocated global matrix.
         */
        GlobalMatrixSharedPtr ContField2D::GetGlobalMatrix(
                                const GlobalMatrixKey &mkey)
        {
            ASSERTL1(mkey.LocToGloMapIsDefined(),
                     "To use method must have a AssemblyMap "
                     "attached to key");

            GlobalMatrixSharedPtr glo_matrix;
            auto matrixIter = m_globalMat->find(mkey);

            if(matrixIter == m_globalMat->end())
            {
                glo_matrix = GenGlobalMatrix(mkey,m_locToGloMap);
                (*m_globalMat)[mkey] = glo_matrix;
            }
            else
            {
                glo_matrix = matrixIter->second;
            }

            return glo_matrix;
        }


        /**
         * The function searches the map #m_globalLinSys to see if the
         * global matrix has been created before. If not, it calls the function
         * #GenGlobalLinSys to generate the requested global system.
         *
         * @param   mkey        This key uniquely defines the requested
         *                      linear system.
         */
        GlobalLinSysSharedPtr ContField2D::GetGlobalLinSys(
                                const GlobalLinSysKey &mkey)
        {
            return m_globalLinSysManager[mkey];
        }

        GlobalLinSysSharedPtr ContField2D::GenGlobalLinSys(
                                const GlobalLinSysKey &mkey)
        {
            ASSERTL1(mkey.LocToGloMapIsDefined(),
                     "To use method must have a AssemblyMap "
                     "attached to key");
            return ExpList::GenGlobalLinSys(mkey, m_locToGloMap);
        }


        /**
         *
         */
        void ContField2D::v_BwdTrans(
                                     const Array<OneD, const NekDouble>
                                     &inarray,
                                     Array<OneD,       NekDouble> &outarray)
        {
            BwdTrans(inarray,outarray);
        }


        /**
         *
         */
        void ContField2D::v_FwdTrans(
                                     const Array<OneD, const NekDouble>
                                     &inarray,
                                     Array<OneD,       NekDouble> &outarray)
        {
            FwdTrans(inarray,outarray);
        }

        void ContField2D::v_ImposeDirichletConditions(Array<OneD,NekDouble>& outarray)
        {
            int i,j;
            int bndcnt=0;
<<<<<<< HEAD


            Array<OneD, NekDouble> sign = m_locToGloMap->
                GetBndCondCoeffsToLocalCoeffsSign();
            const Array<OneD, const int> map= m_locToGloMap->
                GetBndCondCoeffsToLocalCoeffsMap();
            
            for(i = 0; i < m_bndCondExpansions.num_elements(); ++i)
=======
            int nDir        = m_locToGloMap->GetNumGlobalDirBndCoeffs();

            // STEP 1: SET THE DIRICHLET DOFS TO THE RIGHT VALUE IN THE SOLUTION
            // ARRAY
            NekDouble sign;
            const Array<OneD,const int> &bndMap =
                m_locToGloMap->GetBndCondCoeffsToGlobalCoeffsMap();

            Array<OneD, NekDouble> tmp(
                m_locToGloMap->GetNumGlobalBndCoeffs(), 0.0);

            // Fill in Dirichlet coefficients that are to be sent to
            // other processors.  This code block uses a
            // tuple<int,int.NekDouble> which stores the local id of
            // coefficent the global id of the data location and the
            // inverse of the values of the data (arising from
            // periodic boundary conditiosn)
            map<int, vector<ExtraDirDof> > &extraDirDofs =
                m_locToGloMap->GetExtraDirDofs();

            for (auto &it : extraDirDofs)
            {
                for (i = 0; i < it.second.size(); ++i)
                {
                    tmp[std::get<1>(it.second.at(i))] =
                        m_bndCondExpansions[it.first]->GetCoeffs()[
                            std::get<0>(it.second.at(i))]*std::get<2>(it.second.at(i));
                }
            }
            m_locToGloMap->UniversalAssembleBnd(tmp);

            // Now fill in all other Dirichlet coefficients.
            for(i = 0; i < m_bndCondExpansions.size(); ++i)
>>>>>>> ac26f0ba
            {
                if(m_bndConditions[i]->GetBoundaryConditionType() ==
                   SpatialDomains::eDirichlet)
                {
                    const Array<OneD, NekDouble> bndcoeff =
                        (m_bndCondExpansions[i])->GetCoeffs(); 

                    if(m_locToGloMap->GetSignChange())
                    {
                        for(j = 0; j < (m_bndCondExpansions[i])->GetNcoeffs(); j++)
                        {
                            outarray[map[bndcnt + j]] = sign[bndcnt + j] * bndcoeff[j]; 
                        }
                    }
                    else
                    {
                        for(j = 0; j < (m_bndCondExpansions[i])->GetNcoeffs(); j++)
                        {
                            outarray[map[bndcnt+j]] = bndcoeff[j]; 
                        }
                    }                    
                }
                bndcnt += m_bndCondExpansions[i]->GetNcoeffs();
            }
            
            Gs::Gather(outarray, Gs::gs_amax, m_locToGloMap->GetDirBndGsh());


            set<ExtraDirDof> &copyLocalDirDofs = m_locToGloMap->GetCopyLocalDirDofs();
            for (auto &it : copyLocalDirDofs)
            {
                outarray[std::get<0>(it)] =
                    outarray[std::get<1>(it)]*std::get<2>(it);
            }

        }

        void ContField2D::v_FillBndCondFromField(void)
        {
            int bndcnt = 0;
<<<<<<< HEAD

            Array<OneD, NekDouble> sign = m_locToGloMap->
                GetBndCondCoeffsToLocalCoeffsSign();
            const Array<OneD, const int> bndmap= m_locToGloMap->
                GetBndCondCoeffsToLocalCoeffsMap();
            
            for(int i = 0; i < m_bndCondExpansions.num_elements(); ++i)
=======
            const Array<OneD,const int> &bndMap =
                m_locToGloMap->GetBndCondCoeffsToGlobalCoeffsMap();

            Array<OneD, NekDouble> tmp(m_locToGloMap->GetNumGlobalCoeffs());
            LocalToGlobal(m_coeffs,tmp);

            // Now fill in all other Dirichlet coefficients.
            for(int i = 0; i < m_bndCondExpansions.size(); ++i)
>>>>>>> ac26f0ba
            {
                if (m_bndConditions[i]->GetBoundaryConditionType() ==
                       SpatialDomains::ePeriodic)
                {
                    continue;
                }

                Array<OneD, NekDouble>& coeffs = m_bndCondExpansions[i]->UpdateCoeffs();
<<<<<<< HEAD
                
                if(m_locToGloMap->GetSignChange())
=======

                for(int j = 0; j < (m_bndCondExpansions[i])->GetNcoeffs(); ++j)
>>>>>>> ac26f0ba
                {
                    for(int j = 0; j < (m_bndCondExpansions[i])->GetNcoeffs(); ++j)
                    {
                        coeffs[j] = sign[bndcnt+j] * m_coeffs[bndmap[bndcnt+j]];
                    }
                }
                else
                {
                    for(int j = 0; j < (m_bndCondExpansions[i])->GetNcoeffs(); ++j)
                    {
                        coeffs[j] = m_coeffs[bndmap[bndcnt+j]];
                    }
                }

                bndcnt += m_bndCondExpansions[i]->GetNcoeffs();
            }
        }


        void ContField2D::v_FillBndCondFromField(const int nreg)
        {
            int bndcnt = 0;
<<<<<<< HEAD
=======
            const Array<OneD,const int> &bndMap =
                m_locToGloMap->GetBndCondCoeffsToGlobalCoeffsMap();

            Array<OneD, NekDouble> tmp(m_locToGloMap->GetNumGlobalCoeffs());
            LocalToGlobal(m_coeffs,tmp,false);
>>>>>>> ac26f0ba

            ASSERTL1(nreg < m_bndCondExpansions.size(),
                     "nreg is out or range since this many boundary "
                     "regions to not exist");
<<<<<<< HEAD
            
            Array<OneD, NekDouble> sign = m_locToGloMap->
                GetBndCondCoeffsToLocalCoeffsSign();
            const Array<OneD, const int> bndmap= m_locToGloMap->
                GetBndCondCoeffsToLocalCoeffsMap();
=======
>>>>>>> ac26f0ba

            // Now fill in all other Dirichlet coefficients.
            Array<OneD, NekDouble>& coeffs = m_bndCondExpansions[nreg]->UpdateCoeffs();

            for(int j = 0; j < nreg; ++j)
            {
                if (m_bndConditions[j]->GetBoundaryConditionType() ==
                    SpatialDomains::ePeriodic)
                {
                    continue;
                }

                bndcnt += m_bndCondExpansions[j]->GetNcoeffs();
            }
<<<<<<< HEAD
            
            if(m_locToGloMap->GetSignChange())
=======

            for(int j = 0; j < (m_bndCondExpansions[nreg])->GetNcoeffs(); ++j)
>>>>>>> ac26f0ba
            {
                for(int j = 0; j < (m_bndCondExpansions[nreg])->GetNcoeffs(); ++j)
                {
                    coeffs[j] = sign[bndcnt + j] * m_coeffs[bndmap[bndcnt + j]];
                }
            }
            else
            {
                for(int j = 0; j < (m_bndCondExpansions[nreg])->GetNcoeffs(); ++j)
                {
                    coeffs[j] = m_coeffs[bndmap[bndcnt + j]];
                }
            }
        }


<<<<<<< HEAD
        
=======
>>>>>>> ac26f0ba
        /**
         * This operation is evaluated as:
         * \f{tabbing}
         * \hspace{1cm}  \= Do \= $e=$  $1, N_{\mathrm{el}}$ \\
         * \> \> Do \= $i=$  $0,N_m^e-1$ \\
         * \> \> \> $\boldsymbol{\hat{u}}^{e}[i] = \mbox{sign}[e][i] \cdot
         * \boldsymbol{\hat{u}}_g[\mbox{map}[e][i]]$ \\
         * \> \> continue \\
         * \> continue
         * \f}
         * where \a map\f$[e][i]\f$ is the mapping array and \a
         * sign\f$[e][i]\f$ is an array of similar dimensions ensuring the
         * correct modal connectivity between the different elements (both
         * these arrays are contained in the data member #m_locToGloMap). This
         * operation is equivalent to the scatter operation
         * \f$\boldsymbol{\hat{u}}_l=\mathcal{A}\boldsymbol{\hat{u}}_g\f$,
         * where \f$\mathcal{A}\f$ is the
         * \f$N_{\mathrm{eof}}\times N_{\mathrm{dof}}\f$ permutation matrix.
         *
         * @note The array #m_coeffs should be filled with the global
         * coefficients \f$\boldsymbol{\hat{u}}_g\f$ and that the resulting
         * local coefficients \f$\boldsymbol{\hat{u}}_l\f$ will be stored in
         * #m_coeffs.
         */
        void ContField2D::v_GlobalToLocal(
            const Array<OneD, const NekDouble> &inarray,
            Array<OneD,NekDouble> &outarray)
        {
            m_locToGloMap->GlobalToLocal(inarray, outarray);
        }


        void ContField2D::v_GlobalToLocal(void)
        {
            m_locToGloMap->GlobalToLocal(m_coeffs,m_coeffs);
        }


        /**
         * This operation is evaluated as:
         * \f{tabbing}
         * \hspace{1cm}  \= Do \= $e=$  $1, N_{\mathrm{el}}$ \\
         * \> \> Do \= $i=$  $0,N_m^e-1$ \\
         * \> \> \> $\boldsymbol{\hat{u}}_g[\mbox{map}[e][i]] =
         * \mbox{sign}[e][i] \cdot \boldsymbol{\hat{u}}^{e}[i]$\\
         * \> \> continue\\
         * \> continue
         * \f}
         * where \a map\f$[e][i]\f$ is the mapping array and \a
         * sign\f$[e][i]\f$ is an array of similar dimensions ensuring the
         * correct modal connectivity between the different elements (both
         * these arrays are contained in the data member #m_locToGloMap). This
         * operation is equivalent to the gather operation
         * \f$\boldsymbol{\hat{u}}_g=\mathcal{A}^{-1}\boldsymbol{\hat{u}}_l\f$,
         * where \f$\mathcal{A}\f$ is the
         * \f$N_{\mathrm{eof}}\times N_{\mathrm{dof}}\f$ permutation matrix.
         *
         * @note The array #m_coeffs should be filled with the local
         *          coefficients \f$\boldsymbol{\hat{u}}_l\f$ and that
         *          the resulting global coefficients
         *          \f$\boldsymbol{\hat{u}}_g\f$ will be stored in
         *          #m_coeffs. Also if useComm is set to false then no
         *          communication call will be made to check if all
         *          values are consistent over processors
         */

        void ContField2D::v_LocalToGlobal(
            const Array<OneD, const NekDouble> &inarray,
            Array<OneD,NekDouble> &outarray,
            bool useComm)
        {
            m_locToGloMap->LocalToGlobal(inarray, outarray, useComm);
        }


        void ContField2D::v_LocalToGlobal(bool useComm)

        {
            m_locToGloMap->LocalToGlobal(m_coeffs,m_coeffs, useComm);
        }

        /**
         *
         */
        void ContField2D::v_MultiplyByInvMassMatrix(
                                const Array<OneD, const NekDouble> &inarray,
                                Array<OneD,       NekDouble> &outarray)
        {
            MultiplyByInvMassMatrix(inarray,outarray);
        }


        /**
         * Consider the two dimensional Helmholtz equation,
         * \f[\nabla^2u(\boldsymbol{x})-\lambda u(\boldsymbol{x})
         * = f(\boldsymbol{x}),\f] supplemented with appropriate boundary
         * conditions (which are contained in the data member
         * #m_bndCondExpansions). Applying a \f$C^0\f$ continuous Galerkin
         * discretisation, this equation leads to the following linear system:
         * \f[\left(\boldsymbol{L}+\lambda\boldsymbol{M}\right)
         * \boldsymbol{\hat{u}}_g=\boldsymbol{\hat{f}}\f] where
         * \f$\boldsymbol{L}\f$ and \f$\boldsymbol{M}\f$ are the Laplacian and
         * mass matrix respectively. This function solves the system above for
         * the global coefficients \f$\boldsymbol{\hat{u}}\f$ by a call to the
         * function #GlobalSolve. It is assumed #m_coeff contains an
         * initial estimate for the solution.
         *
         * The values of the function \f$f(\boldsymbol{x})\f$
         * evaluated at the quadrature points \f$\boldsymbol{x}_i\f$
         * should be contained in the variable #m_phys of the ExpList
         * object \a inarray. 
         *
         * @param   inarray     An ExpList, containing the discrete evaluation
         *                      of the forcing function \f$f(\boldsymbol{x})\f$
         *                      at the quadrature points in its array #m_phys.
         * @param   factors    The parameter \f$\lambda\f$ of the Helmholtz
         *                      equation is specified through the factors map
         */
        void ContField2D::v_HelmSolve(
                const Array<OneD, const NekDouble> &inarray,
                      Array<OneD,       NekDouble> &outarray,
                const FlagList &flags,
                const StdRegions::ConstFactorMap &factors,
                const StdRegions::VarCoeffMap &varcoeff,
                const MultiRegions::VarFactorsMap &varfactors,
                const Array<OneD, const NekDouble> &dirForcing,
                const bool PhysSpaceForcing)

        {
	    boost::ignore_unused(flags);
            int i,j;

            //----------------------------------
            //  Setup RHS Inner product
            //----------------------------------
            // Inner product of forcing
            Array<OneD,NekDouble> wsp(m_ncoeffs);
            if(PhysSpaceForcing)
            {
                IProductWRTBase(inarray,wsp);
                // Note -1.0 term necessary to invert forcing function to
                // be consistent with matrix definition
                Vmath::Neg(m_ncoeffs, wsp, 1);
            }
            else
            {
                Vmath::Smul(m_ncoeffs,-1.0,inarray,1,wsp,1);
            }
<<<<<<< HEAD
           
            int bndcnt = 0;
            Array<OneD, NekDouble> sign = m_locToGloMap->
                GetBndCondCoeffsToLocalCoeffsSign();
            const Array<OneD, const int> map= m_locToGloMap->
                GetBndCondCoeffsToLocalCoeffsMap();
            // Add weak boundary conditions to forcing
            for(i = 0; i < m_bndCondExpansions.num_elements(); ++i)
=======
            // Note -1.0 term necessary to invert forcing function to
            // be consistent with matrix definition
            Vmath::Neg(contNcoeffs, wsp, 1);

            // Fill weak boundary conditions
            int i,j;
            int bndcnt=0;
            Array<OneD, NekDouble> gamma(contNcoeffs, 0.0);

            for(i = 0; i < m_bndCondExpansions.size(); ++i)
>>>>>>> ac26f0ba
            {
                if(m_bndConditions[i]->GetBoundaryConditionType() ==
                   SpatialDomains::eNeumann ||
                   m_bndConditions[i]->GetBoundaryConditionType() ==
                   SpatialDomains::eRobin)
                {
                    const Array<OneD, NekDouble> bndcoeff =
                        (m_bndCondExpansions[i])->GetCoeffs(); 

                    if(m_locToGloMap->GetSignChange())
                    {
                        for(j = 0; j < (m_bndCondExpansions[i])->GetNcoeffs(); j++)
                        {
                            wsp[map[bndcnt + j]] += sign[bndcnt + j] * bndcoeff[j]; 
                        }
                    }
                    else
                    {
                        for(j = 0; j < (m_bndCondExpansions[i])->GetNcoeffs(); j++)
                        {
                            wsp[map[bndcnt+j]] += bndcoeff[j]; 
                        }
                    }                    
                }
<<<<<<< HEAD
=======
                else if (m_bndConditions[i]->GetBoundaryConditionType() != SpatialDomains::ePeriodic)
                {
                    bndcnt += m_bndCondExpansions[i]->GetNcoeffs();
                }
            }

            m_locToGloMap->UniversalAssemble(gamma);
>>>>>>> ac26f0ba

                bndcnt += m_bndCondExpansions[i]->GetNcoeffs();
            }

<<<<<<< HEAD
            GlobalLinSysKey key(StdRegions::eHelmholtz,m_locToGloMap,factors,
                                varcoeff,varfactors);
            
            GlobalSolve(key,wsp,outarray,dirForcing);
=======
            GlobalLinSysKey key(StdRegions::eHelmholtz,m_locToGloMap,factors,varcoeff,varfactors);

            if(flags.isSet(eUseGlobal))
            {
                GlobalSolve(key,wsp,outarray,dirForcing);
            }
            else
            {
                Array<OneD,NekDouble> tmp(contNcoeffs);
                LocalToGlobal(outarray,tmp);
                GlobalSolve(key,wsp,tmp,dirForcing);
                GlobalToLocal(tmp,outarray);
            }
>>>>>>> ac26f0ba
        }


        /**
         * This is equivalent to the operation:
         * \f[\boldsymbol{M\hat{u}}_g\f]
         * where \f$\boldsymbol{M}\f$ is the global matrix of type specified by
         * \a mkey. After scattering the global array \a inarray to local
         * level, this operation is evaluated locally by the function
         * ExpList#GeneralMatrixOp. The global result is then obtained by a
         * global assembly procedure.
         *
         * @param   mkey        This key uniquely defines the type matrix
         *                      required for the operation.
         * @param   inarray     The vector \f$\boldsymbol{\hat{u}}_g\f$ of size
         *                      \f$N_{\mathrm{dof}}\f$.
         * @param   outarray    The resulting vector of size
         *                      \f$N_{\mathrm{dof}}\f$.
         */
        void ContField2D::v_GeneralMatrixOp(
                const GlobalMatrixKey              &gkey,
                const Array<OneD,const NekDouble>  &inarray,
                Array<OneD,      NekDouble>  &outarray)
        {
            GeneralMatrixOp_IterPerExp(gkey,inarray,outarray);
        }

        /**
         * First compute the inner product of forcing function with respect to
         * base, and then solve the system with the linear advection operator.
         * @param   velocity    Array of advection velocities in physical space
         * @param   inarray     Forcing function.
         * @param   outarray    Result.
         * @param   lambda      reaction coefficient
         * @param   dirForcing  Dirichlet Forcing.
         */

        // could combine this with HelmholtzCG.
        void ContField2D::v_LinearAdvectionDiffusionReactionSolve(const Array<OneD, Array<OneD, NekDouble> > &velocity,
                                                       const Array<OneD, const NekDouble> &inarray,
                                                       Array<OneD, NekDouble> &outarray,
                                                       const NekDouble lambda,
                                                       const Array<OneD, const NekDouble>& dirForcing)
        {
            // Inner product of forcing
            Array<OneD,NekDouble> wsp(m_ncoeffs);
            IProductWRTBase(inarray,wsp);
            
            // Note -1.0 term necessary to invert forcing function to
            // be consistent with matrix definition
            Vmath::Neg(m_ncoeffs, wsp, 1);

            // Forcing function with weak boundary conditions
            int i,j;
            int bndcnt=0;
<<<<<<< HEAD
            Array<OneD, NekDouble> sign = m_locToGloMap->
                GetBndCondCoeffsToLocalCoeffsSign();
            const Array<OneD, const int> map= m_locToGloMap->
                GetBndCondCoeffsToLocalCoeffsMap();
            // Add weak boundary conditions to forcing
            for(i = 0; i < m_bndCondExpansions.num_elements(); ++i)
=======
            Array<OneD, NekDouble> gamma(contNcoeffs, 0.0);
            for(i = 0; i < m_bndCondExpansions.size(); ++i)
>>>>>>> ac26f0ba
            {
                if(m_bndConditions[i]->GetBoundaryConditionType() ==
                   SpatialDomains::eNeumann ||
                   m_bndConditions[i]->GetBoundaryConditionType() ==
                   SpatialDomains::eRobin)
                {
                    const Array<OneD, NekDouble> bndcoeff =
                        (m_bndCondExpansions[i])->GetCoeffs(); 

                    if(m_locToGloMap->GetSignChange())
                    {
                        for(j = 0; j < (m_bndCondExpansions[i])->GetNcoeffs(); j++)
                        {
                            wsp[map[bndcnt + j]] += sign[bndcnt + j] * bndcoeff[j]; 
                        }
                    }
                    else
                    {
                        for(j = 0; j < (m_bndCondExpansions[i])->GetNcoeffs(); j++)
                        {
                            wsp[map[bndcnt+j]] += bndcoeff[bndcnt + j]; 
                        }
                    }                    
                }
                
                bndcnt += m_bndCondExpansions[i]->GetNcoeffs();
            }

            // Solve the system
            StdRegions::ConstFactorMap factors;
            factors[StdRegions::eFactorLambda] = lambda;
            StdRegions::VarCoeffMap varcoeffs;
            varcoeffs[StdRegions::eVarCoeffVelX] = velocity[0];
            varcoeffs[StdRegions::eVarCoeffVelY] = velocity[1];

            GlobalLinSysKey key(StdRegions::eLinearAdvectionDiffusionReaction,m_locToGloMap,factors,varcoeffs);

            GlobalSolve(key,wsp,outarray,dirForcing);
        }

        /**
         * First compute the inner product of forcing function with respect to
         * base, and then solve the system with the linear advection operator.
         * @param   velocity    Array of advection velocities in physical space
         * @param   inarray     Forcing function.
         * @param   outarray    Result.
         * @param   lambda      reaction coefficient
         * @param   dirForcing  Dirichlet Forcing.
         */
        void ContField2D::v_LinearAdvectionReactionSolve(
                            const Array<OneD, Array<OneD, NekDouble> > &velocity,
                            const Array<OneD, const NekDouble> &inarray,
                            Array<OneD, NekDouble> &outarray,
                            const NekDouble lambda,
                            const Array<OneD, const NekDouble>& dirForcing)
        {
            // Inner product of forcing
            Array<OneD,NekDouble> wsp(m_ncoeffs);
            IProductWRTBase(inarray,wsp);

            // Solve the system
            StdRegions::ConstFactorMap factors;
            factors[StdRegions::eFactorLambda] = lambda;
            StdRegions::VarCoeffMap varcoeffs;
            varcoeffs[StdRegions::eVarCoeffVelX] = velocity[0];
            varcoeffs[StdRegions::eVarCoeffVelY] = velocity[1];
            GlobalLinSysKey key(StdRegions::eLinearAdvectionReaction,m_locToGloMap,factors,varcoeffs);

            GlobalSolve(key,wsp,outarray,dirForcing);
        }


        /**
         *
         */
        const Array<OneD,const SpatialDomains::BoundaryConditionShPtr>&
                                ContField2D::v_GetBndConditions()
        {
            return GetBndConditions();
        }


        /**
         * Reset the GlobalLinSys Manager
         */
        void ContField2D::v_ClearGlobalLinSysManager(void)
        {
            m_globalLinSysManager.ClearManager("GlobalLinSys");
        }

    } // end of namespace
} //end of namespace<|MERGE_RESOLUTION|>--- conflicted
+++ resolved
@@ -253,22 +253,8 @@
 
             // Solve the system
             GlobalLinSysKey key(StdRegions::eMass, m_locToGloMap);
-<<<<<<< HEAD
             
             GlobalSolve(key,wsp,outarray);
-=======
-
-            if(coeffstate == eGlobal)
-            {
-                GlobalSolve(key,wsp,outarray);
-            }
-            else
-            {
-                Array<OneD,NekDouble> tmp(contNcoeffs,0.0);
-                GlobalSolve(key,wsp,tmp);
-                GlobalToLocal(tmp,outarray);
-            }
->>>>>>> ac26f0ba
         }
 
         /**
@@ -299,42 +285,8 @@
 
         {
 
-<<<<<<< HEAD
             GlobalLinSysKey key(StdRegions::eMass,m_locToGloMap);
             GlobalSolve(key,inarray,outarray);
-=======
-            if(coeffstate == eGlobal)
-            {
-                if(inarray.data() == outarray.data())
-                {
-                    Array<OneD, NekDouble> tmp(contNcoeffs,0.0);
-                    Vmath::Vcopy(contNcoeffs,inarray,1,tmp,1);
-                    GlobalSolve(key,tmp,outarray);
-                }
-                else
-                {
-                    GlobalSolve(key,inarray,outarray);
-                }
-            }
-            else
-            {
-                Array<OneD, NekDouble> globaltmp(contNcoeffs,0.0);
-
-                if(inarray.data() == outarray.data())
-                {
-                    Array<OneD,NekDouble> tmp(inarray.size());
-                    Vmath::Vcopy(inarray.size(),inarray,1,tmp,1);
-                    Assemble(tmp,outarray);
-                }
-                else
-                {
-                    Assemble(inarray,outarray);
-                }
-
-                GlobalSolve(key,outarray,globaltmp);
-                GlobalToLocal(globaltmp,outarray);
-            }
->>>>>>> ac26f0ba
         }
 
 
@@ -402,7 +354,6 @@
 
             // Forcing function with weak boundary conditions
             int i,j;
-<<<<<<< HEAD
             int bndcnt = 0;
             Array<OneD, NekDouble> sign = m_locToGloMap->
                 GetBndCondCoeffsToLocalCoeffsSign();
@@ -410,11 +361,7 @@
                 GetBndCondCoeffsToLocalCoeffsMap();
 
             // Add weak boundary conditions to forcing
-            for(i = 0; i < m_bndCondExpansions.num_elements(); ++i)
-=======
-            int bndcnt=0;
             for(i = 0; i < m_bndCondExpansions.size(); ++i)
->>>>>>> ac26f0ba
             {
                 if(m_bndConditions[i]->GetBoundaryConditionType() ==
                    SpatialDomains::eNeumann ||
@@ -647,50 +594,13 @@
         {
             int i,j;
             int bndcnt=0;
-<<<<<<< HEAD
-
 
             Array<OneD, NekDouble> sign = m_locToGloMap->
                 GetBndCondCoeffsToLocalCoeffsSign();
             const Array<OneD, const int> map= m_locToGloMap->
                 GetBndCondCoeffsToLocalCoeffsMap();
             
-            for(i = 0; i < m_bndCondExpansions.num_elements(); ++i)
-=======
-            int nDir        = m_locToGloMap->GetNumGlobalDirBndCoeffs();
-
-            // STEP 1: SET THE DIRICHLET DOFS TO THE RIGHT VALUE IN THE SOLUTION
-            // ARRAY
-            NekDouble sign;
-            const Array<OneD,const int> &bndMap =
-                m_locToGloMap->GetBndCondCoeffsToGlobalCoeffsMap();
-
-            Array<OneD, NekDouble> tmp(
-                m_locToGloMap->GetNumGlobalBndCoeffs(), 0.0);
-
-            // Fill in Dirichlet coefficients that are to be sent to
-            // other processors.  This code block uses a
-            // tuple<int,int.NekDouble> which stores the local id of
-            // coefficent the global id of the data location and the
-            // inverse of the values of the data (arising from
-            // periodic boundary conditiosn)
-            map<int, vector<ExtraDirDof> > &extraDirDofs =
-                m_locToGloMap->GetExtraDirDofs();
-
-            for (auto &it : extraDirDofs)
-            {
-                for (i = 0; i < it.second.size(); ++i)
-                {
-                    tmp[std::get<1>(it.second.at(i))] =
-                        m_bndCondExpansions[it.first]->GetCoeffs()[
-                            std::get<0>(it.second.at(i))]*std::get<2>(it.second.at(i));
-                }
-            }
-            m_locToGloMap->UniversalAssembleBnd(tmp);
-
-            // Now fill in all other Dirichlet coefficients.
             for(i = 0; i < m_bndCondExpansions.size(); ++i)
->>>>>>> ac26f0ba
             {
                 if(m_bndConditions[i]->GetBoundaryConditionType() ==
                    SpatialDomains::eDirichlet)
@@ -731,24 +641,13 @@
         void ContField2D::v_FillBndCondFromField(void)
         {
             int bndcnt = 0;
-<<<<<<< HEAD
 
             Array<OneD, NekDouble> sign = m_locToGloMap->
                 GetBndCondCoeffsToLocalCoeffsSign();
             const Array<OneD, const int> bndmap= m_locToGloMap->
                 GetBndCondCoeffsToLocalCoeffsMap();
             
-            for(int i = 0; i < m_bndCondExpansions.num_elements(); ++i)
-=======
-            const Array<OneD,const int> &bndMap =
-                m_locToGloMap->GetBndCondCoeffsToGlobalCoeffsMap();
-
-            Array<OneD, NekDouble> tmp(m_locToGloMap->GetNumGlobalCoeffs());
-            LocalToGlobal(m_coeffs,tmp);
-
-            // Now fill in all other Dirichlet coefficients.
             for(int i = 0; i < m_bndCondExpansions.size(); ++i)
->>>>>>> ac26f0ba
             {
                 if (m_bndConditions[i]->GetBoundaryConditionType() ==
                        SpatialDomains::ePeriodic)
@@ -757,13 +656,8 @@
                 }
 
                 Array<OneD, NekDouble>& coeffs = m_bndCondExpansions[i]->UpdateCoeffs();
-<<<<<<< HEAD
                 
                 if(m_locToGloMap->GetSignChange())
-=======
-
-                for(int j = 0; j < (m_bndCondExpansions[i])->GetNcoeffs(); ++j)
->>>>>>> ac26f0ba
                 {
                     for(int j = 0; j < (m_bndCondExpansions[i])->GetNcoeffs(); ++j)
                     {
@@ -786,26 +680,15 @@
         void ContField2D::v_FillBndCondFromField(const int nreg)
         {
             int bndcnt = 0;
-<<<<<<< HEAD
-=======
-            const Array<OneD,const int> &bndMap =
-                m_locToGloMap->GetBndCondCoeffsToGlobalCoeffsMap();
-
-            Array<OneD, NekDouble> tmp(m_locToGloMap->GetNumGlobalCoeffs());
-            LocalToGlobal(m_coeffs,tmp,false);
->>>>>>> ac26f0ba
 
             ASSERTL1(nreg < m_bndCondExpansions.size(),
                      "nreg is out or range since this many boundary "
                      "regions to not exist");
-<<<<<<< HEAD
             
             Array<OneD, NekDouble> sign = m_locToGloMap->
                 GetBndCondCoeffsToLocalCoeffsSign();
             const Array<OneD, const int> bndmap= m_locToGloMap->
                 GetBndCondCoeffsToLocalCoeffsMap();
-=======
->>>>>>> ac26f0ba
 
             // Now fill in all other Dirichlet coefficients.
             Array<OneD, NekDouble>& coeffs = m_bndCondExpansions[nreg]->UpdateCoeffs();
@@ -820,13 +703,8 @@
 
                 bndcnt += m_bndCondExpansions[j]->GetNcoeffs();
             }
-<<<<<<< HEAD
             
             if(m_locToGloMap->GetSignChange())
-=======
-
-            for(int j = 0; j < (m_bndCondExpansions[nreg])->GetNcoeffs(); ++j)
->>>>>>> ac26f0ba
             {
                 for(int j = 0; j < (m_bndCondExpansions[nreg])->GetNcoeffs(); ++j)
                 {
@@ -843,10 +721,6 @@
         }
 
 
-<<<<<<< HEAD
-        
-=======
->>>>>>> ac26f0ba
         /**
          * This operation is evaluated as:
          * \f{tabbing}
@@ -995,7 +869,6 @@
             {
                 Vmath::Smul(m_ncoeffs,-1.0,inarray,1,wsp,1);
             }
-<<<<<<< HEAD
            
             int bndcnt = 0;
             Array<OneD, NekDouble> sign = m_locToGloMap->
@@ -1003,19 +876,7 @@
             const Array<OneD, const int> map= m_locToGloMap->
                 GetBndCondCoeffsToLocalCoeffsMap();
             // Add weak boundary conditions to forcing
-            for(i = 0; i < m_bndCondExpansions.num_elements(); ++i)
-=======
-            // Note -1.0 term necessary to invert forcing function to
-            // be consistent with matrix definition
-            Vmath::Neg(contNcoeffs, wsp, 1);
-
-            // Fill weak boundary conditions
-            int i,j;
-            int bndcnt=0;
-            Array<OneD, NekDouble> gamma(contNcoeffs, 0.0);
-
             for(i = 0; i < m_bndCondExpansions.size(); ++i)
->>>>>>> ac26f0ba
             {
                 if(m_bndConditions[i]->GetBoundaryConditionType() ==
                    SpatialDomains::eNeumann ||
@@ -1040,40 +901,13 @@
                         }
                     }                    
                 }
-<<<<<<< HEAD
-=======
-                else if (m_bndConditions[i]->GetBoundaryConditionType() != SpatialDomains::ePeriodic)
-                {
-                    bndcnt += m_bndCondExpansions[i]->GetNcoeffs();
-                }
-            }
-
-            m_locToGloMap->UniversalAssemble(gamma);
->>>>>>> ac26f0ba
-
                 bndcnt += m_bndCondExpansions[i]->GetNcoeffs();
             }
 
-<<<<<<< HEAD
             GlobalLinSysKey key(StdRegions::eHelmholtz,m_locToGloMap,factors,
                                 varcoeff,varfactors);
             
             GlobalSolve(key,wsp,outarray,dirForcing);
-=======
-            GlobalLinSysKey key(StdRegions::eHelmholtz,m_locToGloMap,factors,varcoeff,varfactors);
-
-            if(flags.isSet(eUseGlobal))
-            {
-                GlobalSolve(key,wsp,outarray,dirForcing);
-            }
-            else
-            {
-                Array<OneD,NekDouble> tmp(contNcoeffs);
-                LocalToGlobal(outarray,tmp);
-                GlobalSolve(key,wsp,tmp,dirForcing);
-                GlobalToLocal(tmp,outarray);
-            }
->>>>>>> ac26f0ba
         }
 
 
@@ -1129,17 +963,12 @@
             // Forcing function with weak boundary conditions
             int i,j;
             int bndcnt=0;
-<<<<<<< HEAD
             Array<OneD, NekDouble> sign = m_locToGloMap->
                 GetBndCondCoeffsToLocalCoeffsSign();
             const Array<OneD, const int> map= m_locToGloMap->
                 GetBndCondCoeffsToLocalCoeffsMap();
             // Add weak boundary conditions to forcing
-            for(i = 0; i < m_bndCondExpansions.num_elements(); ++i)
-=======
-            Array<OneD, NekDouble> gamma(contNcoeffs, 0.0);
             for(i = 0; i < m_bndCondExpansions.size(); ++i)
->>>>>>> ac26f0ba
             {
                 if(m_bndConditions[i]->GetBoundaryConditionType() ==
                    SpatialDomains::eNeumann ||
