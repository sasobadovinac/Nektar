--- conflicted
+++ resolved
@@ -45,17 +45,7 @@
 {
     namespace MultiRegions
     {
-<<<<<<< HEAD
-        std::string GlobalLinSys::lookupIds[7] = {
-                LibUtilities::SessionReader::RegisterEnumValue("GlobalSysSoln","DirectFull",MultiRegions::eDirectFullMatrix),
-                LibUtilities::SessionReader::RegisterEnumValue("GlobalSysSoln","DirectStaticCond",MultiRegions::eDirectStaticCond),
-                LibUtilities::SessionReader::RegisterEnumValue("GlobalSysSoln","DirectMultiLevelStaticCond",MultiRegions::eDirectMultiLevelStaticCond),
-                LibUtilities::SessionReader::RegisterEnumValue("GlobalSysSoln","IterativeFull",MultiRegions::eIterativeFull),
-                LibUtilities::SessionReader::RegisterEnumValue("GlobalSysSoln","IterativeStaticCond",MultiRegions::eIterativeStaticCond),
-                LibUtilities::SessionReader::RegisterEnumValue("GlobalSysSoln","XxtFull",MultiRegions::eXxtFullMatrix),
-                LibUtilities::SessionReader::RegisterEnumValue("GlobalSysSoln","XxtStaticCond",MultiRegions::eXxtStaticCond)
-=======
-        std::string GlobalLinSys::lookupIds[6] = {
+        std::string GlobalLinSys::lookupIds[8] = {
             LibUtilities::SessionReader::RegisterEnumValue(
                 "GlobalSysSoln", "DirectFull",
                 MultiRegions::eDirectFullMatrix),
@@ -73,8 +63,13 @@
                 MultiRegions::eIterativeStaticCond),
             LibUtilities::SessionReader::RegisterEnumValue(
                 "GlobalSysSoln", "IterativeMultiLevelStaticCond",
-                MultiRegions::eIterativeMultiLevelStaticCond)
->>>>>>> 02298c68
+                MultiRegions::eIterativeMultiLevelStaticCond),
+            LibUtilities::SessionReader::RegisterEnumValue(
+                "GlobalSysSoln", "XxtFull",
+                MultiRegions::eXxtFullMatrix),
+            LibUtilities::SessionReader::RegisterEnumValue(
+                "GlobalSysSoln", "XxtStaticCond",
+                MultiRegions::eXxtStaticCond)
         };
 
         std::string GlobalLinSys::def = LibUtilities::SessionReader::
