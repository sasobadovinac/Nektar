--- conflicted
+++ resolved
@@ -293,11 +293,6 @@
                 // retrieve variable coefficients
             if(m_linSysKey.GetNVarCoeffs() > 0)
             {
-<<<<<<< HEAD
-
-                StdRegions::VarCoeffMap::const_iterator x;
-=======
->>>>>>> 623a8b06
                 cnt = expList->GetPhys_Offset(n);
 
                 for (auto &x : m_linSysKey.GetVarCoeffs())
@@ -507,11 +502,6 @@
             // retrieve variable coefficients
             if(m_linSysKey.GetNVarCoeffs() > 0)
             {
-<<<<<<< HEAD
-
-                StdRegions::VarCoeffMap::const_iterator x;
-=======
->>>>>>> 623a8b06
                 int cnt = expList->GetPhys_Offset(n);
                 for (auto &x : m_linSysKey.GetVarCoeffs())
                 {
