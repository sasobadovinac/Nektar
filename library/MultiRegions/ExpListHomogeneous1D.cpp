///////////////////////////////////////////////////////////////////////////////
//
// File ExpListHomogeneous1D.cpp
//
// For more information, please see: http://www.nektar.info
//
// The MIT License
//
// Copyright (c) 2006 Division of Applied Mathematics, Brown University (USA),
// Department of Aeronautics, Imperial College London (UK), and Scientific
// Computing and Imaging Institute, University of Utah (USA).
//
// Permission is hereby granted, free of charge, to any person obtaining a
// copy of this software and associated documentation files (the "Software"),
// to deal in the Software without restriction, including without limitation
// the rights to use, copy, modify, merge, publish, distribute, sublicense,
// and/or sell copies of the Software, and to permit persons to whom the
// Software is furnished to do so, subject to the following conditions:
//
// The above copyright notice and this permission notice shall be included
// in all copies or substantial portions of the Software.
//
// THE SOFTWARE IS PROVIDED "AS IS", WITHOUT WARRANTY OF ANY KIND, EXPRESS
// OR IMPLIED, INCLUDING BUT NOT LIMITED TO THE WARRANTIES OF MERCHANTABILITY,
// FITNESS FOR A PARTICULAR PURPOSE AND NONINFRINGEMENT. IN NO EVENT SHALL
// THE AUTHORS OR COPYRIGHT HOLDERS BE LIABLE FOR ANY CLAIM, DAMAGES OR OTHER
// LIABILITY, WHETHER IN AN ACTION OF CONTRACT, TORT OR OTHERWISE, ARISING
// FROM, OUT OF OR IN CONNECTION WITH THE SOFTWARE OR THE USE OR OTHER
// DEALINGS IN THE SOFTWARE.
//
// Description: An ExpList which is homogeneous in 1-direction
//
///////////////////////////////////////////////////////////////////////////////

#include <LibUtilities/Foundations/ManagerAccess.h> // for PointsManager, etc
#include <LocalRegions/Expansion.h>
#include <LocalRegions/Expansion2D.h>
#include <MultiRegions/ExpListHomogeneous1D.h>
#include <StdRegions/StdPointExp.h>
#include <StdRegions/StdSegExp.h>

using namespace std;

namespace Nektar
{
namespace MultiRegions
{
// Forward declaration for typedefs
ExpListHomogeneous1D::ExpListHomogeneous1D(const ExpansionType type)
    : ExpList(type), m_homogeneousBasis(LibUtilities::NullBasisSharedPtr),
      m_lhom(1), m_homogeneous1DBlockMat(
                     MemoryManager<Homo1DBlockMatrixMap>::AllocateSharedPtr())
{
}

ExpListHomogeneous1D::ExpListHomogeneous1D(
    const ExpansionType type,
    const LibUtilities::SessionReaderSharedPtr &pSession,
    const LibUtilities::BasisKey &HomoBasis, const NekDouble lhom,
    const bool useFFT, const bool dealiasing)
    : ExpList(type), m_useFFT(useFFT), m_lhom(lhom),
      m_homogeneous1DBlockMat(
          MemoryManager<Homo1DBlockMatrixMap>::AllocateSharedPtr()),
      m_dealiasing(dealiasing)
{
    m_session = pSession;
    m_comm    = pSession->GetComm();

    ASSERTL2(HomoBasis != LibUtilities::NullBasisKey,
             "Homogeneous Basis is a null basis");

    m_homogeneousBasis = LibUtilities::BasisManager()[HomoBasis];

    m_StripZcomm = m_session->DefinesSolverInfo("HomoStrip")
                       ? m_comm->GetColumnComm()->GetColumnComm()
                       : m_comm->GetColumnComm();

    ASSERTL0(m_homogeneousBasis->GetNumPoints() % m_StripZcomm->GetSize() == 0,
             "HomModesZ should be a multiple of npz.");

    if ((m_homogeneousBasis->GetBasisType() !=
         LibUtilities::eFourierHalfModeRe) &&
        (m_homogeneousBasis->GetBasisType() !=
         LibUtilities::eFourierHalfModeIm))
    {
        ASSERTL0(
            (m_homogeneousBasis->GetNumPoints() / m_StripZcomm->GetSize()) %
                    2 ==
                0,
            "HomModesZ/npz should be an even integer.");
    }

    m_transposition =
        MemoryManager<LibUtilities::Transposition>::AllocateSharedPtr(
            HomoBasis, m_comm, m_StripZcomm);

    m_planes = Array<OneD, ExpListSharedPtr>(
        m_homogeneousBasis->GetNumPoints() / m_StripZcomm->GetSize());

    if (m_useFFT)
    {
        m_FFT = LibUtilities::GetNektarFFTFactory().CreateInstance(
            "NekFFTW", m_homogeneousBasis->GetNumPoints());
    }

    if (m_dealiasing)
    {
        if (m_useFFT)
        {
            int size = m_homogeneousBasis->GetNumPoints() +
                       m_homogeneousBasis->GetNumPoints() / 2;
            m_padsize  = size + (size % 2);
            m_FFT_deal = LibUtilities::GetNektarFFTFactory().CreateInstance(
                "NekFFTW", m_padsize);
        }
        else
        {
            ASSERTL0(false, "Dealiasing available just in combination "
                            "with FFTW");
        }
    }
}

/**
 * @param   In          ExpListHomogeneous1D object to copy.
 */
ExpListHomogeneous1D::ExpListHomogeneous1D(const ExpListHomogeneous1D &In)
    : ExpList(In, false), m_transposition(In.m_transposition),
      m_StripZcomm(In.m_StripZcomm), m_useFFT(In.m_useFFT), m_FFT(In.m_FFT),
      m_tmpIN(In.m_tmpIN), m_tmpOUT(In.m_tmpOUT),
      m_homogeneousBasis(In.m_homogeneousBasis), m_lhom(In.m_lhom),
      m_homogeneous1DBlockMat(In.m_homogeneous1DBlockMat),
      m_dealiasing(In.m_dealiasing), m_padsize(In.m_padsize)
{
    m_planes = Array<OneD, ExpListSharedPtr>(In.m_planes.size());
}

ExpListHomogeneous1D::ExpListHomogeneous1D(
    const ExpListHomogeneous1D &In, const std::vector<unsigned int> &eIDs,
    const Collections::ImplementationType ImpType)
    : ExpList(In, eIDs, false, ImpType), m_transposition(In.m_transposition),
      m_useFFT(In.m_useFFT), m_FFT(In.m_FFT), m_tmpIN(In.m_tmpIN),
      m_tmpOUT(In.m_tmpOUT), m_homogeneousBasis(In.m_homogeneousBasis),
      m_lhom(In.m_lhom),
      m_homogeneous1DBlockMat(
          MemoryManager<Homo1DBlockMatrixMap>::AllocateSharedPtr()),
      m_dealiasing(In.m_dealiasing), m_padsize(In.m_padsize)
{
    m_planes = Array<OneD, ExpListSharedPtr>(In.m_planes.size());
}

/**
 * Destructor
 */
ExpListHomogeneous1D::~ExpListHomogeneous1D()
{
}

void ExpListHomogeneous1D::v_HomogeneousFwdTrans(
    const Array<OneD, const NekDouble> &inarray,
    Array<OneD, NekDouble> &outarray, bool Shuff, bool UnShuff)
{
    // Forwards trans
    Homogeneous1DTrans(inarray, outarray, true, Shuff, UnShuff);
}

void ExpListHomogeneous1D::v_HomogeneousBwdTrans(
    const Array<OneD, const NekDouble> &inarray,
    Array<OneD, NekDouble> &outarray, bool Shuff, bool UnShuff)
{
    // Backwards trans
    Homogeneous1DTrans(inarray, outarray, false, Shuff, UnShuff);
}

/**
 * Dealiasing routine
 *
 * @param inarray1  First term of the product
 * @param inarray2  Second term of the product
 * @param outarray  Dealiased product
 */
void ExpListHomogeneous1D::v_DealiasedProd(
    const Array<OneD, NekDouble> &inarray1,
    const Array<OneD, NekDouble> &inarray2, Array<OneD, NekDouble> &outarray)
{
    int num_dofs = inarray1.size();
    int N        = m_homogeneousBasis->GetNumPoints();

    Array<OneD, NekDouble> V1(num_dofs);
    Array<OneD, NekDouble> V2(num_dofs);
    Array<OneD, NekDouble> V1V2(num_dofs);

    if (m_WaveSpace)
    {
        V1 = inarray1;
        V2 = inarray2;
    }
    else
    {
        HomogeneousFwdTrans(inarray1, V1);
        HomogeneousFwdTrans(inarray2, V2);
    }

    int num_points_per_plane = num_dofs / m_planes.size();
    int num_proc;
    if (!m_session->DefinesSolverInfo("HomoStrip"))
    {
        num_proc = m_comm->GetColumnComm()->GetSize();
    }
    else
    {
        num_proc = m_StripZcomm->GetSize();
    }
    int num_dfts_per_proc =
        num_points_per_plane / num_proc + (num_points_per_plane % num_proc > 0);

    Array<OneD, NekDouble> ShufV1(num_dfts_per_proc * N, 0.0);
    Array<OneD, NekDouble> ShufV2(num_dfts_per_proc * N, 0.0);
    Array<OneD, NekDouble> ShufV1V2(num_dfts_per_proc * N, 0.0);

    Array<OneD, NekDouble> ShufV1_PAD_coef(m_padsize, 0.0);
    Array<OneD, NekDouble> ShufV2_PAD_coef(m_padsize, 0.0);
    Array<OneD, NekDouble> ShufV1_PAD_phys(m_padsize, 0.0);
    Array<OneD, NekDouble> ShufV2_PAD_phys(m_padsize, 0.0);

    Array<OneD, NekDouble> ShufV1V2_PAD_coef(m_padsize, 0.0);
    Array<OneD, NekDouble> ShufV1V2_PAD_phys(m_padsize, 0.0);

    m_transposition->Transpose(V1, ShufV1, false, LibUtilities::eXYtoZ);
    m_transposition->Transpose(V2, ShufV2, false, LibUtilities::eXYtoZ);

    // Looping on the pencils
    for (int i = 0; i < num_dfts_per_proc; i++)
    {
        // Copying the i-th pencil pf lenght N into a bigger
        // pencil of lenght 2N We are in Fourier space
        Vmath::Vcopy(N, &(ShufV1[i * N]), 1, &(ShufV1_PAD_coef[0]), 1);
        Vmath::Vcopy(N, &(ShufV2[i * N]), 1, &(ShufV2_PAD_coef[0]), 1);

        // Moving to physical space using the padded system
        m_FFT_deal->FFTBwdTrans(ShufV1_PAD_coef, ShufV1_PAD_phys);
        m_FFT_deal->FFTBwdTrans(ShufV2_PAD_coef, ShufV2_PAD_phys);

        // Perfroming the vectors multiplication in physical space on
        // the padded system
        Vmath::Vmul(m_padsize, ShufV1_PAD_phys, 1, ShufV2_PAD_phys, 1,
                    ShufV1V2_PAD_phys, 1);

        // Moving back the result (V1*V2)_phys in Fourier space, padded
        // system
        m_FFT_deal->FFTFwdTrans(ShufV1V2_PAD_phys, ShufV1V2_PAD_coef);

        // Copying the first half of the padded pencil in the full
        // vector (Fourier space)
        Vmath::Vcopy(N, &(ShufV1V2_PAD_coef[0]), 1, &(ShufV1V2[i * N]), 1);
    }

    // Moving the results to the output
    if (m_WaveSpace)
    {
        m_transposition->Transpose(ShufV1V2, outarray, false,
                                   LibUtilities::eZtoXY);
    }
    else
    {
        m_transposition->Transpose(ShufV1V2, V1V2, false, LibUtilities::eZtoXY);
        HomogeneousBwdTrans(V1V2, outarray);
    }
}

/**
 * Dealiasing routine for dot product
 *
 * @param inarray1  First term of the product with dimension ndim
 *                  (e.g. U)
 * @param inarray2  Second term of the product with dimension ndim*nvec
 *                  (e.g. grad U)
 * @param outarray  Dealiased product with dimension nvec
 */
void ExpListHomogeneous1D::v_DealiasedDotProd(
    const Array<OneD, Array<OneD, NekDouble>> &inarray1,
    const Array<OneD, Array<OneD, NekDouble>> &inarray2,
    Array<OneD, Array<OneD, NekDouble>> &outarray)
{
    int ndim = inarray1.size();
    ASSERTL1(inarray2.size() % ndim == 0,
             "Wrong dimensions for DealiasedDotProd.");
    int nvec = inarray2.size() / ndim;

    int num_dofs = inarray1[0].size();
    int N        = m_homogeneousBasis->GetNumPoints();

    int num_points_per_plane = num_dofs / m_planes.size();
    int num_proc;
    if (!m_session->DefinesSolverInfo("HomoStrip"))
    {
        num_proc = m_comm->GetColumnComm()->GetSize();
    }
    else
    {
        num_proc = m_StripZcomm->GetSize();
    }
    int num_dfts_per_proc =
        num_points_per_plane / num_proc + (num_points_per_plane % num_proc > 0);

    // Get inputs in Fourier space
    Array<OneD, Array<OneD, NekDouble>> V1(ndim);
    Array<OneD, Array<OneD, NekDouble>> V2(ndim * nvec);
    if (m_WaveSpace)
    {
        for (int i = 0; i < ndim; i++)
        {
            V1[i] = inarray1[i];
        }
        for (int i = 0; i < ndim * nvec; i++)
        {
            V2[i] = inarray2[i];
        }
    }
    else
    {
        for (int i = 0; i < ndim; i++)
        {
            V1[i] = Array<OneD, NekDouble>(num_dofs);
            HomogeneousFwdTrans(inarray1[i], V1[i]);
        }
        for (int i = 0; i < ndim * nvec; i++)
        {
            V2[i] = Array<OneD, NekDouble>(num_dofs);
            HomogeneousFwdTrans(inarray2[i], V2[i]);
        }
    }

    // Allocate variables for ffts
    Array<OneD, Array<OneD, NekDouble>> ShufV1(ndim);
    Array<OneD, NekDouble> ShufV1_PAD_coef(m_padsize, 0.0);
    Array<OneD, Array<OneD, NekDouble>> ShufV1_PAD_phys(ndim);
    for (int i = 0; i < ndim; i++)
    {
        ShufV1[i]          = Array<OneD, NekDouble>(num_dfts_per_proc * N, 0.0);
        ShufV1_PAD_phys[i] = Array<OneD, NekDouble>(m_padsize, 0.0);
    }

    Array<OneD, Array<OneD, NekDouble>> ShufV2(ndim * nvec);
    Array<OneD, NekDouble> ShufV2_PAD_coef(m_padsize, 0.0);
    Array<OneD, Array<OneD, NekDouble>> ShufV2_PAD_phys(ndim * nvec);
    for (int i = 0; i < ndim * nvec; i++)
    {
        ShufV2[i]          = Array<OneD, NekDouble>(num_dfts_per_proc * N, 0.0);
        ShufV2_PAD_phys[i] = Array<OneD, NekDouble>(m_padsize, 0.0);
    }

    Array<OneD, Array<OneD, NekDouble>> ShufV1V2(nvec);
    Array<OneD, NekDouble> ShufV1V2_PAD_coef(m_padsize, 0.0);
    Array<OneD, NekDouble> ShufV1V2_PAD_phys(m_padsize, 0.0);
    for (int i = 0; i < nvec; i++)
    {
        ShufV1V2[i] = Array<OneD, NekDouble>(num_dfts_per_proc * N, 0.0);
    }

    // Transpose inputs
    for (int i = 0; i < ndim; i++)
    {
        m_transposition->Transpose(V1[i], ShufV1[i], false,
                                   LibUtilities::eXYtoZ);
    }
    for (int i = 0; i < ndim * nvec; i++)
    {
        m_transposition->Transpose(V2[i], ShufV2[i], false,
                                   LibUtilities::eXYtoZ);
    }

    // Looping on the pencils
    for (int i = 0; i < num_dfts_per_proc; i++)
    {
        for (int j = 0; j < ndim; j++)
        {
            // Copying the i-th pencil pf lenght N into a bigger
            // pencil of lenght 1.5N We are in Fourier space
            Vmath::Vcopy(N, &(ShufV1[j][i * N]), 1, &(ShufV1_PAD_coef[0]), 1);
            // Moving to physical space using the padded system
            m_FFT_deal->FFTBwdTrans(ShufV1_PAD_coef, ShufV1_PAD_phys[j]);
        }
        for (int j = 0; j < ndim * nvec; j++)
        {
            Vmath::Vcopy(N, &(ShufV2[j][i * N]), 1, &(ShufV2_PAD_coef[0]), 1);
            m_FFT_deal->FFTBwdTrans(ShufV2_PAD_coef, ShufV2_PAD_phys[j]);
        }

        // Performing the vectors multiplication in physical space on
        // the padded system
        for (int j = 0; j < nvec; j++)
        {
            Vmath::Zero(m_padsize, ShufV1V2_PAD_phys, 1);
            for (int k = 0; k < ndim; k++)
            {
                Vmath::Vvtvp(m_padsize, ShufV1_PAD_phys[k], 1,
                             ShufV2_PAD_phys[j * ndim + k], 1,
                             ShufV1V2_PAD_phys, 1, ShufV1V2_PAD_phys, 1);
            }
            // Moving back the result (V1*V2)_phys in Fourier space,
            // padded system
            m_FFT_deal->FFTFwdTrans(ShufV1V2_PAD_phys, ShufV1V2_PAD_coef);
            // Copying the first half of the padded pencil in the full
            // vector (Fourier space)
            Vmath::Vcopy(N, &(ShufV1V2_PAD_coef[0]), 1, &(ShufV1V2[j][i * N]),
                         1);
        }
    }

    // Moving the results to the output
    if (m_WaveSpace)
    {
        for (int j = 0; j < nvec; j++)
        {
            m_transposition->Transpose(ShufV1V2[j], outarray[j], false,
<<<<<<< HEAD
                                       LibUtilities::eZtoXY);
        }
    }
    else
    {
        Array<OneD, NekDouble> V1V2(num_dofs);
        for (int j = 0; j < nvec; j++)
        {
            m_transposition->Transpose(ShufV1V2[j], V1V2, false,
                                       LibUtilities::eZtoXY);
            HomogeneousBwdTrans(V1V2, outarray[j]);
        }
    }
}

/**
 * Forward transform
 */
void ExpListHomogeneous1D::v_FwdTrans(
    const Array<OneD, const NekDouble> &inarray,
    Array<OneD, NekDouble> &outarray)
{
    int cnt = 0, cnt1 = 0;
    Array<OneD, NekDouble> tmparray;

    for (int n = 0; n < m_planes.size(); ++n)
    {
        m_planes[n]->FwdTrans(inarray + cnt, tmparray = outarray + cnt1);
        cnt += m_planes[n]->GetTotPoints();

        cnt1 += m_planes[n]->GetNcoeffs(); // need to skip ncoeffs
    }
    if (!m_WaveSpace)
    {
        HomogeneousFwdTrans(outarray, outarray);
    }
}

/**
 * Forward transform element by element
 */
void ExpListHomogeneous1D::v_FwdTrans_IterPerExp(
=======
                                       LibUtilities::eZtoXY);
        }
    }
    else
    {
        Array<OneD, NekDouble> V1V2(num_dofs);
        for (int j = 0; j < nvec; j++)
        {
            m_transposition->Transpose(ShufV1V2[j], V1V2, false,
                                       LibUtilities::eZtoXY);
            HomogeneousBwdTrans(V1V2, outarray[j]);
        }
    }
}

/**
 * Forward transform
 */
void ExpListHomogeneous1D::v_FwdTrans(
>>>>>>> 0ebe208c
    const Array<OneD, const NekDouble> &inarray,
    Array<OneD, NekDouble> &outarray)
{
    int cnt = 0, cnt1 = 0;
    Array<OneD, NekDouble> tmparray;

<<<<<<< HEAD
    // spectral element FwdTrans plane by plane
    for (int n = 0; n < m_planes.size(); ++n)
    {
        m_planes[n]->FwdTrans_IterPerExp(inarray + cnt,
                                         tmparray = outarray + cnt1);
        cnt += m_planes[n]->GetTotPoints();
        cnt1 += m_planes[n]->GetNcoeffs();
    }
    if (!m_WaveSpace)
    {
        HomogeneousFwdTrans(outarray, outarray);
    }
}

/**
 * Forward transform element by element with boundaries constrained
 */
void ExpListHomogeneous1D::v_FwdTrans_BndConstrained(
    const Array<OneD, const NekDouble> &inarray,
    Array<OneD, NekDouble> &outarray)
{
    int cnt = 0, cnt1 = 0;
    Array<OneD, NekDouble> tmparray;

    // spectral element FwdTrans plane by plane
    for (int n = 0; n < m_planes.size(); ++n)
    {
        m_planes[n]->FwdTrans_BndConstrained(inarray + cnt,
                                             tmparray = outarray + cnt1);
        cnt += m_planes[n]->GetTotPoints();
        cnt1 += m_planes[n]->GetNcoeffs();
=======
    for (int n = 0; n < m_planes.size(); ++n)
    {
        m_planes[n]->FwdTrans(inarray + cnt, tmparray = outarray + cnt1);
        cnt += m_planes[n]->GetTotPoints();

        cnt1 += m_planes[n]->GetNcoeffs(); // need to skip ncoeffs
>>>>>>> 0ebe208c
    }
    if (!m_WaveSpace)
    {
        HomogeneousFwdTrans(outarray, outarray);
    }
}

/**
<<<<<<< HEAD
 * Backward transform
 */
void ExpListHomogeneous1D::v_BwdTrans(
=======
 * Forward transform element by element
 */
void ExpListHomogeneous1D::v_FwdTransLocalElmt(
>>>>>>> 0ebe208c
    const Array<OneD, const NekDouble> &inarray,
    Array<OneD, NekDouble> &outarray)
{
    int cnt = 0, cnt1 = 0;
    Array<OneD, NekDouble> tmparray;

<<<<<<< HEAD
    for (int n = 0; n < m_planes.size(); ++n)
    {
        m_planes[n]->BwdTrans(inarray + cnt, tmparray = outarray + cnt1);
        cnt += m_planes[n]->GetNcoeffs();
        cnt1 += m_planes[n]->GetTotPoints();
    }
    if (!m_WaveSpace)
    {
        HomogeneousBwdTrans(outarray, outarray);
    }
}

/**
 * Inner product
 */
void ExpListHomogeneous1D::v_IProductWRTBase(
=======
    // spectral element FwdTrans plane by plane
    for (int n = 0; n < m_planes.size(); ++n)
    {
        m_planes[n]->FwdTransLocalElmt(inarray + cnt,
                                       tmparray = outarray + cnt1);
        cnt += m_planes[n]->GetTotPoints();
        cnt1 += m_planes[n]->GetNcoeffs();
    }
    if (!m_WaveSpace)
    {
        HomogeneousFwdTrans(outarray, outarray);
    }
}

/**
 * Forward transform element by element with boundaries constrained
 */
void ExpListHomogeneous1D::v_FwdTransBndConstrained(
>>>>>>> 0ebe208c
    const Array<OneD, const NekDouble> &inarray,
    Array<OneD, NekDouble> &outarray)
{
    int cnt = 0, cnt1 = 0;
<<<<<<< HEAD
    Array<OneD, NekDouble> tmparray, tmpIn;

    if (m_WaveSpace)
    {
        tmpIn = inarray;
    }
    else
    {
        tmpIn = Array<OneD, NekDouble>(inarray.size(), 0.0);
        HomogeneousFwdTrans(inarray, tmpIn);
    }

    for (int n = 0; n < m_planes.size(); ++n)
    {
        m_planes[n]->IProductWRTBase(tmpIn + cnt, tmparray = outarray + cnt1);

        cnt1 += m_planes[n]->GetNcoeffs();
        cnt += m_planes[n]->GetTotPoints();
    }
}

/**
 * Inner product element by element
 */
void ExpListHomogeneous1D::v_IProductWRTBase_IterPerExp(
=======
    Array<OneD, NekDouble> tmparray;

    // spectral element FwdTrans plane by plane
    for (int n = 0; n < m_planes.size(); ++n)
    {
        m_planes[n]->FwdTransBndConstrained(inarray + cnt,
                                            tmparray = outarray + cnt1);
        cnt += m_planes[n]->GetTotPoints();
        cnt1 += m_planes[n]->GetNcoeffs();
    }
    if (!m_WaveSpace)
    {
        HomogeneousFwdTrans(outarray, outarray);
    }
}

/**
 * Backward transform
 */
void ExpListHomogeneous1D::v_BwdTrans(
    const Array<OneD, const NekDouble> &inarray,
    Array<OneD, NekDouble> &outarray)
{
    int cnt = 0, cnt1 = 0;
    Array<OneD, NekDouble> tmparray;

    for (int n = 0; n < m_planes.size(); ++n)
    {
        m_planes[n]->BwdTrans(inarray + cnt, tmparray = outarray + cnt1);
        cnt += m_planes[n]->GetNcoeffs();
        cnt1 += m_planes[n]->GetTotPoints();
    }
    if (!m_WaveSpace)
    {
        HomogeneousBwdTrans(outarray, outarray);
    }
}

/**
 * Inner product
 */
void ExpListHomogeneous1D::v_IProductWRTBase(
>>>>>>> 0ebe208c
    const Array<OneD, const NekDouble> &inarray,
    Array<OneD, NekDouble> &outarray)
{
    int cnt = 0, cnt1 = 0;
    Array<OneD, NekDouble> tmparray, tmpIn;

    if (m_WaveSpace)
    {
        tmpIn = inarray;
    }
    else
    {
        tmpIn = Array<OneD, NekDouble>(inarray.size(), 0.0);
        HomogeneousFwdTrans(inarray, tmpIn);
    }

    for (int n = 0; n < m_planes.size(); ++n)
    {
<<<<<<< HEAD
        m_planes[n]->IProductWRTBase_IterPerExp(tmpIn + cnt,
                                                tmparray = outarray + cnt1);
=======
        m_planes[n]->IProductWRTBase(tmpIn + cnt, tmparray = outarray + cnt1);
>>>>>>> 0ebe208c

        cnt1 += m_planes[n]->GetNcoeffs();
        cnt += m_planes[n]->GetTotPoints();
    }
}

/**
 * Homogeneous transform Bwd/Fwd (MVM and FFT)
 */
void ExpListHomogeneous1D::Homogeneous1DTrans(
    const Array<OneD, const NekDouble> &inarray,
    Array<OneD, NekDouble> &outarray, bool IsForwards, bool Shuff, bool UnShuff)
{
    int num_dofs;

    if (IsForwards)
    {
        num_dofs = inarray.size();
    }
    else
    {
        num_dofs = outarray.size();
    }

    if (m_useFFT)
    {
        int num_points_per_plane = num_dofs / m_planes.size();
        int num_dfts_per_proc;
        if (!m_session->DefinesSolverInfo("HomoStrip"))
        {
            int nP = m_comm->GetColumnComm()->GetSize();
            num_dfts_per_proc =
                num_points_per_plane / nP + (num_points_per_plane % nP > 0);
        }
        else
        {
            int nP = m_StripZcomm->GetSize();
            num_dfts_per_proc =
                num_points_per_plane / nP + (num_points_per_plane % nP > 0);
        }

        Array<OneD, NekDouble> fft_in(
            num_dfts_per_proc * m_homogeneousBasis->GetNumPoints(), 0.0);
        Array<OneD, NekDouble> fft_out(
            num_dfts_per_proc * m_homogeneousBasis->GetNumPoints(), 0.0);

        if (Shuff)
        {
            m_transposition->Transpose(inarray, fft_in, false,
                                       LibUtilities::eXYtoZ);
        }
        else
        {
            Vmath::Vcopy(num_dfts_per_proc * m_homogeneousBasis->GetNumPoints(),
                         inarray, 1, fft_in, 1);
        }

        if (IsForwards)
        {
            for (int i = 0; i < num_dfts_per_proc; i++)
            {
                m_FFT->FFTFwdTrans(
                    m_tmpIN = fft_in + i * m_homogeneousBasis->GetNumPoints(),
                    m_tmpOUT =
                        fft_out + i * m_homogeneousBasis->GetNumPoints());
            }
        }
        else
        {
            for (int i = 0; i < num_dfts_per_proc; i++)
            {
                m_FFT->FFTBwdTrans(
                    m_tmpIN = fft_in + i * m_homogeneousBasis->GetNumPoints(),
                    m_tmpOUT =
                        fft_out + i * m_homogeneousBasis->GetNumPoints());
            }
        }

        if (UnShuff)
        {
            m_transposition->Transpose(fft_out, outarray, false,
                                       LibUtilities::eZtoXY);
        }
        else
        {
            Vmath::Vcopy(num_dfts_per_proc * m_homogeneousBasis->GetNumPoints(),
                         fft_out, 1, outarray, 1);
        }
    }
    else
    {
        DNekBlkMatSharedPtr blkmat;

        if (num_dofs == m_npoints) // transform phys space
        {
            if (IsForwards)
            {
                blkmat = GetHomogeneous1DBlockMatrix(eForwardsPhysSpace1D);
            }
            else
            {
                blkmat = GetHomogeneous1DBlockMatrix(eBackwardsPhysSpace1D);
            }
        }
        else
        {
            if (IsForwards)
            {
                blkmat = GetHomogeneous1DBlockMatrix(eForwardsCoeffSpace1D);
            }
            else
            {
                blkmat = GetHomogeneous1DBlockMatrix(eBackwardsCoeffSpace1D);
            }
        }

        int nrows = blkmat->GetRows();
        int ncols = blkmat->GetColumns();

        Array<OneD, NekDouble> sortedinarray(ncols, 0.0);
        Array<OneD, NekDouble> sortedoutarray(nrows, 0.0);

        if (Shuff)
        {
            m_transposition->Transpose(inarray, sortedinarray, !IsForwards,
                                       LibUtilities::eXYtoZ);
        }
        else
        {
            Vmath::Vcopy(ncols, inarray, 1, sortedinarray, 1);
        }

        // Create NekVectors from the given data arrays
        NekVector<NekDouble> in(ncols, sortedinarray, eWrapper);
        NekVector<NekDouble> out(nrows, sortedoutarray, eWrapper);

        // Perform matrix-vector multiply.
        out = (*blkmat) * in;

        if (UnShuff)
        {
            m_transposition->Transpose(sortedoutarray, outarray, IsForwards,
                                       LibUtilities::eZtoXY);
        }
        else
        {
            Vmath::Vcopy(nrows, sortedoutarray, 1, outarray, 1);
        }
    }
}

DNekBlkMatSharedPtr ExpListHomogeneous1D::GetHomogeneous1DBlockMatrix(
    Homogeneous1DMatType mattype) const
{
    auto matrixIter = m_homogeneous1DBlockMat->find(mattype);

    if (matrixIter == m_homogeneous1DBlockMat->end())
    {
        return ((*m_homogeneous1DBlockMat)[mattype] =
                    GenHomogeneous1DBlockMatrix(mattype));
    }
    else
    {
        return matrixIter->second;
    }
}

DNekBlkMatSharedPtr ExpListHomogeneous1D::GenHomogeneous1DBlockMatrix(
    Homogeneous1DMatType mattype) const
{
    DNekMatSharedPtr loc_mat;
    DNekBlkMatSharedPtr BlkMatrix;
    int n_exp              = 0;
    int num_trans_per_proc = 0;

    if ((mattype == eForwardsCoeffSpace1D) ||
        (mattype == eBackwardsCoeffSpace1D)) // will operate on m_coeffs
    {
        n_exp = m_planes[0]->GetNcoeffs();
    }
    else
    {
        n_exp = m_planes[0]->GetTotPoints(); // will operatore on m_phys
    }

    num_trans_per_proc = n_exp / m_comm->GetColumnComm()->GetSize() +
                         (n_exp % m_comm->GetColumnComm()->GetSize() > 0);

    Array<OneD, unsigned int> nrows(num_trans_per_proc);
    Array<OneD, unsigned int> ncols(num_trans_per_proc);

    if ((mattype == eForwardsCoeffSpace1D) || (mattype == eForwardsPhysSpace1D))
    {
        nrows = Array<OneD, unsigned int>(num_trans_per_proc,
                                          m_homogeneousBasis->GetNumModes());
        ncols = Array<OneD, unsigned int>(num_trans_per_proc,
                                          m_homogeneousBasis->GetNumPoints());
    }
    else
    {
        nrows = Array<OneD, unsigned int>(num_trans_per_proc,
                                          m_homogeneousBasis->GetNumPoints());
        ncols = Array<OneD, unsigned int>(num_trans_per_proc,
                                          m_homogeneousBasis->GetNumModes());
    }

    MatrixStorage blkmatStorage = eDIAGONAL;
    BlkMatrix = MemoryManager<DNekBlkMat>::AllocateSharedPtr(nrows, ncols,
                                                             blkmatStorage);

    // Half Mode
    if (m_homogeneousBasis->GetBasisType() ==
            LibUtilities::eFourierHalfModeRe ||
        m_homogeneousBasis->GetBasisType() == LibUtilities::eFourierHalfModeIm)
    {
        StdRegions::StdPointExp StdPoint(m_homogeneousBasis->GetBasisKey());

        if ((mattype == eForwardsCoeffSpace1D) ||
            (mattype == eForwardsPhysSpace1D))
        {
            StdRegions::StdMatrixKey matkey(StdRegions::eFwdTrans,
                                            StdPoint.DetShapeType(), StdPoint);

            loc_mat = StdPoint.GetStdMatrix(matkey);
        }
        else
        {
            StdRegions::StdMatrixKey matkey(StdRegions::eBwdTrans,
                                            StdPoint.DetShapeType(), StdPoint);

            loc_mat = StdPoint.GetStdMatrix(matkey);
        }
    }
    // other cases
    else
    {
        StdRegions::StdSegExp StdSeg(m_homogeneousBasis->GetBasisKey());

        if ((mattype == eForwardsCoeffSpace1D) ||
            (mattype == eForwardsPhysSpace1D))
        {
            StdRegions::StdMatrixKey matkey(StdRegions::eFwdTrans,
                                            StdSeg.DetShapeType(), StdSeg);

            loc_mat = StdSeg.GetStdMatrix(matkey);
        }
        else
        {
            StdRegions::StdMatrixKey matkey(StdRegions::eBwdTrans,
                                            StdSeg.DetShapeType(), StdSeg);

            loc_mat = StdSeg.GetStdMatrix(matkey);
        }
    }

    // set up array of block matrices.
    for (int i = 0; i < num_trans_per_proc; ++i)
    {
        BlkMatrix->SetBlock(i, i, loc_mat);
    }

    return BlkMatrix;
}

std::vector<LibUtilities::FieldDefinitionsSharedPtr> ExpListHomogeneous1D::
    v_GetFieldDefinitions()
{
    std::vector<LibUtilities::FieldDefinitionsSharedPtr> returnval;

    // Set up Homogeneous length details.
    Array<OneD, LibUtilities::BasisSharedPtr> HomoBasis(1, m_homogeneousBasis);

    std::vector<NekDouble> HomoLen;
    HomoLen.push_back(m_lhom);

    std::vector<unsigned int> StripsIDs;

    bool strips;
    m_session->MatchSolverInfo("HomoStrip", "True", strips, false);
    if (strips)
    {
        StripsIDs.push_back(m_transposition->GetStripID());
    }

    std::vector<unsigned int> PlanesIDs;
    int IDoffset = 0;

    // introduce a 2 plane offset for single mode case so can
    // be post-processed or used in MultiMode expansion.
    if (m_homogeneousBasis->GetBasisType() == LibUtilities::eFourierSingleMode)
    {
        IDoffset = 2;
    }

    for (int i = 0; i < m_planes.size(); i++)
    {
        PlanesIDs.push_back(m_transposition->GetPlaneID(i) + IDoffset);
    }

    m_planes[0]->GeneralGetFieldDefinitions(returnval, 1, HomoBasis, HomoLen,
                                            strips, StripsIDs, PlanesIDs);
    return returnval;
}

void ExpListHomogeneous1D::v_GetFieldDefinitions(
    std::vector<LibUtilities::FieldDefinitionsSharedPtr> &fielddef)
{
    // Set up Homogeneous length details.
    Array<OneD, LibUtilities::BasisSharedPtr> HomoBasis(1, m_homogeneousBasis);

    std::vector<NekDouble> HomoLen;
    HomoLen.push_back(m_lhom);

    std::vector<unsigned int> StripsIDs;

    bool strips;
    m_session->MatchSolverInfo("HomoStrip", "True", strips, false);
    if (strips)
    {
        StripsIDs.push_back(m_transposition->GetStripID());
    }

    std::vector<unsigned int> PlanesIDs;
    int IDoffset = 0;

    if (m_homogeneousBasis->GetBasisType() == LibUtilities::eFourierSingleMode)
    {
        IDoffset = 2;
    }

    for (int i = 0; i < m_planes.size(); i++)
    {
        PlanesIDs.push_back(m_transposition->GetPlaneID(i) + IDoffset);
    }

    // enforce NumHomoDir == 1 by direct call
    m_planes[0]->GeneralGetFieldDefinitions(fielddef, 1, HomoBasis, HomoLen,
                                            strips, StripsIDs, PlanesIDs);
}

/** This routine appends the data from the expansion list into
    the output format where each element is given by looping
    over its Fourier modes where as data in the expandion is
    stored with all consecutive elements and then the Fourier
    modes
 */
void ExpListHomogeneous1D::v_AppendFieldData(
    LibUtilities::FieldDefinitionsSharedPtr &fielddef,
    std::vector<NekDouble> &fielddata, Array<OneD, NekDouble> &coeffs)
{
    int i, n;
    int ncoeffs_per_plane = m_planes[0]->GetNcoeffs();

    // Determine mapping from element ids to location in
    // expansion list
    if (m_elmtToExpId.size() == 0)
    {
        for (i = 0; i < m_planes[0]->GetExpSize(); ++i)
        {
            m_elmtToExpId[(*m_exp)[i]->GetGeom()->GetGlobalID()] = i;
        }
    }

    for (i = 0; i < fielddef->m_elementIDs.size(); ++i)
    {
        int eid     = m_elmtToExpId[fielddef->m_elementIDs[i]];
        int datalen = (*m_exp)[eid]->GetNcoeffs();

        for (n = 0; n < m_planes.size(); ++n)
        {
            fielddata.insert(
                fielddata.end(),
                &coeffs[m_coeff_offset[eid] + n * ncoeffs_per_plane],
                &coeffs[m_coeff_offset[eid] + n * ncoeffs_per_plane] + datalen);
        }
    }
}

void ExpListHomogeneous1D::v_AppendFieldData(
    LibUtilities::FieldDefinitionsSharedPtr &fielddef,
    std::vector<NekDouble> &fielddata)
{
    v_AppendFieldData(fielddef, fielddata, m_coeffs);
}

// Extract the data in fielddata into the m_coeff list
void ExpListHomogeneous1D::v_ExtractDataToCoeffs(
    LibUtilities::FieldDefinitionsSharedPtr &fielddef,
    std::vector<NekDouble> &fielddata, std::string &field,
    Array<OneD, NekDouble> &coeffs)
{
    int i, n;
    int offset  = 0;
    int nzmodes = 1;
    int datalen = fielddata.size() / fielddef->m_fields.size();
    std::vector<unsigned int> fieldDefHomoZids;

    // Find data location according to field definition
    for (i = 0; i < fielddef->m_fields.size(); ++i)
    {
        if (fielddef->m_fields[i] == field)
        {
            break;
        }
        offset += datalen;
    }

    if (i == fielddef->m_fields.size())
    {
        cout << "Field " << field << "not found in data file. " << endl;
    }
    else
    {

        int modes_offset  = 0;
        int planes_offset = 0;
        Array<OneD, NekDouble> coeff_tmp;

        // Build map of plane IDs lying on this processor and determine
        // mapping from element ids to location in expansion list.
        if (m_zIdToPlane.size() == 0)
        {
            for (i = 0; i < m_planes.size(); ++i)
            {
                m_zIdToPlane[m_transposition->GetPlaneID(i)] = i;
            }

            for (i = 0; i < m_planes[0]->GetExpSize(); ++i)
            {
                m_elmtToExpId[(*m_exp)[i]->GetGeom()->GetGlobalID()] = i;
            }
        }

        if (fielddef->m_numHomogeneousDir)
        {
            nzmodes          = fielddef->m_homogeneousZIDs.size();
            fieldDefHomoZids = fielddef->m_homogeneousZIDs;
        }
        else // input file is 2D and so set nzmodes to 1
        {
            nzmodes = 1;
            fieldDefHomoZids.push_back(0);
        }

        // calculate number of modes in the current partition
        int ncoeffs_per_plane = m_planes[0]->GetNcoeffs();

        for (i = 0; i < fielddef->m_elementIDs.size(); ++i)
        {
            if (fielddef->m_uniOrder == true) // reset modes_offset to zero
            {
                modes_offset = 0;
            }

            int datalen = LibUtilities::GetNumberOfCoefficients(
                fielddef->m_shapeType, fielddef->m_numModes, modes_offset);

            auto it = m_elmtToExpId.find(fielddef->m_elementIDs[i]);

            // ensure element is on this partition for parallel case.
            if (it == m_elmtToExpId.end())
            {
                // increase offset for correct FieldData access
                offset += datalen * nzmodes;
                modes_offset +=
                    (*m_exp)[0]->GetNumBases() + fielddef->m_numHomogeneousDir;
                continue;
            }

            int eid        = it->second;
            bool sameBasis = true;
            for (int j = 0; j < fielddef->m_basis.size() - 1; ++j)
            {
                if (fielddef->m_basis[j] != (*m_exp)[eid]->GetBasisType(j))
                {
                    sameBasis = false;
                    break;
                }
            }

            for (n = 0; n < nzmodes; ++n, offset += datalen)
            {

                it = m_zIdToPlane.find(fieldDefHomoZids[n]);

                // Check to make sure this mode number lies in this field.
                if (it == m_zIdToPlane.end())
                {
                    continue;
                }

                planes_offset = it->second;
                if (datalen == (*m_exp)[eid]->GetNcoeffs() && sameBasis)
                {
                    Vmath::Vcopy(datalen, &fielddata[offset], 1,
                                 &coeffs[m_coeff_offset[eid] +
                                         planes_offset * ncoeffs_per_plane],
                                 1);
                }
                else // unpack data to new order
                {
                    (*m_exp)[eid]->ExtractDataToCoeffs(
                        &fielddata[offset], fielddef->m_numModes, modes_offset,
                        &coeffs[m_coeff_offset[eid] +
                                planes_offset * ncoeffs_per_plane],
                        fielddef->m_basis);
                }
            }
            modes_offset +=
                (*m_exp)[0]->GetNumBases() + fielddef->m_numHomogeneousDir;
        }
    }
}

// Extract the data in fielddata into the m_coeff list
void ExpListHomogeneous1D::v_ExtractCoeffsToCoeffs(
    const std::shared_ptr<ExpList> &fromExpList,
    const Array<OneD, const NekDouble> &fromCoeffs,
    Array<OneD, NekDouble> &toCoeffs)
{
    int i;
    int fromNcoeffs_per_plane = fromExpList->GetPlane(0)->GetNcoeffs();
    int toNcoeffs_per_plane   = m_planes[0]->GetNcoeffs();
    Array<OneD, NekDouble> tocoeffs_tmp, fromcoeffs_tmp;

    for (i = 0; i < m_planes.size(); ++i)
    {
        m_planes[i]->ExtractCoeffsToCoeffs(
            fromExpList->GetPlane(i),
            fromcoeffs_tmp = fromCoeffs + fromNcoeffs_per_plane * i,
            tocoeffs_tmp   = toCoeffs + toNcoeffs_per_plane * i);
    }
}

void ExpListHomogeneous1D::v_WriteVtkPieceData(std::ostream &outfile,
                                               int expansion, std::string var)
{
    // If there is only one plane (e.g. HalfMode), we write a 2D plane.
    if (m_planes.size() == 1)
    {
        m_planes[0]->WriteVtkPieceData(outfile, expansion, var);
        return;
    }

    int i;
    int nq                = (*m_exp)[expansion]->GetTotPoints();
    int npoints_per_plane = m_planes[0]->GetTotPoints();

    // If we are using Fourier points, output extra plane to fill domain
    int outputExtraPlane = 0;
    Array<OneD, NekDouble> extraPlane;
    if (m_homogeneousBasis->GetBasisType() == LibUtilities::eFourier &&
        m_homogeneousBasis->GetPointsType() ==
            LibUtilities::eFourierEvenlySpaced)
    {
        outputExtraPlane = 1;
        // Get extra plane data
        if (m_StripZcomm->GetSize() == 1)
        {
            extraPlane = m_phys + m_phys_offset[expansion];
        }
        else
        {
            // Determine to and from rank for communication
            int size     = m_StripZcomm->GetSize();
            int rank     = m_StripZcomm->GetRank();
            int fromRank = (rank + 1) % size;
            int toRank   = (rank == 0) ? size - 1 : rank - 1;
            // Communicate using SendRecv
            extraPlane = Array<OneD, NekDouble>(nq);
            Array<OneD, NekDouble> send(nq, m_phys + m_phys_offset[expansion]);
            m_StripZcomm->SendRecv(toRank, send, fromRank, extraPlane);
        }
    }

    // printing the fields of that zone
    outfile << "        <DataArray type=\"Float64\" Name=\"" << var << "\">"
            << endl;
    outfile << "          ";
    for (int n = 0; n < m_planes.size(); ++n)
    {
        const Array<OneD, NekDouble> phys =
            m_phys + m_phys_offset[expansion] + n * npoints_per_plane;
        for (i = 0; i < nq; ++i)
<<<<<<< HEAD
        {
            outfile << (fabs(phys[i]) < NekConstants::kNekZeroTol ? 0 : phys[i])
                    << " ";
        }
    }
    if (outputExtraPlane)
    {
        for (i = 0; i < nq; ++i)
        {
=======
        {
            outfile << (fabs(phys[i]) < NekConstants::kNekZeroTol ? 0 : phys[i])
                    << " ";
        }
    }
    if (outputExtraPlane)
    {
        for (i = 0; i < nq; ++i)
        {
>>>>>>> 0ebe208c
            outfile << (fabs(extraPlane[i]) < NekConstants::kNekZeroTol
                            ? 0
                            : extraPlane[i])
                    << " ";
        }
    }
    outfile << endl;
    outfile << "        </DataArray>" << endl;
}

void ExpListHomogeneous1D::v_PhysInterp1DScaled(
    const NekDouble scale, const Array<OneD, NekDouble> &inarray,
    Array<OneD, NekDouble> &outarray)
{
    int cnt, cnt1;
    Array<OneD, NekDouble> tmparray;
    cnt  = m_planes[0]->GetTotPoints();
    cnt1 = m_planes[0]->Get1DScaledTotPoints(scale);

    ASSERTL1(m_planes.size() * cnt1 <= outarray.size(),
             "size of outarray does not match internal estimage");

    for (int i = 0; i < m_planes.size(); i++)
    {

        m_planes[i]->PhysInterp1DScaled(scale, inarray + i * cnt,
                                        tmparray = outarray + i * cnt1);
    }
}

void ExpListHomogeneous1D::v_PhysGalerkinProjection1DScaled(
    const NekDouble scale, const Array<OneD, NekDouble> &inarray,
    Array<OneD, NekDouble> &outarray)
{
    int cnt, cnt1;
    Array<OneD, NekDouble> tmparray;
    cnt  = m_planes[0]->Get1DScaledTotPoints(scale);
    cnt1 = m_planes[0]->GetTotPoints();
<<<<<<< HEAD

    ASSERTL1(m_planes.size() * cnt <= inarray.size(),
             "size of outarray does not match internal estimage");

    for (int i = 0; i < m_planes.size(); i++)
    {
        m_planes[i]->PhysGalerkinProjection1DScaled(
            scale, inarray + i * cnt, tmparray = outarray + i * cnt1);
    }
}
void ExpListHomogeneous1D::v_PhysDeriv(
    const Array<OneD, const NekDouble> &inarray, Array<OneD, NekDouble> &out_d0,
    Array<OneD, NekDouble> &out_d1, Array<OneD, NekDouble> &out_d2)
{
    int nT_pts = inarray.size(); // number of total points = n. of Fourier
                                 // points * n. of points per plane (nT_pts)
    int nP_pts = nT_pts / m_planes.size(); // number of points per plane = n of
                                           // Fourier transform required (nP_pts)

    Array<OneD, NekDouble> temparray(nT_pts);
    Array<OneD, NekDouble> outarray(nT_pts);
    Array<OneD, NekDouble> tmp1;
    Array<OneD, NekDouble> tmp2;
    Array<OneD, NekDouble> tmp3;

    for (int i = 0; i < m_planes.size(); i++)
    {
        m_planes[i]->PhysDeriv(inarray + i * nP_pts, tmp2 = out_d0 + i * nP_pts,
                               tmp3 = out_d1 + i * nP_pts);
    }

=======
    ASSERTL1(m_planes.size() * cnt <= inarray.size(),
             "size of outarray does not match internal estimage");

    for (int i = 0; i < m_planes.size(); i++)
    {
        m_planes[i]->PhysGalerkinProjection1DScaled(
            scale, inarray + i * cnt, tmparray = outarray + i * cnt1);
    }
}
void ExpListHomogeneous1D::v_PhysDeriv(
    const Array<OneD, const NekDouble> &inarray, Array<OneD, NekDouble> &out_d0,
    Array<OneD, NekDouble> &out_d1, Array<OneD, NekDouble> &out_d2)
{
    int nT_pts = inarray.size(); // number of total points = n. of Fourier
                                 // points * n. of points per plane (nT_pts)
    int nP_pts =
        nT_pts / m_planes.size(); // number of points per plane = n of
                                  // Fourier transform required (nP_pts)

    Array<OneD, NekDouble> temparray(nT_pts);
    Array<OneD, NekDouble> outarray(nT_pts);
    Array<OneD, NekDouble> tmp1;
    Array<OneD, NekDouble> tmp2;
    Array<OneD, NekDouble> tmp3;

    for (int i = 0; i < m_planes.size(); i++)
    {
        m_planes[i]->PhysDeriv(inarray + i * nP_pts, tmp2 = out_d0 + i * nP_pts,
                               tmp3 = out_d1 + i * nP_pts);
    }

>>>>>>> 0ebe208c
    if (out_d2 != NullNekDouble1DArray)
    {
        if (m_homogeneousBasis->GetBasisType() == LibUtilities::eFourier ||
            m_homogeneousBasis->GetBasisType() ==
                LibUtilities::eFourierSingleMode ||
            m_homogeneousBasis->GetBasisType() ==
                LibUtilities::eFourierHalfModeRe ||
            m_homogeneousBasis->GetBasisType() ==
                LibUtilities::eFourierHalfModeIm)
        {
            if (m_WaveSpace)
            {
                temparray = inarray;
            }
            else
            {
                HomogeneousFwdTrans(inarray, temparray);
            }

            NekDouble sign = -1.0;
            NekDouble beta;

            // Half Mode
            if (m_homogeneousBasis->GetBasisType() ==
                LibUtilities::eFourierHalfModeRe)
            {
                beta = sign * 2 * M_PI * (m_transposition->GetK(0)) / m_lhom;

                Vmath::Smul(nP_pts, beta, temparray, 1, outarray, 1);
            }
            else if (m_homogeneousBasis->GetBasisType() ==
                     LibUtilities::eFourierHalfModeIm)
            {
                beta = -sign * 2 * M_PI * (m_transposition->GetK(0)) / m_lhom;

                Vmath::Smul(nP_pts, beta, temparray, 1, outarray, 1);
            }

            // Fully complex
            else
            {
                for (int i = 0; i < m_planes.size(); i++)
                {
                    beta =
                        -sign * 2 * M_PI * (m_transposition->GetK(i)) / m_lhom;

                    Vmath::Smul(nP_pts, beta, tmp1 = temparray + i * nP_pts, 1,
                                tmp2 = outarray + (i - int(sign)) * nP_pts, 1);

                    sign = -1.0 * sign;
                }
            }

            if (m_WaveSpace)
            {
                out_d2 = outarray;
            }
            else
            {
                HomogeneousBwdTrans(outarray, out_d2);
            }
        }
        else
        {
            if (!m_session->DefinesSolverInfo("HomoStrip"))
            {
                ASSERTL0(m_comm->GetColumnComm()->GetSize() == 1,
                         "Parallelisation in the homogeneous direction "
                         "implemented just for Fourier basis");
            }
            else
            {
                ASSERTL0(m_StripZcomm->GetSize() == 1,
                         "Parallelisation in the homogeneous direction "
                         "implemented just for Fourier basis");
            }

            if (m_WaveSpace)
            {
                ASSERTL0(false, "Semi-phyisical time-stepping not "
                                "implemented yet for non-Fourier "
                                "basis");
            }
            else
            {
                StdRegions::StdSegExp StdSeg(m_homogeneousBasis->GetBasisKey());

                m_transposition->Transpose(inarray, temparray, false,
                                           LibUtilities::eXYtoZ);

                for (int i = 0; i < nP_pts; i++)
                {
                    StdSeg.PhysDeriv(temparray + i * m_planes.size(),
                                     tmp2 = outarray + i * m_planes.size());
                }

                m_transposition->Transpose(outarray, out_d2, false,
                                           LibUtilities::eZtoXY);

                Vmath::Smul(nT_pts, 2.0 / m_lhom, out_d2, 1, out_d2, 1);
            }
        }
    }
}

void ExpListHomogeneous1D::v_PhysDeriv(
    Direction edir, const Array<OneD, const NekDouble> &inarray,
    Array<OneD, NekDouble> &out_d)

{
    int nT_pts = inarray.size(); // number of total points = n. of Fourier
                                 // points * n. of points per plane (nT_pts)
<<<<<<< HEAD
    int nP_pts = nT_pts / m_planes.size(); // number of points per plane = n of
                                           // Fourier transform required (nP_pts)
=======
    int nP_pts =
        nT_pts / m_planes.size(); // number of points per plane = n of
                                  // Fourier transform required (nP_pts)
>>>>>>> 0ebe208c

    int dir = (int)edir;

    Array<OneD, NekDouble> temparray(nT_pts);
    Array<OneD, NekDouble> outarray(nT_pts);
    Array<OneD, NekDouble> tmp1;
    Array<OneD, NekDouble> tmp2;

    if (dir < 2)
    {
        for (int i = 0; i < m_planes.size(); i++)
        {
            m_planes[i]->PhysDeriv(edir, inarray + i * nP_pts,
                                   tmp2 = out_d + i * nP_pts);
        }
    }
    else
    {
        if (m_homogeneousBasis->GetBasisType() == LibUtilities::eFourier ||
            m_homogeneousBasis->GetBasisType() ==
                LibUtilities::eFourierSingleMode ||
            m_homogeneousBasis->GetBasisType() ==
                LibUtilities::eFourierHalfModeRe ||
            m_homogeneousBasis->GetBasisType() ==
                LibUtilities::eFourierHalfModeIm)
        {
            if (m_WaveSpace)
            {
                temparray = inarray;
            }
            else
            {
                HomogeneousFwdTrans(inarray, temparray);
            }

            NekDouble sign = -1.0;
            NekDouble beta;

            // HalfMode
            if (m_homogeneousBasis->GetBasisType() ==
                LibUtilities::eFourierHalfModeRe)
            {
                beta = 2 * sign * M_PI * (m_transposition->GetK(0)) / m_lhom;

                Vmath::Smul(nP_pts, beta, temparray, 1, outarray, 1);
            }
            else if (m_homogeneousBasis->GetBasisType() ==
                     LibUtilities::eFourierHalfModeIm)
            {
                beta = -2 * sign * M_PI * (m_transposition->GetK(0)) / m_lhom;

                Vmath::Smul(nP_pts, beta, temparray, 1, outarray, 1);
            }
            // Fully complex
            else
            {
                for (int i = 0; i < m_planes.size(); i++)
                {
                    beta =
                        -sign * 2 * M_PI * (m_transposition->GetK(i)) / m_lhom;

                    Vmath::Smul(nP_pts, beta, tmp1 = temparray + i * nP_pts, 1,
                                tmp2 = outarray + (i - int(sign)) * nP_pts, 1);

                    sign = -1.0 * sign;
                }
            }
            if (m_WaveSpace)
            {
                out_d = outarray;
            }
            else
            {
                HomogeneousBwdTrans(outarray, out_d);
            }
        }
        else
        {
            if (!m_session->DefinesSolverInfo("HomoStrip"))
            {
                ASSERTL0(m_comm->GetColumnComm()->GetSize() == 1,
                         "Parallelisation in the homogeneous direction "
                         "implemented just for Fourier basis");
            }
            else
            {
                ASSERTL0(m_StripZcomm->GetSize() == 1,
                         "Parallelisation in the homogeneous direction "
                         "implemented just for Fourier basis");
            }

            if (m_WaveSpace)
            {
                ASSERTL0(false, "Semi-phyisical time-stepping not implemented "
                                "yet for non-Fourier basis");
            }
            else
            {
                StdRegions::StdSegExp StdSeg(m_homogeneousBasis->GetBasisKey());

                m_transposition->Transpose(inarray, temparray, false,
                                           LibUtilities::eXYtoZ);

                for (int i = 0; i < nP_pts; i++)
                {
                    StdSeg.PhysDeriv(temparray + i * m_planes.size(),
                                     tmp2 = outarray + i * m_planes.size());
                }

                m_transposition->Transpose(outarray, out_d, false,
                                           LibUtilities::eZtoXY);

                Vmath::Smul(nT_pts, 2.0 / m_lhom, out_d, 1, out_d, 1);
            }
        }
    }
}

void ExpListHomogeneous1D::PhysDeriv(
    const Array<OneD, const NekDouble> &inarray, Array<OneD, NekDouble> &out_d0,
    Array<OneD, NekDouble> &out_d1, Array<OneD, NekDouble> &out_d2)

{
    v_PhysDeriv(inarray, out_d0, out_d1, out_d2);
}

void ExpListHomogeneous1D::PhysDeriv(
    Direction edir, const Array<OneD, const NekDouble> &inarray,
    Array<OneD, NekDouble> &out_d)
{
    v_PhysDeriv(edir, inarray, out_d);
}

LibUtilities::TranspositionSharedPtr ExpListHomogeneous1D::v_GetTransposition(
    void)
{
    return m_transposition;
}

NekDouble ExpListHomogeneous1D::v_GetHomoLen(void)
{
    return m_lhom;
}

void ExpListHomogeneous1D::v_SetHomoLen(const NekDouble lhom)
{
    m_lhom = lhom;
}

Array<OneD, const unsigned int> ExpListHomogeneous1D::v_GetZIDs(void)
{
    return m_transposition->GetPlanesIDs();
}

NekDouble ExpListHomogeneous1D::v_Integral(
    const Array<OneD, const NekDouble> &inarray)
{
    NekDouble val = 0.0;
    int i         = 0;

    for (i = 0; i < (*m_exp).size(); ++i)
    {
        val += (*m_exp)[i]->Integral(inarray + m_phys_offset[i]);
    }
    val *= m_lhom / m_homogeneousBasis->GetNumModes();

    m_comm->AllReduce(val, LibUtilities::ReduceSum);

    return val;
}
} // namespace MultiRegions
} // namespace Nektar<|MERGE_RESOLUTION|>--- conflicted
+++ resolved
@@ -414,7 +414,6 @@
         for (int j = 0; j < nvec; j++)
         {
             m_transposition->Transpose(ShufV1V2[j], outarray[j], false,
-<<<<<<< HEAD
                                        LibUtilities::eZtoXY);
         }
     }
@@ -456,115 +455,13 @@
 /**
  * Forward transform element by element
  */
-void ExpListHomogeneous1D::v_FwdTrans_IterPerExp(
-=======
-                                       LibUtilities::eZtoXY);
-        }
-    }
-    else
-    {
-        Array<OneD, NekDouble> V1V2(num_dofs);
-        for (int j = 0; j < nvec; j++)
-        {
-            m_transposition->Transpose(ShufV1V2[j], V1V2, false,
-                                       LibUtilities::eZtoXY);
-            HomogeneousBwdTrans(V1V2, outarray[j]);
-        }
-    }
-}
-
-/**
- * Forward transform
- */
-void ExpListHomogeneous1D::v_FwdTrans(
->>>>>>> 0ebe208c
+void ExpListHomogeneous1D::v_FwdTransLocalElmt(
     const Array<OneD, const NekDouble> &inarray,
     Array<OneD, NekDouble> &outarray)
 {
     int cnt = 0, cnt1 = 0;
     Array<OneD, NekDouble> tmparray;
 
-<<<<<<< HEAD
-    // spectral element FwdTrans plane by plane
-    for (int n = 0; n < m_planes.size(); ++n)
-    {
-        m_planes[n]->FwdTrans_IterPerExp(inarray + cnt,
-                                         tmparray = outarray + cnt1);
-        cnt += m_planes[n]->GetTotPoints();
-        cnt1 += m_planes[n]->GetNcoeffs();
-    }
-    if (!m_WaveSpace)
-    {
-        HomogeneousFwdTrans(outarray, outarray);
-    }
-}
-
-/**
- * Forward transform element by element with boundaries constrained
- */
-void ExpListHomogeneous1D::v_FwdTrans_BndConstrained(
-    const Array<OneD, const NekDouble> &inarray,
-    Array<OneD, NekDouble> &outarray)
-{
-    int cnt = 0, cnt1 = 0;
-    Array<OneD, NekDouble> tmparray;
-
-    // spectral element FwdTrans plane by plane
-    for (int n = 0; n < m_planes.size(); ++n)
-    {
-        m_planes[n]->FwdTrans_BndConstrained(inarray + cnt,
-                                             tmparray = outarray + cnt1);
-        cnt += m_planes[n]->GetTotPoints();
-        cnt1 += m_planes[n]->GetNcoeffs();
-=======
-    for (int n = 0; n < m_planes.size(); ++n)
-    {
-        m_planes[n]->FwdTrans(inarray + cnt, tmparray = outarray + cnt1);
-        cnt += m_planes[n]->GetTotPoints();
-
-        cnt1 += m_planes[n]->GetNcoeffs(); // need to skip ncoeffs
->>>>>>> 0ebe208c
-    }
-    if (!m_WaveSpace)
-    {
-        HomogeneousFwdTrans(outarray, outarray);
-    }
-}
-
-/**
-<<<<<<< HEAD
- * Backward transform
- */
-void ExpListHomogeneous1D::v_BwdTrans(
-=======
- * Forward transform element by element
- */
-void ExpListHomogeneous1D::v_FwdTransLocalElmt(
->>>>>>> 0ebe208c
-    const Array<OneD, const NekDouble> &inarray,
-    Array<OneD, NekDouble> &outarray)
-{
-    int cnt = 0, cnt1 = 0;
-    Array<OneD, NekDouble> tmparray;
-
-<<<<<<< HEAD
-    for (int n = 0; n < m_planes.size(); ++n)
-    {
-        m_planes[n]->BwdTrans(inarray + cnt, tmparray = outarray + cnt1);
-        cnt += m_planes[n]->GetNcoeffs();
-        cnt1 += m_planes[n]->GetTotPoints();
-    }
-    if (!m_WaveSpace)
-    {
-        HomogeneousBwdTrans(outarray, outarray);
-    }
-}
-
-/**
- * Inner product
- */
-void ExpListHomogeneous1D::v_IProductWRTBase(
-=======
     // spectral element FwdTrans plane by plane
     for (int n = 0; n < m_planes.size(); ++n)
     {
@@ -583,38 +480,10 @@
  * Forward transform element by element with boundaries constrained
  */
 void ExpListHomogeneous1D::v_FwdTransBndConstrained(
->>>>>>> 0ebe208c
     const Array<OneD, const NekDouble> &inarray,
     Array<OneD, NekDouble> &outarray)
 {
     int cnt = 0, cnt1 = 0;
-<<<<<<< HEAD
-    Array<OneD, NekDouble> tmparray, tmpIn;
-
-    if (m_WaveSpace)
-    {
-        tmpIn = inarray;
-    }
-    else
-    {
-        tmpIn = Array<OneD, NekDouble>(inarray.size(), 0.0);
-        HomogeneousFwdTrans(inarray, tmpIn);
-    }
-
-    for (int n = 0; n < m_planes.size(); ++n)
-    {
-        m_planes[n]->IProductWRTBase(tmpIn + cnt, tmparray = outarray + cnt1);
-
-        cnt1 += m_planes[n]->GetNcoeffs();
-        cnt += m_planes[n]->GetTotPoints();
-    }
-}
-
-/**
- * Inner product element by element
- */
-void ExpListHomogeneous1D::v_IProductWRTBase_IterPerExp(
-=======
     Array<OneD, NekDouble> tmparray;
 
     // spectral element FwdTrans plane by plane
@@ -657,7 +526,6 @@
  * Inner product
  */
 void ExpListHomogeneous1D::v_IProductWRTBase(
->>>>>>> 0ebe208c
     const Array<OneD, const NekDouble> &inarray,
     Array<OneD, NekDouble> &outarray)
 {
@@ -676,12 +544,7 @@
 
     for (int n = 0; n < m_planes.size(); ++n)
     {
-<<<<<<< HEAD
-        m_planes[n]->IProductWRTBase_IterPerExp(tmpIn + cnt,
-                                                tmparray = outarray + cnt1);
-=======
         m_planes[n]->IProductWRTBase(tmpIn + cnt, tmparray = outarray + cnt1);
->>>>>>> 0ebe208c
 
         cnt1 += m_planes[n]->GetNcoeffs();
         cnt += m_planes[n]->GetTotPoints();
@@ -1266,7 +1129,6 @@
         const Array<OneD, NekDouble> phys =
             m_phys + m_phys_offset[expansion] + n * npoints_per_plane;
         for (i = 0; i < nq; ++i)
-<<<<<<< HEAD
         {
             outfile << (fabs(phys[i]) < NekConstants::kNekZeroTol ? 0 : phys[i])
                     << " ";
@@ -1276,17 +1138,6 @@
     {
         for (i = 0; i < nq; ++i)
         {
-=======
-        {
-            outfile << (fabs(phys[i]) < NekConstants::kNekZeroTol ? 0 : phys[i])
-                    << " ";
-        }
-    }
-    if (outputExtraPlane)
-    {
-        for (i = 0; i < nq; ++i)
-        {
->>>>>>> 0ebe208c
             outfile << (fabs(extraPlane[i]) < NekConstants::kNekZeroTol
                             ? 0
                             : extraPlane[i])
@@ -1325,8 +1176,6 @@
     Array<OneD, NekDouble> tmparray;
     cnt  = m_planes[0]->Get1DScaledTotPoints(scale);
     cnt1 = m_planes[0]->GetTotPoints();
-<<<<<<< HEAD
-
     ASSERTL1(m_planes.size() * cnt <= inarray.size(),
              "size of outarray does not match internal estimage");
 
@@ -1342,8 +1191,9 @@
 {
     int nT_pts = inarray.size(); // number of total points = n. of Fourier
                                  // points * n. of points per plane (nT_pts)
-    int nP_pts = nT_pts / m_planes.size(); // number of points per plane = n of
-                                           // Fourier transform required (nP_pts)
+    int nP_pts =
+        nT_pts / m_planes.size(); // number of points per plane = n of
+                                  // Fourier transform required (nP_pts)
 
     Array<OneD, NekDouble> temparray(nT_pts);
     Array<OneD, NekDouble> outarray(nT_pts);
@@ -1357,39 +1207,6 @@
                                tmp3 = out_d1 + i * nP_pts);
     }
 
-=======
-    ASSERTL1(m_planes.size() * cnt <= inarray.size(),
-             "size of outarray does not match internal estimage");
-
-    for (int i = 0; i < m_planes.size(); i++)
-    {
-        m_planes[i]->PhysGalerkinProjection1DScaled(
-            scale, inarray + i * cnt, tmparray = outarray + i * cnt1);
-    }
-}
-void ExpListHomogeneous1D::v_PhysDeriv(
-    const Array<OneD, const NekDouble> &inarray, Array<OneD, NekDouble> &out_d0,
-    Array<OneD, NekDouble> &out_d1, Array<OneD, NekDouble> &out_d2)
-{
-    int nT_pts = inarray.size(); // number of total points = n. of Fourier
-                                 // points * n. of points per plane (nT_pts)
-    int nP_pts =
-        nT_pts / m_planes.size(); // number of points per plane = n of
-                                  // Fourier transform required (nP_pts)
-
-    Array<OneD, NekDouble> temparray(nT_pts);
-    Array<OneD, NekDouble> outarray(nT_pts);
-    Array<OneD, NekDouble> tmp1;
-    Array<OneD, NekDouble> tmp2;
-    Array<OneD, NekDouble> tmp3;
-
-    for (int i = 0; i < m_planes.size(); i++)
-    {
-        m_planes[i]->PhysDeriv(inarray + i * nP_pts, tmp2 = out_d0 + i * nP_pts,
-                               tmp3 = out_d1 + i * nP_pts);
-    }
-
->>>>>>> 0ebe208c
     if (out_d2 != NullNekDouble1DArray)
     {
         if (m_homogeneousBasis->GetBasisType() == LibUtilities::eFourier ||
@@ -1502,14 +1319,9 @@
 {
     int nT_pts = inarray.size(); // number of total points = n. of Fourier
                                  // points * n. of points per plane (nT_pts)
-<<<<<<< HEAD
-    int nP_pts = nT_pts / m_planes.size(); // number of points per plane = n of
-                                           // Fourier transform required (nP_pts)
-=======
     int nP_pts =
         nT_pts / m_planes.size(); // number of points per plane = n of
                                   // Fourier transform required (nP_pts)
->>>>>>> 0ebe208c
 
     int dir = (int)edir;
 
