--- conflicted
+++ resolved
@@ -712,13 +712,8 @@
             // Get trace map from first plane.
             AssemblyMapDGSharedPtr traceMap = m_planes[0]->GetTraceMap();
             const Array<OneD, const int> &traceBndMap
-<<<<<<< HEAD
                 = traceMap->GetBndCondIDToGlobalTraceID();
-            int mapSize = traceBndMap.num_elements();
-=======
-                = traceMap->GetBndCondTraceToGlobalTraceMap();
             int mapSize = traceBndMap.size();
->>>>>>> ac26f0ba
 
             // Set up trace boundary map
             m_traceBndMap = Array<OneD, int>(nPlanes * mapSize);
