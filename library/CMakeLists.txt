<<<<<<< HEAD
SET(LibrarySubDirs GlobalMapping LibUtilities LocalRegions MultiRegions SpatialDomains
StdRegions SolverUtils)
=======
SET(LibrarySubDirs LibUtilities LocalRegions Collections
    MultiRegions SpatialDomains StdRegions SolverUtils)
>>>>>>> 2383841b
SET(UnitTestSubDirs UnitTests)
SET(DemoSubDirs     Demos)
SET(TimingsSubDirs  Timings)

SUBDIRS(${LibrarySubDirs} )

INCLUDE_DIRECTORIES(${CMAKE_SOURCE_DIR}/library)

IF( NEKTAR_BUILD_UNIT_TESTS )
    SUBDIRS(${UnitTestSubDirs})
ENDIF( NEKTAR_BUILD_UNIT_TESTS )

IF( NEKTAR_BUILD_DEMOS )
    SUBDIRS(${DemoSubDirs})
ENDIF( NEKTAR_BUILD_DEMOS )

IF( NEKTAR_BUILD_TIMINGS ) 
    SUBDIRS(${TimingsSubDirs})
ENDIF( NEKTAR_BUILD_TIMINGS ) 

<|MERGE_RESOLUTION|>--- conflicted
+++ resolved
@@ -1,10 +1,5 @@
-<<<<<<< HEAD
-SET(LibrarySubDirs GlobalMapping LibUtilities LocalRegions MultiRegions SpatialDomains
-StdRegions SolverUtils)
-=======
-SET(LibrarySubDirs LibUtilities LocalRegions Collections
+SET(LibrarySubDirs GlobalMapping LibUtilities LocalRegions Collections
     MultiRegions SpatialDomains StdRegions SolverUtils)
->>>>>>> 2383841b
 SET(UnitTestSubDirs UnitTests)
 SET(DemoSubDirs     Demos)
 SET(TimingsSubDirs  Timings)
@@ -24,4 +19,3 @@
 IF( NEKTAR_BUILD_TIMINGS ) 
     SUBDIRS(${TimingsSubDirs})
 ENDIF( NEKTAR_BUILD_TIMINGS ) 
-
