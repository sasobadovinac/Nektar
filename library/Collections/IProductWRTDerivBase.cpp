--- conflicted
+++ resolved
@@ -287,26 +287,16 @@
                            Array<OneD, NekDouble> &entry1,
                            Array<OneD, NekDouble> &entry2,
                            Array<OneD, NekDouble> &entry3,
-<<<<<<< HEAD
                            Array<OneD, NekDouble> &wsp,
                 const StdRegions::ConstFactorMap  &factors) final
         {
             boost::ignore_unused(wsp,factors);
 
             Array<OneD, NekDouble> output;
-=======
-                           Array<OneD, NekDouble> &wsp)
-        {
-            boost::ignore_unused(wsp);
-
-            Array<OneD, NekDouble> output;
-            output = (m_coordim == 2)? entry2: entry3;
->>>>>>> 73cb6dd2
 
             if (m_isPadded)
             {
                 // copy into padded vector
-<<<<<<< HEAD
                 switch(m_coordim)
                 {
                 case 1:
@@ -327,13 +317,6 @@
                 default:
                     NEKERROR(ErrorUtil::efatal, "coordim not valid");
                     break;
-=======
-                Vmath::Vcopy(m_nIn, entry0, 1, m_input[0], 1);
-                Vmath::Vcopy(m_nIn, entry1, 1, m_input[1], 1);
-                if (m_coordim == 3)
-                {
-                    Vmath::Vcopy(m_nIn, entry2, 1, m_input[2], 1);
->>>>>>> 73cb6dd2
                 }
 
                 // call op
@@ -344,7 +327,6 @@
             else
             {
                 Array<OneD, Array<OneD, NekDouble>> input{m_coordim};
-<<<<<<< HEAD
 
                 // copy into padded vector
                 switch(m_coordim)
@@ -369,14 +351,6 @@
                     break;
                 }
                 
-=======
-                input[0] = entry0;
-                input[1] = entry1;
-                if (m_coordim == 3)
-                {
-                    input[2] = entry2;
-                }
->>>>>>> 73cb6dd2
                 (*m_oper)(input, output);
             }
         }
@@ -405,10 +379,7 @@
         {
             // Check if deformed
             const auto dim = pCollExp[0]->GetStdExp()->GetShapeDimension();
-<<<<<<< HEAD
-=======
             
->>>>>>> 73cb6dd2
             // Basis vector
             std::vector<LibUtilities::BasisSharedPtr> basis(dim);
             for (unsigned int i = 0; i < dim; ++i)
@@ -435,22 +406,16 @@
             m_oper = std::dynamic_pointer_cast<MatrixFree::
                                                IProductWRTDerivBase>(oper);
             ASSERTL0(m_oper, "Failed to cast pointer.");
-<<<<<<< HEAD
-=======
-
->>>>>>> 73cb6dd2
+
         }
 };
 
 /// Factory initialisation for the IProductWRTDerivBase_MatrixFree operators
 OperatorKey IProductWRTDerivBase_MatrixFree::m_typeArr[] = {
     GetOperatorFactory().RegisterCreatorFunction(
-<<<<<<< HEAD
         OperatorKey(eSegment, eIProductWRTDerivBase, eMatrixFree, false),
         IProductWRTDerivBase_MatrixFree::create, "IProductWRTDerivBase_MatrixFree_Seg"),
     GetOperatorFactory().RegisterCreatorFunction(
-=======
->>>>>>> 73cb6dd2
         OperatorKey(eQuadrilateral, eIProductWRTDerivBase, eMatrixFree, false),
         IProductWRTDerivBase_MatrixFree::create, "IProductWRTDerivBase_MatrixFree_Quad"),
     GetOperatorFactory().RegisterCreatorFunction(
@@ -463,12 +428,9 @@
         OperatorKey(ePrism, eIProductWRTDerivBase, eMatrixFree, false),
         IProductWRTDerivBase_MatrixFree::create, "IProductWRTDerivBase_MatrixFree_Prism"),
     GetOperatorFactory().RegisterCreatorFunction(
-<<<<<<< HEAD
        OperatorKey(ePyramid, eIProductWRTDerivBase, eMatrixFree, false),
        IProductWRTDerivBase_MatrixFree::create, "IProductWRTDerivBase_MatrixFree_Pyr"),
     GetOperatorFactory().RegisterCreatorFunction(
-=======
->>>>>>> 73cb6dd2
         OperatorKey(eTetrahedron, eIProductWRTDerivBase, eMatrixFree, false),
         IProductWRTDerivBase_MatrixFree::create, "IProductWRTDerivBase_MatrixFree_Tet")
 };
@@ -517,7 +479,6 @@
             // calculate Iproduct WRT Std Deriv
             // first component
             if(m_isDeformed)
-<<<<<<< HEAD
             {
                 // calculate dx/dxi in[0] + dy/dxi in[2] + dz/dxi in[3]
                 for(int i = 0; i < m_dim; ++i)
@@ -535,25 +496,6 @@
             }
             else
             {
-=======
-            {
-                // calculate dx/dxi in[0] + dy/dxi in[2] + dz/dxi in[3]
-                for(int i = 0; i < m_dim; ++i)
-                {
-                    Vmath::Vmul (ntot,m_derivFac[i],1, in[0],1,
-                                 tmp[i],1);
-                    for(int j = 1; j < m_coordim; ++j)
-                    {
-                        Vmath::Vvtvp (ntot,m_derivFac[i +j*m_dim],1,
-                                      in[j],1, tmp[i], 1, tmp[i],1);
-                    }
-                }
-                
-                Vmath::Vmul(ntot,m_jac,1,tmp[0],1,tmp[0],1);
-            }
-            else
-            {
->>>>>>> 73cb6dd2
                 Array<OneD,NekDouble> t;
                 for(int e = 0; e < m_numElmt; ++e)
                 {
@@ -875,28 +817,7 @@
                 }
             }
 
-<<<<<<< HEAD
             Vmath::Vmul(m_wspSize, m_jacWStdW, 1, wsp, 1, wsp, 1);
-=======
-            Vmath::Vmul(m_numElmt*m_nquad0, m_jacWStdW, 1, input, 1, wsp, 1);
-
-            if(m_isDeformed)
-            {
-                Vmath::Vmul(m_numElmt*m_nquad0, &m_derivFac[0][0], 1,
-                            &wsp[0],           1,
-                            &wsp[0],           1);
-            }
-            else
-            {
-                Array<OneD,NekDouble> t;
-                for(int e = 0; e < m_numElmt; ++e)
-                {
-                    Vmath::Smul(m_nquad0, m_derivFac[0][e],
-                                &wsp[0] + e*m_nquad0,   1,
-                                &wsp[0] + e*m_nquad0,   1);
-                }
-            }
->>>>>>> 73cb6dd2
 
             // out = B0*in;
             Blas::Dgemm('T', 'N', m_nmodes0, m_numElmt, m_nquad0,
@@ -986,7 +907,6 @@
 
         if(m_isDeformed)
         {
-<<<<<<< HEAD
             // calculate dx/dxi in[0] + dy/dxi in[1]
             for(int i = 0; i < 2; ++i)
             {
@@ -997,67 +917,6 @@
                                  tmp[i], 1, tmp[i], 1);
                 }
             }
-=======
-            unsigned int nPhys  = m_stdExp->GetTotPoints();
-            unsigned int ntot   = m_numElmt*nPhys;
-            unsigned int nmodes = m_stdExp->GetNcoeffs();
-            unsigned int nmax   = max(ntot,m_numElmt*nmodes);
-            Array<OneD, Array<OneD, const NekDouble> > in(3);
-            Array<OneD, NekDouble> output, wsp1;
-            Array<OneD, Array<OneD, NekDouble> > tmp(2);
-
-            in[0] = entry0; in[1] = entry1; in[2] = entry2;
-
-            output = (m_coordim == 2)? entry2: entry3;
-
-            tmp[0] = wsp; tmp[1] = wsp + nmax;
-            wsp1   = wsp + 2*nmax;
-
-            if(m_isDeformed)
-            {
-                // calculate dx/dxi in[0] + dy/dxi in[1]
-                for(int i = 0; i < 2; ++i)
-                {
-                    Vmath::Vmul(ntot, m_derivFac[i], 1, in[0], 1, tmp[i], 1);
-                    Vmath::Vvtvp(ntot, m_derivFac[i + 2], 1, in[1], 1, tmp[i],
-                                 1, tmp[i], 1);
-                }
-            }
-            else
-            {
-                Array<OneD,NekDouble> t;
-                for(int e = 0; e < m_numElmt; ++e)
-                {
-                    // calculate dx/dxi in[0] + dy/dxi in[1]
-                    for(int i = 0; i < 2; ++i)
-                    {
-                        Vmath::Smul (m_nqe,m_derivFac[i][e],
-                                     in[0] + e*m_nqe,1,
-                                     t = tmp[i] + e*m_nqe,1);
-                        Vmath::Svtvp (m_nqe,m_derivFac[i+2][e],
-                                      in[1] + e*m_nqe,1,
-                                      tmp[i] + e*m_nqe, 1,
-                                      t = tmp[i] + e*m_nqe,1);
-                    }
-                }                
-            }
-
-            // Iproduct wrt derivative of base 0
-            QuadIProduct(false, m_colldir1, m_numElmt,
-                         m_nquad0,   m_nquad1,
-                         m_nmodes0,  m_nmodes1,
-                         m_derbase0, m_base1,
-                         m_jacWStdW, tmp[0], output, wsp1);
-
-            // Iproduct wrt derivative of base 1
-            QuadIProduct(m_colldir0, false, m_numElmt,
-                         m_nquad0,   m_nquad1,
-                         m_nmodes0,  m_nmodes1,
-                         m_base0, m_derbase1,
-                         m_jacWStdW, tmp[1],  tmp[0], wsp1);
-
-            Vmath::Vadd(m_numElmt*nmodes,tmp[0],1,output,1,output,1);
->>>>>>> 73cb6dd2
         }
         else
         {
@@ -1097,7 +956,6 @@
         Vmath::Vadd(m_numElmt*nmodes,tmp[0],1,output,1,output,1);
     }
 
-<<<<<<< HEAD
     virtual void operator()(
                             int                           dir,
                             const Array<OneD, const NekDouble> &input,
@@ -1147,47 +1005,6 @@
         m_wspSize  = 4 * m_numElmt * (max(m_nquad0*m_nquad1,
                                           m_nmodes0*m_nmodes1));
     }
-=======
-    protected:
-        const int                       m_nquad0;
-        const int                       m_nquad1;
-        const int                       m_nmodes0;
-        const int                       m_nmodes1;
-        const bool                      m_colldir0;
-        const bool                      m_colldir1;
-        int                             m_coordim;
-        Array<TwoD, const NekDouble>    m_derivFac;
-        Array<OneD, const NekDouble>    m_jacWStdW;
-        Array<OneD, const NekDouble>    m_base0;
-        Array<OneD, const NekDouble>    m_base1;
-        Array<OneD, const NekDouble>    m_derbase0;
-        Array<OneD, const NekDouble>    m_derbase1;
-
-    private:
-        IProductWRTDerivBase_SumFac_Quad(
-                vector<StdRegions::StdExpansionSharedPtr> pCollExp,
-                CoalescedGeomDataSharedPtr                pGeomData)
-            : Operator(pCollExp, pGeomData),
-              m_nquad0  (m_stdExp->GetNumPoints(0)),
-              m_nquad1  (m_stdExp->GetNumPoints(1)),
-              m_nmodes0 (m_stdExp->GetBasisNumModes(0)),
-              m_nmodes1 (m_stdExp->GetBasisNumModes(1)),
-              m_colldir0(m_stdExp->GetBasis(0)->Collocation()),
-              m_colldir1(m_stdExp->GetBasis(1)->Collocation()),
-              m_base0   (m_stdExp->GetBasis(0)->GetBdata()),
-              m_base1   (m_stdExp->GetBasis(1)->GetBdata()),
-              m_derbase0(m_stdExp->GetBasis(0)->GetDbdata()),
-              m_derbase1(m_stdExp->GetBasis(1)->GetDbdata())
-        {
-            LibUtilities::PointsKeyVector PtsKey = m_stdExp->GetPointsKeys();
-            m_coordim  = pCollExp[0]->GetCoordim();
-
-            m_derivFac = pGeomData->GetDerivFactors(pCollExp);
-            m_jacWStdW      = pGeomData->GetJacWithStdWeights(pCollExp);
-            m_wspSize  = 4 * m_numElmt * (max(m_nquad0*m_nquad1,
-                                              m_nmodes0*m_nmodes1));
-        }
->>>>>>> 73cb6dd2
 };
 
 /// Factory initialisation for the IProductWRTDerivBase_SumFac_Quad operator
@@ -1268,7 +1085,6 @@
 
             if(m_isDeformed)
             {
-<<<<<<< HEAD
                 for (int i = 0; i < 2; ++i)
                 {
                     Vmath::Vmul(ntot, m_derivFac[i], 1, in[0], 1, tmp[i], 1);
@@ -1277,14 +1093,6 @@
                         Vmath::Vvtvp(ntot, m_derivFac[i+2*j], 1, in[j], 1,
                                      tmp[i], 1, tmp[i], 1);
                     }
-=======
-                // calculate dx/dxi in[0] + dy/dxi in[1]
-                for (int i = 0; i < 2; ++i)
-                {
-                    Vmath::Vmul(ntot, m_derivFac[i], 1, in[0], 1, tmp[i], 1);
-                    Vmath::Vvtvp(ntot, m_derivFac[i+2], 1, in[1], 1, tmp[i], 1,
-                                 tmp[i], 1);
->>>>>>> 73cb6dd2
                 }
             }
             else
@@ -1298,7 +1106,6 @@
                         Vmath::Smul (m_nqe,m_derivFac[i][e],
                                      in[0] + e*m_nqe,1,
                                      t = tmp[i] + e*m_nqe,1);
-<<<<<<< HEAD
                         for(int j = 1; j < m_coordim; ++j)
                         {
                             Vmath::Svtvp (m_nqe,m_derivFac[i+2*j][e],
@@ -1308,14 +1115,6 @@
                         }
                     }                
                 }
-=======
-                        Vmath::Svtvp (m_nqe,m_derivFac[i+2][e],
-                                      in[1] + e*m_nqe,1,
-                                      tmp[i] + e*m_nqe, 1,
-                                      t = tmp[i] + e*m_nqe,1);
-                    }
-                }                
->>>>>>> 73cb6dd2
             }
             
             // Multiply by factor: 2/(1-z1)
@@ -1697,7 +1496,6 @@
             }
 
             if(m_isDeformed)
-<<<<<<< HEAD
             {
                 // calculate dx/dxi in[0] + dy/dxi in[1] + dz/dxi in[2]
                 for(int i = 0; i < 3; ++i)
@@ -1716,26 +1514,6 @@
                 Array<OneD,NekDouble> t;
                 for(int e = 0; e < m_numElmt; ++e)
                 {
-=======
-            {
-                // calculate dx/dxi in[0] + dy/dxi in[1] + dz/dxi in[2]
-                for(int i = 0; i < 3; ++i)
-                {
-                    Vmath::Vmul (ntot,m_derivFac[i],1, in[0],1,
-                                 tmp[i],1);
-                    for(int j = 1; j < 3; ++j)
-                    {
-                        Vmath::Vvtvp (ntot,m_derivFac[i+3*j],1,
-                                      in[j],1, tmp[i], 1, tmp[i],1);
-                    }
-                }
-            }
-            else
-            {
-                Array<OneD,NekDouble> t;
-                for(int e = 0; e < m_numElmt; ++e)
-                {
->>>>>>> 73cb6dd2
                     // calculate dx/dxi in[0] + dy/dxi in[1] + dz/dxi in[2]
                     for(int i = 0; i < 3; ++i)
                     {
@@ -1998,7 +1776,6 @@
             }
 
             if(m_isDeformed)
-<<<<<<< HEAD
             {
                 // calculate dx/dxi in[0] + dy/dxi in[1] + dz/dxi in[2]
                 for(int i = 0; i < 3; ++i)
@@ -2033,42 +1810,6 @@
                     }
                 }
             }
-=======
-            {
-                // calculate dx/dxi in[0] + dy/dxi in[1] + dz/dxi in[2]
-                for(int i = 0; i < 3; ++i)
-                {
-                    Vmath::Vmul (ntot,m_derivFac[i],1, in[0],1,
-                                 tmp[i],1);
-                    for(int j = 1; j < 3; ++j)
-                    {
-                        Vmath::Vvtvp (ntot,m_derivFac[i+3*j],1,
-                                      in[j],1, tmp[i], 1, tmp[i],1);
-                    }
-                }
-            }
-            else
-            {
-                Array<OneD,NekDouble> t;
-                for(int e = 0; e < m_numElmt; ++e)
-                {
-                    // calculate dx/dxi in[0] + dy/dxi in[1] + dz/dxi in[2]
-                    for(int i = 0; i < 3; ++i)
-                    {
-                        Vmath::Smul (m_nqe,m_derivFac[i][e],
-                                     in[0] + e*m_nqe,1,
-                                     t = tmp[i] + e*m_nqe,1);
-                        for(int j = 1; j < 3; ++j)
-                        {
-                            Vmath::Svtvp (m_nqe,m_derivFac[i+3*j][e],
-                                          in[j] + e*m_nqe,1,
-                                          tmp[i] + e*m_nqe, 1,
-                                          t = tmp[i] + e*m_nqe,1);
-                        }
-                    }
-                }
-            }
->>>>>>> 73cb6dd2
 
             wsp1   = wsp + 3*nmax;
 
