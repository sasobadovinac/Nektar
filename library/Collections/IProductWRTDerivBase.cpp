--- conflicted
+++ resolved
@@ -92,15 +92,10 @@
                 tmp[i] = wsp + i*ntot;
             }
 
-<<<<<<< HEAD
-            // calculate dxi/dx in[0] + dxi/dy in[1] + dxi/dz in[2]
-            for(int i = 0; i < m_dim; ++i)
-=======
             // calculate Iproduct WRT Std Deriv
 
             // First component
             if(m_isDeformed)
->>>>>>> 73cb6dd2
             {
                 // calculate dx/dxi in[0] + dy/dxi in[1] + dz/dxi in[2]
                 for(int i = 0; i < m_dim; ++i)
@@ -436,10 +431,6 @@
                 tmp[i] = wsp + i*nmax;
             }
 
-<<<<<<< HEAD
-            // calculate dxi/dx in[0] + dxi/dy in[2] + dxi/dz in[3]
-            for(int i = 0; i < m_dim; ++i)
-=======
 
             // calculate Iproduct WRT Std Deriv
             // first component
@@ -460,7 +451,6 @@
                 Vmath::Vmul(ntot,m_jac,1,tmp[0],1,tmp[0],1);
             }
             else
->>>>>>> 73cb6dd2
             {
                 Array<OneD,NekDouble> t;
                 for(int e = 0; e < m_numElmt; ++e)
@@ -747,18 +737,6 @@
             output = (m_coordim == 3)? entry3: (m_coordim == 2)?
                 entry2: entry1;
 
-<<<<<<< HEAD
-            in[0] = entry0; in[1] = entry1;
-            in[2] = entry2;
-
-            // calculate dx/dxi in[0] + dy/dxi in[1] + dz/dxi in[2]
-            Vmath::Vmul (m_wspSize,m_derivFac[0], 1, in[0], 1, wsp, 1);
-            for(int i = 1; i < m_coordim; ++i)
-            {
-                Vmath::Vvtvp (m_wspSize,m_derivFac[i],1,in[i],1,wsp,1,wsp,1);
-            }
-            Vmath::Vmul(m_wspSize, m_jac, 1, wsp, 1, wsp, 1);
-=======
             Vmath::Vmul(m_numElmt*m_nquad0, m_jacWStdW, 1, input, 1, wsp, 1);
 
             if(m_isDeformed)
@@ -777,7 +755,6 @@
                                 &wsp[0] + e*m_nquad0,   1);
                 }
             }
->>>>>>> 73cb6dd2
 
             // out = B0*in;
             Blas::Dgemm('T', 'N', m_nmodes0, m_numElmt, m_nquad0,
@@ -799,12 +776,7 @@
     protected:
         const int                       m_nquad0;
         const int                       m_nmodes0;
-<<<<<<< HEAD
-        int                             m_coordim;
-        Array<OneD, const NekDouble>    m_jac;
-=======
         Array<OneD, const NekDouble>    m_jacWStdW;
->>>>>>> 73cb6dd2
         Array<OneD, const NekDouble>    m_derbase0;
         Array<TwoD, const NekDouble>    m_derivFac;
 
@@ -866,19 +838,10 @@
             tmp[0] = wsp; tmp[1] = wsp + nmax;
             wsp1   = wsp + 2*nmax;
 
-<<<<<<< HEAD
-            // calculate dxi/dx in[0] + dxi/dy in[1] + dxi/dz in[2]
-            for(int i = 0; i < 2; ++i)
-            {
-                Vmath::Vmul (ntot,m_derivFac[i],1, in[0],1,
-                             tmp[i],1);
-                for(int j = 1; j < m_coordim; ++j)
-=======
             if(m_isDeformed)
             {
                 // calculate dx/dxi in[0] + dy/dxi in[1]
                 for(int i = 0; i < 2; ++i)
->>>>>>> 73cb6dd2
                 {
                     Vmath::Vmul(ntot, m_derivFac[i], 1, in[0], 1, tmp[i], 1);
                     Vmath::Vvtvp(ntot, m_derivFac[i + 2], 1, in[1], 1, tmp[i],
@@ -1047,14 +1010,8 @@
 
             if(m_isDeformed)
             {
-<<<<<<< HEAD
-                Vmath::Vmul (ntot,m_derivFac[i],1, in[0],1, tmp[i],1);
-
-                for(int j = 1; j < m_coordim; ++j)
-=======
                 // calculate dx/dxi in[0] + dy/dxi in[1]
                 for (int i = 0; i < 2; ++i)
->>>>>>> 73cb6dd2
                 {
                     Vmath::Vmul(ntot, m_derivFac[i], 1, in[0], 1, tmp[i], 1);
                     Vmath::Vvtvp(ntot, m_derivFac[i+2], 1, in[1], 1, tmp[i], 1,
