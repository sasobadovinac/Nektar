///////////////////////////////////////////////////////////////////////////////
//
// File: BwdTrans.cpp
//
// For more information, please see: http://www.nektar.info
//
// The MIT License
//
// Copyright (c) 2006 Division of Applied Mathematics, Brown University (USA),
// Department of Aeronautics, Imperial College London (UK), and Scientific
// Computing and Imaging Institute, University of Utah (USA).
//
// Permission is hereby granted, free of charge, to any person obtaining a
// copy of this software and associated documentation files (the "Software"),
// to deal in the Software without restriction, including without limitation
// the rights to use, copy, modify, merge, publish, distribute, sublicense,
// and/or sell copies of the Software, and to permit persons to whom the
// Software is furnished to do so, subject to the following conditions:
//
// The above copyright notice and this permission notice shall be included
// in all copies or substantial portions of the Software.
//
// THE SOFTWARE IS PROVIDED "AS IS", WITHOUT WARRANTY OF ANY KIND, EXPRESS
// OR IMPLIED, INCLUDING BUT NOT LIMITED TO THE WARRANTIES OF MERCHANTABILITY,
// FITNESS FOR A PARTICULAR PURPOSE AND NONINFRINGEMENT. IN NO EVENT SHALL
// THE AUTHORS OR COPYRIGHT HOLDERS BE LIABLE FOR ANY CLAIM, DAMAGES OR OTHER
// LIABILITY, WHETHER IN AN ACTION OF CONTRACT, TORT OR OTHERWISE, ARISING
// FROM, OUT OF OR IN CONNECTION WITH THE SOFTWARE OR THE USE OR OTHER
// DEALINGS IN THE SOFTWARE.
//
// Description: BwdTrans operator implementations
//
///////////////////////////////////////////////////////////////////////////////

#include <Collections/CoalescedGeomData.h>
#include <Collections/Operator.h>
#include <Collections/MatrixFreeBase.h>
#include <MatrixFreeOps/Operator.hpp>
#include <boost/core/ignore_unused.hpp>

using namespace std;

namespace Nektar
{
namespace Collections
{

using LibUtilities::eHexahedron;
using LibUtilities::ePrism;
using LibUtilities::ePyramid;
using LibUtilities::eQuadrilateral;
using LibUtilities::eSegment;
using LibUtilities::eTetrahedron;
using LibUtilities::eTriangle;

/**
 * @brief Backward transform operator using standard matrix approach.
 */
class BwdTrans_StdMat : public Operator
{
public:
    OPERATOR_CREATE(BwdTrans_StdMat)
<<<<<<< HEAD
    
        virtual ~BwdTrans_StdMat()
    {
    }
    
    virtual void operator()(const Array<OneD, const NekDouble> &input,
                            Array<OneD,       NekDouble> &output,
                            Array<OneD,       NekDouble> &output1,
                            Array<OneD,       NekDouble> &output2,
                            Array<OneD,       NekDouble> &wsp,
                            const StdRegions::ConstFactorMap   &factors)
    {
        boost::ignore_unused(output1, output2, wsp, factors);
        Blas::Dgemm('N', 'N', m_mat->GetRows(), m_numElmt,
                    m_mat->GetColumns(), 1.0, m_mat->GetRawPtr(),
                    m_mat->GetRows(), input.get(), m_stdExp->GetNcoeffs(),
                    0.0, output.get(), m_stdExp->GetTotPoints());
    }
    
    virtual void operator()(
                            int                           dir,
                            const Array<OneD, const NekDouble> &input,
                            Array<OneD,       NekDouble> &output,
                            Array<OneD,       NekDouble> &wsp)
=======

    virtual ~BwdTrans_StdMat()
    {
    }

    virtual void operator()(const Array<OneD, const NekDouble> &input,
                            Array<OneD, NekDouble> &output,
                            Array<OneD, NekDouble> &output1,
                            Array<OneD, NekDouble> &output2,
                            Array<OneD, NekDouble> &wsp)
    {
        boost::ignore_unused(output1, output2, wsp);
        Blas::Dgemm('N', 'N', m_mat->GetRows(), m_numElmt, m_mat->GetColumns(),
                    1.0, m_mat->GetRawPtr(), m_mat->GetRows(), input.get(),
                    m_stdExp->GetNcoeffs(), 0.0, output.get(),
                    m_stdExp->GetTotPoints());
    }

    virtual void operator()(int dir, const Array<OneD, const NekDouble> &input,
                            Array<OneD, NekDouble> &output,
                            Array<OneD, NekDouble> &wsp)
>>>>>>> 73cb6dd2
    {
        boost::ignore_unused(dir, input, output, wsp);
        ASSERTL0(false, "Not valid for this operator.");
    }

protected:
    DNekMatSharedPtr m_mat;
<<<<<<< HEAD
    
private:
    BwdTrans_StdMat(
                    vector<StdRegions::StdExpansionSharedPtr> pCollExp,
                    CoalescedGeomDataSharedPtr                pGeomData)
        : Operator(pCollExp, pGeomData)
    {
        StdRegions::StdMatrixKey  key(StdRegions::eBwdTrans,
                                      m_stdExp->DetShapeType(), *m_stdExp);
=======

private:
    BwdTrans_StdMat(vector<StdRegions::StdExpansionSharedPtr> pCollExp,
                    CoalescedGeomDataSharedPtr pGeomData)
        : Operator(pCollExp, pGeomData)
    {
        StdRegions::StdMatrixKey key(StdRegions::eBwdTrans,
                                     m_stdExp->DetShapeType(), *m_stdExp);
>>>>>>> 73cb6dd2
        m_mat = m_stdExp->GetStdMatrix(key);
    }
};
    
/// Factory initialisation for the BwdTrans_StdMat operators
OperatorKey BwdTrans_StdMat::m_typeArr[] = {
    GetOperatorFactory().RegisterCreatorFunction(
        OperatorKey(eSegment, eBwdTrans, eStdMat, false),
        BwdTrans_StdMat::create, "BwdTrans_StdMat_Seg"),
    GetOperatorFactory().RegisterCreatorFunction(
        OperatorKey(eTriangle, eBwdTrans, eStdMat, false),
        BwdTrans_StdMat::create, "BwdTrans_StdMat_Tri"),
    GetOperatorFactory().RegisterCreatorFunction(
        OperatorKey(eTriangle, eBwdTrans, eStdMat, true),
        BwdTrans_StdMat::create, "BwdTrans_StdMat_NodalTri"),
    GetOperatorFactory().RegisterCreatorFunction(
        OperatorKey(eQuadrilateral, eBwdTrans, eStdMat, false),
        BwdTrans_StdMat::create, "BwdTrans_StdMat_Quad"),
    GetOperatorFactory().RegisterCreatorFunction(
        OperatorKey(eTetrahedron, eBwdTrans, eStdMat, false),
        BwdTrans_StdMat::create, "BwdTrans_StdMat_Tet"),
    GetOperatorFactory().RegisterCreatorFunction(
        OperatorKey(eTetrahedron, eBwdTrans, eStdMat, true),
        BwdTrans_StdMat::create, "BwdTrans_StdMat_NodalTet"),
    GetOperatorFactory().RegisterCreatorFunction(
        OperatorKey(ePyramid, eBwdTrans, eStdMat, false),
        BwdTrans_StdMat::create, "BwdTrans_StdMat_Pyr"),
    GetOperatorFactory().RegisterCreatorFunction(
        OperatorKey(ePrism, eBwdTrans, eStdMat, false), BwdTrans_StdMat::create,
        "BwdTrans_StdMat_Prism"),
    GetOperatorFactory().RegisterCreatorFunction(
        OperatorKey(ePrism, eBwdTrans, eStdMat, true), BwdTrans_StdMat::create,
        "BwdTrans_StdMat_NodalPrism"),
    GetOperatorFactory().RegisterCreatorFunction(
        OperatorKey(eHexahedron, eBwdTrans, eStdMat, false),
        BwdTrans_StdMat::create, "BwdTrans_StdMat_Hex"),
    GetOperatorFactory().RegisterCreatorFunction(
        OperatorKey(ePyramid, eBwdTrans, eSumFac, false),
        BwdTrans_StdMat::create, "BwdTrans_SumFac_Pyr")};

/**
 * @brief Backward transform operator using matrix free operators.
 */
class BwdTrans_MatrixFree final : public Operator, MatrixFreeOneInOneOut
{
public:
    OPERATOR_CREATE(BwdTrans_MatrixFree)

    ~BwdTrans_MatrixFree()
    {
    }

    void operator()(const Array<OneD, const NekDouble> &input,
<<<<<<< HEAD
                    Array<OneD,       NekDouble> &output0,
                    Array<OneD,       NekDouble> &output1,
                    Array<OneD,       NekDouble> &output2,
                    Array<OneD,       NekDouble> &wsp,
                    const StdRegions::ConstFactorMap   &factors) final
    {
        boost::ignore_unused(output1, output2, wsp, factors);
=======
                    Array<OneD, NekDouble> &output0,
                    Array<OneD, NekDouble> &output1,
                    Array<OneD, NekDouble> &output2,
                    Array<OneD, NekDouble> &wsp) final
    {
        boost::ignore_unused(output1, output2, wsp);
>>>>>>> 73cb6dd2
        if (m_isPadded)
        {
            // copy into padded vector
            Vmath::Vcopy(m_nIn, input, 1, m_input, 1);
            // call op
            (*m_oper)(m_input, m_output);
            // copy out of padded vector
            Vmath::Vcopy(m_nOut, m_output, 1, output0, 1);
        }
        else
        {
            (*m_oper)(input, output0);
        }
    }
<<<<<<< HEAD
    
=======

>>>>>>> 73cb6dd2
    void operator()(int dir, const Array<OneD, const NekDouble> &input,
                    Array<OneD, NekDouble> &output,
                    Array<OneD, NekDouble> &wsp) final
    {
        boost::ignore_unused(dir, input, output, wsp);
        NEKERROR(ErrorUtil::efatal,
                 "BwdTrans_MatrixFree: Not valid for this operator.");
    }

private:
    std::shared_ptr<MatrixFree::BwdTrans> m_oper;

    BwdTrans_MatrixFree(vector<StdRegions::StdExpansionSharedPtr> pCollExp,
                        CoalescedGeomDataSharedPtr pGeomData)
        : Operator(pCollExp, pGeomData),
          MatrixFreeOneInOneOut(pCollExp[0]->GetStdExp()->GetNcoeffs(),
                                pCollExp[0]->GetStdExp()->GetTotPoints(),
                                pCollExp.size())
    {
        // Basis vector.
        const auto dim = pCollExp[0]->GetStdExp()->GetShapeDimension();
        std::vector<LibUtilities::BasisSharedPtr> basis(dim);
        for (auto i = 0; i < dim; ++i)
        {
            basis[i] = pCollExp[0]->GetBasis(i);
        }

        // Get shape type
        auto shapeType = pCollExp[0]->GetStdExp()->DetShapeType();

        // Generate operator string and create operator.
        std::string op_string = "BwdTrans";
        op_string += MatrixFree::GetOpstring(shapeType, false);
        auto oper = MatrixFree::GetOperatorFactory().CreateInstance(
            op_string, basis, m_nElmtPad);

        m_oper = std::dynamic_pointer_cast<MatrixFree::BwdTrans>(oper);
        ASSERTL0(m_oper, "Failed to cast pointer.");
    }
};

/// Factory initialisation for the BwdTrans_MatrixFree operators
OperatorKey BwdTrans_MatrixFree::m_typeArr[] = {
    GetOperatorFactory().RegisterCreatorFunction(
<<<<<<< HEAD
        OperatorKey(eSegment, eBwdTrans, eMatrixFree, false),
        BwdTrans_MatrixFree::create, "BwdTrans_MatrixFree_Seg"),
    GetOperatorFactory().RegisterCreatorFunction(
=======
>>>>>>> 73cb6dd2
        OperatorKey(eQuadrilateral, eBwdTrans, eMatrixFree, false),
        BwdTrans_MatrixFree::create, "BwdTrans_MatrixFree_Quad"),
    GetOperatorFactory().RegisterCreatorFunction(
        OperatorKey(eTriangle, eBwdTrans, eMatrixFree, false),
        BwdTrans_MatrixFree::create, "BwdTrans_MatrixFree_Tri"),
    GetOperatorFactory().RegisterCreatorFunction(
        OperatorKey(eHexahedron, eBwdTrans, eMatrixFree, false),
        BwdTrans_MatrixFree::create, "BwdTrans_MatrixFree_Hex"),
    GetOperatorFactory().RegisterCreatorFunction(
        OperatorKey(ePrism, eBwdTrans, eMatrixFree, false),
        BwdTrans_MatrixFree::create, "BwdTrans_MatrixFree_Prism"),
    GetOperatorFactory().RegisterCreatorFunction(
<<<<<<< HEAD
        OperatorKey(eTetrahedron,   eBwdTrans, eMatrixFree, false),
        BwdTrans_MatrixFree::create, "BwdTrans_MatrixFree_Tet"),
    GetOperatorFactory().RegisterCreatorFunction(
        OperatorKey(ePyramid,   eBwdTrans, eMatrixFree, false),
        BwdTrans_MatrixFree::create, "BwdTrans_MatrixFree_Pyr")
};
=======
        OperatorKey(eTetrahedron, eBwdTrans, eMatrixFree, false),
        BwdTrans_MatrixFree::create, "BwdTrans_MatrixFree_Tet")};
>>>>>>> 73cb6dd2

/**
 * @brief Backward transform operator using default StdRegions operator
 */
class BwdTrans_IterPerExp : public Operator
{
public:
    OPERATOR_CREATE(BwdTrans_IterPerExp)
<<<<<<< HEAD
    
    virtual ~BwdTrans_IterPerExp()
    {
    }
    
    virtual void operator()(const Array<OneD, const NekDouble> &input,
                            Array<OneD,       NekDouble> &output,
                            Array<OneD,       NekDouble> &output1,
                            Array<OneD,       NekDouble> &output2,
                            Array<OneD,       NekDouble> &wsp,
                            const StdRegions::ConstFactorMap   &factors)
    {
        boost::ignore_unused(output1, output2, wsp, factors);
        
        const int nCoeffs = m_stdExp->GetNcoeffs();
        const int nPhys   = m_stdExp->GetTotPoints();
        Array<OneD, NekDouble> tmp;
        
        for (int i = 0; i < m_numElmt; ++i)
        {
            m_stdExp->BwdTrans(input + i*nCoeffs, tmp = output + i*nPhys);
        }
    }
    
    virtual void operator()(int                           dir,
                            const Array<OneD, const NekDouble> &input,
                            Array<OneD,       NekDouble> &output,
                            Array<OneD,       NekDouble> &wsp)
=======

    virtual ~BwdTrans_IterPerExp()
    {
    }

    virtual void operator()(const Array<OneD, const NekDouble> &input,
                            Array<OneD, NekDouble> &output,
                            Array<OneD, NekDouble> &output1,
                            Array<OneD, NekDouble> &output2,
                            Array<OneD, NekDouble> &wsp)
    {
        boost::ignore_unused(output1, output2, wsp);

        const int nCoeffs = m_stdExp->GetNcoeffs();
        const int nPhys   = m_stdExp->GetTotPoints();
        Array<OneD, NekDouble> tmp;

        for (int i = 0; i < m_numElmt; ++i)
        {
            m_stdExp->BwdTrans(input + i * nCoeffs, tmp = output + i * nPhys);
        }
    }

    virtual void operator()(int dir, const Array<OneD, const NekDouble> &input,
                            Array<OneD, NekDouble> &output,
                            Array<OneD, NekDouble> &wsp)
>>>>>>> 73cb6dd2
    {
        boost::ignore_unused(dir, input, output, wsp);
        ASSERTL0(false, "Not valid for this operator.");
    }

private:
    BwdTrans_IterPerExp(vector<StdRegions::StdExpansionSharedPtr> pCollExp,
                        CoalescedGeomDataSharedPtr pGeomData)
        : Operator(pCollExp, pGeomData)
    {
    }
};

/// Factory initialisation for the BwdTrans_IterPerExp operators
OperatorKey BwdTrans_IterPerExp::m_typeArr[] = {
    GetOperatorFactory().RegisterCreatorFunction(
        OperatorKey(eSegment, eBwdTrans, eIterPerExp, false),
        BwdTrans_IterPerExp::create, "BwdTrans_IterPerExp_Seg"),
    GetOperatorFactory().RegisterCreatorFunction(
        OperatorKey(eTriangle, eBwdTrans, eIterPerExp, false),
        BwdTrans_IterPerExp::create, "BwdTrans_IterPerExp_Tri"),
    GetOperatorFactory().RegisterCreatorFunction(
        OperatorKey(eTriangle, eBwdTrans, eIterPerExp, true),
        BwdTrans_IterPerExp::create, "BwdTrans_IterPerExp_NodalTri"),
    GetOperatorFactory().RegisterCreatorFunction(
        OperatorKey(eQuadrilateral, eBwdTrans, eIterPerExp, false),
        BwdTrans_IterPerExp::create, "BwdTrans_IterPerExp_Quad"),
    GetOperatorFactory().RegisterCreatorFunction(
        OperatorKey(eTetrahedron, eBwdTrans, eIterPerExp, false),
        BwdTrans_IterPerExp::create, "BwdTrans_IterPerExp_Tet"),
    GetOperatorFactory().RegisterCreatorFunction(
        OperatorKey(eTetrahedron, eBwdTrans, eIterPerExp, true),
        BwdTrans_IterPerExp::create, "BwdTrans_IterPerExp_NodalTet"),
    GetOperatorFactory().RegisterCreatorFunction(
        OperatorKey(ePyramid, eBwdTrans, eIterPerExp, false),
        BwdTrans_IterPerExp::create, "BwdTrans_IterPerExp_Pyr"),
    GetOperatorFactory().RegisterCreatorFunction(
        OperatorKey(ePrism, eBwdTrans, eIterPerExp, false),
        BwdTrans_IterPerExp::create, "BwdTrans_IterPerExp_Prism"),
    GetOperatorFactory().RegisterCreatorFunction(
        OperatorKey(ePrism, eBwdTrans, eIterPerExp, true),
        BwdTrans_IterPerExp::create, "BwdTrans_IterPerExp_NodalPrism"),
    GetOperatorFactory().RegisterCreatorFunction(
        OperatorKey(eHexahedron, eBwdTrans, eIterPerExp, false),
        BwdTrans_IterPerExp::create, "BwdTrans_IterPerExp_Hex"),
};

/**
 * @brief Backward transform operator using LocalRegions implementation.
 */
class BwdTrans_NoCollection : public Operator
{
public:
    OPERATOR_CREATE(BwdTrans_NoCollection)

    virtual ~BwdTrans_NoCollection()
    {
    }

    virtual void operator()(const Array<OneD, const NekDouble> &input,
<<<<<<< HEAD
                            Array<OneD,       NekDouble> &output,
                            Array<OneD,       NekDouble> &output1,
                            Array<OneD,       NekDouble> &output2,
                            Array<OneD,       NekDouble> &wsp,
                            const StdRegions::ConstFactorMap   &factors)
    {
        boost::ignore_unused(output1, output2, wsp, factors);
        
        const int nCoeffs = m_expList[0]->GetNcoeffs();
        const int nPhys   = m_expList[0]->GetTotPoints();
        Array<OneD, NekDouble> tmp;
        
        for (int i = 0; i < m_numElmt; ++i)
        {
                m_expList[i]->BwdTrans(input + i*nCoeffs,
                                       tmp = output + i*nPhys);
        }
    }
    
    virtual void operator()(int                           dir,
                            const Array<OneD, const NekDouble> &input,
                            Array<OneD,       NekDouble> &output,
                            Array<OneD,       NekDouble> &wsp)
=======
                            Array<OneD, NekDouble> &output,
                            Array<OneD, NekDouble> &output1,
                            Array<OneD, NekDouble> &output2,
                            Array<OneD, NekDouble> &wsp)
    {
        boost::ignore_unused(output1, output2, wsp);

        const int nCoeffs = m_expList[0]->GetNcoeffs();
        const int nPhys   = m_expList[0]->GetTotPoints();
        Array<OneD, NekDouble> tmp;

        for (int i = 0; i < m_numElmt; ++i)
        {
            m_expList[i]->BwdTrans(input + i * nCoeffs,
                                   tmp = output + i * nPhys);
        }
    }

    virtual void operator()(int dir, const Array<OneD, const NekDouble> &input,
                            Array<OneD, NekDouble> &output,
                            Array<OneD, NekDouble> &wsp)
>>>>>>> 73cb6dd2
    {
        boost::ignore_unused(dir, input, output, wsp);
        ASSERTL0(false, "Not valid for this operator.");
    }
<<<<<<< HEAD
    
protected:
    vector<StdRegions::StdExpansionSharedPtr> m_expList;
    
private:
    BwdTrans_NoCollection(
                          vector<StdRegions::StdExpansionSharedPtr> pCollExp,
                          CoalescedGeomDataSharedPtr                pGeomData)
=======

protected:
    vector<StdRegions::StdExpansionSharedPtr> m_expList;

private:
    BwdTrans_NoCollection(vector<StdRegions::StdExpansionSharedPtr> pCollExp,
                          CoalescedGeomDataSharedPtr pGeomData)
>>>>>>> 73cb6dd2
        : Operator(pCollExp, pGeomData)
    {
        m_expList = pCollExp;
    }
};

/// Factory initialisation for the BwdTrans_NoCollection operators
OperatorKey BwdTrans_NoCollection::m_typeArr[] = {
    GetOperatorFactory().RegisterCreatorFunction(
        OperatorKey(eSegment, eBwdTrans, eNoCollection, false),
        BwdTrans_NoCollection::create, "BwdTrans_NoCollection_Seg"),
    GetOperatorFactory().RegisterCreatorFunction(
        OperatorKey(eTriangle, eBwdTrans, eNoCollection, false),
        BwdTrans_NoCollection::create, "BwdTrans_NoCollection_Tri"),
    GetOperatorFactory().RegisterCreatorFunction(
        OperatorKey(eTriangle, eBwdTrans, eNoCollection, true),
        BwdTrans_NoCollection::create, "BwdTrans_NoCollection_NodalTri"),
    GetOperatorFactory().RegisterCreatorFunction(
        OperatorKey(eQuadrilateral, eBwdTrans, eNoCollection, false),
        BwdTrans_NoCollection::create, "BwdTrans_NoCollection_Quad"),
    GetOperatorFactory().RegisterCreatorFunction(
        OperatorKey(eTetrahedron, eBwdTrans, eNoCollection, false),
        BwdTrans_NoCollection::create, "BwdTrans_NoCollection_Tet"),
    GetOperatorFactory().RegisterCreatorFunction(
        OperatorKey(eTetrahedron, eBwdTrans, eNoCollection, true),
        BwdTrans_NoCollection::create, "BwdTrans_NoCollection_NodalTet"),
    GetOperatorFactory().RegisterCreatorFunction(
        OperatorKey(ePyramid, eBwdTrans, eNoCollection, false),
        BwdTrans_NoCollection::create, "BwdTrans_NoCollection_Pyr"),
    GetOperatorFactory().RegisterCreatorFunction(
        OperatorKey(ePrism, eBwdTrans, eNoCollection, false),
        BwdTrans_NoCollection::create, "BwdTrans_NoCollection_Prism"),
    GetOperatorFactory().RegisterCreatorFunction(
        OperatorKey(ePrism, eBwdTrans, eNoCollection, true),
        BwdTrans_NoCollection::create, "BwdTrans_NoCollection_NodalPrism"),
    GetOperatorFactory().RegisterCreatorFunction(
        OperatorKey(eHexahedron, eBwdTrans, eNoCollection, false),
        BwdTrans_NoCollection::create, "BwdTrans_NoCollection_Hex"),
};

/**
 * @brief Backward transform operator using sum-factorisation (Segment)
 */
class BwdTrans_SumFac_Seg : public Operator
{
public:
    OPERATOR_CREATE(BwdTrans_SumFac_Seg)
<<<<<<< HEAD
    
    virtual ~BwdTrans_SumFac_Seg()
    {
    }
    
    virtual void operator()(const Array<OneD, const NekDouble> &input,
                            Array<OneD,       NekDouble> &output,
                            Array<OneD,       NekDouble> &output1,
                            Array<OneD,       NekDouble> &output2,
                            Array<OneD,       NekDouble> &wsp,
                            const StdRegions::ConstFactorMap   &factors)
    {
        boost::ignore_unused(output1, output2, wsp, factors);
        if(m_colldir0)
        {
            Vmath::Vcopy(m_numElmt*m_nmodes0,input.get(),1,output.get(),1);
=======

    virtual ~BwdTrans_SumFac_Seg()
    {
    }

    virtual void operator()(const Array<OneD, const NekDouble> &input,
                            Array<OneD, NekDouble> &output,
                            Array<OneD, NekDouble> &output1,
                            Array<OneD, NekDouble> &output2,
                            Array<OneD, NekDouble> &wsp)
    {
        boost::ignore_unused(output1, output2, wsp);
        if (m_colldir0)
        {
            Vmath::Vcopy(m_numElmt * m_nmodes0, input.get(), 1, output.get(),
                         1);
>>>>>>> 73cb6dd2
        }
        else
        {
            // out = B0*in;
<<<<<<< HEAD
            Blas::Dgemm('N','N', m_nquad0, m_numElmt, m_nmodes0,
                        1.0, m_base0.get(), m_nquad0,
                        &input[0],     m_nmodes0, 0.0,
                        &output[0],    m_nquad0);
        }
    }
    
    virtual void operator()(
                      int                           dir,
                const Array<OneD, const NekDouble> &input,
                      Array<OneD,       NekDouble> &output,
                      Array<OneD,       NekDouble> &wsp)
=======
            Blas::Dgemm('N', 'N', m_nquad0, m_numElmt, m_nmodes0, 1.0,
                        m_base0.get(), m_nquad0, &input[0], m_nmodes0, 0.0,
                        &output[0], m_nquad0);
        }
    }

    virtual void operator()(int dir, const Array<OneD, const NekDouble> &input,
                            Array<OneD, NekDouble> &output,
                            Array<OneD, NekDouble> &wsp)
>>>>>>> 73cb6dd2
    {
        boost::ignore_unused(dir, input, output, wsp);
        ASSERTL0(false, "Not valid for this operator.");
    }

protected:
    const int m_nquad0;
    const int m_nmodes0;
    const bool m_colldir0;
    Array<OneD, const NekDouble> m_base0;

private:
    BwdTrans_SumFac_Seg(vector<StdRegions::StdExpansionSharedPtr> pCollExp,
                        CoalescedGeomDataSharedPtr pGeomData)
        : Operator(pCollExp, pGeomData), m_nquad0(m_stdExp->GetNumPoints(0)),
          m_nmodes0(m_stdExp->GetBasisNumModes(0)),
          m_colldir0(m_stdExp->GetBasis(0)->Collocation()),
          m_base0(m_stdExp->GetBasis(0)->GetBdata())
    {
        m_wspSize = 0;
    }
};

/// Factory initialisation for the BwdTrans_SumFac_Seg operator
OperatorKey BwdTrans_SumFac_Seg::m_type =
    GetOperatorFactory().RegisterCreatorFunction(
        OperatorKey(eSegment, eBwdTrans, eSumFac, false),
        BwdTrans_SumFac_Seg::create, "BwdTrans_SumFac_Seg");

/**
 * @brief Backward transform operator using sum-factorisation (Quad)
 */
class BwdTrans_SumFac_Quad : public Operator
{
public:
    OPERATOR_CREATE(BwdTrans_SumFac_Quad)

    virtual ~BwdTrans_SumFac_Quad()
    {
    }

    virtual void operator()(const Array<OneD, const NekDouble> &input,
                            Array<OneD, NekDouble> &output,
                            Array<OneD, NekDouble> &output1,
                            Array<OneD, NekDouble> &output2,
<<<<<<< HEAD
                            Array<OneD, NekDouble> &wsp,
                            const StdRegions::ConstFactorMap   &factors)
    {
        boost::ignore_unused(output1, output2,factors);
=======
                            Array<OneD, NekDouble> &wsp)
    {
        boost::ignore_unused(output1, output2);
>>>>>>> 73cb6dd2

        int i = 0;
        if (m_colldir0 && m_colldir1)
        {
            Vmath::Vcopy(m_numElmt * m_nmodes0 * m_nmodes1, input.get(), 1,
                         output.get(), 1);
        }
        else if (m_colldir0)
        {
            Array<OneD, const NekDouble> base1 =
                m_stdExp->GetBasis(1)->GetBdata();

            for (i = 0; i < m_numElmt; ++i)
            {
                Blas::Dgemm('N', 'T', m_nquad0, m_nquad1, m_nmodes1, 1.0,
                            &input[i * m_nquad0 * m_nmodes1], m_nquad0,
                            base1.get(), m_nquad1, 0.0,
                            &output[i * m_nquad0 * m_nquad1], m_nquad0);
            }
        }
        else if (m_colldir1)
        {
            Blas::Dgemm('N', 'N', m_nquad0, m_nmodes1 * m_numElmt, m_nmodes0,
                        1.0, m_base0.get(), m_nquad0, &input[0], m_nmodes0, 0.0,
                        &output[0], m_nquad0);
        }
        else
        {
            ASSERTL1(wsp.size() == m_wspSize, "Incorrect workspace size");

            // Those two calls correpsond to the operation
            // out = B0*in*Transpose(B1);
            Blas::Dgemm('N', 'N', m_nquad0, m_nmodes1 * m_numElmt, m_nmodes0,
                        1.0, m_base0.get(), m_nquad0, &input[0], m_nmodes0, 0.0,
                        &wsp[0], m_nquad0);

            for (i = 0; i < m_numElmt; ++i)
            {
                Blas::Dgemm('N', 'T', m_nquad0, m_nquad1, m_nmodes1, 1.0,
                            &wsp[i * m_nquad0 * m_nmodes1], m_nquad0,
                            m_base1.get(), m_nquad1, 0.0,
                            &output[i * m_nquad0 * m_nquad1], m_nquad0);
            }
        }
    }

    virtual void operator()(int dir, const Array<OneD, const NekDouble> &input,
                            Array<OneD, NekDouble> &output,
                            Array<OneD, NekDouble> &wsp)
    {
        boost::ignore_unused(dir, input, output, wsp);
        ASSERTL0(false, "Not valid for this operator.");
    }

protected:
    const int m_nquad0;
    const int m_nquad1;
    const int m_nmodes0;
    const int m_nmodes1;
    const bool m_colldir0;
    const bool m_colldir1;
    Array<OneD, const NekDouble> m_base0;
    Array<OneD, const NekDouble> m_base1;

private:
    BwdTrans_SumFac_Quad(vector<StdRegions::StdExpansionSharedPtr> pCollExp,
                         CoalescedGeomDataSharedPtr pGeomData)
        : Operator(pCollExp, pGeomData), m_nquad0(m_stdExp->GetNumPoints(0)),
          m_nquad1(m_stdExp->GetNumPoints(1)),
          m_nmodes0(m_stdExp->GetBasisNumModes(0)),
          m_nmodes1(m_stdExp->GetBasisNumModes(1)),
          m_colldir0(m_stdExp->GetBasis(0)->Collocation()),
          m_colldir1(m_stdExp->GetBasis(1)->Collocation()),
          m_base0(m_stdExp->GetBasis(0)->GetBdata()),
          m_base1(m_stdExp->GetBasis(1)->GetBdata())
    {
        m_wspSize = m_nquad0 * m_nmodes1 * m_numElmt;
    }
};

/// Factory initialisation for the BwdTrans_SumFac_Quad operator
OperatorKey BwdTrans_SumFac_Quad::m_type =
    GetOperatorFactory().RegisterCreatorFunction(
        OperatorKey(eQuadrilateral, eBwdTrans, eSumFac, false),
        BwdTrans_SumFac_Quad::create, "BwdTrans_SumFac_Quad");

/**
 * @brief Backward transform operator using sum-factorisation (Tri)
 */
class BwdTrans_SumFac_Tri : public Operator
{
public:
    OPERATOR_CREATE(BwdTrans_SumFac_Tri)

    virtual ~BwdTrans_SumFac_Tri()
    {
    }
<<<<<<< HEAD

    virtual void operator()(const Array<OneD, const NekDouble> &input,
                            Array<OneD,       NekDouble> &output,
                            Array<OneD,       NekDouble> &output1,
                            Array<OneD,       NekDouble> &output2,
                            Array<OneD,       NekDouble> &wsp,
                            const StdRegions::ConstFactorMap   &factors)
    {
        boost::ignore_unused(output1, output2, factors);
        
        ASSERTL1(wsp.size() == m_wspSize, "Incorrect workspace size");
        
        int ncoeffs = m_stdExp->GetNcoeffs();
        int i       = 0;
        int mode    = 0;

        for (i = mode = 0; i < m_nmodes0; ++i)
        {
            Blas::Dgemm('N', 'N', m_nquad1, m_numElmt, m_nmodes1 - i, 1.0,
                        m_base1.get() + mode * m_nquad1, m_nquad1,
                        &input[0] + mode, ncoeffs, 0.0,
                        &wsp[i * m_nquad1 * m_numElmt], m_nquad1);
            mode += m_nmodes1 - i;
        }

=======

    virtual void operator()(const Array<OneD, const NekDouble> &input,
                            Array<OneD, NekDouble> &output,
                            Array<OneD, NekDouble> &output1,
                            Array<OneD, NekDouble> &output2,
                            Array<OneD, NekDouble> &wsp)
    {
        boost::ignore_unused(output1, output2);

        ASSERTL1(wsp.size() == m_wspSize, "Incorrect workspace size");

        int ncoeffs = m_stdExp->GetNcoeffs();
        int i       = 0;
        int mode    = 0;

        for (i = mode = 0; i < m_nmodes0; ++i)
        {
            Blas::Dgemm('N', 'N', m_nquad1, m_numElmt, m_nmodes1 - i, 1.0,
                        m_base1.get() + mode * m_nquad1, m_nquad1,
                        &input[0] + mode, ncoeffs, 0.0,
                        &wsp[i * m_nquad1 * m_numElmt], m_nquad1);
            mode += m_nmodes1 - i;
        }

>>>>>>> 73cb6dd2
        // fix for modified basis by splitting top vertex mode
        if (m_sortTopVertex)
        {
            for (i = 0; i < m_numElmt; ++i)
            {
                Blas::Daxpy(m_nquad1, input[1 + i * ncoeffs],
                            m_base1.get() + m_nquad1, 1,
                            &wsp[m_nquad1 * m_numElmt] + i * m_nquad1, 1);
            }
        }

        Blas::Dgemm('N', 'T', m_nquad0, m_nquad1 * m_numElmt, m_nmodes0, 1.0,
                    m_base0.get(), m_nquad0, &wsp[0], m_nquad1 * m_numElmt, 0.0,
                    &output[0], m_nquad0);
    }

    virtual void operator()(int dir, const Array<OneD, const NekDouble> &input,
                            Array<OneD, NekDouble> &output,
                            Array<OneD, NekDouble> &wsp)
    {
        boost::ignore_unused(dir, input, output, wsp);
        ASSERTL0(false, "Not valid for this operator.");
    }

protected:
    const int m_nquad0;
    const int m_nquad1;
    const int m_nmodes0;
    const int m_nmodes1;
    Array<OneD, const NekDouble> m_base0;
    Array<OneD, const NekDouble> m_base1;
    bool m_sortTopVertex;

private:
    BwdTrans_SumFac_Tri(vector<StdRegions::StdExpansionSharedPtr> pCollExp,
                        CoalescedGeomDataSharedPtr pGeomData)
        : Operator(pCollExp, pGeomData), m_nquad0(m_stdExp->GetNumPoints(0)),
          m_nquad1(m_stdExp->GetNumPoints(1)),
          m_nmodes0(m_stdExp->GetBasisNumModes(0)),
          m_nmodes1(m_stdExp->GetBasisNumModes(1)),
          m_base0(m_stdExp->GetBasis(0)->GetBdata()),
          m_base1(m_stdExp->GetBasis(1)->GetBdata())
    {
        m_wspSize = m_nquad0 * m_nmodes1 * m_numElmt;
        if (m_stdExp->GetBasis(0)->GetBasisType() == LibUtilities::eModified_A)
        {
            m_sortTopVertex = true;
        }
        else
        {
            m_sortTopVertex = false;
        }
    }
};

/// Factory initialisation for the BwdTrans_SumFac_Tri operator
OperatorKey BwdTrans_SumFac_Tri::m_type =
    GetOperatorFactory().RegisterCreatorFunction(
        OperatorKey(eTriangle, eBwdTrans, eSumFac, false),
        BwdTrans_SumFac_Tri::create, "BwdTrans_SumFac_Tri");

/// Backward transform operator using sum-factorisation (Hex)
class BwdTrans_SumFac_Hex : public Operator
{
public:
    OPERATOR_CREATE(BwdTrans_SumFac_Hex)

    virtual ~BwdTrans_SumFac_Hex()
    {
    }

    virtual void operator()(const Array<OneD, const NekDouble> &input,
                            Array<OneD, NekDouble> &output,
                            Array<OneD, NekDouble> &output1,
                            Array<OneD, NekDouble> &output2,
<<<<<<< HEAD
                            Array<OneD, NekDouble> &wsp,
                            const StdRegions::ConstFactorMap   &factors)
 {
     boost::ignore_unused(output1, output2,factors);
     
     if (m_colldir0 && m_colldir1 && m_colldir2)
     {
         Vmath::Vcopy(m_numElmt * m_nmodes0 * m_nmodes1 * m_nmodes2,
                      input.get(), 1,
                      output.get(), 1);
     }
     else
     {
         ASSERTL1(wsp.size() == m_wspSize, "Incorrect workspace size");
         
         // Assign second half of workspace for 2nd DGEMM operation.
         int totmodes = m_nmodes0 * m_nmodes1 * m_nmodes2;
         
         Array<OneD, NekDouble> wsp2 =
             wsp + m_nmodes0 * m_nmodes1 * m_nquad2 * m_numElmt;
         
         // loop over elements  and do bwd trans wrt c
         for (int n = 0; n < m_numElmt; ++n)
         {
             Blas::Dgemm('N', 'T', m_nquad2, m_nmodes0 * m_nmodes1,
                         m_nmodes2, 1.0, m_base2.get(), m_nquad2,
                         &input[n * totmodes], m_nmodes0 * m_nmodes1, 0.0,
                         &wsp[n * m_nquad2], m_nquad2 * m_numElmt);
         }
         
         // trans wrt b
         Blas::Dgemm('N', 'T', m_nquad1, m_nquad2 * m_numElmt * m_nmodes0,
                     m_nmodes1, 1.0, m_base1.get(), m_nquad1, wsp.get(),
                     m_nquad2 * m_numElmt * m_nmodes0, 0.0, wsp2.get(),
                     m_nquad1);
         
         // trans wrt a
         Blas::Dgemm('N', 'T', m_nquad0, m_nquad1 * m_nquad2 * m_numElmt,
                     m_nmodes0, 1.0, m_base0.get(), m_nquad0, wsp2.get(),
                     m_nquad1 * m_nquad2 * m_numElmt, 0.0, output.get(),
                     m_nquad0);
     }
 }

virtual void operator()(int dir, const Array<OneD, const NekDouble> &input,
                        Array<OneD, NekDouble> &output,
                        Array<OneD, NekDouble> &wsp)
{
    boost::ignore_unused(dir, input, output, wsp);
    ASSERTL0(false, "Not valid for this operator.");
}

=======
                            Array<OneD, NekDouble> &wsp)
    {
        boost::ignore_unused(output1, output2);

        if (m_colldir0 && m_colldir1 && m_colldir2)
        {
            Vmath::Vcopy(m_numElmt * m_nmodes0 * m_nmodes1 * m_nmodes2,
                         input.get(), 1, output.get(), 1);
        }
        else
        {
            ASSERTL1(wsp.size() == m_wspSize, "Incorrect workspace size");

            // Assign second half of workspace for 2nd DGEMM operation.
            int totmodes = m_nmodes0 * m_nmodes1 * m_nmodes2;

            Array<OneD, NekDouble> wsp2 =
                wsp + m_nmodes0 * m_nmodes1 * m_nquad2 * m_numElmt;

            // loop over elements  and do bwd trans wrt c
            for (int n = 0; n < m_numElmt; ++n)
            {
                Blas::Dgemm('N', 'T', m_nquad2, m_nmodes0 * m_nmodes1,
                            m_nmodes2, 1.0, m_base2.get(), m_nquad2,
                            &input[n * totmodes], m_nmodes0 * m_nmodes1, 0.0,
                            &wsp[n * m_nquad2], m_nquad2 * m_numElmt);
            }

            // trans wrt b
            Blas::Dgemm('N', 'T', m_nquad1, m_nquad2 * m_numElmt * m_nmodes0,
                        m_nmodes1, 1.0, m_base1.get(), m_nquad1, wsp.get(),
                        m_nquad2 * m_numElmt * m_nmodes0, 0.0, wsp2.get(),
                        m_nquad1);

            // trans wrt a
            Blas::Dgemm('N', 'T', m_nquad0, m_nquad1 * m_nquad2 * m_numElmt,
                        m_nmodes0, 1.0, m_base0.get(), m_nquad0, wsp2.get(),
                        m_nquad1 * m_nquad2 * m_numElmt, 0.0, output.get(),
                        m_nquad0);
        }
    }

    virtual void operator()(int dir, const Array<OneD, const NekDouble> &input,
                            Array<OneD, NekDouble> &output,
                            Array<OneD, NekDouble> &wsp)
    {
        boost::ignore_unused(dir, input, output, wsp);
        ASSERTL0(false, "Not valid for this operator.");
    }

>>>>>>> 73cb6dd2
protected:
    const int m_nquad0;
    const int m_nquad1;
    const int m_nquad2;
    const int m_nmodes0;
    const int m_nmodes1;
    const int m_nmodes2;
    Array<OneD, const NekDouble> m_base0;
    Array<OneD, const NekDouble> m_base1;
    Array<OneD, const NekDouble> m_base2;
    const bool m_colldir0;
    const bool m_colldir1;
    const bool m_colldir2;

private:
    BwdTrans_SumFac_Hex(vector<StdRegions::StdExpansionSharedPtr> pCollExp,
                        CoalescedGeomDataSharedPtr pGeomData)
        : Operator(pCollExp, pGeomData), m_nquad0(pCollExp[0]->GetNumPoints(0)),
          m_nquad1(pCollExp[0]->GetNumPoints(1)),
          m_nquad2(pCollExp[0]->GetNumPoints(2)),
          m_nmodes0(pCollExp[0]->GetBasisNumModes(0)),
          m_nmodes1(pCollExp[0]->GetBasisNumModes(1)),
          m_nmodes2(pCollExp[0]->GetBasisNumModes(2)),
          m_base0(pCollExp[0]->GetBasis(0)->GetBdata()),
          m_base1(pCollExp[0]->GetBasis(1)->GetBdata()),
          m_base2(pCollExp[0]->GetBasis(2)->GetBdata()),
          m_colldir0(pCollExp[0]->GetBasis(0)->Collocation()),
          m_colldir1(pCollExp[0]->GetBasis(1)->Collocation()),
          m_colldir2(pCollExp[0]->GetBasis(2)->Collocation())
    {
        m_wspSize = m_numElmt * m_nmodes0 *
                    (m_nmodes1 * m_nquad2 + m_nquad1 * m_nquad2);
    }
};

/// Factory initialisation for the BwdTrans_SumFac_Hex operator
OperatorKey BwdTrans_SumFac_Hex::m_type =
    GetOperatorFactory().RegisterCreatorFunction(
        OperatorKey(eHexahedron, eBwdTrans, eSumFac, false),
        BwdTrans_SumFac_Hex::create, "BwdTrans_SumFac_Hex");

/**
 * @brief Backward transform operator using sum-factorisation (Tet)
 */
class BwdTrans_SumFac_Tet : public Operator
{
public:
    OPERATOR_CREATE(BwdTrans_SumFac_Tet)

    virtual ~BwdTrans_SumFac_Tet()
    {
    }

    virtual void operator()(const Array<OneD, const NekDouble> &input,
                            Array<OneD, NekDouble> &output,
                            Array<OneD, NekDouble> &output1,
                            Array<OneD, NekDouble> &output2,
<<<<<<< HEAD
                            Array<OneD, NekDouble> &wsp,
                            const StdRegions::ConstFactorMap   &factors)
    {
        boost::ignore_unused(output1, output2, factors);
        
        ASSERTL1(wsp.size() == m_wspSize, "Incorrect workspace size");
        
        Array<OneD, NekDouble> tmp = wsp;
        Array<OneD, NekDouble> tmp1 =
            tmp + m_numElmt * m_nquad2 * m_nmodes0 *
            (2 * m_nmodes1 - m_nmodes0 + 1) / 2;
        
=======
                            Array<OneD, NekDouble> &wsp)
    {
        boost::ignore_unused(output1, output2);

        ASSERTL1(wsp.size() == m_wspSize, "Incorrect workspace size");

        Array<OneD, NekDouble> tmp = wsp;
        Array<OneD, NekDouble> tmp1 =
            tmp + m_numElmt * m_nquad2 * m_nmodes0 *
                      (2 * m_nmodes1 - m_nmodes0 + 1) / 2;

>>>>>>> 73cb6dd2
        int mode    = 0;
        int mode1   = 0;
        int cnt     = 0;
        int ncoeffs = m_stdExp->GetNcoeffs();
<<<<<<< HEAD
        
=======

>>>>>>> 73cb6dd2
        // Perform summation over '2' direction
        for (int i = 0; i < m_nmodes0; ++i)
        {
            for (int j = 0; j < m_nmodes1 - i; ++j, ++cnt)
            {
                Blas::Dgemm('N', 'N', m_nquad2, m_numElmt, m_nmodes2 - i - j,
                            1.0, m_base2.get() + mode * m_nquad2, m_nquad2,
                            input.get() + mode1, ncoeffs, 0.0,
                            tmp.get() + cnt * m_nquad2 * m_numElmt, m_nquad2);
                mode += m_nmodes2 - i - j;
                mode1 += m_nmodes2 - i - j;
            }

            // increment mode in case m_nmodes1!=m_nmodes2
            mode += (m_nmodes2 - m_nmodes1) * (m_nmodes2 - m_nmodes1 + 1) / 2;
        }

        // vertex mode - currently (1+c)/2 x (1-b)/2 x (1-a)/2
        // component is evaluated
        if (m_sortTopEdge)
        {
            for (int i = 0; i < m_numElmt; ++i)
            {
                // top singular vertex
                // (1+c)/2 x (1+b)/2 x (1-a)/2 component
                Blas::Daxpy(m_nquad2, input[1 + i * ncoeffs],
                            m_base2.get() + m_nquad2, 1,
                            &tmp[m_nquad2 * m_numElmt] + i * m_nquad2, 1);

                // top singular vertex
                // (1+c)/2 x (1-b)/2 x (1+a)/2 component
                Blas::Daxpy(
                    m_nquad2, input[1 + i * ncoeffs], m_base2.get() + m_nquad2,
                    1, &tmp[m_nmodes1 * m_nquad2 * m_numElmt] + i * m_nquad2,
                    1);
            }
        }

        // Perform summation over '1' direction
        mode = 0;
        for (int i = 0; i < m_nmodes0; ++i)
        {
            Blas::Dgemm('N', 'T', m_nquad1, m_nquad2 * m_numElmt, m_nmodes1 - i,
                        1.0, m_base1.get() + mode * m_nquad1, m_nquad1,
                        tmp.get() + mode * m_nquad2 * m_numElmt,
                        m_nquad2 * m_numElmt, 0.0,
                        tmp1.get() + i * m_nquad1 * m_nquad2 * m_numElmt,
                        m_nquad1);
            mode += m_nmodes1 - i;
        }

        // fix for modified basis by adding additional split of
        // top and base singular vertex modes as well as singular
        // edge
        if (m_sortTopEdge)
        {
            // this could probably be a dgemv or higher if we
            // made a specialised m_base1[m_nuqad1] array
            // containing multiply copies
            for (int i = 0; i < m_numElmt; ++i)
            {
                // sort out singular vertices and singular
                // edge components with (1+b)/2 (1+a)/2 form
                for (int j = 0; j < m_nquad2; ++j)
                {
                    Blas::Daxpy(m_nquad1,
                                tmp[m_nquad2 * m_numElmt + i * m_nquad2 + j],
                                m_base1.get() + m_nquad1, 1,
                                &tmp1[m_nquad1 * m_nquad2 * m_numElmt] +
                                    i * m_nquad1 * m_nquad2 + j * m_nquad1,
                                1);
                }
            }
        }

        // Perform summation over '0' direction
        Blas::Dgemm('N', 'T', m_nquad0, m_nquad1 * m_nquad2 * m_numElmt,
                    m_nmodes0, 1.0, m_base0.get(), m_nquad0, tmp1.get(),
                    m_nquad1 * m_nquad2 * m_numElmt, 0.0, output.get(),
                    m_nquad0);
    }

    virtual void operator()(int dir, const Array<OneD, const NekDouble> &input,
                            Array<OneD, NekDouble> &output,
                            Array<OneD, NekDouble> &wsp)
    {
        boost::ignore_unused(dir, input, output, wsp);
        ASSERTL0(false, "Not valid for this operator.");
    }

protected:
    const int m_nquad0;
    const int m_nquad1;
    const int m_nquad2;
    const int m_nmodes0;
    const int m_nmodes1;
    const int m_nmodes2;
    Array<OneD, const NekDouble> m_base0;
    Array<OneD, const NekDouble> m_base1;
    Array<OneD, const NekDouble> m_base2;
    bool m_sortTopEdge;

private:
    BwdTrans_SumFac_Tet(vector<StdRegions::StdExpansionSharedPtr> pCollExp,
                        CoalescedGeomDataSharedPtr pGeomData)
        : Operator(pCollExp, pGeomData), m_nquad0(m_stdExp->GetNumPoints(0)),
          m_nquad1(m_stdExp->GetNumPoints(1)),
          m_nquad2(m_stdExp->GetNumPoints(2)),
          m_nmodes0(m_stdExp->GetBasisNumModes(0)),
          m_nmodes1(m_stdExp->GetBasisNumModes(1)),
          m_nmodes2(m_stdExp->GetBasisNumModes(2)),
          m_base0(m_stdExp->GetBasis(0)->GetBdata()),
          m_base1(m_stdExp->GetBasis(1)->GetBdata()),
          m_base2(m_stdExp->GetBasis(2)->GetBdata())
    {
        m_wspSize = m_numElmt * (m_nquad2 * m_nmodes0 *
                                     (2 * m_nmodes1 - m_nmodes0 + 1) / 2 +
                                 m_nquad2 * m_nquad1 * m_nmodes0);

        if (m_stdExp->GetBasis(0)->GetBasisType() == LibUtilities::eModified_A)
        {
            m_sortTopEdge = true;
        }
        else
        {
            m_sortTopEdge = false;
        }
    }
};

/// Factory initialisation for the BwdTrans_SumFac_Tet operator
OperatorKey BwdTrans_SumFac_Tet::m_type =
    GetOperatorFactory().RegisterCreatorFunction(
        OperatorKey(eTetrahedron, eBwdTrans, eSumFac, false),
        BwdTrans_SumFac_Tet::create, "BwdTrans_SumFac_Tet");

/**
 * @brief Backward transform operator using sum-factorisation (Prism)
 */
class BwdTrans_SumFac_Prism : public Operator
{
public:
    OPERATOR_CREATE(BwdTrans_SumFac_Prism)

    virtual ~BwdTrans_SumFac_Prism()
    {
    }

    virtual void operator()(const Array<OneD, const NekDouble> &input,
                            Array<OneD, NekDouble> &output,
                            Array<OneD, NekDouble> &output1,
                            Array<OneD, NekDouble> &output2,
<<<<<<< HEAD
                            Array<OneD, NekDouble> &wsp,
                            const StdRegions::ConstFactorMap   &factors)
    {
        boost::ignore_unused(output1, output2, factors);
=======
                            Array<OneD, NekDouble> &wsp)
    {
        boost::ignore_unused(output1, output2);
>>>>>>> 73cb6dd2

        ASSERTL1(wsp.size() == m_wspSize, "Incorrect workspace size");

        // Assign second half of workspace for 2nd DGEMM operation.
        int totmodes = m_stdExp->GetNcoeffs();

        Array<OneD, NekDouble> wsp2 =
            wsp + m_nmodes0 * m_nmodes1 * m_nquad2 * m_numElmt;

        Vmath::Zero(m_nmodes0 * m_nmodes1 * m_nquad2 * m_numElmt, wsp, 1);
        int i     = 0;
        int j     = 0;
        int mode  = 0;
        int mode1 = 0;
        int cnt   = 0;
        for (i = mode = mode1 = 0; i < m_nmodes0; ++i)
        {
            cnt = i * m_nquad2 * m_numElmt;
            for (j = 0; j < m_nmodes1; ++j)
            {
                Blas::Dgemm('N', 'N', m_nquad2, m_numElmt, m_nmodes2 - i, 1.0,
                            m_base2.get() + mode * m_nquad2, m_nquad2,
                            input.get() + mode1, totmodes, 0.0,
                            &wsp[j * m_nquad2 * m_numElmt * m_nmodes0 + cnt],
                            m_nquad2);
                mode1 += m_nmodes2 - i;
            }
            mode += m_nmodes2 - i;
        }

        // fix for modified basis by splitting top vertex mode
        if (m_sortTopVertex)
        {
            for (j = 0; j < m_nmodes1; ++j)
            {
                for (i = 0; i < m_numElmt; ++i)
                {
                    Blas::Daxpy(m_nquad2,
                                input[1 + i * totmodes + j * m_nmodes2],
                                m_base2.get() + m_nquad2, 1,
                                &wsp[j * m_nquad2 * m_numElmt * m_nmodes0 +
                                     m_nquad2 * m_numElmt] +
                                    i * m_nquad2,
                                1);
                }
            }
            // Believe this could be made into a m_nmodes1
            // dgemv if we made an array of m_numElmt copies
            // of m_base2[m_quad2] (which are of size
            // m_nquad2.
        }

        // Perform summation over '1' direction
        Blas::Dgemm('N', 'T', m_nquad1, m_nquad2 * m_numElmt * m_nmodes0,
                    m_nmodes1, 1.0, m_base1.get(), m_nquad1, wsp.get(),
                    m_nquad2 * m_numElmt * m_nmodes0, 0.0, wsp2.get(),
                    m_nquad1);

        // Perform summation over '0' direction
        Blas::Dgemm('N', 'T', m_nquad0, m_nquad1 * m_nquad2 * m_numElmt,
                    m_nmodes0, 1.0, m_base0.get(), m_nquad0, wsp2.get(),
                    m_nquad1 * m_nquad2 * m_numElmt, 0.0, output.get(),
                    m_nquad0);
    }

    virtual void operator()(int dir, const Array<OneD, const NekDouble> &input,
                            Array<OneD, NekDouble> &output,
                            Array<OneD, NekDouble> &wsp)
    {
        boost::ignore_unused(dir, input, output, wsp);
        ASSERTL0(false, "Not valid for this operator.");
    }

protected:
    const int m_nquad0;
    const int m_nquad1;
    const int m_nquad2;
    const int m_nmodes0;
    const int m_nmodes1;
    const int m_nmodes2;
    Array<OneD, const NekDouble> m_base0;
    Array<OneD, const NekDouble> m_base1;
    Array<OneD, const NekDouble> m_base2;
    bool m_sortTopVertex;

private:
    BwdTrans_SumFac_Prism(vector<StdRegions::StdExpansionSharedPtr> pCollExp,
                          CoalescedGeomDataSharedPtr pGeomData)
        : Operator(pCollExp, pGeomData), m_nquad0(m_stdExp->GetNumPoints(0)),
          m_nquad1(m_stdExp->GetNumPoints(1)),
          m_nquad2(m_stdExp->GetNumPoints(2)),
          m_nmodes0(m_stdExp->GetBasisNumModes(0)),
          m_nmodes1(m_stdExp->GetBasisNumModes(1)),
          m_nmodes2(m_stdExp->GetBasisNumModes(2)),
          m_base0(m_stdExp->GetBasis(0)->GetBdata()),
          m_base1(m_stdExp->GetBasis(1)->GetBdata()),
          m_base2(m_stdExp->GetBasis(2)->GetBdata())
    {
        m_wspSize = m_numElmt * m_nmodes0 *
                    (m_nmodes1 * m_nquad2 + m_nquad1 * m_nquad2);

        if (m_stdExp->GetBasis(0)->GetBasisType() == LibUtilities::eModified_A)
        {
            m_sortTopVertex = true;
        }
        else
        {
            m_sortTopVertex = false;
        }
    }
};

/// Factory initialisation for the BwdTrans_SumFac_Prism operator
OperatorKey BwdTrans_SumFac_Prism::m_type =
    GetOperatorFactory().RegisterCreatorFunction(
        OperatorKey(ePrism, eBwdTrans, eSumFac, false),
        BwdTrans_SumFac_Prism::create, "BwdTrans_SumFac_Prism");

/**
 * @brief Backward transform operator using sum-factorisation (Pyr)
 */
class BwdTrans_SumFac_Pyr : public Operator
{
public:
    OPERATOR_CREATE(BwdTrans_SumFac_Pyr)

    virtual ~BwdTrans_SumFac_Pyr()
    {
    }

    virtual void operator()(const Array<OneD, const NekDouble> &input,
                            Array<OneD, NekDouble> &output,
                            Array<OneD, NekDouble> &output1,
                            Array<OneD, NekDouble> &output2,
<<<<<<< HEAD
                            Array<OneD, NekDouble> &wsp,
                            const StdRegions::ConstFactorMap   &factors)
    {
        boost::ignore_unused(output1, output2, factors);
=======
                            Array<OneD, NekDouble> &wsp)
    {
        boost::ignore_unused(output1, output2);
>>>>>>> 73cb6dd2

        ASSERTL1(wsp.size() == m_wspSize, "Incorrect workspace size");

        // Assign second half of workspace for 2nd DGEMM operation.
        int totmodes = m_stdExp->GetNcoeffs();

        Array<OneD, NekDouble> wsp2 =
            wsp + m_nmodes0 * m_nmodes1 * m_nquad2 * m_numElmt;

        Vmath::Zero(m_nmodes0 * m_nmodes1 * m_nquad2 * m_numElmt, wsp, 1);
        int i     = 0;
        int j     = 0;
        int mode  = 0;
        int mode1 = 0;
        int cnt   = 0;
        for (i = 0; i < m_nmodes0; ++i)
        {
            for (j = 0; j < m_nmodes1; ++j, ++cnt)
            {
                int ijmax = max(i, j);
                Blas::Dgemm('N', 'N', m_nquad2, m_numElmt, m_nmodes2 - ijmax,
                            1.0, m_base2.get() + mode * m_nquad2, m_nquad2,
                            input.get() + mode1, totmodes, 0.0,
                            wsp.get() + cnt * m_nquad2 * m_numElmt, m_nquad2);
                mode += m_nmodes2 - ijmax;
                mode1 += m_nmodes2 - ijmax;
            }

            // increment mode in case order1!=order2
            for (j = m_nmodes1; j < m_nmodes2 - i; ++j)
            {
                int ijmax = max(i, j);
                mode += m_nmodes2 - ijmax;
            }
        }

        // vertex mode - currently (1+c)/2 x (1-b)/2 x (1-a)/2
        // component is evaluated
        if (m_sortTopVertex)
        {
            for (i = 0; i < m_numElmt; ++i)
            {
                // top singular vertex
                // (1+c)/2 x (1+b)/2 x (1-a)/2 component
                Blas::Daxpy(m_nquad2, input[1 + i * totmodes],
                            m_base2.get() + m_nquad2, 1,
                            &wsp[m_nquad2 * m_numElmt] + i * m_nquad2, 1);

                // top singular vertex
                // (1+c)/2 x (1-b)/2 x (1+a)/2 component
                Blas::Daxpy(
                    m_nquad2, input[1 + i * totmodes], m_base2.get() + m_nquad2,
                    1, &wsp[m_nmodes1 * m_nquad2 * m_numElmt] + i * m_nquad2,
                    1);

                // top singular vertex
                // (1+c)/2 x (1+b)/2 x (1+a)/2 component
                Blas::Daxpy(m_nquad2, input[1 + i * totmodes],
                            m_base2.get() + m_nquad2, 1,
                            &wsp[(m_nmodes1 + 1) * m_nquad2 * m_numElmt] +
                                i * m_nquad2,
                            1);
            }
        }

        // Perform summation over '1' direction
        mode = 0;
        for (i = 0; i < m_nmodes0; ++i)
        {
            Blas::Dgemm('N', 'T', m_nquad1, m_nquad2 * m_numElmt, m_nmodes1,
                        1.0, m_base1.get(), m_nquad1,
                        wsp.get() + mode * m_nquad2 * m_numElmt,
                        m_nquad2 * m_numElmt, 0.0,
                        wsp2.get() + i * m_nquad1 * m_nquad2 * m_numElmt,
                        m_nquad1);
            mode += m_nmodes1;
        }

        // Perform summation over '0' direction
        Blas::Dgemm('N', 'T', m_nquad0, m_nquad1 * m_nquad2 * m_numElmt,
                    m_nmodes0, 1.0, m_base0.get(), m_nquad0, wsp2.get(),
                    m_nquad1 * m_nquad2 * m_numElmt, 0.0, output.get(),
                    m_nquad0);
    }

    virtual void operator()(int dir, const Array<OneD, const NekDouble> &input,
                            Array<OneD, NekDouble> &output,
                            Array<OneD, NekDouble> &wsp)
    {
        boost::ignore_unused(dir, input, output, wsp);
        ASSERTL0(false, "Not valid for this operator.");
    }

protected:
    const int m_nquad0;
    const int m_nquad1;
    const int m_nquad2;
    const int m_nmodes0;
    const int m_nmodes1;
    const int m_nmodes2;
    Array<OneD, const NekDouble> m_base0;
    Array<OneD, const NekDouble> m_base1;
    Array<OneD, const NekDouble> m_base2;
    bool m_sortTopVertex;

private:
    BwdTrans_SumFac_Pyr(vector<StdRegions::StdExpansionSharedPtr> pCollExp,
                        CoalescedGeomDataSharedPtr pGeomData)
        : Operator(pCollExp, pGeomData), m_nquad0(m_stdExp->GetNumPoints(0)),
          m_nquad1(m_stdExp->GetNumPoints(1)),
          m_nquad2(m_stdExp->GetNumPoints(2)),
          m_nmodes0(m_stdExp->GetBasisNumModes(0)),
          m_nmodes1(m_stdExp->GetBasisNumModes(1)),
          m_nmodes2(m_stdExp->GetBasisNumModes(2)),
          m_base0(m_stdExp->GetBasis(0)->GetBdata()),
          m_base1(m_stdExp->GetBasis(1)->GetBdata()),
          m_base2(m_stdExp->GetBasis(2)->GetBdata())
    {
        m_wspSize = m_numElmt * m_nmodes0 * m_nquad2 * (m_nmodes1 + m_nquad1);

        if (m_stdExp->GetBasis(0)->GetBasisType() == LibUtilities::eModified_A)
        {
            m_sortTopVertex = true;
        }
        else
        {
            m_sortTopVertex = false;
        }
    }
};

/// Factory initialisation for the BwdTrans_SumFac_Pyr operator
OperatorKey BwdTrans_SumFac_Pyr::m_type =
    GetOperatorFactory().RegisterCreatorFunction(
        OperatorKey(ePyramid, eBwdTrans, eSumFac, false),
        BwdTrans_SumFac_Pyr::create, "BwdTrans_SumFac_Pyr");

} // namespace Collections

} // namespace Nektar<|MERGE_RESOLUTION|>--- conflicted
+++ resolved
@@ -60,9 +60,7 @@
 {
 public:
     OPERATOR_CREATE(BwdTrans_StdMat)
-<<<<<<< HEAD
-    
-        virtual ~BwdTrans_StdMat()
+    virtual ~BwdTrans_StdMat()
     {
     }
     
@@ -85,29 +83,6 @@
                             const Array<OneD, const NekDouble> &input,
                             Array<OneD,       NekDouble> &output,
                             Array<OneD,       NekDouble> &wsp)
-=======
-
-    virtual ~BwdTrans_StdMat()
-    {
-    }
-
-    virtual void operator()(const Array<OneD, const NekDouble> &input,
-                            Array<OneD, NekDouble> &output,
-                            Array<OneD, NekDouble> &output1,
-                            Array<OneD, NekDouble> &output2,
-                            Array<OneD, NekDouble> &wsp)
-    {
-        boost::ignore_unused(output1, output2, wsp);
-        Blas::Dgemm('N', 'N', m_mat->GetRows(), m_numElmt, m_mat->GetColumns(),
-                    1.0, m_mat->GetRawPtr(), m_mat->GetRows(), input.get(),
-                    m_stdExp->GetNcoeffs(), 0.0, output.get(),
-                    m_stdExp->GetTotPoints());
-    }
-
-    virtual void operator()(int dir, const Array<OneD, const NekDouble> &input,
-                            Array<OneD, NekDouble> &output,
-                            Array<OneD, NekDouble> &wsp)
->>>>>>> 73cb6dd2
     {
         boost::ignore_unused(dir, input, output, wsp);
         ASSERTL0(false, "Not valid for this operator.");
@@ -115,7 +90,6 @@
 
 protected:
     DNekMatSharedPtr m_mat;
-<<<<<<< HEAD
     
 private:
     BwdTrans_StdMat(
@@ -125,16 +99,6 @@
     {
         StdRegions::StdMatrixKey  key(StdRegions::eBwdTrans,
                                       m_stdExp->DetShapeType(), *m_stdExp);
-=======
-
-private:
-    BwdTrans_StdMat(vector<StdRegions::StdExpansionSharedPtr> pCollExp,
-                    CoalescedGeomDataSharedPtr pGeomData)
-        : Operator(pCollExp, pGeomData)
-    {
-        StdRegions::StdMatrixKey key(StdRegions::eBwdTrans,
-                                     m_stdExp->DetShapeType(), *m_stdExp);
->>>>>>> 73cb6dd2
         m_mat = m_stdExp->GetStdMatrix(key);
     }
 };
@@ -188,7 +152,6 @@
     }
 
     void operator()(const Array<OneD, const NekDouble> &input,
-<<<<<<< HEAD
                     Array<OneD,       NekDouble> &output0,
                     Array<OneD,       NekDouble> &output1,
                     Array<OneD,       NekDouble> &output2,
@@ -196,14 +159,7 @@
                     const StdRegions::ConstFactorMap   &factors) final
     {
         boost::ignore_unused(output1, output2, wsp, factors);
-=======
-                    Array<OneD, NekDouble> &output0,
-                    Array<OneD, NekDouble> &output1,
-                    Array<OneD, NekDouble> &output2,
-                    Array<OneD, NekDouble> &wsp) final
-    {
-        boost::ignore_unused(output1, output2, wsp);
->>>>>>> 73cb6dd2
+
         if (m_isPadded)
         {
             // copy into padded vector
@@ -218,11 +174,7 @@
             (*m_oper)(input, output0);
         }
     }
-<<<<<<< HEAD
-    
-=======
-
->>>>>>> 73cb6dd2
+
     void operator()(int dir, const Array<OneD, const NekDouble> &input,
                     Array<OneD, NekDouble> &output,
                     Array<OneD, NekDouble> &wsp) final
@@ -267,12 +219,9 @@
 /// Factory initialisation for the BwdTrans_MatrixFree operators
 OperatorKey BwdTrans_MatrixFree::m_typeArr[] = {
     GetOperatorFactory().RegisterCreatorFunction(
-<<<<<<< HEAD
         OperatorKey(eSegment, eBwdTrans, eMatrixFree, false),
         BwdTrans_MatrixFree::create, "BwdTrans_MatrixFree_Seg"),
     GetOperatorFactory().RegisterCreatorFunction(
-=======
->>>>>>> 73cb6dd2
         OperatorKey(eQuadrilateral, eBwdTrans, eMatrixFree, false),
         BwdTrans_MatrixFree::create, "BwdTrans_MatrixFree_Quad"),
     GetOperatorFactory().RegisterCreatorFunction(
@@ -285,17 +234,12 @@
         OperatorKey(ePrism, eBwdTrans, eMatrixFree, false),
         BwdTrans_MatrixFree::create, "BwdTrans_MatrixFree_Prism"),
     GetOperatorFactory().RegisterCreatorFunction(
-<<<<<<< HEAD
         OperatorKey(eTetrahedron,   eBwdTrans, eMatrixFree, false),
         BwdTrans_MatrixFree::create, "BwdTrans_MatrixFree_Tet"),
     GetOperatorFactory().RegisterCreatorFunction(
         OperatorKey(ePyramid,   eBwdTrans, eMatrixFree, false),
         BwdTrans_MatrixFree::create, "BwdTrans_MatrixFree_Pyr")
 };
-=======
-        OperatorKey(eTetrahedron, eBwdTrans, eMatrixFree, false),
-        BwdTrans_MatrixFree::create, "BwdTrans_MatrixFree_Tet")};
->>>>>>> 73cb6dd2
 
 /**
  * @brief Backward transform operator using default StdRegions operator
@@ -304,7 +248,6 @@
 {
 public:
     OPERATOR_CREATE(BwdTrans_IterPerExp)
-<<<<<<< HEAD
     
     virtual ~BwdTrans_IterPerExp()
     {
@@ -333,34 +276,6 @@
                             const Array<OneD, const NekDouble> &input,
                             Array<OneD,       NekDouble> &output,
                             Array<OneD,       NekDouble> &wsp)
-=======
-
-    virtual ~BwdTrans_IterPerExp()
-    {
-    }
-
-    virtual void operator()(const Array<OneD, const NekDouble> &input,
-                            Array<OneD, NekDouble> &output,
-                            Array<OneD, NekDouble> &output1,
-                            Array<OneD, NekDouble> &output2,
-                            Array<OneD, NekDouble> &wsp)
-    {
-        boost::ignore_unused(output1, output2, wsp);
-
-        const int nCoeffs = m_stdExp->GetNcoeffs();
-        const int nPhys   = m_stdExp->GetTotPoints();
-        Array<OneD, NekDouble> tmp;
-
-        for (int i = 0; i < m_numElmt; ++i)
-        {
-            m_stdExp->BwdTrans(input + i * nCoeffs, tmp = output + i * nPhys);
-        }
-    }
-
-    virtual void operator()(int dir, const Array<OneD, const NekDouble> &input,
-                            Array<OneD, NekDouble> &output,
-                            Array<OneD, NekDouble> &wsp)
->>>>>>> 73cb6dd2
     {
         boost::ignore_unused(dir, input, output, wsp);
         ASSERTL0(false, "Not valid for this operator.");
@@ -421,7 +336,6 @@
     }
 
     virtual void operator()(const Array<OneD, const NekDouble> &input,
-<<<<<<< HEAD
                             Array<OneD,       NekDouble> &output,
                             Array<OneD,       NekDouble> &output1,
                             Array<OneD,       NekDouble> &output2,
@@ -445,35 +359,11 @@
                             const Array<OneD, const NekDouble> &input,
                             Array<OneD,       NekDouble> &output,
                             Array<OneD,       NekDouble> &wsp)
-=======
-                            Array<OneD, NekDouble> &output,
-                            Array<OneD, NekDouble> &output1,
-                            Array<OneD, NekDouble> &output2,
-                            Array<OneD, NekDouble> &wsp)
-    {
-        boost::ignore_unused(output1, output2, wsp);
-
-        const int nCoeffs = m_expList[0]->GetNcoeffs();
-        const int nPhys   = m_expList[0]->GetTotPoints();
-        Array<OneD, NekDouble> tmp;
-
-        for (int i = 0; i < m_numElmt; ++i)
-        {
-            m_expList[i]->BwdTrans(input + i * nCoeffs,
-                                   tmp = output + i * nPhys);
-        }
-    }
-
-    virtual void operator()(int dir, const Array<OneD, const NekDouble> &input,
-                            Array<OneD, NekDouble> &output,
-                            Array<OneD, NekDouble> &wsp)
->>>>>>> 73cb6dd2
     {
         boost::ignore_unused(dir, input, output, wsp);
         ASSERTL0(false, "Not valid for this operator.");
     }
-<<<<<<< HEAD
-    
+
 protected:
     vector<StdRegions::StdExpansionSharedPtr> m_expList;
     
@@ -481,15 +371,6 @@
     BwdTrans_NoCollection(
                           vector<StdRegions::StdExpansionSharedPtr> pCollExp,
                           CoalescedGeomDataSharedPtr                pGeomData)
-=======
-
-protected:
-    vector<StdRegions::StdExpansionSharedPtr> m_expList;
-
-private:
-    BwdTrans_NoCollection(vector<StdRegions::StdExpansionSharedPtr> pCollExp,
-                          CoalescedGeomDataSharedPtr pGeomData)
->>>>>>> 73cb6dd2
         : Operator(pCollExp, pGeomData)
     {
         m_expList = pCollExp;
@@ -537,8 +418,7 @@
 {
 public:
     OPERATOR_CREATE(BwdTrans_SumFac_Seg)
-<<<<<<< HEAD
-    
+
     virtual ~BwdTrans_SumFac_Seg()
     {
     }
@@ -554,29 +434,10 @@
         if(m_colldir0)
         {
             Vmath::Vcopy(m_numElmt*m_nmodes0,input.get(),1,output.get(),1);
-=======
-
-    virtual ~BwdTrans_SumFac_Seg()
-    {
-    }
-
-    virtual void operator()(const Array<OneD, const NekDouble> &input,
-                            Array<OneD, NekDouble> &output,
-                            Array<OneD, NekDouble> &output1,
-                            Array<OneD, NekDouble> &output2,
-                            Array<OneD, NekDouble> &wsp)
-    {
-        boost::ignore_unused(output1, output2, wsp);
-        if (m_colldir0)
-        {
-            Vmath::Vcopy(m_numElmt * m_nmodes0, input.get(), 1, output.get(),
-                         1);
->>>>>>> 73cb6dd2
         }
         else
         {
             // out = B0*in;
-<<<<<<< HEAD
             Blas::Dgemm('N','N', m_nquad0, m_numElmt, m_nmodes0,
                         1.0, m_base0.get(), m_nquad0,
                         &input[0],     m_nmodes0, 0.0,
@@ -589,17 +450,6 @@
                 const Array<OneD, const NekDouble> &input,
                       Array<OneD,       NekDouble> &output,
                       Array<OneD,       NekDouble> &wsp)
-=======
-            Blas::Dgemm('N', 'N', m_nquad0, m_numElmt, m_nmodes0, 1.0,
-                        m_base0.get(), m_nquad0, &input[0], m_nmodes0, 0.0,
-                        &output[0], m_nquad0);
-        }
-    }
-
-    virtual void operator()(int dir, const Array<OneD, const NekDouble> &input,
-                            Array<OneD, NekDouble> &output,
-                            Array<OneD, NekDouble> &wsp)
->>>>>>> 73cb6dd2
     {
         boost::ignore_unused(dir, input, output, wsp);
         ASSERTL0(false, "Not valid for this operator.");
@@ -645,16 +495,10 @@
                             Array<OneD, NekDouble> &output,
                             Array<OneD, NekDouble> &output1,
                             Array<OneD, NekDouble> &output2,
-<<<<<<< HEAD
                             Array<OneD, NekDouble> &wsp,
                             const StdRegions::ConstFactorMap   &factors)
     {
         boost::ignore_unused(output1, output2,factors);
-=======
-                            Array<OneD, NekDouble> &wsp)
-    {
-        boost::ignore_unused(output1, output2);
->>>>>>> 73cb6dd2
 
         int i = 0;
         if (m_colldir0 && m_colldir1)
@@ -752,7 +596,6 @@
     virtual ~BwdTrans_SumFac_Tri()
     {
     }
-<<<<<<< HEAD
 
     virtual void operator()(const Array<OneD, const NekDouble> &input,
                             Array<OneD,       NekDouble> &output,
@@ -778,32 +621,6 @@
             mode += m_nmodes1 - i;
         }
 
-=======
-
-    virtual void operator()(const Array<OneD, const NekDouble> &input,
-                            Array<OneD, NekDouble> &output,
-                            Array<OneD, NekDouble> &output1,
-                            Array<OneD, NekDouble> &output2,
-                            Array<OneD, NekDouble> &wsp)
-    {
-        boost::ignore_unused(output1, output2);
-
-        ASSERTL1(wsp.size() == m_wspSize, "Incorrect workspace size");
-
-        int ncoeffs = m_stdExp->GetNcoeffs();
-        int i       = 0;
-        int mode    = 0;
-
-        for (i = mode = 0; i < m_nmodes0; ++i)
-        {
-            Blas::Dgemm('N', 'N', m_nquad1, m_numElmt, m_nmodes1 - i, 1.0,
-                        m_base1.get() + mode * m_nquad1, m_nquad1,
-                        &input[0] + mode, ncoeffs, 0.0,
-                        &wsp[i * m_nquad1 * m_numElmt], m_nquad1);
-            mode += m_nmodes1 - i;
-        }
-
->>>>>>> 73cb6dd2
         // fix for modified basis by splitting top vertex mode
         if (m_sortTopVertex)
         {
@@ -879,7 +696,6 @@
                             Array<OneD, NekDouble> &output,
                             Array<OneD, NekDouble> &output1,
                             Array<OneD, NekDouble> &output2,
-<<<<<<< HEAD
                             Array<OneD, NekDouble> &wsp,
                             const StdRegions::ConstFactorMap   &factors)
  {
@@ -932,58 +748,6 @@
     ASSERTL0(false, "Not valid for this operator.");
 }
 
-=======
-                            Array<OneD, NekDouble> &wsp)
-    {
-        boost::ignore_unused(output1, output2);
-
-        if (m_colldir0 && m_colldir1 && m_colldir2)
-        {
-            Vmath::Vcopy(m_numElmt * m_nmodes0 * m_nmodes1 * m_nmodes2,
-                         input.get(), 1, output.get(), 1);
-        }
-        else
-        {
-            ASSERTL1(wsp.size() == m_wspSize, "Incorrect workspace size");
-
-            // Assign second half of workspace for 2nd DGEMM operation.
-            int totmodes = m_nmodes0 * m_nmodes1 * m_nmodes2;
-
-            Array<OneD, NekDouble> wsp2 =
-                wsp + m_nmodes0 * m_nmodes1 * m_nquad2 * m_numElmt;
-
-            // loop over elements  and do bwd trans wrt c
-            for (int n = 0; n < m_numElmt; ++n)
-            {
-                Blas::Dgemm('N', 'T', m_nquad2, m_nmodes0 * m_nmodes1,
-                            m_nmodes2, 1.0, m_base2.get(), m_nquad2,
-                            &input[n * totmodes], m_nmodes0 * m_nmodes1, 0.0,
-                            &wsp[n * m_nquad2], m_nquad2 * m_numElmt);
-            }
-
-            // trans wrt b
-            Blas::Dgemm('N', 'T', m_nquad1, m_nquad2 * m_numElmt * m_nmodes0,
-                        m_nmodes1, 1.0, m_base1.get(), m_nquad1, wsp.get(),
-                        m_nquad2 * m_numElmt * m_nmodes0, 0.0, wsp2.get(),
-                        m_nquad1);
-
-            // trans wrt a
-            Blas::Dgemm('N', 'T', m_nquad0, m_nquad1 * m_nquad2 * m_numElmt,
-                        m_nmodes0, 1.0, m_base0.get(), m_nquad0, wsp2.get(),
-                        m_nquad1 * m_nquad2 * m_numElmt, 0.0, output.get(),
-                        m_nquad0);
-        }
-    }
-
-    virtual void operator()(int dir, const Array<OneD, const NekDouble> &input,
-                            Array<OneD, NekDouble> &output,
-                            Array<OneD, NekDouble> &wsp)
-    {
-        boost::ignore_unused(dir, input, output, wsp);
-        ASSERTL0(false, "Not valid for this operator.");
-    }
-
->>>>>>> 73cb6dd2
 protected:
     const int m_nquad0;
     const int m_nquad1;
@@ -1041,7 +805,6 @@
                             Array<OneD, NekDouble> &output,
                             Array<OneD, NekDouble> &output1,
                             Array<OneD, NekDouble> &output2,
-<<<<<<< HEAD
                             Array<OneD, NekDouble> &wsp,
                             const StdRegions::ConstFactorMap   &factors)
     {
@@ -1054,28 +817,11 @@
             tmp + m_numElmt * m_nquad2 * m_nmodes0 *
             (2 * m_nmodes1 - m_nmodes0 + 1) / 2;
         
-=======
-                            Array<OneD, NekDouble> &wsp)
-    {
-        boost::ignore_unused(output1, output2);
-
-        ASSERTL1(wsp.size() == m_wspSize, "Incorrect workspace size");
-
-        Array<OneD, NekDouble> tmp = wsp;
-        Array<OneD, NekDouble> tmp1 =
-            tmp + m_numElmt * m_nquad2 * m_nmodes0 *
-                      (2 * m_nmodes1 - m_nmodes0 + 1) / 2;
-
->>>>>>> 73cb6dd2
         int mode    = 0;
         int mode1   = 0;
         int cnt     = 0;
         int ncoeffs = m_stdExp->GetNcoeffs();
-<<<<<<< HEAD
-        
-=======
-
->>>>>>> 73cb6dd2
+
         // Perform summation over '2' direction
         for (int i = 0; i < m_nmodes0; ++i)
         {
@@ -1228,16 +974,10 @@
                             Array<OneD, NekDouble> &output,
                             Array<OneD, NekDouble> &output1,
                             Array<OneD, NekDouble> &output2,
-<<<<<<< HEAD
                             Array<OneD, NekDouble> &wsp,
                             const StdRegions::ConstFactorMap   &factors)
     {
         boost::ignore_unused(output1, output2, factors);
-=======
-                            Array<OneD, NekDouble> &wsp)
-    {
-        boost::ignore_unused(output1, output2);
->>>>>>> 73cb6dd2
 
         ASSERTL1(wsp.size() == m_wspSize, "Incorrect workspace size");
 
@@ -1372,16 +1112,10 @@
                             Array<OneD, NekDouble> &output,
                             Array<OneD, NekDouble> &output1,
                             Array<OneD, NekDouble> &output2,
-<<<<<<< HEAD
                             Array<OneD, NekDouble> &wsp,
                             const StdRegions::ConstFactorMap   &factors)
     {
         boost::ignore_unused(output1, output2, factors);
-=======
-                            Array<OneD, NekDouble> &wsp)
-    {
-        boost::ignore_unused(output1, output2);
->>>>>>> 73cb6dd2
 
         ASSERTL1(wsp.size() == m_wspSize, "Incorrect workspace size");
 
