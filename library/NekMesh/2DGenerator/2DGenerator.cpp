////////////////////////////////////////////////////////////////////////////////
//
//  File: 2DGenerator.cpp
//
//  For more information, please see: http://www.nektar.info/
//
//  The MIT License
//
//  Copyright (c) 2006 Division of Applied Mathematics, Brown University (USA),
//  Department of Aeronautics, Imperial College London (UK), and Scientific
//  Computing and Imaging Institute, University of Utah (USA).
//
//  Permission is hereby granted, free of charge, to any person obtaining a
//  copy of this software and associated documentation files (the "Software"),
//  to deal in the Software without restriction, including without limitation
//  the rights to use, copy, modify, merge, publish, distribute, sublicense,
//  and/or sell copies of the Software, and to permit persons to whom the
//  Software is furnished to do so, subject to the following conditions:
//
//  The above copyright notice and this permission notice shall be included
//  in all copies or substantial portions of the Software.
//
//  THE SOFTWARE IS PROVIDED "AS IS", WITHOUT WARRANTY OF ANY KIND, EXPRESS
//  OR IMPLIED, INCLUDING BUT NOT LIMITED TO THE WARRANTIES OF MERCHANTABILITY,
//  FITNESS FOR A PARTICULAR PURPOSE AND NONINFRINGEMENT. IN NO EVENT SHALL
//  THE AUTHORS OR COPYRIGHT HOLDERS BE LIABLE FOR ANY CLAIM, DAMAGES OR OTHER
//  LIABILITY, WHETHER IN AN ACTION OF CONTRACT, TORT OR OTHERWISE, ARISING
//  FROM, OUT OF OR IN CONNECTION WITH THE SOFTWARE OR THE USE OR OTHER
//  DEALINGS IN THE SOFTWARE.
//
//  Description: 2D generator object methods.
//
////////////////////////////////////////////////////////////////////////////////
#include <algorithm>
#include <cmath>

#include <NekMesh/2DGenerator/2DGenerator.h>

#include <NekMesh/Octree/Octree.h>

#include <LibUtilities/BasicUtils/ParseUtils.h>

#include <boost/algorithm/string.hpp>

using namespace std;
namespace Nektar
{
namespace NekMesh
{

ModuleKey Generator2D::className = GetModuleFactory().RegisterCreatorFunction(
    ModuleKey(eProcessModule, "2dgenerator"), Generator2D::create,
    "Generates a 2D mesh");

Generator2D::Generator2D(MeshSharedPtr m) : ProcessModule(m)
{
    m_config["blcurves"] =
        ConfigOption(false, "", "Generate parallelograms on these curves");
    m_config["blthick"] =
        ConfigOption(false, "0.0", "Parallelogram layer thickness");
    m_config["periodic"] =
        ConfigOption(false, "", "Set of pairs of periodic curves");
    m_config["bltadjust"] =
        ConfigOption(false, "2.0", "Boundary layer thickness adjustment");
    m_config["adjustblteverywhere"] =
        ConfigOption(true, "0", "Adjust thickness everywhere");
    m_config["smoothbl"] =
        ConfigOption(true, "0",
                     "Smooth the BL normal directions to avoid "
                     "(nearly) intersecting normals");
    m_config["spaceoutbl"] = ConfigOption(
        false, "0.5", "Threshold to space out BL according to Delta");
    m_config["nospaceoutsurf"] =
        ConfigOption(false, "", "Surfaces where spacing out shouldn't be used");
}

Generator2D::~Generator2D()
{
}

void Generator2D::Process()
{
    // Check that cad is 2D
    Array<OneD, NekDouble> bndBox = m_mesh->m_cad->GetBoundingBox();

    if (fabs(bndBox[5] - bndBox[4]) > 1.0e-7)
    {
        m_log(FATAL) << "Specified CAD file is not a 2D geometry." << endl;
    }

    m_log(VERBOSE) << "Beginning 2D mesh generation:" << endl;
    m_log(VERBOSE) << "  Curve meshing:" << endl;

    m_mesh->m_numNodes = m_mesh->m_cad->GetNumVerts();
    m_thickness_ID =
        m_thickness.DefineFunction("x y z", m_config["blthick"].as<string>());
    ParseUtils::GenerateSeqVector(m_config["blcurves"].as<string>(),
                                  m_blCurves);

    // find the ends of the BL curves
    if (m_config["blcurves"].beenSet)
    {
        FindBLEnds();
    }

    // linear mesh all curves
    for (int faceid = 1; faceid <= m_mesh->m_cad->GetNumSurf(); faceid++)
    {
        m_curvemeshes.resize(m_curvemeshes.size()+1);
        // check if a boundary layer from the curve was generated on the current face
        for (int i = 1; i <= m_mesh->m_cad->GetNumCurve(); i++)
        {
            bool curvemeshes_found = false;
            for(int faceid_tocheck = 0; faceid_tocheck < m_curvemeshes.size()-1; faceid_tocheck++)
            {
                auto curvemesh = m_curvemeshes[faceid_tocheck];
                map<int, CurveMeshSharedPtr>::iterator curveidx = curvemesh.find(i);
                if(curveidx != curvemesh.end()){
                    curvemeshes_found = true;
                    continue;
                }
            }
            if(curvemeshes_found)
            {
                m_curvemeshes[faceid-1][i] = m_curvemeshes[faceid-2][i];
                continue;
            }
            else // if boundary layer from the curve was not generated on the current face id
            {
                std::vector<int> edgeIds;
                for (auto &edges_in_edgeloop : m_mesh->m_cad->GetSurf(faceid)->GetEdges())
                {
                    for (auto &edge : edges_in_edgeloop->edges)
                    {
                        edgeIds.push_back(edge->GetId());
                    }
                }
                if (std::find(edgeIds.begin(), edgeIds.end(), i) == edgeIds.end()) continue;

                m_log(VERBOSE).Progress(i, m_mesh->m_cad->GetNumCurve(),
                                        "Curve progress");
                vector<unsigned int>::iterator f =
                    find(m_blCurves.begin(), m_blCurves.end(), i);
                if (f == m_blCurves.end())
                {
                    m_curvemeshes[faceid-1][i] =
                        MemoryManager<CurveMesh>::AllocateSharedPtr(i, m_mesh, m_log);

                    // Check if this curve is at an end of the BL
                    // If so, define an offset for the second node, corresponding to the
                    // BL thickness
                    if (m_blends.count(i))
                    {
                        vector<CADVertSharedPtr> vertices =
                            m_mesh->m_cad->GetCurve(i)->GetVertex();
                        Array<OneD, NekDouble> loc;
                        NekDouble t;

                        // offset needed at first node (or both)
                        if (m_blends[i] == 0 || m_blends[i] == 2)
                        {
                            loc = vertices[0]->GetLoc();
                            t   = m_thickness.Evaluate(m_thickness_ID, loc[0], loc[1],
                                                       loc[2], 0.0);
                            m_curvemeshes[faceid-1][i]->SetOffset(0, t);
                        }
                        // offset needed at second node (or both)
                        if (m_blends[i] == 1 || m_blends[i] == 2)
                        {
                            loc = vertices[1]->GetLoc();
                            t   = m_thickness.Evaluate(m_thickness_ID, loc[0], loc[1],
                                                       loc[2], 0.0);
                            m_curvemeshes[faceid-1][i]->SetOffset(1, t);
                        }
                    }
                }
                else
                {
                    m_curvemeshes[faceid-1][i] =
                        MemoryManager<CurveMesh>::AllocateSharedPtr(i, m_mesh, m_log), m_config["blthick"].as<string>();
                }
                m_curvemeshes[faceid-1][i]->Mesh();
            }
        }
    }

    ////////
    // consider periodic curves

    if (m_config["periodic"].beenSet)
    {
        PeriodicPrep();
        MakePeriodic();
    }

    ////////////////////////////////////////

    if (m_config["blcurves"].beenSet)
    {
        // we need to do the boundary layer generation in a face by face basis
        MakeBLPrep();
        for (int i = 1; i <= m_mesh->m_cad->GetNumSurf(); i++)
        {
            MakeBL(i);
        }

        for (int faceid = 1; faceid <= m_mesh->m_cad->GetNumSurf(); faceid++)
        {
            // If the BL doesn't form closed loops, we need to remove the outside
            // nodes from the curve meshes
            for (auto &ic : m_blends)
            {
                std::vector<int> edgeIds;
                for (auto &edges_in_edgeloop : m_mesh->m_cad->GetSurf(faceid)->GetEdges())
                {
                    for (auto &edge : edges_in_edgeloop->edges)
                    {
                        edgeIds.push_back(edge->GetId());
                    }
                }
                if (std::find(edgeIds.begin(), edgeIds.end(), ic.first) == edgeIds.end()) continue;

                vector<NodeSharedPtr> nodes =
                    m_curvemeshes[faceid-1][ic.first]->GetMeshPoints();

                if (ic.second == 0 || ic.second == 2)
                {
                    nodes.erase(nodes.begin());
                }
                if (ic.second == 1 || ic.second == 2)
                {
                    nodes.erase(nodes.end() - 1);
                }

                // Rebuild the curvemesh without the first node, the last node or
                // both
                m_curvemeshes[faceid-1][ic.first] =
                    MemoryManager<CurveMesh>::AllocateSharedPtr(ic.first, m_mesh,
                                                                nodes, m_log);
            }
        }
        m_log(VERBOSE) << "    Boundary layer meshing complete." << endl;
    }

    m_log(VERBOSE) << "  Face meshing:" << endl;

    // linear mesh all surfaces
    for (int i = 1; i <= m_mesh->m_cad->GetNumSurf(); i++)
    {
        m_log(VERBOSE).Progress(i, m_mesh->m_cad->GetNumSurf(),
                                "Face progress");
        m_facemeshes[i] = MemoryManager<FaceMesh>::AllocateSharedPtr(
            i, m_mesh, m_curvemeshes[i-1], 99 + i, m_log);
        m_facemeshes[i]->Mesh();
    }

    ////////////////////////////////////

    EdgeSet::iterator it;
    for (auto &it : m_mesh->m_edgeSet)
    {
        vector<NodeSharedPtr> ns;
        ns.push_back(it->m_n1);
        ns.push_back(it->m_n2);
        // for each iterator create a LibUtilities::eSegement
        // push segment into m_mesh->m_element[1]
        // tag for the elements shoudl be the CAD number of the curves
        ElmtConfig conf(LibUtilities::eSegment, 1, false, false);
        vector<int> tags;
        tags.push_back(it->m_parentCAD->GetId());
        ElementSharedPtr E2 = GetElementFactory().CreateInstance(
            LibUtilities::eSegment, conf, ns, tags);
        m_mesh->m_element[1].push_back(E2);
    }

    ProcessVertices();
    ProcessEdges();
    ProcessFaces();
    ProcessElements();
    ProcessComposites();
    Report();
}

void Generator2D::FindBLEnds()
{
    // Set of CAD vertices
    // Vertices of each curve are added to the set if not found and removed from
    // the set if found
    // This leaves us with a set of vertices that are at the end of BL open
    // loops
    set<CADVertSharedPtr> cadverts;

    for (auto &it : m_blCurves)
    {
        vector<CADVertSharedPtr> vertices =
            m_mesh->m_cad->GetCurve(it)->GetVertex();

        for (auto &iv : vertices)
        {
            set<CADVertSharedPtr>::iterator is = cadverts.find(iv);

            if (is != cadverts.end())
            {
                cadverts.erase(is); // if vertex is already in cadverts, erase it as it is not an end vertes.
            }
            else
            {
                cadverts.insert(iv); // if vertex is not in cadverts add it.  If it does not get erased it is an end vertex?
            }
        }
    }

    // Build m_blends based on the previously constructed set of vertices
    // m_blends is a map of curve number (the curves right outside the BL open
    // loops) to the offset node number: 0, 1 or 2 (for both)
    for (int i = 1; i <= m_mesh->m_cad->GetNumCurve(); ++i)
    {
        if (find(m_blCurves.begin(), m_blCurves.end(), i) != m_blCurves.end())
        {
            continue;
        }

        vector<CADVertSharedPtr> vertices =
            m_mesh->m_cad->GetCurve(i)->GetVertex();

        for (int j = 0; j < 2; ++j)
        {
            if (!cadverts.count(vertices[j]))
            {
                continue;
            }

            if (m_blends.count(i))
            {
                m_blends[i] = 2;
            }
            else
            {
                m_blends[i] = j;
            }
        }
    }
}

void Generator2D::MakeBLPrep()
{
    m_log(VERBOSE) << "  Boundary layer meshing:" << endl;

    // identify the nodes and edges which will become the boundary layer.

    for (int faceid = 1; faceid <= m_mesh->m_cad->GetNumSurf(); faceid++)
    {
        for (auto &it : m_blCurves)
        {
            std::vector<int> edgeIds;
            for (auto &edges_in_edgeloop : m_mesh->m_cad->GetSurf(faceid)->GetEdges())
            {
                for (auto &edge : edges_in_edgeloop->edges)
                {
                    edgeIds.push_back(edge->GetId());
                }
            }
            if (std::find(edgeIds.begin(), edgeIds.end(), it) == edgeIds.end()) continue;

            vector<EdgeSharedPtr> localedges = m_curvemeshes[faceid-1][it]->GetMeshEdges();
            for (auto &ie : localedges)
            {
                if(std::find(m_blEdges.begin(), m_blEdges.end(), ie) != m_blEdges.end()) continue;
                m_blEdges.push_back(ie);
                m_nodesToEdge[ie->m_n1].push_back(ie);
                m_nodesToEdge[ie->m_n2].push_back(ie);
            }
        }
    }
}

void Generator2D::MakeBL(int faceid)
{
    map<int, Array<OneD, NekDouble>> edgeNormals;
    int eid = 0;
    for (auto &it : m_blCurves)
    {
        std::vector<int> edgeIds;
        for (auto &edges_in_edgeloop : m_mesh->m_cad->GetSurf(faceid)->GetEdges())
        {
            for (auto &edge : edges_in_edgeloop->edges)
            {
                edgeIds.push_back(edge->GetId());
            }
        }
        if (std::find(edgeIds.begin(), edgeIds.end(), it) == edgeIds.end()) continue;
        CADOrientation::Orientation edgeo =
            m_mesh->m_cad->GetCurve(it)->GetOrienationWRT(faceid);
        vector<EdgeSharedPtr> es = m_curvemeshes[faceid-1][it]->GetMeshEdges();
        // on each !!!EDGE!!! calculate a normal
        // always to the left unless edgeo is 1
        // normal must be done in the parametric space (and then projected back)
        // because of face orientation
        for (auto &ie : es)
        {
            ie->m_id = eid++;
            Array<OneD, NekDouble> p1, p2;
            p1 = ie->m_n1->GetCADSurfInfo(faceid);
            p2 = ie->m_n2->GetCADSurfInfo(faceid);
            Array<OneD, NekDouble> n(2);
            n[0] = p1[1] - p2[1];
            n[1] = p2[0] - p1[0];
            if (edgeo == CADOrientation::eBackwards)
            {
                n[0] *= -1.0;
                n[1] *= -1.0;
            }
            NekDouble mag = sqrt(n[0] * n[0] + n[1] * n[1]);
            n[0] /= mag;
            n[1] /= mag;
            Array<OneD, NekDouble> np(2);
            np[0]                       = p1[0] + n[0];
            np[1]                       = p1[1] + n[1];
            Array<OneD, NekDouble> loc  = ie->m_n1->GetLoc();
            Array<OneD, NekDouble> locp = m_mesh->m_cad->GetSurf(faceid)->P(np);
            n[0]                        = locp[0] - loc[0];
            n[1]                        = locp[1] - loc[1];
            mag                         = sqrt(n[0] * n[0] + n[1] * n[1]);
            n[0] /= mag;
            n[1] /= mag;
            edgeNormals[ie->m_id] = n;
        }
    }

    bool adjust           = m_config["bltadjust"].beenSet;
    NekDouble divider     = m_config["bltadjust"].as<NekDouble>();
    bool adjustEverywhere = m_config["adjustblteverywhere"].beenSet;
    bool smoothbl         = m_config["smoothbl"].beenSet;
    bool spaceoutbl       = m_config["spaceoutbl"].beenSet;
    NekDouble spaceoutthr = m_config["spaceoutbl"].as<NekDouble>();

    if (divider < 2.0)
    {
        m_log(WARNING) << "    BndLayerAdjustment too low, corrected to 2.0"
                       << endl;
        divider = 2.0;
    }

    map<NodeSharedPtr, NodeSharedPtr> nodeNormals;
    for (auto &it : m_nodesToEdge)
    {
        if (it.second.size() != 1 && it.second.size() != 2)
        {
            m_log(FATAL) << "    Error with identifying nodes with edges: check"
                         << " that your boundary layer surfaces are correctly"
                         << " defined." << endl;
        }


        // --- Location to debug BL generation ---

        // If node at the end of the BL open loop, the "normal node" isn't
        // constructed by computing a normal but found on the adjacent curve
        if (it.second.size() == 1)
        {
            vector<CADCurveSharedPtr> curves = it.first->GetCADCurves();

            std::vector<int> edgeIds;
            for (auto &edges_in_edgeloop : m_mesh->m_cad->GetSurf(faceid)->GetEdges())
            {
                for (auto &edge : edges_in_edgeloop->edges)
                {
                    edgeIds.push_back(edge->GetId());
                }
            }
            if (std::find(edgeIds.begin(), edgeIds.end(), curves[0]->GetId()) == edgeIds.end()) break;

            vector<EdgeSharedPtr> edges =
                m_curvemeshes[faceid-1][curves[0]->GetId()]->GetMeshEdges();
            vector<EdgeSharedPtr>::iterator ie =
                find(edges.begin(), edges.end(), it.second[0]);
            int rightCurve =
                (ie == edges.end()) ? curves[0]->GetId() : curves[1]->GetId();

            vector<NodeSharedPtr> nodes =
                m_curvemeshes[faceid-1][rightCurve]->GetMeshPoints();
            nodeNormals[it.first] =
                (nodes[0] == it.first) ? nodes[1] : nodes[nodes.size() - 2];

            continue;
        }

        Array<OneD, NekDouble> n(3, 0.0);
        Array<OneD, NekDouble> n1 = edgeNormals[it.second[0]->m_id];
        Array<OneD, NekDouble> n2 = edgeNormals[it.second[1]->m_id];
        n[0]                      = (n1[0] + n2[0]) / 2.0;
        n[1]                      = (n1[1] + n2[1]) / 2.0;
        NekDouble mag             = sqrt(n[0] * n[0] + n[1] * n[1]);
        n[0] /= mag;
        n[1] /= mag;
        NekDouble t = m_thickness.Evaluate(m_thickness_ID, it.first->m_x,
                                           it.first->m_y, 0.0, 0.0);
        // Adjust thickness according to angle between normals
        if (adjust)
        {
            if (adjustEverywhere || it.first->GetNumCadCurve() > 1)
            {
                NekDouble angle = acos(n1[0] * n2[0] + n1[1] * n2[1]);
                angle           = (angle > M_PI) ? 2 * M_PI - angle : angle;
                t /= cos(angle / divider);
            }
        }

        n[0]             = n[0] * t + it.first->m_x;
        n[1]             = n[1] * t + it.first->m_y;
        NodeSharedPtr nn = std::shared_ptr<Node>(
            new Node(m_mesh->m_numNodes++, n[0], n[1], 0.0));
        CADSurfSharedPtr s        = m_mesh->m_cad->GetSurf(faceid);
        Array<OneD, NekDouble> uv = s->locuv(n);
        nn->SetCADSurf(s, uv);
        nodeNormals[it.first] = nn;
    }

    // Check for any intersecting boundary layer normals and smooth them if
    // needed
    if (smoothbl)
    {
        // Nodes that need normal smoothing and their unit normal
        map<NodeSharedPtr, vector<NodeSharedPtr>> unitNormals;
        // Nodes that need normal smoothing and their BL thickness
        map<NodeSharedPtr, NekDouble> dist;

        int count = 0;

        do
        {
            unitNormals.clear();
            dist.clear();

            for (const auto &it : m_blEdges)
            {
                // Line intersection based on
                // https://stackoverflow.com/a/565282/7241595
                NodeSharedPtr p = it->m_n1;
                NodeSharedPtr q = it->m_n2;

                Node r = *nodeNormals[p] - *p;
                Node s = *nodeNormals[q] - *q;

                NekDouble d = r.curl(s).m_z;

                // Should probably use tolerance to check parallelism
                if (d == 0)
                {
                    continue;
                }

                NekDouble t = (*q - *p).curl(s).m_z / d;
                NekDouble u = (*q - *p).curl(r).m_z / d;

                // Check for intersection of the infinite continuation of one
                // normal with the other. A tolerance of 0.5 times the length of
                // thenormalis used. Could maybe be decreased to a less
                // aggressive value.
                if ((-0.5 < t && t <= 1.5) || (-0.5 < u && u <= 1.5))
                {
                    dist[p] = sqrt(r.abs2());
                    dist[q] = sqrt(s.abs2());

                    NodeSharedPtr sum =
                        make_shared<Node>(r / dist[p] + s / dist[q]);

                    unitNormals[p].push_back(sum);
                    unitNormals[q].push_back(sum);
                }
            }

            // Smooth each normal one by one
            for (const auto &it : unitNormals)
            {
                Node avg(0, 0.0, 0.0, 0.0);

                for (const auto &i : it.second)
                {
                    avg += *i;
                }

                avg /= sqrt(avg.abs2());

                // Create new BL node with smoothed normal
                NodeSharedPtr nn = std::shared_ptr<Node>(
                    new Node(nodeNormals[it.first]->GetID(),
                             it.first->m_x + avg.m_x * dist[it.first],
                             it.first->m_y + avg.m_y * dist[it.first], 0.0));
                CADSurfSharedPtr s =
                    *nodeNormals[it.first]->GetCADSurfs().begin();
                Array<OneD, NekDouble> uv = s->locuv(nn->GetLoc());
                nn->SetCADSurf(s, uv);

                nodeNormals[it.first] = nn;
            }
        } while (unitNormals.size() && count++ < 50);

        if (count < 50)
        {
            m_log(VERBOSE) << "    Normals smoothed in " << count
                           << " iterations." << endl;
        }
        else
        {
            m_log(WARNING) << "    Normals smoothed. Algorithm didn't "
                           << "converge after " << count << " iterations."
                           << endl;
        }
    }

    // Space out the outter BL nodes to better fit the local required Delta
    if (spaceoutbl)
    {
        if (spaceoutthr < 0.0 || spaceoutthr > 1.0)
        {
            m_log(WARNING) << "  The boundary layer space out threshold should "
                           << "be between 0 and 1. It will now be adjusted to "
                           << "0.5." << endl;
            spaceoutthr = 0.5;
        }

        vector<unsigned int> nospaceoutsurf;
        ParseUtils::GenerateSeqVector(m_config["nospaceoutsurf"].as<string>(),
                                      nospaceoutsurf);

        // List of connected nodes at need spacing out
        vector<deque<NodeSharedPtr>> nodesToMove;

        int count = 0;

        // This will supposedly spread the number of nodes to be moved until
        // sufficient space is found
        do
        {
            nodesToMove.clear();

            // Find which nodes need to be spaced out
            for (const auto &ie : m_blEdges)
            {
                auto it = find(nospaceoutsurf.begin(), nospaceoutsurf.end(),
                               ie->m_parentCAD->GetId());
                if (it != nospaceoutsurf.end())
                {
                    continue;
                }

                NodeSharedPtr n1 = nodeNormals[ie->m_n1];
                NodeSharedPtr n2 = nodeNormals[ie->m_n2];

                NekDouble targetD =
                    m_mesh->m_octree->Query(((*n1 + *n2) / 2.0).GetLoc());
                NekDouble realD = sqrt((*n1 - *n2).abs2());

                // Add nodes if condition fulfilled
                if (realD < spaceoutthr * targetD)
                {
                    bool connected = false;

                    for (auto &il : nodesToMove)
                    {
                        if (il.front() == n1)
                        {
                            il.push_front(n2);
                            connected = true;
                            break;
                        }
                        if (il.front() == n2)
                        {
                            il.push_front(n1);
                            connected = true;
                            break;
                        }
                        if (il.back() == n1)
                        {
                            il.push_back(n2);
                            connected = true;
                            break;
                        }
                        if (il.back() == n2)
                        {
                            il.push_back(n1);
                            connected = true;
                            break;
                        }
                    }

                    // Create new set of connected nodes if necessary
                    if (!connected)
                    {
                        deque<NodeSharedPtr> newList;
                        newList.push_back(n1);
                        newList.push_back(n2);

                        nodesToMove.push_back(newList);
                    }
                }
            }

            for (int i = 0;; ++i)
            {
                // Reconnect sets of connected nodes together if need be. Done
                // once before ad once after expanding the set by one node to
                // find extra space.
                for (int i1 = 0; i1 < nodesToMove.size(); ++i1)
                {
                    NodeSharedPtr n11 = nodesToMove[i1].front();
                    NodeSharedPtr n12 = nodesToMove[i1].back();

                    for (int i2 = i1 + 1; i2 < nodesToMove.size(); ++i2)
                    {
                        NodeSharedPtr n21 = nodesToMove[i2].front();
                        NodeSharedPtr n22 = nodesToMove[i2].back();

                        if (n11 == n21 || n11 == n22 || n12 == n21 ||
                            n12 == n22)
                        {
                            if (n11 == n21 || n12 == n22)
                            {
                                reverse(nodesToMove[i2].begin(),
                                        nodesToMove[i2].end());
                                n21 = nodesToMove[i2].front();
                                n22 = nodesToMove[i2].back();
                            }

                            if (n11 == n22)
                            {
                                nodesToMove[i1].insert(nodesToMove[i1].begin(),
                                                       nodesToMove[i2].begin(),
                                                       nodesToMove[i2].end() -
                                                           1);
                            }
                            else
                            {
                                nodesToMove[i1].insert(nodesToMove[i1].end(),
                                                       nodesToMove[i2].begin() +
                                                           1,
                                                       nodesToMove[i2].end());
                            }

                            nodesToMove.erase(nodesToMove.begin() + i2);
                            continue;
                        }
                    }
                }

                if (i >= 1)
                {
                    break;
                }

                set<EdgeSharedPtr> addedEdges;

                // Expand each set of connected nodes by one node to allow for
                // extra space
                for (auto &il : nodesToMove)
                {
                    NodeSharedPtr n11 = *(il.begin() + 0);
                    NodeSharedPtr n12 = *(il.begin() + 1);

                    NodeSharedPtr n13 = *(il.rbegin() + 1);
                    NodeSharedPtr n14 = *(il.rbegin() + 0);

                    for (const auto &ie : m_blEdges)
                    {
                        auto it =
                            find(nospaceoutsurf.begin(), nospaceoutsurf.end(),
                                 ie->m_parentCAD->GetId());
                        if (addedEdges.count(ie) || it != nospaceoutsurf.end())
                        {
                            continue;
                        }

                        NodeSharedPtr n21 = nodeNormals[ie->m_n1];
                        NodeSharedPtr n22 = nodeNormals[ie->m_n2];

                        NodeSharedPtr frontPush, backPush;

                        if (n11)
                        {
                            if (n11 == n21 && n12 != n22)
                            {
                                frontPush = n22;
                            }
                            else if (n11 == n22 && n12 != n21)
                            {
                                frontPush = n21;
                            }

                            if (frontPush)
                            {
                                il.push_front(frontPush);
                                n11.reset();
                                addedEdges.insert(ie);
                            }
                        }
                        if (n14 && !frontPush)
                        {
                            if (n14 == n21 && n13 != n22)
                            {
                                backPush = n22;
                            }
                            if (n14 == n22 && n13 != n21)
                            {
                                backPush = n21;
                            }

                            if (backPush)
                            {
                                il.push_back(backPush);
                                n14.reset();
                                addedEdges.insert(ie);
                            }
                        }

                        if (!n11 && !n14)
                        {
                            break;
                        }
                    }
                }
            }

            // Actual spacing out of the nodes. Done by simple linear
            // interpolation between the 2 end nodes. Weights come from the
            // required Delta or each edge.
            for (const auto &il : nodesToMove)
            {
                NodeSharedPtr ni = il.front();
                NodeSharedPtr nf = il.back();

                vector<NekDouble> deltas;
                NekDouble total = 0.0;

                for (int i = 0; i < il.size() - 1; ++i)
                {
                    NodeSharedPtr n1 = il[i];
                    NodeSharedPtr n2 = il[i + 1];

                    deltas.push_back(
                        m_mesh->m_octree->Query(((*n1 + *n2) / 2.0).GetLoc()));
                    total += deltas.back();
                }

                for (auto &id : deltas)
                {
                    id /= total;
                }

                NekDouble runningTotal = 0.0;

                for (int i = 1; i < il.size() - 1; ++i)
                {
                    runningTotal += deltas[i - 1];
                    Array<OneD, NekDouble> loc =
                        (*ni * (1.0 - runningTotal) + *nf * runningTotal)
                            .GetLoc();

                    Array<OneD, NekDouble> uv =
                        m_mesh->m_cad->GetSurf(faceid)->locuv(loc);

                    il[i]->Move(loc, faceid, uv);
                }
            }
        } while (nodesToMove.size() && count++ < 50);

        if (count < 50)
        {
            m_log(VERBOSE) << "    BL spaced out in " << count << " iterations."
                           << endl;
        }
        else
        {
            m_log(WARNING) << "    BL spaced out. Algorithm didn't "
                           << "converge after " << count << " iterations."
                           << endl;
        }
    }

    for (auto &it : m_blCurves)
    {
        std::vector<int> edgeIds;
        for (auto &edges_in_edgeloop : m_mesh->m_cad->GetSurf(faceid)->GetEdges())
        {
            for (auto &edge : edges_in_edgeloop->edges)
            {
                edgeIds.push_back(edge->GetId());
            }
        }
        if (std::find(edgeIds.begin(), edgeIds.end(), it) == edgeIds.end()) continue;

        CADOrientation::Orientation edgeo =
            m_mesh->m_cad->GetCurve(it)->GetOrienationWRT(faceid);
        vector<NodeSharedPtr> ns = m_curvemeshes[faceid-1][it]->GetMeshPoints();
        vector<NodeSharedPtr> newNs;
        for (auto &in : ns)
        {
            newNs.push_back(nodeNormals[in]);
        }

        m_curvemeshes[faceid-1][it] = MemoryManager<CurveMesh>::AllocateSharedPtr(
            it, m_mesh, newNs, m_log);

        if (edgeo == CADOrientation::eBackwards)
        {
            reverse(ns.begin(), ns.end());
        }
        for (int i = 0; i < ns.size() - 1; ++i)
        {
            vector<NodeSharedPtr> qns;
            qns.push_back(ns[i]);
            qns.push_back(ns[i + 1]);
            qns.push_back(nodeNormals[ns[i + 1]]);
            qns.push_back(nodeNormals[ns[i]]);
            ElmtConfig conf(LibUtilities::eQuadrilateral, 1, false, false);
            vector<int> tags;
            tags.push_back(99+m_mesh->m_cad->GetNumSurf()+faceid);
            ElementSharedPtr E = GetElementFactory().CreateInstance(
                LibUtilities::eQuadrilateral, conf, qns, tags);
            E->m_parentCAD = m_mesh->m_cad->GetSurf(faceid);
            for (int j = 0; j < E->GetEdgeCount(); ++j)
            {
                pair<EdgeSet::iterator, bool> testIns;
                EdgeSharedPtr ed = E->GetEdge(j);
                // look for edge in m_mesh edgeset from curves
                EdgeSet::iterator s = m_mesh->m_edgeSet.find(ed);
                if (!(s == m_mesh->m_edgeSet.end()))
                {
                    ed = *s;
                    E->SetEdge(j, *s);
                }
            }
            m_mesh->m_element[2].push_back(E);
        }
    }
}

void Generator2D::PeriodicPrep()
{
    m_periodicPairs.clear();
    set<unsigned> periodic;

    // Build periodic curve pairs
    string s = m_config["periodic"].as<string>();
    vector<string> lines;

    boost::split(lines, s, boost::is_any_of(":"));

    for (auto &il : lines)
    {
        vector<string> tmp;
        boost::split(tmp, il, boost::is_any_of(","));

        if (tmp.size() != 2)
        {
            m_log(FATAL) << "Unable to define periodic pairs: should be defined"
                         << " as 'a,b' where a and b are curve IDs." << endl;
        }

        vector<unsigned> data(2);
        data[0] = boost::lexical_cast<unsigned>(tmp[0]);
        data[1] = boost::lexical_cast<unsigned>(tmp[1]);

        for (int i = 0; i < 1; ++i)
        {
            if (periodic.count(data[i]))
            {
                m_log(FATAL) << "Curve '" << data[i] << "' is already defined "
                             << "as periodic." << endl;
            }
        }

        m_periodicPairs[data[0]] = data[1];
        periodic.insert(data[0]);
        periodic.insert(data[1]);
    }
}

void Generator2D::MakePeriodic()
{
    // Override slave curves

    for (int faceid = 1; faceid <= m_mesh->m_cad->GetNumSurf(); faceid++)
    {
        for (auto &ip : m_periodicPairs)
        {
            m_curvemeshes[faceid-1][ip.second]->PeriodicOverwrite(m_curvemeshes[faceid-1][ip.first]);
        }

        m_log(VERBOSE) << "  Periodic boundary conditions:" << endl;

<<<<<<< HEAD
        for (auto &it : m_periodicPairs)
        {
            m_log(VERBOSE) << "    - Curves " << it.first << " => "
                           << it.second << endl;
        }
=======
    for (auto &it : m_periodicPairs)
    {
        m_log(VERBOSE) << "    - Curves " << it.first << " => " << it.second
                       << endl;
    }
>>>>>>> 87b4cd4f

        m_log(VERBOSE) << endl;
    }
}

void Generator2D::Report()
{
    int ns = m_mesh->m_vertexSet.size();
    int es = m_mesh->m_edgeSet.size();
    int ts = m_mesh->m_element[2].size();
    int ep = ns - es + ts;

    m_log(VERBOSE) << "Surface meshing complete. Statistics:" << endl;
    m_log(VERBOSE) << "  - Nodes         : " << ns << endl;
    m_log(VERBOSE) << "  - Edges         : " << es << endl;
    m_log(VERBOSE) << "  - Triangles     : " << ts << endl;
    m_log(VERBOSE) << "  - Euler-Poincaré: " << ep << endl;
}
} // namespace NekMesh
} // namespace Nektar<|MERGE_RESOLUTION|>--- conflicted
+++ resolved
@@ -989,19 +989,11 @@
 
         m_log(VERBOSE) << "  Periodic boundary conditions:" << endl;
 
-<<<<<<< HEAD
         for (auto &it : m_periodicPairs)
         {
             m_log(VERBOSE) << "    - Curves " << it.first << " => "
                            << it.second << endl;
         }
-=======
-    for (auto &it : m_periodicPairs)
-    {
-        m_log(VERBOSE) << "    - Curves " << it.first << " => " << it.second
-                       << endl;
-    }
->>>>>>> 87b4cd4f
 
         m_log(VERBOSE) << endl;
     }
