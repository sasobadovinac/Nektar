////////////////////////////////////////////////////////////////////////////////
//
//  File: Generator2D.cpp
//
//  For more information, please see: http://www.nektar.info/
//
//  The MIT License
//
//  Copyright (c) 2006 Division of Applied Mathematics, Brown University (USA),
//  Department of Aeronautics, Imperial College London (UK), and Scientific
//  Computing and Imaging Institute, University of Utah (USA).
//
//  Permission is hereby granted, free of charge, to any person obtaining a
//  copy of this software and associated documentation files (the "Software"),
//  to deal in the Software without restriction, including without limitation
//  the rights to use, copy, modify, merge, publish, distribute, sublicense,
//  and/or sell copies of the Software, and to permit persons to whom the
//  Software is furnished to do so, subject to the following conditions:
//
//  The above copyright notice and this permission notice shall be included
//  in all copies or substantial portions of the Software.
//
//  THE SOFTWARE IS PROVIDED "AS IS", WITHOUT WARRANTY OF ANY KIND, EXPRESS
//  OR IMPLIED, INCLUDING BUT NOT LIMITED TO THE WARRANTIES OF MERCHANTABILITY,
//  FITNESS FOR A PARTICULAR PURPOSE AND NONINFRINGEMENT. IN NO EVENT SHALL
//  THE AUTHORS OR COPYRIGHT HOLDERS BE LIABLE FOR ANY CLAIM, DAMAGES OR OTHER
//  LIABILITY, WHETHER IN AN ACTION OF CONTRACT, TORT OR OTHERWISE, ARISING
//  FROM, OUT OF OR IN CONNECTION WITH THE SOFTWARE OR THE USE OR OTHER
//  DEALINGS IN THE SOFTWARE.
//
//  Description: 2D generator object methods.
//
////////////////////////////////////////////////////////////////////////////////
#include <algorithm>
#include <cmath>

#include <NekMesh/2DGenerator/2DGenerator.h>

#include <NekMesh/Octree/Octree.h>

#include <LibUtilities/BasicUtils/ParseUtils.h>

#include <boost/algorithm/string.hpp>

using namespace std;
namespace Nektar
{
namespace NekMesh
{

ModuleKey Generator2D::className = GetModuleFactory().RegisterCreatorFunction(
    ModuleKey(eProcessModule, "2dgenerator"), Generator2D::create,
    "Generates a 2D mesh");

Generator2D::Generator2D(MeshSharedPtr m) : ProcessModule(m)
{
    m_config["blcurves"] =
        ConfigOption(false, "", "Generate parallelograms on these curves");
    m_config["blthick"] =
        ConfigOption(false, "0.0", "Parallelogram layer thickness");
    m_config["periodic"] =
        ConfigOption(false, "", "Set of pairs of periodic curves");
    m_config["bltadjust"] =
        ConfigOption(false, "2.0", "Boundary layer thickness adjustment");
    m_config["adjustblteverywhere"] =
        ConfigOption(true, "0", "Adjust thickness everywhere");
    m_config["smoothbl"] =
        ConfigOption(true, "0", "Smooth the BL normal directions to avoid "
                                "(nearly) intersecting normals");
    m_config["spaceoutbl"] = ConfigOption(
        false, "0.5", "Threshold to space out BL according to Delta");
    m_config["nospaceoutsurf"] =
        ConfigOption(false, "", "Surfaces where spacing out shouldn't be used");
}

Generator2D::~Generator2D()
{
}

void Generator2D::Process()
{
    // Check that cad is 2D
    Array<OneD, NekDouble> bndBox = m_mesh->m_cad->GetBoundingBox();

    if (fabs(bndBox[5] - bndBox[4]) > 1.0e-7)
    {
        m_log(FATAL) << "Specified CAD file is not a 2D geometry." << endl;
    }

    m_log(VERBOSE) << "Beginning 2D mesh generation:" << endl;
    m_log(VERBOSE) << "  Curve meshing:" << endl;

    m_mesh->m_numNodes = m_mesh->m_cad->GetNumVerts();
    m_thickness_ID =
        m_thickness.DefineFunction("x y z", m_config["blthick"].as<string>());
    ParseUtils::GenerateSeqVector(m_config["blcurves"].as<string>(),
                                  m_blCurves);

    // find the ends of the BL curves
    if (m_config["blcurves"].beenSet)
    {
        FindBLEnds();
    }

    // linear mesh all curves
    for (int faceid = 1; faceid <= m_mesh->m_cad->GetNumSurf(); faceid++)
    {
        m_curvemeshes.resize(m_curvemeshes.size()+1);
        for (int i = 1; i <= m_mesh->m_cad->GetNumCurve(); i++)
        {
            bool curvemeshes_found = false;
            for(int faceid_tocheck = 0; faceid_tocheck < m_curvemeshes.size()-1; faceid_tocheck++)
            {
                auto curvemesh = m_curvemeshes[faceid_tocheck];
                map<int, CurveMeshSharedPtr>::iterator curveidx = curvemesh.find(i);
                if(curveidx != curvemesh.end()){
                    curvemeshes_found = true;
                    continue;
                }
            }
            if(curvemeshes_found)
            {
                m_curvemeshes[faceid-1][i] = m_curvemeshes[faceid-2][i];
                continue;
            }
            else
            {
                std::vector<int> edgeIds;
                for (auto &edges_in_edgeloop : m_mesh->m_cad->GetSurf(faceid)->GetEdges())
                {
                    for (auto &edge : edges_in_edgeloop->edges)
                    {
                        edgeIds.push_back(edge->GetId());
                    }
                }
                if (std::find(edgeIds.begin(), edgeIds.end(), i) == edgeIds.end()) continue;

                m_log(VERBOSE).Progress(i, m_mesh->m_cad->GetNumCurve(),
                                        "Curve progress");
                vector<unsigned int>::iterator f =
                    find(m_blCurves.begin(), m_blCurves.end(), i);
                if (f == m_blCurves.end())
                {
                    m_curvemeshes[faceid-1][i] =
                        MemoryManager<CurveMesh>::AllocateSharedPtr(i, m_mesh, m_log);

                    // Check if this curve is at an end of the BL
                    // If so, define an offset for the second node, corresponding to the
                    // BL thickness
                    if (m_blends.count(i))
                    {
                        vector<CADVertSharedPtr> vertices =
                            m_mesh->m_cad->GetCurve(i)->GetVertex();
                        Array<OneD, NekDouble> loc;
                        NekDouble t;

                        // offset needed at first node (or both)
                        if (m_blends[i] == 0 || m_blends[i] == 2)
                        {
                            loc = vertices[0]->GetLoc();
                            t   = m_thickness.Evaluate(m_thickness_ID, loc[0], loc[1],
                                                       loc[2], 0.0);
                            m_curvemeshes[faceid-1][i]->SetOffset(0, t);
                        }
                        // offset needed at second node (or both)
                        if (m_blends[i] == 1 || m_blends[i] == 2)
                        {
                            loc = vertices[1]->GetLoc();
                            t   = m_thickness.Evaluate(m_thickness_ID, loc[0], loc[1],
                                                       loc[2], 0.0);
                            m_curvemeshes[faceid-1][i]->SetOffset(1, t);
                        }
                    }
                }
                else
                {
                    m_curvemeshes[faceid-1][i] =
                        MemoryManager<CurveMesh>::AllocateSharedPtr(i, m_mesh, m_log), m_config["blthick"].as<string>();
                }
                m_curvemeshes[faceid-1][i]->Mesh();
            }
        }
    }

    ////////
    // consider periodic curves

    if (m_config["periodic"].beenSet)
    {
        PeriodicPrep();
        MakePeriodic();
    }

    ////////////////////////////////////////

    if (m_config["blcurves"].beenSet)
    {
        // we need to do the boundary layer generation in a face by face basis
        MakeBLPrep();
        for (int i = 1; i <= m_mesh->m_cad->GetNumSurf(); i++)
        {
            MakeBL(i);
        }

        for (int faceid = 1; faceid <= m_mesh->m_cad->GetNumSurf(); faceid++)
        {
            // If the BL doesn't form closed loops, we need to remove the outside
            // nodes from the curve meshes
            for (auto &ic : m_blends)
            {
                std::vector<int> edgeIds;
                for (auto &edges_in_edgeloop : m_mesh->m_cad->GetSurf(faceid)->GetEdges())
                {
                    for (auto &edge : edges_in_edgeloop->edges)
                    {
                        edgeIds.push_back(edge->GetId());
                    }
                }
                if (std::find(edgeIds.begin(), edgeIds.end(), ic.first) == edgeIds.end()) continue;

                vector<NodeSharedPtr> nodes =
                    m_curvemeshes[faceid-1][ic.first]->GetMeshPoints();

                if (ic.second == 0 || ic.second == 2)
                {
                    nodes.erase(nodes.begin());
                }
                if (ic.second == 1 || ic.second == 2)
                {
                    nodes.erase(nodes.end() - 1);
                }

                // Rebuild the curvemesh without the first node, the last node or
                // both
                m_curvemeshes[faceid-1][ic.first] =
                    MemoryManager<CurveMesh>::AllocateSharedPtr(ic.first, m_mesh,
                                                                nodes, m_log);
            }
        }
        m_log(VERBOSE) << "    Boundary layer meshing complete." << endl;
    }

    m_log(VERBOSE) << "  Face meshing:" << endl;

    // linear mesh all surfaces
    for (int i = 1; i <= m_mesh->m_cad->GetNumSurf(); i++)
    {
        m_log(VERBOSE).Progress(i, m_mesh->m_cad->GetNumSurf(),
                                "Face progress");
        m_facemeshes[i] = MemoryManager<FaceMesh>::AllocateSharedPtr(
            i, m_mesh, m_curvemeshes[i-1], 99 + i, m_log);
        m_facemeshes[i]->Mesh();
    }

    ////////////////////////////////////

    EdgeSet::iterator it;
    for (auto &it : m_mesh->m_edgeSet)
    {
        vector<NodeSharedPtr> ns;
        ns.push_back(it->m_n1);
        ns.push_back(it->m_n2);
        // for each iterator create a LibUtilities::eSegement
        // push segment into m_mesh->m_element[1]
        // tag for the elements shoudl be the CAD number of the curves
        ElmtConfig conf(LibUtilities::eSegment, 1, false, false);
        vector<int> tags;
        tags.push_back(it->m_parentCAD->GetId());
        ElementSharedPtr E2 = GetElementFactory().CreateInstance(
            LibUtilities::eSegment, conf, ns, tags);
        m_mesh->m_element[1].push_back(E2);
    }

    ProcessVertices();
    ProcessEdges();
    ProcessFaces();
    ProcessElements();
    ProcessComposites();
    Report();
}

void Generator2D::FindBLEnds()
{
    // Set of CAD vertices
    // Vertices of each curve are added to the set if not found and removed from
    // the set if found
    // This leaves us with a set of vertices that are at the end of BL open
    // loops
    set<CADVertSharedPtr> cadverts;

    for (auto &it : m_blCurves)
    {
        vector<CADVertSharedPtr> vertices =
            m_mesh->m_cad->GetCurve(it)->GetVertex();

        for (auto &iv : vertices)
        {
            set<CADVertSharedPtr>::iterator is = cadverts.find(iv);

            if (is != cadverts.end())
            {
                cadverts.erase(is); // if vertex is already in cadverts, erase it as it is not an end vertes.
            }
            else
            {
                cadverts.insert(iv); // if vertex is not in cadverts add it.  If it does not get erased it is an end vertex?
            }
        }
    }

    // Build m_blends based on the previously constructed set of vertices
    // m_blends is a map of curve number (the curves right outside the BL open
    // loops) to the offset node number: 0, 1 or 2 (for both)
    for (int i = 1; i <= m_mesh->m_cad->GetNumCurve(); ++i)
    {
        if (find(m_blCurves.begin(), m_blCurves.end(), i) != m_blCurves.end())
        {
            continue;
        }

        vector<CADVertSharedPtr> vertices =
            m_mesh->m_cad->GetCurve(i)->GetVertex();

        for (int j = 0; j < 2; ++j)
        {
            if (!cadverts.count(vertices[j]))
            {
                continue;
            }

            if (m_blends.count(i))
            {
                m_blends[i] = 2;
            }
            else
            {
                m_blends[i] = j;
            }
        }
    }
}

void Generator2D::MakeBLPrep()
{
    m_log(VERBOSE) << "  Boundary layer meshing:" << endl;

    // identify the nodes and edges which will become the boundary layer.

    for (int faceid = 1; faceid <= m_mesh->m_cad->GetNumSurf(); faceid++)
    {
        for (auto &it : m_blCurves)
        {
            std::vector<int> edgeIds;
            for (auto &edges_in_edgeloop : m_mesh->m_cad->GetSurf(faceid)->GetEdges())
            {
                for (auto &edge : edges_in_edgeloop->edges)
                {
                    edgeIds.push_back(edge->GetId());
                }
            }
            if (std::find(edgeIds.begin(), edgeIds.end(), it) == edgeIds.end()) continue;

            vector<EdgeSharedPtr> localedges = m_curvemeshes[faceid-1][it]->GetMeshEdges();
            for (auto &ie : localedges)
            {
                if(std::find(m_blEdges.begin(), m_blEdges.end(), ie) != m_blEdges.end()) continue;
                m_blEdges.push_back(ie);
                m_nodesToEdge[ie->m_n1].push_back(ie);
                m_nodesToEdge[ie->m_n2].push_back(ie);
            }
        }
    }
}

void Generator2D::MakeBL(int faceid)
{
    map<int, Array<OneD, NekDouble>> edgeNormals;
    int eid = 0;
    for (auto &it : m_blCurves)
    {
<<<<<<< HEAD
        std::vector<int> edgeIds;
        for (auto &edges_in_edgeloop : m_mesh->m_cad->GetSurf(faceid)->GetEdges())
        {
            for (auto &edge : edges_in_edgeloop->edges)
            {
                edgeIds.push_back(edge->GetId());
            }
        }
        if (std::find(edgeIds.begin(), edgeIds.end(), it) == edgeIds.end()) continue;

=======
>>>>>>> a42c4615
        CADOrientation::Orientation edgeo =
            m_mesh->m_cad->GetCurve(it)->GetOrienationWRT(faceid);
        vector<EdgeSharedPtr> es = m_curvemeshes[faceid-1][it]->GetMeshEdges();
        // on each !!!EDGE!!! calculate a normal
        // always to the left unless edgeo is 1
        // normal must be done in the parametric space (and then projected back)
        // because of face orientation
        for (auto &ie : es)
        {
            ie->m_id = eid++;
            Array<OneD, NekDouble> p1, p2;
            p1 = ie->m_n1->GetCADSurfInfo(faceid);
            p2 = ie->m_n2->GetCADSurfInfo(faceid);
            Array<OneD, NekDouble> n(2);
            n[0] = p1[1] - p2[1];
            n[1] = p2[0] - p1[0];
            if (edgeo == CADOrientation::eBackwards)
            {
                n[0] *= -1.0;
                n[1] *= -1.0;
            }
            NekDouble mag = sqrt(n[0] * n[0] + n[1] * n[1]);
            n[0] /= mag;
            n[1] /= mag;
            Array<OneD, NekDouble> np(2);
            np[0] = p1[0] + n[0];
            np[1] = p1[1] + n[1];
            Array<OneD, NekDouble> loc  = ie->m_n1->GetLoc();
            Array<OneD, NekDouble> locp = m_mesh->m_cad->GetSurf(faceid)->P(np);
            n[0] = locp[0] - loc[0];
            n[1] = locp[1] - loc[1];
            mag  = sqrt(n[0] * n[0] + n[1] * n[1]);
            n[0] /= mag;
            n[1] /= mag;
            edgeNormals[ie->m_id] = n;
        }
    }

    bool adjust           = m_config["bltadjust"].beenSet;
    NekDouble divider     = m_config["bltadjust"].as<NekDouble>();
    bool adjustEverywhere = m_config["adjustblteverywhere"].beenSet;
    bool smoothbl         = m_config["smoothbl"].beenSet;
    bool spaceoutbl       = m_config["spaceoutbl"].beenSet;
    NekDouble spaceoutthr = m_config["spaceoutbl"].as<NekDouble>();

    if (divider < 2.0)
    {
        m_log(WARNING) << "    BndLayerAdjustment too low, corrected to 2.0"
                       << endl;
        divider = 2.0;
    }

    map<NodeSharedPtr, NodeSharedPtr> nodeNormals;
    for (auto &it : m_nodesToEdge)
    {
        if (it.second.size() != 1 && it.second.size() != 2)
        {
            m_log(FATAL) << "    Error with identifying nodes with edges: check"
                         << " that your boundary layer surfaces are correctly"
                         << " defined." << endl;
        }


        // --- Location to debug BL generation ---

        // If node at the end of the BL open loop, the "normal node" isn't
        // constructed by computing a normal but found on the adjacent curve
        if (it.second.size() == 1)
        {
            vector<CADCurveSharedPtr> curves = it.first->GetCADCurves();

            std::vector<int> edgeIds;
            for (auto &edges_in_edgeloop : m_mesh->m_cad->GetSurf(faceid)->GetEdges())
            {
                for (auto &edge : edges_in_edgeloop->edges)
                {
                    edgeIds.push_back(edge->GetId());
                }
            }
            if (std::find(edgeIds.begin(), edgeIds.end(), curves[0]->GetId()) == edgeIds.end()) break;

            vector<EdgeSharedPtr> edges =
                m_curvemeshes[faceid-1][curves[0]->GetId()]->GetMeshEdges();
            vector<EdgeSharedPtr>::iterator ie =
                find(edges.begin(), edges.end(), it.second[0]);
            int rightCurve =
                (ie == edges.end()) ? curves[0]->GetId() : curves[1]->GetId();

            vector<NodeSharedPtr> nodes =
                m_curvemeshes[faceid-1][rightCurve]->GetMeshPoints();
            nodeNormals[it.first] =
                (nodes[0] == it.first) ? nodes[1] : nodes[nodes.size() - 2];

            continue;
        }

        Array<OneD, NekDouble> n(3, 0.0);
        Array<OneD, NekDouble> n1 = edgeNormals[it.second[0]->m_id];
        Array<OneD, NekDouble> n2 = edgeNormals[it.second[1]->m_id];
        n[0]          = (n1[0] + n2[0]) / 2.0;
        n[1]          = (n1[1] + n2[1]) / 2.0;
        NekDouble mag = sqrt(n[0] * n[0] + n[1] * n[1]);
        n[0] /= mag;
        n[1] /= mag;
        NekDouble t = m_thickness.Evaluate(m_thickness_ID, it.first->m_x,
                                           it.first->m_y, 0.0, 0.0);
        // Adjust thickness according to angle between normals
        if (adjust)
        {
            if (adjustEverywhere || it.first->GetNumCadCurve() > 1)
            {
                NekDouble angle = acos(n1[0] * n2[0] + n1[1] * n2[1]);
                angle           = (angle > M_PI) ? 2 * M_PI - angle : angle;
                t /= cos(angle / divider);
            }
        }

        n[0]             = n[0] * t + it.first->m_x;
        n[1]             = n[1] * t + it.first->m_y;
        NodeSharedPtr nn = std::shared_ptr<Node>(
            new Node(m_mesh->m_numNodes++, n[0], n[1], 0.0));
        CADSurfSharedPtr s = m_mesh->m_cad->GetSurf(faceid);
        Array<OneD, NekDouble> uv = s->locuv(n);
        nn->SetCADSurf(s, uv);
        nodeNormals[it.first] = nn;
    }

    // Check for any intersecting boundary layer normals and smooth them if
    // needed
    if (smoothbl)
    {
        // Nodes that need normal smoothing and their unit normal
        map<NodeSharedPtr, vector<NodeSharedPtr>> unitNormals;
        // Nodes that need normal smoothing and their BL thickness
        map<NodeSharedPtr, NekDouble> dist;

        int count = 0;

        do
        {
            unitNormals.clear();
            dist.clear();

            for (const auto &it : m_blEdges)
            {
                // Line intersection based on
                // https://stackoverflow.com/a/565282/7241595
                NodeSharedPtr p = it->m_n1;
                NodeSharedPtr q = it->m_n2;

                Node r = *nodeNormals[p] - *p;
                Node s = *nodeNormals[q] - *q;

                NekDouble d = r.curl(s).m_z;

                // Should probably use tolerance to check parallelism
                if (d == 0)
                {
                    continue;
                }

                NekDouble t = (*q - *p).curl(s).m_z / d;
                NekDouble u = (*q - *p).curl(r).m_z / d;

                // Check for intersection of the infinite continuation of one
                // normal with the other. A tolerance of 0.5 times the length of
                // thenormalis used. Could maybe be decreased to a less
                // aggressive value.
                if ((-0.5 < t && t <= 1.5) || (-0.5 < u && u <= 1.5))
                {
                    dist[p] = sqrt(r.abs2());
                    dist[q] = sqrt(s.abs2());

                    NodeSharedPtr sum =
                        make_shared<Node>(r / dist[p] + s / dist[q]);

                    unitNormals[p].push_back(sum);
                    unitNormals[q].push_back(sum);
                }
            }

            // Smooth each normal one by one
            for (const auto &it : unitNormals)
            {
                Node avg(0, 0.0, 0.0, 0.0);

                for (const auto &i : it.second)
                {
                    avg += *i;
                }

                avg /= sqrt(avg.abs2());

                // Create new BL node with smoothed normal
                NodeSharedPtr nn = std::shared_ptr<Node>(
                    new Node(nodeNormals[it.first]->GetID(),
                             it.first->m_x + avg.m_x * dist[it.first],
                             it.first->m_y + avg.m_y * dist[it.first], 0.0));
                CADSurfSharedPtr s =
                    *nodeNormals[it.first]->GetCADSurfs().begin();
                Array<OneD, NekDouble> uv = s->locuv(nn->GetLoc());
                nn->SetCADSurf(s, uv);

                nodeNormals[it.first] = nn;
            }
        } while (unitNormals.size() && count++ < 50);

        if (count < 50)
        {
            m_log(VERBOSE) << "    Normals smoothed in " << count
                           << " iterations." << endl;
        }
        else
        {
            m_log(WARNING) << "    Normals smoothed. Algorithm didn't "
                           << "converge after " << count << " iterations."
                           << endl;
        }
    }

    // Space out the outter BL nodes to better fit the local required Delta
    if (spaceoutbl)
    {
        if (spaceoutthr < 0.0 || spaceoutthr > 1.0)
        {
            m_log(WARNING) << "  The boundary layer space out threshold should "
                           << "be between 0 and 1. It will now be adjusted to "
                           << "0.5." << endl;
            spaceoutthr = 0.5;
        }

        vector<unsigned int> nospaceoutsurf;
        ParseUtils::GenerateSeqVector(m_config["nospaceoutsurf"].as<string>(),
                                      nospaceoutsurf);

        // List of connected nodes at need spacing out
        vector<deque<NodeSharedPtr>> nodesToMove;

        int count = 0;

        // This will supposedly spread the number of nodes to be moved until
        // sufficient space is found
        do
        {
            nodesToMove.clear();

            // Find which nodes need to be spaced out
            for (const auto &ie : m_blEdges)
            {
                auto it = find(nospaceoutsurf.begin(), nospaceoutsurf.end(),
                               ie->m_parentCAD->GetId());
                if (it != nospaceoutsurf.end())
                {
                    continue;
                }

                NodeSharedPtr n1 = nodeNormals[ie->m_n1];
                NodeSharedPtr n2 = nodeNormals[ie->m_n2];

                NekDouble targetD =
                    m_mesh->m_octree->Query(((*n1 + *n2) / 2.0).GetLoc());
                NekDouble realD = sqrt((*n1 - *n2).abs2());

                // Add nodes if condition fulfilled
                if (realD < spaceoutthr * targetD)
                {
                    bool connected = false;

                    for (auto &il : nodesToMove)
                    {
                        if (il.front() == n1)
                        {
                            il.push_front(n2);
                            connected = true;
                            break;
                        }
                        if (il.front() == n2)
                        {
                            il.push_front(n1);
                            connected = true;
                            break;
                        }
                        if (il.back() == n1)
                        {
                            il.push_back(n2);
                            connected = true;
                            break;
                        }
                        if (il.back() == n2)
                        {
                            il.push_back(n1);
                            connected = true;
                            break;
                        }
                    }

                    // Create new set of connected nodes if necessary
                    if (!connected)
                    {
                        deque<NodeSharedPtr> newList;
                        newList.push_back(n1);
                        newList.push_back(n2);

                        nodesToMove.push_back(newList);
                    }
                }
            }

            for (int i = 0;; ++i)
            {
                // Reconnect sets of connected nodes together if need be. Done
                // once before ad once after expanding the set by one node to
                // find extra space.
                for (int i1 = 0; i1 < nodesToMove.size(); ++i1)
                {
                    NodeSharedPtr n11 = nodesToMove[i1].front();
                    NodeSharedPtr n12 = nodesToMove[i1].back();

                    for (int i2 = i1 + 1; i2 < nodesToMove.size(); ++i2)
                    {
                        NodeSharedPtr n21 = nodesToMove[i2].front();
                        NodeSharedPtr n22 = nodesToMove[i2].back();

                        if (n11 == n21 || n11 == n22 || n12 == n21 ||
                            n12 == n22)
                        {
                            if (n11 == n21 || n12 == n22)
                            {
                                reverse(nodesToMove[i2].begin(),
                                        nodesToMove[i2].end());
                                n21 = nodesToMove[i2].front();
                                n22 = nodesToMove[i2].back();
                            }

                            if (n11 == n22)
                            {
                                nodesToMove[i1].insert(nodesToMove[i1].begin(),
                                                       nodesToMove[i2].begin(),
                                                       nodesToMove[i2].end() -
                                                           1);
                            }
                            else
                            {
                                nodesToMove[i1].insert(nodesToMove[i1].end(),
                                                       nodesToMove[i2].begin() +
                                                           1,
                                                       nodesToMove[i2].end());
                            }

                            nodesToMove.erase(nodesToMove.begin() + i2);
                            continue;
                        }
                    }
                }

                if (i >= 1)
                {
                    break;
                }

                set<EdgeSharedPtr> addedEdges;

                // Expand each set of connected nodes by one node to allow for
                // extra space
                for (auto &il : nodesToMove)
                {
                    NodeSharedPtr n11 = *(il.begin() + 0);
                    NodeSharedPtr n12 = *(il.begin() + 1);

                    NodeSharedPtr n13 = *(il.rbegin() + 1);
                    NodeSharedPtr n14 = *(il.rbegin() + 0);

                    for (const auto &ie : m_blEdges)
                    {
                        auto it =
                            find(nospaceoutsurf.begin(), nospaceoutsurf.end(),
                                 ie->m_parentCAD->GetId());
                        if (addedEdges.count(ie) || it != nospaceoutsurf.end())
                        {
                            continue;
                        }

                        NodeSharedPtr n21 = nodeNormals[ie->m_n1];
                        NodeSharedPtr n22 = nodeNormals[ie->m_n2];

                        NodeSharedPtr frontPush, backPush;

                        if (n11)
                        {
                            if (n11 == n21 && n12 != n22)
                            {
                                frontPush = n22;
                            }
                            else if (n11 == n22 && n12 != n21)
                            {
                                frontPush = n21;
                            }

                            if (frontPush)
                            {
                                il.push_front(frontPush);
                                n11.reset();
                                addedEdges.insert(ie);
                            }
                        }
                        if (n14 && !frontPush)
                        {
                            if (n14 == n21 && n13 != n22)
                            {
                                backPush = n22;
                            }
                            if (n14 == n22 && n13 != n21)
                            {
                                backPush = n21;
                            }

                            if (backPush)
                            {
                                il.push_back(backPush);
                                n14.reset();
                                addedEdges.insert(ie);
                            }
                        }

                        if (!n11 && !n14)
                        {
                            break;
                        }
                    }
                }
            }

            // Actual spacing out of the nodes. Done by simple linear
            // interpolation between the 2 end nodes. Weights come from the
            // required Delta or each edge.
            for (const auto &il : nodesToMove)
            {
                NodeSharedPtr ni = il.front();
                NodeSharedPtr nf = il.back();

                vector<NekDouble> deltas;
                NekDouble total = 0.0;

                for (int i = 0; i < il.size() - 1; ++i)
                {
                    NodeSharedPtr n1 = il[i];
                    NodeSharedPtr n2 = il[i + 1];

                    deltas.push_back(
                        m_mesh->m_octree->Query(((*n1 + *n2) / 2.0).GetLoc()));
                    total += deltas.back();
                }

                for (auto &id : deltas)
                {
                    id /= total;
                }

                NekDouble runningTotal = 0.0;

                for (int i = 1; i < il.size() - 1; ++i)
                {
                    runningTotal += deltas[i - 1];
                    Array<OneD, NekDouble> loc =
                        (*ni * (1.0 - runningTotal) + *nf * runningTotal)
                            .GetLoc();

                    Array<OneD, NekDouble> uv =
                        m_mesh->m_cad->GetSurf(faceid)->locuv(loc);

                    il[i]->Move(loc, faceid, uv);
                }
            }
        } while (nodesToMove.size() && count++ < 50);

        if (count < 50)
        {
            m_log(VERBOSE) << "    BL spaced out in " << count
                           << " iterations." << endl;
        }
        else
        {
            m_log(WARNING) << "    BL spaced out. Algorithm didn't "
                           << "converge after " << count << " iterations."
                           << endl;
        }
    }

    for (auto &it : m_blCurves)
    {
        std::vector<int> edgeIds;
        for (auto &edges_in_edgeloop : m_mesh->m_cad->GetSurf(faceid)->GetEdges())
        {
            for (auto &edge : edges_in_edgeloop->edges)
            {
                edgeIds.push_back(edge->GetId());
            }
        }
        if (std::find(edgeIds.begin(), edgeIds.end(), it) == edgeIds.end()) continue;

        CADOrientation::Orientation edgeo =
            m_mesh->m_cad->GetCurve(it)->GetOrienationWRT(faceid);
        vector<NodeSharedPtr> ns = m_curvemeshes[faceid-1][it]->GetMeshPoints();
        vector<NodeSharedPtr> newNs;
        for (auto &in : ns)
        {
            newNs.push_back(nodeNormals[in]);
        }

        m_curvemeshes[faceid-1][it] = MemoryManager<CurveMesh>::AllocateSharedPtr(
            it, m_mesh, newNs, m_log);

        if (edgeo == CADOrientation::eBackwards)
        {
            reverse(ns.begin(), ns.end());
        }
        for (int i = 0; i < ns.size() - 1; ++i)
        {
            vector<NodeSharedPtr> qns;
            qns.push_back(ns[i]);
            qns.push_back(ns[i + 1]);
            qns.push_back(nodeNormals[ns[i + 1]]);
            qns.push_back(nodeNormals[ns[i]]);
            ElmtConfig conf(LibUtilities::eQuadrilateral, 1, false, false);
            vector<int> tags;
            tags.push_back(99+m_mesh->m_cad->GetNumSurf()+faceid);
            ElementSharedPtr E = GetElementFactory().CreateInstance(
                LibUtilities::eQuadrilateral, conf, qns, tags);
            E->m_parentCAD = m_mesh->m_cad->GetSurf(faceid);
            for (int j = 0; j < E->GetEdgeCount(); ++j)
            {
                pair<EdgeSet::iterator, bool> testIns;
                EdgeSharedPtr ed = E->GetEdge(j);
                // look for edge in m_mesh edgeset from curves
                EdgeSet::iterator s = m_mesh->m_edgeSet.find(ed);
                if (!(s == m_mesh->m_edgeSet.end()))
                {
                    ed = *s;
                    E->SetEdge(j, *s);
                }
            }
            m_mesh->m_element[2].push_back(E);
        }
    }
}

void Generator2D::PeriodicPrep()
{
    m_periodicPairs.clear();
    set<unsigned> periodic;

    // Build periodic curve pairs
    string s = m_config["periodic"].as<string>();
    vector<string> lines;

    boost::split(lines, s, boost::is_any_of(":"));

    for (auto &il : lines)
    {
        vector<string> tmp;
        boost::split(tmp, il, boost::is_any_of(","));

        if (tmp.size() != 2)
        {
            m_log(FATAL) << "Unable to define periodic pairs: should be defined"
                         << " as 'a,b' where a and b are curve IDs." << endl;
        }

        vector<unsigned> data(2);
        data[0] = boost::lexical_cast<unsigned>(tmp[0]);
        data[1] = boost::lexical_cast<unsigned>(tmp[1]);

        for (int i = 0; i < 1; ++i)
        {
            if (periodic.count(data[i]))
            {
                m_log(FATAL) << "Curve '" << data[i] << "' is already defined "
                             << "as periodic." << endl;
            }
        }

        m_periodicPairs[data[0]] = data[1];
        periodic.insert(data[0]);
        periodic.insert(data[1]);
    }
}

void Generator2D::MakePeriodic()
{
    // Override slave curves

    for (int faceid = 1; faceid <= m_mesh->m_cad->GetNumSurf(); faceid++)
    {
        for (auto &ip : m_periodicPairs)
        {
            m_curvemeshes[faceid-1][ip.second]->PeriodicOverwrite(m_curvemeshes[faceid-1][ip.first]);
        }

        m_log(VERBOSE) << "  Periodic boundary conditions:" << endl;

        for (auto &it : m_periodicPairs)
        {
            m_log(VERBOSE) << "    - Curves " << it.first << " => "
                           << it.second << endl;
        }

        m_log(VERBOSE) << endl;
    }
}

void Generator2D::Report()
{
    int ns = m_mesh->m_vertexSet.size();
    int es = m_mesh->m_edgeSet.size();
    int ts = m_mesh->m_element[2].size();
    int ep = ns - es + ts;

    m_log(VERBOSE) << "Surface meshing complete. Statistics:" << endl;
    m_log(VERBOSE) << "  - Nodes         : " << ns << endl;
    m_log(VERBOSE) << "  - Edges         : " << es << endl;
    m_log(VERBOSE) << "  - Triangles     : " << ts << endl;
    m_log(VERBOSE) << "  - Euler-Poincaré: " << ep << endl;
}
}
}<|MERGE_RESOLUTION|>--- conflicted
+++ resolved
@@ -378,7 +378,6 @@
     int eid = 0;
     for (auto &it : m_blCurves)
     {
-<<<<<<< HEAD
         std::vector<int> edgeIds;
         for (auto &edges_in_edgeloop : m_mesh->m_cad->GetSurf(faceid)->GetEdges())
         {
@@ -388,9 +387,6 @@
             }
         }
         if (std::find(edgeIds.begin(), edgeIds.end(), it) == edgeIds.end()) continue;
-
-=======
->>>>>>> a42c4615
         CADOrientation::Orientation edgeo =
             m_mesh->m_cad->GetCurve(it)->GetOrienationWRT(faceid);
         vector<EdgeSharedPtr> es = m_curvemeshes[faceid-1][it]->GetMeshEdges();
