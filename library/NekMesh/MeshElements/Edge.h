////////////////////////////////////////////////////////////////////////////////
//
//  File: Edge.h
//
//  For more information, please see: http://www.nektar.info/
//
//  The MIT License
//
//  Copyright (c) 2006 Division of Applied Mathematics, Brown University (USA),
//  Department of Aeronautics, Imperial College London (UK), and Scientific
//  Computing and Imaging Institute, University of Utah (USA).
//
//  Permission is hereby granted, free of charge, to any person obtaining a
//  copy of this software and associated documentation files (the "Software"),
//  to deal in the Software without restriction, including without limitation
//  the rights to use, copy, modify, merge, publish, distribute, sublicense,
//  and/or sell copies of the Software, and to permit persons to whom the
//  Software is furnished to do so, subject to the following conditions:
//
//  The above copyright notice and this permission notice shall be included
//  in all copies or substantial portions of the Software.
//
//  THE SOFTWARE IS PROVIDED "AS IS", WITHOUT WARRANTY OF ANY KIND, EXPRESS
//  OR IMPLIED, INCLUDING BUT NOT LIMITED TO THE WARRANTIES OF MERCHANTABILITY,
//  FITNESS FOR A PARTICULAR PURPOSE AND NONINFRINGEMENT. IN NO EVENT SHALL
//  THE AUTHORS OR COPYRIGHT HOLDERS BE LIABLE FOR ANY CLAIM, DAMAGES OR OTHER
//  LIABILITY, WHETHER IN AN ACTION OF CONTRACT, TORT OR OTHERWISE, ARISING
//  FROM, OUT OF OR IN CONNECTION WITH THE SOFTWARE OR THE USE OR OTHER
//  DEALINGS IN THE SOFTWARE.
//
//  Description: Mesh Edge.
//
////////////////////////////////////////////////////////////////////////////////

#ifndef NEKMESH_MESHELEMENTS_EDGE
#define NEKMESH_MESHELEMENTS_EDGE

#include <LibUtilities/BasicUtils/HashUtils.hpp>
#include <SpatialDomains/SegGeom.h>

#include <NekMesh/MeshElements/Node.h>
#include <NekMesh/NekMeshDeclspec.h>

namespace Nektar
{
namespace NekMesh
{

class Element;
typedef std::shared_ptr<Element> ElementSharedPtr;

/**
 * @brief Represents an edge which joins two points.
 *
 * An edge is defined by two nodes (vertices) and, for high-order edges,
 * a set of control nodes defining the shape of the edge.
 */
class Edge
{
public:
    /// Creates a new edge.
<<<<<<< HEAD
    NEKMESH_EXPORT Edge(NodeSharedPtr              pVertex1,
                        NodeSharedPtr              pVertex2,
                        std::vector<NodeSharedPtr> pEdgeNodes,
                        LibUtilities::PointsType   pCurveType)
=======
    NEKMESH_EXPORT Edge(NodeSharedPtr pVertex1, NodeSharedPtr pVertex2,
                        std::vector<NodeSharedPtr> pEdgeNodes,
                        LibUtilities::PointsType pCurveType)
>>>>>>> 87b4cd4f
        : m_n1(pVertex1), m_n2(pVertex2), m_edgeNodes(pEdgeNodes),
          m_curveType(pCurveType), m_geom()
    {
    }

    /// Creates a new linear edge.
    NEKMESH_EXPORT Edge(NodeSharedPtr pVertex1, NodeSharedPtr pVertex2)
        : m_n1(pVertex1), m_n2(pVertex2), m_edgeNodes(), m_curveType(), m_geom()
    {
    }

    /// Copies an existing edge.
    NEKMESH_EXPORT Edge(const Edge &pSrc)
        : m_id(pSrc.m_id), m_n1(pSrc.m_n1), m_n2(pSrc.m_n2),
          m_edgeNodes(pSrc.m_edgeNodes), m_curveType(pSrc.m_curveType),
          m_elLink(pSrc.m_elLink), m_parentCAD(pSrc.m_parentCAD)
    {
    }

    NEKMESH_EXPORT ~Edge()
    {
    }

    /// Returns the total number of nodes defining the edge.
    NEKMESH_EXPORT unsigned int GetNodeCount() const
    {
        return m_edgeNodes.size() + 2;
    }

    NEKMESH_EXPORT void GetCurvedNodes(
        std::vector<NodeSharedPtr> &nodeList) const
    {
        nodeList.push_back(m_n1);
        for (int k = 0; k < m_edgeNodes.size(); ++k)
        {
            nodeList.push_back(m_edgeNodes[k]);
        }
        nodeList.push_back(m_n2);
    }

    /// Creates a Nektar++ string listing the coordinates of all the
    /// nodes.
    NEKMESH_EXPORT std::string GetXmlCurveString();

    /// Generate a SpatialDomains::SegGeom object for this edge.
    NEKMESH_EXPORT SpatialDomains::SegGeomSharedPtr GetGeom(int coordDim);

    /// Make this edge an order @p order edge. @see Element::MakeOrder.
    void MakeOrder(int order, SpatialDomains::GeometrySharedPtr geom,
                   LibUtilities::PointsType edgeType, int coordDim, int &id);

    /// ID of edge.
    unsigned int m_id;
    /// First vertex node.
    NodeSharedPtr m_n1;
    /// Second vertex node.
    NodeSharedPtr m_n2;
    /// List of control nodes between the first and second vertices.
    std::vector<NodeSharedPtr> m_edgeNodes;
    /// Distributions of points along edge.
    LibUtilities::PointsType m_curveType;
    /// Element(s) which are linked to this edge.
    std::vector<std::pair<std::weak_ptr<Element>, int>> m_elLink;

    CADObjectSharedPtr m_parentCAD;

private:
    SpatialDomains::SegGeomSharedPtr m_geom;
};
/// Shared pointer to an edge.
typedef std::shared_ptr<Edge> EdgeSharedPtr;

NEKMESH_EXPORT bool operator==(EdgeSharedPtr const &p1,
                               EdgeSharedPtr const &p2);
NEKMESH_EXPORT bool operator<(EdgeSharedPtr const &p1, EdgeSharedPtr const &p2);

/**
 * @brief Defines a hash function for edges.
 *
 * The hash of an edge is defined using the IDs of the two nodes which
 * define it. First the minimum ID is hashed, then the maximum
 * ID, which takes the two possible orientations into account.
 */
struct EdgeHash
{
    std::size_t operator()(EdgeSharedPtr const &p) const
    {
        const unsigned int id1 = p->m_n1->m_id;
        const unsigned int id2 = p->m_n2->m_id;
        return id1 < id2 ? hash_combine(id1, id2) : hash_combine(id2, id1);
    }
};
typedef std::unordered_set<EdgeSharedPtr, EdgeHash> EdgeSet;
} // namespace NekMesh
} // namespace Nektar

#endif<|MERGE_RESOLUTION|>--- conflicted
+++ resolved
@@ -59,16 +59,9 @@
 {
 public:
     /// Creates a new edge.
-<<<<<<< HEAD
-    NEKMESH_EXPORT Edge(NodeSharedPtr              pVertex1,
-                        NodeSharedPtr              pVertex2,
-                        std::vector<NodeSharedPtr> pEdgeNodes,
-                        LibUtilities::PointsType   pCurveType)
-=======
     NEKMESH_EXPORT Edge(NodeSharedPtr pVertex1, NodeSharedPtr pVertex2,
                         std::vector<NodeSharedPtr> pEdgeNodes,
                         LibUtilities::PointsType pCurveType)
->>>>>>> 87b4cd4f
         : m_n1(pVertex1), m_n2(pVertex2), m_edgeNodes(pEdgeNodes),
           m_curveType(pCurveType), m_geom()
     {
