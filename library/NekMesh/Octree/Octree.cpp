--- conflicted
+++ resolved
@@ -1110,13 +1110,8 @@
             }
         }
 
-<<<<<<< HEAD
-        // OLD code left for posterity -- using the new approach oh having an
-        // octant delta and a refinement delta there should be no need to change
-=======
         // OLD code left for posterity -- using the new approach of having an
         // octant delta and a refinement delta, there should be no need to change
->>>>>>> 8f46a56f
         // the existing sourcpoints anymore, nor add any more source points.
 
         // this takes any existing sourcepoints within the influence range
