--- conflicted
+++ resolved
@@ -48,65 +48,11 @@
 {
 
 /**
-<<<<<<< HEAD
- * @brief this struct defines a CAD curve object to be used for defining spatial
- * refinment where a fixed element edge length is set to any element on or
- * within a specified distance from it.
- *
- * @param curve the CAD curve object - currently only supported using the OCE /
- * OpenCASCADE backend engine.
- * @param R the distance from the CAD curve where a fixed element edge length is
- * to be applied.
- * @param delta the fixed elementedge length.
- */
-struct curvesource
-{
-    CADCurveSharedPtr curve;
-    NekDouble R, delta;
-    curvesource(CADCurveSharedPtr c,
-               NekDouble r,
-               NekDouble d)
-        : curve(c), R(r), delta(d)
-    {
-    }
-
-    /**
-     * @brief tests if a point is within a specified range, R, from the CAD
-     * curve.
-     *
-     * @param p array with the x,y,z position of the point to be tested.
-     * @return true is within the specified distance and false if not.
-     */
-    bool withinRange(Array<OneD, NekDouble> p)
-    {
-        if(curve->GetMinDistance(p) <= R)
-        {
-            return true;
-        }
-        else
-            return false;
-    }
-};
-
-/**
- * @brief this struct defines two points that create a line to be used for defining
- * spatial refinment where a fixed element edge length is set to any element on
- * or within a specified distance from it.
- *
- * @param x1, x2 arrays containing the x,y,z positions of the two points used to
- * define the line.
- * @param R the distance from the line where a fixed element edge length is to
- * be applied.
- * @param delta the fixed elementedge length.
- */
-struct linesource
-=======
  * @brief This struct defines a CAD curve object to be used for defining spatial
  * refinment where a fixed element edge length is set to any element on or
  * within a specified distance from it.
  */
 struct CurveSource
->>>>>>> 87b4cd4f
 {
     /// The distance from the CAD curve where a fixed element edge length is to
     /// be applied.
@@ -162,14 +108,6 @@
     }
 
     /**
-<<<<<<< HEAD
-     * @brief tests if a point is within a specified range, R, from the line
-     *
-     * @param p array with the x,y,z position of the point to be tested.
-     * @return true is within the specified distance and false if not.
-     */
-    bool withinRange(Array<OneD, NekDouble> p)
-=======
      * @brief Tests if a point is within a specified range #R from the line
      * joining the points #x1 and #x2.
      *
@@ -178,7 +116,6 @@
      * @return True if @p p is within the specified distance and false if not.
      */
     bool WithinRange(Array<OneD, NekDouble> p)
->>>>>>> 87b4cd4f
     {
         Array<OneD, NekDouble> Le(3), Re(3), s(3);
         for (int i = 0; i < 3; i++)
@@ -189,19 +126,11 @@
         }
 
         // check distances to endpoints
-<<<<<<< HEAD
-        if (Le[0]*Le[0] + Le[1]*Le[1] + Le[2]*Le[2] < R * R)
+        if (Le[0] * Le[0] + Le[1] * Le[1] + Le[2] * Le[2] < R * R)
         {
             return true;
         }
-        if (Re[0]*Re[0] + Re[1]*Re[1] + Re[2]*Re[2] < R * R)
-=======
-        if (Le[0] * Le[0] + Le[1] * Le[1] + Le[2] * Le[2] < R * R)
-        {
-            return true;
-        }
         if (Re[0] * Re[0] + Re[1] * Re[1] + Re[2] * Re[2] < R * R)
->>>>>>> 87b4cd4f
         {
             return true;
         }
@@ -233,11 +162,7 @@
     }
 
     /**
-<<<<<<< HEAD
-     * @brief returns the length of the line defining the linesource
-=======
      * @brief Returns the length of the line defining the line source.
->>>>>>> 87b4cd4f
      */
     NekDouble Length()
     {
@@ -323,11 +248,6 @@
     {
         m_curverefinement = nm;
     }
-<<<<<<< HEAD
-
-private:
-=======
->>>>>>> 87b4cd4f
 
 private:
     /**
@@ -402,13 +322,8 @@
 
     std::string m_refinement;
     std::string m_curverefinement;
-<<<<<<< HEAD
-    std::vector<linesource> m_lsources;
-    std::vector<curvesource> m_csources;
-=======
     std::vector<LineSource> m_lsources;
     std::vector<CurveSource> m_csources;
->>>>>>> 87b4cd4f
 };
 typedef std::shared_ptr<Octree> OctreeSharedPtr;
 
