////////////////////////////////////////////////////////////////////////////////
//
//  File: Octree.h
//
//  For more information, please see: http://www.nektar.info/
//
//  The MIT License
//
//  Copyright (c) 2006 Division of Applied Mathematics, Brown University (USA),
//  Department of Aeronautics, Imperial College London (UK), and Scientific
//  Computing and Imaging Institute, University of Utah (USA).
//
//  Permission is hereby granted, free of charge, to any person obtaining a
//  copy of this software and associated documentation files (the "Software"),
//  to deal in the Software without restriction, including without limitation
//  the rights to use, copy, modify, merge, publish, distribute, sublicense,
//  and/or sell copies of the Software, and to permit persons to whom the
//  Software is furnished to do so, subject to the following conditions:
//
//  The above copyright notice and this permission notice shall be included
//  in all copies or substantial portions of the Software.
//
//  THE SOFTWARE IS PROVIDED "AS IS", WITHOUT WARRANTY OF ANY KIND, EXPRESS
//  OR IMPLIED, INCLUDING BUT NOT LIMITED TO THE WARRANTIES OF MERCHANTABILITY,
//  FITNESS FOR A PARTICULAR PURPOSE AND NONINFRINGEMENT. IN NO EVENT SHALL
//  THE AUTHORS OR COPYRIGHT HOLDERS BE LIABLE FOR ANY CLAIM, DAMAGES OR OTHER
//  LIABILITY, WHETHER IN AN ACTION OF CONTRACT, TORT OR OTHERWISE, ARISING
//  FROM, OUT OF OR IN CONNECTION WITH THE SOFTWARE OR THE USE OR OTHER
//  DEALINGS IN THE SOFTWARE.
//
//  Description: octree object header
//
////////////////////////////////////////////////////////////////////////////////

#ifndef NEKTAR_MESHUTILS_OCTREE_OCTREE
#define NEKTAR_MESHUTILS_OCTREE_OCTREE

#include "Octant.h"
#include "SourcePoint.hpp"
#include <NekMesh/MeshElements/Mesh.h>
#include <NekMesh/Module/Log.hpp>

#include <string>

namespace Nektar
{
namespace NekMesh
{

<<<<<<< HEAD
// struct to assist in the creation of curvesources in the code
struct curvesource
{
    CADCurveSharedPtr curve;
    NekDouble R, delta;
    curvesource(CADCurveSharedPtr c,
               NekDouble r,
               NekDouble d)
        : curve(c), R(r), delta(d)
    {
    }

    // tests if a point is within a specified range, R, from the curve
    bool withinRange(Array<OneD, NekDouble> p)
    {
        // if(curve->loct(p,t) <= R)
        if(curve->GetMinDistance(p) <= R)
        {
            return true;
        }
        else
            return false;
    }
};

//struct to assist in the creation of linesources in the code
struct linesource
=======
/**
 * @brief This struct defines a CAD curve object to be used for defining spatial
 * refinment where a fixed element edge length is set to any element on or
 * within a specified distance from it.
 */
struct CurveSource
>>>>>>> 87b4cd4f
{
    /// The distance from the CAD curve where a fixed element edge length is to
    /// be applied.
    NekDouble R;
    /// The fixed element edge length.
    NekDouble delta;
    /// Curve on which source points are lying
    CADCurveSharedPtr curve;

    CurveSource(NekDouble r, NekDouble d, CADCurveSharedPtr c)
        : R(r), delta(d), curve(c)
    {
    }

    /**
     * @brief Tests if a point is within a specified range #R from the CAD curve
     * given by #curve.
     *
     * @param p  Array with the \f$ (x,y,z) \f$ position of the point to be
     *           tested.
     *
     * @return True if @p p is within the specified distance and false if not.
     */
    bool WithinRange(Array<OneD, NekDouble> p)
    {
        return curve->GetMinDistance(p) <= R;
    }
};

/**
 * @brief This struct defines two points that create a line to be used for
 * defining spatial refinment where a fixed element edge length is set to any
 * element on or within a specified distance from it.
 */
struct LineSource
{
    /// Array containing \f$ (x,y,z) \f$ Cartesian coordinates of the first line
    /// segment endpoint.
    Array<OneD, NekDouble> x1;
    /// Array containing \f$ (x,y,z) \f$ Cartesian coordinates of the second
    /// line segment endpoint.
    Array<OneD, NekDouble> x2;
    /// The distance from the line where a fixed element edge length is to be
    /// applied.
    NekDouble R;
    /// The fixed element edge length.
    NekDouble delta;

    LineSource(Array<OneD, NekDouble> p1, Array<OneD, NekDouble> p2,
               NekDouble r, NekDouble d)
        : x1(p1), x2(p2), R(r), delta(d)
    {
    }

    /**
     * @brief Tests if a point is within a specified range #R from the line
     * joining the points #x1 and #x2.
     *
     * @param p  Array with the \f$ (x,y,z) \f$ position of the point to be
     *           tested.
     * @return True if @p p is within the specified distance and false if not.
     */
    bool WithinRange(Array<OneD, NekDouble> p)
    {
        Array<OneD, NekDouble> Le(3), Re(3), s(3);
        for (int i = 0; i < 3; i++)
        {
            Le[i] = p[i] - x1[i];
            Re[i] = p[i] - x2[i];
            s[i]  = x2[i] - x1[i];
        }

        // check distances to endpoints
<<<<<<< HEAD
        if (Le[0]*Le[0] + Le[1]*Le[1] + Le[2]*Le[2] < R * R)
        {
            return true;
        }
        if (Re[0]*Re[0] + Re[1]*Re[1] + Re[2]*Re[2] < R * R)
=======
        if (Le[0] * Le[0] + Le[1] * Le[1] + Le[2] * Le[2] < R * R)
        {
            return true;
        }
        if (Re[0] * Re[0] + Re[1] * Re[1] + Re[2] * Re[2] < R * R)
>>>>>>> 87b4cd4f
        {
            return true;
        }

        // Do an orthogonal projection of p onto the line segment
        Array<OneD, NekDouble> dev(3);
        // (p-x1) \times (p-x2)
        dev[0] = Le[1] * Re[2] - Re[1] * Le[2];
        dev[1] = Le[2] * Re[0] - Re[2] * Le[0];
        dev[2] = Le[0] * Re[1] - Re[0] * Le[1];

        NekDouble dist =
            sqrt(dev[0] * dev[0] + dev[1] * dev[1] + dev[2] * dev[2]) /
            Length();

        NekDouble t = -1.0 *
                      ((x1[0] - p[0]) * s[0] + (x1[1] - p[1]) * s[1] +
                       (x1[2] - p[2]) * s[2]) /
                      Length() / Length();

        if (dist < R && !(t > 1) && !(t < 0))
        {
            return true;
        }
        else
        {
            return false;
        }
    }

    /**
     * @brief Returns the length of the line defining the line source.
     */
    NekDouble Length()
    {
        return sqrt((x1[0] - x2[0]) * (x1[0] - x2[0]) +
                    (x1[1] - x2[1]) * (x1[1] - x2[1]) +
                    (x1[2] - x2[2]) * (x1[2] - x2[2]));
    }
};

/**
 * @brief class for octree
 *
 * This class contains the routines to generate and query a automatically
 * generated set of mesh spacing parameters based on the CAD
 */
class Octree
{
public:
    Octree(MeshSharedPtr m, Logger log) : m_mesh(m), m_log(log)
    {
        m_log.SetPrefix("Octree");
    }

    /**
     * @brief builds the octree based on curvature sampling and user defined
     * spacing
     */
    void Process();

    /**
     * @brief once constructed queryies the octree based on x,y,z location
     * to get a mesh spacing
     *
     * @param loc array of x,y,z
     * @return mesh spacing parameter
     */
    NekDouble Query(Array<OneD, NekDouble> loc);

    /**
     * @brief returns the miminum spacing in the octree (for meshing purposes)
     *
     * @return miminum delta in octree
     */
    NekDouble GetMinDelta();

    /**
     * @brief sets the parameters used for curvature sampling
     *
     * @param min minimum spacing to be found in the mesh
     * @param max maximum spacing to be found in the mesh
     * @param eps curvature sensivity relating radius of curvature to spacing
     */
    void SetParameters(NekDouble &min, NekDouble &max, NekDouble &ep)
    {
        m_minDelta = min;
        m_maxDelta = max;
        m_eps      = ep;
    }

    /**
     * @brief populates the mesh m with a invalid hexahedral mesh based on the
     *        octree, used for visualisation
     * @param nm name of the mesh file to be made
     */
    void WriteOctree(std::string nm);

    /**
     * @brief informs the octree there is a user defined line spacing file
     *
     * @param nm name of the user defined spacing file
     */
    void Refinement(std::string nm)
    {
        m_refinement = nm;
    }

    /**
     * @brief informs the octree there is a user defined curve spacing file
     *
     * @param nm name of the user defined spacing file
     */
    void CurveRefinement(std::string nm)
    {
        m_curverefinement = nm;
    }
<<<<<<< HEAD

private:
=======
>>>>>>> 87b4cd4f

private:
    /**
     * @brief Smooths specification over all octants to a gradation criteria
     */
    void SmoothAllOctants();

    /**
     * @brief gets an optimum number of curvature sampling points and
     * calculates the curavture at these points
     */
    void CompileSourcePointList();

    /**
     * @brief Function which initiates and controls the subdivision process
     */
    void SubDivide();

    /**
     * @brief Smooths specification over the surface encompasing octants to a
     *        gradation criteria
     */
    void SmoothSurfaceOctants();

    /**
     * @brief takes the mesh specification from surface octants and
     *        progates that through the domain so all octants have a
     * specification
     *        using gradiation crieteria
     */
    void PropagateDomain();

    /**
     * @brief estimates the number of elements to be created in the mesh
     */
    int CountElemt();

    /**
     * @brief Calculates the difference in delta divided by the difference
     *        in location between two octants i and j
     */
    NekDouble ddx(OctantSharedPtr i, OctantSharedPtr j);

    /**
     * @brief Looks over all leaf octants and checks that their neigbour
     *        assigments are valid
     */
    bool VerifyNeigbours();

    /// minimum delta in the octree
    NekDouble m_minDelta;
    /// maximum delta in the octree
    NekDouble m_maxDelta;
    /// curavture sensivity paramter
    NekDouble m_eps;
    /// x,y,z location of the center of the octree
    Array<OneD, NekDouble> m_centroid;
    /// physical size of the octree
    NekDouble m_dim;
    /// list of source points
    std::vector<SPBaseSharedPtr> m_SPList;
    /// list of leaf octants
    std::vector<OctantSharedPtr> m_octants;
    /// master octant for searching
    OctantSharedPtr m_masteroct;
    /// number of octants made, used for id index
    int m_numoct;
    /// Mesh object
    MeshSharedPtr m_mesh;
    /// Logger
    Logger m_log;

    std::string m_refinement;
    std::string m_curverefinement;
<<<<<<< HEAD
    std::vector<linesource> m_lsources;
    std::vector<curvesource> m_csources;
=======
    std::vector<LineSource> m_lsources;
    std::vector<CurveSource> m_csources;
>>>>>>> 87b4cd4f
};
typedef std::shared_ptr<Octree> OctreeSharedPtr;

} // namespace NekMesh
} // namespace Nektar

#endif<|MERGE_RESOLUTION|>--- conflicted
+++ resolved
@@ -47,42 +47,12 @@
 namespace NekMesh
 {
 
-<<<<<<< HEAD
-// struct to assist in the creation of curvesources in the code
-struct curvesource
-{
-    CADCurveSharedPtr curve;
-    NekDouble R, delta;
-    curvesource(CADCurveSharedPtr c,
-               NekDouble r,
-               NekDouble d)
-        : curve(c), R(r), delta(d)
-    {
-    }
-
-    // tests if a point is within a specified range, R, from the curve
-    bool withinRange(Array<OneD, NekDouble> p)
-    {
-        // if(curve->loct(p,t) <= R)
-        if(curve->GetMinDistance(p) <= R)
-        {
-            return true;
-        }
-        else
-            return false;
-    }
-};
-
-//struct to assist in the creation of linesources in the code
-struct linesource
-=======
 /**
  * @brief This struct defines a CAD curve object to be used for defining spatial
  * refinment where a fixed element edge length is set to any element on or
  * within a specified distance from it.
  */
 struct CurveSource
->>>>>>> 87b4cd4f
 {
     /// The distance from the CAD curve where a fixed element edge length is to
     /// be applied.
@@ -156,19 +126,11 @@
         }
 
         // check distances to endpoints
-<<<<<<< HEAD
-        if (Le[0]*Le[0] + Le[1]*Le[1] + Le[2]*Le[2] < R * R)
+        if (Le[0] * Le[0] + Le[1] * Le[1] + Le[2] * Le[2] < R * R)
         {
             return true;
         }
-        if (Re[0]*Re[0] + Re[1]*Re[1] + Re[2]*Re[2] < R * R)
-=======
-        if (Le[0] * Le[0] + Le[1] * Le[1] + Le[2] * Le[2] < R * R)
-        {
-            return true;
-        }
         if (Re[0] * Re[0] + Re[1] * Re[1] + Re[2] * Re[2] < R * R)
->>>>>>> 87b4cd4f
         {
             return true;
         }
@@ -286,11 +248,6 @@
     {
         m_curverefinement = nm;
     }
-<<<<<<< HEAD
-
-private:
-=======
->>>>>>> 87b4cd4f
 
 private:
     /**
@@ -365,13 +322,8 @@
 
     std::string m_refinement;
     std::string m_curverefinement;
-<<<<<<< HEAD
-    std::vector<linesource> m_lsources;
-    std::vector<curvesource> m_csources;
-=======
     std::vector<LineSource> m_lsources;
     std::vector<CurveSource> m_csources;
->>>>>>> 87b4cd4f
 };
 typedef std::shared_ptr<Octree> OctreeSharedPtr;
 
