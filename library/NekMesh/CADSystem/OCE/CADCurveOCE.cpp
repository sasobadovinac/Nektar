////////////////////////////////////////////////////////////////////////////////
//
//  File: CADCurveOCE.cpp
//
//  For more information, please see: http://www.nektar.info/
//
//  The MIT License
//
//  Copyright (c) 2006 Division of Applied Mathematics, Brown University (USA),
//  Department of Aeronautics, Imperial College London (UK), and Scientific
//  Computing and Imaging Institute, University of Utah (USA).
//
//  Permission is hereby granted, free of charge, to any person obtaining a
//  copy of this software and associated documentation files (the "Software"),
//  to deal in the Software without restriction, including without limitation
//  the rights to use, copy, modify, merge, publish, distribute, sublicense,
//  and/or sell copies of the Software, and to permit persons to whom the
//  Software is furnished to do so, subject to the following conditions:
//
//  The above copyright notice and this permission notice shall be included
//  in all copies or substantial portions of the Software.
//
//  THE SOFTWARE IS PROVIDED "AS IS", WITHOUT WARRANTY OF ANY KIND, EXPRESS
//  OR IMPLIED, INCLUDING BUT NOT LIMITED TO THE WARRANTIES OF MERCHANTABILITY,
//  FITNESS FOR A PARTICULAR PURPOSE AND NONINFRINGEMENT. IN NO EVENT SHALL
//  THE AUTHORS OR COPYRIGHT HOLDERS BE LIABLE FOR ANY CLAIM, DAMAGES OR OTHER
//  LIABILITY, WHETHER IN AN ACTION OF CONTRACT, TORT OR OTHERWISE, ARISING
//  FROM, OUT OF OR IN CONNECTION WITH THE SOFTWARE OR THE USE OR OTHER
//  DEALINGS IN THE SOFTWARE.
//
//  Description: CAD object curve methods.
//
////////////////////////////////////////////////////////////////////////////////

#include <NekMesh/CADSystem/OCE/CADCurveOCE.h>

using namespace std;

namespace Nektar
{
namespace NekMesh
{

std::string CADCurveOCE::key = GetCADCurveFactory().RegisterCreatorFunction(
    "oce", CADCurveOCE::create, "CADCurveOCE");

void CADCurveOCE::Initialise(int i, TopoDS_Shape in)
{
    m_occEdge = TopoDS::Edge(in);

    GProp_GProps System;
    BRepGProp::LinearProperties(m_occEdge, System);
    m_length = System.Mass() / 1000.0;

    m_b = Array<OneD, NekDouble>(2);
    m_c = BRep_Tool::Curve(TopoDS::Edge(in), m_b[0], m_b[1]);

    m_id = i;
}

NekDouble CADCurveOCE::tAtArcLength(NekDouble s)
{
    GeomAdaptor_Curve c(m_c);
    GCPnts_AbscissaPoint ap(c, s * 1000.0, m_b[0]);
    return ap.Parameter();
}

NekDouble CADCurveOCE::Length(NekDouble ti, NekDouble tf)
{
    Handle(Geom_Curve) NewCurve = new Geom_TrimmedCurve(m_c, ti, tf);
    TopoDS_Edge NewEdge         = BRepBuilderAPI_MakeEdge(NewCurve);
    GProp_GProps System;
    BRepGProp::LinearProperties(NewEdge, System);
    return System.Mass() / 1000.0;
}

NekDouble CADCurveOCE::GetMinDistance(Array<OneD, NekDouble> &xyz)
{
    gp_Pnt loc(xyz[0] * 1000.0, xyz[1] * 1000.0, xyz[2] * 1000.0);
    GeomAPI_ProjectPointOnCurve proj(loc, m_c, m_b[0], m_b[1]);
<<<<<<< HEAD
    if(proj.NbPoints())
=======
    if (proj.NbPoints())
>>>>>>> 87b4cd4f
    {
        return proj.LowerDistance() / 1000.0;
    }
    else
    {
<<<<<<< HEAD
        return std::min(loc.Distance(m_c->Value(m_b[0])),loc.Distance(m_c->Value(m_b[1]))) / 1000.0;
=======
        return std::min(loc.Distance(m_c->Value(m_b[0])),
                        loc.Distance(m_c->Value(m_b[1]))) /
               1000.0;
>>>>>>> 87b4cd4f
    }
}

NekDouble CADCurveOCE::loct(Array<OneD, NekDouble> xyz, NekDouble &t)
{
    t = 0.0;
    gp_Pnt loc(xyz[0] * 1000.0, xyz[1] * 1000.0, xyz[2] * 1000.0);
    ShapeAnalysis_Curve sac;
    gp_Pnt p;
    sac.Project(m_c, loc, Precision::Confusion(), p, t);
    return p.Distance(loc) / 1000.0;
}

Array<OneD, NekDouble> CADCurveOCE::P(NekDouble t)
{
    Array<OneD, NekDouble> location(3);
    gp_Pnt loc = m_c->Value(t);

    location[0] = loc.X() / 1000.0;
    location[1] = loc.Y() / 1000.0;
    location[2] = loc.Z() / 1000.0;

    return location;
}

void CADCurveOCE::P(NekDouble t, NekDouble &x, NekDouble &y, NekDouble &z)
{
    gp_Pnt loc = m_c->Value(t);

    x = loc.X() / 1000.0;
    y = loc.Y() / 1000.0;
    z = loc.Z() / 1000.0;
}

Array<OneD, NekDouble> CADCurveOCE::D2(NekDouble t)
{
    Array<OneD, NekDouble> out(9);
    gp_Pnt loc;
    gp_Vec d1, d2;
    m_c->D2(t, loc, d1, d2);

    out[0] = loc.X() / 1000.0;
    out[1] = loc.Y() / 1000.0;
    out[2] = loc.Z() / 1000.0;
    out[3] = d1.X() / 1000.0;
    out[4] = d1.Y() / 1000.0;
    out[5] = d1.Z() / 1000.0;
    out[6] = d2.X() / 1000.0;
    out[7] = d2.Y() / 1000.0;
    out[8] = d2.Z() / 1000.0;

    return out;
}

Array<OneD, NekDouble> CADCurveOCE::N(NekDouble t)
{
    GeomLProp_CLProps d(m_c, 2, Precision::Confusion());
    d.SetParameter(t + 1e-8);

    gp_Vec d2 = d.D2();
    if (d2.Magnitude() < 1e-8)
    {
        // no normal, stright line
        return Array<OneD, NekDouble>(3, 0.0);
    }

    gp_Dir n;
    d.Normal(n);

    Array<OneD, NekDouble> N(3);
    N[0] = n.X();
    N[1] = n.Y();
    N[2] = n.Z();

    return N;
}

NekDouble CADCurveOCE::Curvature(NekDouble t)
{
    GeomLProp_CLProps d(m_c, 2, Precision::Confusion());
    d.SetParameter(t);

    return d.Curvature() * 1000.0;
}

Array<OneD, NekDouble> CADCurveOCE::GetBounds()
{
    return m_b;
}

void CADCurveOCE::GetBounds(NekDouble &tmin, NekDouble &tmax)
{
    tmin = m_b[0];
    tmax = m_b[1];
}

Array<OneD, NekDouble> CADCurveOCE::GetMinMax()
{
    Array<OneD, NekDouble> locs(6);

    gp_Pnt start =
        BRep_Tool::Pnt(TopExp::FirstVertex(m_occEdge, Standard_True));
    gp_Pnt end = BRep_Tool::Pnt(TopExp::LastVertex(m_occEdge, Standard_True));

    locs[0] = start.X() / 1000.0;
    locs[1] = start.Y() / 1000.0;
    locs[2] = start.Z() / 1000.0;
    locs[3] = end.X() / 1000.0;
    locs[4] = end.Y() / 1000.0;
    locs[5] = end.Z() / 1000.0;

    return locs;
}
} // namespace NekMesh
} // namespace Nektar<|MERGE_RESOLUTION|>--- conflicted
+++ resolved
@@ -78,23 +78,15 @@
 {
     gp_Pnt loc(xyz[0] * 1000.0, xyz[1] * 1000.0, xyz[2] * 1000.0);
     GeomAPI_ProjectPointOnCurve proj(loc, m_c, m_b[0], m_b[1]);
-<<<<<<< HEAD
-    if(proj.NbPoints())
-=======
     if (proj.NbPoints())
->>>>>>> 87b4cd4f
     {
         return proj.LowerDistance() / 1000.0;
     }
     else
     {
-<<<<<<< HEAD
-        return std::min(loc.Distance(m_c->Value(m_b[0])),loc.Distance(m_c->Value(m_b[1]))) / 1000.0;
-=======
         return std::min(loc.Distance(m_c->Value(m_b[0])),
                         loc.Distance(m_c->Value(m_b[1]))) /
                1000.0;
->>>>>>> 87b4cd4f
     }
 }
 
