////////////////////////////////////////////////////////////////////////////////
//
//  File: CADCurveOCE.cpp
//
//  For more information, please see: http://www.nektar.info/
//
//  The MIT License
//
//  Copyright (c) 2006 Division of Applied Mathematics, Brown University (USA),
//  Department of Aeronautics, Imperial College London (UK), and Scientific
//  Computing and Imaging Institute, University of Utah (USA).
//
//  Permission is hereby granted, free of charge, to any person obtaining a
//  copy of this software and associated documentation files (the "Software"),
//  to deal in the Software without restriction, including without limitation
//  the rights to use, copy, modify, merge, publish, distribute, sublicense,
//  and/or sell copies of the Software, and to permit persons to whom the
//  Software is furnished to do so, subject to the following conditions:
//
//  The above copyright notice and this permission notice shall be included
//  in all copies or substantial portions of the Software.
//
//  THE SOFTWARE IS PROVIDED "AS IS", WITHOUT WARRANTY OF ANY KIND, EXPRESS
//  OR IMPLIED, INCLUDING BUT NOT LIMITED TO THE WARRANTIES OF MERCHANTABILITY,
//  FITNESS FOR A PARTICULAR PURPOSE AND NONINFRINGEMENT. IN NO EVENT SHALL
//  THE AUTHORS OR COPYRIGHT HOLDERS BE LIABLE FOR ANY CLAIM, DAMAGES OR OTHER
//  LIABILITY, WHETHER IN AN ACTION OF CONTRACT, TORT OR OTHERWISE, ARISING
//  FROM, OUT OF OR IN CONNECTION WITH THE SOFTWARE OR THE USE OR OTHER
//  DEALINGS IN THE SOFTWARE.
//
//  Description: CAD object curve methods.
//
////////////////////////////////////////////////////////////////////////////////

#include <NekMesh/CADSystem/OCE/CADCurveOCE.h>

using namespace std;

namespace Nektar
{
namespace NekMesh
{

std::string CADCurveOCE::key = GetCADCurveFactory().RegisterCreatorFunction(
    "oce", CADCurveOCE::create, "CADCurveOCE");

void CADCurveOCE::Initialise(int i, TopoDS_Shape in)
{
    m_occEdge = TopoDS::Edge(in);

    GProp_GProps System;
    BRepGProp::LinearProperties(m_occEdge, System);
    m_length = System.Mass() / 1000.0;

    m_b = Array<OneD, NekDouble>(2);
    m_c = BRep_Tool::Curve(TopoDS::Edge(in), m_b[0], m_b[1]);

    m_id = i;
}

NekDouble CADCurveOCE::tAtArcLength(NekDouble s)
{
    GeomAdaptor_Curve c(m_c);
    GCPnts_AbscissaPoint ap(c, s * 1000.0, m_b[0]);
    return ap.Parameter();
}

NekDouble CADCurveOCE::Length(NekDouble ti, NekDouble tf)
{
    Handle(Geom_Curve) NewCurve = new Geom_TrimmedCurve(m_c, ti, tf);
    TopoDS_Edge NewEdge         = BRepBuilderAPI_MakeEdge(NewCurve);
    GProp_GProps System;
    BRepGProp::LinearProperties(NewEdge, System);
    return System.Mass() / 1000.0;
}

<<<<<<< HEAD
NekDouble CADCurveOCE::GetMinDistance(Array<OneD, NekDouble> xyz)
{
    gp_Pnt loc(xyz[0] * 1000.0, xyz[1] * 1000.0, xyz[2] * 1000.0);
    GeomAPI_ProjectPointOnCurve proj(loc, m_c, m_b[0], m_b[1]);
    if(proj.NbPoints())
=======
NekDouble CADCurveOCE::GetMinDistance(Array<OneD, NekDouble> &xyz)
{
    gp_Pnt loc(xyz[0] * 1000.0, xyz[1] * 1000.0, xyz[2] * 1000.0);
    GeomAPI_ProjectPointOnCurve proj(loc, m_c, m_b[0], m_b[1]);
    if (proj.NbPoints())
>>>>>>> 87b4cd4f
    {
        return proj.LowerDistance() / 1000.0;
    }
    else
    {
<<<<<<< HEAD
        return std::min(loc.Distance(m_c->Value(m_b[0])),loc.Distance(m_c->Value(m_b[1]))) / 1000.0;
=======
        return std::min(loc.Distance(m_c->Value(m_b[0])),
                        loc.Distance(m_c->Value(m_b[1]))) /
               1000.0;
>>>>>>> 87b4cd4f
    }
}

NekDouble CADCurveOCE::loct(Array<OneD, NekDouble> xyz, NekDouble &t)
{
    t = 0.0;
    gp_Pnt loc(xyz[0] * 1000.0, xyz[1] * 1000.0, xyz[2] * 1000.0);
    ShapeAnalysis_Curve sac;
    gp_Pnt p;
    sac.Project(m_c, loc, Precision::Confusion(), p, t);
    return p.Distance(loc) / 1000.0;
}

Array<OneD, NekDouble> CADCurveOCE::P(NekDouble t)
{
    Array<OneD, NekDouble> location(3);
    gp_Pnt loc = m_c->Value(t);

    location[0] = loc.X() / 1000.0;
    location[1] = loc.Y() / 1000.0;
    location[2] = loc.Z() / 1000.0;

    return location;
}

void CADCurveOCE::P(NekDouble t, NekDouble &x, NekDouble &y, NekDouble &z)
{
    gp_Pnt loc = m_c->Value(t);

    x = loc.X() / 1000.0;
    y = loc.Y() / 1000.0;
    z = loc.Z() / 1000.0;
}

Array<OneD, NekDouble> CADCurveOCE::D2(NekDouble t)
{
    Array<OneD, NekDouble> out(9);
    gp_Pnt loc;
    gp_Vec d1, d2;
    m_c->D2(t, loc, d1, d2);

    out[0] = loc.X() / 1000.0;
    out[1] = loc.Y() / 1000.0;
    out[2] = loc.Z() / 1000.0;
    out[3] = d1.X() / 1000.0;
    out[4] = d1.Y() / 1000.0;
    out[5] = d1.Z() / 1000.0;
    out[6] = d2.X() / 1000.0;
    out[7] = d2.Y() / 1000.0;
    out[8] = d2.Z() / 1000.0;

    return out;
}

Array<OneD, NekDouble> CADCurveOCE::N(NekDouble t)
{
    GeomLProp_CLProps d(m_c, 2, Precision::Confusion());
    d.SetParameter(t + 1e-8);

    gp_Vec d2 = d.D2();
    if (d2.Magnitude() < 1e-8)
    {
        // no normal, stright line
        return Array<OneD, NekDouble>(3, 0.0);
    }

    gp_Dir n;
    d.Normal(n);

    Array<OneD, NekDouble> N(3);
    N[0] = n.X();
    N[1] = n.Y();
    N[2] = n.Z();

    return N;
}

NekDouble CADCurveOCE::Curvature(NekDouble t)
{
    GeomLProp_CLProps d(m_c, 2, Precision::Confusion());
    d.SetParameter(t);

    return d.Curvature() * 1000.0;
}

Array<OneD, NekDouble> CADCurveOCE::GetBounds()
{
    return m_b;
}

void CADCurveOCE::GetBounds(NekDouble &tmin, NekDouble &tmax)
{
    tmin = m_b[0];
    tmax = m_b[1];
}

Array<OneD, NekDouble> CADCurveOCE::GetMinMax()
{
    Array<OneD, NekDouble> locs(6);

    gp_Pnt start =
        BRep_Tool::Pnt(TopExp::FirstVertex(m_occEdge, Standard_True));
    gp_Pnt end = BRep_Tool::Pnt(TopExp::LastVertex(m_occEdge, Standard_True));

    locs[0] = start.X() / 1000.0;
    locs[1] = start.Y() / 1000.0;
    locs[2] = start.Z() / 1000.0;
    locs[3] = end.X() / 1000.0;
    locs[4] = end.Y() / 1000.0;
    locs[5] = end.Z() / 1000.0;

    return locs;
}
} // namespace NekMesh
} // namespace Nektar<|MERGE_RESOLUTION|>--- conflicted
+++ resolved
@@ -74,31 +74,19 @@
     return System.Mass() / 1000.0;
 }
 
-<<<<<<< HEAD
-NekDouble CADCurveOCE::GetMinDistance(Array<OneD, NekDouble> xyz)
-{
-    gp_Pnt loc(xyz[0] * 1000.0, xyz[1] * 1000.0, xyz[2] * 1000.0);
-    GeomAPI_ProjectPointOnCurve proj(loc, m_c, m_b[0], m_b[1]);
-    if(proj.NbPoints())
-=======
 NekDouble CADCurveOCE::GetMinDistance(Array<OneD, NekDouble> &xyz)
 {
     gp_Pnt loc(xyz[0] * 1000.0, xyz[1] * 1000.0, xyz[2] * 1000.0);
     GeomAPI_ProjectPointOnCurve proj(loc, m_c, m_b[0], m_b[1]);
     if (proj.NbPoints())
->>>>>>> 87b4cd4f
     {
         return proj.LowerDistance() / 1000.0;
     }
     else
     {
-<<<<<<< HEAD
-        return std::min(loc.Distance(m_c->Value(m_b[0])),loc.Distance(m_c->Value(m_b[1]))) / 1000.0;
-=======
         return std::min(loc.Distance(m_c->Value(m_b[0])),
                         loc.Distance(m_c->Value(m_b[1]))) /
                1000.0;
->>>>>>> 87b4cd4f
     }
 }
 
