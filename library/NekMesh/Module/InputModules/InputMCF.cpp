////////////////////////////////////////////////////////////////////////////////
//
//  File: InputMCF.cpp
//
//  For more information, please see: http://www.nektar.info/
//
//  The MIT License
//
//  Copyright (c) 2006 Division of Applied Mathematics, Brown University (USA),
//  Department of Aeronautics, Imperial College London (UK), and Scientific
//  Computing and Imaging Institute, University of Utah (USA).
//
//  Permission is hereby granted, free of charge, to any person obtaining a
//  copy of this software and associated documentation files (the "Software"),
//  to deal in the Software without restriction, including without limitation
//  the rights to use, copy, modify, merge, publish, distribute, sublicense,
//  and/or sell copies of the Software, and to permit persons to whom the
//  Software is furnished to do so, subject to the following conditions:
//
//  The above copyright notice and this permission notice shall be included
//  in all copies or substantial portions of the Software.
//
//  THE SOFTWARE IS PROVIDED "AS IS", WITHOUT WARRANTY OF ANY KIND, EXPRESS
//  OR IMPLIED, INCLUDING BUT NOT LIMITED TO THE WARRANTIES OF MERCHANTABILITY,
//  FITNESS FOR A PARTICULAR PURPOSE AND NONINFRINGEMENT. IN NO EVENT SHALL
//  THE AUTHORS OR COPYRIGHT HOLDERS BE LIABLE FOR ANY CLAIM, DAMAGES OR OTHER
//  LIABILITY, WHETHER IN AN ACTION OF CONTRACT, TORT OR OTHERWISE, ARISING
//  FROM, OUT OF OR IN CONNECTION WITH THE SOFTWARE OR THE USE OR OTHER
//  DEALINGS IN THE SOFTWARE.
//
//  Description: create mesh from cad using mesh utils
//
////////////////////////////////////////////////////////////////////////////////

#include <LibUtilities/BasicUtils/SessionReader.h>
#include <NekMesh/CADSystem/CADCurve.h>

#include <boost/algorithm/string.hpp>
#include <boost/thread.hpp>

#include <tinyxml.h>

#include "InputMCF.h"

using namespace std;
using namespace Nektar::NekMesh;

namespace Nektar
{
namespace NekMesh
{

ModuleKey InputMCF::className = GetModuleFactory().RegisterCreatorFunction(
    ModuleKey(eInputModule, "mcf"), InputMCF::create,
    "Reads mesh configuration and will generate the mesh file.");

/**
 * @brief Set up InputCAD object.
 */
InputMCF::InputMCF(MeshSharedPtr m) : InputModule(m)
{
}

InputMCF::~InputMCF()
{
}

void InputMCF::ParseFile(string nm)
{
    vector<string> filename;
    filename.push_back(nm);

    char *prgname = (char *)"NekMesh";
    LibUtilities::SessionReaderSharedPtr pSession =
        LibUtilities::SessionReader::CreateInstance(1, &prgname, filename);
    pSession->InitSession();

    auto comm = pSession->GetComm();
    if (comm->GetType().find("MPI") != std::string::npos)
    {
        m_mesh->m_comm = comm;
    }

    if (!pSession->DefinesElement("NEKTAR/MESHING"))
    {
        m_log(FATAL) << "Input file is missing a MESHING tag." << endl;
    }

    if (!pSession->DefinesElement("NEKTAR/MESHING/INFORMATION"))
    {
        m_log(FATAL) << "Input file is missing an INFORMATION tag." << endl;
    }

    if (!pSession->DefinesElement("NEKTAR/MESHING/PARAMETERS"))
    {
        m_log(FATAL) << "Input file is missing a PARAMETERS tag." << endl;
    }

    TiXmlElement *mcf = pSession->GetElement("NEKTAR/MESHING");

    // Save MESHING tag as provenance information.
    std::stringstream ss;
    ss << *mcf;
    m_mesh->m_metadata["XML_NekMeshMCF"] = ss.str();

    TiXmlElement *info = mcf->FirstChildElement("INFORMATION");
    TiXmlElement *I    = info->FirstChildElement("I");
    map<string, string> information;
    while (I)
    {
        string tmp1, tmp2;
        I->QueryStringAttribute("PROPERTY", &tmp1);
        I->QueryStringAttribute("VALUE", &tmp2);
        information[tmp1] = tmp2;
        I                 = I->NextSiblingElement("I");
    }

    TiXmlElement *param = mcf->FirstChildElement("PARAMETERS");
    TiXmlElement *P     = param->FirstChildElement("P");
    map<string, string> parameters;
    while (P)
    {
        string tmp1, tmp2;
        P->QueryStringAttribute("PARAM", &tmp1);
        P->QueryStringAttribute("VALUE", &tmp2);
        parameters[tmp1] = tmp2;
        P                = P->NextSiblingElement("P");
    }

    set<string> boolparameters;

    if (pSession->DefinesElement("NEKTAR/MESHING/BOOLPARAMETERS"))
    {
        TiXmlElement *bparam = mcf->FirstChildElement("BOOLPARAMETERS");
        TiXmlElement *BP     = bparam->FirstChildElement("P");

        while (BP)
        {
            string tmp;
            BP->QueryStringAttribute("VALUE", &tmp);
            boolparameters.insert(tmp);
            BP = BP->NextSiblingElement("P");
        }
    }

    set<string> refinement;
    set<string> curve_refinement;
    if (pSession->DefinesElement("NEKTAR/MESHING/REFINEMENT"))
    {
        TiXmlElement *refine = mcf->FirstChildElement("REFINEMENT");
        TiXmlElement *L      = refine->FirstChildElement("LINE");

        while (L)
        {
            stringstream ss;
            TiXmlElement *T = L->FirstChildElement("X1");
            ss << T->GetText() << ",";
            T = L->FirstChildElement("Y1");
            ss << T->GetText() << ",";
            T = L->FirstChildElement("Z1");
            ss << T->GetText() << ",";
            T = L->FirstChildElement("X2");
            ss << T->GetText() << ",";
            T = L->FirstChildElement("Y2");
            ss << T->GetText() << ",";
            T = L->FirstChildElement("Z2");
            ss << T->GetText() << ",";
            T = L->FirstChildElement("R");
            ss << T->GetText() << ",";
            T = L->FirstChildElement("D");
            ss << T->GetText();

            refinement.insert(ss.str());

            L = L->NextSiblingElement("LINE");
        }

<<<<<<< HEAD
        TiXmlElement *C      = refine->FirstChildElement("CURVE");
=======
        TiXmlElement *C = refine->FirstChildElement("CURVE");
>>>>>>> 87b4cd4f
        while (C)
        {
            stringstream ss;
            TiXmlElement *T = C->FirstChildElement("ID");
            ss << T->GetText() << ",";
            T = C->FirstChildElement("R");
            ss << T->GetText() << ",";
            T = C->FirstChildElement("D");
            ss << T->GetText();

            curve_refinement.insert(ss.str());

            C = C->NextSiblingElement("CURVE");
        }
<<<<<<< HEAD

=======
>>>>>>> 87b4cd4f
    }

    set<string> periodic;
    if (pSession->DefinesElement("NEKTAR/MESHING/PERIODIC"))
    {
        TiXmlElement *per  = mcf->FirstChildElement("PERIODIC");
        TiXmlElement *pair = per->FirstChildElement("P");

        while (pair)
        {
            string tmp;
            pair->QueryStringAttribute("PAIR", &tmp);
            periodic.insert(tmp);
            pair = pair->NextSiblingElement("P");
        }
    }

    if (pSession->DefinesElement("NEKTAR/MESHING/VOIDPOINTS"))
    {
        TiXmlElement *vpts = mcf->FirstChildElement("VOIDPOINTS");
        TiXmlElement *v    = vpts->FirstChildElement("V");
        stringstream ss;
        while (v)
        {
            std::string tmp = v->GetText();
            boost::trim(tmp);
            ss << tmp << ";";
            v = v->NextSiblingElement("V");
        }
        m_voidPts = ss.str();
        m_voidPts.pop_back();
    }

    auto it = information.find("CADFile");

    if (it == information.end())
    {
        m_log(FATAL) << "No 'CADFile' property found in the INFORMATION "
                     << "section." << endl;
    }
    m_cadfile = it->second;

    it = information.find("MeshType");
    if (it == information.end())
    {
        m_log(FATAL) << "No 'MeshType' property found in the INFORMATION "
                     << "section." << endl;
    }

    m_makeBL   = it->second == "3DBndLayer";
    m_2D       = it->second == "2D";
    m_manifold = it->second == "Manifold";

    if (it->second == "2DBndLayer")
    {
        m_makeBL = true;
        m_2D     = true;
    }

    if (!m_makeBL && !m_2D && !m_manifold && it->second != "3D")
    {
        if (it == information.end())
        {
            m_log(FATAL) << "Invalid 'MeshType' property found in the "
                         << "INFORMATION section: should be one of 2D, 3D, "
                         << "2DBndLayer, 3DBndLayer or Manifold." << endl;
        }
    }

    it = parameters.find("MinDelta");
    if (it == parameters.end())
    {
        m_log(FATAL) << "No 'MinDelta' parameter found in the PARAMETERS "
                     << "section." << endl;
    }
    m_minDelta = it->second;

    it = parameters.find("MaxDelta");
    if (it == parameters.end())
    {
        m_log(FATAL) << "No 'MaxDelta' parameter found in the PARAMETERS "
                     << "section." << endl;
    }
    m_maxDelta = it->second;

    it = parameters.find("EPS");
    if (it == parameters.end())
    {
        m_log(FATAL) << "No 'EPS' parameter found in the PARAMETERS "
                     << "section." << endl;
    }
    m_eps = it->second;

    it = parameters.find("Order");
    if (it == parameters.end())
    {
        m_log(FATAL) << "No 'Order' parameter found in the PARAMETERS "
                     << "section." << endl;
    }
    m_order = it->second;

    if (m_makeBL)
    {
        it = parameters.find("BndLayerSurfaces");
        if (it == parameters.end())
        {
            m_log(FATAL) << "No 'BndLayerSurfaces' parameter found in the "
                         << "PARAMETERS section." << endl;
        }
        m_blsurfs = it->second;

        it = parameters.find("BndLayerThickness");
        if (it == parameters.end())
        {
            m_log(FATAL) << "No 'BndLayerThickness' parameter found in the "
                         << "PARAMETERS section." << endl;
        }
        m_blthick = it->second;

        it        = parameters.find("BndLayerLayers");
        m_splitBL = it != parameters.end();
        if (m_splitBL)
        {
            m_bllayers = it->second;
            it         = parameters.find("BndLayerProgression");
            m_blprog   = it != parameters.end() ? it->second : "2.0";
        }

        it = parameters.find("BndLayerAdjustment");
        if (it != parameters.end())
        {
            m_adjust     = true;
            m_adjustment = it->second;
        }
        else
        {
            m_adjust = false;
        }

        it = parameters.find("SpaceOutBndLayer");
        if (it != parameters.end())
        {
            m_spaceoutbl    = true;
            m_spaceoutblthr = it->second;

            it = parameters.find("NoSpaceOutSurf");
            if (it != parameters.end())
            {
                m_nospaceoutsurf = it->second;
            }
        }
        else
        {
            m_spaceoutbl = false;
        }
    }
    else
    {
        m_splitBL = false;
    }

    m_naca = false;
    if (m_2D && m_cadfile.find('.') == std::string::npos)
    {
        m_naca = true;

        stringstream ss;
        it = parameters.find("Xmin");
        if (it == parameters.end())
        {
            m_log(FATAL) << "No 'Xmin' parameter found in the "
                         << "PARAMETERS section." << endl;
        }
        ss << it->second << ",";
        it = parameters.find("Ymin");
        if (it == parameters.end())
        {
            m_log(FATAL) << "No 'Ymin' parameter found in the "
                         << "PARAMETERS section." << endl;
        }
        ss << it->second << ",";
        it = parameters.find("Xmax");
        if (it == parameters.end())
        {
            m_log(FATAL) << "No 'Xmax' parameter found in the "
                         << "PARAMETERS section." << endl;
        }
        ss << it->second << ",";
        it = parameters.find("Ymax");
        if (it == parameters.end())
        {
            m_log(FATAL) << "No 'Ymax' parameter found in the "
                         << "PARAMETERS section." << endl;
        }
        ss << it->second << ",";
        it = parameters.find("AOA");
        if (it == parameters.end())
        {
            m_log(FATAL) << "No 'AOA' parameter found in the "
                         << "PARAMETERS section." << endl;
        }
        ss << it->second;

        m_nacadomain = ss.str();
    }

    auto sit    = boolparameters.find("SurfaceOptimiser");
    m_surfopti  = sit != boolparameters.end();
    sit         = boolparameters.find("WriteOctree");
    m_woct      = sit != boolparameters.end();
    sit         = boolparameters.find("VariationalOptimiser");
    m_varopti   = sit != boolparameters.end();
    sit         = boolparameters.find("BndLayerAdjustEverywhere");
    m_adjustall = sit != boolparameters.end();
    sit         = boolparameters.find("SmoothBndLayer");
    m_smoothbl  = sit != boolparameters.end();

    m_refine = refinement.size() > 0;
    if (m_refine)
    {
        stringstream ss;
        for (sit = refinement.begin(); sit != refinement.end(); sit++)
        {
            ss << *sit << ":";
        }
        m_refinement = ss.str();
        m_refinement.erase(m_refinement.end() - 1);
    }

    m_curverefine = curve_refinement.size() > 0;
    if (m_curverefine)
    {
        stringstream ss;
<<<<<<< HEAD
        for (sit = curve_refinement.begin(); sit != curve_refinement.end(); sit++)
=======
        for (sit = curve_refinement.begin(); sit != curve_refinement.end();
             sit++)
>>>>>>> 87b4cd4f
        {
            ss << *sit;
            ss << ":";
        }
        m_curverefinement = ss.str();
        m_curverefinement.erase(m_curverefinement.end() - 1);
    }

    if (periodic.size() > 0)
    {
        stringstream ss;
        for (sit = periodic.begin(); sit != periodic.end(); ++sit)
        {
            ss << *sit;
            ss << ":";
        }
        m_periodic = ss.str();
        m_periodic.erase(m_periodic.end() - 1);
    }
}

void InputMCF::Process()
{
    m_log(VERBOSE) << "Reading mesh configuration file '"
                   << m_config["infile"].as<string>() << "'" << endl;

    ParseFile(m_config["infile"].as<string>());

    m_mesh->m_expDim   = 3;
    m_mesh->m_spaceDim = 3;
    m_mesh->m_nummode  = boost::lexical_cast<int>(m_order) + 1;

    ModuleSharedPtr module;

    ////**** CAD ****////
    module = GetModuleFactory().CreateInstance(
        ModuleKey(eProcessModule, "loadcad"), m_mesh);
    module->SetLogger(m_log);
    module->RegisterConfig("filename", m_cadfile);
    module->RegisterConfig("voidpoints", m_voidPts);
    if (m_2D)
    {
        module->RegisterConfig("2D", "");
    }
    if (m_naca)
    {
        module->RegisterConfig("NACA", m_nacadomain);
    }

    module->SetDefaults();
    module->Process();

    ////**** OCTREE ****////
    module = GetModuleFactory().CreateInstance(
        ModuleKey(eProcessModule, "loadoctree"), m_mesh);
    module->SetLogger(m_log);
    module->RegisterConfig("mindel", m_minDelta);
    module->RegisterConfig("maxdel", m_maxDelta);
    module->RegisterConfig("eps", m_eps);
    if (m_refine)
    {
        module->RegisterConfig("refinement", m_refinement);
    }
    if (m_curverefine)
    {
        module->RegisterConfig("curve_refinement", m_curverefinement);
    }
    if (m_woct)
    {
        module->RegisterConfig("writeoctree", "");
    }

    module->SetDefaults();
    module->Process();

    ////**** LINEAR MESHING ****////
    if (m_2D)
    {
        ////**** 2DGenerator ****////
        m_mesh->m_expDim   = 2;
        m_mesh->m_spaceDim = 2;
        module             = GetModuleFactory().CreateInstance(
            ModuleKey(eProcessModule, "2dgenerator"), m_mesh);

        module->SetLogger(m_log);

        if (m_makeBL)
        {
            module->RegisterConfig("blcurves", m_blsurfs);
            module->RegisterConfig("blthick", m_blthick);

            if (m_adjust)
            {
                module->RegisterConfig("bltadjust", m_adjustment);

                if (m_adjustall)
                {
                    module->RegisterConfig("adjustblteverywhere", "");
                }
            }

            if (m_smoothbl)
            {
                module->RegisterConfig("smoothbl", "");
            }

            if (m_spaceoutbl)
            {
                module->RegisterConfig("spaceoutbl", m_spaceoutblthr);
                module->RegisterConfig("nospaceoutsurf", m_nospaceoutsurf);
            }
        }
        if (m_periodic.size())
        {
            module->RegisterConfig("periodic", m_periodic);
        }

        try
        {
            module->SetDefaults();
            module->Process();
        }
        catch (runtime_error &e)
        {
            m_log(WARNING) << "2D linear mesh generator failed with message:"
                           << endl;
            m_log(WARNING) << e.what() << endl;
            m_log(FATAL) << "No mesh file has been created." << endl;
        }
    }
    else
    {
        ////**** SurfaceMesh ****////
        module = GetModuleFactory().CreateInstance(
            ModuleKey(eProcessModule, "surfacemesh"), m_mesh);

        try
        {
            module->SetLogger(m_log);
            module->SetDefaults();
            module->Process();
        }
        catch (runtime_error &e)
        {
            m_log(WARNING) << "Surface meshing has failed with message:"
                           << endl;
            m_log(WARNING) << e.what() << endl;
            m_log(WARNING) << "Any surfaces which were successfully meshed will"
                           << " be written as a manifold mesh." << endl;

            m_mesh->m_expDim = 2;

            ProcessVertices();
            ProcessEdges();
            ProcessFaces();
            ProcessElements();
            ProcessComposites();
            return;
        }

        if (m_manifold)
        {
            // Don't want to volume mesh.
            m_mesh->m_expDim = 2;
        }
        else
        {
            ////**** VolumeMesh ****////
            module = GetModuleFactory().CreateInstance(
                ModuleKey(eProcessModule, "volumemesh"), m_mesh);

            module->SetLogger(m_log);

            if (m_makeBL)
            {
                module->RegisterConfig("blsurfs", m_blsurfs);
                module->RegisterConfig("blthick", m_blthick);
                module->RegisterConfig("bllayers", m_bllayers);
                module->RegisterConfig("blprog", m_blprog);
            }

            try
            {
                module->SetDefaults();
                module->Process();
            }
            catch (runtime_error &e)
            {
                m_log(WARNING)
                    << "Volume meshing has failed with message:" << endl;
                m_log(WARNING) << e.what() << endl;
                m_log(WARNING) << "The linear surface mesh be written as a "
                               << "manifold mesh" << endl;

                m_mesh->m_expDim = 2;
                m_mesh->m_element[3].clear();

                ProcessVertices();
                ProcessEdges();
                ProcessFaces();
                ProcessElements();
                ProcessComposites();

                return;
            }
        }
    }

    ////**** HOSurface ****////
    module = GetModuleFactory().CreateInstance(
        ModuleKey(eProcessModule, "hosurface"), m_mesh);

    module->SetLogger(m_log);

    if (m_surfopti)
    {
        module->RegisterConfig("opti", "");
    }

    try
    {
        module->SetDefaults();
        module->Process();
    }
    catch (runtime_error &e)
    {
        m_log(WARNING) << "High-order surface meshing has failed with message:"
                       << endl;
        m_log(WARNING) << e.what() << endl;
        m_log(WARNING) << "The mesh will be written as normal but the "
                       << "incomplete surface will remain faceted" << endl;
        return;
    }

    ////*** VARIATIONAL OPTIMISATION ****////
    if (m_varopti)
    {
        unsigned int np = boost::thread::physical_concurrency();

        m_log(VERBOSE) << "Detecting " << np << " cores, will attempt to run "
                       << "in parallel" << endl;

        module = GetModuleFactory().CreateInstance(
            ModuleKey(eProcessModule, "varopti"), m_mesh);

        module->SetLogger(m_log);
        module->RegisterConfig("hyperelastic", "");
        module->RegisterConfig("maxiter", "10");
        module->RegisterConfig("numthreads", boost::lexical_cast<string>(np));

        try
        {
            module->SetDefaults();
            module->Process();
        }
        catch (runtime_error &e)
        {
            m_log(WARNING) << "Variational optimisation has failed with "
                           << "message:" << endl;
            m_log(WARNING) << e.what() << endl;
            m_log(WARNING) << "The mesh will be written as is, it may be "
                           << "invalid" << endl;
            return;
        }
    }

    ////**** SPLIT BL ****////
    if (m_splitBL)
    {
        module = GetModuleFactory().CreateInstance(
            ModuleKey(eProcessModule, "bl"), m_mesh);

        module->SetLogger(m_log);
        module->RegisterConfig("layers", m_bllayers);
        module->RegisterConfig("surf", m_blsurfs);
        module->RegisterConfig("nq",
                               boost::lexical_cast<string>(m_mesh->m_nummode));
        module->RegisterConfig("r", m_blprog);

        try
        {
            module->SetDefaults();
            module->Process();
        }
        catch (runtime_error &e)
        {
            m_log(WARNING) << "Boundary layer splitting has failed with "
                           << "message:" << endl;
            m_log(WARNING) << e.what() << endl;
            m_log(WARNING) << "The mesh will be written as is, it may be "
                           << "invalid" << endl;
            return;
        }
    }

    // apply surface labels
    for (auto &it : m_mesh->m_composite)
    {
        ElementSharedPtr el = it.second->m_items[0];
        if (el->m_parentCAD)
        {
            string name = el->m_parentCAD->GetName();
            if (name.size() > 0)
            {
                m_mesh->m_faceLabels.insert(
                    make_pair(el->GetTagList()[0], name));
            }
        }
    }
    ProcessComposites();

    ////**** Peralign ****////
    if (m_2D && m_periodic.size())
    {
        vector<string> lines;
        boost::split(lines, m_periodic, boost::is_any_of(":"));

        for (auto &il : lines)
        {
            module = GetModuleFactory().CreateInstance(
                ModuleKey(eProcessModule, "peralign"), m_mesh);

            vector<string> tmp(2);
            boost::split(tmp, il, boost::is_any_of(","));
            module->SetLogger(m_log);
            module->RegisterConfig("surf1", tmp[0]);
            module->RegisterConfig("surf2", tmp[1]);

            module->SetDefaults();
            module->Process();
        }
    }

    m_log(VERBOSE) << "Input mesh generation complete." << endl;
}
} // namespace NekMesh
} // namespace Nektar<|MERGE_RESOLUTION|>--- conflicted
+++ resolved
@@ -175,11 +175,7 @@
             L = L->NextSiblingElement("LINE");
         }
 
-<<<<<<< HEAD
-        TiXmlElement *C      = refine->FirstChildElement("CURVE");
-=======
         TiXmlElement *C = refine->FirstChildElement("CURVE");
->>>>>>> 87b4cd4f
         while (C)
         {
             stringstream ss;
@@ -194,10 +190,6 @@
 
             C = C->NextSiblingElement("CURVE");
         }
-<<<<<<< HEAD
-
-=======
->>>>>>> 87b4cd4f
     }
 
     set<string> periodic;
@@ -431,12 +423,8 @@
     if (m_curverefine)
     {
         stringstream ss;
-<<<<<<< HEAD
-        for (sit = curve_refinement.begin(); sit != curve_refinement.end(); sit++)
-=======
         for (sit = curve_refinement.begin(); sit != curve_refinement.end();
              sit++)
->>>>>>> 87b4cd4f
         {
             ss << *sit;
             ss << ":";
