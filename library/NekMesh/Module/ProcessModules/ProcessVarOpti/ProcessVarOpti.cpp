////////////////////////////////////////////////////////////////////////////////
//
//  File: ProcessJac.cpp
//
//  For more information, please see: http://www.nektar.info/
//
//  The MIT License
//
//  Copyright (c) 2006 Division of Applied Mathematics, Brown University (USA),
//  Department of Aeronautics, Imperial College London (UK), and Scientific
//  Computing and Imaging Institute, University of Utah (USA).
//
//  Permission is hereby granted, free of charge, to any person obtaining a
//  copy of this software and associated documentation files (the "Software"),
//  to deal in the Software without restriction, including without limitation
//  the rights to use, copy, modify, merge, publish, distribute, sublicense,
//  and/or sell copies of the Software, and to permit persons to whom the
//  Software is furnished to do so, subject to the following conditions:
//
//  The above copyright notice and this permission notice shall be included
//  in all copies or substantial portions of the Software.
//
//  THE SOFTWARE IS PROVIDED "AS IS", WITHOUT WARRANTY OF ANY KIND, EXPRESS
//  OR IMPLIED, INCLUDING BUT NOT LIMITED TO THE WARRANTIES OF MERCHANTABILITY,
//  FITNESS FOR A PARTICULAR PURPOSE AND NONINFRINGEMENT. IN NO EVENT SHALL
//  THE AUTHORS OR COPYRIGHT HOLDERS BE LIABLE FOR ANY CLAIM, DAMAGES OR OTHER
//  LIABILITY, WHETHER IN AN ACTION OF CONTRACT, TORT OR OTHERWISE, ARISING
//  FROM, OUT OF OR IN CONNECTION WITH THE SOFTWARE OR THE USE OR OTHER
//  DEALINGS IN THE SOFTWARE.
//
//  Description: Calculate Jacobians of elements.
//
////////////////////////////////////////////////////////////////////////////////

#include <boost/core/ignore_unused.hpp>

#include <LibUtilities/Foundations/ManagerAccess.h>
#include <LibUtilities/Foundations/NodalUtil.h>

#include "ElUtil.h"
#include "NodeOpti.h"
#include "ProcessVarOpti.h"
#include <NekMesh/MeshElements/Element.h>

#include <StdRegions/StdPrismExp.h>
#include <StdRegions/StdQuadExp.h>
#include <StdRegions/StdTetExp.h>
#include <StdRegions/StdTriExp.h>

#include <LibUtilities/BasicUtils/Timer.h>
#include <LibUtilities/Foundations/NodalUtil.h>

#include <boost/algorithm/string.hpp>
#include <boost/filesystem.hpp>

// Including Timer.h includes Windows.h, which causes GetJob to be set as a
// macro for some reason.
#if _WIN32
#undef GetJob
#endif

using namespace std;
using namespace Nektar::NekMesh;

namespace Nektar
{
namespace NekMesh
{

ModuleKey ProcessVarOpti::className =
    GetModuleFactory().RegisterCreatorFunction(
        ModuleKey(eProcessModule, "varopti"), ProcessVarOpti::create,
        "Optimise mesh locations.");

ProcessVarOpti::ProcessVarOpti(MeshSharedPtr m) : ProcessModule(m)
{
    // clang-format off
    m_config["linearelastic"] =
        ConfigOption(true, "", "Optimise for linear elasticity");
    m_config["winslow"] =
        ConfigOption(true, "", "Optimise for winslow");
    m_config["roca"] =
        ConfigOption(true, "", "Optimise for roca method");
    m_config["hyperelastic"] =
        ConfigOption(true, "", "Optimise for hyper elasticity");
    m_config["numthreads"] =
        ConfigOption(false, "1", "Number of threads");
    m_config["restol"] =
        ConfigOption(false, "1e-6", "Tolerance criterion");
    m_config["maxiter"] =
        ConfigOption(false, "500", "Maximum number of iterations");
    m_config["subiter"] =
        ConfigOption(false, "0", "Number of iterations between updates for r-adaptation");
    m_config["nq"] =
        ConfigOption(false, "-1", "Order of mesh");
    m_config["region"] =
        ConfigOption(false, "0.0", "create regions based on target");
    m_config["resfile"] =
        ConfigOption(false, "", "writes residual values to file");
    m_config["histfile"] =
        ConfigOption(false, "", "histogram of scaled jac");
    m_config["overint"] =
        ConfigOption(false, "6", "over integration order");
    m_config["analytics"] =
        ConfigOption(false, "", "basic analytics module");
    m_config["scalingfile"] =
        ConfigOption(false, "", "Read scaling field from file for r-adaptation");
    m_config["radaptscale"] =
        ConfigOption(false, "0", "Maps scaling for curve-based r-adaption");
    m_config["radaptrad"] =
        ConfigOption(false, "0", "Radius of influence for curve-based r-adaption");
    m_config["radaptcurves"] =
        ConfigOption(false, "", "Array of curves to use for adaption");
    // clang-format on
}

ProcessVarOpti::~ProcessVarOpti()
{
}

void ProcessVarOpti::Process()
{
    m_log(VERBOSE) << "Optimising mesh quality." << endl;

    if (m_config["linearelastic"].beenSet)
    {
        m_opti = eLinEl;
    }
    else if (m_config["winslow"].beenSet)
    {
        m_opti = eWins;
    }
    else if (m_config["roca"].beenSet)
    {
        m_opti = eRoca;
    }
    else if (m_config["hyperelastic"].beenSet)
    {
        m_opti = eHypEl;
    }
    else
    {
        m_log(FATAL) << "You should specify a type of optimisation, e.g. "
                     << "'hyperelastic'." << endl;
    }

    const int maxIter      = m_config["maxiter"].as<int>();
    const NekDouble restol = m_config["restol"].as<NekDouble>();
    int subIter            = m_config["subiter"].as<int>();
    if (subIter == 0)
    {
        subIter = maxIter;
    }

    // m_mesh->m_nummode = m_config["nq"].as<int>();

    bool fd = false;

    if (m_config["nq"].beenSet)
    {
        m_mesh->m_nummode = m_config["nq"].as<int>();
        fd                = true;
    }

    if (!fd)
    {
        for (auto &edge : m_mesh->m_edgeSet)
        {
            if (edge->m_edgeNodes.size() > 0)
            {
                m_mesh->m_nummode = edge->m_edgeNodes.size() + 2;
                fd                = true;
                break;
            }
        }
    }
    ASSERTL0(fd, "failed to find order of mesh");

    // Safety feature: limit over-integration order for high-order triangles
    // over order 5.
    int intOrder = m_config["overint"].as<int>();
    intOrder = m_mesh->m_nummode + intOrder <= 11 ?
        intOrder : 11 - m_mesh->m_nummode;

    m_log(VERBOSE) << "  - Identified mesh order as: " << m_mesh->m_nummode - 1
                   << endl;

    if (m_mesh->m_expDim == 2 && m_mesh->m_spaceDim == 3)
    {
        m_log(FATAL) << "Cannot presently optimise manifold meshes (2D embedded"
                     << " in 3D)." << endl;
    }

    m_res      = std::shared_ptr<Residual>(new Residual);
    m_res->val = 1.0;
    m_mesh->MakeOrder(m_mesh->m_nummode - 1,
                      LibUtilities::eGaussLobattoLegendre,
                      m_log);

    if (m_config["analytics"].beenSet)
    {
        Analytics();
        return;
    }


    map<LibUtilities::ShapeType, DerivUtilSharedPtr> derivUtils =
        BuildDerivUtil(intOrder);

    GetElementMap(intOrder, derivUtils);

    m_res->startInv = 0;
    m_res->worstJac = numeric_limits<double>::max();
    for (int i = 0; i < m_dataSet.size(); i++)
    {
        m_dataSet[i]->Evaluate();
        m_dataSet[i]->InitialMinJac();
    }

    vector<ElUtilSharedPtr> elLock;

    if (m_config["region"].beenSet)
    {
        elLock = GetLockedElements(m_config["region"].as<NekDouble>());
    }

    vector<vector<NodeSharedPtr> > freenodes = GetColouredNodes(elLock);
    vector<vector<NodeOptiSharedPtr> > optiNodes;

    // turn the free nodes into optimisable objects with all required data
    set<int> check;
    for (int i = 0; i < freenodes.size(); i++)
    {
        vector<NodeOptiSharedPtr> ns;
        for (int j = 0; j < freenodes[i].size(); j++)
        {
            auto it = m_nodeElMap.find(freenodes[i][j]->m_id);
            ASSERTL0(it != m_nodeElMap.end(), "could not find");

            int optiKind = m_mesh->m_spaceDim;

            if (freenodes[i][j]->GetNumCadCurve())
            {
                // ensures CAD vertices are removed from optimisation and not allowed to move.
                [&]{ // in a lambda function to avoid checking multiple curves if node is already identified as a vertex.
                auto  test_curves = freenodes[i][j]->GetCADCurves();
                for (auto &curve: test_curves)
                {
                    auto verts = curve->GetVertex();
                    for (auto &vert : verts)
                    {
                        if (freenodes[i][j] == vert->GetNode())
                        {
                            optiKind = 0;  // node is a vertex of the CAD curve and should not be optimised.
                            return;
                        }
                    }
                }
<<<<<<< HEAD
                optiKind += 10; // if the lambda function hasn't returned then node is not a vertex.
=======
                optiKind += 10; // if the lambda function hasn't returned until this point then node is not a vertex.
>>>>>>> f8dd5517
                }();
            }
            else if (freenodes[i][j]->GetNumCADSurf()) // Why == 1 and not >= 1 or just != 0 ? Removed.
            {
                optiKind += 20;
            }
            else
            {
                optiKind += 10 * m_mesh->m_expDim;
            }

            auto c = check.find(freenodes[i][j]->m_id);
            ASSERTL0(c == check.end(), "duplicate node");
            check.insert(freenodes[i][j]->m_id);

            if (optiKind)
            {
                ns.push_back(GetNodeOptiFactory().CreateInstance(
                  optiKind, freenodes[i][j], it->second, m_res, derivUtils,
                  m_opti));
            }
        }
        optiNodes.push_back(ns);
    }

    int nset = optiNodes.size();
    int p    = 0;
    int mn   = numeric_limits<int>::max();
    int mx   = 0;
    for (int i = 0; i < nset; i++)
    {
        p += optiNodes[i].size();
        mn = min(mn, int(optiNodes[i].size()));
        mx = max(mx, int(optiNodes[i].size()));
    }

    if (m_config["histfile"].beenSet)
    {
        ofstream histFile;
        string name = m_config["histfile"].as<string>() + "_start.txt";
        histFile.open(name.c_str());

        for (int i = 0; i < m_dataSet.size(); i++)
        {
            histFile << m_dataSet[i]->GetScaledJac() << endl;
        }
        histFile.close();
    }

    m_log(VERBOSE) << "Mesh statistics prior to optimisation:" << endl;
    m_log(VERBOSE) << "  - # elements         : "
                   << m_mesh->m_element[m_mesh->m_expDim].size() - elLock.size()
                   << endl;
    m_log(VERBOSE) << "  - # invalid elements : " << m_res->startInv << endl;
    m_log(VERBOSE) << "  - Worst Jacobian     : " << scientific << m_res->worstJac
                   << endl;
    m_log(VERBOSE) << "  - # free nodes       : " << m_res->n << endl;
    m_log(VERBOSE) << "  - # DoF              : " << m_res->nDoF << endl;
    m_log(VERBOSE) << "  - # color sets       : " << nset << endl;
    m_log(VERBOSE) << "  - Avg set colors     : " << scientific << p/nset << endl;
    m_log(VERBOSE) << "  - Min set            : " << mn << endl;
    m_log(VERBOSE) << "  - Max set            : " << mx << endl;
    m_log(VERBOSE) << "  - Residual tolerance : " << scientific << restol << endl;

    int nThreads = m_config["numthreads"].as<int>();

    if (m_mesh->m_cad)
    {
        if (boost::equals(m_mesh->m_cad->GetEngine(), "cfi"))
        {
            m_log(WARNING) << "CFI is not thread-safe; forcing to "
                           << "'numthreads=1'." << endl;
            nThreads = 1;
        }
    }

    int ctr = 0;
    Thread::ThreadMaster tms;
    tms.SetThreadingType("ThreadManagerBoost");
    Thread::ThreadManagerSharedPtr tm =
        tms.CreateInstance(Thread::ThreadMaster::SessionJob, nThreads);

    LibUtilities::Timer t;
    t.Start();

    ofstream resFile;
    if (m_config["resfile"].beenSet)
    {
        resFile.open(m_config["resfile"].as<string>().c_str());
    }

    for (int i = 0; i < optiNodes.size(); i++)
    {
        vector<Thread::ThreadJob *> jobs(optiNodes[i].size());
        for (int j = 0; j < optiNodes[i].size(); j++)
        {
            optiNodes[i][j]->CalcMinJac();
        }
    }

    m_log(VERBOSE) << "Beginning iterations..." << endl;

    while (m_res->val > restol && ctr < maxIter)
    {
        ctr++;
        m_res->val       = 0.0;
        m_res->func      = 0.0;
        m_res->nReset[0] = 0;
        m_res->nReset[1] = 0;
        m_res->nReset[2] = 0;
        m_res->alphaI    = 0;
        for (int i = 0; i < optiNodes.size(); i++)
        {
            vector<Thread::ThreadJob *> jobs(optiNodes[i].size());
            for (int j = 0; j < optiNodes[i].size(); j++)
            {
                jobs[j] = optiNodes[i][j]->GetJob();
            }

            tm->SetNumWorkers(0);
            tm->QueueJobs(jobs);
            tm->SetNumWorkers(nThreads);
            tm->Wait();
        }

        m_res->startInv = 0;
        m_res->worstJac = numeric_limits<double>::max();

        bool update =
            ((m_config["scalingfile"].beenSet || m_config["radaptscale"].beenSet) && (ctr % subIter) == 0);
        vector<Thread::ThreadJob *> elJobs(m_dataSet.size());
        for (int i = 0; i < m_dataSet.size(); i++)
        {
            elJobs[i] = m_dataSet[i]->GetJob(update);
        }

        tm->SetNumWorkers(0);
        tm->QueueJobs(elJobs);
        tm->SetNumWorkers(nThreads);
        tm->Wait();

        if (m_config["resfile"].beenSet)
        {
            resFile << m_res->val << " " << m_res->worstJac << " "
                    << m_res->func << endl;
        }

        m_log(VERBOSE) << "  - Iteration: " << ctr
                       << "\tResidual: " << m_res->val
                       << "\tMin Jac: " << m_res->worstJac
                       << "\tInvalid: " << m_res->startInv
                       << "\tReset nodes: " << m_res->nReset[0] << "/"
                       << m_res->nReset[1] << "/" << m_res->nReset[2]
                       << "\tFunctional: " << m_res->func << endl;

        if(ctr >= maxIter)
        {
            break;
        }

        if (update)
        {
            m_log(VERBOSE) << "    => Mapping updated!" << endl;
        }
    }

    if (m_config["histfile"].beenSet)
    {
        ofstream histFile;
        string name = m_config["histfile"].as<string>() + "_end.txt";
        histFile.open(name.c_str());

        for (int i = 0; i < m_dataSet.size(); i++)
        {
            histFile << m_dataSet[i]->GetScaledJac() << endl;
        }
        histFile.close();
    }
    if (m_config["resfile"].beenSet)
    {
        resFile.close();
    }

    t.Stop();

    //RemoveLinearCurvature();

    m_log(VERBOSE) << "Optimisation complete!" << endl;
    m_log(VERBOSE) << "  - Time to compute: " << t.TimePerTest(1) << endl;
    m_log(VERBOSE) << "  - Invalid at end : " << m_res->startInv << endl;
    m_log(VERBOSE) << "  - Worst at end   : " << m_res->worstJac << endl;
}

class NodalUtilTriMonomial : public LibUtilities::NodalUtilTriangle
{
public:
    NodalUtilTriMonomial(int degree, Array<OneD, NekDouble> r,
                         Array<OneD, NekDouble> s)
        : NodalUtilTriangle(degree, r, s)
    {
    }

    virtual ~NodalUtilTriMonomial()
    {
    }

protected:
    virtual NekVector<NekDouble> v_OrthoBasis(const int mode)
    {
        // Monomial basis.
        std::pair<int, int> modes = m_ordering[mode];
        NekVector<NekDouble> ret(m_numPoints);

        for (int i = 0; i < m_numPoints; ++i)
        {
            ret(i) =
                pow(m_xi[0][i], modes.first) * pow(m_xi[1][i], modes.second);
        }

        return ret;
    }

    virtual NekVector<NekDouble> v_OrthoBasisDeriv(const int dir,
                                                   const int mode)
    {
        boost::ignore_unused(dir, mode);
        NEKERROR(ErrorUtil::efatal, "OrthoBasisDeriv: not supported");
        return NekVector<NekDouble>();
    }

    virtual std::shared_ptr<NodalUtil> v_CreateUtil(
        Array<OneD, Array<OneD, NekDouble> > &xi)
    {
        return MemoryManager<NodalUtilTriMonomial>::AllocateSharedPtr(
            m_degree, xi[0], xi[1]);
    }
};

void ProcessVarOpti::Analytics()
{
    // Grab the first element from the list
    ElementSharedPtr elmt = m_mesh->m_element[m_mesh->m_expDim][0];

    // Get curved nodes
    vector<NodeSharedPtr> nodes;
    elmt->GetCurvedNodes(nodes);

    // We're going to investigate only the first node (corner node)
    NodeSharedPtr node = nodes[4];

    // Loop over overintegration orders
    const int nPoints       = 200;
    const int overInt       = 40;
    const NekDouble originX = -1.0;
    const NekDouble originY = -1.0;
    const NekDouble length  = 2.0;
    const NekDouble dx      = length / (nPoints - 1);

    m_log(VERBOSE) << "# overint = " << overInt << endl;
    m_log(VERBOSE) << "# Columns: x, y, over-integration orders (0 -> "
                   << overInt - 1 << "), " << " min(scaledJac)" << endl;

    // Loop over square defined by (originX, originY), length
    for (int k = 0; k < nPoints; ++k)
    {
        node->m_y = originY + k * dx;
        for (int j = 0; j < nPoints; ++j)
        {
            node->m_x = originX + j * dx;
            m_log(VERBOSE) << node->m_x << " " << node->m_y << " ";

            NekDouble minJacNew;

            for (int i = 0; i < overInt; ++i)
            {
                // Clear any existing node to element mapping.
                m_dataSet.clear();
                m_nodeElMap.clear();

                // Build deriv utils and element map.
                map<LibUtilities::ShapeType, DerivUtilSharedPtr> derivUtils =
                    BuildDerivUtil(i);

                // Reconstruct element map
                GetElementMap(i, derivUtils);

                for (int j = 0; j < m_dataSet.size(); j++)
                {
                    m_dataSet[j]->Evaluate();
                    m_dataSet[j]->InitialMinJac();
                }

                // Create NodeOpti object.
                NodeOptiSharedPtr nodeOpti =
                    GetNodeOptiFactory().CreateInstance(
                        m_mesh->m_spaceDim * 11, node,
                        m_nodeElMap.find(node->m_id)->second, m_res, derivUtils,
                        m_opti);

                minJacNew = 0.0;

                // Evaluate functional.
                nodeOpti->CalcMinJac();
                m_log(VERBOSE) << nodeOpti->GetFunctional<2>(minJacNew) << " ";
            }

            m_log(VERBOSE) << minJacNew << endl;
        }
    }
}
}
}<|MERGE_RESOLUTION|>--- conflicted
+++ resolved
@@ -256,11 +256,7 @@
                         }
                     }
                 }
-<<<<<<< HEAD
                 optiKind += 10; // if the lambda function hasn't returned then node is not a vertex.
-=======
-                optiKind += 10; // if the lambda function hasn't returned until this point then node is not a vertex.
->>>>>>> f8dd5517
                 }();
             }
             else if (freenodes[i][j]->GetNumCADSurf()) // Why == 1 and not >= 1 or just != 0 ? Removed.
