////////////////////////////////////////////////////////////////////////////////
//
//  File: ElUtil.h
//
//  For more information, please see: http://www.nektar.info/
//
//  The MIT License
//
//  Copyright (c) 2006 Division of Applied Mathematics, Brown University (USA),
//  Department of Aeronautics, Imperial College London (UK), and Scientific
//  Computing and Imaging Institute, University of Utah (USA).
//
//  Permission is hereby granted, free of charge, to any person obtaining a
//  copy of this software and associated documentation files (the "Software"),
//  to deal in the Software without restriction, including without limitation
//  the rights to use, copy, modify, merge, publish, distribute, sublicense,
//  and/or sell copies of the Software, and to permit persons to whom the
//  Software is furnished to do so, subject to the following conditions:
//
//  The above copyright notice and this permission notice shall be included
//  in all copies or substantial portions of the Software.
//
//  THE SOFTWARE IS PROVIDED "AS IS", WITHOUT WARRANTY OF ANY KIND, EXPRESS
//  OR IMPLIED, INCLUDING BUT NOT LIMITED TO THE WARRANTIES OF MERCHANTABILITY,
//  FITNESS FOR A PARTICULAR PURPOSE AND NONINFRINGEMENT. IN NO EVENT SHALL
//  THE AUTHORS OR COPYRIGHT HOLDERS BE LIABLE FOR ANY CLAIM, DAMAGES OR OTHER
//  LIABILITY, WHETHER IN AN ACTION OF CONTRACT, TORT OR OTHERWISE, ARISING
//  FROM, OUT OF OR IN CONNECTION WITH THE SOFTWARE OR THE USE OR OTHER
//  DEALINGS IN THE SOFTWARE.
//
//  Description:
//
////////////////////////////////////////////////////////////////////////////////

#ifndef UTILITIES_NEKMESH_PROCESSVAROPTI_ELUTIL
#define UTILITIES_NEKMESH_PROCESSVAROPTI_ELUTIL

#include <LibUtilities/BasicUtils/Thread.h>

#include <NekMesh/Module/Module.h>

#include <LibUtilities/BasicUtils/Interpolator.h>
#include <LibUtilities/BasicUtils/PtsField.h>

typedef Nektar::LibUtilities::PtsFieldSharedPtr PtsFieldSharedPtr;

namespace Nektar
{
namespace NekMesh
{

using namespace NekMesh;

struct DerivUtil;
struct Residual;

typedef std::shared_ptr<DerivUtil> DerivUtilSharedPtr;
typedef std::shared_ptr<Residual> ResidualSharedPtr;

class ElUtilJob;

class ElUtil : public std::enable_shared_from_this<ElUtil>
{
public:
<<<<<<< HEAD
    // TODO find a better way to pass the curve information than in the ElUtil constructor
    ElUtil(ElementSharedPtr e, DerivUtilSharedPtr d,
           ResidualSharedPtr, int n, int o, std::vector<CADCurveSharedPtr> curves);
=======
    ElUtil(ElementSharedPtr e, DerivUtilSharedPtr d, ResidualSharedPtr, int n,
           int o);
>>>>>>> 87b4cd4f

    ElUtilJob *GetJob(bool update = false);

    int GetId()
    {
        return m_el->GetId();
    }

    // Leaving these varibles as public for sake of efficiency
    std::vector<std::vector<NekDouble *>> nodes;
    std::vector<std::vector<NekDouble>> maps, mapsStd;

    void Evaluate();
    void InitialMinJac();

    ElementSharedPtr GetEl()
    {
        return m_el;
    }

    int NodeId(int in)
    {
        return m_idmap[in];
    }

    NekDouble GetScaledJac()
    {
        return m_scaledJac;
    }

    NekDouble &GetMinJac()
    {
        return m_minJac;
    }

    void SetScaling(LibUtilities::Interpolator interp)
    {
        m_interp = interp;
        UpdateMapping();
    }

    void SetScalingFromInput(NekDouble scale, NekDouble radius)
    {
        m_adapt_scale = scale;
        m_adapt_radius = radius;
        UpdateMapping();
    }

    void UpdateMapping();

private:
    void MappingIdealToRef();

    ElementSharedPtr m_el;
    int m_dim;
    int m_mode;
    int m_order;
    std::map<int, int> m_idmap;

    NekDouble m_scaledJac;
    NekDouble m_minJac;

    PtsFieldSharedPtr m_interpField;
    LibUtilities::Interpolator m_interp;

    DerivUtilSharedPtr m_derivUtil;
    ResidualSharedPtr m_res;

    // Initial maps
    std::vector<std::vector<NekDouble>> m_maps, m_mapsStd;
    // r-adaption
    std::vector<CADCurveSharedPtr> m_adaptcurves;
    NekDouble m_adapt_scale;
    NekDouble m_adapt_radius;

};
typedef std::shared_ptr<ElUtil> ElUtilSharedPtr;

class ElUtilJob : public Thread::ThreadJob
{
public:
    ElUtilJob(ElUtil *e, bool update) : el(e), m_update(update)
    {
    }

    void Run()
    {
        el->Evaluate();

        if (m_update)
        {
            el->UpdateMapping();
        }
    }

private:
    ElUtil *el;
    bool m_update;
};

} // namespace NekMesh
} // namespace Nektar

#endif<|MERGE_RESOLUTION|>--- conflicted
+++ resolved
@@ -62,14 +62,9 @@
 class ElUtil : public std::enable_shared_from_this<ElUtil>
 {
 public:
-<<<<<<< HEAD
     // TODO find a better way to pass the curve information than in the ElUtil constructor
-    ElUtil(ElementSharedPtr e, DerivUtilSharedPtr d,
-           ResidualSharedPtr, int n, int o, std::vector<CADCurveSharedPtr> curves);
-=======
     ElUtil(ElementSharedPtr e, DerivUtilSharedPtr d, ResidualSharedPtr, int n,
-           int o);
->>>>>>> 87b4cd4f
+           int o, std::vector<CADCurveSharedPtr> curves);
 
     ElUtilJob *GetJob(bool update = false);
 
