////////////////////////////////////////////////////////////////////////////////
//
//  File: ElUtil.cpp
//
//  For more information, please see: http://www.nektar.info/
//
//  The MIT License
//
//  Copyright (c) 2006 Division of Applied Mathematics, Brown University (USA),
//  Department of Aeronautics, Imperial College London (UK), and Scientific
//  Computing and Imaging Institute, University of Utah (USA).
//
//  Permission is hereby granted, free of charge, to any person obtaining a
//  copy of this software and associated documentation files (the "Software"),
//  to deal in the Software without restriction, including without limitation
//  the rights to use, copy, modify, merge, publish, distribute, sublicense,
//  and/or sell copies of the Software, and to permit persons to whom the
//  Software is furnished to do so, subject to the following conditions:
//
//  The above copyright notice and this permission notice shall be included
//  in all copies or substantial portions of the Software.
//
//  THE SOFTWARE IS PROVIDED "AS IS", WITHOUT WARRANTY OF ANY KIND, EXPRESS
//  OR IMPLIED, INCLUDING BUT NOT LIMITED TO THE WARRANTIES OF MERCHANTABILITY,
//  FITNESS FOR A PARTICULAR PURPOSE AND NONINFRINGEMENT. IN NO EVENT SHALL
//  THE AUTHORS OR COPYRIGHT HOLDERS BE LIABLE FOR ANY CLAIM, DAMAGES OR OTHER
//  LIABILITY, WHETHER IN AN ACTION OF CONTRACT, TORT OR OTHERWISE, ARISING
//  FROM, OUT OF OR IN CONNECTION WITH THE SOFTWARE OR THE USE OR OTHER
//  DEALINGS IN THE SOFTWARE.
//
//  Description: Calculate jacobians of elements.
//
////////////////////////////////////////////////////////////////////////////////

#include "ElUtil.h"
#include "ProcessVarOpti.h"

#include <LibUtilities/Foundations/ManagerAccess.h>
#include <mutex>

using namespace std;

namespace Nektar
{
namespace NekMesh
{

std::mutex mtx2;

ElUtil::ElUtil(ElementSharedPtr e, DerivUtilSharedPtr d, ResidualSharedPtr r,
               int n, int o, std::vector<CADCurveSharedPtr> curves)
{
    m_el           = e;
    m_derivUtil    = d;
    m_res          = r;
    m_mode         = n;
    m_order        = o;
    m_dim          = m_el->GetDim();
    m_adaptcurves  = curves;
    m_adapt_scale  = 0;
    m_adapt_radius = 0;
    vector<NodeSharedPtr> ns;
    m_el->GetCurvedNodes(ns);
    nodes.resize(ns.size());
    for (int i = 0; i < ns.size(); ++i)
    {
        nodes[i].resize(m_dim);
        nodes[i][0] = &ns[i]->m_x;

        if (m_dim >= 2)
        {
            nodes[i][1] = &ns[i]->m_y;
        }

        if (m_dim >= 3)
        {
            nodes[i][2] = &ns[i]->m_z;
        }

        m_idmap[ns[i]->m_id] = i;
    }
    MappingIdealToRef();
}

void ElUtil::MappingIdealToRef()
{
    if (m_el->GetConf().m_e == LibUtilities::eQuadrilateral)
    {
        LibUtilities::PointsKey pkey1(m_mode, LibUtilities::eNodalQuadElec);
        LibUtilities::PointsKey pkey2(m_mode + m_order,
                                      LibUtilities::eNodalQuadElec);

        Array<OneD, NekDouble> u1(m_derivUtil->ptsStd), v1(m_derivUtil->ptsStd),
            u2(m_derivUtil->pts), v2(m_derivUtil->pts);

        LibUtilities::PointsManager()[pkey1]->GetPoints(u1, v1);
        LibUtilities::PointsManager()[pkey2]->GetPoints(u2, v2);

        vector<vector<NekDouble>> xyz(4);
        vector<NodeSharedPtr> ns = m_el->GetVertexList();
        for (int i = 0; i < 4; i++)
        {
            vector<NekDouble> x(3);
            x[0]   = ns[i]->m_x;
            x[1]   = ns[i]->m_y;
            x[2]   = ns[i]->m_z;
            xyz[i] = x;
        }

        for (int i = 0; i < m_derivUtil->ptsStd; ++i)
        {
            NekDouble a1 = 0.5 * (1 - u1[i]);
            NekDouble a2 = 0.5 * (1 + u1[i]);
            NekDouble b1 = 0.5 * (1 - v1[i]);
            NekDouble b2 = 0.5 * (1 + v1[i]);

            DNekMat J(2, 2, 1.0, eFULL);

            J(0, 0) = -0.5 * b1 * xyz[0][0] + 0.5 * b1 * xyz[1][0] +
                      0.5 * b2 * xyz[2][0] - 0.5 * b2 * xyz[3][0];
            J(1, 0) = -0.5 * b1 * xyz[0][1] + 0.5 * b1 * xyz[1][1] +
                      0.5 * b2 * xyz[2][1] - 0.5 * b2 * xyz[3][1];

            J(0, 1) = -0.5 * a1 * xyz[0][0] - 0.5 * a2 * xyz[1][0] +
                      0.5 * a2 * xyz[2][0] + 0.5 * a1 * xyz[3][0];
            J(1, 1) = -0.5 * a1 * xyz[0][1] - 0.5 * a2 * xyz[1][1] +
                      0.5 * a2 * xyz[2][1] + 0.5 * a1 * xyz[3][1];

            J.Invert();

            vector<NekDouble> r(10, 0.0); // store det in 10th entry

            r[9] = 1.0 / (J(0, 0) * J(1, 1) - J(0, 1) * J(1, 0));

            r[0] = J(0, 0);
            r[1] = J(1, 0);
            r[2] = 0.0;
            r[3] = J(0, 1);
            r[4] = J(1, 1);
            r[5] = 0.0;
            r[6] = 0.0;
            r[7] = 0.0;
            r[8] = 0.0;
            m_mapsStd.push_back(r);
        }

        for (int i = 0; i < m_derivUtil->pts; ++i)
        {
            NekDouble a1 = 0.5 * (1 - u2[i]);
            NekDouble a2 = 0.5 * (1 + u2[i]);
            NekDouble b1 = 0.5 * (1 - v2[i]);
            NekDouble b2 = 0.5 * (1 + v2[i]);

            DNekMat J(2, 2, 1.0, eFULL);

            J(0, 0) = -0.5 * b1 * xyz[0][0] + 0.5 * b1 * xyz[1][0] +
                      0.5 * b2 * xyz[2][0] - 0.5 * b2 * xyz[3][0];
            J(1, 0) = -0.5 * b1 * xyz[0][1] + 0.5 * b1 * xyz[1][1] +
                      0.5 * b2 * xyz[2][1] - 0.5 * b2 * xyz[3][1];

            J(0, 1) = -0.5 * a1 * xyz[0][0] - 0.5 * a2 * xyz[1][0] +
                      0.5 * a2 * xyz[2][0] + 0.5 * a1 * xyz[3][0];
            J(1, 1) = -0.5 * a1 * xyz[0][1] - 0.5 * a2 * xyz[1][1] +
                      0.5 * a2 * xyz[2][1] + 0.5 * a1 * xyz[3][1];

            J.Invert();

            vector<NekDouble> r(10, 0.0); // store det in 10th entry

            r[9] = 1.0 / (J(0, 0) * J(1, 1) - J(0, 1) * J(1, 0));

            r[0] = J(0, 0);
            r[1] = J(1, 0);
            r[2] = 0.0;
            r[3] = J(0, 1);
            r[4] = J(1, 1);
            r[5] = 0.0;
            r[6] = 0.0;
            r[7] = 0.0;
            r[8] = 0.0;
            m_maps.push_back(r);
        }
    }
    else if (m_el->GetConf().m_e == LibUtilities::eTriangle)
    {
        DNekMat J(2, 2, 0.0);
        J(0, 0) = (*nodes[1][0] - *nodes[0][0]);
        J(1, 0) = (*nodes[1][1] - *nodes[0][1]);
        J(0, 1) = (*nodes[2][0] - *nodes[0][0]);
        J(1, 1) = (*nodes[2][1] - *nodes[0][1]);

        J.Invert();

        DNekMat R(2, 2, 0.0);
        R(0, 0) = 2.0;
        R(1, 1) = 2.0;

        J = J * R;

        for (int i = 0; i < m_derivUtil->pts; i++)
        {
            vector<NekDouble> r(10, 0.0); // store det in 10th entry

            r[9] = 1.0 / (J(0, 0) * J(1, 1) - J(0, 1) * J(1, 0));
            r[0] = J(0, 0);
            r[1] = J(1, 0);
            r[2] = 0.0;
            r[3] = J(0, 1);
            r[4] = J(1, 1);
            r[5] = 0.0;
            r[6] = 0.0;
            r[7] = 0.0;
            r[8] = 0.0;
            m_maps.push_back(r);
            m_mapsStd.push_back(r);
        }
    }
    else if (m_el->GetConf().m_e == LibUtilities::eTetrahedron)
    {
        DNekMat J(3, 3, 0.0);
        J(0, 0) = (*nodes[1][0] - *nodes[0][0]);
        J(1, 0) = (*nodes[1][1] - *nodes[0][1]);
        J(2, 0) = (*nodes[1][2] - *nodes[0][2]);
        J(0, 1) = (*nodes[2][0] - *nodes[0][0]);
        J(1, 1) = (*nodes[2][1] - *nodes[0][1]);
        J(2, 1) = (*nodes[2][2] - *nodes[0][2]);
        J(0, 2) = (*nodes[3][0] - *nodes[0][0]);
        J(1, 2) = (*nodes[3][1] - *nodes[0][1]);
        J(2, 2) = (*nodes[3][2] - *nodes[0][2]);

        J.Invert();

        DNekMat R(3, 3, 0.0);
        R(0, 0) = 2.0;
        R(1, 1) = 2.0;
        R(2, 2) = 2.0;

        J = J * R;

        for (int i = 0; i < m_derivUtil->pts; i++)
        {
            vector<NekDouble> r(10, 0.0); // store det in 10th entry

            r[9] = 1.0 / (J(0, 0) * (J(1, 1) * J(2, 2) - J(2, 1) * J(1, 2)) -
                          J(0, 1) * (J(1, 0) * J(2, 2) - J(2, 0) * J(1, 2)) +
                          J(0, 2) * (J(1, 0) * J(2, 1) - J(2, 0) * J(1, 1)));

            r[0] = J(0, 0);
            r[1] = J(1, 0);
            r[2] = J(2, 0);
            r[3] = J(0, 1);
            r[4] = J(1, 1);
            r[5] = J(2, 1);
            r[6] = J(0, 2);
            r[7] = J(1, 2);
            r[8] = J(2, 2);
            m_maps.push_back(r);
            m_mapsStd.push_back(r);
        }
    }
    else if (m_el->GetConf().m_e == LibUtilities::ePrism)
    {
        LibUtilities::PointsKey pkey1(m_mode, LibUtilities::eNodalPrismElec);
        LibUtilities::PointsKey pkey2(m_mode + m_order,
                                      LibUtilities::eNodalPrismSPI);
        Array<OneD, NekDouble> u1, v1, u2, v2, w1, w2;
        LibUtilities::PointsManager()[pkey1]->GetPoints(u1, v1, w1);
        LibUtilities::PointsManager()[pkey2]->GetPoints(u2, v2, w2);

        vector<vector<NekDouble>> xyz(6);
        vector<NodeSharedPtr> ns = m_el->GetVertexList();
        for (int i = 0; i < 6; i++)
        {
            vector<NekDouble> x(3);
            x[0]   = ns[i]->m_x;
            x[1]   = ns[i]->m_y;
            x[2]   = ns[i]->m_z;
            xyz[i] = x;
        }

        for (int i = 0; i < m_derivUtil->ptsStd; ++i)
        {
            NekDouble a2 = 0.5 * (1 + u1[i]);
            NekDouble b1 = 0.5 * (1 - v1[i]);
            NekDouble b2 = 0.5 * (1 + v1[i]);
            NekDouble c2 = 0.5 * (1 + w1[i]);
            NekDouble d  = 0.5 * (u1[i] + w1[i]);

            DNekMat J(3, 3, 1.0, eFULL);

            J(0, 0) = -0.5 * b1 * xyz[0][0] + 0.5 * b1 * xyz[1][0] +
                      0.5 * b2 * xyz[2][0] - 0.5 * b2 * xyz[3][0];
            J(1, 0) = -0.5 * b1 * xyz[0][1] + 0.5 * b1 * xyz[1][1] +
                      0.5 * b2 * xyz[2][1] - 0.5 * b2 * xyz[3][1];
            J(2, 0) = -0.5 * b1 * xyz[0][2] + 0.5 * b1 * xyz[1][2] +
                      0.5 * b2 * xyz[2][2] - 0.5 * b2 * xyz[3][2];

            J(0, 1) = 0.5 * d * xyz[0][0] - 0.5 * a2 * xyz[1][0] +
                      0.5 * a2 * xyz[2][0] - 0.5 * d * xyz[3][0] -
                      0.5 * c2 * xyz[4][0] + 0.5 * c2 * xyz[5][0];
            J(1, 1) = 0.5 * d * xyz[0][1] - 0.5 * a2 * xyz[1][1] +
                      0.5 * a2 * xyz[2][1] - 0.5 * d * xyz[3][1] -
                      0.5 * c2 * xyz[4][1] + 0.5 * c2 * xyz[5][1];
            J(2, 1) = 0.5 * d * xyz[0][2] - 0.5 * a2 * xyz[1][2] +
                      0.5 * a2 * xyz[2][2] - 0.5 * d * xyz[3][2] -
                      0.5 * c2 * xyz[4][2] + 0.5 * c2 * xyz[5][2];

            J(0, 2) = -0.5 * b1 * xyz[0][0] - 0.5 * b2 * xyz[3][0] +
                      0.5 * b1 * xyz[4][0] + 0.5 * b2 * xyz[5][0];
            J(1, 2) = -0.5 * b1 * xyz[0][1] - 0.5 * b2 * xyz[3][1] +
                      0.5 * b1 * xyz[4][1] + 0.5 * b2 * xyz[5][1];
            J(2, 2) = -0.5 * b1 * xyz[0][2] - 0.5 * b2 * xyz[3][2] +
                      0.5 * b1 * xyz[4][2] + 0.5 * b2 * xyz[5][2];

            J.Invert();

            vector<NekDouble> r(10, 0.0); // store det in 10th entry

            r[9] = 1.0 / (J(0, 0) * (J(1, 1) * J(2, 2) - J(2, 1) * J(1, 2)) -
                          J(0, 1) * (J(1, 0) * J(2, 2) - J(2, 0) * J(1, 2)) +
                          J(0, 2) * (J(1, 0) * J(2, 1) - J(2, 0) * J(1, 1)));

            r[0] = J(0, 0);
            r[1] = J(1, 0);
            r[2] = J(2, 0);
            r[3] = J(0, 1);
            r[4] = J(1, 1);
            r[5] = J(2, 1);
            r[6] = J(0, 2);
            r[7] = J(1, 2);
            r[8] = J(2, 2);
            m_mapsStd.push_back(r);
        }
        for (int i = 0; i < m_derivUtil->pts; ++i)
        {
            NekDouble a2 = 0.5 * (1 + u2[i]);
            NekDouble b1 = 0.5 * (1 - v2[i]);
            NekDouble b2 = 0.5 * (1 + v2[i]);
            NekDouble c2 = 0.5 * (1 + w2[i]);
            NekDouble d  = 0.5 * (u2[i] + w2[i]);

            DNekMat J(3, 3, 1.0, eFULL);

            J(0, 0) = -0.5 * b1 * xyz[0][0] + 0.5 * b1 * xyz[1][0] +
                      0.5 * b2 * xyz[2][0] - 0.5 * b2 * xyz[3][0];
            J(1, 0) = -0.5 * b1 * xyz[0][1] + 0.5 * b1 * xyz[1][1] +
                      0.5 * b2 * xyz[2][1] - 0.5 * b2 * xyz[3][1];
            J(2, 0) = -0.5 * b1 * xyz[0][2] + 0.5 * b1 * xyz[1][2] +
                      0.5 * b2 * xyz[2][2] - 0.5 * b2 * xyz[3][2];

            J(0, 1) = 0.5 * d * xyz[0][0] - 0.5 * a2 * xyz[1][0] +
                      0.5 * a2 * xyz[2][0] - 0.5 * d * xyz[3][0] -
                      0.5 * c2 * xyz[4][0] + 0.5 * c2 * xyz[5][0];
            J(1, 1) = 0.5 * d * xyz[0][1] - 0.5 * a2 * xyz[1][1] +
                      0.5 * a2 * xyz[2][1] - 0.5 * d * xyz[3][1] -
                      0.5 * c2 * xyz[4][1] + 0.5 * c2 * xyz[5][1];
            J(2, 1) = 0.5 * d * xyz[0][2] - 0.5 * a2 * xyz[1][2] +
                      0.5 * a2 * xyz[2][2] - 0.5 * d * xyz[3][2] -
                      0.5 * c2 * xyz[4][2] + 0.5 * c2 * xyz[5][2];

            J(0, 2) = -0.5 * b1 * xyz[0][0] - 0.5 * b2 * xyz[3][0] +
                      0.5 * b1 * xyz[4][0] + 0.5 * b2 * xyz[5][0];
            J(1, 2) = -0.5 * b1 * xyz[0][1] - 0.5 * b2 * xyz[3][1] +
                      0.5 * b1 * xyz[4][1] + 0.5 * b2 * xyz[5][1];
            J(2, 2) = -0.5 * b1 * xyz[0][2] - 0.5 * b2 * xyz[3][2] +
                      0.5 * b1 * xyz[4][2] + 0.5 * b2 * xyz[5][2];

            J.Invert();

            vector<NekDouble> r(10, 0.0); // store det in 10th entry

            r[9] = 1.0 / (J(0, 0) * (J(1, 1) * J(2, 2) - J(2, 1) * J(1, 2)) -
                          J(0, 1) * (J(1, 0) * J(2, 2) - J(2, 0) * J(1, 2)) +
                          J(0, 2) * (J(1, 0) * J(2, 1) - J(2, 0) * J(1, 1)));

            r[0] = J(0, 0);
            r[1] = J(1, 0);
            r[2] = J(2, 0);
            r[3] = J(0, 1);
            r[4] = J(1, 1);
            r[5] = J(2, 1);
            r[6] = J(0, 2);
            r[7] = J(1, 2);
            r[8] = J(2, 2);
            m_maps.push_back(r);
        }
    }
    else if (m_el->GetConf().m_e == LibUtilities::eHexahedron)
    {
        LibUtilities::PointsKey pkey1(m_mode, LibUtilities::eNodalHexElec);
        LibUtilities::PointsKey pkey2(m_mode + m_order,
                                      LibUtilities::eNodalHexElec);
        Array<OneD, NekDouble> u1(m_derivUtil->ptsStd), v1(m_derivUtil->ptsStd),
            w1(m_derivUtil->ptsStd), u2(m_derivUtil->pts), v2(m_derivUtil->pts),
            w2(m_derivUtil->pts);

        LibUtilities::PointsManager()[pkey1]->GetPoints(u1, v1, w1);
        LibUtilities::PointsManager()[pkey2]->GetPoints(u2, v2, w2);

        vector<vector<NekDouble>> xyz(8);
        vector<NodeSharedPtr> ns = m_el->GetVertexList();
        for (int i = 0; i < 8; i++)
        {
            vector<NekDouble> x(3);
            x[0]   = ns[i]->m_x;
            x[1]   = ns[i]->m_y;
            x[2]   = ns[i]->m_z;
            xyz[i] = x;
        }

        for (int i = 0; i < m_derivUtil->ptsStd; ++i)
        {
            NekDouble a1 = 0.5 * (1 - u1[i]);
            NekDouble a2 = 0.5 * (1 + u1[i]);
            NekDouble b1 = 0.5 * (1 - v1[i]);
            NekDouble b2 = 0.5 * (1 + v1[i]);
            NekDouble c1 = 0.5 * (1 - w1[i]);
            NekDouble c2 = 0.5 * (1 + w1[i]);

            DNekMat J(3, 3, 1.0, eFULL);

            J(0, 0) = -0.5 * b1 * c1 * xyz[0][0] + 0.5 * b1 * c1 * xyz[1][0] +
                      0.5 * b2 * c1 * xyz[2][0] - 0.5 * b2 * c1 * xyz[3][0] -
                      0.5 * b1 * c2 * xyz[5][0] + 0.5 * b1 * c2 * xyz[5][0] +
                      0.5 * b2 * c2 * xyz[6][0] - 0.5 * b2 * c2 * xyz[7][0];
            J(1, 0) = -0.5 * b1 * c1 * xyz[0][1] + 0.5 * b1 * c1 * xyz[1][1] +
                      0.5 * b2 * c1 * xyz[2][1] - 0.5 * b2 * c1 * xyz[3][1] -
                      0.5 * b1 * c2 * xyz[5][1] + 0.5 * b1 * c2 * xyz[5][1] +
                      0.5 * b2 * c2 * xyz[6][1] - 0.5 * b2 * c2 * xyz[7][1];
            J(2, 0) = -0.5 * b1 * c1 * xyz[0][2] + 0.5 * b1 * c1 * xyz[1][2] +
                      0.5 * b2 * c1 * xyz[2][2] - 0.5 * b2 * c1 * xyz[3][2] -
                      0.5 * b1 * c2 * xyz[5][2] + 0.5 * b1 * c2 * xyz[5][2] +
                      0.5 * b2 * c2 * xyz[6][2] - 0.5 * b2 * c2 * xyz[7][2];

            J(0, 1) = -0.5 * a1 * c1 * xyz[0][0] - 0.5 * a2 * c1 * xyz[1][0] +
                      0.5 * a2 * c1 * xyz[2][0] + 0.5 * a1 * c1 * xyz[3][0] -
                      0.5 * a1 * c2 * xyz[5][0] - 0.5 * a2 * c2 * xyz[5][0] +
                      0.5 * a2 * c2 * xyz[6][0] + 0.5 * a1 * c2 * xyz[7][0];
            J(1, 1) = -0.5 * a1 * c1 * xyz[0][1] - 0.5 * a2 * c1 * xyz[1][1] +
                      0.5 * a2 * c1 * xyz[2][1] + 0.5 * a1 * c1 * xyz[3][1] -
                      0.5 * a1 * c2 * xyz[5][1] - 0.5 * a2 * c2 * xyz[5][1] +
                      0.5 * a2 * c2 * xyz[6][1] + 0.5 * a1 * c2 * xyz[7][1];
            J(2, 1) = -0.5 * a1 * c1 * xyz[0][2] - 0.5 * a2 * c1 * xyz[1][2] +
                      0.5 * a2 * c1 * xyz[2][2] + 0.5 * a1 * c1 * xyz[3][2] -
                      0.5 * a1 * c2 * xyz[5][2] - 0.5 * a2 * c2 * xyz[5][2] +
                      0.5 * a2 * c2 * xyz[6][2] + 0.5 * a1 * c2 * xyz[7][2];

            J(0, 0) = -0.5 * b1 * a1 * xyz[0][0] - 0.5 * b1 * a2 * xyz[1][0] -
                      0.5 * b2 * a2 * xyz[2][0] - 0.5 * b2 * a1 * xyz[3][0] +
                      0.5 * b1 * a1 * xyz[5][0] + 0.5 * b1 * a2 * xyz[5][0] +
                      0.5 * b2 * a2 * xyz[6][0] + 0.5 * b2 * a1 * xyz[7][0];
            J(1, 0) = -0.5 * b1 * a1 * xyz[0][1] - 0.5 * b1 * a2 * xyz[1][1] -
                      0.5 * b2 * a2 * xyz[2][1] - 0.5 * b2 * a1 * xyz[3][1] +
                      0.5 * b1 * a1 * xyz[5][1] + 0.5 * b1 * a2 * xyz[5][1] +
                      0.5 * b2 * a2 * xyz[6][1] + 0.5 * b2 * a1 * xyz[7][1];
            J(2, 0) = -0.5 * b1 * a1 * xyz[0][2] - 0.5 * b1 * a2 * xyz[1][2] -
                      0.5 * b2 * a2 * xyz[2][2] - 0.5 * b2 * a1 * xyz[3][2] +
                      0.5 * b1 * a1 * xyz[5][2] + 0.5 * b1 * a2 * xyz[5][2] +
                      0.5 * b2 * a2 * xyz[6][2] + 0.5 * b2 * a1 * xyz[7][2];

            J.Invert();

            vector<NekDouble> r(10, 0.0); // store det in 10th entry

            r[9] = 1.0 / (J(0, 0) * (J(1, 1) * J(2, 2) - J(2, 1) * J(1, 2)) -
                          J(0, 1) * (J(1, 0) * J(2, 2) - J(2, 0) * J(1, 2)) +
                          J(0, 2) * (J(1, 0) * J(2, 1) - J(2, 0) * J(1, 1)));

            r[0] = J(0, 0);
            r[1] = J(1, 0);
            r[2] = J(2, 0);
            r[3] = J(0, 1);
            r[4] = J(1, 1);
            r[5] = J(2, 1);
            r[6] = J(0, 2);
            r[7] = J(1, 2);
            r[8] = J(2, 2);
            m_mapsStd.push_back(r);
        }

        for (int i = 0; i < m_derivUtil->pts; ++i)
        {
            NekDouble a1 = 0.5 * (1 - u2[i]);
            NekDouble a2 = 0.5 * (1 + u2[i]);
            NekDouble b1 = 0.5 * (1 - v2[i]);
            NekDouble b2 = 0.5 * (1 + v2[i]);
            NekDouble c1 = 0.5 * (1 - w2[i]);
            NekDouble c2 = 0.5 * (1 + w2[i]);

            DNekMat J(3, 3, 1.0, eFULL);

            J(0, 0) = -0.5 * b1 * c1 * xyz[0][0] + 0.5 * b1 * c1 * xyz[1][0] +
                      0.5 * b2 * c1 * xyz[2][0] - 0.5 * b2 * c1 * xyz[3][0] -
                      0.5 * b1 * c2 * xyz[5][0] + 0.5 * b1 * c2 * xyz[5][0] +
                      0.5 * b2 * c2 * xyz[6][0] - 0.5 * b2 * c2 * xyz[7][0];
            J(1, 0) = -0.5 * b1 * c1 * xyz[0][1] + 0.5 * b1 * c1 * xyz[1][1] +
                      0.5 * b2 * c1 * xyz[2][1] - 0.5 * b2 * c1 * xyz[3][1] -
                      0.5 * b1 * c2 * xyz[5][1] + 0.5 * b1 * c2 * xyz[5][1] +
                      0.5 * b2 * c2 * xyz[6][1] - 0.5 * b2 * c2 * xyz[7][1];
            J(2, 0) = -0.5 * b1 * c1 * xyz[0][2] + 0.5 * b1 * c1 * xyz[1][2] +
                      0.5 * b2 * c1 * xyz[2][2] - 0.5 * b2 * c1 * xyz[3][2] -
                      0.5 * b1 * c2 * xyz[5][2] + 0.5 * b1 * c2 * xyz[5][2] +
                      0.5 * b2 * c2 * xyz[6][2] - 0.5 * b2 * c2 * xyz[7][2];

            J(0, 1) = -0.5 * a1 * c1 * xyz[0][0] - 0.5 * a2 * c1 * xyz[1][0] +
                      0.5 * a2 * c1 * xyz[2][0] + 0.5 * a1 * c1 * xyz[3][0] -
                      0.5 * a1 * c2 * xyz[5][0] - 0.5 * a2 * c2 * xyz[5][0] +
                      0.5 * a2 * c2 * xyz[6][0] + 0.5 * a1 * c2 * xyz[7][0];
            J(1, 1) = -0.5 * a1 * c1 * xyz[0][1] - 0.5 * a2 * c1 * xyz[1][1] +
                      0.5 * a2 * c1 * xyz[2][1] + 0.5 * a1 * c1 * xyz[3][1] -
                      0.5 * a1 * c2 * xyz[5][1] - 0.5 * a2 * c2 * xyz[5][1] +
                      0.5 * a2 * c2 * xyz[6][1] + 0.5 * a1 * c2 * xyz[7][1];
            J(2, 1) = -0.5 * a1 * c1 * xyz[0][2] - 0.5 * a2 * c1 * xyz[1][2] +
                      0.5 * a2 * c1 * xyz[2][2] + 0.5 * a1 * c1 * xyz[3][2] -
                      0.5 * a1 * c2 * xyz[5][2] - 0.5 * a2 * c2 * xyz[5][2] +
                      0.5 * a2 * c2 * xyz[6][2] + 0.5 * a1 * c2 * xyz[7][2];

            J(0, 0) = -0.5 * b1 * a1 * xyz[0][0] - 0.5 * b1 * a2 * xyz[1][0] -
                      0.5 * b2 * a2 * xyz[2][0] - 0.5 * b2 * a1 * xyz[3][0] +
                      0.5 * b1 * a1 * xyz[5][0] + 0.5 * b1 * a2 * xyz[5][0] +
                      0.5 * b2 * a2 * xyz[6][0] + 0.5 * b2 * a1 * xyz[7][0];
            J(1, 0) = -0.5 * b1 * a1 * xyz[0][1] - 0.5 * b1 * a2 * xyz[1][1] -
                      0.5 * b2 * a2 * xyz[2][1] - 0.5 * b2 * a1 * xyz[3][1] +
                      0.5 * b1 * a1 * xyz[5][1] + 0.5 * b1 * a2 * xyz[5][1] +
                      0.5 * b2 * a2 * xyz[6][1] + 0.5 * b2 * a1 * xyz[7][1];
            J(2, 0) = -0.5 * b1 * a1 * xyz[0][2] - 0.5 * b1 * a2 * xyz[1][2] -
                      0.5 * b2 * a2 * xyz[2][2] - 0.5 * b2 * a1 * xyz[3][2] +
                      0.5 * b1 * a1 * xyz[5][2] + 0.5 * b1 * a2 * xyz[5][2] +
                      0.5 * b2 * a2 * xyz[6][2] + 0.5 * b2 * a1 * xyz[7][2];

            J.Invert();

            vector<NekDouble> r(10, 0.0); // store det in 10th entry

            r[9] = 1.0 / (J(0, 0) * (J(1, 1) * J(2, 2) - J(2, 1) * J(1, 2)) -
                          J(0, 1) * (J(1, 0) * J(2, 2) - J(2, 0) * J(1, 2)) +
                          J(0, 2) * (J(1, 0) * J(2, 1) - J(2, 0) * J(1, 1)));

            r[0] = J(0, 0);
            r[1] = J(1, 0);
            r[2] = J(2, 0);
            r[3] = J(0, 1);
            r[4] = J(1, 1);
            r[5] = J(2, 1);
            r[6] = J(0, 2);
            r[7] = J(1, 2);
            r[8] = J(2, 2);
            m_maps.push_back(r);
        }
    }
    else
    {
        ASSERTL0(false, "not coded");
    }

    for (int i = 0; i < m_maps.size(); ++i)
    {
        maps.emplace_back(10, 0.0);
        mapsStd.emplace_back(10, 0.0);
    }

    UpdateMapping();
}

void ElUtil::Evaluate()
{
    NekDouble mx2 = -1.0 * numeric_limits<double>::max();
    NekDouble mn2 = numeric_limits<double>::max();

    ASSERTL0(nodes.size() == m_derivUtil->ptsStd, "node count wrong");
    const int nNodes = nodes.size();

    if (m_dim == 2)
    {
        std::vector<NekDouble> X(nNodes), Y(nNodes);
        for (int j = 0; j < nNodes; j++)
        {
            X[j] = *nodes[j][0];
            Y[j] = *nodes[j][1];
        }

        std::vector<NekDouble> x1i(nNodes), y1i(nNodes);
        std::vector<NekDouble> x2i(nNodes), y2i(nNodes);

        Blas::Dgemv('N', nNodes, nNodes, 1.0,
                    m_derivUtil->VdmDStd[0].GetRawPtr(), nNodes, &X[0], 1, 0.0,
                    &x1i[0], 1.0);
        Blas::Dgemv('N', nNodes, nNodes, 1.0,
                    m_derivUtil->VdmDStd[0].GetRawPtr(), nNodes, &Y[0], 1, 0.0,
                    &y1i[0], 1.0);
        Blas::Dgemv('N', nNodes, nNodes, 1.0,
                    m_derivUtil->VdmDStd[1].GetRawPtr(), nNodes, &X[0], 1, 0.0,
                    &x2i[0], 1.0);
        Blas::Dgemv('N', nNodes, nNodes, 1.0,
                    m_derivUtil->VdmDStd[1].GetRawPtr(), nNodes, &Y[0], 1, 0.0,
                    &y2i[0], 1.0);

        for (int j = 0; j < nNodes; j++)
        {
            NekDouble jacDet = x1i[j] * y2i[j] - x2i[j] * y1i[j];
            mx2              = max(mx2, jacDet / mapsStd[j][9]);
            mn2              = min(mn2, jacDet / mapsStd[j][9]);
        }
    }
    else if (m_dim == 3)
    {
        std::vector<NekDouble> X(nNodes), Y(nNodes), Z(nNodes);
        for (int j = 0; j < nNodes; j++)
        {
            X[j] = *nodes[j][0];
            Y[j] = *nodes[j][1];
            Z[j] = *nodes[j][2];
        }
        std::vector<NekDouble> x1i2(nNodes), y1i2(nNodes), z1i2(nNodes);
        std::vector<NekDouble> x2i2(nNodes), y2i2(nNodes), z2i2(nNodes);
        std::vector<NekDouble> x3i2(nNodes), y3i2(nNodes), z3i2(nNodes);

        Blas::Dgemv('N', nNodes, nNodes, 1.0,
                    m_derivUtil->VdmDStd[0].GetRawPtr(), nNodes, &X[0], 1, 0.0,
                    &x1i2[0], 1.0);
        Blas::Dgemv('N', nNodes, nNodes, 1.0,
                    m_derivUtil->VdmDStd[0].GetRawPtr(), nNodes, &Y[0], 1, 0.0,
                    &y1i2[0], 1.0);
        Blas::Dgemv('N', nNodes, nNodes, 1.0,
                    m_derivUtil->VdmDStd[0].GetRawPtr(), nNodes, &Z[0], 1, 0.0,
                    &z1i2[0], 1.0);
        Blas::Dgemv('N', nNodes, nNodes, 1.0,
                    m_derivUtil->VdmDStd[1].GetRawPtr(), nNodes, &X[0], 1, 0.0,
                    &x2i2[0], 1.0);
        Blas::Dgemv('N', nNodes, nNodes, 1.0,
                    m_derivUtil->VdmDStd[1].GetRawPtr(), nNodes, &Y[0], 1, 0.0,
                    &y2i2[0], 1.0);
        Blas::Dgemv('N', nNodes, nNodes, 1.0,
                    m_derivUtil->VdmDStd[1].GetRawPtr(), nNodes, &Z[0], 1, 0.0,
                    &z2i2[0], 1.0);
        Blas::Dgemv('N', nNodes, nNodes, 1.0,
                    m_derivUtil->VdmDStd[2].GetRawPtr(), nNodes, &X[0], 1, 0.0,
                    &x3i2[0], 1.0);
        Blas::Dgemv('N', nNodes, nNodes, 1.0,
                    m_derivUtil->VdmDStd[2].GetRawPtr(), nNodes, &Y[0], 1, 0.0,
                    &y3i2[0], 1.0);
        Blas::Dgemv('N', nNodes, nNodes, 1.0,
                    m_derivUtil->VdmDStd[2].GetRawPtr(), nNodes, &Z[0], 1, 0.0,
                    &z3i2[0], 1.0);

        for (int j = 0; j < nNodes; j++)
        {
            NekDouble jacDet =
                x1i2[j] * (y2i2[j] * z3i2[j] - z2i2[j] * y3i2[j]) -
                x2i2[j] * (y1i2[j] * z3i2[j] - z1i2[j] * y3i2[j]) +
                x3i2[j] * (y1i2[j] * z2i2[j] - z1i2[j] * y2i2[j]);

            mx2 = max(mx2, jacDet / mapsStd[j][9]);
            mn2 = min(mn2, jacDet / mapsStd[j][9]);
        }
    }

    mtx2.lock();
    if (mn2 < 0)
    {
        m_res->startInv++;
    }
    m_res->worstJac = min(m_res->worstJac, (mn2 / mx2));
    mtx2.unlock();

    m_scaledJac = (mn2 / mx2);
}

void ElUtil::InitialMinJac()
{
    NekDouble mx = -1.0 * numeric_limits<double>::max();
    NekDouble mn = numeric_limits<double>::max();

    ASSERTL0(nodes.size() == m_derivUtil->ptsStd, "node count wrong");

    if (m_dim == 2)
    {
        NekVector<NekDouble> X(nodes.size()), Y(nodes.size());
        for (int j = 0; j < nodes.size(); j++)
        {
            X(j) = *nodes[j][0];
            Y(j) = *nodes[j][1];
        }

        NekVector<NekDouble> x1i2(m_derivUtil->pts), y1i2(m_derivUtil->pts),
            x2i2(m_derivUtil->pts), y2i2(m_derivUtil->pts);

        x1i2 = m_derivUtil->VdmD[0] * X;
        y1i2 = m_derivUtil->VdmD[0] * Y;
        x2i2 = m_derivUtil->VdmD[1] * X;
        y2i2 = m_derivUtil->VdmD[1] * Y;

        for (int j = 0; j < m_derivUtil->pts; j++)
        {
            NekDouble jacDet = x1i2(j) * y2i2(j) - x2i2(j) * y1i2(j);
            jacDet /= maps[j][9];
            mx = max(mx, jacDet);
            mn = min(mn, jacDet);
        }
    }
    else if (m_dim == 3)
    {
        NekVector<NekDouble> X(nodes.size()), Y(nodes.size()), Z(nodes.size());
        for (int j = 0; j < nodes.size(); j++)
        {
            X(j) = *nodes[j][0];
            Y(j) = *nodes[j][1];
            Z(j) = *nodes[j][2];
        }

        NekVector<NekDouble> x1i(m_derivUtil->pts), y1i(m_derivUtil->pts),
            z1i(m_derivUtil->pts), x2i(m_derivUtil->pts), y2i(m_derivUtil->pts),
            z2i(m_derivUtil->pts), x3i(m_derivUtil->pts), y3i(m_derivUtil->pts),
            z3i(m_derivUtil->pts);

        x1i = m_derivUtil->VdmD[0] * X;
        y1i = m_derivUtil->VdmD[0] * Y;
        z1i = m_derivUtil->VdmD[0] * Z;
        x2i = m_derivUtil->VdmD[1] * X;
        y2i = m_derivUtil->VdmD[1] * Y;
        z2i = m_derivUtil->VdmD[1] * Z;
        x3i = m_derivUtil->VdmD[2] * X;
        y3i = m_derivUtil->VdmD[2] * Y;
        z3i = m_derivUtil->VdmD[2] * Z;

        for (int j = 0; j < m_derivUtil->pts; j++)
        {
            DNekMat dxdz(3, 3, 1.0, eFULL);
            dxdz(0, 0) = x1i(j);
            dxdz(0, 1) = x2i(j);
            dxdz(0, 2) = x3i(j);
            dxdz(1, 0) = y1i(j);
            dxdz(1, 1) = y2i(j);
            dxdz(1, 2) = y3i(j);
            dxdz(2, 0) = z1i(j);
            dxdz(2, 1) = z2i(j);
            dxdz(2, 2) = z3i(j);

            NekDouble jacDet =
                dxdz(0, 0) *
                    (dxdz(1, 1) * dxdz(2, 2) - dxdz(2, 1) * dxdz(1, 2)) -
                dxdz(0, 1) *
                    (dxdz(1, 0) * dxdz(2, 2) - dxdz(2, 0) * dxdz(1, 2)) +
                dxdz(0, 2) *
                    (dxdz(1, 0) * dxdz(2, 1) - dxdz(2, 0) * dxdz(1, 1));

            mx = max(mx, jacDet);
            mn = min(mn, jacDet);
        }
    }

    m_minJac = mn;
}

void ElUtil::UpdateMapping()
{
    NekDouble scaling = 1.0;
<<<<<<< HEAD
    // r-adaption file found
=======
>>>>>>> 87b4cd4f
    if (m_interp.GetInField())
    {
        if (!m_interpField)
        {
            Array<OneD, Array<OneD, NekDouble>> centre(m_dim + 1);
            for (int i = 0; i < m_dim + 1; ++i)
            {
                centre[i] = Array<OneD, NekDouble>(1, 0.0);
            }

            vector<string> fieldNames;
            fieldNames.push_back("");

            map<LibUtilities::PtsInfo, int> ptsInfo =
                LibUtilities::NullPtsInfoMap;

            m_interpField =
                MemoryManager<LibUtilities::PtsField>::AllocateSharedPtr(
                    m_dim, fieldNames, centre, ptsInfo);
        }

        vector<NodeSharedPtr> nodes = m_el->GetVertexList();

        vector<NekDouble> centre(m_dim, 0.0);
        for (int i = 0; i < nodes.size(); ++i)
        {
            centre[0] += nodes[i]->m_x;
            centre[1] += nodes[i]->m_y;
            if (m_dim > 2)
            {
                centre[2] += nodes[i]->m_z;
            }
        }

        m_interpField->SetPointVal(0, 0, centre[0] / nodes.size());
        m_interpField->SetPointVal(1, 0, centre[1] / nodes.size());
        if (m_dim > 2)
        {
            m_interpField->SetPointVal(2, 0, centre[2] / nodes.size());
        }

        m_interp.CalcWeights(m_interp.GetInField(), m_interpField, true);
        m_interp.Interpolate(m_interp.GetInField(), m_interpField);

        scaling = m_interpField->GetPointVal(m_dim, 0);
<<<<<<< HEAD
    }

    // r-adaption scale manually set
    else if (m_adapt_scale)
    {
        // Using elements with a node within a radius from the curve
        if (m_adapt_radius)
        {
            [&]
            {
                for (auto &vert : m_el->GetVertexList())
                {
                    Array<OneD, NekDouble> x(3);
                    x[0] = vert->m_x;
                    x[1] = vert->m_y;
                    x[2] = vert->m_z;
                    for (auto &curve : m_adaptcurves)
                    {
                        // TODO find a way to perform clever searching here
                        // instead of brute force
                        if (curve->GetMinDistance(x) < m_adapt_radius)
                        {
                            scaling = m_adapt_scale;
                            return; // return lambda function to break loop
                        }
                    }
                }
            }();
        }
        // Using only elements with a node on the curve
        else
        {
            [&]
            {
                for (auto &vert : m_el->GetVertexList())
                {
                    for (auto &curve : vert->GetCADCurves())
                    {
                        std::vector<CADCurveSharedPtr>::iterator it = std::find(
                            m_adaptcurves.begin(), m_adaptcurves.end(), curve);
                        if (it != m_adaptcurves.end())
                        {
                            scaling = m_adapt_scale;
                            return; // return lambda function to break loop
                        }
                    }
                }
            }();
        }
    }

    if (scaling == 1.0)
    {
        maps    = m_maps;
        mapsStd = m_mapsStd;
    }

    else
    {
        ASSERTL0(m_dim > 1, "Scaling for mesh dim < 2 not implemented.");
        NekDouble det_scaling =
            m_dim == 2 ? scaling * scaling : scaling * scaling * scaling;

        for (int i = 0; i < m_maps.size(); ++i)
        {
=======
    }

    if (scaling == 1.0)
    {
        maps    = m_maps;
        mapsStd = m_mapsStd;
    }

    else
    {
        ASSERTL0(m_dim > 1, "Scaling for mesh dim < 2 not implemented.");
        NekDouble det_scaling =
            m_dim == 2 ? scaling * scaling : scaling * scaling * scaling;

        for (int i = 0; i < m_maps.size(); ++i)
        {
>>>>>>> 87b4cd4f
            for (int j = 0; j < 9; ++j)
            {
                maps[i][j] = m_maps[i][j] / scaling;
            }
            maps[i][9] = m_maps[i][9] * det_scaling;
        }
        for (int i = 0; i < m_mapsStd.size(); ++i)
        {
            for (int j = 0; j < 9; ++j)
            {
                mapsStd[i][j] = m_mapsStd[i][j] / scaling;
            }
            mapsStd[i][9] = m_mapsStd[i][9] * det_scaling;
        }
    }
}

ElUtilJob *ElUtil::GetJob(bool update)
{
    return new ElUtilJob(this, update);
}
<<<<<<< HEAD

=======
>>>>>>> 87b4cd4f
} // namespace NekMesh
} // namespace Nektar<|MERGE_RESOLUTION|>--- conflicted
+++ resolved
@@ -755,11 +755,7 @@
 void ElUtil::UpdateMapping()
 {
     NekDouble scaling = 1.0;
-<<<<<<< HEAD
-    // r-adaption file found
-=======
->>>>>>> 87b4cd4f
-    if (m_interp.GetInField())
+    if (m_interp.GetInField()) // r-adaption file found
     {
         if (!m_interpField)
         {
@@ -804,7 +800,6 @@
         m_interp.Interpolate(m_interp.GetInField(), m_interpField);
 
         scaling = m_interpField->GetPointVal(m_dim, 0);
-<<<<<<< HEAD
     }
 
     // r-adaption scale manually set
@@ -870,24 +865,6 @@
 
         for (int i = 0; i < m_maps.size(); ++i)
         {
-=======
-    }
-
-    if (scaling == 1.0)
-    {
-        maps    = m_maps;
-        mapsStd = m_mapsStd;
-    }
-
-    else
-    {
-        ASSERTL0(m_dim > 1, "Scaling for mesh dim < 2 not implemented.");
-        NekDouble det_scaling =
-            m_dim == 2 ? scaling * scaling : scaling * scaling * scaling;
-
-        for (int i = 0; i < m_maps.size(); ++i)
-        {
->>>>>>> 87b4cd4f
             for (int j = 0; j < 9; ++j)
             {
                 maps[i][j] = m_maps[i][j] / scaling;
@@ -909,9 +886,6 @@
 {
     return new ElUtilJob(this, update);
 }
-<<<<<<< HEAD
-
-=======
->>>>>>> 87b4cd4f
+
 } // namespace NekMesh
 } // namespace Nektar