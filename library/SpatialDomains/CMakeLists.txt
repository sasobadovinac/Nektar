SET(SPATIAL_DOMAINS_SOURCES
Conditions.cpp
GeomFactors.cpp
Geometry0D.cpp
Geometry1D.cpp
Geometry2D.cpp
Geometry3D.cpp
Geometry.cpp
HexGeom.cpp
MeshGraph.cpp
MeshGraphXml.cpp
MeshGraphXmlCompressed.cpp
MeshPartition.cpp
PrismGeom.cpp
PyrGeom.cpp
QuadGeom.cpp
SegGeom.cpp
PointGeom.cpp
TetGeom.cpp
TriGeom.cpp
Movement/Zones.cpp
<<<<<<< HEAD
Movement/InterfaceInterpolation.cpp
Movement/Movement.cpp
        )
=======
Movement/Movement.cpp
)
>>>>>>> ca4486aa

SET(SPATIAL_DOMAINS_HEADERS
Conditions.h
Curve.hpp
GeomFactors.h
Geometry0D.h
Geometry1D.h
Geometry2D.h
Geometry3D.h
Geometry.h
HexGeom.h
MeshEntities.hpp
MeshGraph.h
MeshGraphXml.h
MeshGraphXmlCompressed.h
MeshPartition.h
PrismGeom.h
PyrGeom.h
QuadGeom.h
SegGeom.h
PointGeom.h
SpatialDomainsDeclspec.h
TetGeom.h
TriGeom.h
SpatialDomains.hpp
Movement/Zones.h
<<<<<<< HEAD
Movement/InterfaceInterpolation.h
Movement/Movement.h

=======
        Movement/InterfaceInterpolation.h
Movement/Movement.h
>>>>>>> ca4486aa
)

IF(NEKTAR_USE_HDF5)
    SET(SPATIAL_DOMAINS_HEADERS ${SPATIAL_DOMAINS_HEADERS} MeshGraphHDF5.h)
    SET(SPATIAL_DOMAINS_SOURCES ${SPATIAL_DOMAINS_SOURCES} MeshGraphHDF5.cpp)
ENDIF()

IF(NEKTAR_USE_SCOTCH)
    SET(SPATIAL_DOMAINS_HEADERS ${SPATIAL_DOMAINS_HEADERS} MeshPartitionScotch.h)
    SET(SPATIAL_DOMAINS_SOURCES ${SPATIAL_DOMAINS_SOURCES} MeshPartitionScotch.cpp)

    IF (NEKTAR_USE_MPI)
        SET(SPATIAL_DOMAINS_HEADERS ${SPATIAL_DOMAINS_HEADERS} MeshPartitionPtScotch.h)
        SET(SPATIAL_DOMAINS_SOURCES ${SPATIAL_DOMAINS_SOURCES} MeshPartitionPtScotch.cpp)
    ENDIF()
ENDIF()

IF(NEKTAR_USE_METIS)
    SET(SPATIAL_DOMAINS_HEADERS ${SPATIAL_DOMAINS_HEADERS} MeshPartitionMetis.h)
    SET(SPATIAL_DOMAINS_SOURCES ${SPATIAL_DOMAINS_SOURCES} MeshPartitionMetis.cpp)
ENDIF()

ADD_DEFINITIONS(-DSPATIAL_DOMAINS_EXPORTS)

ADD_NEKTAR_LIBRARY(SpatialDomains
    SOURCES ${SPATIAL_DOMAINS_SOURCES}
    HEADERS ${SPATIAL_DOMAINS_HEADERS}
    DEPENDS StdRegions
    SUMMARY "Nektar++ SpatialDomains library"
    DESCRIPTION "This library provides the mappings between reference regions and physical regions in the domain.")

IF (NEKTAR_USE_METIS)
    # Metis
    TARGET_LINK_LIBRARIES(SpatialDomains LINK_PRIVATE ${METIS_LIB})
    ADD_DEPENDENCIES(SpatialDomains metis-5.1.0)
    TARGET_LINK_LIBRARIES(SpatialDomains LINK_PRIVATE ${METIS_LIBRARY})
ENDIF()

IF (NEKTAR_USE_SCOTCH)
    IF (NEKTAR_USE_MPI)
        TARGET_LINK_LIBRARIES(SpatialDomains LINK_PUBLIC
        ${PTSCOTCH_LIBRARY} ${PTSCOTCHERR_LIBRARY})
    ELSE ()

    # Scotch
    TARGET_LINK_LIBRARIES(SpatialDomains LINK_PUBLIC
        ${SCOTCH_LIBRARY} ${SCOTCHERR_LIBRARY})
    ENDIF()
    ADD_DEPENDENCIES(SpatialDomains scotch-6.0.4)
ENDIF()

IF (NEKTAR_BUILD_PYTHON)
    SUBDIRS(Python)
ENDIF()

INSTALL(DIRECTORY ./ DESTINATION ${NEKTAR_INCLUDE_DIR}/SpatialDomains
    COMPONENT dev FILES_MATCHING PATTERN "*.h" PATTERN "*.hpp")<|MERGE_RESOLUTION|>--- conflicted
+++ resolved
@@ -19,14 +19,8 @@
 TetGeom.cpp
 TriGeom.cpp
 Movement/Zones.cpp
-<<<<<<< HEAD
-Movement/InterfaceInterpolation.cpp
-Movement/Movement.cpp
-        )
-=======
 Movement/Movement.cpp
 )
->>>>>>> ca4486aa
 
 SET(SPATIAL_DOMAINS_HEADERS
 Conditions.h
@@ -53,14 +47,8 @@
 TriGeom.h
 SpatialDomains.hpp
 Movement/Zones.h
-<<<<<<< HEAD
-Movement/InterfaceInterpolation.h
-Movement/Movement.h
-
-=======
         Movement/InterfaceInterpolation.h
 Movement/Movement.h
->>>>>>> ca4486aa
 )
 
 IF(NEKTAR_USE_HDF5)
