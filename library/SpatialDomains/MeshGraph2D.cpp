--- conflicted
+++ resolved
@@ -259,19 +259,15 @@
                         };
 
                             TriGeomSharedPtr trigeom;
-<<<<<<< HEAD
-							bool cylindrical=(m_coord_system==eCylindrical)?1:0;
-
-                            if ((x = faceCurves.find(indx)) == faceCurves.end())
-=======
+                            bool cylindrical=(m_coord_system==eCylindrical)?1:0;
+
                             if (it == m_curvedFaces.end())
->>>>>>> 3f4003e8
                             {
                                 trigeom = MemoryManager<TriGeom>
                                             ::AllocateSharedPtr(indx,
                                                     edges,
                                                     edgeorient,
-													cylindrical);
+                                                    cylindrical);
                             }
                             else
                             {
@@ -279,13 +275,9 @@
                                             ::AllocateSharedPtr(indx,
                                                     edges,
                                                     edgeorient,
-<<<<<<< HEAD
-                                                    m_curvedFaces[x->second],
-													cylindrical);
-
-=======
-                                                    it->second);
->>>>>>> 3f4003e8
+                                                    it->second,
+                                                    cylindrical);
+
                             }
                             trigeom->SetGlobalID(indx);
 
@@ -325,19 +317,16 @@
                         };
 
                             QuadGeomSharedPtr quadgeom;
-<<<<<<< HEAD
-							bool cylindrical=(m_coord_system==eCylindrical)?1:0;
-
-                            if ((x = faceCurves.find(indx)) == faceCurves.end())
-=======
+
+                            bool cylindrical=(m_coord_system==eCylindrical)?1:0;
+
                             if (it == m_curvedFaces.end())
->>>>>>> 3f4003e8
                             {
                                 quadgeom = MemoryManager<QuadGeom>
                                             ::AllocateSharedPtr(indx,
                                                     edges,
                                                     edgeorient,
-													cylindrical);
+                                                    cylindrical);
                             }
                             else
                             {
@@ -345,12 +334,8 @@
                                             ::AllocateSharedPtr(indx,
                                                     edges,
                                                     edgeorient,
-<<<<<<< HEAD
-                                                    m_curvedFaces[x->second],
-													cylindrical);
-=======
-                                                    it->second);
->>>>>>> 3f4003e8
+                                                    it->second,
+                                                    cylindrical);
                             }
                             quadgeom->SetGlobalID(indx);
 
