--- conflicted
+++ resolved
@@ -46,101 +46,29 @@
 
 namespace Nektar
 {
-<<<<<<< HEAD
-    namespace SpatialDomains
-    {
-        /**
-         *
-         */
-        TriGeom::TriGeom()
-        {
-            m_shapeType = LibUtilities::eTriangle;
-        }
-
-        /**
-         *
-         */
-        TriGeom::TriGeom(int id, const int coordim):
-                                   Geometry2D(coordim), m_fid(id)
-        {
-            m_globalID = m_fid;
-            SetUpXmap();
-            SetUpCoeffs(m_xmap->GetNcoeffs());
-        }
-
-        /**
-         *
-         */
-        TriGeom::TriGeom(const int id,
-                         const PointGeomSharedPtr verts[],
-                         const SegGeomSharedPtr edges[],
-                         const StdRegions::Orientation eorient[],
-                         const CoordinateSystem coordSys):
-                Geometry2D(verts[0]->GetCoordim()),
-                m_fid(id)
-        {
-            m_globalID  = m_fid;
-            m_shapeType = LibUtilities::eTriangle;
-            m_coordSys  = coordSys;
-
-            /// Copy the vert shared pointers.
-            m_verts.insert(m_verts.begin(), verts, verts+TriGeom::kNverts);
-
-            /// Copy the edge shared pointers.
-            m_edges.insert(m_edges.begin(), edges, edges+TriGeom::kNedges);
-
-            for (int j=0; j<kNedges; ++j)
-            {
-                m_eorient[j] = eorient[j];
-            }
-
-            m_coordim = verts[0]->GetCoordim();
-            ASSERTL0(m_coordim > 1,
-                    "Cannot call function with dim == 1");
-
-            SetUpXmap();
-            SetUpCoeffs(m_xmap->GetNcoeffs());
-        }
-=======
 namespace SpatialDomains
 {
->>>>>>> 06035853
 
 TriGeom::TriGeom()
 {
     m_shapeType = LibUtilities::eTriangle;
 }
 
-<<<<<<< HEAD
-        /**
-         *
-         */
-        TriGeom::TriGeom(const int id, const SegGeomSharedPtr edges[],
-                         const StdRegions::Orientation eorient[],
-                         const CoordinateSystem coordSys)
-            : Geometry2D(edges[0]->GetVertex(0)->GetCoordim()),
-              m_fid(id)
-        {
-            m_globalID  = m_fid;
-            m_shapeType = LibUtilities::eTriangle;
-            m_coordSys  = coordSys;
-=======
 TriGeom::TriGeom(const int id,
                  const SegGeomSharedPtr edges[],
+                 const CoordinateSystem coordSys,
                  const CurveSharedPtr curve)
     : Geometry2D(edges[0]->GetVertex(0)->GetCoordim(), curve)
 {
-    int j;
->>>>>>> 06035853
-
     m_shapeType = LibUtilities::eTriangle;
     m_globalID = id;
+    m_coordSys  = coordSys;
 
     // Copy the edge shared pointers.
     m_edges.insert(m_edges.begin(), edges, edges + TriGeom::kNedges);
     m_eorient.resize(kNedges);
 
-    for (j = 0; j < kNedges; ++j)
+    for (int j = 0; j < kNedges; ++j)
     {
         m_eorient[j] =
             SegGeom::GetEdgeOrientation(*edges[j], *edges[(j + 1) % kNedges]);
@@ -159,28 +87,8 @@
 {
     // From Geometry
     m_shapeType = in.m_shapeType;
-
-<<<<<<< HEAD
-        /**
-         *
-         */
-        TriGeom::TriGeom(
-            const int                      id,
-            const SegGeomSharedPtr         edges[],
-            const StdRegions::Orientation  eorient[],
-            const CurveSharedPtr          &curve,
-            const CoordinateSystem         coordSys)
-            : Geometry2D(edges[0]->GetVertex(0)->GetCoordim()),
-              m_fid(id),
-              m_curve(curve)
-        {
-            m_globalID  = m_fid;
-            m_shapeType = LibUtilities::eTriangle;
-            m_coordSys  = coordSys;
-=======
-    // From TriFaceComponent
+    m_coordSys  = in.m_coordSys;
     m_globalID = in.m_globalID;
->>>>>>> 06035853
 
     // From TriGeom
     m_verts = in.m_verts;
@@ -312,9 +220,21 @@
             }
         }
 
-        m_geomFactors = MemoryManager<GeomFactors>::AllocateSharedPtr(
-            Gtype, m_coordim, m_xmap, m_coeffs);
-
+        if (m_coordSys == eCylindrical)
+        {
+            Gtype = eDeformed;
+        }
+
+        if (m_coordSys == eCylindrical)
+        {
+            m_geomFactors = MemoryManager<GeomFactorsCyl>::AllocateSharedPtr(
+                Gtype, m_coordim, m_xmap, m_coeffs, m_coordSys);
+        }
+        else
+        {
+            m_geomFactors = MemoryManager<GeomFactors>::AllocateSharedPtr(
+                Gtype, m_coordim, m_xmap, m_coeffs, m_coordSys);
+        }
         m_geomFactorsState = ePtsFilled;
     }
 }
@@ -369,14 +289,6 @@
                        << " (dist = " << dist << ")";
                     NEKERROR(ErrorUtil::ewarning, ss.str().c_str());
                 }
-<<<<<<< HEAD
-
-                m_geomFactors = MemoryManager<GeomFactors>::AllocateSharedPtr(
-                    Gtype, m_coordim, m_xmap, m_coeffs, m_coordSys);
-
-                m_geomFactorsState = ePtsFilled;
-=======
->>>>>>> 06035853
             }
 
             // Sanity check 2: are curved edges from the face curvature
