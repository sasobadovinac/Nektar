--- conflicted
+++ resolved
@@ -267,6 +267,7 @@
 NekDouble Geometry::v_FindDistance(const Array<OneD, const NekDouble> &xs,
                                    NekDouble &xi)
 {
+    boost::ignore_unused(xs, xi);
     NEKERROR(ErrorUtil::efatal,
              "This function has not been defined for this geometry");
     return false;
@@ -373,41 +374,139 @@
     // NekDouble minx, miny, minz, maxx, maxy, maxz;
     Array<OneD, NekDouble> min(3, 0.0), max(3, 0.0);
 
-<<<<<<< HEAD
-    if (GetGeomFactors()->GetGtype() == eRegular)
-    {
-        PointGeomSharedPtr p = GetVertex(0);
-        Array<OneD, NekDouble> x(3, 0.0);
+    // Always get vertexes min/max
+    PointGeomSharedPtr p = GetVertex(0);
+    Array<OneD, NekDouble> x(3, 0.0);
+    p->GetCoords(x[0], x[1], x[2]);
+    for (int j = 0; j < 3; ++j)
+    {
+        min[j] = x[j];
+        max[j] = x[j];
+    }
+    for (int i = 1; i < GetNumVerts(); ++i)
+    {
+        p = GetVertex(i);
         p->GetCoords(x[0], x[1], x[2]);
         for (int j = 0; j < 3; ++j)
         {
-            min[j] = x[j] - NekConstants::kGeomFactorsTol;
-            max[j] = x[j] + NekConstants::kGeomFactorsTol;
-        }
-        for (int i = 1; i < GetNumVerts(); ++i)
-        {
-            p = GetVertex(i);
-            p->GetCoords(x[0], x[1], x[2]);
-            for (int j = 0; j < 3; ++j)
+            min[j] = (x[j] < min[j] ? x[j] : min[j]);
+            max[j] = (x[j] > max[j] ? x[j] : max[j]);
+        }
+    }
+    // If element is deformed loop over quadrature points
+    if (GetGeomFactors()->GetGtype() != eRegular)
+    {
+        const int nq = GetXmap()->GetTotPoints();
+        Array<OneD, Array<OneD, NekDouble>> x(3);
+        for (int j = 0; j < 3; ++j)
+        {
+            x[j] = Array<OneD, NekDouble>(nq, 0.0);
+        }
+        for (int j = 0; j < GetCoordim(); ++j)
+        {
+            GetXmap()->BwdTrans(m_coeffs[j], x[j]);
+        }
+        for (int j = 0; j < 3; ++j)
+        {
+            for (int i = 0; i < nq; ++i)
             {
-                min[j] = (x[j] < min[j] ? x[j] : min[j]);
-                max[j] = (x[j] > max[j] ? x[j] : max[j]);
+                min[j] = (x[j][i] < min[j] ? x[j][i] : min[j]);
+                max[j] = (x[j][i] > max[j] ? x[j][i] : max[j]);
             }
-        }
-    }
-    else
-    {
-        for (int j = 0; j < GetCoordim(); ++j)
-        {
-            auto minMax = FindMinMaxCoord(j);
-            min[j]      = minMax.first - NekConstants::kGeomFactorsTol;
-            max[j]      = minMax.second + NekConstants::kGeomFactorsTol;
-        }
-    }
-
-    BgPoint pmin(min[0], min[1], min[2]);
-    BgPoint pmax(max[0], max[1], max[2]);
-    m_boundingBox = BgBox(pmin, pmax);
+
+            // Add 10% margin to bounding box in case elements have
+            // convex boundaries.
+            const NekDouble len = max[j] - min[j];
+            max[j] += 0.1*len;
+            min[j] -= 0.1*len;
+        }
+    }
+    // Add geometric tolerance
+    for (int j = 0; j < 3; ++j)
+    {
+        const NekDouble len = max[j] - min[j];
+        min[j] -= NekConstants::kGeomFactorsTol*len;
+        max[j] += NekConstants::kGeomFactorsTol*len;
+    }
+
+    // Return bounding box
+    return {{ min[0], min[1], min[2], max[0], max[1], max[2] }};
+}
+
+/**
+ * @brief Check if given global coord is within twice the min/max distance
+ * of the element.
+ *
+ * @param coords   Input Cartesian global coordinates
+ *
+ * @return True if within distance or False otherwise.
+ */
+bool Geometry::MinMaxCheck(const Array<OneD, const NekDouble> &gloCoord)
+{
+    // Validation checks
+    ASSERTL1(gloCoord.size() >= m_coordim,
+             "Expects number of global coordinates supplied to be greater than "
+             "or equal to the mesh dimension.");
+
+    int i;
+    Array<OneD, NekDouble> mincoord(m_coordim), maxcoord(m_coordim);
+    NekDouble diff = 0.0;
+
+    v_FillGeom();
+
+    const int npts = m_xmap->GetTotPoints();
+    Array<OneD, NekDouble> pts(npts);
+
+    for (i = 0; i < m_coordim; ++i)
+    {
+        m_xmap->BwdTrans(m_coeffs[i], pts);
+        mincoord[i] = Vmath::Vmin(pts.size(), pts, 1);
+        maxcoord[i] = Vmath::Vmax(pts.size(), pts, 1);
+
+        diff = std::max(maxcoord[i] - mincoord[i], diff);
+    }
+
+    for (i = 0; i < m_coordim; ++i)
+    {
+        if ((gloCoord[i] < mincoord[i] - 0.2 * diff) ||
+            (gloCoord[i] > maxcoord[i] + 0.2 * diff))
+        {
+            return false;
+        }
+    }
+
+    return true;
+}
+
+
+/**
+ * @brief Clamp local coords to be within standard regions [-1, 1]^dim.
+ *
+ * @param Lcoords  Corresponding local coordinates
+ */
+void Geometry::ClampLocCoords(Array<OneD, NekDouble> &locCoord,
+                                  NekDouble tol)
+{
+    // Validation checks
+    ASSERTL1(locCoord.size() == GetShapeDim(),
+             "Expects same number of local coordinates as shape dimension.");
+
+    // If out of range clamp locCoord to be within [-1,1]^dim
+    // since any larger value will be very oscillatory if
+    // called by 'returnNearestElmt' option in
+    // ExpList::GetExpIndex
+    for (int i = 0; i < GetShapeDim(); ++i)
+    {
+        if (locCoord[i] < -(1 + tol))
+        {
+            locCoord[i] = -(1 + tol);
+        }
+
+        if (locCoord[i] > (1 + tol))
+        {
+            locCoord[i] = 1 + tol;
+        }
+    }
 }
 
 std::pair<NekDouble, NekDouble> Geometry::FindMinMaxCoord(int coordDir)
@@ -494,46 +593,6 @@
             for (int i = 0; i < nq; ++i)
             {
                 values.insert(x[i]);
-=======
-    // Always get vertexes min/max
-    PointGeomSharedPtr p = GetVertex(0);
-    Array<OneD, NekDouble> x(3, 0.0);
-    p->GetCoords(x[0], x[1], x[2]);
-    for (int j = 0; j < 3; ++j)
-    {
-        min[j] = x[j];
-        max[j] = x[j];
-    }
-    for (int i = 1; i < GetNumVerts(); ++i)
-    {
-        p = GetVertex(i);
-        p->GetCoords(x[0], x[1], x[2]);
-        for (int j = 0; j < 3; ++j)
-        {
-            min[j] = (x[j] < min[j] ? x[j] : min[j]);
-            max[j] = (x[j] > max[j] ? x[j] : max[j]);
-        }
-    }
-    // If element is deformed loop over quadrature points
-    if (GetGeomFactors()->GetGtype() != eRegular)
-    {
-        const int nq = GetXmap()->GetTotPoints();
-        Array<OneD, Array<OneD, NekDouble>> x(3);
-        for (int j = 0; j < 3; ++j)
-        {
-            x[j] = Array<OneD, NekDouble>(nq, 0.0);
-        }
-        for (int j = 0; j < GetCoordim(); ++j)
-        {
-            GetXmap()->BwdTrans(m_coeffs[j], x[j]);
-        }
-        for (int j = 0; j < 3; ++j)
-        {
-            for (int i = 0; i < nq; ++i)
-            {
-                min[j] = (x[j][i] < min[j] ? x[j][i] : min[j]);
-                max[j] = (x[j][i] > max[j] ? x[j][i] : max[j]);
->>>>>>> 21dc3e13
             }
 
             const auto res =
@@ -542,7 +601,6 @@
 
             // Add 10% margin to bounding box in case elements have
             // convex boundaries.
-<<<<<<< HEAD
             const int len = minMax.second - minMax.first;
 
             minMax.first -= 0.1 * len;
@@ -554,102 +612,4 @@
 }
 
 } // namespace SpatialDomains
-} // namespace Nektar
-=======
-            const NekDouble len = max[j] - min[j];
-            max[j] += 0.1*len;
-            min[j] -= 0.1*len;
-        }
-    }
-    // Add geometric tolerance
-    for (int j = 0; j < 3; ++j)
-    {
-        const NekDouble len = max[j] - min[j];
-        min[j] -= NekConstants::kGeomFactorsTol*len;
-        max[j] += NekConstants::kGeomFactorsTol*len;
-    }
-
-    // Return bounding box
-    return {{ min[0], min[1], min[2], max[0], max[1], max[2] }};
-}
-
-/**
- * @brief Check if given global coord is within twice the min/max distance
- * of the element.
- *
- * @param coords   Input Cartesian global coordinates
- *
- * @return True if within distance or False otherwise.
- */
-bool Geometry::MinMaxCheck(const Array<OneD, const NekDouble> &gloCoord)
-{
-    // Validation checks
-    ASSERTL1(gloCoord.size() >= m_coordim,
-             "Expects number of global coordinates supplied to be greater than "
-             "or equal to the mesh dimension.");
-
-    int i;
-    Array<OneD, NekDouble> mincoord(m_coordim), maxcoord(m_coordim);
-    NekDouble diff = 0.0;
-
-    v_FillGeom();
-
-    const int npts = m_xmap->GetTotPoints();
-    Array<OneD, NekDouble> pts(npts);
-
-    for (i = 0; i < m_coordim; ++i)
-    {
-        m_xmap->BwdTrans(m_coeffs[i], pts);
-        mincoord[i] = Vmath::Vmin(pts.size(), pts, 1);
-        maxcoord[i] = Vmath::Vmax(pts.size(), pts, 1);
-
-        diff = std::max(maxcoord[i] - mincoord[i], diff);
-    }
-
-    for (i = 0; i < m_coordim; ++i)
-    {
-        if ((gloCoord[i] < mincoord[i] - 0.2 * diff) ||
-            (gloCoord[i] > maxcoord[i] + 0.2 * diff))
-        {
-            return false;
-        }
-    }
-
-    return true;
-}
-
-
-/**
- * @brief Clamp local coords to be within standard regions [-1, 1]^dim.
- *
- * @param Lcoords  Corresponding local coordinates
- */
-void Geometry::ClampLocCoords(Array<OneD, NekDouble> &locCoord,
-                                  NekDouble tol)
-{
-    // Validation checks
-    ASSERTL1(locCoord.size() == GetShapeDim(),
-             "Expects same number of local coordinates as shape dimension.");
-
-    // If out of range clamp locCoord to be within [-1,1]^dim
-    // since any larger value will be very oscillatory if
-    // called by 'returnNearestElmt' option in
-    // ExpList::GetExpIndex
-    for (int i = 0; i < GetShapeDim(); ++i)
-    {
-        if (locCoord[i] < -(1 + tol))
-        {
-            locCoord[i] = -(1 + tol);
-        }
-
-        if (locCoord[i] > (1 + tol))
-        {
-            locCoord[i] = 1 + tol;
-        }
-    }
-}
-
-
-}
-}
->>>>>>> 21dc3e13
+} // namespace Nektar