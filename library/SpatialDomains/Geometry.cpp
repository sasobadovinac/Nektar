////////////////////////////////////////////////////////////////////////////////
//
//  File:  Geometry.cpp
//
//  For more information, please see: http://www.nektar.info/
//
//  The MIT License
//
//  Copyright (c) 2006 Division of Applied Mathematics, Brown University (USA),
//  Department of Aeronautics, Imperial College London (UK), and Scientific
//  Computing and Imaging Institute, University of Utah (USA).
//
//  License for the specific language governing rights and limitations under
//  Permission is hereby granted, free of charge, to any person obtaining a
//  copy of this software and associated documentation files (the "Software"),
//  to deal in the Software without restriction, including without limitation
//  the rights to use, copy, modify, merge, publish, distribute, sublicense,
//  and/or sell copies of the Software, and to permit persons to whom the
//  Software is furnished to do so, subject to the following conditions:
//
//  The above copyright notice and this permission notice shall be included
//  in all copies or substantial portions of the Software.
//
//  THE SOFTWARE IS PROVIDED "AS IS", WITHOUT WARRANTY OF ANY KIND, EXPRESS
//  OR IMPLIED, INCLUDING BUT NOT LIMITED TO THE WARRANTIES OF MERCHANTABILITY,
//  FITNESS FOR A PARTICULAR PURPOSE AND NONINFRINGEMENT. IN NO EVENT SHALL
//  THE AUTHORS OR COPYRIGHT HOLDERS BE LIABLE FOR ANY CLAIM, DAMAGES OR OTHER
//  LIABILITY, WHETHER IN AN ACTION OF CONTRACT, TORT OR OTHERWISE, ARISING
//  FROM, OUT OF OR IN CONNECTION WITH THE SOFTWARE OR THE USE OR OTHER
//  DEALINGS IN THE SOFTWARE.
//
//  Description:  This file contains the base class implementation for the
//                Geometry class.
//
//
////////////////////////////////////////////////////////////////////////////////

#include <SpatialDomains/Geometry.h>
#include <SpatialDomains/Geometry1D.h>
#include <SpatialDomains/Geometry2D.h>

namespace Nektar
{
<<<<<<< HEAD
    namespace SpatialDomains
    {

        // static class property
        GeomFactorsVector Geometry::m_regGeomFactorsManager;

        Geometry::Geometry():
            m_coordim(0),
            m_geomFactorsState(eNotFilled),
            m_state(eNotFilled),
            m_shapeType(LibUtilities::eNoShapeType),
            m_globalID(-1),
            m_coordSys(eCartesian)
        {
        }

        Geometry::Geometry(const int coordim):
            m_coordim(coordim),
            m_geomFactorsState(eNotFilled),
            m_state(eNotFilled),
            m_shapeType(LibUtilities::eNoShapeType),
            m_globalID(-1),
            m_coordSys(eCartesian)
        {
        }
=======
namespace SpatialDomains
{

// static class property
GeomFactorsVector Geometry::m_regGeomFactorsManager;
>>>>>>> 06035853

/**
 * @brief Default constructor.
 */
Geometry::Geometry()
    : m_coordim(0), m_geomFactorsState(eNotFilled), m_state(eNotFilled), m_setupState(false),
      m_shapeType(LibUtilities::eNoShapeType), m_globalID(-1)
{
}

/**
 * @brief Constructor when supplied a coordinate dimension.
 */
Geometry::Geometry(const int coordim)
    : m_coordim(coordim), m_geomFactorsState(eNotFilled), m_state(eNotFilled), m_setupState(false),
      m_shapeType(LibUtilities::eNoShapeType), m_globalID(-1)
{
}

/**
 * @brief Default destructor.
 */
Geometry::~Geometry()
{
}

/**
 * @brief Check to see if a geometric factor has already been created that
 * contains the same regular information.
 *
 * The principle behind this is that many regular (i.e. constant Jacobian)
 * elements have identicial geometric factors. Memory may therefore be reduced
 * by storing only the unique factors.
 *
 * @param geomFactor  The GeomFactor to check.
 *
 * @return Either the cached GeomFactor or @p geomFactor.
 *
 * @todo Currently this method is disabled since the lookup is very expensive.
 */
GeomFactorsSharedPtr Geometry::ValidateRegGeomFactor(
    GeomFactorsSharedPtr geomFactor)
{
    GeomFactorsSharedPtr returnval = geomFactor;

/// \todo should this '#if 0' statement be removed?
#if 0
    bool found = false;
    if (geomFactor->GetGtype() == eRegular)
    {
        for (GeomFactorsVectorIter iter = m_regGeomFactorsManager.begin();
             iter != m_regGeomFactorsManager.end();
             ++iter)
        {
            if (**iter == *geomFactor)
            {
                returnval = *iter;
                found = true;
                break;
            }
        }

        if (!found)
        {
            m_regGeomFactorsManager.push_back(geomFactor);
            returnval = geomFactor;
        }
    }
#endif
    return returnval;
}

bool SortByGlobalId(const boost::shared_ptr<Geometry> &lhs,
                    const boost::shared_ptr<Geometry> &rhs)
{
    return lhs->GetGlobalID() < rhs->GetGlobalID();
}

bool GlobalIdEquality(const boost::shared_ptr<Geometry> &lhs,
                      const boost::shared_ptr<Geometry> &rhs)
{
    return lhs->GetGlobalID() == rhs->GetGlobalID();
}

/**
 * @brief Get the ID of vertex @p i of this object.
 */
int Geometry::GetVid(int i) const
{
    return GetVertex(i)->GetGlobalID();
}

/**
 * @brief Get the ID of edge @p i of this object.
 */
int Geometry::GetEid(int i) const
{
    return GetEdge(i)->GetGlobalID();
}

/**
 * @brief Get the ID of face @p i of this object.
 */
int Geometry::GetFid(int i) const
{
    return GetFace(i)->GetGlobalID();
}

/**
 * @copydoc Geometry::GetEdge()
 */
Geometry1DSharedPtr Geometry::v_GetEdge(int i) const
{
    NEKERROR(ErrorUtil::efatal,
             "This function is only valid for shape type geometries");
    return Geometry1DSharedPtr();
}

/**
 * @copydoc Geometry::GetFace()
 */
Geometry2DSharedPtr Geometry::v_GetFace(int i) const
{
    NEKERROR(ErrorUtil::efatal,
             "This function is only valid for shape type geometries");
    return Geometry2DSharedPtr();
}

/**
 * @copydoc Geometry::GetNumVerts()
 */
int Geometry::v_GetNumVerts() const
{
    NEKERROR(ErrorUtil::efatal,
             "This function is only valid for shape type geometries");
    return 0;
}

/**
 * @copydoc Geometry::GetEorient()
 */
StdRegions::Orientation Geometry::v_GetEorient(const int i) const
{
    NEKERROR(ErrorUtil::efatal,
             "This function is not valid for this geometry.");
    return StdRegions::eForwards;
}

/**
 * @copydoc Geometry::GetForient()
 */
StdRegions::Orientation Geometry::v_GetForient(const int i) const
{
    NEKERROR(ErrorUtil::efatal,
             "This function is not valid for this geometry.");
    return StdRegions::eFwd;
}

/**
 * @copydoc Geometry::GetNumEdges()
 */
int Geometry::v_GetNumEdges() const
{
    NEKERROR(ErrorUtil::efatal,
             "This function is only valid for shape type geometries");
    return 0;
}

/**
 * @copydoc Geometry::GetNumFaces()
 */
int Geometry::v_GetNumFaces() const
{
    NEKERROR(ErrorUtil::efatal,
             "This function is only valid for shape type geometries");
    return 0;
}

/**
 * @copydoc Geometry::GetShapeDim()
 */
int Geometry::v_GetShapeDim() const
{
    NEKERROR(ErrorUtil::efatal,
             "This function is only valid for shape type geometries");
    return 0;
}

/**
 * @copydoc Geometry::GetXmap()
 */
StdRegions::StdExpansionSharedPtr Geometry::v_GetXmap() const
{
    return m_xmap;
}

/**
 * @copydoc Geometry::ContainsPoint(
 *     const Array<OneD, const NekDouble> &, Array<OneD, NekDouble> &,
 *     NekDouble, NekDouble&)
 */
bool Geometry::v_ContainsPoint(const Array<OneD, const NekDouble> &gloCoord,
                               Array<OneD, NekDouble> &locCoord,
                               NekDouble tol,
                               NekDouble &resid)
{
    NEKERROR(ErrorUtil::efatal,
             "This function has not been defined for this geometry");
    return false;
}

/**
 * @copydoc Geometry::GetVertexEdgeMap()
 */
int Geometry::v_GetVertexEdgeMap(const int i, const int j) const
{
    NEKERROR(ErrorUtil::efatal,
             "This function has not been defined for this geometry");
    return 0;
}

/**
 * @copydoc Geometry::GetVertexFaceMap()
 */
int Geometry::v_GetVertexFaceMap(const int i, const int j) const
{
    NEKERROR(ErrorUtil::efatal,
             "This function has not been defined for this geometry");
    return 0;
}

/**
 * @copydoc Geometry::GetEdgeFaceMap()
 */
int Geometry::v_GetEdgeFaceMap(const int i, const int j) const
{
    NEKERROR(ErrorUtil::efatal,
             "This function has not been defined for this geometry");
    return 0;
}

/**
 * @copydoc Geometry::GetCoord()
 */
NekDouble Geometry::v_GetCoord(const int i,
                               const Array<OneD, const NekDouble> &Lcoord)
{
    NEKERROR(ErrorUtil::efatal,
             "This function is only valid for expansion type geometries");
    return 0.0;
}

/**
 * @copydoc Geometry::GetLocCoords()
 */
NekDouble Geometry::v_GetLocCoords(const Array<OneD, const NekDouble> &coords,
                                   Array<OneD, NekDouble> &Lcoords)
{
    NEKERROR(ErrorUtil::efatal,
             "This function is only valid for expansion type geometries");
    return 0.0;
}

/**
 * @copydoc Geometry::FillGeom()
 */
void Geometry::v_FillGeom()
{
    NEKERROR(ErrorUtil::efatal,
             "This function is only valid for expansion type geometries");
}

/**
 * @copydoc Geometry::Reset()
 */
void Geometry::v_Reset(CurveMap &curvedEdges, CurveMap &curvedFaces)
{
    // Reset state
    m_state = eNotFilled;
    m_geomFactorsState = eNotFilled;

    // Junk geometric factors
    m_geomFactors = GeomFactorsSharedPtr();
}

void Geometry::v_Setup()
{
    NEKERROR(ErrorUtil::efatal,
             "This function is only valid for expansion type geometries");
}

}
}<|MERGE_RESOLUTION|>--- conflicted
+++ resolved
@@ -41,46 +41,18 @@
 
 namespace Nektar
 {
-<<<<<<< HEAD
-    namespace SpatialDomains
-    {
-
-        // static class property
-        GeomFactorsVector Geometry::m_regGeomFactorsManager;
-
-        Geometry::Geometry():
-            m_coordim(0),
-            m_geomFactorsState(eNotFilled),
-            m_state(eNotFilled),
-            m_shapeType(LibUtilities::eNoShapeType),
-            m_globalID(-1),
-            m_coordSys(eCartesian)
-        {
-        }
-
-        Geometry::Geometry(const int coordim):
-            m_coordim(coordim),
-            m_geomFactorsState(eNotFilled),
-            m_state(eNotFilled),
-            m_shapeType(LibUtilities::eNoShapeType),
-            m_globalID(-1),
-            m_coordSys(eCartesian)
-        {
-        }
-=======
 namespace SpatialDomains
 {
 
 // static class property
 GeomFactorsVector Geometry::m_regGeomFactorsManager;
->>>>>>> 06035853
 
 /**
  * @brief Default constructor.
  */
 Geometry::Geometry()
     : m_coordim(0), m_geomFactorsState(eNotFilled), m_state(eNotFilled), m_setupState(false),
-      m_shapeType(LibUtilities::eNoShapeType), m_globalID(-1)
+      m_shapeType(LibUtilities::eNoShapeType), m_globalID(-1), m_coordSys(eCartesian)
 {
 }
 
@@ -89,7 +61,7 @@
  */
 Geometry::Geometry(const int coordim)
     : m_coordim(coordim), m_geomFactorsState(eNotFilled), m_state(eNotFilled), m_setupState(false),
-      m_shapeType(LibUtilities::eNoShapeType), m_globalID(-1)
+      m_shapeType(LibUtilities::eNoShapeType), m_globalID(-1), m_coordSys(eCartesian)
 {
 }
 
