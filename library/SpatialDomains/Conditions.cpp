--- conflicted
+++ resolved
@@ -687,26 +687,6 @@
                             {
                                 std::string attrName1, attrData1, userDefined;
                                 vector<unsigned int> periodicBndRegionIndex;
-<<<<<<< HEAD
-                                bool parseGood = ParseUtils::GenerateSeqVector(
-                                        periodicBndRegionIndexStr,
-                                        periodicBndRegionIndex);
-
-                                ASSERTL0(parseGood &&
-                                         periodicBndRegionIndex.size() == 1,
-                                         (std::string(
-                                             "Unable to read periodic boundary "
-                                             "condition for boundary region: "
-                                             + boundaryRegionIDStrm.str()))
-                                         .c_str());
-
-                                BoundaryConditionShPtr periodicCondition(
-                                    MemoryManager<PeriodicBoundaryCondition>::
-                                    AllocateSharedPtr(
-                                                periodicBndRegionIndex[0]));
-                                (*boundaryConditions)[varName] =
-                                        periodicCondition;
-=======
                                 while(attr)
                                 {
                                     attrName1 = attr->Name();
@@ -739,7 +719,6 @@
                                 }
                                 BoundaryConditionShPtr periodicCondition(MemoryManager<PeriodicBoundaryCondition>::AllocateSharedPtr(periodicBndRegionIndex[0], userDefined, boundaryRegionComm));
                                 (*boundaryConditions)[*iter]  = periodicCondition;
->>>>>>> 2c7ef689
                             }
                             else
                             {
