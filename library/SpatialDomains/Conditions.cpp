--- conflicted
+++ resolved
@@ -679,61 +679,7 @@
                     {
                         if (attrData.empty())
                         {
-<<<<<<< HEAD
                             ASSERTL0(false, "Periodic boundary conditions should be explicitely defined");
-=======
-                            attr = attr->Next();
-
-                            if (attr)
-                            {
-                                attrName = attr->Name();
-
-                                ASSERTL0(attrName == "VALUE",
-                                        (std::string("Unknown attribute: ")
-                                                + attrName).c_str());
-
-                                attrData = attr->Value();
-                                ASSERTL0(!attrData.empty(),
-                                        "VALUE attribute must have associated value.");
-
-                                int beg = attrData.find_first_of("[");
-                                int end = attrData.find_first_of("]");
-                                std::string periodicBndRegionIndexStr =
-                                        attrData.substr(beg + 1, end - beg - 1);
-                                ASSERTL0(beg < end,
-                                        (std::string(
-                                                "Error reading periodic boundary region definition for boundary region: ")
-                                                + boundaryRegionIDStrm.str()).c_str());
-
-                                vector<unsigned int> periodicBndRegionIndex;
-                                bool parseGood = ParseUtils::GenerateSeqVector(
-                                        periodicBndRegionIndexStr,
-                                        periodicBndRegionIndex);
-
-                                ASSERTL0(
-                                        parseGood
-                                                && (periodicBndRegionIndex.size()
-                                                        == 1),
-                                        (std::string(
-                                                "Unable to read periodic boundary condition for boundary region: ")
-                                                + boundaryRegionIDStrm.str()).c_str());
-
-                                BoundaryConditionShPtr periodicCondition(
-                                        MemoryManager<PeriodicBoundaryCondition>::AllocateSharedPtr(
-                                                periodicBndRegionIndex[0]));
-
-                                for (auto &varIter : vars)
-                                {
-                                    (*boundaryConditions)[varIter] =
-                                            periodicCondition;
-                                }
-                            }
-                            else
-                            {
-                                ASSERTL0(false,
-                                        "Periodic boundary conditions should be explicitely defined");
-                            }
->>>>>>> 33806ae8
                         }
                         else
                         {
@@ -745,7 +691,6 @@
                             {
                                 std::string attrName1, attrData1, userDefined;
                                 vector<unsigned int> periodicBndRegionIndex;
-<<<<<<< HEAD
                                 while(attr)
                                 {
                                     attrName1 = attr->Name();
@@ -778,25 +723,6 @@
                                 }
                                 BoundaryConditionShPtr periodicCondition(MemoryManager<PeriodicBoundaryCondition>::AllocateSharedPtr(periodicBndRegionIndex[0], userDefined, boundaryRegionComm));
                                 (*boundaryConditions)[*iter]  = periodicCondition;
-=======
-                                bool parseGood = ParseUtils::GenerateSeqVector(
-                                        periodicBndRegionIndexStr,
-                                        periodicBndRegionIndex);
-
-                                ASSERTL0(parseGood &&
-                                         periodicBndRegionIndex.size() == 1,
-                                         (std::string(
-                                             "Unable to read periodic boundary "
-                                             "condition for boundary region: "
-                                             + boundaryRegionIDStrm.str()))
-                                         .c_str());
-
-                                BoundaryConditionShPtr periodicCondition(
-                                        MemoryManager<PeriodicBoundaryCondition>::AllocateSharedPtr(
-                                                periodicBndRegionIndex[0]));
-                                (*boundaryConditions)[*iter] =
-                                        periodicCondition;
->>>>>>> 33806ae8
                             }
                             else
                             {
