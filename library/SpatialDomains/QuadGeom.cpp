--- conflicted
+++ resolved
@@ -686,62 +686,7 @@
                 Lcoords[1] = zb[min_i/za.num_elements()];
 
                 // Perform newton iteration to find local coordinates 
-<<<<<<< HEAD
-                NewtonIterationForLocCoord(coords,Lcoords,resid);
-#else
-                
-                Array<OneD, NekDouble> ptsx;
-                Array<OneD, NekDouble> ptsy;  
-                NekDouble xmap,ymap, F1,F2;
-                NekDouble jac, derx_1k, derx_2k, dery_1k, dery_2k ;
-                NekDouble invderx_1k, invderx_2k, invdery_1k, invdery_2k;
-                F1=F2 = 2000;
-                //guess the first local coords
-                Lcoords[0]=0.5;
-                Lcoords[1]=0.5; 
-                ptsx = m_xmap[0]->GetPhys();
-                ptsy = m_xmap[1]->GetPhys();
-                Array<OneD, NekDouble> derx_1 (ptsx.num_elements());
-                Array<OneD, NekDouble> derx_2 (ptsx.num_elements());                 
-                Array<OneD, NekDouble> dery_1 (ptsy.num_elements());
-                Array<OneD, NekDouble> dery_2 (ptsy.num_elements());
-                m_xmap[0]->StdPhysDeriv(ptsx, derx_1, derx_2);                  
-                m_xmap[1]->StdPhysDeriv(ptsy, dery_1, dery_2);      
-                
-                //determine y
-                int cnt=0;
-                while( abs(F2) > 0.00001 || abs(F1)> 0.00001)
-                {
-
-                    //calculate the gradient tensor at Lcoords
-                    derx_1k = m_xmap[0]->PhysEvaluate(Lcoords, derx_1);
-                    derx_2k = m_xmap[0]->PhysEvaluate(Lcoords, derx_2);
-                    dery_1k = m_xmap[1]->PhysEvaluate(Lcoords, dery_1);
-                    dery_2k = m_xmap[1]->PhysEvaluate(Lcoords, dery_2);                  
-                    jac = (derx_1k*dery_2k - derx_2k*dery_1k);
-                    //invert matrix:
-                    invderx_1k = dery_2k/jac;
-                    invderx_2k = -derx_2k/jac;
-                    invdery_1k = -dery_1k/jac;
-                    invdery_2k = derx_1k/jac;
-                    //calculate the global point corresponding to Lcoords
-                    xmap = m_xmap[0]->PhysEvaluate(Lcoords, ptsx);
-                    ymap = m_xmap[1]->PhysEvaluate(Lcoords, ptsy);
-                    Lcoords[0] = Lcoords[0] + invderx_1k*(coords[0]-xmap) + invderx_2k*(coords[1]-ymap);
-                    Lcoords[1] = Lcoords[1] + invdery_1k*(coords[0]-xmap) + invdery_2k*(coords[1]-ymap);
-                    F1 = coords[0] - xmap;
-                    F2 = coords[1] - ymap;
-                    cnt++;
-                    if( cnt >= 40)
-                    {
-                    	Lcoords[0] = Lcoords[1] = 2.0;    
-                        break;
-                    }
-                }
-#endif
-=======
-                NewtonIterationForLocCoord(coords, ptsx, ptsy, Lcoords);
->>>>>>> 55155ad1
+                NewtonIterationForLocCoord(coords, ptsx, ptsy, Lcoords,resid);
             }
             return resid;
         }
