--- conflicted
+++ resolved
@@ -197,13 +197,9 @@
             m_fid = in.m_fid;
             m_globalID = m_fid;
             m_ownVerts = in.m_ownVerts;
-<<<<<<< HEAD
             m_coordSys = in.m_coordSys;
             std::list<CompToElmt>::const_iterator def;
-            for(def = in.m_elmtMap.begin(); def != in.m_elmtMap.end(); def++)
-=======
             for(auto &def : in.m_elmtMap)
->>>>>>> 84e17356
             {
                 m_elmtMap.push_back(def);
             }
