////////////////////////////////////////////////////////////////////////////////
//
//  File: Geometry2D.h
//
//  For more information, please see: http://www.nektar.info/
//
//  The MIT License
//
//  Copyright (c) 2006 Division of Applied Mathematics, Brown University (USA),
//  Department of Aeronautics, Imperial College London (UK), and Scientific
//  Computing and Imaging Institute, University of Utah (USA).
//
//  Permission is hereby granted, free of charge, to any person obtaining a
//  copy of this software and associated documentation files (the "Software"),
//  to deal in the Software without restriction, including without limitation
//  the rights to use, copy, modify, merge, publish, distribute, sublicense,
//  and/or sell copies of the Software, and to permit persons to whom the
//  Software is furnished to do so, subject to the following conditions:
//
//  The above copyright notice and this permission notice shall be included
//  in all copies or substantial portions of the Software.
//
//  THE SOFTWARE IS PROVIDED "AS IS", WITHOUT WARRANTY OF ANY KIND, EXPRESS
//  OR IMPLIED, INCLUDING BUT NOT LIMITED TO THE WARRANTIES OF MERCHANTABILITY,
//  FITNESS FOR A PARTICULAR PURPOSE AND NONINFRINGEMENT. IN NO EVENT SHALL
//  THE AUTHORS OR COPYRIGHT HOLDERS BE LIABLE FOR ANY CLAIM, DAMAGES OR OTHER
//  LIABILITY, WHETHER IN AN ACTION OF CONTRACT, TORT OR OTHERWISE, ARISING
//  FROM, OUT OF OR IN CONNECTION WITH THE SOFTWARE OR THE USE OR OTHER
//  DEALINGS IN THE SOFTWARE.
//
//  Description: 2D geometry information
//
//
////////////////////////////////////////////////////////////////////////////////

#ifndef NEKTAR_SPATIALDOMAINS_GEOMETRY2D_H
#define NEKTAR_SPATIALDOMAINS_GEOMETRY2D_H

#include <StdRegions/StdExpansion2D.h>
#include <StdRegions/StdRegions.hpp>

#include <SpatialDomains/Geometry.h>
#include <SpatialDomains/SpatialDomainsDeclspec.h>

namespace Nektar
{

namespace SpatialDomains
{

class Geometry0D;
class Geometry1D;
class Geometry2D;
class PointGeom;
class SegGeom;

// shorthand for boost pointer
typedef std::shared_ptr<PointGeom> PointGeomSharedPtr;
typedef std::shared_ptr<Geometry0D> Geometry0DSharedPtr;
typedef std::shared_ptr<Geometry1D> Geometry1DSharedPtr;
typedef std::shared_ptr<Geometry2D> Geometry2DSharedPtr;
typedef std::shared_ptr<SegGeom> SegGeomSharedPtr;
typedef std::vector<Geometry2DSharedPtr> Geometry2DVector;
typedef std::vector<PointGeomSharedPtr> PointGeomVector;
typedef std::vector<SegGeomSharedPtr> SegGeomVector;

/// 2D geometry information
class Geometry2D : public Geometry
{
public:
    SPATIAL_DOMAINS_EXPORT Geometry2D();
    SPATIAL_DOMAINS_EXPORT Geometry2D(const int coordim, CurveSharedPtr curve);
    SPATIAL_DOMAINS_EXPORT virtual ~Geometry2D();

    SPATIAL_DOMAINS_EXPORT static const int kDim = 2;
    SPATIAL_DOMAINS_EXPORT CurveSharedPtr GetCurve()
    {
        return m_curve;
    }

protected:
    PointGeomVector m_verts;
    SegGeomVector m_edges;
    std::vector<StdRegions::Orientation> m_eorient;
    CurveSharedPtr m_curve;

    SPATIAL_DOMAINS_EXPORT virtual NekDouble v_GetLocCoords(
        const Array<OneD, const NekDouble> &coords,
        Array<OneD, NekDouble> &Lcoords) override;

    void NewtonIterationForLocCoord(const Array<OneD, const NekDouble> &coords,
                                    const Array<OneD, const NekDouble> &ptsx,
                                    const Array<OneD, const NekDouble> &ptsy,
                                    Array<OneD, NekDouble> &Lcoords,
                                    NekDouble &dist);

    //---------------------------------------
    // Helper functions
    //---------------------------------------
<<<<<<< HEAD
    virtual int v_GetShapeDim() const;
    virtual PointGeomSharedPtr v_GetVertex(int i) const;
    virtual Geometry1DSharedPtr v_GetEdge(int i) const;
    virtual int v_GetNumVerts() const;
    virtual int v_GetNumEdges() const;
    virtual StdRegions::Orientation v_GetEorient(const int i) const;

    virtual NekDouble v_FindDistance(const Array<OneD, const NekDouble> &xs,
                                     Array<OneD, NekDouble> &xi) final;
=======
    virtual int v_GetShapeDim() const override;
    virtual PointGeomSharedPtr v_GetVertex(int i) const override;
    virtual Geometry1DSharedPtr v_GetEdge(int i) const override;
    virtual int v_GetNumVerts() const override;
    virtual int v_GetNumEdges() const override;
    virtual StdRegions::Orientation v_GetEorient(const int i) const override;
    virtual NekDouble v_FindDistance(const Array<OneD, const NekDouble> &xs,
                                     Array<OneD, NekDouble> &xi) override;
>>>>>>> a1bdb76a
};

} // namespace SpatialDomains
} // namespace Nektar

#endif // NEKTAR_SPATIALDOMAINS_GEOMETRY2D_H<|MERGE_RESOLUTION|>--- conflicted
+++ resolved
@@ -97,17 +97,6 @@
     //---------------------------------------
     // Helper functions
     //---------------------------------------
-<<<<<<< HEAD
-    virtual int v_GetShapeDim() const;
-    virtual PointGeomSharedPtr v_GetVertex(int i) const;
-    virtual Geometry1DSharedPtr v_GetEdge(int i) const;
-    virtual int v_GetNumVerts() const;
-    virtual int v_GetNumEdges() const;
-    virtual StdRegions::Orientation v_GetEorient(const int i) const;
-
-    virtual NekDouble v_FindDistance(const Array<OneD, const NekDouble> &xs,
-                                     Array<OneD, NekDouble> &xi) final;
-=======
     virtual int v_GetShapeDim() const override;
     virtual PointGeomSharedPtr v_GetVertex(int i) const override;
     virtual Geometry1DSharedPtr v_GetEdge(int i) const override;
@@ -116,7 +105,6 @@
     virtual StdRegions::Orientation v_GetEorient(const int i) const override;
     virtual NekDouble v_FindDistance(const Array<OneD, const NekDouble> &xs,
                                      Array<OneD, NekDouble> &xi) override;
->>>>>>> a1bdb76a
 };
 
 } // namespace SpatialDomains
