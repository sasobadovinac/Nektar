--- conflicted
+++ resolved
@@ -168,10 +168,6 @@
     /// Return the angular velocity of the zone at @param time
     NekDouble GetAngularVel(NekDouble &time) const;
 
-<<<<<<< HEAD
-    /// Virtual function for movement of the zone at @param time
-    virtual bool v_Move(NekDouble time) final;
-
     inline NekPoint<NekDouble> GetOrigin() const
     {
         return m_origin;
@@ -182,8 +178,6 @@
         return m_axis;
     }
 
-=======
->>>>>>> 76f512d0
 protected:
     ///  Origin point rotation is performed around
     NekPoint<NekDouble> m_origin;
@@ -230,15 +224,12 @@
     std::vector<NekDouble> GetDisp(NekDouble &time) const;
 
 protected:
-<<<<<<< HEAD
     Array<OneD, LibUtilities::EquationSharedPtr> m_velocityEqns;
     Array<OneD, LibUtilities::EquationSharedPtr> m_displacementEqns;
-=======
     std::vector<NekDouble> m_velocity;
 
     /// Virtual function for movement of the zone at @param time
     virtual bool v_Move(NekDouble time) final;
->>>>>>> 76f512d0
 };
 
 /// Prescribed zone: applies equation to every point
