////////////////////////////////////////////////////////////////////////////////
//
//  File: PrismGeom.cpp
//
//  For more information, please see: http://www.nektar.info/
//
//  The MIT License
//
//  Copyright (c) 2006 Division of Applied Mathematics, Brown University (USA),
//  Department of Aeronautics, Imperial College London (UK), and Scientific
//  Computing and Imaging Institute, University of Utah (USA).
//
//  License for the specific language governing rights and limitations under
//  Permission is hereby granted, free of charge, to any person obtaining a
//  copy of this software and associated documentation files (the "Software"),
//  to deal in the Software without restriction, including without limitation
//  the rights to use, copy, modify, merge, publish, distribute, sublicense,
//  and/or sell copies of the Software, and to permit persons to whom the
//  Software is furnished to do so, subject to the following conditions:
//
//  The above copyright notice and this permission notice shall be included
//  in all copies or substantial portions of the Software.
//
//  THE SOFTWARE IS PROVIDED "AS IS", WITHOUT WARRANTY OF ANY KIND, EXPRESS
//  OR IMPLIED, INCLUDING BUT NOT LIMITED TO THE WARRANTIES OF MERCHANTABILITY,
//  FITNESS FOR A PARTICULAR PURPOSE AND NONINFRINGEMENT. IN NO EVENT SHALL
//  THE AUTHORS OR COPYRIGHT HOLDERS BE LIABLE FOR ANY CLAIM, DAMAGES OR OTHER
//  LIABILITY, WHETHER IN AN ACTION OF CONTRACT, TORT OR OTHERWISE, ARISING
//  FROM, OUT OF OR IN CONNECTION WITH THE SOFTWARE OR THE USE OR OTHER
//  DEALINGS IN THE SOFTWARE.
//
//  Description: Prismatic geometry definition.
//
////////////////////////////////////////////////////////////////////////////////


#include <SpatialDomains/PrismGeom.h>
#include <SpatialDomains/Geometry1D.h>
#include <SpatialDomains/Geometry2D.h>
#include <StdRegions/StdPrismExp.h>
#include <SpatialDomains/SegGeom.h>
#include <SpatialDomains/MeshComponents.h>
#include <SpatialDomains/GeomFactors3D.h>


namespace Nektar
{
    namespace SpatialDomains
    {
        
        PrismGeom::PrismGeom()
        {
            m_shapeType = LibUtilities::ePrism;
        }

        PrismGeom::PrismGeom(const Geometry2DSharedPtr faces[]):
            Geometry3D(faces[0]->GetEdge(0)->GetVertex(0)->GetCoordim())
        {
            m_shapeType = LibUtilities::ePrism;
            
            /// Copy the face shared pointers.
            m_faces.insert(m_faces.begin(), faces, faces+PrismGeom::kNfaces);

            /// Set up orientation vectors with correct amount of elements.
            m_eorient.resize(kNedges);
            m_forient.resize(kNfaces);
            
            /// Set up local objects.
            SetUpLocalEdges();
            SetUpLocalVertices();
            SetUpEdgeOrientation();
            SetUpFaceOrientation();
            
            /// Determine necessary order for standard region.
            vector<int> tmp;
            
            int order0, points0, order1, points1;
            
            if (m_forient[0] < 9)
            {
                tmp.push_back(faces[0]->GetXmap(0)->GetEdgeNcoeffs(0));
                tmp.push_back(faces[0]->GetXmap(0)->GetEdgeNcoeffs(2));
                order0 = *max_element(tmp.begin(), tmp.end());

                tmp.clear();
                tmp.push_back(faces[0]->GetXmap(0)->GetEdgeNumPoints(0));
                tmp.push_back(faces[0]->GetXmap(0)->GetEdgeNumPoints(2));
                points0 = *max_element(tmp.begin(), tmp.end());
            }
            else
            {
                tmp.push_back(faces[0]->GetXmap(0)->GetEdgeNcoeffs(1));
                tmp.push_back(faces[0]->GetXmap(0)->GetEdgeNcoeffs(3));
                order0 = *max_element(tmp.begin(), tmp.end());

                tmp.clear();
                tmp.push_back(faces[0]->GetXmap(0)->GetEdgeNumPoints(1));
                tmp.push_back(faces[0]->GetXmap(0)->GetEdgeNumPoints(3));
                points0 = *max_element(tmp.begin(), tmp.end());
            }
            
            if (m_forient[0] < 9)
            {
                tmp.clear();
                tmp.push_back(faces[0]->GetXmap(0)->GetEdgeNcoeffs(1));
                tmp.push_back(faces[0]->GetXmap(0)->GetEdgeNcoeffs(3));
                tmp.push_back(faces[2]->GetXmap(0)->GetEdgeNcoeffs(2));
                order1 = *max_element(tmp.begin(), tmp.end());
                
                tmp.clear();
                tmp.push_back(faces[0]->GetXmap(0)->GetEdgeNumPoints(1));
                tmp.push_back(faces[0]->GetXmap(0)->GetEdgeNumPoints(3));
                tmp.push_back(faces[2]->GetXmap(0)->GetEdgeNumPoints(2));
                points1 = *max_element(tmp.begin(), tmp.end());
            }
            else
            {
                tmp.clear();
                tmp.push_back(faces[0]->GetXmap(0)->GetEdgeNcoeffs(0));
                tmp.push_back(faces[0]->GetXmap(0)->GetEdgeNcoeffs(2));
                tmp.push_back(faces[2]->GetXmap(0)->GetEdgeNcoeffs(2));
                order1 = *max_element(tmp.begin(), tmp.end());
                
                tmp.clear();
                tmp.push_back(faces[0]->GetXmap(0)->GetEdgeNumPoints(0));
                tmp.push_back(faces[0]->GetXmap(0)->GetEdgeNumPoints(2));
                tmp.push_back(faces[2]->GetXmap(0)->GetEdgeNumPoints(2));
                points1 = *max_element(tmp.begin(), tmp.end());
            }
            
            tmp.clear();
            tmp.push_back(order0);
            tmp.push_back(order1);
            tmp.push_back(faces[1]->GetXmap(0)->GetEdgeNcoeffs(1));
            tmp.push_back(faces[1]->GetXmap(0)->GetEdgeNcoeffs(2));
            tmp.push_back(faces[3]->GetXmap(0)->GetEdgeNcoeffs(1));
            tmp.push_back(faces[3]->GetXmap(0)->GetEdgeNcoeffs(2));
            int order2 = *max_element(tmp.begin(), tmp.end());
            
            tmp.clear();
            tmp.push_back(points0);
            tmp.push_back(points1);
            tmp.push_back(faces[1]->GetXmap(0)->GetEdgeNumPoints(1));
            tmp.push_back(faces[1]->GetXmap(0)->GetEdgeNumPoints(2));
            tmp.push_back(faces[3]->GetXmap(0)->GetEdgeNumPoints(1));
            tmp.push_back(faces[3]->GetXmap(0)->GetEdgeNumPoints(2));
            tmp.push_back(faces[1]->GetEdge(1)->GetBasis(0,0)->GetNumPoints());
            tmp.push_back(faces[1]->GetEdge(2)->GetBasis(0,0)->GetNumPoints());
            tmp.push_back(faces[3]->GetEdge(1)->GetBasis(0,0)->GetNumPoints());
            tmp.push_back(faces[3]->GetEdge(2)->GetBasis(0,0)->GetNumPoints());
            int points2 = *max_element(tmp.begin(), tmp.end());
            
            const LibUtilities::BasisKey A(
                LibUtilities::eModified_A, order0,
                LibUtilities::PointsKey(points0,LibUtilities::eGaussLobattoLegendre));
            const LibUtilities::BasisKey B(
                LibUtilities::eModified_A, order1,
                LibUtilities::PointsKey(points1,LibUtilities::eGaussLobattoLegendre));
            const LibUtilities::BasisKey C(
                LibUtilities::eModified_B, order2,
                LibUtilities::PointsKey(points2,LibUtilities::eGaussRadauMAlpha1Beta0));

            m_xmap = Array<OneD, StdRegions::StdExpansion3DSharedPtr>(m_coordim);

            for(int i = 0; i < m_coordim; ++i)
            {
                m_xmap[i] = MemoryManager<StdRegions::StdPrismExp>::AllocateSharedPtr(A,B,C);
            }
        }

        PrismGeom::~PrismGeom()
        {
        }
        
        int PrismGeom::v_GetNumVerts() const
        {
            return 6;
        }
        
        int PrismGeom::v_GetNumEdges() const
        {
            return 9;
        }

<<<<<<< HEAD
        int PrismGeom::v_GetNumFaces() const
        {
            return 5;
=======
        int PrismGeom::v_GetDir(const int faceidx, const int facedir) const
        {
            if (faceidx == 0)
            {
                return facedir;
            }
            else if (faceidx == 1 || faceidx == 3)
            {
                return 2 * facedir;
            }
            else
            {
                return 1 + facedir;
            }
>>>>>>> 036deb96
        }
        
        /**
         * @brief Determines if a point specified in global coordinates is
         * located within this tetrahedral geometry.
         */
        bool PrismGeom::v_ContainsPoint(
            const Array<OneD, const NekDouble> &gloCoord, NekDouble tol)
        {
            // Validation checks
            ASSERTL1(gloCoord.num_elements() == 3,
                     "Three dimensional geometry expects three coordinates.");
            
            // Convert to the local (eta) coordinates.
            Array<OneD,NekDouble> locCoord(GetCoordim(),0.0);
            v_GetLocCoords(gloCoord, locCoord);
            
            // Check local coordinate is within [-1,1]^3 bounds.
            if (locCoord[0] >= -(1+tol) && locCoord[1] >= -(1+tol) &&
                locCoord[2] >= -(1+tol) && locCoord[1] <=  (1+tol) &&
                locCoord[0] + locCoord[2] <= tol)
            {
                return true;
            }
            
            return false;
        }

        void PrismGeom::v_GenGeomFactors(
                const Array<OneD, const LibUtilities::BasisSharedPtr> &tbasis)
        {
            if (m_geomFactorsState != ePtsFilled)
            {
                int i,f;
                GeomType Gtype = eRegular;

                v_FillGeom();

                // check to see if expansions are linear
                for(i = 0; i < m_coordim; ++i)
                {
                    if (m_xmap[i]->GetBasisNumModes(0) != 2 ||
                        m_xmap[i]->GetBasisNumModes(1) != 2 ||
                        m_xmap[i]->GetBasisNumModes(2) != 2 )
                    {
                        Gtype = eDeformed;
                    }
                }

                // check to see if all quadrilateral faces are parallelograms
                if(Gtype == eRegular)
                {
                    // Vertex ids of quad faces
                    const unsigned int faceVerts[3][4] =
                        { {0,1,2,3} ,
                          {1,2,5,4} ,
                          {0,3,5,4} };

                    for(f = 0; f < 3; f++)
                    {
                        // Ensure each face is a parallelogram? Check this.
                        for (i = 0; i < m_coordim; i++)
                        {
                            if( fabs( (*m_verts[ faceVerts[f][0] ])(i) -
                                      (*m_verts[ faceVerts[f][1] ])(i) +
                                      (*m_verts[ faceVerts[f][2] ])(i) -
                                      (*m_verts[ faceVerts[f][3] ])(i) )
                                    > NekConstants::kNekZeroTol )
                            {
                                Gtype = eDeformed;
                                break;
                            }
                        }

                        if (Gtype == eDeformed)
                        {
                            break;
                        }
                    }
                }

                m_geomFactors = MemoryManager<GeomFactors3D>::AllocateSharedPtr(
                    Gtype, m_coordim, m_xmap, tbasis, true);

                m_geomFactorsState = ePtsFilled;
            }
        }


        void PrismGeom::v_GetLocCoords(
            const Array<OneD, const NekDouble> &coords, 
                  Array<OneD,       NekDouble> &Lcoords)
        {
            // calculate local coordinate for coord
            if(GetGtype() == eRegular)
            {
                // Point inside tetrahedron
                VertexComponent r(m_coordim, 0, coords[0], coords[1], coords[2]);

                // Edges
                VertexComponent er0, e10, e30, e40;
                er0.Sub(r,*m_verts[0]);
                e10.Sub(*m_verts[1],*m_verts[0]);
                e30.Sub(*m_verts[3],*m_verts[0]);
                e40.Sub(*m_verts[4],*m_verts[0]);


                // Cross products (Normal times area)
                VertexComponent cp1030, cp3040, cp4010;
                cp1030.Mult(e10,e30);
                cp3040.Mult(e30,e40);
                cp4010.Mult(e40,e10);


                // Barycentric coordinates (relative volume)
                NekDouble V = e40.dot(cp1030); // Prism Volume = {(e40)dot(e10)x(e30)}/2
                NekDouble beta  = er0.dot(cp3040) / (2.0*V); // volume1 = {(er0)dot(e30)x(e40)}/4
                NekDouble gamma = er0.dot(cp4010) / (3.0*V); // volume2 = {(er0)dot(e40)x(e10)}/6
                NekDouble delta = er0.dot(cp1030) / (2.0*V); // volume3 = {(er0)dot(e10)x(e30)}/4

                // Make Prism bigger
                Lcoords[0] = 2.0*beta  - 1.0;
                Lcoords[1] = 2.0*gamma - 1.0;
                Lcoords[2] = 2.0*delta - 1.0;

            }
            else
            {
                v_FillGeom();
            
                // Determine nearest point of coords  to values in m_xmap
                Array<OneD, NekDouble> ptsx = m_xmap[0]->GetPhys();
                Array<OneD, NekDouble> ptsy = m_xmap[1]->GetPhys();
                Array<OneD, NekDouble> ptsz = m_xmap[2]->GetPhys();
                int npts = ptsx.num_elements();
                Array<OneD, NekDouble> tmp1(npts), tmp2(npts);
                const Array<OneD, const NekDouble> za = m_xmap[0]->GetPoints(0);
                const Array<OneD, const NekDouble> zb = m_xmap[0]->GetPoints(1);
                const Array<OneD, const NekDouble> zc = m_xmap[0]->GetPoints(2);
                
                //guess the first local coords based on nearest point
                Vmath::Sadd(npts, -coords[0], ptsx,1,tmp1,1);
                Vmath::Vmul (npts, tmp1,1,tmp1,1,tmp1,1);
                Vmath::Sadd(npts, -coords[1], ptsy,1,tmp2,1);
                Vmath::Vvtvp(npts, tmp2,1,tmp2,1,tmp1,1,tmp1,1);
                Vmath::Sadd(npts, -coords[2], ptsz,1,tmp2,1);
                Vmath::Vvtvp(npts, tmp2,1,tmp2,1,tmp1,1,tmp1,1);
                          
                int min_i = Vmath::Imin(npts,tmp1,1);
                
                // Get collapsed coordinate
                int qa = za.num_elements(), qb = zb.num_elements();
                Lcoords[2] = zc[min_i/(qa*qb)];
                min_i = min_i%(qa*qb);
                Lcoords[1] = zb[min_i/qa];
                Lcoords[0] = za[min_i%qa];

                // recover cartesian coordinate from collapsed coordinate. 
                Lcoords[0] = (1.0+Lcoords[0])*(1.0-Lcoords[2])/2 - 1.0;

                // Perform newton iteration to find local coordinates 
                NewtonIterationForLocCoord(coords,Lcoords);
            }
        }
        
        int PrismGeom::v_GetVertexEdgeMap(const int i, const int j) const
	{
	    const unsigned int VertexEdgeConnectivity[][3] = {
	        {0,3,4},{0,1,5},{1,2,6},{2,3,7},{4,5,8},{6,7,8}};

	    return VertexEdgeConnectivity[i][j];
	}
        
        int PrismGeom::v_GetVertexFaceMap(const int i, const int j) const
	{
	    const unsigned int VertexFaceConnectivity[][3] = {
	        {0,1,4},{0,1,2},{0,2,3},{0,3,4},{1,2,4},{2,3,4}};
            
	    return VertexFaceConnectivity[i][j];
	}
        
        int PrismGeom::v_GetEdgeFaceMap(const int i, const int j) const
	{
	    const unsigned int EdgeFaceConnectivity[][2] = {
                {0,1},{0,2},{0,3},{0,4},{1,4},{1,2},{2,3},{3,4},{2,4}};
            
	    return EdgeFaceConnectivity[i][j];
	}

        void PrismGeom::SetUpLocalEdges(){
            // find edge 0
            int i,j;
            unsigned int check;

            SegGeomSharedPtr edge;

            // First set up the 4 bottom edges
            int f;  //  Connected face index
            for (f = 1; f < 5 ; f++)
            {
                int nEdges = m_faces[f]->GetNumEdges();
                check = 0;
                for (i = 0; i < 4; i++)
                {
                    for (j = 0; j < nEdges; j++)
                    {
                        if (m_faces[0]->GetEid(i) == m_faces[f]->GetEid(j))
                        {
                            edge = boost::dynamic_pointer_cast<SegGeom>((m_faces[0])->GetEdge(i));
                            m_edges.push_back(edge);
                            check++;
                        }
                    }
                }

                if (check < 1)
                {
                    std::ostringstream errstrm;
                    errstrm << "Connected faces do not share an edge. Faces ";
                    errstrm << (m_faces[0])->GetFid() << ", " << (m_faces[f])->GetFid();
                    ASSERTL0(false, errstrm.str());
                }
                else if (check > 1)
                {
                    std::ostringstream errstrm;
                    errstrm << "Connected faces share more than one edge. Faces ";
                    errstrm << (m_faces[0])->GetFid() << ", " << (m_faces[f])->GetFid();
                    ASSERTL0(false, errstrm.str());
                }
            }

            // Then, set up the 4 vertical edges
            check = 0;
            for(i = 0; i < 3; i++) //Set up the vertical edge :face(1) and face(4)
            {
                for(j = 0; j < 4; j++)
                {
                    if( (m_faces[1])->GetEid(i) == (m_faces[4])->GetEid(j) )
                    {
                        edge = boost::dynamic_pointer_cast<SegGeom>((m_faces[1])->GetEdge(i));
                        m_edges.push_back(edge);
                        check++;
                    }
                }
            }
            if( check < 1 )
            {
                std::ostringstream errstrm;
                errstrm << "Connected faces do not share an edge. Faces ";
                errstrm << (m_faces[1])->GetFid() << ", " << (m_faces[4])->GetFid();
                ASSERTL0(false, errstrm.str());
            }
            else if( check > 1)
            {
                std::ostringstream errstrm;
                errstrm << "Connected faces share more than one edge. Faces ";
                errstrm << (m_faces[1])->GetFid() << ", " << (m_faces[4])->GetFid();
                ASSERTL0(false, errstrm.str());
            }
            // Set up vertical edges: face(1) through face(4)
            for(f = 1; f < 4 ; f++)
            {
                check = 0;
                for(i = 0; i < m_faces[f]->GetNumEdges(); i++)
                {
                    for(j = 0; j < m_faces[f+1]->GetNumEdges(); j++)
                    {
                        if( (m_faces[f])->GetEid(i) == (m_faces[f+1])->GetEid(j) )
                        {
                            edge = boost::dynamic_pointer_cast<SegGeom>((m_faces[f])->GetEdge(i));
                            m_edges.push_back(edge);
                            check++;
                        }
                    }
                }

                if( check < 1 )
                {
                    std::ostringstream errstrm;
                    errstrm << "Connected faces do not share an edge. Faces ";
                    errstrm << (m_faces[f])->GetFid() << ", " << (m_faces[f+1])->GetFid();
                    ASSERTL0(false, errstrm.str());
                }
                else if( check > 1)
                {
                    std::ostringstream errstrm;
                    errstrm << "Connected faces share more than one edge. Faces ";
                    errstrm << (m_faces[f])->GetFid() << ", " << (m_faces[f+1])->GetFid();
                    ASSERTL0(false, errstrm.str());
                }
            }

            // Finally, set up the 1 top edge
            check = 0;
            for(i = 0; i < 4; i++)
            {
                for(j = 0; j < 4; j++)
                {
                    if( (m_faces[2])->GetEid(i) == (m_faces[4])->GetEid(j) )
                    {
                        edge = boost::dynamic_pointer_cast<SegGeom>((m_faces[2])->GetEdge(i));
                        m_edges.push_back(edge);
                        check++;
                    }
                }
            }

            if( check < 1 )
            {
                std::ostringstream errstrm;
                errstrm << "Connected faces do not share an edge. Faces ";
                errstrm << (m_faces[1])->GetFid() << ", " << (m_faces[3])->GetFid();
                ASSERTL0(false, errstrm.str());
            }
            else if( check > 1)
            {
                std::ostringstream errstrm;
                errstrm << "Connected faces share more than one edge. Faces ";
                errstrm << (m_faces[1])->GetFid() << ", " << (m_faces[3])->GetFid();
                ASSERTL0(false, errstrm.str());
            }
        };


        void PrismGeom::SetUpLocalVertices(){

            // Set up the first 2 vertices (i.e. vertex 0,1)
            if( ( m_edges[0]->GetVid(0) == m_edges[1]->GetVid(0) ) ||
                ( m_edges[0]->GetVid(0) == m_edges[1]->GetVid(1) ) )
            {
                m_verts.push_back(m_edges[0]->GetVertex(1));
                m_verts.push_back(m_edges[0]->GetVertex(0));
            }
            else if( ( m_edges[0]->GetVid(1) == m_edges[1]->GetVid(0) ) ||
                     ( m_edges[0]->GetVid(1) == m_edges[1]->GetVid(1) ) )
            {
                m_verts.push_back(m_edges[0]->GetVertex(0));
                m_verts.push_back(m_edges[0]->GetVertex(1));
            }
            else
            {
                std::ostringstream errstrm;
                errstrm << "Connected edges do not share a vertex. Edges ";
                errstrm << m_edges[0]->GetEid() << ", " << m_edges[1]->GetEid();
                ASSERTL0(false, errstrm.str());
            }

            // set up the other bottom vertices (i.e. vertex 2,3)
            for(int i = 1; i < 3; i++)
            {
                if( m_edges[i]->GetVid(0) == m_verts[i]->GetVid() )
                {
                    m_verts.push_back(m_edges[i]->GetVertex(1));
                }
                else if( m_edges[i]->GetVid(1) == m_verts[i]->GetVid() )
                {
                    m_verts.push_back(m_edges[i]->GetVertex(0));
                }
                else
                {
                    std::ostringstream errstrm;
                    errstrm << "Connected edges do not share a vertex. Edges ";
                    errstrm << m_edges[i]->GetEid() << ", " << m_edges[i-1]->GetEid();
                    ASSERTL0(false, errstrm.str());
                }
            }

            // set up top vertices
            // First, set up vertices 4,5
            if( (m_edges[8]->GetVid(0) == m_edges[4]->GetVid(0)) ||
                (m_edges[8]->GetVid(0) == m_edges[4]->GetVid(1))  )
            {
                m_verts.push_back(m_edges[8]->GetVertex(0));
                m_verts.push_back(m_edges[8]->GetVertex(1));
            }
            else if( (m_edges[8]->GetVid(1) == m_edges[4]->GetVid(0)) ||
                     (m_edges[8]->GetVid(1) == m_edges[4]->GetVid(1))  )
            {
                m_verts.push_back(m_edges[8]->GetVertex(1));
                m_verts.push_back(m_edges[8]->GetVertex(0));
            }
            else
            {
                std::ostringstream errstrm;
                errstrm << "Connected edges do not share a vertex. Edges ";
                errstrm << m_edges[8]->GetEid();
                ASSERTL0(false, errstrm.str());
            }
        };

        void PrismGeom::SetUpEdgeOrientation(){

            // This 2D array holds the local id's of all the vertices
            // for every edge. For every edge, they are ordered to what we
            // define as being Forwards
            const unsigned int edgeVerts[kNedges][2] =
                { {0,1} ,
                  {1,2} ,
                  {3,2} ,
                  {0,3} ,
                  {0,4} ,
                  {1,4} ,
                  {2,5} ,
                  {3,5} ,
                  {4,5} };


            int i;
            for(i = 0; i < kNedges; i++)
            {
                if( m_edges[i]->GetVid(0) == m_verts[ edgeVerts[i][0] ]->GetVid() )
                {
                    m_eorient[i] = StdRegions::eForwards;
                }
                else if( m_edges[i]->GetVid(0) == m_verts[ edgeVerts[i][1] ]->GetVid() )
                {
                    m_eorient[i] = StdRegions::eBackwards;
                }
                else
                {
                    ASSERTL0(false,"Could not find matching vertex for the edge");
                }
            }


        };

        void PrismGeom::SetUpFaceOrientation(){
            int f,i;

            // These arrays represent the vector of the A and B
            // coordinate of the local elemental coordinate system
            // where A corresponds with the coordinate direction xi_i
            // with the lowest index i (for that particular face)
            // Coordinate 'B' then corresponds to the other local
            // coordinate (i.e. with the highest index)
            Array<OneD,NekDouble> elementAaxis(m_coordim);
            Array<OneD,NekDouble> elementBaxis(m_coordim);

            // These arrays correspond to the local coordinate
            // system of the face itself (i.e. the Geometry2D)
            // faceAaxis correspond to the xi_0 axis
            // faceBaxis correspond to the xi_1 axis
            Array<OneD,NekDouble> faceAaxis(m_coordim);
            Array<OneD,NekDouble> faceBaxis(m_coordim);

            // This is the base vertex of the face (i.e. the Geometry2D)
            // This corresponds to thevertex with local ID 0 of the
            // Geometry2D
            unsigned int baseVertex;

            // The lenght of the vectors above
            NekDouble elementAaxis_length;
            NekDouble elementBaxis_length;
            NekDouble faceAaxis_length;
            NekDouble faceBaxis_length;

            // This 2D array holds the local id's of all the vertices
            // for every face. For every face, they are ordered in such
            // a way that the implementation below allows a unified approach
            // for all faces.
            const unsigned int faceVerts[kNfaces][QuadGeom::kNverts] =
                { {0,1,2,3} ,
                  {0,1,4,0},  // This is triangle requires only three vertices
                  {1,2,5,4} ,
                  {3,2,5,0},  // This is triangle requires only three vertices
                  {0,3,5,4} ,};

            NekDouble dotproduct1 = 0.0;
            NekDouble dotproduct2 = 0.0;

            unsigned int orientation;

            // Loop over all the faces to set up the orientation
            for(f = 0; f < kNqfaces + kNtfaces; f++)
            {
                // initialisation
                elementAaxis_length = 0.0;
                elementBaxis_length = 0.0;
                faceAaxis_length = 0.0;
                faceBaxis_length = 0.0;

                dotproduct1 = 0.0;
                dotproduct2 = 0.0;

                baseVertex = m_faces[f]->GetVid(0);

                // We are going to construct the vectors representing the A and B axis
                // of every face. These vectors will be constructed as a vector-representation
                // of the edges of the face. However, for both coordinate directions, we can
                // represent the vectors by two different edges. That's why we need to make sure that
                // we pick the edge to which the baseVertex of the Geometry2D-representation of the face
                // belongs...

                // Compute the length of edges on a base-face
                if( f==1  ||  f==3 ) {   // Face is a Triangle
                    for(i = 0; i < m_coordim; i++)
                    {
                        elementAaxis[i] = (*m_verts[ faceVerts[f][1] ])[i] - (*m_verts[ faceVerts[f][0] ])[i];
                        elementBaxis[i] = (*m_verts[ faceVerts[f][2] ])[i] - (*m_verts[ faceVerts[f][0] ])[i];
                    }
                }
                else { // Face is a Quad
                    if( baseVertex == m_verts[ faceVerts[f][0] ]->GetVid() )
                    {
                        for(i = 0; i < m_coordim; i++)
                        {
                            elementAaxis[i] = (*m_verts[ faceVerts[f][1] ])[i] - (*m_verts[ faceVerts[f][0] ])[i];
                            elementBaxis[i] = (*m_verts[ faceVerts[f][3] ])[i] - (*m_verts[ faceVerts[f][0] ])[i];
                        }
                    }
                    else if( baseVertex == m_verts[ faceVerts[f][1] ]->GetVid() )
                    {
                        for(i = 0; i < m_coordim; i++)
                        {
                            elementAaxis[i] = (*m_verts[ faceVerts[f][1] ])[i] - (*m_verts[ faceVerts[f][0] ])[i];
                            elementBaxis[i] = (*m_verts[ faceVerts[f][2] ])[i] - (*m_verts[ faceVerts[f][1] ])[i];
                        }
                    }
                    else if( baseVertex == m_verts[ faceVerts[f][2] ]->GetVid() )
                    {
                        for(i = 0; i < m_coordim; i++)
                        {
                            elementAaxis[i] = (*m_verts[ faceVerts[f][2] ])[i] - (*m_verts[ faceVerts[f][3] ])[i];
                            elementBaxis[i] = (*m_verts[ faceVerts[f][2] ])[i] - (*m_verts[ faceVerts[f][1] ])[i];
                        }
                    }
                    else if( baseVertex == m_verts[ faceVerts[f][3] ]->GetVid() )
                    {
                        for(i = 0; i < m_coordim; i++)
                        {
                            elementAaxis[i] = (*m_verts[ faceVerts[f][2] ])[i] - (*m_verts[ faceVerts[f][3] ])[i];
                            elementBaxis[i] = (*m_verts[ faceVerts[f][3] ])[i] - (*m_verts[ faceVerts[f][0] ])[i];
                        }
                    }
                    else
                    {
                        ASSERTL0(false, "Could not find matching vertex for the face");
                    }
                }
                // Now, construct the edge-vectors of the local coordinates of
                // the Geometry2D-representation of the face
                for(i = 0; i < m_coordim; i++)
                {
                    int v = m_faces[f]->GetNumVerts()-1;
                    faceAaxis[i] = (*m_faces[f]->GetVertex(1))[i] - (*m_faces[f]->GetVertex(0))[i];
                    faceBaxis[i] = (*m_faces[f]->GetVertex(v))[i] - (*m_faces[f]->GetVertex(0))[i];

                    elementAaxis_length += pow(elementAaxis[i],2);
                    elementBaxis_length += pow(elementBaxis[i],2);
                    faceAaxis_length += pow(faceAaxis[i],2);
                    faceBaxis_length += pow(faceBaxis[i],2);
                }

                elementAaxis_length = sqrt(elementAaxis_length);
                elementBaxis_length = sqrt(elementBaxis_length);
                faceAaxis_length = sqrt(faceAaxis_length);
                faceBaxis_length = sqrt(faceBaxis_length);

                // Calculate the inner product of both the A-axis
                // (i.e. Elemental A axis and face A axis)
                for(i = 0 ; i < m_coordim; i++)
                {
                    dotproduct1 += elementAaxis[i]*faceAaxis[i];
                }

                orientation = 0;
                // if the innerproduct is equal to the (absolute value of the ) products of the lengths
                // of both vectors, then, the coordinate systems will NOT be transposed
                if( fabs(elementAaxis_length*faceAaxis_length - fabs(dotproduct1)) < NekConstants::kNekZeroTol )
                {
                    // if the inner product is negative, both A-axis point
                    // in reverse direction
                    if(dotproduct1 < 0.0)
                    {
                        orientation += 2;
                    }

                    // calculate the inner product of both B-axis
                    for(i = 0 ; i < m_coordim; i++)
                    {
                        dotproduct2 += elementBaxis[i]*faceBaxis[i];
                    }

//                     // check that both these axis are indeed parallel
//                     ASSERTL1(fabs(elementBaxis_length*faceBaxis_length - fabs(dotproduct2)) <
//                              StdRegions::NekConstants::kEvaluateTol,
//                              "These vectors should be parallel");

                    // if the inner product is negative, both B-axis point
                    // in reverse direction
                    if( dotproduct2 < 0.0 )
                    {
                        orientation++;
                    }
                }
                // The coordinate systems are transposed
                else
                {
                    orientation = 4;

                    // Calculate the inner product between the elemental A-axis
                    // and the B-axis of the face (which are now the corresponding axis)
                    dotproduct1 = 0.0;
                    for(i = 0 ; i < m_coordim; i++)
                    {
                        dotproduct1 += elementAaxis[i]*faceBaxis[i];
                    }

                    // check that both these axis are indeed parallel
                    if (fabs(elementAaxis_length*faceBaxis_length
                            - fabs(dotproduct1)) > NekConstants::kNekZeroTol)
                    {
                        cout << "Warning: Prism axes not parallel" << endl;
                    }

                    // if the result is negative, both axis point in reverse
                    // directions
                    if(dotproduct1 < 0.0)
                    {
                        orientation += 2;
                    }

                    // Do the same for the other two corresponding axis
                    dotproduct2 = 0.0;
                    for(i = 0 ; i < m_coordim; i++)
                    {
                        dotproduct2 += elementBaxis[i]*faceAaxis[i];
                    }

                    // check that both these axis are indeed parallel
                    if (fabs(elementBaxis_length*faceAaxis_length
                            - fabs(dotproduct2)) > NekConstants::kNekZeroTol)
                    {
                        cout << "Warning: Prism axes not parallel" << endl;
                    }

                    if( dotproduct2 < 0.0 )
                    {
                        orientation++;
                    }
                }
				
				orientation = orientation + 5;
				// Fill the m_forient array
                m_forient[f] = (StdRegions::Orientation) orientation;
            }
        }
    }; //end of namespace
}; //end of namespace<|MERGE_RESOLUTION|>--- conflicted
+++ resolved
@@ -182,11 +182,11 @@
             return 9;
         }
 
-<<<<<<< HEAD
         int PrismGeom::v_GetNumFaces() const
         {
             return 5;
-=======
+        }
+
         int PrismGeom::v_GetDir(const int faceidx, const int facedir) const
         {
             if (faceidx == 0)
@@ -201,7 +201,6 @@
             {
                 return 1 + facedir;
             }
->>>>>>> 036deb96
         }
         
         /**
