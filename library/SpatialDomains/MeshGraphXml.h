////////////////////////////////////////////////////////////////////////////////
//
//  File:  Geometry.h
//
//  For more information, please see: http://www.nektar.info/
//
//  The MIT License
//
//  Copyright (c) 2006 Division of Applied Mathematics, Brown University (USA),
//  Department of Aeronautics, Imperial College London (UK), and Scientific
//  Computing and Imaging Institute, University of Utah (USA).
//
//  Permission is hereby granted, free of charge, to any person obtaining a
//  copy of this software and associated documentation files (the "Software"),
//  to deal in the Software without restriction, including without limitation
//  the rights to use, copy, modify, merge, publish, distribute, sublicense,
//  and/or sell copies of the Software, and to permit persons to whom the
//  Software is furnished to do so, subject to the following conditions:
//
//  The above copyright notice and this permission notice shall be included
//  in all copies or substantial portions of the Software.
//
//  THE SOFTWARE IS PROVIDED "AS IS", WITHOUT WARRANTY OF ANY KIND, EXPRESS
//  OR IMPLIED, INCLUDING BUT NOT LIMITED TO THE WARRANTIES OF MERCHANTABILITY,
//  FITNESS FOR A PARTICULAR PURPOSE AND NONINFRINGEMENT. IN NO EVENT SHALL
//  THE AUTHORS OR COPYRIGHT HOLDERS BE LIABLE FOR ANY CLAIM, DAMAGES OR OTHER
//  LIABILITY, WHETHER IN AN ACTION OF CONTRACT, TORT OR OTHERWISE, ARISING
//  FROM, OUT OF OR IN CONNECTION WITH THE SOFTWARE OR THE USE OR OTHER
//  DEALINGS IN THE SOFTWARE.
//
//  Description:  This file contains the base class specification for the
//                Geometry class.
//
//
////////////////////////////////////////////////////////////////////////////////
#ifndef NEKTAR_SPATIALDOMAINS_MGXML_H
#define NEKTAR_SPATIALDOMAINS_MGXML_H

#include <SpatialDomains/MeshGraph.h>
#include <SpatialDomains/MeshPartition.h>

namespace Nektar
{
namespace SpatialDomains
{

class MeshGraphXml : public MeshGraph
{
public:
    MeshGraphXml()
    {
    }

    virtual ~MeshGraphXml()
    {
    }

    SPATIAL_DOMAINS_EXPORT virtual void WriteGeometry(
        std::string &outfilename,
        bool defaultExp = false,
        const LibUtilities::FieldMetaDataMap &metadata
                                         = LibUtilities::NullFieldMetaDataMap);

    SPATIAL_DOMAINS_EXPORT void WriteXMLGeometry(
        std::string outname,
        std::vector<std::set<unsigned int>> elements,
        std::vector<unsigned int> partitions);

    static MeshGraphSharedPtr create()
    {
        return MemoryManager<MeshGraphXml>::AllocateSharedPtr();
    }

    static std::string className;

    SPATIAL_DOMAINS_EXPORT virtual void ReadGeometry(
        LibUtilities::DomainRangeShPtr rng,
        bool             fillGraph);
    SPATIAL_DOMAINS_EXPORT virtual void PartitionMesh(
        LibUtilities::SessionReaderSharedPtr session);

protected:
    // some of these functions are going to be virtual because they will be
    // inherited by the XmlCompressed version

    virtual void ReadVertices();
    virtual void ReadCurves();
    void ReadDomain();

    virtual void ReadEdges();
    virtual void ReadFaces();

    void ReadElements();
    void ReadComposites();

    virtual void ReadElements1D();
    virtual void ReadElements2D();
    virtual void ReadElements3D();

    void ResolveGeomRef(const std::string &prevToken, const std::string &token,
                        CompositeSharedPtr &composite);
    void ResolveGeomRef1D(const std::string &prevToken,
                          const std::string &token,
                          CompositeSharedPtr &composite);
    void ResolveGeomRef2D(const std::string &prevToken,
                          const std::string &token,
                          CompositeSharedPtr &composite);
    void ResolveGeomRef3D(const std::string &prevToken,
                          const std::string &token,
                          CompositeSharedPtr &composite);

    virtual void WriteVertices(TiXmlElement *geomTag, PointGeomMap &verts);
    virtual void WriteEdges(TiXmlElement *geomTag, SegGeomMap &edges);
    virtual void WriteTris(TiXmlElement *faceTag, TriGeomMap &tris);
    virtual void WriteQuads(TiXmlElement *faceTag, QuadGeomMap &quads);
    virtual void WriteHexs(TiXmlElement *elmtTag, HexGeomMap &hexs);
    virtual void WritePrisms(TiXmlElement *elmtTag, PrismGeomMap &pris);
    virtual void WritePyrs(TiXmlElement *elmtTag, PyrGeomMap &pyrs);
    virtual void WriteTets(TiXmlElement *elmtTag, TetGeomMap &tets);
    virtual void WriteCurves(TiXmlElement *geomTag, CurveMap &edges, CurveMap &faces);
    void WriteComposites(TiXmlElement *geomTag, CompositeMap &comps);
<<<<<<< HEAD
    void WriteDomain(TiXmlElement *geomTag, std::map<int, CompositeMap> &domain);
=======
    void WriteDomain(TiXmlElement *geomTag, std::map<int,CompositeMap> &domain);
>>>>>>> fedf5314
    void WriteDefaultExpansion(TiXmlElement *root);

    CompositeOrdering CreateCompositeOrdering();
};

} // end of namespace
} // end of namespace

#endif<|MERGE_RESOLUTION|>--- conflicted
+++ resolved
@@ -119,11 +119,7 @@
     virtual void WriteTets(TiXmlElement *elmtTag, TetGeomMap &tets);
     virtual void WriteCurves(TiXmlElement *geomTag, CurveMap &edges, CurveMap &faces);
     void WriteComposites(TiXmlElement *geomTag, CompositeMap &comps);
-<<<<<<< HEAD
-    void WriteDomain(TiXmlElement *geomTag, std::map<int, CompositeMap> &domain);
-=======
     void WriteDomain(TiXmlElement *geomTag, std::map<int,CompositeMap> &domain);
->>>>>>> fedf5314
     void WriteDefaultExpansion(TiXmlElement *root);
 
     CompositeOrdering CreateCompositeOrdering();
