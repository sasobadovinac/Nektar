////////////////////////////////////////////////////////////////////////////////
//
//  File:  Geometry3D.cpp
//
//  For more information, please see: http://www.nektar.info/
//
//  The MIT License
//
//  Copyright (c) 2006 Division of Applied Mathematics, Brown University (USA),
//  Department of Aeronautics, Imperial College London (UK), and Scientific 
//  Computing and Imaging Institute, University of Utah (USA).
//
//  License for the specific language governing rights and limitations under
//  Permission is hereby granted, free of charge, to any person obtaining a
//  copy of this software and associated documentation files (the "Software"),
//  to deal in the Software without restriction, including without limitation
//  the rights to use, copy, modify, merge, publish, distribute, sublicense,
//  and/or sell copies of the Software, and to permit persons to whom the
//  Software is furnished to do so, subject to the following conditions:
//
//  The above copyright notice and this permission notice shall be included
//  in all copies or substantial portions of the Software.
//
//  THE SOFTWARE IS PROVIDED "AS IS", WITHOUT WARRANTY OF ANY KIND, EXPRESS
//  OR IMPLIED, INCLUDING BUT NOT LIMITED TO THE WARRANTIES OF MERCHANTABILITY,
//  FITNESS FOR A PARTICULAR PURPOSE AND NONINFRINGEMENT. IN NO EVENT SHALL
//  THE AUTHORS OR COPYRIGHT HOLDERS BE LIABLE FOR ANY CLAIM, DAMAGES OR OTHER
//  LIABILITY, WHETHER IN AN ACTION OF CONTRACT, TORT OR OTHERWISE, ARISING
//  FROM, OUT OF OR IN CONNECTION WITH THE SOFTWARE OR THE USE OR OTHER
//  DEALINGS IN THE SOFTWARE.
//
//  Description: 3D geometry information.
//
////////////////////////////////////////////////////////////////////////////////

#include <SpatialDomains/Geometry3D.h>

#include <SpatialDomains/Geometry2D.h>
#include <SpatialDomains/GeomFactors.h>
#include <SpatialDomains/PointGeom.h>
#include <SpatialDomains/SegGeom.h>     // for SegGeomSharedPtr

namespace Nektar
{
  namespace SpatialDomains
  {
      Geometry3D::Geometry3D()
      {
      }

      Geometry3D::Geometry3D(const int coordim):
          Geometry(coordim)
      {
          ASSERTL0(m_coordim > 2,
                   "Coordinate dimension should be at least 3 for a 3D geometry.");
      }

      Geometry3D::~Geometry3D()
      {
      }


      //---------------------------------------
      // Helper functions
      //---------------------------------------

      /**
       * @brief Return the ID of edge i in this element.
       */
      int Geometry3D::GetEid(int i) const
      {
          return v_GetEid(i);
      }

      /**
       * @brief Return vertex i in this element.
       */
      const PointGeomSharedPtr Geometry3D::GetVertex(int i) const
      {
          return m_verts[i];
      }

      /**
       * @brief Return face i in this element.
       */
      Geometry2DSharedPtr Geometry3D::GetFace(int i)
      {
          return v_GetFace(i);
      }

      /**
       * @brief Return the orientation of face i in this element.
       */
      StdRegions::Orientation Geometry3D::GetFaceOrient(const int i) const
      {
          return v_GetFaceOrient(i);
      }


      /**
       * @brief Returns the element coordinate direction corresponding to a
       * given face coordinate direction
       */
      int Geometry3D::GetDir(const int faceidx, const int facedir) const
      {
          return v_GetDir(faceidx, facedir);
      }

      //---------------------------------------
      // 3D Geometry Methods
      //---------------------------------------


      void Geometry3D::NewtonIterationForLocCoord
      (const Array<OneD, const NekDouble> &coords, 
       Array<OneD,NekDouble> &Lcoords, NekDouble &resid)
      {
	
	  static int MaxIterations   = 101;     // maximum iterations for convergence  
	  static NekDouble Tol       = 1.e-12;  // |x-xp|^2 < EPSILON  error tolerance 
	  static NekDouble LcoordDiv = 15.0;    // |r,s|    > LcoordDIV stop the search  
	  
          Array<OneD, const NekDouble > Jac = m_geomFactors->GetJac();
          
          NekDouble ScaledTol = Vmath::Vsum(Jac.num_elements(),Jac,1)/
              ((NekDouble)Jac.num_elements());
          ScaledTol *= Tol; 

          Array<OneD, NekDouble> ptsx = m_xmap[0]->GetPhys();
          Array<OneD, NekDouble> ptsy = m_xmap[1]->GetPhys();
          Array<OneD, NekDouble> ptsz = m_xmap[2]->GetPhys();
          NekDouble xmap,ymap,zmap, F1,F2, F3;
<<<<<<< HEAD

          NekDouble derx_1, derx_2, derx_3, dery_1, dery_2, dery_3,
              derz_1, derz_2, derz_3,jac; 

          Array<OneD, NekDouble> DxD1(ptsx.num_elements());
          Array<OneD, NekDouble> DxD2(ptsx.num_elements());
          Array<OneD, NekDouble> DxD3(ptsx.num_elements());
          Array<OneD, NekDouble> DyD1(ptsx.num_elements());
          Array<OneD, NekDouble> DyD2(ptsx.num_elements());
          Array<OneD, NekDouble> DyD3(ptsx.num_elements());
          Array<OneD, NekDouble> DzD1(ptsx.num_elements());
          Array<OneD, NekDouble> DzD2(ptsx.num_elements());
          Array<OneD, NekDouble> DzD3(ptsx.num_elements());
=======
          NekDouble der1_x, der2_x, der3_x, der1_y, der2_y, der3_y,
              der1_z, der2_z, der3_z; 
          const Array<TwoD, const NekDouble> &gmat
                                      = m_geomFactors->GetDerivFactors(GetPointsKeys());
>>>>>>> 25c40588
          
          // Ideally this will be stored in m_geomfactors 
          m_xmap[0]->PhysDeriv(ptsx,DxD1,DxD2,DxD3);
          m_xmap[0]->PhysDeriv(ptsy,DyD1,DyD2,DyD3);
          m_xmap[0]->PhysDeriv(ptsz,DzD1,DzD2,DzD3);
          
          int cnt=0; 
          Array<OneD, DNekMatSharedPtr > I(3);
          Array<OneD, NekDouble>       eta(3);

          F1 = F2 = F3 = 2000; // Starting value of Function
          
          while(cnt++ < MaxIterations)
	  {
	      //  evaluate lagrange interpolant at Lcoords
              m_xmap[0]->LocCoordToLocCollapsed(Lcoords,eta);
	      I[0] = m_xmap[0]->GetBasis(0)->GetI(eta);
	      I[1] = m_xmap[0]->GetBasis(1)->GetI(eta+1);
	      I[2] = m_xmap[0]->GetBasis(2)->GetI(eta+2);

              //calculate the global point `corresponding to Lcoords
              xmap = m_xmap[0]->PhysEvaluate(I, ptsx);
              ymap = m_xmap[1]->PhysEvaluate(I, ptsy);
              zmap = m_xmap[2]->PhysEvaluate(I, ptsz);
                         
              F1 = coords[0] - xmap;
              F2 = coords[1] - ymap;
              F3 = coords[2] - zmap;

              if(F1*F1 + F2*F2 + F3*F3 < ScaledTol)
              {
                  resid = sqrt(F1*F1 + F2*F2 + F3*F3);
                  break;
              }
              
              //Interpolate derivative metric at Lcoords
              derx_1 = m_xmap[0]->PhysEvaluate(I, DxD1);
              derx_2 = m_xmap[0]->PhysEvaluate(I, DxD2);
              derx_3 = m_xmap[0]->PhysEvaluate(I, DxD3);
              dery_1 = m_xmap[0]->PhysEvaluate(I, DyD1);
              dery_2 = m_xmap[0]->PhysEvaluate(I, DyD2);                  
              dery_3 = m_xmap[0]->PhysEvaluate(I, DyD3);          
              derz_1 = m_xmap[0]->PhysEvaluate(I, DzD1);
              derz_2 = m_xmap[0]->PhysEvaluate(I, DzD2);                  
              derz_3 = m_xmap[0]->PhysEvaluate(I, DzD3);          
              
              jac = derx_1*(dery_2*derz_3 - dery_3*derz_2) 
                  - derx_2*(dery_1*derz_3 - dery_3*derz_1)
                  + derx_3*(dery_1*derz_2 - dery_2*derz_1);

              // use analytical inverse of derivitives which are also similar to 
              // those of metric factors. 
              Lcoords[0] = Lcoords[0]+((dery_2*derz_3 - dery_3*derz_2)*(coords[0]-xmap)
                                     - (derx_2*derz_3 - derx_3*derz_2)*(coords[1]-ymap)
                                     + (derx_2*dery_3 - derx_3*dery_2)*(coords[2]-zmap)
                                       )/jac; 

              Lcoords[1] = Lcoords[1]-((dery_1*derz_3 - dery_3*derz_1)*(coords[0]-xmap)
                                     - (derx_1*derz_3 - derx_3*derz_1)*(coords[1]-ymap)
                                     + (derx_1*dery_3 - derx_3*dery_1)*(coords[2]-zmap)
                                       )/jac; 

              Lcoords[2] = Lcoords[2]+((dery_1*derz_2 - dery_2*derz_1)*(coords[0]-xmap)
                                     - (derx_1*derz_2 - derx_2*derz_1)*(coords[1]-ymap)
                                     + (derx_1*dery_2 - derx_2*dery_1)*(coords[2]-zmap)
                                       )/jac; 

	      if(fabs(Lcoords[0]) > LcoordDiv || fabs(Lcoords[1]) > LcoordDiv ||
		 fabs(Lcoords[0]) > LcoordDiv)
	      {
		   break; // lcoords have diverged so stop iteration
	      }
          }

	  resid = sqrt(F1*F1 + F2*F2 + F3*F3);
	  
	  if(cnt >= MaxIterations)
	  {
              std::string msg = "MaxIterations in Newton Iteration (Lcoord = " + boost::lexical_cast<string>(Lcoords[0]) + "," + boost::lexical_cast<string>(Lcoords[1]) + "," + boost::lexical_cast<string>(Lcoords[2]) + ")"; 
	    
              WARNINGL1(cnt < MaxIterations,msg.c_str());
	  }
      }
      
      
      /** 
       * @brief Put all quadrature information into face/edge structure and
       * backward transform.
       * 
       * Note verts, edges, and faces are listed according to anticlockwise
       * convention but points in _coeffs have to be in array format from left
       * to right.
       */
      void Geometry3D::v_FillGeom()
      {
          if (m_state == ePtsFilled)
              return;

          int i,j,k;

          for(i = 0; i < m_forient.size(); i++)
          {
              m_faces[i]->FillGeom();

              int nFaceCoeffs = (*m_faces[i])[0]->GetNcoeffs();
              Array<OneD, unsigned int> mapArray (nFaceCoeffs);
              Array<OneD,          int> signArray(nFaceCoeffs);
              
              if (m_forient[i] < 9)
              {
                  m_xmap[0]->GetFaceToElementMap(
                      i,m_forient[i],mapArray,signArray,
                      m_faces[i]->GetXmap(0)->GetEdgeNcoeffs(0),
                      m_faces[i]->GetXmap(0)->GetEdgeNcoeffs(1));
              }
              else
              {
                  m_xmap[0]->GetFaceToElementMap(
                      i,m_forient[i],mapArray,signArray,
                      m_faces[i]->GetXmap(0)->GetEdgeNcoeffs(1),
                      m_faces[i]->GetXmap(0)->GetEdgeNcoeffs(0));
              }

              for(j = 0; j < m_coordim; j++)
              {
                  const Array<OneD, const NekDouble> &coeffs = 
                      (*m_faces[i])[j]->GetCoeffs();

                  for(k = 0; k < nFaceCoeffs; k++)
                  {
                      NekDouble v = signArray[k] * coeffs[k];
                      (m_xmap[j]->UpdateCoeffs())[mapArray[k]] = v;
                  }
              }
          }

          for(i = 0; i < m_coordim; ++i)
          {
              m_xmap[i]->BwdTrans(m_xmap[i]->GetCoeffs (),
                                  m_xmap[i]->UpdatePhys());
          }

          m_state = ePtsFilled;
      }

        /**
         * Generate the geometry factors for this element.
         */
        void Geometry3D::v_GenGeomFactors()
        {
            if (m_geomFactorsState != ePtsFilled)
            {
                GeomType      Gtype  = eRegular;

                v_FillGeom();

                // check to see if expansions are linear
                for(int i = 0; i < m_coordim; ++i)
                {
                    if (m_xmap[i]->GetBasisNumModes(0) != 2 ||
                        m_xmap[i]->GetBasisNumModes(1) != 2 ||
                        m_xmap[i]->GetBasisNumModes(2) != 2)
                    {
                        Gtype = eDeformed;
                    }
                }

                m_geomFactors = MemoryManager<GeomFactors>::AllocateSharedPtr(
                    Gtype, m_coordim, m_xmap);

                m_geomFactorsState = ePtsFilled;
            }
        }

      /** 
       * @brief Given local collapsed coordinate Lcoord return the value of
       * physical coordinate in direction i.
       */
      NekDouble Geometry3D::v_GetCoord(
          const int i, const Array<OneD, const NekDouble> &Lcoord)
      {
          ASSERTL1(m_state == ePtsFilled, "Geometry is not in physical space.");
          return m_xmap[i]->PhysEvaluate(Lcoord);
      }


      //---------------------------------------
      // Helper functions
      //---------------------------------------

      /**
       * @brief Return the co-ordinate mapping for dimension i.
       */
      StdRegions::StdExpansion3DSharedPtr Geometry3D::GetXmap(const int i)
      {
          return v_GetXmap(i);
      }
      StdRegions::StdExpansion3DSharedPtr Geometry3D::v_GetXmap(const int i)
      {
          return boost::dynamic_pointer_cast<StdRegions::StdExpansion3D>(m_xmap[i]);
      }

      /**
       * @brief Return the dimension of this element.
       */
      int Geometry3D::v_GetShapeDim() const 
      {
          return 3;
      }

      /**
       * @brief Return the vertex ID of vertex i.
       */
      int Geometry3D::v_GetVid(const int i) const
      {
          ASSERTL2(i >= 0 && i <= m_verts.size() - 1,
                   "Vertex ID must be between 0 and "+
                   boost::lexical_cast<string>(m_verts.size() - 1));
          return m_verts[i]->GetVid();
      }

      /**
       * @brief Return edge i of this element.
       */
      const SegGeomSharedPtr Geometry3D::v_GetEdge(int i) const
      {
          ASSERTL2(i >= 0 && i <= m_edges.size() - 1,
                   "Edge ID must be between 0 and "+
                   boost::lexical_cast<string>(m_edges.size() - 1));
          return m_edges[i];
      }

      /**
       * @brief Return the orientation of edge i in this element.
       */
      inline StdRegions::Orientation Geometry3D::v_GetEorient(
          const int i) const
      {
          ASSERTL2(i >= 0 && i <= m_edges.size() - 1,
                   "Edge ID must be between 0 and "+
                   boost::lexical_cast<string>(m_edges.size() - 1));
          return m_eorient[i];
      }

      /**
       * @brief Return the ID of edge i in this element.
       */
      int Geometry3D::v_GetEid(int i) const
      {
          ASSERTL2(i >= 0 && i <= m_edges.size() - 1,
                   "Edge ID must be between 0 and "+
                   boost::lexical_cast<string>(m_edges.size() - 1));
          return m_edges[i]->GetEid();
      }

      /**
       * @brief Return face i in this element.
       */
      const Geometry2DSharedPtr Geometry3D::v_GetFace(int i) const
      {
          ASSERTL2((i >=0) && (i <= 5),"Edge id must be between 0 and 4");
          return m_faces[i];
      }

      /**
       * @brief Return the orientation of face i in this element.
       */
      StdRegions::Orientation Geometry3D::v_GetFaceOrient(const int i) const
      {
          ASSERTL2(i >= 0 && i <= m_faces.size() - 1,
                   "Face ID must be between 0 and "+
                   boost::lexical_cast<string>(m_faces.size() - 1));
          return m_forient[i];
      }

      /**
       * @brief Return the ID of face i in this element.
       */
      int Geometry3D::v_GetFid(int i) const
      {
          ASSERTL2(i >= 0 && i <= m_faces.size() - 1,
                   "Face ID must be between 0 and "+
                   boost::lexical_cast<string>(m_faces.size() - 1));
          return m_faces[i]->GetFid();
      }

      /**
       * @brief Return the ID of this element.
       */
      int Geometry3D::v_GetEid() const 
      {
          return m_eid;
      }

      /**
       * @brief Return the j-th basis of the i-th co-ordinate dimension.
       */
      const LibUtilities::BasisSharedPtr Geometry3D::v_GetBasis(
          const int i, const int j)
      {
          return m_xmap[i]->GetBasis(j);
      }

      /**
       * @brief Return a reference to the physical space of co-ordinate
       * dimension i.
       */
      Array<OneD,NekDouble> &Geometry3D::v_UpdatePhys(const int i)
      {
          return m_xmap[i]->UpdatePhys();
      }

      /**
       * @brief Return the local ID of a given edge.
       * 
       * The local ID of an edge is a number between 0 and the number of edges
       * in this element. If the edge is not found, this function returns -1.
       */
      int Geometry3D::v_WhichEdge(SegGeomSharedPtr edge)
      {
          int returnval = -1;

          SegGeomVector::iterator edgeIter;
          int i;

          for (i=0,edgeIter = m_edges.begin(); edgeIter != m_edges.end(); ++edgeIter,++i)
          {
              if (*edgeIter == edge)
              {
                  returnval = i;
                  break;
              }
          }

          return returnval;
      }

      /**
       * @brief Return the local ID of a given face.
       * 
       * The local ID of a face is a number between 0 and the number of faces
       * in this element. If the face is not found, this function returns -1.
       */
      int Geometry3D::v_WhichFace(Geometry2DSharedPtr face)
      {
          int i = 0;

          Geometry2DVector::iterator f;
          for (i = 0, f = m_faces.begin(); f != m_faces.end(); ++f,++i)
          {
              if (*f == face)
              {
                  break;
              }
          }
          return i;
      }

      //---------------------------------------
      // Element connection functions
      //---------------------------------------

      void Geometry3D::v_AddElmtConnected(int gvo_id, int locid)
      { 
          CompToElmt ee(gvo_id,locid);
          m_elmtmap.push_back(ee);
      }

      int Geometry3D::v_NumElmtConnected() const
      {
          return int(m_elmtmap.size());
      }

      bool Geometry3D::v_IsElmtConnected(int gvo_id, int locid) const
      {
          std::list<CompToElmt>::const_iterator def;
          CompToElmt ee(gvo_id,locid);

          def = find(m_elmtmap.begin(),m_elmtmap.end(),ee);

          // Found the element connectivity object in the list
          return (def != m_elmtmap.end());
      }

      void Geometry3D::v_SetOwnData()
      {
          m_owndata = true; 
      }

  }; //end of namespace
}; //end of namespace<|MERGE_RESOLUTION|>--- conflicted
+++ resolved
@@ -130,7 +130,6 @@
           Array<OneD, NekDouble> ptsy = m_xmap[1]->GetPhys();
           Array<OneD, NekDouble> ptsz = m_xmap[2]->GetPhys();
           NekDouble xmap,ymap,zmap, F1,F2, F3;
-<<<<<<< HEAD
 
           NekDouble derx_1, derx_2, derx_3, dery_1, dery_2, dery_3,
               derz_1, derz_2, derz_3,jac; 
@@ -144,12 +143,6 @@
           Array<OneD, NekDouble> DzD1(ptsx.num_elements());
           Array<OneD, NekDouble> DzD2(ptsx.num_elements());
           Array<OneD, NekDouble> DzD3(ptsx.num_elements());
-=======
-          NekDouble der1_x, der2_x, der3_x, der1_y, der2_y, der3_y,
-              der1_z, der2_z, der3_z; 
-          const Array<TwoD, const NekDouble> &gmat
-                                      = m_geomFactors->GetDerivFactors(GetPointsKeys());
->>>>>>> 25c40588
           
           // Ideally this will be stored in m_geomfactors 
           m_xmap[0]->PhysDeriv(ptsx,DxD1,DxD2,DxD3);
