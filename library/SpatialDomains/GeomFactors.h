////////////////////////////////////////////////////////////////////////////////
//
//  File:  GeomFactors.h
//
//  For more information, please see: http://www.nektar.info/
//
//  The MIT License
//
//  Copyright (c) 2006 Division of Applied Mathematics, Brown University (USA),
//  Department of Aeronautics, Imperial College London (UK), and Scientific
//  Computing and Imaging Institute, University of Utah (USA).
//
//  License for the specific language governing rights and limitations under
//  Permission is hereby granted, free of charge, to any person obtaining a
//  copy of this software and associated documentation files (the "Software"),
//  to deal in the Software without restriction, including without limitation
//  the rights to use, copy, modify, merge, publish, distribute, sublicense,
//  and/or sell copies of the Software, and to permit persons to whom the
//  Software is furnished to do so, subject to the following conditions:
//
//  The above copyright notice and this permission notice shall be included
//  in all copies or substantial portions of the Software.
//
//  THE SOFTWARE IS PROVIDED "AS IS", WITHOUT WARRANTY OF ANY KIND, EXPRESS
//  OR IMPLIED, INCLUDING BUT NOT LIMITED TO THE WARRANTIES OF MERCHANTABILITY,
//  FITNESS FOR A PARTICULAR PURPOSE AND NONINFRINGEMENT. IN NO EVENT SHALL
//  THE AUTHORS OR COPYRIGHT HOLDERS BE LIABLE FOR ANY CLAIM, DAMAGES OR OTHER
//  LIABILITY, WHETHER IN AN ACTION OF CONTRACT, TORT OR OTHERWISE, ARISING
//  FROM, OUT OF OR IN CONNECTION WITH THE SOFTWARE OR THE USE OR OTHER
//  DEALINGS IN THE SOFTWARE.
//
//  Description: Geometric Factors base class
//
////////////////////////////////////////////////////////////////////////////////

#ifndef NEKTAR_SPATIALDOMAINS_GEOMFACTORS_H
#define NEKTAR_SPATIALDOMAINS_GEOMFACTORS_H

#include <unordered_set>

#include <LibUtilities/Foundations/Basis.h>
#include <LibUtilities/BasicUtils/HashUtils.hpp>
#include <SpatialDomains/SpatialDomains.hpp>
#include <SpatialDomains/SpatialDomainsDeclspec.h>
#include <StdRegions/StdExpansion.h>
#include <StdRegions/StdRegions.hpp>

namespace Nektar
{
namespace SpatialDomains
{
    // Forward declarations
    class GeomFactors;
    class Geometry;

    typedef std::shared_ptr<Geometry> GeometrySharedPtr;

    /// Equivalence test for GeomFactors objects
    SPATIAL_DOMAINS_EXPORT bool operator==(const GeomFactors &lhs,
                                           const GeomFactors &rhs);

    /// Pointer to a GeomFactors object.
    typedef std::shared_ptr<GeomFactors>        GeomFactorsSharedPtr;
    /// A vector of GeomFactor pointers.
    typedef std::vector< GeomFactorsSharedPtr > GeomFactorsVector;
    /// An unordered set of GeomFactor pointers.
    typedef std::unordered_set< GeomFactorsSharedPtr >
                                                GeomFactorsSet;
    /// Storage type for derivative of mapping.
    typedef Array<OneD, Array<OneD, Array<OneD,NekDouble> > >
                                                DerivStorage;

    typedef Array<OneD, NekDouble> DirectionalCoordinate;

    /// Calculation and storage of geometric factors associated with the
    /// mapping from StdRegions reference elements to a given LocalRegions
    /// physical element in the mesh.
    class GeomFactors
    {
    public:
            /// Constructor for GeomFactors class.
            GeomFactors(const GeomType                              gtype,
                        const int                                   coordim,
                        const StdRegions::StdExpansionSharedPtr    &xmap,
                        const Array<OneD, Array<OneD, NekDouble> > &coords,
                        const CoordinateSystem                      coordSys = eCartesian);

            /// Copy constructor.
            GeomFactors(const GeomFactors &S);

            /// Tests if two GeomFactors classes are equal.
            SPATIAL_DOMAINS_EXPORT friend bool operator==(
                const GeomFactors &lhs,
                const GeomFactors &rhs);

            /// Destructor.
            SPATIAL_DOMAINS_EXPORT ~GeomFactors();

            /// Return the derivative of the mapping with respect to the
            /// reference coordinates,
            /// \f$\frac{\partial \chi_i}{\partial \xi_j}\f$.
            inline DerivStorage GetDeriv(
                    const LibUtilities::PointsKeyVector &keyTgt);

            /// Return the Jacobian of the mapping and cache the result.
            inline const Array<OneD, const NekDouble> GetJac(
                    const LibUtilities::PointsKeyVector &keyTgt);

            /// Return the Laplacian coefficients \f$g_{ij}\f$.
            inline const Array<TwoD, const NekDouble> GetGmat(
                    const LibUtilities::PointsKeyVector &keyTgt);

            /// Return the derivative of the reference coordinates with respect
            /// to the mapping, \f$\frac{\partial \xi_i}{\partial \chi_j}\f$.
            inline const Array<TwoD, const NekDouble> GetDerivFactors(
                    const LibUtilities::PointsKeyVector &keyTgt);

            /// Returns whether the geometry is regular or deformed.
            inline GeomType GetGtype();

            /// Determine if element is valid and not self-intersecting.
            inline bool IsValid() const;

            /// Return the number of dimensions of the coordinate system.
            inline int GetCoordim() const;

            /// Return the number of dimensions of the coordinate system.
            inline CoordinateSystem GetCoordSys() const;

            /// Computes a hash of this GeomFactors element.
            inline size_t GetHash();

    protected:
            /// Type of geometry (e.g. eRegular, eDeformed, eMovingRegular).
            GeomType m_type;
            /// Dimension of expansion.
            int m_expDim;
            /// Dimension of coordinate system.
            int m_coordDim;
            /// Validity of element (Jacobian positive)
            bool m_valid;
            /// Stores coordinates of the geometry.
            Array<OneD, Array<OneD, NekDouble> > m_coords;
            /// Coordinate system being used.
            CoordinateSystem m_coordSys;
            /// Stores information about the expansion.
            StdRegions::StdExpansionSharedPtr m_xmap;
            /// Jacobian vector cache
            std::map<LibUtilities::PointsKeyVector, Array<OneD, NekDouble> >
                                                m_jacCache;
            /// DerivFactors vector cache
            std::map<LibUtilities::PointsKeyVector, Array<TwoD, NekDouble> >
                                                m_derivFactorCache;
            /// Return the Xmap;
            inline StdRegions::StdExpansionSharedPtr &GetXmap();

            /// Tests if the element is valid and not self-intersecting.
            void CheckIfValid();

            SPATIAL_DOMAINS_EXPORT virtual DerivStorage ComputeDeriv(
                    const LibUtilities::PointsKeyVector &keyTgt) const;

            /// Return the Jacobian of the mapping and cache the result.
            SPATIAL_DOMAINS_EXPORT virtual Array<OneD, NekDouble> ComputeJac(
                    const LibUtilities::PointsKeyVector &keyTgt) const;

            /// Computes the Laplacian coefficients \f$g_{ij}\f$.
            SPATIAL_DOMAINS_EXPORT virtual Array<TwoD, NekDouble> ComputeGmat(
                    const LibUtilities::PointsKeyVector &keyTgt) const;

            /// Return the derivative of the reference coordinates with respect
            /// to the mapping, \f$\frac{\partial \xi_i}{\partial \chi_j}\f$.
            SPATIAL_DOMAINS_EXPORT Array<TwoD, NekDouble> ComputeDerivFactors(
                    const LibUtilities::PointsKeyVector &keyTgt) const;

            /// Perform interpolation of data between two point
            /// distributions.
            void Interp(
                    const LibUtilities::PointsKeyVector &src_points,
                    const Array<OneD, const NekDouble> &src,
                    const LibUtilities::PointsKeyVector &tgt_points,
                    Array<OneD, NekDouble> &tgt) const;

            /// Compute the transpose of the cofactors matrix
            void Adjoint(
                    const Array<TwoD, const NekDouble>& src,
                    Array<TwoD, NekDouble>& tgt) const;

            DirectionalCoordinate CoordinateInterpolation(int direction);
    };


    /// A hash functor for geometric factors. Utilises
    /// GeomFactors::GetHash.
    struct GeomFactorsHash : std::unary_function<GeomFactorsSharedPtr,
                                                 std::size_t>
    {
        std::size_t operator()(GeomFactorsSharedPtr const& p) const
        {
            return p->GetHash();
        }
    };


    /**
     * @param   tpoints     Target point distributions.
     * @returns             Derivative evaluated at target point
     *                      distributions.
     * @see                 GeomFactors::ComputeDeriv
     */
    inline DerivStorage GeomFactors::GetDeriv(
            const LibUtilities::PointsKeyVector &tpoints)
    {
        return ComputeDeriv(tpoints);
    }


    /**
     * Returns cached value if available, otherwise computes Jacobian and
     * stores result in cache.
     *
     * @param   keyTgt      Target point distributions.
     * @returns             Jacobian evaluated at target point
     *                      distributions.
     * @see                 GeomFactors::ComputeJac
     */
    inline const Array<OneD, const NekDouble> GeomFactors::GetJac(
            const LibUtilities::PointsKeyVector &keyTgt)
    {
<<<<<<< HEAD
        std::map<LibUtilities::PointsKeyVector,
            Array<OneD, NekDouble> >::const_iterator x;

        if ((x = m_jacCache.find(keyTgt)) != m_jacCache.end())
=======
        auto x = m_jacCache.find(keyTgt);

        if (x != m_jacCache.end())
>>>>>>> 84e17356
        {
            return x->second;
        }

        m_jacCache[keyTgt] = ComputeJac(keyTgt);

        return m_jacCache[keyTgt];

    }

    /**
     * @param   keyTgt      Target point distributions.
     * @returns             Inverse metric tensor evaluated at target point
     *                      distributions.
     * @see                 GeomFactors::ComputeGmat
     */
    inline const Array<TwoD, const NekDouble> GeomFactors::GetGmat(
            const LibUtilities::PointsKeyVector &keyTgt)
    {
        return ComputeGmat(keyTgt);
    }


    /**
     * Returns cached value if available, otherwise computes derivative
     * factors and stores result in cache.
     *
     * @param   keyTgt      Target point distributions.
     * @returns             Derivative factors evaluated at target point
     *                      distributions.
     * @see                 GeomFactors::ComputeDerivFactors
     */
    inline const Array<TwoD, const NekDouble> GeomFactors::GetDerivFactors(
            const LibUtilities::PointsKeyVector &keyTgt)
    {
        auto x = m_derivFactorCache.find(keyTgt);

        if (x != m_derivFactorCache.end())
        {
            return x->second;
        }

        m_derivFactorCache[keyTgt] = ComputeDerivFactors(keyTgt);

        return m_derivFactorCache[keyTgt];

    }


    /**
     * A geometric shape is considered regular if it has constant geometric
     * information, and deformed if this information changes throughout the
     * shape.
     * @returns             The type of geometry.
     * @see GeomType
     */
    inline GeomType GeomFactors::GetGtype()
    {
        return m_type;
    }


    /**
     * This is greater than or equal to the expansion dimension.
     * @returns             The dimension of the coordinate system.
     */
    inline int GeomFactors::GetCoordim() const
    {
        return m_coordDim;
    }

    /**
     * This returns the coordinate system of the geometric factor.
     * @returns             The dimension of the coordinate system.
     */
    inline CoordinateSystem GeomFactors::GetCoordSys() const
    {
        return m_coordSys;
    }

    /**
     * The validity test is performed by testing if the Jacobian is
     * negative at any point in the shape.
     * @returns             True if the element is not self-intersecting.
     */
    inline bool GeomFactors::IsValid() const
    {
        return m_valid;
    }

    /**
     * The hash is computed from the geometry type, expansion dimension,
     * coordinate dimension and Jacobian.
     * @returns             Hash of this GeomFactors object.
     */
    inline size_t GeomFactors::GetHash()
    {
        LibUtilities::PointsKeyVector ptsKeys = m_xmap->GetPointsKeys();
        const Array<OneD, const NekDouble> jac = GetJac(ptsKeys);

        size_t hash = 0;
        hash_combine(hash, (int)m_type, m_expDim, m_coordDim);
        if (m_type == eDeformed)
        {
            hash_range(hash, jac.begin(), jac.end());
        }
        else
        {
            hash_combine(hash, jac[0]);
        }
        return hash;
    }

    StdRegions::StdExpansionSharedPtr &GeomFactors::GetXmap(void)
    {
        return m_xmap;
    }

} //end of namespace
} //end of namespace

#endif<|MERGE_RESOLUTION|>--- conflicted
+++ resolved
@@ -227,16 +227,9 @@
     inline const Array<OneD, const NekDouble> GeomFactors::GetJac(
             const LibUtilities::PointsKeyVector &keyTgt)
     {
-<<<<<<< HEAD
-        std::map<LibUtilities::PointsKeyVector,
-            Array<OneD, NekDouble> >::const_iterator x;
-
-        if ((x = m_jacCache.find(keyTgt)) != m_jacCache.end())
-=======
         auto x = m_jacCache.find(keyTgt);
 
         if (x != m_jacCache.end())
->>>>>>> 84e17356
         {
             return x->second;
         }
@@ -244,7 +237,6 @@
         m_jacCache[keyTgt] = ComputeJac(keyTgt);
 
         return m_jacCache[keyTgt];
-
     }
 
     /**
