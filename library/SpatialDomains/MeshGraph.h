--- conflicted
+++ resolved
@@ -213,6 +213,12 @@
         return m_spaceDimension;
     }
 
+    /// Return the type of coordinate system.
+    inline int GetCoordSystem() const
+    {
+        return m_coordSys;
+    }
+
     /* Range definitions for postprorcessing */
     SPATIAL_DOMAINS_EXPORT void SetDomainRange(
         NekDouble xmin, NekDouble xmax,
@@ -221,16 +227,8 @@
         NekDouble zmin = NekConstants::kNekUnsetDouble,
         NekDouble zmax = NekConstants::kNekUnsetDouble);
 
-<<<<<<< HEAD
-                /// Type of coordinate system
-                inline int GetCoordSystem() const;
-
-                /// Dimension of the space (can be a 1D curve in 3D space).
-                inline int GetSpaceDimension() const;
-=======
     /// Check if goemetry is in range definition if activated
     SPATIAL_DOMAINS_EXPORT bool CheckRange(Geometry2D &geom);
->>>>>>> 06035853
 
     /// Check if goemetry is in range definition if activated
     SPATIAL_DOMAINS_EXPORT bool CheckRange(Geometry3D &geom);
@@ -395,336 +393,7 @@
         if (it2 != m_quadGeoms.end())
             return it2->second;
 
-<<<<<<< HEAD
-                SPATIAL_DOMAINS_EXPORT static LibUtilities::BasisKeyVector
-                                        DefineBasisKeyFromExpansionType(
-                        GeometrySharedPtr in,
-                        ExpansionType type,
-                        const int order);
-
-                SPATIAL_DOMAINS_EXPORT LibUtilities::BasisKeyVector
-                                        DefineBasisKeyFromExpansionTypeHomo(
-                        GeometrySharedPtr in,
-                        ExpansionType type_x,
-                        ExpansionType type_y,
-                        ExpansionType type_z,
-                        const int nummodes_x,
-                        const int nummodes_y,
-                        const int nummodes_z);
-
-
-                /* ---- Manipulation of mesh ---- */
-                inline int GetNvertices() const;
-
-                inline PointGeomSharedPtr GetVertex(int id);
-                /// Adds a vertex to the with the next available ID.
-                SPATIAL_DOMAINS_EXPORT PointGeomSharedPtr AddVertex(
-                        NekDouble x,
-                        NekDouble y,
-                        NekDouble z);
-
-                /// \brief Adds an edge between two points.  If curveDefinition is
-                /// null, then the edge is straight, otherwise it is curved according
-                /// to the curveDefinition.
-                SPATIAL_DOMAINS_EXPORT SegGeomSharedPtr AddEdge(PointGeomSharedPtr v0, PointGeomSharedPtr v1,
-                    CurveSharedPtr curveDefinition = CurveSharedPtr());
-                SPATIAL_DOMAINS_EXPORT SegGeomSharedPtr GetEdge(unsigned int id) { return m_segGeoms[id]; }
-
-                SPATIAL_DOMAINS_EXPORT TriGeomSharedPtr  AddTriangle(SegGeomSharedPtr edges[], StdRegions::Orientation orient[]);
-                SPATIAL_DOMAINS_EXPORT QuadGeomSharedPtr AddQuadrilateral(SegGeomSharedPtr edges[], StdRegions::Orientation orient[]);
-                SPATIAL_DOMAINS_EXPORT TetGeomSharedPtr AddTetrahedron(TriGeomSharedPtr tfaces[TetGeom::kNtfaces]);
-                SPATIAL_DOMAINS_EXPORT PyrGeomSharedPtr AddPyramid(TriGeomSharedPtr tfaces[PyrGeom::kNtfaces],
-                    QuadGeomSharedPtr qfaces[PyrGeom::kNqfaces]);
-                SPATIAL_DOMAINS_EXPORT PrismGeomSharedPtr AddPrism(TriGeomSharedPtr tfaces[PrismGeom::kNtfaces],
-                    QuadGeomSharedPtr qfaces[PrismGeom::kNqfaces]);
-                SPATIAL_DOMAINS_EXPORT HexGeomSharedPtr AddHexahedron(QuadGeomSharedPtr qfaces[HexGeom::kNqfaces]);
-
-                SPATIAL_DOMAINS_EXPORT const PointGeomMap& GetVertSet() const { return m_vertSet; }
-
-                SPATIAL_DOMAINS_EXPORT CurveMap& GetCurvedEdges() { return m_curvedEdges; }
-                SPATIAL_DOMAINS_EXPORT CurveMap& GetCurvedFaces() { return m_curvedFaces; }
-
-                // void AddExpansion(ExpansionShPtr expansion) { m_expansions[expansion->m_geomShPtr->GetGlobalID()] = expansion; }
-                SPATIAL_DOMAINS_EXPORT const PointGeomMap& GetAllPointGeoms() const { return m_vertSet; }
-                SPATIAL_DOMAINS_EXPORT const SegGeomMap& GetAllSegGeoms() const { return m_segGeoms; }
-                SPATIAL_DOMAINS_EXPORT const TriGeomMap& GetAllTriGeoms() const { return m_triGeoms; }
-                SPATIAL_DOMAINS_EXPORT const QuadGeomMap& GetAllQuadGeoms() const { return m_quadGeoms; }
-                SPATIAL_DOMAINS_EXPORT const TetGeomMap& GetAllTetGeoms() const { return m_tetGeoms; }
-                SPATIAL_DOMAINS_EXPORT const PyrGeomMap& GetAllPyrGeoms() const { return m_pyrGeoms; }
-                SPATIAL_DOMAINS_EXPORT const PrismGeomMap& GetAllPrismGeoms() const { return m_prismGeoms; }
-                SPATIAL_DOMAINS_EXPORT const HexGeomMap& GetAllHexGeoms() const { return m_hexGeoms; }
-
-                /// Convenience method for ElVis.
-                template<typename ElementType>
-                const std::map<int, std::shared_ptr<ElementType> >& GetAllElementsOfType() const;
-
-            protected:
-                LibUtilities::SessionReaderSharedPtr    m_session;
-                PointGeomMap                            m_vertSet;
-                InterfaceCompList                       m_iComps;
-
-                CurveMap                                m_curvedEdges;
-                CurveMap                                m_curvedFaces;
-
-                SegGeomMap                              m_segGeoms;
-
-                TriGeomMap                              m_triGeoms;
-                QuadGeomMap                             m_quadGeoms;
-                TetGeomMap                              m_tetGeoms;
-                PyrGeomMap                              m_pyrGeoms;
-                PrismGeomMap                            m_prismGeoms;
-                HexGeomMap                              m_hexGeoms;
-
-                int                                     m_meshDimension;
-                int                                     m_spaceDimension;
-                int                                     m_partition;
-                bool                                    m_meshPartitioned;
-                CoordinateSystem                        m_coordSys;
-
-                CompositeMap                            m_meshComposites;
-                std::map<int, std::string>              m_compositesLabels;
-                std::vector<CompositeMap>               m_domain;
-                DomainRangeShPtr                        m_domainRange;
-
-                ExpansionMapShPtrMap                    m_expansionMapShPtrMap;
-
-                GeomInfoMap                             m_geomInfo;
-
-
-                ExpansionMapShPtr    SetUpExpansionMap(void);
-        };
-        typedef std::shared_ptr<MeshGraph> MeshGraphSharedPtr;
-
-
-        /**
-         *
-         */
-        inline int MeshGraph::GetMeshDimension(void) const
-        {
-            return m_meshDimension;
-        }
-
-
-        /**
-         *
-         */
-        inline int MeshGraph::GetSpaceDimension(void) const
-        {
-            return m_spaceDimension;
-        }
-
-        /**
-         *
-         */
-        inline int MeshGraph::GetCoordSystem(void) const
-        {
-            return m_coordSys;
-        }
-
-
-        /**
-         *
-         */
-        inline Composite MeshGraph::GetComposite(int whichComposite) const
-        {
-            Composite returnval;
-            ASSERTL0(m_meshComposites.find(whichComposite) != m_meshComposites.end(),
-                    "Composite not found.");
-            return m_meshComposites.find(whichComposite)->second;
-        }
-
-
-        /**
-         *
-         */
-        inline const CompositeMap &MeshGraph::GetComposites() const
-        {
-            return m_meshComposites;
-        }
-
-
-        /**
-         * \brief Return a map of integers and strings containing the
-         * labels of each composite
-         */
-        inline const std::map<int, std::string> &MeshGraph::GetCompositesLabels() const
-        {
-            return m_compositesLabels;
-        }
-
-
-        /**
-         *
-         */
-        inline const std::vector<CompositeMap> &MeshGraph::GetDomain(void) const
-        {
-            return m_domain;
-        }
-
-        /**
-         *
-         */
-        inline const CompositeMap &MeshGraph::GetDomain(const int domain) const
-        {
-            ASSERTL1(domain < m_domain.size(),"Request for domain which does not exist");
-            return m_domain[domain];
-        }
-
-
-        /**
-         *
-         */
-        inline const ExpansionMap &MeshGraph::GetExpansions()
-        {
-            std::string defstr = "DefaultVar";
-            return GetExpansions(defstr);
-        }
-
-
-        /**
-         *
-         */
-        void  MeshGraph::SetExpansions(const std::string variable, ExpansionMapShPtr &exp)
-        {
-            if(m_expansionMapShPtrMap.count(variable) != 0)
-            {
-                ASSERTL0(false,(std::string("Expansion field is already set for variable ") + variable).c_str());
-            }
-            else
-            {
-                m_expansionMapShPtrMap[variable] = exp;
-            }
-        }
-
-
-        /**
-         *
-         */
-        inline bool MeshGraph::SameExpansions(const std::string var1, const std::string var2)
-        {
-            ExpansionMapShPtr expVec1 = m_expansionMapShPtrMap.find(var1)->second;
-            ExpansionMapShPtr expVec2 = m_expansionMapShPtrMap.find(var2)->second;
-
-            if(expVec1.get() == expVec2.get())
-            {
-                return true;
-            }
-
-            return false;
-        }
-
-
-        /**
-         *
-         */
-        inline bool MeshGraph::CheckForGeomInfo(std::string parameter)
-        {
-            return m_geomInfo.find(parameter) != m_geomInfo.end();
-        }
-
-
-        /**
-         *
-         */
-        inline const std::string MeshGraph::GetGeomInfo(std::string parameter)
-        {
-            ASSERTL1(m_geomInfo.find(parameter) != m_geomInfo.end(),
-                    "Parameter " + parameter + " does not exist.");
-            return m_geomInfo[parameter];
-        }
-
-
-        /**
-         *
-         */
-        inline int MeshGraph::GetNvertices() const
-        {
-            return int(m_vertSet.size());
-        }
-
-
-        /**
-         *
-         */
-        inline PointGeomSharedPtr MeshGraph::GetVertex(int id)
-        {
-            PointGeomSharedPtr returnval;
-            auto x = m_vertSet.find(id);
-            ASSERTL0(x != m_vertSet.end(),
-                     "Vertex " + boost::lexical_cast<std::string>(id)
-                     + " not found.");
-            return x->second;
-        }
-
-
-        /**
-         *
-         */
-        template<>
-        inline const std::map<int, std::shared_ptr<SegGeom> >& MeshGraph::GetAllElementsOfType() const
-        {
-            return GetAllSegGeoms();
-        }
-
-        /**
-         *
-         */
-        template<>
-        inline const std::map<int, std::shared_ptr<TriGeom> >& MeshGraph::GetAllElementsOfType() const
-        {
-            return GetAllTriGeoms();
-        }
-
-        /**
-         *
-         */
-        template<>
-        inline const std::map<int, std::shared_ptr<QuadGeom> >& MeshGraph::GetAllElementsOfType() const
-        {
-            return GetAllQuadGeoms();
-        }
-
-        /**
-         *
-         */
-        template<>
-        inline const std::map<int, std::shared_ptr<HexGeom> >& MeshGraph::GetAllElementsOfType() const
-        {
-            return GetAllHexGeoms();
-        }
-
-
-        /**
-         *
-         */
-        template<>
-        inline const std::map<int, std::shared_ptr<PrismGeom> >& MeshGraph::GetAllElementsOfType() const
-        {
-            return GetAllPrismGeoms();
-        }
-
-
-        /**
-         *
-         */
-        template<>
-        inline const std::map<int, std::shared_ptr<TetGeom> >& MeshGraph::GetAllElementsOfType() const
-        {
-            return GetAllTetGeoms();
-        }
-
-
-        /**
-         *
-         */
-        template<>
-        inline const std::map<int, std::shared_ptr<PyrGeom> >& MeshGraph::GetAllElementsOfType() const
-        {
-            return GetAllPyrGeoms();
-        }
-=======
         return Geometry2DSharedPtr();
->>>>>>> 06035853
     };
 
     SPATIAL_DOMAINS_EXPORT LibUtilities::BasisKey GetEdgeBasisKey(
@@ -781,6 +450,7 @@
     int m_spaceDimension;
     int m_partition;
     bool m_meshPartitioned;
+    CoordinateSystem m_coordSys;
 
     CompositeMap m_meshComposites;
     std::map<int, std::string> m_compositesLabels;
