////////////////////////////////////////////////////////////////////////////////
//
//  File: MeshGraph.h
//
//  For more information, please see: http://www.nektar.info/
//
//  The MIT License
//
//  Copyright (c) 2006 Division of Applied Mathematics, Brown University (USA),
//  Department of Aeronautics, Imperial College London (UK), and Scientific
//  Computing and Imaging Institute, University of Utah (USA).
//
//  Permission is hereby granted, free of charge, to any person obtaining a
//  copy of this software and associated documentation files (the "Software"),
//  to deal in the Software without restriction, including without limitation
//  the rights to use, copy, modify, merge, publish, distribute, sublicense,
//  and/or sell copies of the Software, and to permit persons to whom the
//  Software is furnished to do so, subject to the following conditions:
//
//  The above copyright notice and this permission notice shall be included
//  in all copies or substantial portions of the Software.
//
//  THE SOFTWARE IS PROVIDED "AS IS", WITHOUT WARRANTY OF ANY KIND, EXPRESS
//  OR IMPLIED, INCLUDING BUT NOT LIMITED TO THE WARRANTIES OF MERCHANTABILITY,
//  FITNESS FOR A PARTICULAR PURPOSE AND NONINFRINGEMENT. IN NO EVENT SHALL
//  THE AUTHORS OR COPYRIGHT HOLDERS BE LIABLE FOR ANY CLAIM, DAMAGES OR OTHER
//  LIABILITY, WHETHER IN AN ACTION OF CONTRACT, TORT OR OTHERWISE, ARISING
//  FROM, OUT OF OR IN CONNECTION WITH THE SOFTWARE OR THE USE OR OTHER
//  DEALINGS IN THE SOFTWARE.
//
//  Description:
//
////////////////////////////////////////////////////////////////////////////////

#ifndef NEKTAR_SPATIALDOMAINS_MESHGRAPH_H
#define NEKTAR_SPATIALDOMAINS_MESHGRAPH_H

#include <unordered_map>

#include <LibUtilities/BasicUtils/SessionReader.h>
#include <LibUtilities/BasicUtils/FieldIO.h>

#include <SpatialDomains/MeshEntities.hpp>
#include <SpatialDomains/HexGeom.h>
#include <SpatialDomains/PrismGeom.h>
#include <SpatialDomains/PyrGeom.h>
#include <SpatialDomains/QuadGeom.h>
#include <SpatialDomains/SegGeom.h>
#include <SpatialDomains/TetGeom.h>
#include <SpatialDomains/TriGeom.h>

#include <SpatialDomains/Curve.hpp>
#include <SpatialDomains/SpatialDomainsDeclspec.h>

class TiXmlDocument;

namespace Nektar
{
namespace SpatialDomains
{
typedef std::map<int, std::pair<LibUtilities::ShapeType, std::vector<int>>>
CompositeDescriptor;

enum ExpansionType
{
    eNoExpansionType,
    eModified,
    eModifiedQuadPlus1,
    eModifiedQuadPlus2,
    eModifiedGLLRadau10,
    eOrthogonal,
    eGLL_Lagrange,
    eGLL_Lagrange_SEM,
    eGauss_Lagrange,
    eGauss_Lagrange_SEM,
    eFourier,
    eFourierSingleMode,
    eFourierHalfModeRe,
    eFourierHalfModeIm,
    eChebyshev,
    eFourierChebyshev,
    eChebyshevFourier,
    eFourierModified,
    eExpansionTypeSize
};

// Keep this consistent with the enums in ExpansionType.
// This is used in the BC file to specify the expansion type.
const std::string kExpansionTypeStr[] = {"NOTYPE",
                                         "MODIFIED",
                                         "MODIFIEDQUADPLUS1",
                                         "MODIFIEDQUADPLUS2",
                                         "MODIFIEDGLLRADAU10",
                                         "ORTHOGONAL",
                                         "GLL_LAGRANGE",
                                         "GLL_LAGRANGE_SEM",
                                         "GAUSS_LAGRANGE",
                                         "GAUSS_LAGRANGE_SEM",
                                         "FOURIER",
                                         "FOURIERSINGLEMODE",
                                         "FOURIERHALFMODERE",
                                         "FOURIERHALFMODEIM",
                                         "CHEBYSHEV",
                                         "FOURIER-CHEBYSHEV",
                                         "CHEBYSHEV-FOURIER",
                                         "FOURIER-MODIFIED"};

typedef std::map<int, std::vector<unsigned int>> CompositeOrdering;
typedef std::map<int, std::vector<unsigned int>> BndRegionOrdering;

// set restriction on domain range for post-processing.
struct DomainRange
{
    bool m_doXrange;
    NekDouble m_xmin;
    NekDouble m_xmax;
    bool m_doYrange;
    NekDouble m_ymin;
    NekDouble m_ymax;
    bool m_doZrange;
    NekDouble m_zmin;
    NekDouble m_zmax;

    bool m_checkShape;
    LibUtilities::ShapeType m_shapeType;
};

typedef std::shared_ptr<DomainRange> DomainRangeShPtr;
static DomainRangeShPtr NullDomainRangeShPtr;

struct Composite
{
    std::vector<std::shared_ptr<Geometry>> m_geomVec;
};

typedef std::shared_ptr<Composite> CompositeSharedPtr;
typedef std::map<int, CompositeSharedPtr> CompositeMap;

struct Expansion
{
    Expansion(GeometrySharedPtr geomShPtr,
              const LibUtilities::BasisKeyVector basiskeyvec)
        : m_geomShPtr(geomShPtr), m_basisKeyVector(basiskeyvec)
    {
    }

    GeometrySharedPtr m_geomShPtr;
    LibUtilities::BasisKeyVector m_basisKeyVector;
};

typedef std::shared_ptr<Expansion> ExpansionShPtr;
typedef std::map<int, ExpansionShPtr> ExpansionMap;

typedef std::shared_ptr<ExpansionMap> ExpansionMapShPtr;
typedef std::map<std::string, ExpansionMapShPtr> ExpansionMapShPtrMap;

typedef std::map<std::string, std::string> GeomInfoMap;
typedef std::shared_ptr<std::vector<std::pair<GeometrySharedPtr, int>>>
    GeometryLinkSharedPtr;

typedef std::map<std::string, std::string> MeshMetaDataMap;

class MeshGraph;
typedef std::shared_ptr<MeshGraph> MeshGraphSharedPtr;

/// Base class for a spectral/hp element mesh.
class MeshGraph
{
public:
    SPATIAL_DOMAINS_EXPORT MeshGraph();
    SPATIAL_DOMAINS_EXPORT virtual ~MeshGraph();

    SPATIAL_DOMAINS_EXPORT static MeshGraphSharedPtr Read(
        const LibUtilities::SessionReaderSharedPtr pSession,
        DomainRangeShPtr                           rng       = NullDomainRangeShPtr,
        bool                                       fillGraph = true);

    SPATIAL_DOMAINS_EXPORT virtual void WriteGeometry(
        std::string &outfilename,
        bool defaultExp = false,
        const LibUtilities::FieldMetaDataMap &metadata
                                     = LibUtilities::NullFieldMetaDataMap) = 0;

    void Empty(int dim, int space)
    {
        m_meshDimension  = dim;
        m_spaceDimension = space;
    }

    /*transfers the minial data structure to full meshgraph*/
    SPATIAL_DOMAINS_EXPORT void FillGraph();

    SPATIAL_DOMAINS_EXPORT void FillBoundingBoxTree();

<<<<<<< HEAD

    SPATIAL_DOMAINS_EXPORT std::vector<BgRtreeValue> GetElementsContainingPoint(
        PointGeomSharedPtr p)
        {
            NekDouble x = 0.0;
            NekDouble y = 0.0;
            NekDouble z = 0.0;

            p->GetCoords(x, y, z);

            return GetElementsContainingPoint(x, y, z);
        };

    SPATIAL_DOMAINS_EXPORT std::vector<BgRtreeValue> GetElementsContainingPoint(
        NekDouble x, NekDouble y, NekDouble z);
=======
    SPATIAL_DOMAINS_EXPORT std::vector<int> GetElementsContainingPoint(
        PointGeomSharedPtr p);
>>>>>>> 21dc3e13

    ////////////////////
    ////////////////////

    SPATIAL_DOMAINS_EXPORT void ReadExpansions();

    /* ---- Helper functions ---- */
    /// Dimension of the mesh (can be a 1D curve in 3D space).
    int GetMeshDimension()
    {
        return m_meshDimension;
    }

    /// Dimension of the space (can be a 1D curve in 3D space).
    int GetSpaceDimension()
    {
        return m_spaceDimension;
    }

    /* Range definitions for postprorcessing */
    SPATIAL_DOMAINS_EXPORT void SetDomainRange(
        NekDouble xmin, NekDouble xmax,
        NekDouble ymin = NekConstants::kNekUnsetDouble,
        NekDouble ymax = NekConstants::kNekUnsetDouble,
        NekDouble zmin = NekConstants::kNekUnsetDouble,
        NekDouble zmax = NekConstants::kNekUnsetDouble);

    /// Check if goemetry is in range definition if activated
    SPATIAL_DOMAINS_EXPORT bool CheckRange(Geometry2D &geom);

    /// Check if goemetry is in range definition if activated
    SPATIAL_DOMAINS_EXPORT bool CheckRange(Geometry3D &geom);

    /* ---- Composites and Domain ---- */
    CompositeSharedPtr GetComposite(int whichComposite)
    {
        ASSERTL0(m_meshComposites.find(whichComposite) !=
                     m_meshComposites.end(),
                 "Composite not found.");
        return m_meshComposites.find(whichComposite)->second;
    }

    SPATIAL_DOMAINS_EXPORT GeometrySharedPtr GetCompositeItem(
        int whichComposite, int whichItem);

    SPATIAL_DOMAINS_EXPORT void GetCompositeList(
        const std::string &compositeStr,
        CompositeMap &compositeVector) const;

    std::map<int, CompositeSharedPtr> &GetComposites()
    {
        return m_meshComposites;
    }

    std::map<int, std::string> &GetCompositesLabels()
    {
        return m_compositesLabels;
    }

    std::map<int, std::map<int, CompositeSharedPtr>> &GetDomain()
    {
        return m_domain;
    }

    std::map<int, CompositeSharedPtr> &GetDomain(int domain)
    {
        ASSERTL1(m_domain.count(domain) == 1,
                 "Request for domain which does not exist");
        return m_domain[domain];
    }

    SPATIAL_DOMAINS_EXPORT const ExpansionMap &GetExpansions(
        const std::string variable = "DefaultVar");

    SPATIAL_DOMAINS_EXPORT ExpansionShPtr GetExpansion(
        GeometrySharedPtr geom, const std::string variable = "DefaultVar");

    /// Sets expansions given field definitions
    SPATIAL_DOMAINS_EXPORT void SetExpansions(
        std::vector<LibUtilities::FieldDefinitionsSharedPtr> &fielddef);

    /// Sets expansions given field definition, quadrature points.
    SPATIAL_DOMAINS_EXPORT void SetExpansions(
        std::vector<LibUtilities::FieldDefinitionsSharedPtr> &fielddef,
        std::vector<std::vector<LibUtilities::PointsType>> &pointstype);

    /// Sets expansions to have equispaced points
    SPATIAL_DOMAINS_EXPORT void SetExpansionsToEvenlySpacedPoints(
        int npoints = 0);

    /// Reset expansion to have specified polynomial order \a nmodes
    SPATIAL_DOMAINS_EXPORT void SetExpansionsToPolyOrder(int nmodes);

    /// Reset expansion to have specified point order \a
    /// npts
    SPATIAL_DOMAINS_EXPORT void SetExpansionsToPointOrder(int npts);
    /// This function sets the expansion #exp in map with
    /// entry #variable

    inline void SetExpansions(const std::string variable,
                              ExpansionMapShPtr &exp);

    inline void SetSession(LibUtilities::SessionReaderSharedPtr pSession);

    /// Sets the basis key for all expansions of the given shape.
    SPATIAL_DOMAINS_EXPORT void SetBasisKey(LibUtilities::ShapeType shape,
                                            LibUtilities::BasisKeyVector &keys,
                                            std::string var = "DefaultVar");

    inline bool SameExpansions(const std::string var1, const std::string var2);

    inline bool CheckForGeomInfo(std::string parameter);

    inline const std::string GetGeomInfo(std::string parameter);

    SPATIAL_DOMAINS_EXPORT static LibUtilities::BasisKeyVector
    DefineBasisKeyFromExpansionType(GeometrySharedPtr in, ExpansionType type,
                                    const int order);

    SPATIAL_DOMAINS_EXPORT LibUtilities::BasisKeyVector
    DefineBasisKeyFromExpansionTypeHomo(
        GeometrySharedPtr in, ExpansionType type_x, ExpansionType type_y,
        ExpansionType type_z, const int nummodes_x, const int nummodes_y,
        const int nummodes_z);

    /* ---- Manipulation of mesh ---- */
    int GetNvertices()
    {
        return m_vertSet.size();
    }

    PointGeomSharedPtr GetVertex(int id)
    {
        return m_vertSet[id];
    }

    SPATIAL_DOMAINS_EXPORT SegGeomSharedPtr GetSegGeom(int id)
    {
        return m_segGeoms[id];
    }

    SPATIAL_DOMAINS_EXPORT CurveMap &GetCurvedEdges()
    {
        return m_curvedEdges;
    }
    SPATIAL_DOMAINS_EXPORT CurveMap &GetCurvedFaces()
    {
        return m_curvedFaces;
    }

    SPATIAL_DOMAINS_EXPORT std::map<int, PointGeomSharedPtr> &GetAllPointGeoms()
    {
        return m_vertSet;
    }
    SPATIAL_DOMAINS_EXPORT std::map<int, SegGeomSharedPtr> &GetAllSegGeoms()
    {
        return m_segGeoms;
    }
    SPATIAL_DOMAINS_EXPORT TriGeomMap &GetAllTriGeoms()
    {
        return m_triGeoms;
    }
    SPATIAL_DOMAINS_EXPORT QuadGeomMap &GetAllQuadGeoms()
    {
        return m_quadGeoms;
    }
    SPATIAL_DOMAINS_EXPORT TetGeomMap &GetAllTetGeoms()
    {
        return m_tetGeoms;
    }
    SPATIAL_DOMAINS_EXPORT PyrGeomMap &GetAllPyrGeoms()
    {
        return m_pyrGeoms;
    }
    SPATIAL_DOMAINS_EXPORT PrismGeomMap &GetAllPrismGeoms()
    {
        return m_prismGeoms;
    }
    SPATIAL_DOMAINS_EXPORT HexGeomMap &GetAllHexGeoms()
    {
        return m_hexGeoms;
    }

    SPATIAL_DOMAINS_EXPORT int GetNumElements();

    Geometry2DSharedPtr GetGeometry2D(int gID)
    {
        auto it1 = m_triGeoms.find(gID);
        if (it1 != m_triGeoms.end())
            return it1->second;

        auto it2 = m_quadGeoms.find(gID);
        if (it2 != m_quadGeoms.end())
            return it2->second;

        return Geometry2DSharedPtr();
    };

    SPATIAL_DOMAINS_EXPORT LibUtilities::BasisKey GetEdgeBasisKey(
        SegGeomSharedPtr edge, const std::string variable = "DefaultVar");

    SPATIAL_DOMAINS_EXPORT GeometryLinkSharedPtr GetElementsFromEdge(
        Geometry1DSharedPtr edge);

    SPATIAL_DOMAINS_EXPORT GeometryLinkSharedPtr GetElementsFromFace(
        Geometry2DSharedPtr face);

    SPATIAL_DOMAINS_EXPORT LibUtilities::BasisKey GetFaceBasisKey(
        Geometry2DSharedPtr face, const int facedir,
        const std::string variable = "DefaultVar");

    CompositeOrdering &GetCompositeOrdering()
    {
        return m_compOrder;
    }

    BndRegionOrdering &GetBndRegionOrdering()
    {
        return m_bndRegOrder;
    }

    /*an inital read which loads a very light weight data structure*/
    SPATIAL_DOMAINS_EXPORT virtual void ReadGeometry(
        DomainRangeShPtr rng,
        bool             fillGraph) = 0;
    SPATIAL_DOMAINS_EXPORT virtual void PartitionMesh(
        LibUtilities::SessionReaderSharedPtr session) = 0;

    SPATIAL_DOMAINS_EXPORT std::map<int, MeshEntity>
        CreateMeshEntities();
    SPATIAL_DOMAINS_EXPORT CompositeDescriptor CreateCompositeDescriptor();

protected:

    void PopulateFaceToElMap(Geometry3DSharedPtr element, int kNfaces);
    ExpansionMapShPtr SetUpExpansionMap();
    std::string GetCompositeString(CompositeSharedPtr comp);

    LibUtilities::SessionReaderSharedPtr m_session;
    PointGeomMap m_vertSet;

    CurveMap m_curvedEdges;
    CurveMap m_curvedFaces;

    SegGeomMap m_segGeoms;

    TriGeomMap m_triGeoms;
    QuadGeomMap m_quadGeoms;
    TetGeomMap m_tetGeoms;
    PyrGeomMap m_pyrGeoms;
    PrismGeomMap m_prismGeoms;
    HexGeomMap m_hexGeoms;

    int m_meshDimension;
    int m_spaceDimension;
    int m_partition;
    bool m_meshPartitioned;

    CompositeMap m_meshComposites;
    std::map<int, std::string> m_compositesLabels;
    std::map<int ,CompositeMap> m_domain;
    DomainRangeShPtr m_domainRange;

    ExpansionMapShPtrMap m_expansionMapShPtrMap;

    GeomInfoMap m_geomInfo;

    std::unordered_map<int, GeometryLinkSharedPtr> m_faceToElMap;

    TiXmlElement *m_xmlGeom;

    CompositeOrdering m_compOrder;
    BndRegionOrdering m_bndRegOrder;

    struct GeomRTree;
    std::unique_ptr<GeomRTree> m_boundingBoxTree;
};
typedef std::shared_ptr<MeshGraph> MeshGraphSharedPtr;
typedef LibUtilities::NekFactory<std::string, MeshGraph> MeshGraphFactory;

SPATIAL_DOMAINS_EXPORT MeshGraphFactory &GetMeshGraphFactory();

/**
 *
 */
void MeshGraph::SetExpansions(const std::string variable,
                              ExpansionMapShPtr &exp)
{
    if (m_expansionMapShPtrMap.count(variable) != 0)
    {
        ASSERTL0(false,
                 (std::string("Expansion field is already set for variable ") +
                  variable)
                     .c_str());
    }
    else
    {
        m_expansionMapShPtrMap[variable] = exp;
    }
}

/**
 *
 */
void MeshGraph::SetSession(LibUtilities::SessionReaderSharedPtr pSession)
{
    m_session = pSession;
}

/**
 *
 */
inline bool MeshGraph::SameExpansions(const std::string var1,
                                      const std::string var2)
{
    ExpansionMapShPtr expVec1 = m_expansionMapShPtrMap.find(var1)->second;
    ExpansionMapShPtr expVec2 = m_expansionMapShPtrMap.find(var2)->second;

    if (expVec1.get() == expVec2.get())
    {
        return true;
    }

    return false;
}

/**
 *
 */
inline bool MeshGraph::CheckForGeomInfo(std::string parameter)
{
    return m_geomInfo.find(parameter) != m_geomInfo.end();
}

/**
 *
 */
inline const std::string MeshGraph::GetGeomInfo(std::string parameter)
{
    ASSERTL1(m_geomInfo.find(parameter) != m_geomInfo.end(),
             "Parameter " + parameter + " does not exist.");
    return m_geomInfo[parameter];
}
}
}

#endif<|MERGE_RESOLUTION|>--- conflicted
+++ resolved
@@ -192,26 +192,8 @@
 
     SPATIAL_DOMAINS_EXPORT void FillBoundingBoxTree();
 
-<<<<<<< HEAD
-
-    SPATIAL_DOMAINS_EXPORT std::vector<BgRtreeValue> GetElementsContainingPoint(
-        PointGeomSharedPtr p)
-        {
-            NekDouble x = 0.0;
-            NekDouble y = 0.0;
-            NekDouble z = 0.0;
-
-            p->GetCoords(x, y, z);
-
-            return GetElementsContainingPoint(x, y, z);
-        };
-
-    SPATIAL_DOMAINS_EXPORT std::vector<BgRtreeValue> GetElementsContainingPoint(
-        NekDouble x, NekDouble y, NekDouble z);
-=======
     SPATIAL_DOMAINS_EXPORT std::vector<int> GetElementsContainingPoint(
         PointGeomSharedPtr p);
->>>>>>> 21dc3e13
 
     ////////////////////
     ////////////////////
