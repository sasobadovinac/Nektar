////////////////////////////////////////////////////////////////////////////////
//
//  File: MeshGraph.h
//
//  For more information, please see: http://www.nektar.info/
//
//  The MIT License
//
//  Copyright (c) 2006 Division of Applied Mathematics, Brown University (USA),
//  Department of Aeronautics, Imperial College London (UK), and Scientific
//  Computing and Imaging Institute, University of Utah (USA).
//
//  Permission is hereby granted, free of charge, to any person obtaining a
//  copy of this software and associated documentation files (the "Software"),
//  to deal in the Software without restriction, including without limitation
//  the rights to use, copy, modify, merge, publish, distribute, sublicense,
//  and/or sell copies of the Software, and to permit persons to whom the
//  Software is furnished to do so, subject to the following conditions:
//
//  The above copyright notice and this permission notice shall be included
//  in all copies or substantial portions of the Software.
//
//  THE SOFTWARE IS PROVIDED "AS IS", WITHOUT WARRANTY OF ANY KIND, EXPRESS
//  OR IMPLIED, INCLUDING BUT NOT LIMITED TO THE WARRANTIES OF MERCHANTABILITY,
//  FITNESS FOR A PARTICULAR PURPOSE AND NONINFRINGEMENT. IN NO EVENT SHALL
//  THE AUTHORS OR COPYRIGHT HOLDERS BE LIABLE FOR ANY CLAIM, DAMAGES OR OTHER
//  LIABILITY, WHETHER IN AN ACTION OF CONTRACT, TORT OR OTHERWISE, ARISING
//  FROM, OUT OF OR IN CONNECTION WITH THE SOFTWARE OR THE USE OR OTHER
//  DEALINGS IN THE SOFTWARE.
//
//  Description:
//
////////////////////////////////////////////////////////////////////////////////

#ifndef NEKTAR_SPATIALDOMAINS_MESHGRAPH_H
#define NEKTAR_SPATIALDOMAINS_MESHGRAPH_H

#include <unordered_map>

#include <LibUtilities/BasicUtils/SessionReader.h>
#include <LibUtilities/BasicUtils/FieldIO.h>
#include <LibUtilities/BasicUtils/DomainRange.h>

#include <SpatialDomains/MeshEntities.hpp>
#include <SpatialDomains/HexGeom.h>
#include <SpatialDomains/PrismGeom.h>
#include <SpatialDomains/PyrGeom.h>
#include <SpatialDomains/QuadGeom.h>
#include <SpatialDomains/SegGeom.h>
#include <SpatialDomains/TetGeom.h>
#include <SpatialDomains/TriGeom.h>

#include <SpatialDomains/Curve.hpp>
#include <SpatialDomains/SpatialDomainsDeclspec.h>

class TiXmlDocument;

namespace Nektar
{
namespace SpatialDomains
{
typedef std::map<int, std::pair<LibUtilities::ShapeType, std::vector<int>>>
CompositeDescriptor;

enum ExpansionType
{
    eNoExpansionType,
    eModified,
    eModifiedQuadPlus1,
    eModifiedQuadPlus2,
    eModifiedGLLRadau10,
    eOrthogonal,
    eGLL_Lagrange,
    eGLL_Lagrange_SEM,
    eGauss_Lagrange,
    eGauss_Lagrange_SEM,
    eFourier,
    eFourierSingleMode,
    eFourierHalfModeRe,
    eFourierHalfModeIm,
    eChebyshev,
    eFourierChebyshev,
    eChebyshevFourier,
    eFourierModified,
    eExpansionTypeSize
};

// Keep this consistent with the enums in ExpansionType.
// This is used in the BC file to specify the expansion type.
const std::string kExpansionTypeStr[] = {"NOTYPE",
                                         "MODIFIED",
                                         "MODIFIEDQUADPLUS1",
                                         "MODIFIEDQUADPLUS2",
                                         "MODIFIEDGLLRADAU10",
                                         "ORTHOGONAL",
                                         "GLL_LAGRANGE",
                                         "GLL_LAGRANGE_SEM",
                                         "GAUSS_LAGRANGE",
                                         "GAUSS_LAGRANGE_SEM",
                                         "FOURIER",
                                         "FOURIERSINGLEMODE",
                                         "FOURIERHALFMODERE",
                                         "FOURIERHALFMODEIM",
                                         "CHEBYSHEV",
                                         "FOURIER-CHEBYSHEV",
                                         "CHEBYSHEV-FOURIER",
                                         "FOURIER-MODIFIED"};

typedef std::map<int, std::vector<unsigned int>> CompositeOrdering;
typedef std::map<int, std::vector<unsigned int>> BndRegionOrdering;

// set restriction on domain range for post-processing.
// struct DomainRange
// {
//     bool m_doXrange;
//     NekDouble m_xmin;
//     NekDouble m_xmax;
//     bool m_doYrange;
//     NekDouble m_ymin;
//     NekDouble m_ymax;
//     bool m_doZrange;
//     NekDouble m_zmin;
//     NekDouble m_zmax;

//     bool m_checkShape;
//     LibUtilities::ShapeType m_shapeType;
// };

// typedef std::shared_ptr<DomainRange> DomainRangeShPtr;
// static DomainRangeShPtr NullDomainRangeShPtr;

struct Composite
{
    std::vector<std::shared_ptr<Geometry>> m_geomVec;
};

typedef std::shared_ptr<Composite> CompositeSharedPtr;
typedef std::map<int, CompositeSharedPtr> CompositeMap;

struct ExpansionInfo;

typedef std::shared_ptr<ExpansionInfo> ExpansionInfoShPtr;
typedef std::map<int, ExpansionInfoShPtr> ExpansionInfoMap;

typedef std::shared_ptr<ExpansionInfoMap> ExpansionInfoMapShPtr;
typedef std::map<std::string, ExpansionInfoMapShPtr> ExpansionInfoMapShPtrMap;


struct ExpansionInfo
{
    ExpansionInfo(GeometrySharedPtr geomShPtr,
              const LibUtilities::BasisKeyVector basiskeyvec)
        : m_geomShPtr(geomShPtr), m_basisKeyVector(basiskeyvec)
    {
    }

    ExpansionInfo(ExpansionInfoShPtr ExpInfo)
        : m_geomShPtr(ExpInfo->m_geomShPtr),
        m_basisKeyVector(ExpInfo->m_basisKeyVector)
    {
    }
    
    GeometrySharedPtr m_geomShPtr;
    LibUtilities::BasisKeyVector m_basisKeyVector;
};


typedef std::map<std::string, std::string> GeomInfoMap;
typedef std::shared_ptr<std::vector<std::pair<GeometrySharedPtr, int>>>
    GeometryLinkSharedPtr;

typedef std::map<std::string, std::string> MeshMetaDataMap;

class MeshGraph;
typedef std::shared_ptr<MeshGraph> MeshGraphSharedPtr;

class Movement;
typedef std::shared_ptr<Movement> MovementSharedPtr;

/// Base class for a spectral/hp element mesh.
class MeshGraph
{
public:
    SPATIAL_DOMAINS_EXPORT MeshGraph();
    SPATIAL_DOMAINS_EXPORT virtual ~MeshGraph();

    SPATIAL_DOMAINS_EXPORT static MeshGraphSharedPtr Read(
        const LibUtilities::SessionReaderSharedPtr pSession,
        LibUtilities::DomainRangeShPtr             rng       = LibUtilities::NullDomainRangeShPtr,
        bool                                       fillGraph = true);

    SPATIAL_DOMAINS_EXPORT virtual void WriteGeometry(
        std::string &outfilename,
        bool defaultExp = false,
        const LibUtilities::FieldMetaDataMap &metadata
                                     = LibUtilities::NullFieldMetaDataMap) = 0;

    void Empty(int dim, int space)
    {
        m_meshDimension  = dim;
        m_spaceDimension = space;
    }

    /*transfers the minial data structure to full meshgraph*/
    SPATIAL_DOMAINS_EXPORT void FillGraph();

    SPATIAL_DOMAINS_EXPORT void FillBoundingBoxTree();

    SPATIAL_DOMAINS_EXPORT std::vector<int> GetElementsContainingPoint(
        PointGeomSharedPtr p);

    ////////////////////
    SPATIAL_DOMAINS_EXPORT void ReadExpansionInfo();

    /* ---- Helper functions ---- */
    /// Dimension of the mesh (can be a 1D curve in 3D space).
    int GetMeshDimension()
    {
        return m_meshDimension;
    }

    /// Dimension of the space (can be a 1D curve in 3D space).
    int GetSpaceDimension()
    {
        return m_spaceDimension;
    }

    /* Range definitions for postprorcessing */
    SPATIAL_DOMAINS_EXPORT void SetDomainRange(
        NekDouble xmin, NekDouble xmax,
        NekDouble ymin = NekConstants::kNekUnsetDouble,
        NekDouble ymax = NekConstants::kNekUnsetDouble,
        NekDouble zmin = NekConstants::kNekUnsetDouble,
        NekDouble zmax = NekConstants::kNekUnsetDouble);

    /// Check if goemetry is in range definition if activated
    SPATIAL_DOMAINS_EXPORT bool CheckRange(Geometry2D &geom);

    /// Check if goemetry is in range definition if activated
    SPATIAL_DOMAINS_EXPORT bool CheckRange(Geometry3D &geom);

    /* ---- Composites and Domain ---- */
    CompositeSharedPtr GetComposite(int whichComposite)
    {
        ASSERTL0(m_meshComposites.find(whichComposite) !=
                     m_meshComposites.end(),
                 "Composite not found.");
        return m_meshComposites.find(whichComposite)->second;
    }

    SPATIAL_DOMAINS_EXPORT GeometrySharedPtr GetCompositeItem(
        int whichComposite, int whichItem);

    SPATIAL_DOMAINS_EXPORT void GetCompositeList(
        const std::string &compositeStr,
        CompositeMap &compositeVector) const;

    std::map<int, CompositeSharedPtr> &GetComposites()
    {
        return m_meshComposites;
    }

    std::map<int, std::string> &GetCompositesLabels()
    {
        return m_compositesLabels;
    }

    std::map<int, std::map<int, CompositeSharedPtr>> &GetDomain()
    {
        return m_domain;
    }

    std::map<int, CompositeSharedPtr> &GetDomain(int domain)
    {
<<<<<<< HEAD
        ASSERTL1(m_domain.count(domain) == 1,
=======
        ASSERTL1(m_domain.count(domain),
>>>>>>> fedf5314
                 "Request for domain which does not exist");
        return m_domain[domain];
    }

    SPATIAL_DOMAINS_EXPORT const ExpansionInfoMap &GetExpansionInfo(
        const std::string variable = "DefaultVar");

    SPATIAL_DOMAINS_EXPORT ExpansionInfoShPtr GetExpansionInfo(
        GeometrySharedPtr geom, const std::string variable = "DefaultVar");

    /// Sets expansions given field definitions
    SPATIAL_DOMAINS_EXPORT void SetExpansionInfo(
        std::vector<LibUtilities::FieldDefinitionsSharedPtr> &fielddef);

    /// Sets expansions given field definition, quadrature points.
    SPATIAL_DOMAINS_EXPORT void SetExpansionInfo(
        std::vector<LibUtilities::FieldDefinitionsSharedPtr> &fielddef,
        std::vector<std::vector<LibUtilities::PointsType>> &pointstype);

    /// Sets expansions to have equispaced points
    SPATIAL_DOMAINS_EXPORT void SetExpansionInfoToEvenlySpacedPoints(
        int npoints = 0);

    /// Reset expansion to have specified polynomial order \a nmodes
    SPATIAL_DOMAINS_EXPORT void SetExpansionInfoToNumModes(int nmodes);

    /// Reset expansion to have specified point order \a
    /// npts
    SPATIAL_DOMAINS_EXPORT void SetExpansionInfoToPointOrder(int npts);
    /// This function sets the expansion #exp in map with
    /// entry #variable

    inline void SetExpansionInfo(const std::string variable,
                              ExpansionInfoMapShPtr &exp);

    inline void SetSession(LibUtilities::SessionReaderSharedPtr pSession);

    /// Sets the basis key for all expansions of the given shape.
    SPATIAL_DOMAINS_EXPORT void SetBasisKey(LibUtilities::ShapeType shape,
                                            LibUtilities::BasisKeyVector &keys,
                                            std::string var = "DefaultVar");

    SPATIAL_DOMAINS_EXPORT void ResetExpansionInfoToBasisKey(
                                      ExpansionInfoMapShPtr &expansionMap,
                                      LibUtilities::ShapeType shape,
                                      LibUtilities::BasisKeyVector &keys);
    
    inline bool SameExpansionInfo(const std::string var1,
                                  const std::string var2);

    inline bool ExpansionInfoDefined(const std::string var);
    
    inline bool CheckForGeomInfo(std::string parameter);

    inline const std::string GetGeomInfo(std::string parameter);

    SPATIAL_DOMAINS_EXPORT static LibUtilities::BasisKeyVector
    DefineBasisKeyFromExpansionType(GeometrySharedPtr in, ExpansionType type,
                                    const int order);

    SPATIAL_DOMAINS_EXPORT LibUtilities::BasisKeyVector
    DefineBasisKeyFromExpansionTypeHomo(
        GeometrySharedPtr in, ExpansionType type_x, ExpansionType type_y,
        ExpansionType type_z, const int nummodes_x, const int nummodes_y,
        const int nummodes_z);

    /* ---- Manipulation of mesh ---- */
    int GetNvertices()
    {
        return m_vertSet.size();
    }

    PointGeomSharedPtr GetVertex(int id)
    {
        return m_vertSet[id];
    }

    SPATIAL_DOMAINS_EXPORT SegGeomSharedPtr GetSegGeom(int id)
    {
        return m_segGeoms[id];
    }

    SPATIAL_DOMAINS_EXPORT CurveMap &GetCurvedEdges()
    {
        return m_curvedEdges;
    }
    SPATIAL_DOMAINS_EXPORT CurveMap &GetCurvedFaces()
    {
        return m_curvedFaces;
    }

    SPATIAL_DOMAINS_EXPORT std::map<int, PointGeomSharedPtr> &GetAllPointGeoms()
    {
        return m_vertSet;
    }
    SPATIAL_DOMAINS_EXPORT std::map<int, SegGeomSharedPtr> &GetAllSegGeoms()
    {
        return m_segGeoms;
    }
    SPATIAL_DOMAINS_EXPORT TriGeomMap &GetAllTriGeoms()
    {
        return m_triGeoms;
    }
    SPATIAL_DOMAINS_EXPORT QuadGeomMap &GetAllQuadGeoms()
    {
        return m_quadGeoms;
    }
    SPATIAL_DOMAINS_EXPORT TetGeomMap &GetAllTetGeoms()
    {
        return m_tetGeoms;
    }
    SPATIAL_DOMAINS_EXPORT PyrGeomMap &GetAllPyrGeoms()
    {
        return m_pyrGeoms;
    }
    SPATIAL_DOMAINS_EXPORT PrismGeomMap &GetAllPrismGeoms()
    {
        return m_prismGeoms;
    }
    SPATIAL_DOMAINS_EXPORT HexGeomMap &GetAllHexGeoms()
    {
        return m_hexGeoms;
    }

    SPATIAL_DOMAINS_EXPORT int GetNumElements();

    Geometry2DSharedPtr GetGeometry2D(int gID)
    {
        auto it1 = m_triGeoms.find(gID);
        if (it1 != m_triGeoms.end())
            return it1->second;

        auto it2 = m_quadGeoms.find(gID);
        if (it2 != m_quadGeoms.end())
            return it2->second;

        return Geometry2DSharedPtr();
    };

    SPATIAL_DOMAINS_EXPORT LibUtilities::BasisKey GetEdgeBasisKey(
        SegGeomSharedPtr edge, const std::string variable = "DefaultVar");

    SPATIAL_DOMAINS_EXPORT GeometryLinkSharedPtr GetElementsFromEdge(
        Geometry1DSharedPtr edge);

    SPATIAL_DOMAINS_EXPORT GeometryLinkSharedPtr GetElementsFromFace(
        Geometry2DSharedPtr face);

    SPATIAL_DOMAINS_EXPORT LibUtilities::BasisKey GetFaceBasisKey(
        Geometry2DSharedPtr face, const int facedir,
        const std::string variable = "DefaultVar");

    CompositeOrdering &GetCompositeOrdering()
    {
        return m_compOrder;
    }

    BndRegionOrdering &GetBndRegionOrdering()
    {
        return m_bndRegOrder;
    }

    /*an inital read which loads a very light weight data structure*/
    SPATIAL_DOMAINS_EXPORT virtual void ReadGeometry(
        LibUtilities::DomainRangeShPtr rng,
        bool             fillGraph) = 0;
    SPATIAL_DOMAINS_EXPORT virtual void PartitionMesh(
        LibUtilities::SessionReaderSharedPtr session) = 0;

    SPATIAL_DOMAINS_EXPORT std::map<int, MeshEntity>
        CreateMeshEntities();
    SPATIAL_DOMAINS_EXPORT CompositeDescriptor CreateCompositeDescriptor();

    SPATIAL_DOMAINS_EXPORT inline MovementSharedPtr &GetMovement()
    {
        return m_movement;
    }

protected:

    void PopulateFaceToElMap(Geometry3DSharedPtr element, int kNfaces);
    ExpansionInfoMapShPtr SetUpExpansionInfoMap();
    std::string GetCompositeString(CompositeSharedPtr comp);

    LibUtilities::SessionReaderSharedPtr m_session;
    PointGeomMap m_vertSet;

    CurveMap m_curvedEdges;
    CurveMap m_curvedFaces;

    SegGeomMap m_segGeoms;

    TriGeomMap m_triGeoms;
    QuadGeomMap m_quadGeoms;
    TetGeomMap m_tetGeoms;
    PyrGeomMap m_pyrGeoms;
    PrismGeomMap m_prismGeoms;
    HexGeomMap m_hexGeoms;

    int m_meshDimension;
    int m_spaceDimension;
    int m_partition;
    bool m_meshPartitioned;

    CompositeMap m_meshComposites;
    std::map<int, std::string> m_compositesLabels;
<<<<<<< HEAD
    std::map<int ,CompositeMap> m_domain;
=======
    std::map<int, CompositeMap> m_domain;
>>>>>>> fedf5314
    LibUtilities::DomainRangeShPtr m_domainRange;

    ExpansionInfoMapShPtrMap m_expansionMapShPtrMap;

    GeomInfoMap m_geomInfo;

    std::unordered_map<int, GeometryLinkSharedPtr> m_faceToElMap;

    TiXmlElement *m_xmlGeom;

    CompositeOrdering m_compOrder;
    BndRegionOrdering m_bndRegOrder;

    struct GeomRTree;
    std::unique_ptr<GeomRTree> m_boundingBoxTree;
    MovementSharedPtr m_movement = nullptr;
};
typedef std::shared_ptr<MeshGraph> MeshGraphSharedPtr;
typedef LibUtilities::NekFactory<std::string, MeshGraph> MeshGraphFactory;

SPATIAL_DOMAINS_EXPORT MeshGraphFactory &GetMeshGraphFactory();

/**
 *
 */
void MeshGraph::SetExpansionInfo(const std::string variable,
                              ExpansionInfoMapShPtr &exp)
{
    if (m_expansionMapShPtrMap.count(variable) != 0)
    {
        ASSERTL0(false,
                 (std::string("ExpansionInfo field is already set for variable ") +
                  variable)
                     .c_str());
    }
    else
    {
        m_expansionMapShPtrMap[variable] = exp;
    }
}

/**
 *
 */
inline bool MeshGraph::SameExpansionInfo(const std::string var1,
                                          const std::string var2)
{
    ExpansionInfoMapShPtr expVec1 = m_expansionMapShPtrMap.find(var1)->second;
    ExpansionInfoMapShPtr expVec2 = m_expansionMapShPtrMap.find(var2)->second;

    if (expVec1.get() == expVec2.get())
    {
        return true;
    }

    return false;
}

/**
 *
 */
inline bool MeshGraph::ExpansionInfoDefined(const std::string var)
{
    return m_expansionMapShPtrMap.count(var); 
}

/**
 *
 */
inline bool MeshGraph::CheckForGeomInfo(std::string parameter)
{
    return m_geomInfo.find(parameter) != m_geomInfo.end();
}

/**
 *
 */
inline const std::string MeshGraph::GetGeomInfo(std::string parameter)
{
    ASSERTL1(m_geomInfo.find(parameter) != m_geomInfo.end(),
             "Parameter " + parameter + " does not exist.");
    return m_geomInfo[parameter];
}

}
}
#endif<|MERGE_RESOLUTION|>--- conflicted
+++ resolved
@@ -272,11 +272,7 @@
 
     std::map<int, CompositeSharedPtr> &GetDomain(int domain)
     {
-<<<<<<< HEAD
         ASSERTL1(m_domain.count(domain) == 1,
-=======
-        ASSERTL1(m_domain.count(domain),
->>>>>>> fedf5314
                  "Request for domain which does not exist");
         return m_domain[domain];
     }
@@ -483,11 +479,7 @@
 
     CompositeMap m_meshComposites;
     std::map<int, std::string> m_compositesLabels;
-<<<<<<< HEAD
-    std::map<int ,CompositeMap> m_domain;
-=======
     std::map<int, CompositeMap> m_domain;
->>>>>>> fedf5314
     LibUtilities::DomainRangeShPtr m_domainRange;
 
     ExpansionInfoMapShPtrMap m_expansionMapShPtrMap;
