--- conflicted
+++ resolved
@@ -45,107 +45,6 @@
 
 namespace Nektar
 {
-<<<<<<< HEAD
-    namespace SpatialDomains
-    {
-        class  QuadGeom;
-        struct Curve;
-        typedef std::shared_ptr<Curve> CurveSharedPtr;
-        typedef std::shared_ptr<QuadGeom> QuadGeomSharedPtr;
-        typedef std::vector< QuadGeomSharedPtr > QuadGeomVector;
-        typedef std::map<int, QuadGeomSharedPtr> QuadGeomMap;
-
-        class QuadGeom: public Geometry2D
-        {
-        public:
-            SPATIAL_DOMAINS_EXPORT QuadGeom();
-            
-	    SPATIAL_DOMAINS_EXPORT QuadGeom(
-                    const int id, 
-                    const PointGeomSharedPtr verts[],
-                    const SegGeomSharedPtr edges[], 
-                    const StdRegions::Orientation eorient[]);
-
-            SPATIAL_DOMAINS_EXPORT QuadGeom(
-                    const int id, 
-                    const SegGeomSharedPtr edges[], 
-                    const StdRegions::Orientation eorient[]);
-
-            SPATIAL_DOMAINS_EXPORT QuadGeom(
-                    const int id, 
-                    const SegGeomSharedPtr edges[], 
-                    const StdRegions::Orientation eorient[], 
-                    const CurveSharedPtr &curve);
-
-            SPATIAL_DOMAINS_EXPORT QuadGeom(const QuadGeom &in);
-
-            SPATIAL_DOMAINS_EXPORT ~QuadGeom();
-
-            SPATIAL_DOMAINS_EXPORT NekDouble GetCoord(
-                    const int i,
-                    const Array<OneD, const NekDouble> &Lcoord);
-  
-            /// Get the orientation of face1.
-            SPATIAL_DOMAINS_EXPORT static StdRegions::Orientation
-                GetFaceOrientation(
-                    const QuadGeom              &face1,
-                    const QuadGeom              &face2,
-                    bool doRot = false, int dir = 0, NekDouble angle = 0.0,
-                    NekDouble tol = 1e-8);
-
-            SPATIAL_DOMAINS_EXPORT static StdRegions::Orientation
-                GetFaceOrientation(
-                    const PointGeomVector &face1,
-                    const PointGeomVector &face2,
-                    bool doRot = false, int dir = 0, NekDouble angle = 0.0,
-                    NekDouble tol = 1e-8);
-
-            SPATIAL_DOMAINS_EXPORT static const int kNverts = 4;
-            SPATIAL_DOMAINS_EXPORT static const int kNedges = 4;
-            SPATIAL_DOMAINS_EXPORT static const std::string XMLElementType;
-
-        protected:
-            PointGeomVector                     m_verts;
-            SegGeomVector                       m_edges;
-            StdRegions::Orientation             m_eorient[kNedges];
-            int                                 m_fid;
-            bool                                m_ownVerts;
-            std::list<CompToElmt>               m_elmtMap;
-            CurveSharedPtr                      m_curve;
-
-            SPATIAL_DOMAINS_EXPORT virtual void v_AddElmtConnected(
-                    int gvo_id, 
-                    int locid);
-            
-            SPATIAL_DOMAINS_EXPORT virtual int  v_NumElmtConnected() const;
-	
-            SPATIAL_DOMAINS_EXPORT virtual bool v_IsElmtConnected(
-                    int gvo_id, 
-                    int locid) const;
-
-            SPATIAL_DOMAINS_EXPORT virtual int v_GetFid() const;
-
-            SPATIAL_DOMAINS_EXPORT virtual int v_GetCoordim() const;
-
-	    SPATIAL_DOMAINS_EXPORT virtual const LibUtilities::BasisSharedPtr 
-                    v_GetBasis(const int i);
-
-	    SPATIAL_DOMAINS_EXPORT virtual const LibUtilities::BasisSharedPtr 
-                    v_GetEdgeBasis(const int i);
-
-	    SPATIAL_DOMAINS_EXPORT virtual NekDouble v_GetCoord(
-                    const int i, 
-                    const Array<OneD,const NekDouble> &Lcoord);
-
-	    SPATIAL_DOMAINS_EXPORT void v_GenGeomFactors();
-
-            SPATIAL_DOMAINS_EXPORT virtual void v_SetOwnData();
-
-	    /// Put all quadrature information into edge structure
-            SPATIAL_DOMAINS_EXPORT virtual void v_FillGeom();
-=======
->>>>>>> b6f7ecaf
-
 namespace SpatialDomains
 {
 
@@ -168,9 +67,13 @@
 
     /// Get the orientation of face1.
     SPATIAL_DOMAINS_EXPORT static StdRegions::Orientation GetFaceOrientation(
-        const QuadGeom &face1, const QuadGeom &face2);
+                    const QuadGeom &face1, const QuadGeom &face2,
+                    bool doRot = false, int dir = 0, NekDouble angle = 0.0,
+                    NekDouble tol = 1e-8);
     SPATIAL_DOMAINS_EXPORT static StdRegions::Orientation GetFaceOrientation(
-        const PointGeomVector &face1, const PointGeomVector &face2);
+                    const PointGeomVector &face1, const PointGeomVector &face2,
+                    bool doRot = false, int dir = 0, NekDouble angle = 0.0,
+                    NekDouble tol = 1e-8);
 
     SPATIAL_DOMAINS_EXPORT static const int kNverts = 4;
     SPATIAL_DOMAINS_EXPORT static const int kNedges = 4;
