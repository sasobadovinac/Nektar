////////////////////////////////////////////////////////////////////////////////
//
//  File: Geometry3D.h
//
//  For more information, please see: http://www.nektar.info/
//
//  The MIT License
//
//  Copyright (c) 2006 Division of Applied Mathematics, Brown University (USA),
//  Department of Aeronautics, Imperial College London (UK), and Scientific
//  Computing and Imaging Institute, University of Utah (USA).
//
//  License for the specific language governing rights and limitations under
//  Permission is hereby granted, free of charge, to any person obtaining a
//  copy of this software and associated documentation files (the "Software"),
//  to deal in the Software without restriction, including without limitation
//  the rights to use, copy, modify, merge, publish, distribute, sublicense,
//  and/or sell copies of the Software, and to permit persons to whom the
//  Software is furnished to do so, subject to the following conditions:
//
//  The above copyright notice and this permission notice shall be included
//  in all copies or substantial portions of the Software.
//
//  THE SOFTWARE IS PROVIDED "AS IS", WITHOUT WARRANTY OF ANY KIND, EXPRESS
//  OR IMPLIED, INCLUDING BUT NOT LIMITED TO THE WARRANTIES OF MERCHANTABILITY,
//  FITNESS FOR A PARTICULAR PURPOSE AND NONINFRINGEMENT. IN NO EVENT SHALL
//  THE AUTHORS OR COPYRIGHT HOLDERS BE LIABLE FOR ANY CLAIM, DAMAGES OR OTHER
//  LIABILITY, WHETHER IN AN ACTION OF CONTRACT, TORT OR OTHERWISE, ARISING
//  FROM, OUT OF OR IN CONNECTION WITH THE SOFTWARE OR THE USE OR OTHER
//  DEALINGS IN THE SOFTWARE.
//
//  Description: 3D geometry information.
//
////////////////////////////////////////////////////////////////////////////////

#ifndef NEKTAR_SPATIALDOMAINS_GEOMETRY3D_H
#define NEKTAR_SPATIALDOMAINS_GEOMETRY3D_H

#include <StdRegions/StdRegions.hpp>
#include <StdRegions/StdExpansion3D.h>  // for StdExpansion3DSharedPtr, etc

#include <SpatialDomains/Geometry.h>
#include <SpatialDomains/SpatialDomainsDeclspec.h>

namespace Nektar
{
    namespace SpatialDomains
    {
        class Geometry2D;
        class Geometry3D;
        class CompToElmt;
        typedef boost::shared_ptr<Geometry3D> Geometry3DSharedPtr;
        typedef boost::shared_ptr<Geometry2D> Geometry2DSharedPtr;
        typedef std::vector<Geometry3DSharedPtr> Geometry3DVector;
        typedef std::vector<Geometry2DSharedPtr> Geometry2DVector;
        typedef std::vector<Geometry3DSharedPtr>::iterator Geometry3DVectorIter;

        class PointGeom;
        typedef boost::shared_ptr<PointGeom> PointGeomSharedPtr;
        typedef std::vector<PointGeomSharedPtr> PointGeomVector;

        class SegGeom;
        typedef boost::shared_ptr<SegGeom>    SegGeomSharedPtr;
        typedef std::vector<SegGeomSharedPtr> SegGeomVector;



        /// 3D geometry information
        class Geometry3D : public Geometry
        {
        public:
            SPATIAL_DOMAINS_EXPORT Geometry3D();
            SPATIAL_DOMAINS_EXPORT Geometry3D(const int coordim);
            SPATIAL_DOMAINS_EXPORT virtual ~Geometry3D();

            //---------------------------------------
            // Helper functions
            //---------------------------------------
            SPATIAL_DOMAINS_EXPORT int GetEid(int i) const;
            SPATIAL_DOMAINS_EXPORT const PointGeomSharedPtr
                GetVertex(int i) const;
            SPATIAL_DOMAINS_EXPORT Geometry2DSharedPtr 
                GetFace(int i);
            SPATIAL_DOMAINS_EXPORT StdRegions::Orientation 
                GetFaceOrient(const int i) const;
            SPATIAL_DOMAINS_EXPORT int
                GetDir(const int faceidx, const int facedir) const;

        protected:
            PointGeomVector                                  m_verts;
            SegGeomVector                                    m_edges;
            Geometry2DVector                                 m_faces;
            std::vector<StdRegions::Orientation>             m_eorient;
            std::vector<StdRegions::Orientation>             m_forient;
            std::list<CompToElmt>                            m_elmtmap;
            bool                                             m_owndata;
            int                                              m_eid;
            bool                                             m_ownverts;

            //---------------------------------------
            // 3D Geometry Methods
            //---------------------------------------

<<<<<<< HEAD
            void NewtonIterationForLocCoord
                (const Array<OneD, const NekDouble> &coords, 
                 Array<OneD,NekDouble> &Lcoords, NekDouble &resid);
=======
            void NewtonIterationForLocCoord(
                const Array<OneD, const NekDouble> &coords,
                const Array<OneD, const NekDouble> &ptsx,
                const Array<OneD, const NekDouble> &ptsy,
                const Array<OneD, const NekDouble> &ptsz,
                      Array<OneD,       NekDouble> &Lcoords);
>>>>>>> 55155ad1

            virtual void      v_FillGeom();
            virtual NekDouble v_GetCoord(const int i, 
                                         const Array<OneD, const NekDouble> &Lcoord);
            virtual void      v_GenGeomFactors();

            //---------------------------------------
            // Helper functions
            //---------------------------------------
            virtual int                         v_GetShapeDim() const;
            virtual int                         v_GetVid(int i) const;
            virtual const SegGeomSharedPtr      v_GetEdge(int i) const;
            virtual StdRegions::Orientation v_GetEorient(const int i) const;
            virtual int                         v_GetEid(int i) const;
            virtual const Geometry2DSharedPtr   v_GetFace(int i) const;
            virtual StdRegions::Orientation v_GetFaceOrient(const int i) const;
            virtual int                         v_GetFid(int i) const;
            virtual int                         v_GetEid() const;
            virtual int                         v_WhichEdge(SegGeomSharedPtr edge);
            virtual int                         v_WhichFace(Geometry2DSharedPtr face);
            virtual const LibUtilities::BasisSharedPtr
                                                v_GetBasis(const int i);
            virtual int                         v_GetDir(const int faceidx,
                                                    const int facedir) const = 0;

            //---------------------------------------
            // Element connection functions
            //---------------------------------------
            virtual void v_AddElmtConnected(int gvo_id, int locid);
            virtual bool v_IsElmtConnected (int gvo_id, int locid) const;
            virtual int  v_NumElmtConnected() const;
            virtual void v_SetOwnData();
        };

    }; //end of namespace
}; //end of namespace

#endif //NEKTAR_SPATIALDOMAINS_GEOMETRY3D_H<|MERGE_RESOLUTION|>--- conflicted
+++ resolved
@@ -101,18 +101,13 @@
             // 3D Geometry Methods
             //---------------------------------------
 
-<<<<<<< HEAD
-            void NewtonIterationForLocCoord
-                (const Array<OneD, const NekDouble> &coords, 
-                 Array<OneD,NekDouble> &Lcoords, NekDouble &resid);
-=======
             void NewtonIterationForLocCoord(
                 const Array<OneD, const NekDouble> &coords,
                 const Array<OneD, const NekDouble> &ptsx,
                 const Array<OneD, const NekDouble> &ptsy,
                 const Array<OneD, const NekDouble> &ptsz,
-                      Array<OneD,       NekDouble> &Lcoords);
->>>>>>> 55155ad1
+                Array<OneD,       NekDouble> &Lcoords,
+                NekDouble &resid);
 
             virtual void      v_FillGeom();
             virtual NekDouble v_GetCoord(const int i, 
