--- conflicted
+++ resolved
@@ -81,18 +81,6 @@
 
     virtual PointGeomSharedPtr v_GetVertex(const int i) const override;
     virtual LibUtilities::ShapeType v_GetShapeType() const;
-<<<<<<< HEAD
-    virtual void v_GenGeomFactors();
-    virtual void v_FillGeom();
-    virtual void v_Reset(CurveMap &curvedEdges, CurveMap &curvedFaces);
-    virtual void v_Setup();
-
-    virtual NekDouble v_GetCoord(const int i,
-                                 const Array<OneD, const NekDouble> &Lcoord);
-    virtual int v_GetNumVerts() const;
-    virtual NekDouble v_FindDistance(const Array<OneD, const NekDouble> &xs,
-                                     Array<OneD, NekDouble> &xi);
-=======
     virtual void v_GenGeomFactors() override;
     virtual void v_FillGeom() override;
     virtual void v_Reset(CurveMap &curvedEdges, CurveMap &curvedFaces) override;
@@ -102,7 +90,6 @@
     virtual int v_GetNumVerts() const override;
     virtual NekDouble v_FindDistance(const Array<OneD, const NekDouble> &xs,
                                      Array<OneD, NekDouble> &xi) override;
->>>>>>> a1bdb76a
 
 private:
     /// Boolean indicating whether object owns the data
