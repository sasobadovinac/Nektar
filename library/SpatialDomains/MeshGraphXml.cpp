////////////////////////////////////////////////////////////////////////////////
//
//  File: BoundaryConditions.cpp
//
//  For more information, please see: http://www.nektar.info/
//
//  The MIT License
//
//  Copyright (c) 2006 Division of Applied Mathematics, Brown University (USA),
//  Department of Aeronautics, Imperial College London (UK), and Scientific
//  Computing and Imaging Institute, University of Utah (USA).
//
//  Permission is hereby granted, free of charge, to any person obtaining a
//  copy of this software and associated documentation files (the "Software"),
//  to deal in the Software without restriction, including without limitation
//  the rights to use, copy, modify, merge, publish, distribute, sublicense,
//  and/or sell copies of the Software, and to permit persons to whom the
//  Software is furnished to do so, subject to the following conditions:
//
//  The above copyright notice and this permission notice shall be included
//  in all copies or substantial portions of the Software.
//
//  THE SOFTWARE IS PROVIDED "AS IS", WITHOUT WARRANTY OF ANY KIND, EXPRESS
//  OR IMPLIED, INCLUDING BUT NOT LIMITED TO THE WARRANTIES OF MERCHANTABILITY,
//  FITNESS FOR A PARTICULAR PURPOSE AND NONINFRINGEMENT. IN NO EVENT SHALL
//  THE AUTHORS OR COPYRIGHT HOLDERS BE LIABLE FOR ANY CLAIM, DAMAGES OR OTHER
//  LIABILITY, WHETHER IN AN ACTION OF CONTRACT, TORT OR OTHERWISE, ARISING
//  FROM, OUT OF OR IN CONNECTION WITH THE SOFTWARE OR THE USE OR OTHER
//  DEALINGS IN THE SOFTWARE.
//
//  Description:
//
//
////////////////////////////////////////////////////////////////////////////////

#include <iomanip>

#include <SpatialDomains/MeshGraphXml.h>
#include <SpatialDomains/MeshPartition.h>

#include <LibUtilities/BasicUtils/FieldIOXml.h>
#include <LibUtilities/BasicUtils/FileSystem.h>
#include <LibUtilities/BasicUtils/ParseUtils.h>
#include <LibUtilities/Interpreter/Interpreter.h>

#include <boost/format.hpp>

#include <tinyxml.h>

using namespace std;

namespace Nektar
{
namespace SpatialDomains
{

std::string MeshGraphXml::className =
    GetMeshGraphFactory().RegisterCreatorFunction("Xml", MeshGraphXml::create,
                                                  "IO with Xml geometry");

void MeshGraphXml::PartitionMesh(
    const LibUtilities::SessionReaderSharedPtr session)
{
    // Get row of comm, or the whole comm if not split
    LibUtilities::CommSharedPtr comm     = session->GetComm();
    LibUtilities::CommSharedPtr commMesh = comm->GetRowComm();
    const bool isRoot                    = comm->TreatAsRankZero();

    m_session = session;

    // Load file for root process only (since this is always needed)
    // and determine if the provided geometry has already been
    // partitioned. This will be the case if the user provides the
    // directory of mesh partitions as an input. Partitioned geometries
    // have the attribute
    //    PARTITION=X
    // where X is the number of the partition (and should match the
    // process rank). The result is shared with all other processes.
    int isPartitioned = 0;
    if (isRoot)
    {
        if (m_session->DefinesElement("Nektar/Geometry"))
        {
            if (m_session->GetElement("Nektar/Geometry")
                    ->Attribute("PARTITION"))
            {
                std::cout << "Using pre-partitioned mesh." << std::endl;
                isPartitioned = 1;
            }
        }
    }
    comm->Bcast(isPartitioned, 0);

    // If the mesh is already partitioned, we are done. Remaining
    // processes must load their partitions.
    if (isPartitioned)
    {
        if (!isRoot)
        {
            m_session->InitSession();
        }
    }
    else
    {
        // Default partitioner to use is Metis. Use Scotch as default if it is
        // installed. Override default with command-line flags if they are set.
        string partitionerName = "Metis";
        if (GetMeshPartitionFactory().ModuleExists("Scotch"))
        {
            partitionerName = "Scotch";
        }
        if (session->DefinesCmdLineArgument("use-metis"))
        {
            partitionerName = "Metis";
        }
        if (session->DefinesCmdLineArgument("use-scotch"))
        {
            partitionerName = "Scotch";
        }

        // Mesh has not been partitioned so do partitioning if required.  Note
        // in the serial case nothing is done as we have already loaded the
        // mesh.
        if (session->DefinesCmdLineArgument("part-only") ||
            session->DefinesCmdLineArgument("part-only-overlapping"))
        {
            // Perform partitioning of the mesh only. For this we insist the
            // code is run in serial (parallel execution is pointless).
            ASSERTL0(comm->GetSize() == 1,
                     "The 'part-only' option should be used in serial.");

            // Read 'lite' geometry information
            ReadGeometry(LibUtilities::NullDomainRangeShPtr, false);

            // Number of partitions is specified by the parameter.
            int nParts;
            auto comp = CreateCompositeDescriptor();

            MeshPartitionSharedPtr partitioner =
                GetMeshPartitionFactory().CreateInstance(
                    partitionerName, session, session->GetComm(),
                    m_meshDimension, CreateMeshEntities(), comp);

            if (session->DefinesCmdLineArgument("part-only"))
            {
                nParts = session->GetCmdLineArgument<int>("part-only");
                partitioner->PartitionMesh(nParts, true);
            }
            else
            {
                nParts =
                    session->GetCmdLineArgument<int>("part-only-overlapping");
                partitioner->PartitionMesh(nParts, true, true);
            }

            vector<set<unsigned int>> elmtIDs;
            vector<unsigned int> parts(nParts);
            for (int i = 0; i < nParts; ++i)
            {
                vector<unsigned int> elIDs;
                set<unsigned int> tmp;
                partitioner->GetElementIDs(i, elIDs);
                tmp.insert(elIDs.begin(), elIDs.end());
                elmtIDs.push_back(tmp);
                parts[i] = i;
            }

            this->WriteXMLGeometry(m_session->GetSessionName(), elmtIDs, parts);

            if (isRoot && session->DefinesCmdLineArgument("part-info"))
            {
                partitioner->PrintPartInfo(std::cout);
            }

            session->Finalise();
            exit(0);
        }

        if (commMesh->GetSize() > 1)
        {
            int nParts = commMesh->GetSize();

            if (session->GetSharedFilesystem())
            {
                vector<unsigned int> keys, vals;
                int i;

                if (isRoot)
                {
                    // Read 'lite' geometry information
                    ReadGeometry(LibUtilities::NullDomainRangeShPtr, false);

                    // Store composite ordering and boundary information.
                    m_compOrder = CreateCompositeOrdering();
                    auto comp   = CreateCompositeDescriptor();

                    // Create mesh partitioner.
                    MeshPartitionSharedPtr partitioner =
                        GetMeshPartitionFactory().CreateInstance(
                            partitionerName, session, session->GetComm(),
                            m_meshDimension, CreateMeshEntities(), comp);

                    partitioner->PartitionMesh(nParts, true);

                    vector<set<unsigned int>> elmtIDs;
                    vector<unsigned int> parts(nParts);
                    for (i = 0; i < nParts; ++i)
                    {
                        vector<unsigned int> elIDs;
                        set<unsigned int> tmp;
                        partitioner->GetElementIDs(i, elIDs);
                        tmp.insert(elIDs.begin(), elIDs.end());
                        elmtIDs.push_back(tmp);
                        parts[i] = i;
                    }

                    // Call WriteGeometry to write out partition files. This
                    // will populate m_bndRegOrder.
                    this->WriteXMLGeometry(m_session->GetSessionName(), elmtIDs,
                                           parts);

                    // Communicate orderings to the other processors.

                    // First send sizes of the orderings and boundary
                    // regions to allocate storage on the remote end.
                    keys.resize(2);
                    keys[0] = m_compOrder.size();
                    keys[1] = m_bndRegOrder.size();
                    comm->Bcast(keys, 0);

                    // Construct the keys and sizes of values for composite
                    // ordering
                    keys.resize(m_compOrder.size());
                    vals.resize(m_compOrder.size());

                    i = 0;
                    for (auto &cIt : m_compOrder)
                    {
                        keys[i]   = cIt.first;
                        vals[i++] = cIt.second.size();
                    }

                    // Send across data.
                    comm->Bcast(keys, 0);
                    comm->Bcast(vals, 0);
                    for (auto &cIt : m_compOrder)
                    {
                        comm->Bcast(cIt.second, 0);
                    }

                    // Construct the keys and sizes of values for composite
                    // ordering
                    keys.resize(m_bndRegOrder.size());
                    vals.resize(m_bndRegOrder.size());

                    i = 0;
                    for (auto &bIt : m_bndRegOrder)
                    {
                        keys[i]   = bIt.first;
                        vals[i++] = bIt.second.size();
                    }

                    // Send across data.
                    if (!keys.empty())
                    {
                        comm->Bcast(keys, 0);
                    }
                    if (!vals.empty())
                    {
                        comm->Bcast(vals, 0);
                    }
                    for (auto &bIt : m_bndRegOrder)
                    {
                        comm->Bcast(bIt.second, 0);
                    }

                    if (session->DefinesCmdLineArgument("part-info"))
                    {
                        partitioner->PrintPartInfo(std::cout);
                    }
                }
                else
                {
                    keys.resize(2);
                    comm->Bcast(keys, 0);

                    int cmpSize = keys[0];
                    int bndSize = keys[1];

                    keys.resize(cmpSize);
                    vals.resize(cmpSize);
                    comm->Bcast(keys, 0);
                    comm->Bcast(vals, 0);

                    for (int i = 0; i < keys.size(); ++i)
                    {
                        vector<unsigned int> tmp(vals[i]);
                        comm->Bcast(tmp, 0);
                        m_compOrder[keys[i]] = tmp;
                    }

                    keys.resize(bndSize);
                    vals.resize(bndSize);
                    if (!keys.empty())
                    {
                        comm->Bcast(keys, 0);
                    }
                    if (!vals.empty())
                    {
                        comm->Bcast(vals, 0);
                    }
                    for (int i = 0; i < keys.size(); ++i)
                    {
                        vector<unsigned int> tmp(vals[i]);
                        comm->Bcast(tmp, 0);
                        m_bndRegOrder[keys[i]] = tmp;
                    }
                }
            }
            else
            {
                m_session->InitSession();
                ReadGeometry(LibUtilities::NullDomainRangeShPtr, false);

                m_compOrder = CreateCompositeOrdering();
                auto comp   = CreateCompositeDescriptor();

                // Partitioner now operates in parallel. Each process receives
                // partitioning over interconnect and writes its own session
                // file to the working directory.
                MeshPartitionSharedPtr partitioner =
                    GetMeshPartitionFactory().CreateInstance(
                        partitionerName, session, session->GetComm(),
                        m_meshDimension, CreateMeshEntities(), comp);

                partitioner->PartitionMesh(nParts, false);

                vector<unsigned int> parts(1), tmp;
                parts[0] = commMesh->GetRank();
                vector<set<unsigned int>> elIDs(1);
                partitioner->GetElementIDs(parts[0], tmp);
                elIDs[0].insert(tmp.begin(), tmp.end());
                this->WriteXMLGeometry(session->GetSessionName(), elIDs, parts);

                if (m_session->DefinesCmdLineArgument("part-info") && isRoot)
                {
                    partitioner->PrintPartInfo(std::cout);
                }
            }

            // Wait for all processors to finish their writing activities.
            comm->Block();

            std::string dirname = m_session->GetSessionName() + "_xml";
            fs::path pdirname(dirname);
            boost::format pad("P%1$07d.xml");
            pad % comm->GetRowComm()->GetRank();
            fs::path pFilename(pad.str());
            fs::path fullpath = pdirname / pFilename;

            std::vector<std::string> filenames = {
                LibUtilities::PortablePath(fullpath)};
            m_session->InitSession(filenames);
        }
        else if (!isRoot)
        {
            // No partitioning, non-root processors need to read the session
            // file -- handles case where --npz is the same as number of
            // processors.
            m_session->InitSession();
        }
    }
}

void MeshGraphXml::ReadGeometry(LibUtilities::DomainRangeShPtr rng,
                                bool fillGraph)
{
    // Reset member variables.
    m_vertSet.clear();
    m_curvedEdges.clear();
    m_curvedFaces.clear();
    m_segGeoms.clear();
    m_triGeoms.clear();
    m_quadGeoms.clear();
    m_tetGeoms.clear();
    m_pyrGeoms.clear();
    m_prismGeoms.clear();
    m_hexGeoms.clear();
    m_meshComposites.clear();
    m_compositesLabels.clear();
    m_domain.clear();
    m_expansionMapShPtrMap.clear();
    m_geomInfo.clear();
    m_faceToElMap.clear();

    m_domainRange = rng;
    m_xmlGeom     = m_session->GetElement("NEKTAR/GEOMETRY");

    int err; /// Error value returned by TinyXML.

    TiXmlAttribute *attr = m_xmlGeom->FirstAttribute();

    // Initialize the mesh and space dimensions to 3 dimensions.
    // We want to do this each time we read a file, so it should
    // be done here and not just during class initialization.
    m_meshPartitioned = false;
    m_meshDimension   = 3;
    m_spaceDimension  = 3;

    while (attr)
    {
        std::string attrName(attr->Name());
        if (attrName == "DIM")
        {
            err = attr->QueryIntValue(&m_meshDimension);
            ASSERTL0(err == TIXML_SUCCESS, "Unable to read mesh dimension.");
        }
        else if (attrName == "SPACE")
        {
            err = attr->QueryIntValue(&m_spaceDimension);
            ASSERTL0(err == TIXML_SUCCESS, "Unable to read space dimension.");
        }
        else if (attrName == "PARTITION")
        {
            err = attr->QueryIntValue(&m_partition);
            ASSERTL0(err == TIXML_SUCCESS, "Unable to read partition.");
            m_meshPartitioned = true;
        }
        else
        {
            std::string errstr("Unknown attribute: ");
            errstr += attrName;
            ASSERTL0(false, errstr.c_str());
        }

        // Get the next attribute.
        attr = attr->Next();
    }

    ASSERTL0(m_meshDimension <= m_spaceDimension,
             "Mesh dimension greater than space dimension");

    ReadVertices();
    ReadCurves();
    if (m_meshDimension >= 2)
    {
        ReadEdges();
        if (m_meshDimension == 3)
        {
            ReadFaces();
        }
    }
    ReadElements();
    ReadComposites();
    ReadDomain();

    if (fillGraph)
    {
        MeshGraph::FillGraph();
    }
}

void MeshGraphXml::ReadVertices()
{
    // Now read the vertices
    TiXmlElement *element = m_xmlGeom->FirstChildElement("VERTEX");
    ASSERTL0(element, "Unable to find mesh VERTEX tag in file.");

    NekDouble xscale, yscale, zscale;

    // check to see if any scaling parameters are in
    // attributes and determine these values
    LibUtilities::Interpreter expEvaluator;
    const char *xscal = element->Attribute("XSCALE");
    if (!xscal)
    {
        xscale = 1.0;
    }
    else
    {
        std::string xscalstr = xscal;
        int expr_id          = expEvaluator.DefineFunction("", xscalstr);
        xscale               = expEvaluator.Evaluate(expr_id);
    }

    const char *yscal = element->Attribute("YSCALE");
    if (!yscal)
    {
        yscale = 1.0;
    }
    else
    {
        std::string yscalstr = yscal;
        int expr_id          = expEvaluator.DefineFunction("", yscalstr);
        yscale               = expEvaluator.Evaluate(expr_id);
    }

    const char *zscal = element->Attribute("ZSCALE");
    if (!zscal)
    {
        zscale = 1.0;
    }
    else
    {
        std::string zscalstr = zscal;
        int expr_id          = expEvaluator.DefineFunction("", zscalstr);
        zscale               = expEvaluator.Evaluate(expr_id);
    }

    NekDouble xmove, ymove, zmove;

    // check to see if any moving parameters are in
    // attributes and determine these values

    const char *xmov = element->Attribute("XMOVE");
    if (!xmov)
    {
        xmove = 0.0;
    }
    else
    {
        std::string xmovstr = xmov;
        int expr_id         = expEvaluator.DefineFunction("", xmovstr);
        xmove               = expEvaluator.Evaluate(expr_id);
    }

    const char *ymov = element->Attribute("YMOVE");
    if (!ymov)
    {
        ymove = 0.0;
    }
    else
    {
        std::string ymovstr = ymov;
        int expr_id         = expEvaluator.DefineFunction("", ymovstr);
        ymove               = expEvaluator.Evaluate(expr_id);
    }

    const char *zmov = element->Attribute("ZMOVE");
    if (!zmov)
    {
        zmove = 0.0;
    }
    else
    {
        std::string zmovstr = zmov;
        int expr_id         = expEvaluator.DefineFunction("", zmovstr);
        zmove               = expEvaluator.Evaluate(expr_id);
    }

    TiXmlElement *vertex = element->FirstChildElement("V");

    int indx;
    int nextVertexNumber = -1;

    while (vertex)
    {
        nextVertexNumber++;

        TiXmlAttribute *vertexAttr = vertex->FirstAttribute();
        std::string attrName(vertexAttr->Name());

        ASSERTL0(attrName == "ID",
                 (std::string("Unknown attribute name: ") + attrName).c_str());

        int err = vertexAttr->QueryIntValue(&indx);
        ASSERTL0(err == TIXML_SUCCESS, "Unable to read attribute ID.");

        // Now read body of vertex
        std::string vertexBodyStr;

        TiXmlNode *vertexBody = vertex->FirstChild();

        while (vertexBody)
        {
            // Accumulate all non-comment body data.
            if (vertexBody->Type() == TiXmlNode::TINYXML_TEXT)
            {
                vertexBodyStr += vertexBody->ToText()->Value();
                vertexBodyStr += " ";
            }

            vertexBody = vertexBody->NextSibling();
        }

        ASSERTL0(!vertexBodyStr.empty(),
                 "Vertex definitions must contain vertex data.");

        // Get vertex data from the data string.
        NekDouble xval, yval, zval;
        std::istringstream vertexDataStrm(vertexBodyStr.c_str());

        try
        {
            while (!vertexDataStrm.fail())
            {
                vertexDataStrm >> xval >> yval >> zval;

                xval = xval * xscale + xmove;
                yval = yval * yscale + ymove;
                zval = zval * zscale + zmove;

                // Need to check it here because we may not be
                // good after the read indicating that there
                // was nothing to read.
                if (!vertexDataStrm.fail())
                {
                    PointGeomSharedPtr vert(
                        MemoryManager<PointGeom>::AllocateSharedPtr(
                            m_spaceDimension, indx, xval, yval, zval));
                    m_vertSet[indx] = vert;
                }
            }
        }
        catch (...)
        {
            ASSERTL0(false, "Unable to read VERTEX data.");
        }

        vertex = vertex->NextSiblingElement("V");
    }
}

void MeshGraphXml::ReadCurves()
{
    // check to see if any scaling parameters are in
    // attributes and determine these values
    TiXmlElement *element = m_xmlGeom->FirstChildElement("VERTEX");
    ASSERTL0(element, "Unable to find mesh VERTEX tag in file.");

    NekDouble xscale, yscale, zscale;

    LibUtilities::Interpreter expEvaluator;
    const char *xscal = element->Attribute("XSCALE");
    if (!xscal)
    {
        xscale = 1.0;
    }
    else
    {
        std::string xscalstr = xscal;
        int expr_id          = expEvaluator.DefineFunction("", xscalstr);
        xscale               = expEvaluator.Evaluate(expr_id);
    }

    const char *yscal = element->Attribute("YSCALE");
    if (!yscal)
    {
        yscale = 1.0;
    }
    else
    {
        std::string yscalstr = yscal;
        int expr_id          = expEvaluator.DefineFunction("", yscalstr);
        yscale               = expEvaluator.Evaluate(expr_id);
    }

    const char *zscal = element->Attribute("ZSCALE");
    if (!zscal)
    {
        zscale = 1.0;
    }
    else
    {
        std::string zscalstr = zscal;
        int expr_id          = expEvaluator.DefineFunction("", zscalstr);
        zscale               = expEvaluator.Evaluate(expr_id);
    }

    NekDouble xmove, ymove, zmove;

    // check to see if any moving parameters are in
    // attributes and determine these values

    const char *xmov = element->Attribute("XMOVE");
    if (!xmov)
    {
        xmove = 0.0;
    }
    else
    {
        std::string xmovstr = xmov;
        int expr_id         = expEvaluator.DefineFunction("", xmovstr);
        xmove               = expEvaluator.Evaluate(expr_id);
    }

    const char *ymov = element->Attribute("YMOVE");
    if (!ymov)
    {
        ymove = 0.0;
    }
    else
    {
        std::string ymovstr = ymov;
        int expr_id         = expEvaluator.DefineFunction("", ymovstr);
        ymove               = expEvaluator.Evaluate(expr_id);
    }

    const char *zmov = element->Attribute("ZMOVE");
    if (!zmov)
    {
        zmove = 0.0;
    }
    else
    {
        std::string zmovstr = zmov;
        int expr_id         = expEvaluator.DefineFunction("", zmovstr);
        zmove               = expEvaluator.Evaluate(expr_id);
    }

    int err;

    /// Look for elements in CURVE block.
    TiXmlElement *field = m_xmlGeom->FirstChildElement("CURVED");

    if (!field) // return if no curved entities
    {
        return;
    }

    /// All curves are of the form: "<? ID="#" TYPE="GLL OR other
    /// points type" NUMPOINTS="#"> ... </?>", with ? being an
    /// element type (either E or F).

    TiXmlElement *edgelement = field->FirstChildElement("E");

    int edgeindx, edgeid;
    int nextEdgeNumber = -1;

    while (edgelement)
    {
        /// These should be ordered.
        nextEdgeNumber++;

        std::string edge(edgelement->ValueStr());
        ASSERTL0(edge == "E",
                 (std::string("Unknown 3D curve type:") + edge).c_str());

        /// Read id attribute.
        err = edgelement->QueryIntAttribute("ID", &edgeindx);
        ASSERTL0(err == TIXML_SUCCESS, "Unable to read curve attribute ID.");

        /// Read edge id attribute.
        err = edgelement->QueryIntAttribute("EDGEID", &edgeid);
        ASSERTL0(err == TIXML_SUCCESS,
                 "Unable to read curve attribute EDGEID.");

        /// Read text edgelement description.
        std::string elementStr;
        TiXmlNode *elementChild = edgelement->FirstChild();

        while (elementChild)
        {
            // Accumulate all non-comment element data
            if (elementChild->Type() == TiXmlNode::TINYXML_TEXT)
            {
                elementStr += elementChild->ToText()->ValueStr();
                elementStr += " ";
            }
            elementChild = elementChild->NextSibling();
        }

        ASSERTL0(!elementStr.empty(), "Unable to read curve description body.");

        /// Parse out the element components corresponding to type of
        /// element.
        if (edge == "E")
        {
            int numPts = 0;
            // Determine the points type
            std::string typeStr = edgelement->Attribute("TYPE");
            ASSERTL0(!typeStr.empty(), "TYPE must be specified in "
                                       "points definition");

            LibUtilities::PointsType type;
            const std::string *begStr = LibUtilities::kPointsTypeStr;
            const std::string *endStr =
                LibUtilities::kPointsTypeStr + LibUtilities::SIZE_PointsType;
            const std::string *ptsStr = std::find(begStr, endStr, typeStr);

            ASSERTL0(ptsStr != endStr, "Invalid points type.");
            type = (LibUtilities::PointsType)(ptsStr - begStr);

            // Determine the number of points
            err = edgelement->QueryIntAttribute("NUMPOINTS", &numPts);
            ASSERTL0(err == TIXML_SUCCESS,
                     "Unable to read curve attribute NUMPOINTS.");
            CurveSharedPtr curve(
                MemoryManager<Curve>::AllocateSharedPtr(edgeid, type));

            // Read points (x, y, z)
            NekDouble xval, yval, zval;
            std::istringstream elementDataStrm(elementStr.c_str());
            try
            {
                while (!elementDataStrm.fail())
                {
                    elementDataStrm >> xval >> yval >> zval;

                    xval = xval * xscale + xmove;
                    yval = yval * yscale + ymove;
                    zval = zval * zscale + zmove;

                    // Need to check it here because we may not be
                    // good after the read indicating that there
                    // was nothing to read.
                    if (!elementDataStrm.fail())
                    {
                        PointGeomSharedPtr vert(
                            MemoryManager<PointGeom>::AllocateSharedPtr(
                                m_meshDimension, edgeindx, xval, yval, zval));

                        curve->m_points.push_back(vert);
                    }
                }
            }
            catch (...)
            {
                NEKERROR(ErrorUtil::efatal,
                         (std::string("Unable to read curve data for EDGE: ") +
                          elementStr)
                             .c_str());
            }

            ASSERTL0(curve->m_points.size() == numPts,
                     "Number of points specificed by attribute "
                     "NUMPOINTS is different from number of points "
                     "in list (edgeid = " +
                         boost::lexical_cast<string>(edgeid));

            m_curvedEdges[edgeid] = curve;

            edgelement = edgelement->NextSiblingElement("E");

        } // end if-loop

    } // end while-loop

    TiXmlElement *facelement = field->FirstChildElement("F");
    int faceindx, faceid;

    while (facelement)
    {
        std::string face(facelement->ValueStr());
        ASSERTL0(face == "F",
                 (std::string("Unknown 3D curve type: ") + face).c_str());

        /// Read id attribute.
        err = facelement->QueryIntAttribute("ID", &faceindx);
        ASSERTL0(err == TIXML_SUCCESS, "Unable to read curve attribute ID.");

        /// Read face id attribute.
        err = facelement->QueryIntAttribute("FACEID", &faceid);
        ASSERTL0(err == TIXML_SUCCESS,
                 "Unable to read curve attribute FACEID.");

        /// Read text face element description.
        std::string elementStr;
        TiXmlNode *elementChild = facelement->FirstChild();

        while (elementChild)
        {
            // Accumulate all non-comment element data
            if (elementChild->Type() == TiXmlNode::TINYXML_TEXT)
            {
                elementStr += elementChild->ToText()->ValueStr();
                elementStr += " ";
            }
            elementChild = elementChild->NextSibling();
        }

        ASSERTL0(!elementStr.empty(), "Unable to read curve description body.");

        /// Parse out the element components corresponding to type of
        /// element.
        if (face == "F")
        {
            std::string typeStr = facelement->Attribute("TYPE");
            ASSERTL0(!typeStr.empty(), "TYPE must be specified in "
                                       "points definition");
            LibUtilities::PointsType type;
            const std::string *begStr = LibUtilities::kPointsTypeStr;
            const std::string *endStr =
                LibUtilities::kPointsTypeStr + LibUtilities::SIZE_PointsType;
            const std::string *ptsStr = std::find(begStr, endStr, typeStr);

            ASSERTL0(ptsStr != endStr, "Invalid points type.");
            type = (LibUtilities::PointsType)(ptsStr - begStr);

            std::string numptsStr = facelement->Attribute("NUMPOINTS");
            ASSERTL0(!numptsStr.empty(),
                     "NUMPOINTS must be specified in points definition");
            int numPts = 0;
            std::stringstream s;
            s << numptsStr;
            s >> numPts;

            CurveSharedPtr curve(
                MemoryManager<Curve>::AllocateSharedPtr(faceid, type));

            ASSERTL0(numPts >= 3, "NUMPOINTS for face must be greater than 2");

            if (numPts == 3)
            {
                ASSERTL0(ptsStr != endStr, "Invalid points type.");
            }

            // Read points (x, y, z)
            NekDouble xval, yval, zval;
            std::istringstream elementDataStrm(elementStr.c_str());
            try
            {
                while (!elementDataStrm.fail())
                {
                    elementDataStrm >> xval >> yval >> zval;

                    // Need to check it here because we
                    // may not be good after the read
                    // indicating that there was nothing
                    // to read.
                    if (!elementDataStrm.fail())
                    {
                        PointGeomSharedPtr vert(
                            MemoryManager<PointGeom>::AllocateSharedPtr(
                                m_meshDimension, faceindx, xval, yval, zval));
                        curve->m_points.push_back(vert);
                    }
                }
            }
            catch (...)
            {
                NEKERROR(ErrorUtil::efatal,
                         (std::string("Unable to read curve data for FACE: ") +
                          elementStr)
                             .c_str());
            }
            m_curvedFaces[faceid] = curve;

            facelement = facelement->NextSiblingElement("F");
        }
    }
}

void MeshGraphXml::ReadDomain()
{
    TiXmlElement *domain = NULL;
    /// Look for data in DOMAIN block.
    domain = m_xmlGeom->FirstChildElement("DOMAIN");

    ASSERTL0(domain, "Unable to find DOMAIN tag in file.");

    /// Elements are of the form: "<D ID = "N"> ... </D>".
    /// Read the ID field first.
    TiXmlElement *multidomains = domain->FirstChildElement("D");

    if (multidomains)
    {
        while (multidomains)
        {
            int indx;
            int err = multidomains->QueryIntAttribute("ID", &indx);
            ASSERTL0(err == TIXML_SUCCESS,
                     "Unable to read attribute ID in Domain.");

            TiXmlNode *elementChild = multidomains->FirstChild();
            while (elementChild &&
                   elementChild->Type() != TiXmlNode::TINYXML_TEXT)
            {
                elementChild = elementChild->NextSibling();
            }

            ASSERTL0(elementChild, "Unable to read DOMAIN body.");
            std::string elementStr = elementChild->ToText()->ValueStr();

            elementStr = elementStr.substr(elementStr.find_first_not_of(" "));

            std::string::size_type indxBeg = elementStr.find_first_of('[') + 1;
            std::string::size_type indxEnd = elementStr.find_last_of(']') - 1;
            std::string indxStr =
                elementStr.substr(indxBeg, indxEnd - indxBeg + 1);

            ASSERTL0(
                !indxStr.empty(),
                "Unable to read domain's composite index (index missing?).");

            // Read the domain composites.
            // Parse the composites into a list.
            map<int, CompositeSharedPtr> unrollDomain;
            GetCompositeList(indxStr, unrollDomain);
            m_domain[indx] = unrollDomain;

            ASSERTL0(!m_domain[indx].empty(),
                     (std::string(
                          "Unable to obtain domain's referenced composite: ") +
                      indxStr)
                         .c_str());

            /// Keep looking
            multidomains = multidomains->NextSiblingElement("D");
        }
    }
    else // previous definition of just one composite
    {

        // find the non comment portion of the body.
        TiXmlNode *elementChild = domain->FirstChild();
        while (elementChild && elementChild->Type() != TiXmlNode::TINYXML_TEXT)
        {
            elementChild = elementChild->NextSibling();
        }

        ASSERTL0(elementChild, "Unable to read DOMAIN body.");
        std::string elementStr = elementChild->ToText()->ValueStr();

        elementStr = elementStr.substr(elementStr.find_first_not_of(" "));

        std::string::size_type indxBeg = elementStr.find_first_of('[') + 1;
        std::string::size_type indxEnd = elementStr.find_last_of(']') - 1;
        std::string indxStr = elementStr.substr(indxBeg, indxEnd - indxBeg + 1);

        ASSERTL0(!indxStr.empty(),
                 "Unable to read domain's composite index (index missing?).");

        // Read the domain composites.
        // Parse the composites into a list.
        map<int, CompositeSharedPtr> fullDomain;
        GetCompositeList(indxStr, fullDomain);
        m_domain[0] = fullDomain;

        ASSERTL0(
            !m_domain[0].empty(),
            (std::string("Unable to obtain domain's referenced composite: ") +
             indxStr)
                .c_str());
    }
}

void MeshGraphXml::ReadEdges()
{
    CurveMap::iterator it;

    /// Look for elements in ELEMENT block.
    TiXmlElement *field = m_xmlGeom->FirstChildElement("EDGE");

    ASSERTL0(field, "Unable to find EDGE tag in file.");

    /// All elements are of the form: "<E ID="#"> ... </E>", with
    /// ? being the element type.
    /// Read the ID field first.
    TiXmlElement *edge = field->FirstChildElement("E");

    /// Since all edge data is one big text block, we need to accumulate
    /// all TINYXML_TEXT data and then parse it.  This approach effectively
    /// skips
    /// all comments or other node types since we only care about the
    /// edge list.  We cannot handle missing edge numbers as we could
    /// with missing element numbers due to the text block format.
    std::string edgeStr;
    int indx;

    while (edge)
    {
        int err = edge->QueryIntAttribute("ID", &indx);
        ASSERTL0(err == TIXML_SUCCESS, "Unable to read edge attribute ID.");

        TiXmlNode *child = edge->FirstChild();
        edgeStr.clear();
        if (child->Type() == TiXmlNode::TINYXML_TEXT)
        {
            edgeStr += child->ToText()->ValueStr();
        }

        /// Now parse out the edges, three fields at a time.
        int vertex1, vertex2;
        std::istringstream edgeDataStrm(edgeStr.c_str());

        try
        {
            while (!edgeDataStrm.fail())
            {
                edgeDataStrm >> vertex1 >> vertex2;

                // Must check after the read because we
                // may be at the end and not know it.  If
                // we are at the end we will add a
                // duplicate of the last entry if we don't
                // check here.
                if (!edgeDataStrm.fail())
                {
                    PointGeomSharedPtr vertices[2] = {GetVertex(vertex1),
                                                      GetVertex(vertex2)};
                    SegGeomSharedPtr edge;
                    it = m_curvedEdges.find(indx);

                    if (it == m_curvedEdges.end())
                    {
                        edge = MemoryManager<SegGeom>::AllocateSharedPtr(
                            indx, m_spaceDimension, vertices);
                    }
                    else
                    {
                        edge = MemoryManager<SegGeom>::AllocateSharedPtr(
                            indx, m_spaceDimension, vertices, it->second);
                    }

                    m_segGeoms[indx] = edge;
                }
            }
        }
        catch (...)
        {
            NEKERROR(
                ErrorUtil::efatal,
                (std::string("Unable to read edge data: ") + edgeStr).c_str());
        }

        edge = edge->NextSiblingElement("E");
    }
}

void MeshGraphXml::ReadFaces()
{
    /// Look for elements in FACE block.
    TiXmlElement *field = m_xmlGeom->FirstChildElement("FACE");

    ASSERTL0(field, "Unable to find FACE tag in file.");

    /// All faces are of the form: "<? ID="#"> ... </?>", with
    /// ? being an element type (either Q or T).
    /// They might be in compressed format and so then need upacking.

    TiXmlElement *element = field->FirstChildElement();
    CurveMap::iterator it;

    while (element)
    {
        std::string elementType(element->ValueStr());

        ASSERTL0(elementType == "Q" || elementType == "T",
                 (std::string("Unknown 3D face type: ") + elementType).c_str());

        /// Read id attribute.
        int indx;
        int err = element->QueryIntAttribute("ID", &indx);
        ASSERTL0(err == TIXML_SUCCESS, "Unable to read face attribute ID.");

        /// See if this face has curves.
        it = m_curvedFaces.find(indx);

        /// Read text element description.
        TiXmlNode *elementChild = element->FirstChild();
        std::string elementStr;
        while (elementChild)
        {
            if (elementChild->Type() == TiXmlNode::TINYXML_TEXT)
            {
                elementStr += elementChild->ToText()->ValueStr();
            }
            elementChild = elementChild->NextSibling();
        }

        ASSERTL0(!elementStr.empty(), "Unable to read face description body.");

        /// Parse out the element components corresponding to type of
        /// element.
        if (elementType == "T")
        {
            // Read three edge numbers
            int edge1, edge2, edge3;
            std::istringstream elementDataStrm(elementStr.c_str());

            try
            {
                elementDataStrm >> edge1;
                elementDataStrm >> edge2;
                elementDataStrm >> edge3;

                ASSERTL0(
                    !elementDataStrm.fail(),
                    (std::string("Unable to read face data for TRIANGLE: ") +
                     elementStr)
                        .c_str());

                /// Create a TriGeom to hold the new definition.
                SegGeomSharedPtr edges[TriGeom::kNedges] = {
                    GetSegGeom(edge1), GetSegGeom(edge2), GetSegGeom(edge3)};

                TriGeomSharedPtr trigeom;

                if (it == m_curvedFaces.end())
                {
                    trigeom =
                        MemoryManager<TriGeom>::AllocateSharedPtr(indx, edges);
                }
                else
                {
                    trigeom = MemoryManager<TriGeom>::AllocateSharedPtr(
                        indx, edges, it->second);
                }

                trigeom->SetGlobalID(indx);

                m_triGeoms[indx] = trigeom;
            }
            catch (...)
            {
                NEKERROR(
                    ErrorUtil::efatal,
                    (std::string("Unable to read face data for TRIANGLE: ") +
                     elementStr)
                        .c_str());
            }
        }
        else if (elementType == "Q")
        {
            // Read four edge numbers
            int edge1, edge2, edge3, edge4;
            std::istringstream elementDataStrm(elementStr.c_str());

            try
            {
                elementDataStrm >> edge1;
                elementDataStrm >> edge2;
                elementDataStrm >> edge3;
                elementDataStrm >> edge4;

                ASSERTL0(!elementDataStrm.fail(),
                         (std::string("Unable to read face data for QUAD: ") +
                          elementStr)
                             .c_str());

                /// Create a QuadGeom to hold the new definition.
                SegGeomSharedPtr edges[QuadGeom::kNedges] = {
                    GetSegGeom(edge1), GetSegGeom(edge2), GetSegGeom(edge3),
                    GetSegGeom(edge4)};

                QuadGeomSharedPtr quadgeom;

                if (it == m_curvedFaces.end())
                {
                    quadgeom =
                        MemoryManager<QuadGeom>::AllocateSharedPtr(indx, edges);
                }
                else
                {
                    quadgeom = MemoryManager<QuadGeom>::AllocateSharedPtr(
                        indx, edges, it->second);
                }
                quadgeom->SetGlobalID(indx);

                m_quadGeoms[indx] = quadgeom;
            }
            catch (...)
            {
                NEKERROR(ErrorUtil::efatal,
                         (std::string("Unable to read face data for QUAD: ") +
                          elementStr)
                             .c_str());
            }
        }
        // Keep looking
        element = element->NextSiblingElement();
    }
}

void MeshGraphXml::ReadElements()
{
    switch (m_meshDimension)
    {
        case 1:
            ReadElements1D();
            break;
        case 2:
            ReadElements2D();
            break;
        case 3:
            ReadElements3D();
            break;
    }
}

void MeshGraphXml::ReadElements1D()
{
    TiXmlElement *field = NULL;

    /// Look for elements in ELEMENT block.
    field = m_xmlGeom->FirstChildElement("ELEMENT");

    ASSERTL0(field, "Unable to find ELEMENT tag in file.");

    /// All elements are of the form: "<S ID = n> ... </S>", with
    /// ? being the element type.

    TiXmlElement *segment = field->FirstChildElement("S");
    CurveMap::iterator it;

    while (segment)
    {
        int indx;
        int err = segment->QueryIntAttribute("ID", &indx);
        ASSERTL0(err == TIXML_SUCCESS, "Unable to read element attribute ID.");

        TiXmlNode *elementChild = segment->FirstChild();
        while (elementChild && elementChild->Type() != TiXmlNode::TINYXML_TEXT)
        {
            elementChild = elementChild->NextSibling();
        }

        ASSERTL0(elementChild, "Unable to read element description body.");
        std::string elementStr = elementChild->ToText()->ValueStr();

        /// Parse out the element components corresponding to type of
        /// element.
        /// Read two vertex numbers
        int vertex1, vertex2;
        std::istringstream elementDataStrm(elementStr.c_str());

        try
        {
            elementDataStrm >> vertex1;
            elementDataStrm >> vertex2;

            ASSERTL0(!elementDataStrm.fail(),
                     (std::string("Unable to read element data for SEGMENT: ") +
                      elementStr)
                         .c_str());

            PointGeomSharedPtr vertices[2] = {GetVertex(vertex1),
                                              GetVertex(vertex2)};
            SegGeomSharedPtr seg;
            it = m_curvedEdges.find(indx);

            if (it == m_curvedEdges.end())
            {
                seg = MemoryManager<SegGeom>::AllocateSharedPtr(
                    indx, m_spaceDimension, vertices);
                seg->SetGlobalID(indx); // Set global mesh id
            }
            else
            {
                seg = MemoryManager<SegGeom>::AllocateSharedPtr(
                    indx, m_spaceDimension, vertices, it->second);
                seg->SetGlobalID(indx); // Set global mesh id
            }
            seg->SetGlobalID(indx);
            m_segGeoms[indx] = seg;
        }
        catch (...)
        {
            NEKERROR(ErrorUtil::efatal,
                     (std::string("Unable to read element data for segment: ") +
                      elementStr)
                         .c_str());
        }
        /// Keep looking for additional segments
        segment = segment->NextSiblingElement("S");
    }
}

void MeshGraphXml::ReadElements2D()
{
    /// Look for elements in ELEMENT block.
    TiXmlElement *field = m_xmlGeom->FirstChildElement("ELEMENT");

    ASSERTL0(field, "Unable to find ELEMENT tag in file.");

    // Set up curve map for curved elements on an embedded manifold.
    CurveMap::iterator it;

    /// All elements are of the form: "<? ID="#"> ... </?>", with
    /// ? being the element type.

    TiXmlElement *element = field->FirstChildElement();

    while (element)
    {
        std::string elementType(element->ValueStr());

        ASSERTL0(
            elementType == "Q" || elementType == "T",
            (std::string("Unknown 2D element type: ") + elementType).c_str());

        /// Read id attribute.
        int indx;
        int err = element->QueryIntAttribute("ID", &indx);
        ASSERTL0(err == TIXML_SUCCESS, "Unable to read element attribute ID.");

        it = m_curvedFaces.find(indx);

        /// Read text element description.
        TiXmlNode *elementChild = element->FirstChild();
        std::string elementStr;
        while (elementChild)
        {
            if (elementChild->Type() == TiXmlNode::TINYXML_TEXT)
            {
                elementStr += elementChild->ToText()->ValueStr();
            }
            elementChild = elementChild->NextSibling();
        }

        ASSERTL0(!elementStr.empty(),
                 "Unable to read element description body.");

        /// Parse out the element components corresponding to type of
        /// element.
        if (elementType == "T")
        {
            // Read three edge numbers
            int edge1, edge2, edge3;
            std::istringstream elementDataStrm(elementStr.c_str());

            try
            {
                elementDataStrm >> edge1;
                elementDataStrm >> edge2;
                elementDataStrm >> edge3;

                ASSERTL0(
                    !elementDataStrm.fail(),
                    (std::string("Unable to read element data for TRIANGLE: ") +
                     elementStr)
                        .c_str());

                /// Create a TriGeom to hold the new definition.
                SegGeomSharedPtr edges[TriGeom::kNedges] = {
                    GetSegGeom(edge1), GetSegGeom(edge2), GetSegGeom(edge3)};

                TriGeomSharedPtr trigeom;
                if (it == m_curvedFaces.end())
                {
                    trigeom =
                        MemoryManager<TriGeom>::AllocateSharedPtr(indx, edges);
                }
                else
                {
                    trigeom = MemoryManager<TriGeom>::AllocateSharedPtr(
                        indx, edges, it->second);
                }
                trigeom->SetGlobalID(indx);

                m_triGeoms[indx] = trigeom;
            }
            catch (...)
            {
                NEKERROR(
                    ErrorUtil::efatal,
                    (std::string("Unable to read element data for TRIANGLE: ") +
                     elementStr)
                        .c_str());
            }
        }
        else if (elementType == "Q")
        {
            // Read four edge numbers
            int edge1, edge2, edge3, edge4;
            std::istringstream elementDataStrm(elementStr.c_str());

            try
            {
                elementDataStrm >> edge1;
                elementDataStrm >> edge2;
                elementDataStrm >> edge3;
                elementDataStrm >> edge4;

                ASSERTL0(
                    !elementDataStrm.fail(),
                    (std::string("Unable to read element data for QUAD: ") +
                     elementStr)
                        .c_str());

                /// Create a QuadGeom to hold the new definition.
                SegGeomSharedPtr edges[QuadGeom::kNedges] = {
                    GetSegGeom(edge1), GetSegGeom(edge2), GetSegGeom(edge3),
                    GetSegGeom(edge4)};

                QuadGeomSharedPtr quadgeom;
                if (it == m_curvedFaces.end())
                {
                    quadgeom =
                        MemoryManager<QuadGeom>::AllocateSharedPtr(indx, edges);
                }
                else
                {
                    quadgeom = MemoryManager<QuadGeom>::AllocateSharedPtr(
                        indx, edges, it->second);
                }
                quadgeom->SetGlobalID(indx);

                m_quadGeoms[indx] = quadgeom;
            }
            catch (...)
            {
                NEKERROR(
                    ErrorUtil::efatal,
                    (std::string("Unable to read element data for QUAD: ") +
                     elementStr)
                        .c_str());
            }
        }
        /// Keep looking
        element = element->NextSiblingElement();
    }
}

void MeshGraphXml::ReadElements3D()
{
    /// Look for elements in ELEMENT block.
    TiXmlElement *field = m_xmlGeom->FirstChildElement("ELEMENT");

    ASSERTL0(field, "Unable to find ELEMENT tag in file.");

    /// All elements are of the form: "<? ID="#"> ... </?>", with
    /// ? being the element type.

    TiXmlElement *element = field->FirstChildElement();

    while (element)
    {
        std::string elementType(element->ValueStr());

        // A - tet, P - pyramid, R - prism, H - hex
        ASSERTL0(
            elementType == "A" || elementType == "P" || elementType == "R" ||
                elementType == "H",
            (std::string("Unknown 3D element type: ") + elementType).c_str());

        /// Read id attribute.
        int indx;
        int err = element->QueryIntAttribute("ID", &indx);
        ASSERTL0(err == TIXML_SUCCESS, "Unable to read element attribute ID.");

        /// Read text element description.
        TiXmlNode *elementChild = element->FirstChild();
        std::string elementStr;
        while (elementChild)
        {
            if (elementChild->Type() == TiXmlNode::TINYXML_TEXT)
            {
                elementStr += elementChild->ToText()->ValueStr();
            }
            elementChild = elementChild->NextSibling();
        }

        ASSERTL0(!elementStr.empty(),
                 "Unable to read element description body.");

        std::istringstream elementDataStrm(elementStr.c_str());

        /// Parse out the element components corresponding to type of
        /// element.

        // Tetrahedral
        if (elementType == "A")
        {
            try
            {
                /// Create arrays for the tri and quad faces.
                const int kNfaces  = TetGeom::kNfaces;
                const int kNtfaces = TetGeom::kNtfaces;
                const int kNqfaces = TetGeom::kNqfaces;
                TriGeomSharedPtr tfaces[kNtfaces];
                int Ntfaces = 0;
                int Nqfaces = 0;

                /// Fill the arrays and make sure there aren't too many
                /// faces.
                std::stringstream errorstring;
                errorstring << "Element " << indx << " must have " << kNtfaces
                            << " triangle face(s), and " << kNqfaces
                            << " quadrilateral face(s).";
                for (int i = 0; i < kNfaces; i++)
                {
                    int faceID;
                    elementDataStrm >> faceID;
                    Geometry2DSharedPtr face = GetGeometry2D(faceID);
                    if (face == Geometry2DSharedPtr() ||
                        (face->GetShapeType() != LibUtilities::eTriangle &&
                         face->GetShapeType() != LibUtilities::eQuadrilateral))
                    {
                        std::stringstream errorstring;
                        errorstring << "Element " << indx
                                    << " has invalid face: " << faceID;
                        ASSERTL0(false, errorstring.str().c_str());
                    }
                    else if (face->GetShapeType() == LibUtilities::eTriangle)
                    {
                        ASSERTL0(Ntfaces < kNtfaces, errorstring.str().c_str());
                        tfaces[Ntfaces++] = static_pointer_cast<TriGeom>(face);
                    }
                    else if (face->GetShapeType() ==
                             LibUtilities::eQuadrilateral)
                    {
                        ASSERTL0(Nqfaces < kNqfaces, errorstring.str().c_str());
                    }
                }

                /// Make sure all of the face indicies could be read, and
                /// that there weren't too few.
                ASSERTL0(!elementDataStrm.fail(),
                         (std::string(
                              "Unable to read element data for TETRAHEDRON: ") +
                          elementStr)
                             .c_str());
                ASSERTL0(Ntfaces == kNtfaces, errorstring.str().c_str());
                ASSERTL0(Nqfaces == kNqfaces, errorstring.str().c_str());

                TetGeomSharedPtr tetgeom(
                    MemoryManager<TetGeom>::AllocateSharedPtr(indx, tfaces));

                m_tetGeoms[indx] = tetgeom;
                PopulateFaceToElMap(tetgeom, kNfaces);
            }
            catch (...)
            {
                NEKERROR(ErrorUtil::efatal,
                         (std::string(
                              "Unable to read element data for TETRAHEDRON: ") +
                          elementStr)
                             .c_str());
            }
        }
        // Pyramid
        else if (elementType == "P")
        {
            try
            {
                /// Create arrays for the tri and quad faces.
                const int kNfaces  = PyrGeom::kNfaces;
                const int kNtfaces = PyrGeom::kNtfaces;
                const int kNqfaces = PyrGeom::kNqfaces;
                Geometry2DSharedPtr faces[kNfaces];
                int Nfaces  = 0;
                int Ntfaces = 0;
                int Nqfaces = 0;

                /// Fill the arrays and make sure there aren't too many
                /// faces.
                std::stringstream errorstring;
                errorstring << "Element " << indx << " must have " << kNtfaces
                            << " triangle face(s), and " << kNqfaces
                            << " quadrilateral face(s).";
                for (int i = 0; i < kNfaces; i++)
                {
                    int faceID;
                    elementDataStrm >> faceID;
                    Geometry2DSharedPtr face = GetGeometry2D(faceID);
                    if (face == Geometry2DSharedPtr() ||
                        (face->GetShapeType() != LibUtilities::eTriangle &&
                         face->GetShapeType() != LibUtilities::eQuadrilateral))
                    {
                        std::stringstream errorstring;
                        errorstring << "Element " << indx
                                    << " has invalid face: " << faceID;
                        ASSERTL0(false, errorstring.str().c_str());
                    }
                    else if (face->GetShapeType() == LibUtilities::eTriangle)
                    {
                        ASSERTL0(Ntfaces < kNtfaces, errorstring.str().c_str());
                        faces[Nfaces++] = static_pointer_cast<TriGeom>(face);
                        Ntfaces++;
                    }
                    else if (face->GetShapeType() ==
                             LibUtilities::eQuadrilateral)
                    {
                        ASSERTL0(Nqfaces < kNqfaces, errorstring.str().c_str());
                        faces[Nfaces++] = static_pointer_cast<QuadGeom>(face);
                        Nqfaces++;
                    }
                }

                /// Make sure all of the face indicies could be read, and
                /// that there weren't too few.
                ASSERTL0(
                    !elementDataStrm.fail(),
                    (std::string("Unable to read element data for PYRAMID: ") +
                     elementStr)
                        .c_str());
                ASSERTL0(Ntfaces == kNtfaces, errorstring.str().c_str());
                ASSERTL0(Nqfaces == kNqfaces, errorstring.str().c_str());

                PyrGeomSharedPtr pyrgeom(
                    MemoryManager<PyrGeom>::AllocateSharedPtr(indx, faces));

                m_pyrGeoms[indx] = pyrgeom;
                PopulateFaceToElMap(pyrgeom, kNfaces);
            }
            catch (...)
            {
                NEKERROR(
                    ErrorUtil::efatal,
                    (std::string("Unable to read element data for PYRAMID: ") +
                     elementStr)
                        .c_str());
            }
        }
        // Prism
        else if (elementType == "R")
        {
            try
            {
                /// Create arrays for the tri and quad faces.
                const int kNfaces  = PrismGeom::kNfaces;
                const int kNtfaces = PrismGeom::kNtfaces;
                const int kNqfaces = PrismGeom::kNqfaces;
                Geometry2DSharedPtr faces[kNfaces];
                int Ntfaces = 0;
                int Nqfaces = 0;
                int Nfaces  = 0;

                /// Fill the arrays and make sure there aren't too many
                /// faces.
                std::stringstream errorstring;
                errorstring << "Element " << indx << " must have " << kNtfaces
                            << " triangle face(s), and " << kNqfaces
                            << " quadrilateral face(s).";

                for (int i = 0; i < kNfaces; i++)
                {
                    int faceID;
                    elementDataStrm >> faceID;
                    Geometry2DSharedPtr face = GetGeometry2D(faceID);
                    if (face == Geometry2DSharedPtr() ||
                        (face->GetShapeType() != LibUtilities::eTriangle &&
                         face->GetShapeType() != LibUtilities::eQuadrilateral))
                    {
                        std::stringstream errorstring;
                        errorstring << "Element " << indx
                                    << " has invalid face: " << faceID;
                        ASSERTL0(false, errorstring.str().c_str());
                    }
                    else if (face->GetShapeType() == LibUtilities::eTriangle)
                    {
                        ASSERTL0(Ntfaces < kNtfaces, errorstring.str().c_str());
                        faces[Nfaces++] =
                            std::static_pointer_cast<TriGeom>(face);
                        Ntfaces++;
                    }
                    else if (face->GetShapeType() ==
                             LibUtilities::eQuadrilateral)
                    {
                        ASSERTL0(Nqfaces < kNqfaces, errorstring.str().c_str());
                        faces[Nfaces++] =
                            std::static_pointer_cast<QuadGeom>(face);
                        Nqfaces++;
                    }
                }

                /// Make sure all of the face indicies could be read, and
                /// that there weren't too few.
                ASSERTL0(
                    !elementDataStrm.fail(),
                    (std::string("Unable to read element data for PRISM: ") +
                     elementStr)
                        .c_str());
                ASSERTL0(Ntfaces == kNtfaces, errorstring.str().c_str());
                ASSERTL0(Nqfaces == kNqfaces, errorstring.str().c_str());

                PrismGeomSharedPtr prismgeom(
                    MemoryManager<PrismGeom>::AllocateSharedPtr(indx, faces));

                m_prismGeoms[indx] = prismgeom;
                PopulateFaceToElMap(prismgeom, kNfaces);
            }
            catch (...)
            {
                NEKERROR(
                    ErrorUtil::efatal,
                    (std::string("Unable to read element data for PRISM: ") +
                     elementStr)
                        .c_str());
            }
        }
        // Hexahedral
        else if (elementType == "H")
        {
            try
            {
                /// Create arrays for the tri and quad faces.
                const int kNfaces  = HexGeom::kNfaces;
                const int kNtfaces = HexGeom::kNtfaces;
                const int kNqfaces = HexGeom::kNqfaces;
                // TriGeomSharedPtr tfaces[kNtfaces];
                QuadGeomSharedPtr qfaces[kNqfaces];
                int Ntfaces = 0;
                int Nqfaces = 0;

                /// Fill the arrays and make sure there aren't too many
                /// faces.
                std::stringstream errorstring;
                errorstring << "Element " << indx << " must have " << kNtfaces
                            << " triangle face(s), and " << kNqfaces
                            << " quadrilateral face(s).";
                for (int i = 0; i < kNfaces; i++)
                {
                    int faceID;
                    elementDataStrm >> faceID;
                    Geometry2DSharedPtr face = GetGeometry2D(faceID);
                    if (face == Geometry2DSharedPtr() ||
                        (face->GetShapeType() != LibUtilities::eTriangle &&
                         face->GetShapeType() != LibUtilities::eQuadrilateral))
                    {
                        std::stringstream errorstring;
                        errorstring << "Element " << indx
                                    << " has invalid face: " << faceID;
                        ASSERTL0(false, errorstring.str().c_str());
                    }
                    else if (face->GetShapeType() == LibUtilities::eTriangle)
                    {
                        ASSERTL0(Ntfaces < kNtfaces, errorstring.str().c_str());
                        // tfaces[Ntfaces++] =
                        // boost::static_pointer_cast<TriGeom>(face);
                    }
                    else if (face->GetShapeType() ==
                             LibUtilities::eQuadrilateral)
                    {
                        ASSERTL0(Nqfaces < kNqfaces, errorstring.str().c_str());
                        qfaces[Nqfaces++] =
                            std::static_pointer_cast<QuadGeom>(face);
                    }
                }

                /// Make sure all of the face indicies could be read, and
                /// that there weren't too few.
                ASSERTL0(!elementDataStrm.fail(),
                         (std::string(
                              "Unable to read element data for HEXAHEDRAL: ") +
                          elementStr)
                             .c_str());
                ASSERTL0(Ntfaces == kNtfaces, errorstring.str().c_str());
                ASSERTL0(Nqfaces == kNqfaces, errorstring.str().c_str());

                HexGeomSharedPtr hexgeom(
                    MemoryManager<HexGeom>::AllocateSharedPtr(indx, qfaces));

                m_hexGeoms[indx] = hexgeom;
                PopulateFaceToElMap(hexgeom, kNfaces);
            }
            catch (...)
            {
                NEKERROR(ErrorUtil::efatal,
                         (std::string(
                              "Unable to read element data for HEXAHEDRAL: ") +
                          elementStr)
                             .c_str());
            }
        }
        /// Keep looking
        element = element->NextSiblingElement();
    }
}

void MeshGraphXml::ReadComposites()
{
    TiXmlElement *field = NULL;

    /// Look for elements in ELEMENT block.
    field = m_xmlGeom->FirstChildElement("COMPOSITE");

    ASSERTL0(field, "Unable to find COMPOSITE tag in file.");

    TiXmlElement *node = field->FirstChildElement("C");

    // Sequential counter for the composite numbers.
    int nextCompositeNumber = -1;

    while (node)
    {
        /// All elements are of the form: "<? ID="#"> ... </?>", with
        /// ? being the element type.

        nextCompositeNumber++;

        int indx;
        int err = node->QueryIntAttribute("ID", &indx);
        ASSERTL0(err == TIXML_SUCCESS, "Unable to read attribute ID.");
        // ASSERTL0(indx == nextCompositeNumber, "Composite IDs must begin with
        // zero and be sequential.");

        TiXmlNode *compositeChild = node->FirstChild();
        // This is primarily to skip comments that may be present.
        // Comments appear as nodes just like elements.
        // We are specifically looking for text in the body
        // of the definition.
        while (compositeChild &&
               compositeChild->Type() != TiXmlNode::TINYXML_TEXT)
        {
            compositeChild = compositeChild->NextSibling();
        }

        ASSERTL0(compositeChild, "Unable to read composite definition body.");
        std::string compositeStr = compositeChild->ToText()->ValueStr();

        /// Parse out the element components corresponding to type of element.

        std::istringstream compositeDataStrm(compositeStr.c_str());

        try
        {
            bool first = true;
            std::string prevCompositeElementStr;

            while (!compositeDataStrm.fail())
            {
                std::string compositeElementStr;
                compositeDataStrm >> compositeElementStr;

                if (!compositeDataStrm.fail())
                {
                    if (first)
                    {
                        first = false;

                        CompositeSharedPtr curVector =
                            MemoryManager<Composite>::AllocateSharedPtr();
                        m_meshComposites[indx] = curVector;
                    }

                    if (compositeElementStr.length() > 0)
                    {
                        ResolveGeomRef(prevCompositeElementStr,
                                       compositeElementStr,
                                       m_meshComposites[indx]);
                    }
                    prevCompositeElementStr = compositeElementStr;
                }
            }
        }
        catch (...)
        {
            NEKERROR(
                ErrorUtil::efatal,
                (std::string("Unable to read COMPOSITE data for composite: ") +
                 compositeStr)
                    .c_str());
        }

        // Read optional name as string and save to m_compositeLabels if exists
        std::string name;
        err = node->QueryStringAttribute("NAME", &name);
        if (err == TIXML_SUCCESS)
        {
            m_compositesLabels[indx] = name;
        }

        /// Keep looking for additional composite definitions.
        node = node->NextSiblingElement("C");
    }

    ASSERTL0(nextCompositeNumber >= 0,
             "At least one composite must be specified.");
}

void MeshGraphXml::ResolveGeomRef(const std::string &prevToken,
                                  const std::string &token,
                                  CompositeSharedPtr &composite)
{
    switch (m_meshDimension)
    {
        case 1:
            ResolveGeomRef1D(prevToken, token, composite);
            break;
        case 2:
            ResolveGeomRef2D(prevToken, token, composite);
            break;
        case 3:
            ResolveGeomRef3D(prevToken, token, composite);
            break;
    }
}

void MeshGraphXml::ResolveGeomRef1D(const std::string &prevToken,
                                    const std::string &token,
                                    CompositeSharedPtr &composite)
{
    try
    {
        std::istringstream tokenStream(token);
        std::istringstream prevTokenStream(prevToken);

        char type;
        char prevType;

        tokenStream >> type;

        std::string::size_type indxBeg = token.find_first_of('[') + 1;
        std::string::size_type indxEnd = token.find_last_of(']') - 1;

        ASSERTL0(
            indxBeg <= indxEnd,
            (std::string("Error reading index definition:") + token).c_str());

        std::string indxStr = token.substr(indxBeg, indxEnd - indxBeg + 1);

        typedef vector<unsigned int> SeqVectorType;
        SeqVectorType seqVector;

        if (!ParseUtils::GenerateSeqVector(indxStr.c_str(), seqVector))
        {
            NEKERROR(ErrorUtil::efatal,
                     (std::string("Ill-formed sequence definition: ") + indxStr)
                         .c_str());
        }

        prevTokenStream >> prevType;

        // All composites must be of the same dimension.
        bool validSequence =
            (prevToken.empty() || // No previous, then current is just fine.
             (type == 'V' && prevType == 'V') ||
             (type == 'S' && prevType == 'S'));

        ASSERTL0(validSequence,
                 (std::string("Invalid combination of composite items: ") +
                  type + " and " + prevType + ".")
                     .c_str());

        switch (type)
        {
            case 'V': // Vertex
                for (SeqVectorType::iterator iter = seqVector.begin();
                     iter != seqVector.end(); ++iter)
                {
                    if (m_vertSet.find(*iter) == m_vertSet.end())
                    {
                        char errStr[16] = "";
                        ::snprintf(errStr, 16, "%d", *iter);
                        NEKERROR(
                            ErrorUtil::ewarning,
                            (std::string("Unknown vertex index: ") + errStr)
                                .c_str());
                    }
                    else
                    {
                        composite->m_geomVec.push_back(m_vertSet[*iter]);
                    }
                }
                break;

            case 'S': // Segment
                for (SeqVectorType::iterator iter = seqVector.begin();
                     iter != seqVector.end(); ++iter)
                {
                    if (m_segGeoms.find(*iter) == m_segGeoms.end())
                    {
                        char errStr[16] = "";
                        ::snprintf(errStr, 16, "%d", *iter);
                        NEKERROR(
                            ErrorUtil::ewarning,
                            (std::string("Unknown segment index: ") + errStr)
                                .c_str());
                    }
                    else
                    {
                        composite->m_geomVec.push_back(m_segGeoms[*iter]);
                    }
                }
                break;

            default:
                NEKERROR(ErrorUtil::efatal,
                         (std::string("Unrecognized composite token: ") + token)
                             .c_str());
        }
    }
    catch (...)
    {
        NEKERROR(ErrorUtil::efatal,
                 (std::string("Problem processing composite token: ") + token)
                     .c_str());
    }

    return;
}

void MeshGraphXml::ResolveGeomRef2D(const std::string &prevToken,
                                    const std::string &token,
                                    CompositeSharedPtr &composite)
{
    try
    {
        std::istringstream tokenStream(token);
        std::istringstream prevTokenStream(prevToken);

        char type;
        char prevType;

        tokenStream >> type;

        std::string::size_type indxBeg = token.find_first_of('[') + 1;
        std::string::size_type indxEnd = token.find_last_of(']') - 1;

        ASSERTL0(
            indxBeg <= indxEnd,
            (std::string("Error reading index definition:") + token).c_str());

        std::string indxStr = token.substr(indxBeg, indxEnd - indxBeg + 1);
        std::vector<unsigned int> seqVector;
        std::vector<unsigned int>::iterator seqIter;

        bool err = ParseUtils::GenerateSeqVector(indxStr.c_str(), seqVector);

        ASSERTL0(err,
                 (std::string("Error reading composite elements: ") + indxStr)
                     .c_str());

        prevTokenStream >> prevType;

        // All composites must be of the same dimension.
        bool validSequence =
            (prevToken.empty() || // No previous, then current is just fine.
             (type == 'V' && prevType == 'V') ||
             (type == 'E' && prevType == 'E') ||
             ((type == 'T' || type == 'Q') &&
              (prevType == 'T' || prevType == 'Q')));

        ASSERTL0(validSequence,
                 (std::string("Invalid combination of composite items: ") +
                  type + " and " + prevType + ".")
                     .c_str());

        switch (type)
        {
            case 'E': // Edge
                for (seqIter = seqVector.begin(); seqIter != seqVector.end();
                     ++seqIter)
                {
                    if (m_segGeoms.find(*seqIter) == m_segGeoms.end())
                    {
                        char errStr[16] = "";
                        ::snprintf(errStr, 16, "%d", *seqIter);
                        NEKERROR(ErrorUtil::ewarning,
                                 (std::string("Unknown edge index: ") + errStr)
                                     .c_str());
                    }
                    else
                    {
                        composite->m_geomVec.push_back(m_segGeoms[*seqIter]);
                    }
                }
                break;

            case 'T': // Triangle
            {
                for (seqIter = seqVector.begin(); seqIter != seqVector.end();
                     ++seqIter)
                {
                    if (m_triGeoms.count(*seqIter) == 0)
                    {
                        char errStr[16] = "";
                        ::snprintf(errStr, 16, "%d", *seqIter);
                        NEKERROR(
                            ErrorUtil::ewarning,
                            (std::string("Unknown triangle index: ") + errStr)
                                .c_str());
                    }
                    else
                    {
                        if (CheckRange(*m_triGeoms[*seqIter]))
                        {
                            composite->m_geomVec.push_back(
                                m_triGeoms[*seqIter]);
                        }
                    }
                }
            }
            break;

            case 'Q': // Quad
            {
                for (seqIter = seqVector.begin(); seqIter != seqVector.end();
                     ++seqIter)
                {
                    if (m_quadGeoms.count(*seqIter) == 0)
                    {
                        char errStr[16] = "";
                        ::snprintf(errStr, 16, "%d", *seqIter);
                        NEKERROR(ErrorUtil::ewarning,
                                 (std::string("Unknown quad index: ") + errStr +
                                  std::string(" in Composite section"))
                                     .c_str());
                    }
                    else
                    {
                        if (CheckRange(*m_quadGeoms[*seqIter]))
                        {
                            composite->m_geomVec.push_back(
                                m_quadGeoms[*seqIter]);
                        }
                    }
                }
            }
            break;

            case 'V': // Vertex
                for (seqIter = seqVector.begin(); seqIter != seqVector.end();
                     ++seqIter)
                {
                    if (*seqIter >= m_vertSet.size())
                    {
                        char errStr[16] = "";
                        ::snprintf(errStr, 16, "%d", *seqIter);
                        NEKERROR(
                            ErrorUtil::ewarning,
                            (std::string("Unknown vertex index: ") + errStr)
                                .c_str());
                    }
                    else
                    {
                        composite->m_geomVec.push_back(m_vertSet[*seqIter]);
                    }
                }
                break;

            default:
                NEKERROR(ErrorUtil::efatal,
                         (std::string("Unrecognized composite token: ") + token)
                             .c_str());
        }
    }
    catch (...)
    {
        NEKERROR(ErrorUtil::efatal,
                 (std::string("Problem processing composite token: ") + token)
                     .c_str());
    }

    return;
}

void MeshGraphXml::ResolveGeomRef3D(const std::string &prevToken,
                                    const std::string &token,
                                    CompositeSharedPtr &composite)
{
    try
    {
        std::istringstream tokenStream(token);
        std::istringstream prevTokenStream(prevToken);

        char type;
        char prevType;

        tokenStream >> type;

        std::string::size_type indxBeg = token.find_first_of('[') + 1;
        std::string::size_type indxEnd = token.find_last_of(']') - 1;

        ASSERTL0(
            indxBeg <= indxEnd,
            (std::string("Error reading index definition:") + token).c_str());

        std::string indxStr = token.substr(indxBeg, indxEnd - indxBeg + 1);

        std::vector<unsigned int> seqVector;
        std::vector<unsigned int>::iterator seqIter;

        bool err = ParseUtils::GenerateSeqVector(indxStr.c_str(), seqVector);

        ASSERTL0(err,
                 (std::string("Error reading composite elements: ") + indxStr)
                     .c_str());

        prevTokenStream >> prevType;

        // All composites must be of the same dimension.  This map makes things
        // clean to compare.
        map<char, int> typeMap;
        typeMap['V'] = 1; // Vertex
        typeMap['E'] = 1; // Edge
        typeMap['T'] = 2; // Triangle
        typeMap['Q'] = 2; // Quad
        typeMap['A'] = 3; // Tet
        typeMap['P'] = 3; // Pyramid
        typeMap['R'] = 3; // Prism
        typeMap['H'] = 3; // Hex

        // Make sure only geoms of the same dimension are combined.
        bool validSequence =
            (prevToken.empty() || (typeMap[type] == typeMap[prevType]));

        ASSERTL0(validSequence,
                 (std::string("Invalid combination of composite items: ") +
                  type + " and " + prevType + ".")
                     .c_str());

        switch (type)
        {
            case 'V': // Vertex
                for (seqIter = seqVector.begin(); seqIter != seqVector.end();
                     ++seqIter)
                {
                    if (m_vertSet.find(*seqIter) == m_vertSet.end())
                    {
                        char errStr[16] = "";
                        ::snprintf(errStr, 16, "%d", *seqIter);
                        NEKERROR(
                            ErrorUtil::ewarning,
                            (std::string("Unknown vertex index: ") + errStr)
                                .c_str());
                    }
                    else
                    {
                        composite->m_geomVec.push_back(m_vertSet[*seqIter]);
                    }
                }
                break;

            case 'E': // Edge
                for (seqIter = seqVector.begin(); seqIter != seqVector.end();
                     ++seqIter)
                {
                    if (m_segGeoms.find(*seqIter) == m_segGeoms.end())
                    {
                        char errStr[16] = "";
                        ::snprintf(errStr, 16, "%d", *seqIter);
                        NEKERROR(ErrorUtil::ewarning,
                                 (std::string("Unknown edge index: ") + errStr)
                                     .c_str());
                    }
                    else
                    {
                        composite->m_geomVec.push_back(m_segGeoms[*seqIter]);
                    }
                }
                break;

            case 'F': // Face
                for (seqIter = seqVector.begin(); seqIter != seqVector.end();
                     ++seqIter)
                {
                    Geometry2DSharedPtr face = GetGeometry2D(*seqIter);
                    if (face == Geometry2DSharedPtr())
                    {
                        char errStr[16] = "";
                        ::snprintf(errStr, 16, "%d", *seqIter);
                        NEKERROR(ErrorUtil::ewarning,
                                 (std::string("Unknown face index: ") + errStr)
                                     .c_str());
                    }
                    else
                    {
                        if (CheckRange(*face))
                        {
                            composite->m_geomVec.push_back(face);
                        }
                    }
                }
                break;

            case 'T': // Triangle
                for (seqIter = seqVector.begin(); seqIter != seqVector.end();
                     ++seqIter)
                {
                    if (m_triGeoms.find(*seqIter) == m_triGeoms.end())
                    {
                        char errStr[16] = "";
                        ::snprintf(errStr, 16, "%d", *seqIter);
                        NEKERROR(
                            ErrorUtil::ewarning,
                            (std::string("Unknown triangle index: ") + errStr)
                                .c_str());
                    }
                    else
                    {
                        if (CheckRange(*m_triGeoms[*seqIter]))
                        {
                            composite->m_geomVec.push_back(
                                m_triGeoms[*seqIter]);
                        }
                    }
                }
                break;

            case 'Q': // Quad
                for (seqIter = seqVector.begin(); seqIter != seqVector.end();
                     ++seqIter)
                {
                    if (m_quadGeoms.find(*seqIter) == m_quadGeoms.end())
                    {
                        char errStr[16] = "";
                        ::snprintf(errStr, 16, "%d", *seqIter);
                        NEKERROR(ErrorUtil::ewarning,
                                 (std::string("Unknown quad index: ") + errStr)
                                     .c_str());
                    }
                    else
                    {
                        if (CheckRange(*m_quadGeoms[*seqIter]))
                        {
                            composite->m_geomVec.push_back(
                                m_quadGeoms[*seqIter]);
                        }
                    }
                }
                break;

            // Tetrahedron
            case 'A':
                for (seqIter = seqVector.begin(); seqIter != seqVector.end();
                     ++seqIter)
                {
                    if (m_tetGeoms.find(*seqIter) == m_tetGeoms.end())
                    {
                        char errStr[16] = "";
                        ::snprintf(errStr, 16, "%d", *seqIter);
                        NEKERROR(ErrorUtil::ewarning,
                                 (std::string("Unknown tet index: ") + errStr)
                                     .c_str());
                    }
                    else
                    {
                        if (CheckRange(*m_tetGeoms[*seqIter]))
                        {
                            composite->m_geomVec.push_back(
                                m_tetGeoms[*seqIter]);
                        }
                    }
                }
                break;

            // Pyramid
            case 'P':
                for (seqIter = seqVector.begin(); seqIter != seqVector.end();
                     ++seqIter)
                {
                    if (m_pyrGeoms.find(*seqIter) == m_pyrGeoms.end())
                    {
                        char errStr[16] = "";
                        ::snprintf(errStr, 16, "%d", *seqIter);
                        NEKERROR(
                            ErrorUtil::ewarning,
                            (std::string("Unknown pyramid index: ") + errStr)
                                .c_str());
                    }
                    else
                    {
                        if (CheckRange(*m_pyrGeoms[*seqIter]))
                        {
                            composite->m_geomVec.push_back(
                                m_pyrGeoms[*seqIter]);
                        }
                    }
                }
                break;

            // Prism
            case 'R':
                for (seqIter = seqVector.begin(); seqIter != seqVector.end();
                     ++seqIter)
                {
                    if (m_prismGeoms.find(*seqIter) == m_prismGeoms.end())
                    {
                        char errStr[16] = "";
                        ::snprintf(errStr, 16, "%d", *seqIter);
                        NEKERROR(ErrorUtil::ewarning,
                                 (std::string("Unknown prism index: ") + errStr)
                                     .c_str());
                    }
                    else
                    {
                        if (CheckRange(*m_prismGeoms[*seqIter]))
                        {
                            composite->m_geomVec.push_back(
                                m_prismGeoms[*seqIter]);
                        }
                    }
                }
                break;

            // Hex
            case 'H':
                for (seqIter = seqVector.begin(); seqIter != seqVector.end();
                     ++seqIter)
                {
                    if (m_hexGeoms.find(*seqIter) == m_hexGeoms.end())
                    {
                        char errStr[16] = "";
                        ::snprintf(errStr, 16, "%d", *seqIter);
                        NEKERROR(ErrorUtil::ewarning,
                                 (std::string("Unknown hex index: ") + errStr)
                                     .c_str());
                    }
                    else
                    {
                        if (CheckRange(*m_hexGeoms[*seqIter]))
                        {
                            composite->m_geomVec.push_back(
                                m_hexGeoms[*seqIter]);
                        }
                    }
                }
                break;

            default:
                NEKERROR(ErrorUtil::efatal,
                         (std::string("Unrecognized composite token: ") + token)
                             .c_str());
        }
    }
    catch (...)
    {
        NEKERROR(ErrorUtil::efatal,
                 (std::string("Problem processing composite token: ") + token)
                     .c_str());
    }

    return;
}

void MeshGraphXml::WriteVertices(TiXmlElement *geomTag, PointGeomMap &verts)
{
    TiXmlElement *vertTag = new TiXmlElement("VERTEX");

    for (auto &i : verts)
    {
        stringstream s;
        s << scientific << setprecision(8) << (*i.second)(0) << " "
          << (*i.second)(1) << " " << (*i.second)(2);
        TiXmlElement *v = new TiXmlElement("V");
        v->SetAttribute("ID", i.second->GetGlobalID());
        v->LinkEndChild(new TiXmlText(s.str()));
        vertTag->LinkEndChild(v);
    }

    geomTag->LinkEndChild(vertTag);
}

void MeshGraphXml::WriteEdges(TiXmlElement *geomTag, SegGeomMap &edges)
{
    TiXmlElement *edgeTag =
        new TiXmlElement(m_meshDimension == 1 ? "ELEMENT" : "EDGE");
    string tag = m_meshDimension == 1 ? "S" : "E";

    for (auto &i : edges)
    {
        stringstream s;
        SegGeomSharedPtr seg = i.second;
        s << seg->GetVid(0) << " " << seg->GetVid(1);
        TiXmlElement *e = new TiXmlElement(tag);
        e->SetAttribute("ID", i.first);
        e->LinkEndChild(new TiXmlText(s.str()));
        edgeTag->LinkEndChild(e);
    }

    geomTag->LinkEndChild(edgeTag);
}

void MeshGraphXml::WriteTris(TiXmlElement *faceTag, TriGeomMap &tris)
{
    string tag = "T";

    for (auto &i : tris)
    {
        stringstream s;
        TriGeomSharedPtr tri = i.second;
        s << tri->GetEid(0) << " " << tri->GetEid(1) << " " << tri->GetEid(2);
        TiXmlElement *t = new TiXmlElement(tag);
        t->SetAttribute("ID", i.first);
        t->LinkEndChild(new TiXmlText(s.str()));
        faceTag->LinkEndChild(t);
    }
}

void MeshGraphXml::WriteQuads(TiXmlElement *faceTag, QuadGeomMap &quads)
{
    string tag = "Q";

    for (auto &i : quads)
    {
        stringstream s;
        QuadGeomSharedPtr quad = i.second;
        s << quad->GetEid(0) << " " << quad->GetEid(1) << " " << quad->GetEid(2)
          << " " << quad->GetEid(3);
        TiXmlElement *q = new TiXmlElement(tag);
        q->SetAttribute("ID", i.first);
        q->LinkEndChild(new TiXmlText(s.str()));
        faceTag->LinkEndChild(q);
    }
}

void MeshGraphXml::WriteHexs(TiXmlElement *elmtTag, HexGeomMap &hexs)
{
    string tag = "H";

    for (auto &i : hexs)
    {
        stringstream s;
        HexGeomSharedPtr hex = i.second;
        s << hex->GetFid(0) << " " << hex->GetFid(1) << " " << hex->GetFid(2)
          << " " << hex->GetFid(3) << " " << hex->GetFid(4) << " "
          << hex->GetFid(5) << " ";
        TiXmlElement *h = new TiXmlElement(tag);
        h->SetAttribute("ID", i.first);
        h->LinkEndChild(new TiXmlText(s.str()));
        elmtTag->LinkEndChild(h);
    }
}

void MeshGraphXml::WritePrisms(TiXmlElement *elmtTag, PrismGeomMap &pris)
{
    string tag = "R";

    for (auto &i : pris)
    {
        stringstream s;
        PrismGeomSharedPtr prism = i.second;
        s << prism->GetFid(0) << " " << prism->GetFid(1) << " "
          << prism->GetFid(2) << " " << prism->GetFid(3) << " "
          << prism->GetFid(4) << " ";
        TiXmlElement *p = new TiXmlElement(tag);
        p->SetAttribute("ID", i.first);
        p->LinkEndChild(new TiXmlText(s.str()));
        elmtTag->LinkEndChild(p);
    }
}

void MeshGraphXml::WritePyrs(TiXmlElement *elmtTag, PyrGeomMap &pyrs)
{
    string tag = "P";

    for (auto &i : pyrs)
    {
        stringstream s;
        PyrGeomSharedPtr pyr = i.second;
        s << pyr->GetFid(0) << " " << pyr->GetFid(1) << " " << pyr->GetFid(2)
          << " " << pyr->GetFid(3) << " " << pyr->GetFid(4) << " ";
        TiXmlElement *p = new TiXmlElement(tag);
        p->SetAttribute("ID", i.first);
        p->LinkEndChild(new TiXmlText(s.str()));
        elmtTag->LinkEndChild(p);
    }
}

void MeshGraphXml::WriteTets(TiXmlElement *elmtTag, TetGeomMap &tets)
{
    string tag = "A";

    for (auto &i : tets)
    {
        stringstream s;
        TetGeomSharedPtr tet = i.second;
        s << tet->GetFid(0) << " " << tet->GetFid(1) << " " << tet->GetFid(2)
          << " " << tet->GetFid(3) << " ";
        TiXmlElement *t = new TiXmlElement(tag);
        t->SetAttribute("ID", i.first);
        t->LinkEndChild(new TiXmlText(s.str()));
        elmtTag->LinkEndChild(t);
    }
}

void MeshGraphXml::WriteCurves(TiXmlElement *geomTag, CurveMap &edges,
                               CurveMap &faces)
{
    TiXmlElement *curveTag = new TiXmlElement("CURVED");
    CurveMap::iterator curveIt;
    int curveId = 0;

    for (curveIt = edges.begin(); curveIt != edges.end(); ++curveIt)
    {
        CurveSharedPtr curve = curveIt->second;
        TiXmlElement *c      = new TiXmlElement("E");
        stringstream s;
        s.precision(8);

        for (int j = 0; j < curve->m_points.size(); ++j)
        {
            SpatialDomains::PointGeomSharedPtr p = curve->m_points[j];
            s << scientific << (*p)(0) << " " << (*p)(1) << " " << (*p)(2)
              << "   ";
        }

        c->SetAttribute("ID", curveId++);
        c->SetAttribute("EDGEID", curve->m_curveID);
        c->SetAttribute("NUMPOINTS", curve->m_points.size());
        c->SetAttribute("TYPE", LibUtilities::kPointsTypeStr[curve->m_ptype]);
        c->LinkEndChild(new TiXmlText(s.str()));
        curveTag->LinkEndChild(c);
    }

    for (curveIt = faces.begin(); curveIt != faces.end(); ++curveIt)
    {
        CurveSharedPtr curve = curveIt->second;
        TiXmlElement *c      = new TiXmlElement("F");
        stringstream s;
        s.precision(8);

        for (int j = 0; j < curve->m_points.size(); ++j)
        {
            SpatialDomains::PointGeomSharedPtr p = curve->m_points[j];
            s << scientific << (*p)(0) << " " << (*p)(1) << " " << (*p)(2)
              << "   ";
        }

        c->SetAttribute("ID", curveId++);
        c->SetAttribute("FACEID", curve->m_curveID);
        c->SetAttribute("NUMPOINTS", curve->m_points.size());
        c->SetAttribute("TYPE", LibUtilities::kPointsTypeStr[curve->m_ptype]);
        c->LinkEndChild(new TiXmlText(s.str()));
        curveTag->LinkEndChild(c);
    }

    geomTag->LinkEndChild(curveTag);
}

<<<<<<< HEAD
void MeshGraphXml::WriteComposites(TiXmlElement *geomTag,
                                   CompositeMap &comps,
=======
void MeshGraphXml::WriteComposites(TiXmlElement *geomTag, CompositeMap &comps,
>>>>>>> d8b32348
                                   std::map<int, std::string> &compLabels)
{
    TiXmlElement *compTag = new TiXmlElement("COMPOSITE");

    for (auto &cIt : comps)
    {
        if (cIt.second->m_geomVec.size() == 0)
        {
            continue;
        }

        TiXmlElement *c = new TiXmlElement("C");
        c->SetAttribute("ID", cIt.first);
<<<<<<< HEAD
        if(!m_compositesLabels[cIt.first].empty())
=======
        if (!m_compositesLabels[cIt.first].empty())
>>>>>>> d8b32348
        {
            c->SetAttribute("NAME", compLabels[cIt.first]);
        }
        c->LinkEndChild(new TiXmlText(GetCompositeString(cIt.second)));
        compTag->LinkEndChild(c);
    }

    geomTag->LinkEndChild(compTag);
}

void MeshGraphXml::WriteDomain(TiXmlElement *geomTag,
                               std::map<int, CompositeMap> &domainMap)
{
    TiXmlElement *domTag = new TiXmlElement("DOMAIN");

    vector<unsigned int> idxList;
    for (auto &domain : domainMap)
    {
        TiXmlElement *c = new TiXmlElement("D");
        idxList.clear();
        stringstream s;
        s << " "
          << "C"
          << "[";

        for (const auto &elem : domain.second)
        {
            idxList.push_back(elem.first);
        }

        s << ParseUtils::GenerateSeqString(idxList) << "] ";
        c->SetAttribute("ID", domain.first);
        c->LinkEndChild(new TiXmlText(s.str()));
        domTag->LinkEndChild(c);
    }

    geomTag->LinkEndChild(domTag);
}

void MeshGraphXml::WriteDefaultExpansion(TiXmlElement *root)
{
    TiXmlElement *expTag = new TiXmlElement("EXPANSIONS");

    for (auto it = m_meshComposites.begin(); it != m_meshComposites.end(); it++)
    {
        if (it->second->m_geomVec[0]->GetShapeDim() == m_meshDimension)
        {
            TiXmlElement *exp = new TiXmlElement("E");
            exp->SetAttribute("COMPOSITE",
                              "C[" + boost::lexical_cast<string>(it->first) +
                                  "]");
            exp->SetAttribute("NUMMODES", 4);
            exp->SetAttribute("TYPE", "MODIFIED");
            exp->SetAttribute("FIELDS", "u");

            expTag->LinkEndChild(exp);
        }
    }
    root->LinkEndChild(expTag);
}

/**
 * @brief Write out an XML file containing the GEOMETRY block
 * representing this MeshGraph instance inside a NEKTAR tag.
 */
void MeshGraphXml::WriteGeometry(std::string &outfilename, bool defaultExp,
                                 const LibUtilities::FieldMetaDataMap &metadata)
{
    // Create empty TinyXML document.
    TiXmlDocument doc;
    TiXmlDeclaration *decl = new TiXmlDeclaration("1.0", "utf-8", "");
    doc.LinkEndChild(decl);

    TiXmlElement *root = new TiXmlElement("NEKTAR");
    doc.LinkEndChild(root);
    TiXmlElement *geomTag = new TiXmlElement("GEOMETRY");
    root->LinkEndChild(geomTag);

    // Add provenance information using FieldIO library.
    LibUtilities::FieldIO::AddInfoTag(LibUtilities::XmlTagWriterSharedPtr(
                                          new LibUtilities::XmlTagWriter(root)),
                                      metadata);

    // Update attributes with dimensions.
    geomTag->SetAttribute("DIM", m_meshDimension);
    geomTag->SetAttribute("SPACE", m_spaceDimension);

    if (m_session != nullptr && !m_session->GetComm()->IsSerial())
    {
        geomTag->SetAttribute("PARTITION", m_session->GetComm()->GetRank());
    }

    // Clear existing elements.
    geomTag->Clear();

    // Write out informatio
    WriteVertices(geomTag, m_vertSet);
    WriteEdges(geomTag, m_segGeoms);
    if (m_meshDimension > 1)
    {
        TiXmlElement *faceTag =
            new TiXmlElement(m_meshDimension == 2 ? "ELEMENT" : "FACE");

        WriteTris(faceTag, m_triGeoms);
        WriteQuads(faceTag, m_quadGeoms);
        geomTag->LinkEndChild(faceTag);
    }
    if (m_meshDimension > 2)
    {
        TiXmlElement *elmtTag = new TiXmlElement("ELEMENT");

        WriteHexs(elmtTag, m_hexGeoms);
        WritePyrs(elmtTag, m_pyrGeoms);
        WritePrisms(elmtTag, m_prismGeoms);
        WriteTets(elmtTag, m_tetGeoms);

        geomTag->LinkEndChild(elmtTag);
    }
    WriteCurves(geomTag, m_curvedEdges, m_curvedFaces);
    WriteComposites(geomTag, m_meshComposites, m_compositesLabels);
    WriteDomain(geomTag, m_domain);

    if (defaultExp)
    {
        WriteDefaultExpansion(root);
    }

    // Save file.
    doc.SaveFile(outfilename);
}

void MeshGraphXml::WriteXMLGeometry(std::string outname,
                                    vector<set<unsigned int>> elements,
                                    vector<unsigned int> partitions)
{
    // so in theory this function is used by the mesh partitioner
    // giving instructions on how to write out a paritioned mesh.
    // the theory goes that the elements stored in the meshgraph are the
    // "whole" mesh so based on the information from the elmements list
    // we can filter the mesh entities and write some individual files
    // hopefully

    // this is xml so we are going to write a directory with lots of
    // xml files
    string dirname = outname + "_xml";
    boost::filesystem::path pdirname(dirname);

    if (!boost::filesystem::is_directory(dirname))
    {
        boost::filesystem::create_directory(dirname);
    }

    ASSERTL0(elements.size() == partitions.size(),
             "error in partitioned information");

    for (int i = 0; i < partitions.size(); i++)
    {
        TiXmlDocument doc;
        TiXmlDeclaration *decl = new TiXmlDeclaration("1.0", "utf-8", "");
        doc.LinkEndChild(decl);

        TiXmlElement *root = doc.FirstChildElement("NEKTAR");
        TiXmlElement *geomTag;

        // Try to find existing NEKTAR tag.
        if (!root)
        {
            root = new TiXmlElement("NEKTAR");
            doc.LinkEndChild(root);

            geomTag = new TiXmlElement("GEOMETRY");
            root->LinkEndChild(geomTag);
        }
        else
        {
            // Try to find existing GEOMETRY tag.
            geomTag = root->FirstChildElement("GEOMETRY");

            if (!geomTag)
            {
                geomTag = new TiXmlElement("GEOMETRY");
                root->LinkEndChild(geomTag);
            }
        }

        geomTag->SetAttribute("DIM", m_meshDimension);
        geomTag->SetAttribute("SPACE", m_spaceDimension);
        geomTag->SetAttribute("PARTITION", partitions[i]);

        // Add Mesh //
        // Get the elements
        HexGeomMap localHex;
        PyrGeomMap localPyr;
        PrismGeomMap localPrism;
        TetGeomMap localTet;
        TriGeomMap localTri;
        QuadGeomMap localQuad;
        SegGeomMap localEdge;
        PointGeomMap localVert;
        CurveMap localCurveEdge;
        CurveMap localCurveFace;

        vector<set<unsigned int>> entityIds(4);
        entityIds[m_meshDimension] = elements[i];

        switch (m_meshDimension)
        {
            case 3:
            {
                for (auto &j : entityIds[3])
                {
                    GeometrySharedPtr g;
                    if (m_hexGeoms.count(j))
                    {
                        g           = m_hexGeoms[j];
                        localHex[j] = m_hexGeoms[j];
                    }
                    else if (m_pyrGeoms.count(j))
                    {
                        g           = m_pyrGeoms[j];
                        localPyr[j] = m_pyrGeoms[j];
                    }
                    else if (m_prismGeoms.count(j))
                    {
                        g             = m_prismGeoms[j];
                        localPrism[j] = m_prismGeoms[j];
                    }
                    else if (m_tetGeoms.count(j))
                    {
                        g           = m_tetGeoms[j];
                        localTet[j] = m_tetGeoms[j];
                    }
                    else
                    {
                        ASSERTL0(false, "element in partition not found");
                    }

                    for (int k = 0; k < g->GetNumFaces(); k++)
                    {
                        entityIds[2].insert(g->GetFid(k));
                    }
                    for (int k = 0; k < g->GetNumEdges(); k++)
                    {
                        entityIds[1].insert(g->GetEid(k));
                    }
                    for (int k = 0; k < g->GetNumVerts(); k++)
                    {
                        entityIds[0].insert(g->GetVid(k));
                    }
                }
            }
            break;
            case 2:
            {
                for (auto &j : entityIds[2])
                {
                    GeometrySharedPtr g;
                    if (m_triGeoms.count(j))
                    {
                        g           = m_triGeoms[j];
                        localTri[j] = m_triGeoms[j];
                    }
                    else if (m_quadGeoms.count(j))
                    {
                        g            = m_quadGeoms[j];
                        localQuad[j] = m_quadGeoms[j];
                    }
                    else
                    {
                        ASSERTL0(false, "element in partition not found");
                    }

                    for (int k = 0; k < g->GetNumEdges(); k++)
                    {
                        entityIds[1].insert(g->GetEid(k));
                    }
                    for (int k = 0; k < g->GetNumVerts(); k++)
                    {
                        entityIds[0].insert(g->GetVid(k));
                    }
                }
            }
            break;
            case 1:
            {
                for (auto &j : entityIds[1])
                {
                    GeometrySharedPtr g;
                    if (m_segGeoms.count(j))
                    {
                        g            = m_segGeoms[j];
                        localEdge[j] = m_segGeoms[j];
                    }
                    else
                    {
                        ASSERTL0(false, "element in partition not found");
                    }

                    for (int k = 0; k < g->GetNumVerts(); k++)
                    {
                        entityIds[0].insert(g->GetVid(k));
                    }
                }
            }
        }

        if (m_meshDimension > 2)
        {
            for (auto &j : entityIds[2])
            {
                if (m_triGeoms.count(j))
                {
                    localTri[j] = m_triGeoms[j];
                }
                else if (m_quadGeoms.count(j))
                {
                    localQuad[j] = m_quadGeoms[j];
                }
                else
                {
                    ASSERTL0(false, "face not found");
                }
            }
        }

        if (m_meshDimension > 1)
        {
            for (auto &j : entityIds[1])
            {
                if (m_segGeoms.count(j))
                {
                    localEdge[j] = m_segGeoms[j];
                }
                else
                {
                    ASSERTL0(false, "edge not found");
                }
            }
        }

        for (auto &j : entityIds[0])
        {
            if (m_vertSet.count(j))
            {
                localVert[j] = m_vertSet[j];
            }
            else
            {
                ASSERTL0(false, "vert not found");
            }
        }

        WriteVertices(geomTag, localVert);
        WriteEdges(geomTag, localEdge);
        if (m_meshDimension > 1)
        {
            TiXmlElement *faceTag =
                new TiXmlElement(m_meshDimension == 2 ? "ELEMENT" : "FACE");

            WriteTris(faceTag, localTri);
            WriteQuads(faceTag, localQuad);
            geomTag->LinkEndChild(faceTag);
        }
        if (m_meshDimension > 2)
        {
            TiXmlElement *elmtTag = new TiXmlElement("ELEMENT");

            WriteHexs(elmtTag, localHex);
            WritePyrs(elmtTag, localPyr);
            WritePrisms(elmtTag, localPrism);
            WriteTets(elmtTag, localTet);

            geomTag->LinkEndChild(elmtTag);
        }

        for (auto &j : localTri)
        {
            if (m_curvedFaces.count(j.first))
            {
                localCurveFace[j.first] = m_curvedFaces[j.first];
            }
        }
        for (auto &j : localQuad)
        {
            if (m_curvedFaces.count(j.first))
            {
                localCurveFace[j.first] = m_curvedFaces[j.first];
            }
        }
        for (auto &j : localEdge)
        {
            if (m_curvedEdges.count(j.first))
            {
                localCurveEdge[j.first] = m_curvedEdges[j.first];
            }
        }

        WriteCurves(geomTag, localCurveEdge, localCurveFace);

        CompositeMap localComp;
        std::map<int, std::string> localCompLabels;

        for (auto &j : m_meshComposites)
        {
            CompositeSharedPtr comp = CompositeSharedPtr(new Composite);
            int dim                 = j.second->m_geomVec[0]->GetShapeDim();

            for (int k = 0; k < j.second->m_geomVec.size(); k++)
            {
                if (entityIds[dim].count(j.second->m_geomVec[k]->GetGlobalID()))
                {
                    comp->m_geomVec.push_back(j.second->m_geomVec[k]);
                }
            }

            if (comp->m_geomVec.size())
            {
                localComp[j.first] = comp;
<<<<<<< HEAD
                if(!m_compositesLabels[j.first].empty())
=======
                if (!m_compositesLabels[j.first].empty())
>>>>>>> d8b32348
                {
                    localCompLabels[j.first] = m_compositesLabels[j.first];
                }
            }
        }

        WriteComposites(geomTag, localComp, localCompLabels);

        map<int, CompositeMap> domain;
        for (auto &j : localComp)
        {
            for (auto &dom : m_domain)
            {
                for (auto &dIt : dom.second)
                {
                    if (j.first == dIt.first)
                    {
                        domain[dom.first][j.first] = j.second;
                        break;
                    }
                }
            }
        }

        WriteDomain(geomTag, domain);

        if (m_session->DefinesElement("NEKTAR/CONDITIONS"))
        {
            std::set<int> vBndRegionIdList;
            TiXmlElement *vConditions =
                new TiXmlElement(*m_session->GetElement("Nektar/Conditions"));
            TiXmlElement *vBndRegions =
                vConditions->FirstChildElement("BOUNDARYREGIONS");
            TiXmlElement *vBndConditions =
                vConditions->FirstChildElement("BOUNDARYCONDITIONS");
            TiXmlElement *vItem;

            if (vBndRegions)
            {
                TiXmlElement *vNewBndRegions =
                    new TiXmlElement("BOUNDARYREGIONS");
                vItem = vBndRegions->FirstChildElement();
                while (vItem)
                {
                    std::string vSeqStr =
                        vItem->FirstChild()->ToText()->Value();
                    std::string::size_type indxBeg =
                        vSeqStr.find_first_of('[') + 1;
                    std::string::size_type indxEnd =
                        vSeqStr.find_last_of(']') - 1;
                    vSeqStr = vSeqStr.substr(indxBeg, indxEnd - indxBeg + 1);
                    std::vector<unsigned int> vSeq;
                    ParseUtils::GenerateSeqVector(vSeqStr.c_str(), vSeq);

                    vector<unsigned int> idxList;

                    for (unsigned int i = 0; i < vSeq.size(); ++i)
                    {
                        if (localComp.find(vSeq[i]) != localComp.end())
                        {
                            idxList.push_back(vSeq[i]);
                        }
                    }
                    int p = atoi(vItem->Attribute("ID"));

                    std::string vListStr =
                        ParseUtils::GenerateSeqString(idxList);

                    if (vListStr.length() == 0)
                    {
                        TiXmlElement *tmp = vItem;
                        vItem             = vItem->NextSiblingElement();
                        vBndRegions->RemoveChild(tmp);
                    }
                    else
                    {
                        vListStr                  = "C[" + vListStr + "]";
                        TiXmlText *vList          = new TiXmlText(vListStr);
                        TiXmlElement *vNewElement = new TiXmlElement("B");
                        vNewElement->SetAttribute("ID", p);
                        vNewElement->LinkEndChild(vList);
                        vNewBndRegions->LinkEndChild(vNewElement);
                        vBndRegionIdList.insert(p);
                        vItem = vItem->NextSiblingElement();
                    }

                    // store original bnd region order
                    m_bndRegOrder[p] = vSeq;
                }
                vConditions->ReplaceChild(vBndRegions, *vNewBndRegions);
            }

            if (vBndConditions)
            {
                vItem = vBndConditions->FirstChildElement();
                while (vItem)
                {
                    std::set<int>::iterator x;
                    if ((x = vBndRegionIdList.find(atoi(vItem->Attribute(
                             "REF")))) != vBndRegionIdList.end())
                    {
                        vItem->SetAttribute("REF", *x);
                        vItem = vItem->NextSiblingElement();
                    }
                    else
                    {
                        TiXmlElement *tmp = vItem;
                        vItem             = vItem->NextSiblingElement();
                        vBndConditions->RemoveChild(tmp);
                    }
                }
            }
            root->LinkEndChild(vConditions);
        }

        // Distribute other sections of the XML to each process as is.
        TiXmlElement *vSrc =
            m_session->GetElement("Nektar")->FirstChildElement();
        while (vSrc)
        {
            std::string vName = boost::to_upper_copy(vSrc->ValueStr());
            if (vName != "GEOMETRY" && vName != "CONDITIONS")
            {
                root->LinkEndChild(new TiXmlElement(*vSrc));
            }
            vSrc = vSrc->NextSiblingElement();
        }

        // Save Mesh

        boost::format pad("P%1$07d.xml");
        pad % partitions[i];
        boost::filesystem::path pFilename(pad.str());

        boost::filesystem::path fullpath = pdirname / pFilename;
        doc.SaveFile(LibUtilities::PortablePath(fullpath));
    }
}

CompositeOrdering MeshGraphXml::CreateCompositeOrdering()
{
    CompositeOrdering ret;

    for (auto &c : m_meshComposites)
    {
        bool fillComp = true;
        for (auto &d : m_domain[0])
        {
            if (c.second == d.second)
            {
                fillComp = false;
            }
        }
        if (fillComp)
        {
            std::vector<unsigned int> ids;
            for (auto &elmt : c.second->m_geomVec)
            {
                ids.push_back(elmt->GetGlobalID());
            }
            ret[c.first] = ids;
        }
    }

    return ret;
}

} // namespace SpatialDomains
} // namespace Nektar<|MERGE_RESOLUTION|>--- conflicted
+++ resolved
@@ -2702,12 +2702,7 @@
     geomTag->LinkEndChild(curveTag);
 }
 
-<<<<<<< HEAD
-void MeshGraphXml::WriteComposites(TiXmlElement *geomTag,
-                                   CompositeMap &comps,
-=======
 void MeshGraphXml::WriteComposites(TiXmlElement *geomTag, CompositeMap &comps,
->>>>>>> d8b32348
                                    std::map<int, std::string> &compLabels)
 {
     TiXmlElement *compTag = new TiXmlElement("COMPOSITE");
@@ -2721,11 +2716,7 @@
 
         TiXmlElement *c = new TiXmlElement("C");
         c->SetAttribute("ID", cIt.first);
-<<<<<<< HEAD
-        if(!m_compositesLabels[cIt.first].empty())
-=======
         if (!m_compositesLabels[cIt.first].empty())
->>>>>>> d8b32348
         {
             c->SetAttribute("NAME", compLabels[cIt.first]);
         }
@@ -3144,11 +3135,7 @@
             if (comp->m_geomVec.size())
             {
                 localComp[j.first] = comp;
-<<<<<<< HEAD
-                if(!m_compositesLabels[j.first].empty())
-=======
                 if (!m_compositesLabels[j.first].empty())
->>>>>>> d8b32348
                 {
                     localCompLabels[j.first] = m_compositesLabels[j.first];
                 }
