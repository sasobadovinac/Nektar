--- conflicted
+++ resolved
@@ -257,25 +257,14 @@
     }
 }
 
-<<<<<<< HEAD
-
-std::vector<BgRtreeValue> MeshGraph::GetElementsContainingPoint(
-    NekDouble x, NekDouble y, NekDouble z)
-=======
 std::vector<int> MeshGraph::GetElementsContainingPoint(
     PointGeomSharedPtr p)
->>>>>>> 21dc3e13
 {
     if (m_boundingBoxTree->m_bgTree.empty())
     {
         FillBoundingBoxTree();
     }
 
-<<<<<<< HEAD
-    std::vector<BgRtreeValue> vals;
-
-    BgBox b( BgPoint(x, y, z), BgPoint(x, y, z) );
-=======
     NekDouble x = 0.0;
     NekDouble y = 0.0;
     NekDouble z = 0.0;
@@ -285,15 +274,12 @@
 
     GeomRTree::BgBox b(GeomRTree::BgPoint(x, y, z),
                        GeomRTree::BgPoint(x, y, z));
->>>>>>> 21dc3e13
 
     m_boundingBoxTree->m_bgTree.query(bg::index::intersects(b),
                                       std::back_inserter(matches));
 
     std::vector<int> vals(matches.size());
 
-<<<<<<< HEAD
-=======
     for (int i = 0; i < matches.size(); ++i)
     {
         vals[i] = matches[i].second;
@@ -302,7 +288,6 @@
     return vals;
 }
 
->>>>>>> 21dc3e13
 void MeshGraph::SetDomainRange(NekDouble xmin, NekDouble xmax, NekDouble ymin,
                                NekDouble ymax, NekDouble zmin, NekDouble zmax)
 {
