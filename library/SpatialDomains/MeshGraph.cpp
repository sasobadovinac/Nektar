--- conflicted
+++ resolved
@@ -602,11 +602,6 @@
             }
             else
             {
-<<<<<<< HEAD
-                char str[64];
-                ::snprintf(str, 64, "%d", *iter);
-=======
->>>>>>> a1bdb76a
                 NEKERROR(ErrorUtil::ewarning,
                          ("Undefined composite: " + std::to_string(*iter)));
             }
@@ -3462,11 +3457,7 @@
                             "Expansion " +
                                 std::to_string((*geomVecIter)->GetGlobalID()) +
                                 " not found!!");
-<<<<<<< HEAD
-                        if (useExpansionType)
-=======
                         if (m_useExpansionType)
->>>>>>> a1bdb76a
                         {
                             (x->second)->m_basisKeyVector =
                                 MeshGraph::DefineBasisKeyFromExpansionType(
