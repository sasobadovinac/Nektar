--- conflicted
+++ resolved
@@ -393,14 +393,6 @@
             const char *IsCompressed = element->Attribute("COMPRESSED");
             if(IsCompressed)
             {
-<<<<<<< HEAD
-                if(boost::iequals(IsCompressed,LibUtilities::CompressData::GetCompressString()))
-                {
-                    // Extract the vertex body
-                    TiXmlNode* vertexChild = element->FirstChild();
-                    ASSERTL0(vertexChild, "Unable to extract the data from the compressed vertex tag.");
-                    
-=======
                 if(boost::iequals(IsCompressed,
                             LibUtilities::CompressData::GetCompressString()))
                 {
@@ -410,24 +402,16 @@
                              "Unable to extract the data from the compressed "
                              "vertex tag.");
 
->>>>>>> 8e0e4d43
                     std::string vertexStr;
                     if (vertexChild->Type() == TiXmlNode::TINYXML_TEXT)
                     {
                         vertexStr += vertexChild->ToText()->ValueStr();
                     }
-<<<<<<< HEAD
-                    
-                    std::vector<LibUtilities::MeshVertex> vertData;
-                    LibUtilities::CompressData::ZlibDecodeFromBase64Str(vertexStr,vertData);
-                    
-=======
 
                     std::vector<LibUtilities::MeshVertex> vertData;
                     LibUtilities::CompressData::ZlibDecodeFromBase64Str(
                                                         vertexStr,vertData);
 
->>>>>>> 8e0e4d43
                     int indx;
                     NekDouble xval, yval, zval;
                     for(int i = 0; i < vertData.size(); ++i)
@@ -436,39 +420,25 @@
                         xval = vertData[i].x;
                         yval = vertData[i].y;
                         zval = vertData[i].z;
-<<<<<<< HEAD
-                        
+
                         xval = xval*xscale + xmove;
                         yval = yval*yscale + ymove;
                         zval = zval*zscale + zmove;
-                        
-                        PointGeomSharedPtr vert(MemoryManager<PointGeom>::AllocateSharedPtr(m_spaceDimension, indx, xval, yval, zval));
-=======
-
-                        xval = xval*xscale + xmove;
-                        yval = yval*yscale + ymove;
-                        zval = zval*zscale + zmove;
 
                         PointGeomSharedPtr vert(
                             MemoryManager<PointGeom>::AllocateSharedPtr(
                                 m_spaceDimension, indx, xval, yval, zval));
 
->>>>>>> 8e0e4d43
                         vert->SetGlobalID(indx);
                         m_vertSet[indx] = vert;
                     }
                 }
                 else
                 {
-<<<<<<< HEAD
-                    ASSERTL0(false,"Compressed formats do not match. Expected :" + LibUtilities::CompressData::GetCompressString() + " but got " + boost::lexical_cast<std::string>(IsCompressed));
-                }                
-=======
                     ASSERTL0(false,"Compressed formats do not match. Expected :"
                              + LibUtilities::CompressData::GetCompressString()
                              + " but got " + std::string(IsCompressed));
                 }
->>>>>>> 8e0e4d43
             }
             else
             {
@@ -1280,7 +1250,7 @@
 
             /// Look for elements in CURVE block.
             field = mesh->FirstChildElement("CURVED");
-            
+
             if(!field) //return if no curved entities
             {
                 return;
@@ -1290,145 +1260,158 @@
 
             if(IsCompressed)
             {
-<<<<<<< HEAD
-                if(boost::iequals(IsCompressed,LibUtilities::CompressData::GetCompressString()))
-                {
-                    std::vector<LibUtilities::MeshCurvedInfo> edginfo;
-                    std::vector<LibUtilities::MeshCurvedInfo> facinfo;
-                    LibUtilities::MeshCurvedPts cpts; 
-                    
-                    // read edge, face info and curved poitns. 
-                    TiXmlElement *x = field->FirstChildElement();
-                    while(x)
-                    {
-                        const char *entitytype = x->Value(); 
-                        // read in edge or face info
-                        if(boost::iequals(entitytype,"E"))
-                        {
-                            // read in data
-                            std::string elmtStr;             
-                            TiXmlNode* child = x->FirstChild();
-                            
-                            if (child->Type() == TiXmlNode::TINYXML_TEXT)
-                            {
-                                elmtStr += child->ToText()->ValueStr();
-                            }
-                            
-                            LibUtilities::CompressData::ZlibDecodeFromBase64Str(elmtStr,edginfo);
-                        }
-                        else if(boost::iequals(entitytype,"F"))
-                        {
-                            // read in data
-                            std::string elmtStr;             
-                            TiXmlNode* child = x->FirstChild();
-                            
-                            if (child->Type() == TiXmlNode::TINYXML_TEXT)
-                            {
-                                elmtStr += child->ToText()->ValueStr();
-                            }
-                            
-                            LibUtilities::CompressData::ZlibDecodeFromBase64Str(elmtStr,facinfo);
-                    }
-                        else  if(boost::iequals(entitytype,"DATAPOINTS"))
-                        {
-                            NekInt id;
-                            ASSERTL0(x->Attribute("ID", &id),
-                                     "Failed to get ID from PTS section");
-                            cpts.id = id;
-                            
-                            // read in data
-                            std::string elmtStr;             
-                            
-                            TiXmlElement* DataIdx = 
-                                x->FirstChildElement("INDEX");
-                            ASSERTL0(DataIdx, "Cannot read data index tag in compressed curved section");
-                            
-                            TiXmlNode* child = DataIdx->FirstChild();
-                            
-                            if (child->Type() == TiXmlNode::TINYXML_TEXT)
-                            {
-                                elmtStr = child->ToText()->ValueStr();
-                            }
-                            
-                            LibUtilities::CompressData::ZlibDecodeFromBase64Str(elmtStr,cpts.index);
-                            
-                            TiXmlElement* DataPts = 
-                                x->FirstChildElement("POINTS");
-                            ASSERTL0(DataPts, "Cannot read data pts tag in compressed curved section");
-                            
-                            child = DataPts->FirstChild();
-                            
-                            if (child->Type() == TiXmlNode::TINYXML_TEXT)
-                            {
-                                elmtStr = child->ToText()->ValueStr();
-                            }
-                            
-                            LibUtilities::CompressData::ZlibDecodeFromBase64Str(elmtStr,cpts.pts);
-                        }
-                        else
-                        {
-                            ASSERTL0(false,"Unknown tag in curved section");
-                        }
-                        
-                        x = x->NextSiblingElement();
-                    }                                                    
-
-                    // rescale (x,y,z) points;
-                    for(int i = 0; i > cpts.pts.size(); ++i)
-                    {
-                        cpts.pts[i].x = xscale*cpts.pts[i].x + xmove;
-                        cpts.pts[i].y = yscale*cpts.pts[i].y + ymove;
-                        cpts.pts[i].z = zscale*cpts.pts[i].z + zmove;
-                    }
-                    
-                    for(int i = 0; i < edginfo.size(); ++i)
-                    {
-                        int edgeid = edginfo[i].entityid;
-                        LibUtilities::PointsType ptype; 
-                        
-                        CurveSharedPtr curve(MemoryManager<Curve>::AllocateSharedPtr(edgeid, ptype = (LibUtilities::PointsType) edginfo[i].ptype));
-                        
-                        // load points
-                        int offset = edginfo[i].ptoffset;
-                        for(int j = 0; j < edginfo[i].npoints; ++j)
-                        {
-                            int idx = cpts.index[offset+j];
-                            
-                            PointGeomSharedPtr vert(MemoryManager<PointGeom>::AllocateSharedPtr(m_meshDimension, edginfo[i].id, cpts.pts[idx].x, cpts.pts[idx].y, cpts.pts[idx].z));
-                            curve->m_points.push_back(vert);
-                        }
-                        
-                        m_curvedEdges[edgeid] = curve;
-                    }
-                    
-                    
-                    for(int i = 0; i < facinfo.size(); ++i)
-                    {
-                        int faceid = facinfo[i].entityid;
-                        LibUtilities::PointsType ptype;
-                        
-                        CurveSharedPtr curve(MemoryManager<Curve>::AllocateSharedPtr(faceid,ptype = (LibUtilities::PointsType) facinfo[i].ptype)); 
-                        
-                        int offset = facinfo[i].ptoffset;
-                        for(int j = 0; j < facinfo[i].npoints; ++j)
-                        {
-                            int idx = cpts.index[offset+j];
-                            
-                            PointGeomSharedPtr vert(MemoryManager<PointGeom>::
-                                       AllocateSharedPtr(m_meshDimension, 
-                                                         facinfo[i].id, 
-                                                         cpts.pts[idx].x, 
-                                                         cpts.pts[idx].y, 
-                                                         cpts.pts[idx].z));
-                            curve->m_points.push_back(vert);
-                        }
-                        
-                        m_curvedFaces[faceid] = curve;
-                    }
-                }
-                else
-                {
-                    ASSERTL0(false,"Compressed formats do not match. Expected :" + LibUtilities::CompressData::GetCompressString() + " but got " + boost::lexical_cast<std::string>(IsCompressed));
+                ASSERTL0(boost::iequals(IsCompressed,
+                            LibUtilities::CompressData::GetCompressString()),
+                         "Compressed formats do not match. Expected :"
+                         + LibUtilities::CompressData::GetCompressString()
+                         + " but got "
+                         + boost::lexical_cast<std::string>(IsCompressed));
+
+                std::vector<LibUtilities::MeshCurvedInfo> edginfo;
+                std::vector<LibUtilities::MeshCurvedInfo> facinfo;
+                LibUtilities::MeshCurvedPts cpts;
+
+                // read edge, face info and curved poitns.
+                TiXmlElement *x = field->FirstChildElement();
+                while(x)
+                {
+                    const char *entitytype = x->Value();
+                    // read in edge or face info
+                    if(boost::iequals(entitytype,"E"))
+                    {
+                        // read in data
+                        std::string elmtStr;
+                        TiXmlNode* child = x->FirstChild();
+
+                        if (child->Type() == TiXmlNode::TINYXML_TEXT)
+                        {
+                            elmtStr += child->ToText()->ValueStr();
+                        }
+
+                        LibUtilities::CompressData::ZlibDecodeFromBase64Str(
+                                                        elmtStr,edginfo);
+                    }
+                    else if(boost::iequals(entitytype,"F"))
+                    {
+                        // read in data
+                        std::string elmtStr;
+                        TiXmlNode* child = x->FirstChild();
+
+                        if (child->Type() == TiXmlNode::TINYXML_TEXT)
+                        {
+                            elmtStr += child->ToText()->ValueStr();
+                        }
+
+                        LibUtilities::CompressData::ZlibDecodeFromBase64Str(
+                                                        elmtStr,facinfo);
+                    }
+                    else if(boost::iequals(entitytype,"DATAPOINTS"))
+                    {
+                        NekInt id;
+                        ASSERTL0(x->Attribute("ID", &id),
+                                 "Failed to get ID from PTS section");
+                        cpts.id = id;
+
+                        // read in data
+                        std::string elmtStr;
+
+                        TiXmlElement* DataIdx =
+                            x->FirstChildElement("INDEX");
+                        ASSERTL0(DataIdx,
+                                 "Cannot read data index tag in compressed "
+                                 "curved section");
+
+                        TiXmlNode* child = DataIdx->FirstChild();
+                        if (child->Type() == TiXmlNode::TINYXML_TEXT)
+                        {
+                            elmtStr = child->ToText()->ValueStr();
+                        }
+
+                        LibUtilities::CompressData::ZlibDecodeFromBase64Str(
+                                                    elmtStr,cpts.index);
+
+                        TiXmlElement* DataPts =
+                            x->FirstChildElement("POINTS");
+                        ASSERTL0(DataPts,
+                                 "Cannot read data pts tag in compressed "
+                                 "curved section");
+
+                        child = DataPts->FirstChild();
+                        if (child->Type() == TiXmlNode::TINYXML_TEXT)
+                        {
+                            elmtStr = child->ToText()->ValueStr();
+                        }
+
+                        LibUtilities::CompressData::ZlibDecodeFromBase64Str(
+                                                    elmtStr,cpts.pts);
+                    }
+                    else
+                    {
+                        ASSERTL0(false,"Unknown tag in curved section");
+                    }
+                    x = x->NextSiblingElement();
+                }
+
+                // rescale (x,y,z) points;
+                for(int i = 0; i > cpts.pts.size(); ++i)
+                {
+                    cpts.pts[i].x = xscale*cpts.pts[i].x + xmove;
+                    cpts.pts[i].y = yscale*cpts.pts[i].y + ymove;
+                    cpts.pts[i].z = zscale*cpts.pts[i].z + zmove;
+                }
+
+                for(int i = 0; i < edginfo.size(); ++i)
+                {
+                    int edgeid = edginfo[i].entityid;
+                    LibUtilities::PointsType ptype;
+
+                    CurveSharedPtr curve(
+                            MemoryManager<Curve>::AllocateSharedPtr(
+                                edgeid, ptype = (LibUtilities::PointsType)
+                                                    edginfo[i].ptype));
+
+                    // load points
+                    int offset = edginfo[i].ptoffset;
+                    for(int j = 0; j < edginfo[i].npoints; ++j)
+                    {
+                        int idx = cpts.index[offset+j];
+
+                        PointGeomSharedPtr vert(
+                            MemoryManager<PointGeom>::AllocateSharedPtr(
+                                m_meshDimension, edginfo[i].id,
+                                cpts.pts[idx].x, cpts.pts[idx].y,
+                                cpts.pts[idx].z));
+                        curve->m_points.push_back(vert);
+                    }
+
+                    m_curvedEdges[edgeid] = curve;
+                }
+
+                for(int i = 0; i < facinfo.size(); ++i)
+                {
+                    int faceid = facinfo[i].entityid;
+                    LibUtilities::PointsType ptype;
+
+                    CurveSharedPtr curve(
+                            MemoryManager<Curve>::AllocateSharedPtr(
+                                faceid, ptype = (LibUtilities::PointsType)
+                                                    facinfo[i].ptype));
+
+                    int offset = facinfo[i].ptoffset;
+                    for(int j = 0; j < facinfo[i].npoints; ++j)
+                    {
+                        int idx = cpts.index[offset+j];
+
+                        PointGeomSharedPtr vert(MemoryManager<PointGeom>::
+                                   AllocateSharedPtr(m_meshDimension,
+                                                     facinfo[i].id,
+                                                     cpts.pts[idx].x,
+                                                     cpts.pts[idx].y,
+                                                     cpts.pts[idx].z));
+                        curve->m_points.push_back(vert);
+                    }
+
+                    m_curvedFaces[faceid] = curve;
                 }
             }
             else
@@ -1472,203 +1455,6 @@
                         }
                         elementChild = elementChild->NextSibling();
                     }
-=======
-                ASSERTL0(boost::iequals(IsCompressed,
-                            LibUtilities::CompressData::GetCompressString()),
-                         "Compressed formats do not match. Expected :"
-                         + LibUtilities::CompressData::GetCompressString()
-                         + " but got "
-                         + boost::lexical_cast<std::string>(IsCompressed));
-
-                std::vector<LibUtilities::MeshCurvedInfo> edginfo;
-                std::vector<LibUtilities::MeshCurvedInfo> facinfo;
-                LibUtilities::MeshCurvedPts cpts;
-
-                // read edge, face info and curved poitns.
-                TiXmlElement *x = field->FirstChildElement();
-                while(x)
-                {
-                    const char *entitytype = x->Value();
-                    // read in edge or face info
-                    if(boost::iequals(entitytype,"E"))
-                    {
-                        // read in data
-                        std::string elmtStr;
-                        TiXmlNode* child = x->FirstChild();
-
-                        if (child->Type() == TiXmlNode::TINYXML_TEXT)
-                        {
-                            elmtStr += child->ToText()->ValueStr();
-                        }
-
-                        LibUtilities::CompressData::ZlibDecodeFromBase64Str(
-                                                        elmtStr,edginfo);
-                    }
-                    else if(boost::iequals(entitytype,"F"))
-                    {
-                        // read in data
-                        std::string elmtStr;
-                        TiXmlNode* child = x->FirstChild();
-
-                        if (child->Type() == TiXmlNode::TINYXML_TEXT)
-                        {
-                            elmtStr += child->ToText()->ValueStr();
-                        }
-
-                        LibUtilities::CompressData::ZlibDecodeFromBase64Str(
-                                                        elmtStr,facinfo);
-                    }
-                    else if(boost::iequals(entitytype,"DATAPOINTS"))
-                    {
-                        NekInt id;
-                        ASSERTL0(x->Attribute("ID", &id),
-                                 "Failed to get ID from PTS section");
-                        cpts.id = id;
-
-                        // read in data
-                        std::string elmtStr;
-
-                        TiXmlElement* DataIdx =
-                            x->FirstChildElement("INDEX");
-                        ASSERTL0(DataIdx,
-                                 "Cannot read data index tag in compressed "
-                                 "curved section");
-
-                        TiXmlNode* child = DataIdx->FirstChild();
-                        if (child->Type() == TiXmlNode::TINYXML_TEXT)
-                        {
-                            elmtStr = child->ToText()->ValueStr();
-                        }
-
-                        LibUtilities::CompressData::ZlibDecodeFromBase64Str(
-                                                    elmtStr,cpts.index);
-
-                        TiXmlElement* DataPts =
-                            x->FirstChildElement("POINTS");
-                        ASSERTL0(DataPts,
-                                 "Cannot read data pts tag in compressed "
-                                 "curved section");
-
-                        child = DataPts->FirstChild();
-                        if (child->Type() == TiXmlNode::TINYXML_TEXT)
-                        {
-                            elmtStr = child->ToText()->ValueStr();
-                        }
-
-                        LibUtilities::CompressData::ZlibDecodeFromBase64Str(
-                                                    elmtStr,cpts.pts);
-                    }
-                    else
-                    {
-                        ASSERTL0(false,"Unknown tag in curved section");
-                    }
-                    x = x->NextSiblingElement();
-                }
-
-                // rescale (x,y,z) points;
-                for(int i = 0; i > cpts.pts.size(); ++i)
-                {
-                    cpts.pts[i].x = xscale*cpts.pts[i].x + xmove;
-                    cpts.pts[i].y = yscale*cpts.pts[i].y + ymove;
-                    cpts.pts[i].z = zscale*cpts.pts[i].z + zmove;
-                }
-
-                for(int i = 0; i < edginfo.size(); ++i)
-                {
-                    int edgeid = edginfo[i].entityid;
-                    LibUtilities::PointsType ptype;
-
-                    CurveSharedPtr curve(
-                            MemoryManager<Curve>::AllocateSharedPtr(
-                                edgeid, ptype = (LibUtilities::PointsType)
-                                                    edginfo[i].ptype));
-
-                    // load points
-                    int offset = edginfo[i].ptoffset;
-                    for(int j = 0; j < edginfo[i].npoints; ++j)
-                    {
-                        int idx = cpts.index[offset+j];
-
-                        PointGeomSharedPtr vert(
-                            MemoryManager<PointGeom>::AllocateSharedPtr(
-                                m_meshDimension, edginfo[i].id,
-                                cpts.pts[idx].x, cpts.pts[idx].y,
-                                cpts.pts[idx].z));
-                        curve->m_points.push_back(vert);
-                    }
-
-                    m_curvedEdges[edgeid] = curve;
-                }
-
-                for(int i = 0; i < facinfo.size(); ++i)
-                {
-                    int faceid = facinfo[i].entityid;
-                    LibUtilities::PointsType ptype;
-
-                    CurveSharedPtr curve(
-                            MemoryManager<Curve>::AllocateSharedPtr(
-                                faceid, ptype = (LibUtilities::PointsType)
-                                                    facinfo[i].ptype));
-
-                    int offset = facinfo[i].ptoffset;
-                    for(int j = 0; j < facinfo[i].npoints; ++j)
-                    {
-                        int idx = cpts.index[offset+j];
-
-                        PointGeomSharedPtr vert(MemoryManager<PointGeom>::
-                                   AllocateSharedPtr(m_meshDimension,
-                                                     facinfo[i].id,
-                                                     cpts.pts[idx].x,
-                                                     cpts.pts[idx].y,
-                                                     cpts.pts[idx].z));
-                        curve->m_points.push_back(vert);
-                    }
-
-                    m_curvedFaces[faceid] = curve;
-                }
-            }
-            else
-            {
-                /// All curves are of the form: "<? ID="#" TYPE="GLL OR other
-                /// points type" NUMPOINTS="#"> ... </?>", with ? being an
-                /// element type (either E or F).
-                
-                TiXmlElement *edgelement = field->FirstChildElement("E");
-                
-                int edgeindx, edgeid;
-                int nextEdgeNumber = -1;
-                
-                while(edgelement)
-                {
-                    /// These should be ordered.
-                    nextEdgeNumber++;
-                    
-                    std::string edge(edgelement->ValueStr());
-                    ASSERTL0(edge == "E", (std::string("Unknown 3D curve type:") + edge).c_str());
-                    
-                    /// Read id attribute.
-                    err = edgelement->QueryIntAttribute("ID", &edgeindx);
-                    ASSERTL0(err == TIXML_SUCCESS, "Unable to read curve attribute ID.");
-                    
-                    /// Read edge id attribute.
-                    err = edgelement->QueryIntAttribute("EDGEID", &edgeid);
-                    ASSERTL0(err == TIXML_SUCCESS, "Unable to read curve attribute EDGEID.");
-
-                    /// Read text edgelement description.
-                    std::string elementStr;
-                    TiXmlNode* elementChild = edgelement->FirstChild();
-                    
-                    while(elementChild)
-                    {
-                        // Accumulate all non-comment element data
-                        if (elementChild->Type() == TiXmlNode::TINYXML_TEXT)
-                        {
-                            elementStr += elementChild->ToText()->ValueStr();
-                            elementStr += " ";
-                        }
-                        elementChild = elementChild->NextSibling();
-                    }
->>>>>>> 8e0e4d43
                     
                     ASSERTL0(!elementStr.empty(), "Unable to read curve description body.");
                     
@@ -1725,11 +1511,7 @@
                             
                         }
                         
-<<<<<<< HEAD
                         ASSERTL0(curve->m_points.size() == numPts,"Number of points specificed by attribute NUMPOINTS is different from number of points in list (edgeid = " + boost::lexical_cast<string>(edgeid));
-=======
-                        ASSERTL0(curve->m_points.size() == numPts,"Number of points specificed by attribute NUMPOINTS is different from number of points in list");
->>>>>>> 8e0e4d43
 
                         m_curvedEdges[edgeid] = curve;
                         
@@ -1809,11 +1591,7 @@
                             while(!elementDataStrm.fail())
                             {
                                 elementDataStrm >> xval >> yval >> zval;
-<<<<<<< HEAD
-                                
-=======
-
->>>>>>> 8e0e4d43
+
                                 // Need to check it here because we
                                 // may not be good after the read
                                 // indicating that there was nothing
