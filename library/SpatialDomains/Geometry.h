--- conflicted
+++ resolved
@@ -157,11 +157,8 @@
                 /// coordinate dimension
                 int                  m_coordim;
                 GeomFactorsSharedPtr m_geomFactors;
-<<<<<<< HEAD
-=======
                 GeomState            m_geomFactorsState;
 
->>>>>>> 505d7520
                 /// enum identifier to determine if quad points are filled
                 GeomState            m_state;
                 GeomType             m_geomType;
