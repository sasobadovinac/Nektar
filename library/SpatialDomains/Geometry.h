////////////////////////////////////////////////////////////////////////////////
//
//  File:  Geometry.h
//
//  For more information, please see: http://www.nektar.info/
//
//  The MIT License
//
//  Copyright (c) 2006 Division of Applied Mathematics, Brown University (USA),
//  Department of Aeronautics, Imperial College London (UK), and Scientific
//  Computing and Imaging Institute, University of Utah (USA).
//
//  License for the specific language governing rights and limitations under
//  Permission is hereby granted, free of charge, to any person obtaining a
//  copy of this software and associated documentation files (the "Software"),
//  to deal in the Software without restriction, including without limitation
//  the rights to use, copy, modify, merge, publish, distribute, sublicense,
//  and/or sell copies of the Software, and to permit persons to whom the
//  Software is furnished to do so, subject to the following conditions:
//
//  The above copyright notice and this permission notice shall be included
//  in all copies or substantial portions of the Software.
//
//  THE SOFTWARE IS PROVIDED "AS IS", WITHOUT WARRANTY OF ANY KIND, EXPRESS
//  OR IMPLIED, INCLUDING BUT NOT LIMITED TO THE WARRANTIES OF MERCHANTABILITY,
//  FITNESS FOR A PARTICULAR PURPOSE AND NONINFRINGEMENT. IN NO EVENT SHALL
//  THE AUTHORS OR COPYRIGHT HOLDERS BE LIABLE FOR ANY CLAIM, DAMAGES OR OTHER
//  LIABILITY, WHETHER IN AN ACTION OF CONTRACT, TORT OR OTHERWISE, ARISING
//  FROM, OUT OF OR IN CONNECTION WITH THE SOFTWARE OR THE USE OR OTHER
//  DEALINGS IN THE SOFTWARE.
//
//  Description:  This file contains the base class specification for the
//                Geometry class.
//
//
////////////////////////////////////////////////////////////////////////////////
#ifndef NEKTAR_SPATIALDOMAINS_GEOMETRY_H
#define NEKTAR_SPATIALDOMAINS_GEOMETRY_H

#include <SpatialDomains/GeomFactors.h>
#include <LibUtilities/BasicUtils/ShapeType.hpp>

#include <boost/unordered_set.hpp>
#include <boost/functional/hash.hpp>
#include <boost/shared_ptr.hpp>
#include <SpatialDomains/SpatialDomainsDeclspec.h>

namespace Nektar
{
    namespace SpatialDomains
    {
        class Geometry; // Forward declaration for typedef.
        typedef boost::shared_ptr<Geometry> GeometrySharedPtr;
        typedef std::vector< GeometrySharedPtr > GeometryVector;
        typedef boost::unordered_set< GeometrySharedPtr > GeometrySet;
        typedef boost::shared_ptr <GeometryVector> GeometryVectorSharedPtr;
        typedef std::vector< GeometrySharedPtr >::iterator GeometryVectorIter;

        /// \brief Less than operator to sort Geometry objects by global id when sorting 
        /// STL containers.
        SPATIAL_DOMAINS_EXPORT  bool SortByGlobalId(const boost::shared_ptr<Geometry>& lhs, 
            const boost::shared_ptr<Geometry>& rhs);

        SPATIAL_DOMAINS_EXPORT  bool GlobalIdEquality(const boost::shared_ptr<Geometry>& lhs, 
            const boost::shared_ptr<Geometry>& rhs);

        /// Base class for shape geometry information
        class Geometry
        {
            public:
                SPATIAL_DOMAINS_EXPORT Geometry();
                SPATIAL_DOMAINS_EXPORT Geometry(int coordim);

                SPATIAL_DOMAINS_EXPORT virtual ~Geometry();

                //---------------------------------------
                // Element connection functions
                //---------------------------------------
                SPATIAL_DOMAINS_EXPORT inline bool IsElmtConnected(
                            int gvo_id,
                            int locid) const;
                SPATIAL_DOMAINS_EXPORT inline void AddElmtConnected(
                            int gvo_id,
                            int locid);
                SPATIAL_DOMAINS_EXPORT inline int  NumElmtConnected() const;

                //---------------------------------------
                // Helper functions
                //---------------------------------------

                SPATIAL_DOMAINS_EXPORT inline int GetCoordim() const;
                SPATIAL_DOMAINS_EXPORT inline GeomFactorsSharedPtr GetGeomFactors();
                SPATIAL_DOMAINS_EXPORT GeomFactorsSharedPtr GetRefGeomFactors(
                        const Array<OneD, const LibUtilities::BasisSharedPtr>& tbasis);
                SPATIAL_DOMAINS_EXPORT inline GeomFactorsSharedPtr GetMetricInfo();
                SPATIAL_DOMAINS_EXPORT LibUtilities::ShapeType GetShapeType(void);
                SPATIAL_DOMAINS_EXPORT inline int GetGlobalID(void);
                SPATIAL_DOMAINS_EXPORT inline void SetGlobalID(int globalid);
                SPATIAL_DOMAINS_EXPORT inline int GetVid(int i) const;
                SPATIAL_DOMAINS_EXPORT inline int GetEid(int i) const;
                SPATIAL_DOMAINS_EXPORT inline int GetFid(int i) const;
                SPATIAL_DOMAINS_EXPORT inline int GetNumVerts() const;
                SPATIAL_DOMAINS_EXPORT inline StdRegions::Orientation
                            GetEorient(const int i) const;
                SPATIAL_DOMAINS_EXPORT inline StdRegions::Orientation
                            GetPorient(const int i) const;
                SPATIAL_DOMAINS_EXPORT inline int GetNumEdges() const;
                SPATIAL_DOMAINS_EXPORT inline int GetNumFaces() const;
                SPATIAL_DOMAINS_EXPORT inline int GetShapeDim() const;
                SPATIAL_DOMAINS_EXPORT inline StdRegions::StdExpansionSharedPtr
                            GetXmap() const;
                SPATIAL_DOMAINS_EXPORT inline const Array<OneD, const NekDouble> &
                            GetCoeffs(const int i) const;
                SPATIAL_DOMAINS_EXPORT inline bool ContainsPoint(
                        const Array<OneD, const NekDouble>& gloCoord,
                              NekDouble tol = 0.0);
                SPATIAL_DOMAINS_EXPORT inline bool ContainsPoint(
                        const Array<OneD, const NekDouble>& gloCoord,
                              Array<OneD, NekDouble> &locCoord,
                              NekDouble tol = 0.0);
                SPATIAL_DOMAINS_EXPORT inline int GetVertexEdgeMap(int i, int j) const;
                SPATIAL_DOMAINS_EXPORT inline int GetVertexFaceMap(int i, int j) const;
                SPATIAL_DOMAINS_EXPORT inline int GetEdgeFaceMap(int i, int j) const;

                SPATIAL_DOMAINS_EXPORT inline void FillGeom();
                SPATIAL_DOMAINS_EXPORT inline void GetLocCoords(
                        const Array<OneD, const NekDouble> &coords,
                              Array<OneD,       NekDouble> &Lcoords);
                SPATIAL_DOMAINS_EXPORT inline NekDouble GetCoord(
                        const int i, const Array<OneD, const NekDouble> &Lcoord);

                SPATIAL_DOMAINS_EXPORT inline void SetOwnData();
                SPATIAL_DOMAINS_EXPORT inline const LibUtilities::BasisSharedPtr
<<<<<<< HEAD
                            GetBasis(const int i);

=======
                            GetBasis(const int i, const int j);
                SPATIAL_DOMAINS_EXPORT inline const LibUtilities::PointsKeyVector
                            GetPointsKeys();
>>>>>>> 25c40588
            protected:

                SPATIAL_DOMAINS_EXPORT static GeomFactorsSharedPtr
                            ValidateRegGeomFactor(GeomFactorsSharedPtr geomFactor);
                static GeomFactorsVector m_regGeomFactorsManager;

                /// coordinate dimension
                int                  m_coordim;
                GeomFactorsSharedPtr m_geomFactors;
                GeomState            m_geomFactorsState;
                Array<OneD, StdRegions::StdExpansionSharedPtr> m_xmap;

                /// enum identifier to determine if quad points are filled
                GeomState            m_state;
                GeomType             m_geomType;
                LibUtilities::ShapeType   m_shapeType;
                int                  m_globalID;

<<<<<<< HEAD
                Array<OneD, Array<OneD, NekDouble> > m_coeffs;
            
                void GenGeomFactors(
                        const Array<OneD, const LibUtilities::BasisSharedPtr>& tbasis);
=======
                void GenGeomFactors();
>>>>>>> 25c40588

                //---------------------------------------
                // Element connection functions
                //---------------------------------------
                virtual bool v_IsElmtConnected(
                            int gvo_id,
                            int locid) const;
                virtual void v_AddElmtConnected(
                            int gvo_id,
                            int locid);
                virtual int  v_NumElmtConnected() const;

                //---------------------------------------
                // Helper functions
                //---------------------------------------

                virtual int  v_GetEid(int i) const;
                virtual int  v_GetVid(int i) const;
                virtual int  v_GetFid(int i) const;
                virtual void v_GenGeomFactors() = 0;
                virtual int  v_GetNumVerts() const;
                virtual StdRegions::Orientation
                             v_GetEorient(const int i) const;
                virtual StdRegions::Orientation
                             v_GetPorient(const int i) const;
                virtual int  v_GetNumEdges() const;
                virtual int  v_GetNumFaces() const;
                virtual int  v_GetShapeDim() const;
                virtual StdRegions::StdExpansionSharedPtr
                             v_GetXmap() const;
                virtual int  v_GetCoordim() const;
                virtual bool v_ContainsPoint(
                        const Array<OneD, const NekDouble>& gloCoord,
                              NekDouble tol = 0.0);
                virtual bool v_ContainsPoint(
                        const Array<OneD, const NekDouble>& gloCoord,
                        Array<OneD, NekDouble>& locCoord,
                        NekDouble tol = 0.0);

                virtual int v_GetVertexEdgeMap(int i,int j) const;
                virtual int v_GetVertexFaceMap(int i,int j) const;
                virtual int v_GetEdgeFaceMap(int i,int j) const;

                virtual void v_FillGeom();
                virtual NekDouble v_GetCoord(
                            const int i,
                            const Array<OneD,const NekDouble>& Lcoord);
                virtual void v_GetLocCoords(
                            const Array<OneD,const NekDouble>& coords,
                                  Array<OneD,NekDouble>& Lcoords);

                virtual void v_SetOwnData();
                virtual const LibUtilities::BasisSharedPtr
                             v_GetBasis(const int i);

                inline void SetUpCoeffs(const int nCoeffs);
        }; // class Geometry


        struct GeometryHash : std::unary_function<GeometrySharedPtr, std::size_t>
        {
            std::size_t operator()(GeometrySharedPtr const& p) const
            {
                int i;
                size_t seed  = 0;
                int nVert = p->GetNumVerts();
                std::vector<unsigned int> ids(nVert);

                for (i = 0; i < nVert; ++i)
                {
                    ids[i] = p->GetVid(i);
                }
                std::sort(ids.begin(), ids.end());
                boost::hash_range(seed, ids.begin(), ids.end());

                return seed;
            }
        };


        inline void Geometry::AddElmtConnected(int gvo_id, int locid)
        {
            return v_AddElmtConnected(gvo_id, locid);
        }

        inline int  Geometry::NumElmtConnected() const
        {
            return v_NumElmtConnected();
        }

        inline bool Geometry::IsElmtConnected(int gvo_id, int locid) const
        {
            return v_IsElmtConnected(gvo_id,locid);
        }

        inline int Geometry::GetCoordim() const
        {
            return v_GetCoordim();
        }

        inline GeomFactorsSharedPtr Geometry::GetGeomFactors()
        {
            GenGeomFactors();
            return ValidateRegGeomFactor(m_geomFactors);
        }

        inline GeomFactorsSharedPtr Geometry::GetMetricInfo()
        {
            return m_geomFactors;
        }

        inline LibUtilities::ShapeType Geometry::GetShapeType()
        {
            return m_shapeType;
        }

        inline int Geometry::GetGlobalID(void)
        {
            return m_globalID;
        }

        inline void Geometry::SetGlobalID(int globalid)
        {
            m_globalID = globalid;
        }

        inline int Geometry::GetVid(int i) const
        {
            return v_GetVid(i);
        }

        inline int Geometry::GetEid(int i) const
        {
            return v_GetEid(i);
        }

        inline int Geometry::GetFid(int i) const
        {
            return v_GetFid(i);
        }

        inline int Geometry::GetNumVerts() const
        {
            return v_GetNumVerts();
        }

        inline StdRegions::Orientation Geometry::GetEorient(const int i) const
        {
            return v_GetEorient(i);
        }

        inline StdRegions::Orientation Geometry::GetPorient(const int i) const
        {
            return v_GetPorient(i);
        }

        inline int Geometry::GetNumEdges() const
        {
            return v_GetNumEdges();
        }

        inline int Geometry::GetNumFaces() const
        {
            return v_GetNumFaces();
        }

        inline int Geometry::GetShapeDim() const
        {
            return v_GetShapeDim();
        }

        inline StdRegions::StdExpansionSharedPtr Geometry::GetXmap() const
        {
            return v_GetXmap();
        }

        inline const Array<OneD, const NekDouble> &Geometry::GetCoeffs(const int i) const
        {
            return m_coeffs[i];
        }

        inline bool Geometry::ContainsPoint(
                const Array<OneD, const NekDouble>& gloCoord,
                NekDouble tol)
        {
            return v_ContainsPoint(gloCoord,tol);
        }

        inline bool Geometry::ContainsPoint(
                const Array<OneD, const NekDouble>& gloCoord,
                      Array<OneD, NekDouble> &locCoord,
                      NekDouble tol)
        {
            return v_ContainsPoint(gloCoord,locCoord,tol);
        }

        inline int Geometry::GetVertexEdgeMap(int i, int j) const
        {
            return v_GetVertexEdgeMap(i,j);
        }

        inline int Geometry::GetVertexFaceMap(int i, int j) const
        {
            return v_GetVertexFaceMap(i,j);
        }

        inline int Geometry::GetEdgeFaceMap(int i, int j) const
        {
            return v_GetEdgeFaceMap(i,j);
        }

        inline void Geometry::GenGeomFactors()
        {
            return v_GenGeomFactors();
        }


       /**
        * @brief Put all quadrature information into face/edge structure and
        * backward transform.
        *
        * @see v_FillGeom()
        */
        inline void Geometry::FillGeom()
        {
            v_FillGeom();
        }

        inline void Geometry::GetLocCoords(
            const Array<OneD, const NekDouble> &coords,
                  Array<OneD,       NekDouble> &Lcoords)
        {
            v_GetLocCoords(coords, Lcoords);
        }

        /**
         * @brief Given local collapsed coordinate Lcoord return the value of
         * physical coordinate in direction i.
         */
        inline NekDouble Geometry::GetCoord(
            const int i, const Array<OneD, const NekDouble> &Lcoord)
        {
            return v_GetCoord(i, Lcoord);
        }

        inline void Geometry::SetOwnData()
        {
            v_SetOwnData();
        }

        /**
         * @brief Return the j-th basis of the i-th co-ordinate dimension.
         */
        inline const LibUtilities::BasisSharedPtr Geometry::GetBasis(
            const int i)
        {
            return v_GetBasis(i);
        }

<<<<<<< HEAD
        inline void Geometry::SetUpCoeffs(const int nCoeffs)
        {
            m_coeffs = Array<OneD, Array<OneD, NekDouble> >(m_coordim);

            for (int i = 0; i < m_coordim; ++i)
            {
                m_coeffs[i] = Array<OneD, NekDouble>(nCoeffs, 0.0);
            }
=======
        inline const LibUtilities::PointsKeyVector Geometry::GetPointsKeys()
        {
            return m_xmap[0]->GetPointsKeys();
>>>>>>> 25c40588
        }
    }; //end of namespace
}; // end of namespace

#endif //NEKTAR_SPATIALDOMAINS_GEOMETRY_H<|MERGE_RESOLUTION|>--- conflicted
+++ resolved
@@ -131,14 +131,10 @@
 
                 SPATIAL_DOMAINS_EXPORT inline void SetOwnData();
                 SPATIAL_DOMAINS_EXPORT inline const LibUtilities::BasisSharedPtr
-<<<<<<< HEAD
                             GetBasis(const int i);
-
-=======
-                            GetBasis(const int i, const int j);
                 SPATIAL_DOMAINS_EXPORT inline const LibUtilities::PointsKeyVector
                             GetPointsKeys();
->>>>>>> 25c40588
+
             protected:
 
                 SPATIAL_DOMAINS_EXPORT static GeomFactorsSharedPtr
@@ -149,7 +145,7 @@
                 int                  m_coordim;
                 GeomFactorsSharedPtr m_geomFactors;
                 GeomState            m_geomFactorsState;
-                Array<OneD, StdRegions::StdExpansionSharedPtr> m_xmap;
+                StdRegions::StdExpansionSharedPtr m_xmap;
 
                 /// enum identifier to determine if quad points are filled
                 GeomState            m_state;
@@ -157,14 +153,9 @@
                 LibUtilities::ShapeType   m_shapeType;
                 int                  m_globalID;
 
-<<<<<<< HEAD
                 Array<OneD, Array<OneD, NekDouble> > m_coeffs;
             
-                void GenGeomFactors(
-                        const Array<OneD, const LibUtilities::BasisSharedPtr>& tbasis);
-=======
                 void GenGeomFactors();
->>>>>>> 25c40588
 
                 //---------------------------------------
                 // Element connection functions
@@ -424,7 +415,6 @@
             return v_GetBasis(i);
         }
 
-<<<<<<< HEAD
         inline void Geometry::SetUpCoeffs(const int nCoeffs)
         {
             m_coeffs = Array<OneD, Array<OneD, NekDouble> >(m_coordim);
@@ -433,11 +423,11 @@
             {
                 m_coeffs[i] = Array<OneD, NekDouble>(nCoeffs, 0.0);
             }
-=======
+        }
+
         inline const LibUtilities::PointsKeyVector Geometry::GetPointsKeys()
         {
             return m_xmap[0]->GetPointsKeys();
->>>>>>> 25c40588
         }
     }; //end of namespace
 }; // end of namespace
