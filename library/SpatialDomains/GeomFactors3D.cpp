///////////////////////////////////////////////////////////////////////////////
//
// File: GeomFactors3D.cpp
//
// For more information, please see: http://www.nektar.info
//
// The MIT License
//
// Copyright (c) 2006 Division of Applied Mathematics, Brown University (USA),
// Department of Aeronautics, Imperial College London (UK), and Scientific
// Computing and Imaging Institute, University of Utah (USA).
//
// License for the specific language governing rights and limitations under
// Permission is hereby granted, free of charge, to any person obtaining a
// copy of this software and associated documentation files (the "Software"),
// to deal in the Software without restriction, including without limitation
// the rights to use, copy, modify, merge, publish, distribute, sublicense,
// and/or sell copies of the Software, and to permit persons to whom the
// Software is furnished to do so, subject to the following conditions:
//
// The above copyright notice and this permission notice shall be included
// in all copies or substantial portions of the Software.
//
// THE SOFTWARE IS PROVIDED "AS IS", WITHOUT WARRANTY OF ANY KIND, EXPRESS
// OR IMPLIED, INCLUDING BUT NOT LIMITED TO THE WARRANTIES OF MERCHANTABILITY,
// FITNESS FOR A PARTICULAR PURPOSE AND NONINFRINGEMENT. IN NO EVENT SHALL
// THE AUTHORS OR COPYRIGHT HOLDERS BE LIABLE FOR ANY CLAIM, DAMAGES OR OTHER
// LIABILITY, WHETHER IN AN ACTION OF CONTRACT, TORT OR OTHERWISE, ARISING
// FROM, OUT OF OR IN CONNECTION WITH THE SOFTWARE OR THE USE OR OTHER
// DEALINGS IN THE SOFTWARE.
// 
// Description: Implementation of 3D geometric factors.
//
///////////////////////////////////////////////////////////////////////////////

#include <SpatialDomains/GeomFactors3D.h>
#include <LibUtilities/Foundations/Interp.h>

namespace Nektar
{
    namespace SpatialDomains
    {
        /**
         * @class GeomFactors3D
         */

        /**
         *  The argument 'tbasis' contains the information about the quadrature
         *  points
         *              on which the weighted metric terms should be specified
         * @param   gtype       Type of geometry.
         * @param   coordim     Dimension of coordinate system.
         * @param   Coords      ?
         * @param   tbasis      Basis for tangential vectors.
         */
        GeomFactors3D::GeomFactors3D(const GeomType gtype,
                          const int coordim,
                          const Array<OneD, const StdRegions
                                            ::StdExpansion3DSharedPtr> &Coords,
                          const Array<OneD, const LibUtilities::BasisSharedPtr>
                                            &tbasis) :
            GeomFactors(gtype, 3, coordim)
        {
            ASSERTL1(coordim == 3,
                     "The coordinate dimension should be to three"
                     "for three-dimensional elements");
            ASSERTL1(tbasis.num_elements() == 3,
                     "tbasis should be an array of size three");

            for (int i = 0; i < m_coordDim; ++i)
            {
                m_coords[i] = Coords[i];
            }

            // The quadrature points of the mapping
            // (as specified in Coords)
            LibUtilities::PointsKey pkey0_map(Coords[0]->GetBasis(0)->GetPointsKey());
            LibUtilities::PointsKey pkey1_map(Coords[0]->GetBasis(1)->GetPointsKey());
            LibUtilities::PointsKey pkey2_map(Coords[0]->GetBasis(2)->GetPointsKey());
            int nquad0_map = pkey0_map.GetNumPoints();
            int nquad1_map = pkey1_map.GetNumPoints();
            int nquad2_map = pkey2_map.GetNumPoints();
            int nqtot_map  = nquad0_map*nquad1_map*nquad2_map;

            // The quadrature points at the points at which we
            // want to know the metrics (as specified in tbasis)
            LibUtilities::PointsKey pkey0_tbasis(tbasis[0]->GetPointsKey());
            LibUtilities::PointsKey pkey1_tbasis(tbasis[1]->GetPointsKey());
            LibUtilities::PointsKey pkey2_tbasis(tbasis[2]->GetPointsKey());
            int nquad0_tbasis = pkey0_tbasis.GetNumPoints();
            int nquad1_tbasis = pkey1_tbasis.GetNumPoints();
            int nquad2_tbasis = pkey2_tbasis.GetNumPoints();
            int nqtot_tbasis  = nquad0_tbasis*nquad1_tbasis*nquad2_tbasis;

            // Set the pointskey equal to the pointskey as defined
            // in 'tbasis'
            m_pointsKey[0] = pkey0_tbasis;
            m_pointsKey[1] = pkey1_tbasis;
            m_pointsKey[2] = pkey2_tbasis;

            // setup temp storage
            Array<OneD, Array<OneD,NekDouble> > d1_map   (coordim);
            Array<OneD, Array<OneD,NekDouble> > d2_map   (coordim);
            Array<OneD, Array<OneD,NekDouble> > d3_map   (coordim);

            m_deriv = Array<OneD, Array<OneD, Array<OneD,NekDouble> > >(m_expDim);
            m_deriv[0] = Array<OneD, Array<OneD,NekDouble> >(m_coordDim);
            m_deriv[1] = Array<OneD, Array<OneD,NekDouble> >(m_coordDim);
            m_deriv[2] = Array<OneD, Array<OneD,NekDouble> >(m_coordDim);

            // Calculate local derivatives
            for(int i = 0; i < coordim; ++i)
            {
                d1_map[i]    = Array<OneD,NekDouble>(nqtot_map);
                d2_map[i]    = Array<OneD,NekDouble>(nqtot_map);
                d3_map[i]    = Array<OneD,NekDouble>(nqtot_map);
                m_deriv[0][i] = Array<OneD,NekDouble>(nqtot_tbasis);
                m_deriv[1][i] = Array<OneD,NekDouble>(nqtot_tbasis);
                m_deriv[2][i] = Array<OneD,NekDouble>(nqtot_tbasis);

                // Transform from coefficient space to physical space
                Coords[i]->BwdTrans(Coords[i]->GetCoeffs(),Coords[i]->UpdatePhys());
                // Take the derivative (calculated at the points as specified   in 'Coords')
                Coords[i]->StdPhysDeriv(Coords[i]->GetPhys(),d1_map[i],d2_map[i],d3_map[i]);
              
                // Interpolate the derivatives:
                // - from the points as defined in the mapping ('Coords')
                // - to the points we at which we want to know the metrics      ('tbasis')
                if( (pkey0_map == pkey0_tbasis) &&
                    (pkey1_map == pkey1_tbasis) &&
                    (pkey2_map == pkey2_tbasis) )
                {
                    m_deriv[0][i] = d1_map[i];
                    m_deriv[1][i] = d2_map[i];
                    m_deriv[2][i] = d3_map[i];
                }
                else
                {
                    LibUtilities::Interp3D(pkey0_map,    pkey1_map,             pkey2_map,    d1_map[i],
                                           pkey0_tbasis, pkey1_tbasis,          pkey2_tbasis, m_deriv[0][i]);
                    LibUtilities::Interp3D(pkey0_map,    pkey1_map,             pkey2_map,    d2_map[i],
                                           pkey0_tbasis, pkey1_tbasis,          pkey2_tbasis, m_deriv[1][i]);
                    LibUtilities::Interp3D(pkey0_map,    pkey1_map,             pkey2_map,    d3_map[i],
                                           pkey0_tbasis, pkey1_tbasis,          pkey2_tbasis, m_deriv[2][i]);
                }
            }

            // Based upon these derivatives, calculate:
            // 1. The (determinant of the) jacobian and the differentation      metrics
            SetUpJacGmat3D(m_deriv[0],m_deriv[1],m_deriv[2]);
<<<<<<< HEAD
=======

            CheckIfValid();
>>>>>>> 5a20ed60
        }

        /**
         *
         */
        void GeomFactors3D::SetUpJacGmat3D(
                        const Array<OneD, Array<OneD, NekDouble> > d1,
                        const Array<OneD, Array<OneD, NekDouble> > d2,
                        const Array<OneD, Array<OneD, NekDouble> > d3)
        {
            ASSERTL1(d1.num_elements()==m_coordDim,"The dimension of array d1 does not"
                     "match the coordinate dimension");
            ASSERTL1(d2.num_elements()==m_coordDim,"The dimension of array d2 does not"
                     "match the coordinate dimension");
            ASSERTL1(d3.num_elements()==m_coordDim,"The dimension of array d3 does not"
                     "match the coordinate dimension");

            int nqtot = m_pointsKey[0].GetNumPoints() *
                        m_pointsKey[1].GetNumPoints() *
                        m_pointsKey[2].GetNumPoints();

            ASSERTL1(d1[0].num_elements() == nqtot,"Number of quadrature points do not match");
            ASSERTL1(d2[0].num_elements() == nqtot,"Number of quadrature points do not match");
            ASSERTL1(d3[0].num_elements() == nqtot,"Number of quadrature points do not match");

            unsigned int pts = 1;
            unsigned int i, j, k;

            // Check each derivative combination has the correct sized storage
            // for all quadrature points.
            for (i = 0; i < m_expDim; ++i)
            {
                for (j = 0; j < m_coordDim; ++j)
                {
                    ASSERTL1(m_deriv[i][j].num_elements() == nqtot,
                             "Number of quadrature points do not match");
                }
            }
<<<<<<< HEAD

            pts = (m_type == eRegular || m_type == eMovingRegular) ? 1 : nqtot;

            // Jacobian is constant across the element.
            m_jac     = Array<OneD, NekDouble>(pts,0.0);

            // Number of entries corresponds to twice the coordinate
            // dimension. Entries are constant across element so second
            // dimension is 1.
            m_gmat    = Array<TwoD, NekDouble>(m_expDim*m_expDim, pts, 0.0);

            m_derivFactors = Array<TwoD, NekDouble>(m_expDim*m_coordDim, pts, 0.0);

            Array<TwoD, NekDouble> tmp(m_expDim*m_expDim, pts, 0.0);

            // Compute g_{ij} as t_i \cdot t_j
            for (i = 0; i < m_expDim; ++i)
            {
                for (j = 0; j < m_expDim; ++j)
                {
                    for (k = 0; k < m_coordDim; ++k)
                    {
                        Vmath::Vvtvp(pts, &m_deriv[i][k][0], 1, &m_deriv[j][k][0], 1, &tmp[m_expDim*i+j][0], 1, &tmp[m_expDim*i+j][0], 1);
                    }
                }
            }

            // Compute g^{ij} by computing Cofactors(A)^T
=======

            pts = (m_type == eRegular || m_type == eMovingRegular) ? 1 : nqtot;

            // Jacobian is constant across the element.
            m_jac     = Array<OneD, NekDouble>(pts,0.0);

            // Number of entries corresponds to twice the coordinate
            // dimension. Entries are constant across element so second
            // dimension is 1.
            m_gmat    = Array<TwoD, NekDouble>(m_expDim*m_expDim, pts, 0.0);

            m_derivFactors = Array<TwoD, NekDouble>(m_expDim*m_coordDim, pts, 0.0);

            Array<TwoD, NekDouble> tmp(m_expDim*m_expDim, pts, 0.0);

            // Compute g_{ij} as t_i \cdot t_j
            for (i = 0; i < m_expDim; ++i)
            {
                for (j = 0; j < m_expDim; ++j)
                {
                    for (k = 0; k < m_coordDim; ++k)
                    {
                        Vmath::Vvtvp(pts, &m_deriv[i][k][0], 1, &m_deriv[j][k][0], 1, &tmp[m_expDim*i+j][0], 1, &tmp[m_expDim*i+j][0], 1);
                    }
                }
            }

            // Compute g^{ij} by computing Cofactors(A)^T
            for (i = 0; i < m_expDim; ++i)
            {
                for (j = 0; j < m_expDim; ++j)
                {
                    int a = ((i+1)%m_expDim)*m_expDim + ((j+1)%m_expDim);
                    int b = ((i+1)%m_expDim)*m_expDim + ((j+2)%m_expDim);
                    int c = ((i+2)%m_expDim)*m_expDim + ((j+1)%m_expDim);
                    int d = ((i+2)%m_expDim)*m_expDim + ((j+2)%m_expDim);
                    int e = j*m_expDim + i;
                    Vmath::Vvtvvtm(pts, &tmp[a][0], 1, &tmp[d][0], 1, &tmp[b][0], 1, &tmp[c][0], 1, &m_gmat[e][0], 1);
                }
            }

            // Compute g (Jacobian squared)
            Vmath::Vvtvvtp(pts, &tmp[0][0], 1, &m_gmat[0][0], 1, &tmp[1][0], 1, &m_gmat[m_expDim][0], 1, &m_jac[0], 1);
            Vmath::Vvtvp  (pts, &tmp[2][0], 1, &m_gmat[2*m_expDim][0], 1, &m_jac[0], 1, &m_jac[0], 1);

            for (i = 0; i < m_expDim*m_expDim; ++i)
            {
                Vmath::Vdiv(pts, &m_gmat[i][0], 1, &m_jac[0], 1, &m_gmat[i][0], 1);
            }

            // Sqrt jacobian
            Vmath::Vsqrt(pts, &m_jac[0], 1, &m_jac[0], 1);

>>>>>>> 5a20ed60
            for (i = 0; i < m_expDim; ++i)
            {
                for (j = 0; j < m_expDim; ++j)
                {
<<<<<<< HEAD
                    int a = ((i+1)%m_expDim)*m_expDim + ((j+1)%m_expDim);
                    int b = ((i+1)%m_expDim)*m_expDim + ((j+2)%m_expDim);
                    int c = ((i+2)%m_expDim)*m_expDim + ((j+1)%m_expDim);
                    int d = ((i+2)%m_expDim)*m_expDim + ((j+2)%m_expDim);
                    int e = j*m_expDim + i;
                    Vmath::Vvtvvtm(pts, &tmp[a][0], 1, &tmp[d][0], 1, &tmp[b][0], 1, &tmp[c][0], 1, &m_gmat[e][0], 1);
                }
            }

            // Compute g (Jacobian squared)
            Vmath::Vvtvvtp(pts, &tmp[0][0], 1, &m_gmat[0][0], 1, &tmp[1][0], 1, &m_gmat[m_expDim][0], 1, &m_jac[0], 1);
            Vmath::Vvtvp  (pts, &tmp[2][0], 1, &m_gmat[2*m_expDim][0], 1, &m_jac[0], 1, &m_jac[0], 1);

            for (i = 0; i < m_expDim*m_expDim; ++i)
            {
                Vmath::Vdiv(pts, &m_gmat[i][0], 1, &m_jac[0], 1, &m_gmat[i][0], 1);
            }

            // Sqrt jacobian
            Vmath::Vsqrt(pts, &m_jac[0], 1, &m_jac[0], 1);

            for (i = 0; i < m_expDim; ++i)
            {
                for (j = 0; j < m_expDim; ++j)
                {
                    for (k = 0; k < m_coordDim; ++k)
                    {
                        Vmath::Vvtvp(pts, &m_deriv[i][k][0], 1, &m_gmat[m_expDim*i+j][0], 1, &m_derivFactors[m_expDim*k+j][0], 1, &m_derivFactors[m_expDim*k+j][0], 1);
                    }
                }
=======
                    for (k = 0; k < m_coordDim; ++k)
                    {
                        Vmath::Vvtvp(pts, &m_deriv[i][k][0], 1, &m_gmat[m_expDim*i+j][0], 1, &m_derivFactors[m_expDim*k+j][0], 1, &m_derivFactors[m_expDim*k+j][0], 1);
                    }
                }
            }
        }


        /**
         * Computes the Jacobian of the 3D map directly from the derivatives of
         * the map to determine if it is negative and thus element is invalid.
         */
        void GeomFactors3D::CheckIfValid()
        {
            int nqtot = m_pointsKey[0].GetNumPoints() *
                        m_pointsKey[1].GetNumPoints() *
                        m_pointsKey[2].GetNumPoints();
            int pts = (m_type == eRegular || m_type == eMovingRegular)
                            ? 1 : nqtot;

            Array<OneD, NekDouble> jac(pts, 0.0);
            Array<OneD, NekDouble> tmp(pts, 0.0);

            // J3D - Spencers book page 158
            Vmath::Vvtvvtm(pts, &m_deriv[1][1][0], 1, &m_deriv[2][2][0], 1,
                                &m_deriv[2][1][0], 1, &m_deriv[1][2][0], 1,
                                &tmp[0],           1);
            Vmath::Vvtvp  (pts, &m_deriv[0][0][0], 1, &tmp[0],           1,
                                &jac[0],           1, &jac[0],           1);

            Vmath::Vvtvvtm(pts, &m_deriv[2][1][0], 1, &m_deriv[0][2][0], 1,
                                &m_deriv[0][1][0], 1, &m_deriv[2][2][0], 1,
                                &tmp[0],           1);
            Vmath::Vvtvp  (pts, &m_deriv[1][0][0], 1, &tmp[0],           1,
                                &jac[0],           1, &jac[0],           1);

            Vmath::Vvtvvtm(pts, &m_deriv[0][1][0], 1, &m_deriv[1][2][0], 1,
                                &m_deriv[1][1][0], 1, &m_deriv[0][2][0], 1,
                                &tmp[0],           1);
            Vmath::Vvtvp  (pts, &m_deriv[2][0][0], 1, &tmp[0],           1,
                                &jac[0],           1, &jac[0],           1);

            if (Vmath::Vmin(pts, &jac[0], 1) < 0)
            {
                m_valid = false;
>>>>>>> 5a20ed60
            }
        }
    }
}<|MERGE_RESOLUTION|>--- conflicted
+++ resolved
@@ -148,11 +148,8 @@
             // Based upon these derivatives, calculate:
             // 1. The (determinant of the) jacobian and the differentation      metrics
             SetUpJacGmat3D(m_deriv[0],m_deriv[1],m_deriv[2]);
-<<<<<<< HEAD
-=======
 
             CheckIfValid();
->>>>>>> 5a20ed60
         }
 
         /**
@@ -191,36 +188,6 @@
                              "Number of quadrature points do not match");
                 }
             }
-<<<<<<< HEAD
-
-            pts = (m_type == eRegular || m_type == eMovingRegular) ? 1 : nqtot;
-
-            // Jacobian is constant across the element.
-            m_jac     = Array<OneD, NekDouble>(pts,0.0);
-
-            // Number of entries corresponds to twice the coordinate
-            // dimension. Entries are constant across element so second
-            // dimension is 1.
-            m_gmat    = Array<TwoD, NekDouble>(m_expDim*m_expDim, pts, 0.0);
-
-            m_derivFactors = Array<TwoD, NekDouble>(m_expDim*m_coordDim, pts, 0.0);
-
-            Array<TwoD, NekDouble> tmp(m_expDim*m_expDim, pts, 0.0);
-
-            // Compute g_{ij} as t_i \cdot t_j
-            for (i = 0; i < m_expDim; ++i)
-            {
-                for (j = 0; j < m_expDim; ++j)
-                {
-                    for (k = 0; k < m_coordDim; ++k)
-                    {
-                        Vmath::Vvtvp(pts, &m_deriv[i][k][0], 1, &m_deriv[j][k][0], 1, &tmp[m_expDim*i+j][0], 1, &tmp[m_expDim*i+j][0], 1);
-                    }
-                }
-            }
-
-            // Compute g^{ij} by computing Cofactors(A)^T
-=======
 
             pts = (m_type == eRegular || m_type == eMovingRegular) ? 1 : nqtot;
 
@@ -274,43 +241,10 @@
             // Sqrt jacobian
             Vmath::Vsqrt(pts, &m_jac[0], 1, &m_jac[0], 1);
 
->>>>>>> 5a20ed60
             for (i = 0; i < m_expDim; ++i)
             {
                 for (j = 0; j < m_expDim; ++j)
                 {
-<<<<<<< HEAD
-                    int a = ((i+1)%m_expDim)*m_expDim + ((j+1)%m_expDim);
-                    int b = ((i+1)%m_expDim)*m_expDim + ((j+2)%m_expDim);
-                    int c = ((i+2)%m_expDim)*m_expDim + ((j+1)%m_expDim);
-                    int d = ((i+2)%m_expDim)*m_expDim + ((j+2)%m_expDim);
-                    int e = j*m_expDim + i;
-                    Vmath::Vvtvvtm(pts, &tmp[a][0], 1, &tmp[d][0], 1, &tmp[b][0], 1, &tmp[c][0], 1, &m_gmat[e][0], 1);
-                }
-            }
-
-            // Compute g (Jacobian squared)
-            Vmath::Vvtvvtp(pts, &tmp[0][0], 1, &m_gmat[0][0], 1, &tmp[1][0], 1, &m_gmat[m_expDim][0], 1, &m_jac[0], 1);
-            Vmath::Vvtvp  (pts, &tmp[2][0], 1, &m_gmat[2*m_expDim][0], 1, &m_jac[0], 1, &m_jac[0], 1);
-
-            for (i = 0; i < m_expDim*m_expDim; ++i)
-            {
-                Vmath::Vdiv(pts, &m_gmat[i][0], 1, &m_jac[0], 1, &m_gmat[i][0], 1);
-            }
-
-            // Sqrt jacobian
-            Vmath::Vsqrt(pts, &m_jac[0], 1, &m_jac[0], 1);
-
-            for (i = 0; i < m_expDim; ++i)
-            {
-                for (j = 0; j < m_expDim; ++j)
-                {
-                    for (k = 0; k < m_coordDim; ++k)
-                    {
-                        Vmath::Vvtvp(pts, &m_deriv[i][k][0], 1, &m_gmat[m_expDim*i+j][0], 1, &m_derivFactors[m_expDim*k+j][0], 1, &m_derivFactors[m_expDim*k+j][0], 1);
-                    }
-                }
-=======
                     for (k = 0; k < m_coordDim; ++k)
                     {
                         Vmath::Vvtvp(pts, &m_deriv[i][k][0], 1, &m_gmat[m_expDim*i+j][0], 1, &m_derivFactors[m_expDim*k+j][0], 1, &m_derivFactors[m_expDim*k+j][0], 1);
@@ -357,7 +291,6 @@
             if (Vmath::Vmin(pts, &jac[0], 1) < 0)
             {
                 m_valid = false;
->>>>>>> 5a20ed60
             }
         }
     }
