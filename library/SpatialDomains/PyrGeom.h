--- conflicted
+++ resolved
@@ -61,12 +61,8 @@
             SPATIAL_DOMAINS_EXPORT static const std::string XMLElementType;
             
         protected:
-<<<<<<< HEAD
             virtual void v_GenGeomFactors();
-            virtual void v_GetLocCoords(
-=======
             virtual NekDouble v_GetLocCoords(
->>>>>>> 36763032
                 const Array<OneD, const NekDouble> &coords,
                       Array<OneD,       NekDouble> &Lcoords);
             virtual int v_GetNumVerts() const;
