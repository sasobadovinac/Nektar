--- conflicted
+++ resolved
@@ -68,12 +68,8 @@
 UnsteadySystem::UnsteadySystem(
     const LibUtilities::SessionReaderSharedPtr &pSession,
     const SpatialDomains::MeshGraphSharedPtr &pGraph)
-<<<<<<< HEAD
     : EquationSystem(pSession, pGraph), SolverUtils::ALEHelper(),
       m_infosteps(10)
-=======
-    : EquationSystem(pSession, pGraph), m_infosteps(10)
->>>>>>> 6a3e03cf
 
 {
 }
@@ -83,12 +79,8 @@
  */
 void UnsteadySystem::v_InitObject(bool DeclareField)
 {
-<<<<<<< HEAD
     EquationSystem::v_InitObject();
     ALEHelper::InitObject(m_spacedim, m_fields);
-=======
-    EquationSystem::v_InitObject(DeclareField);
->>>>>>> 6a3e03cf
 
     m_initialStep = 0;
 
@@ -236,18 +228,14 @@
     Array<OneD, Array<OneD, NekDouble>> fields(nvariables);
 
     // Order storage to list time-integrated fields first.
-<<<<<<< HEAD
     // @TODO: Refactor to take coeffs (FwdTrans) if boolean flag (in constructor
     // function) says to.
-=======
->>>>>>> 6a3e03cf
     for (i = 0; i < nvariables; ++i)
     {
         fields[i] = m_fields[m_intVariables[i]]->GetPhys();
         m_fields[m_intVariables[i]]->SetPhysState(false);
     }
 
-<<<<<<< HEAD
     // @TODO: Virtual function that allows to transform the field space, embed
     // the MultiplyMassMatrix in here.
     // @TODO: Specify what the fields variables are physical or coefficient,
@@ -290,41 +278,6 @@
         abortFile = m_session->GetSolverInfo("CheckAbortFile");
     }
 
-=======
-    // Initialise time integration scheme
-    m_intScheme->InitializeScheme(m_timestep, fields, m_time, m_ode);
-
-    // Initialise filters
-    for (auto &x : m_filters)
-    {
-        x.second->Initialise(m_fields, m_time);
-    }
-
-    LibUtilities::Timer timer;
-    bool doCheckTime        = false;
-    int step                = m_initialStep;
-    int stepCounter         = 0;
-    int restartStep         = -1;
-    NekDouble intTime       = 0.0;
-    NekDouble cpuTime       = 0.0;
-    NekDouble cpuPrevious   = 0.0;
-    NekDouble elapsed       = 0.0;
-    NekDouble totFilterTime = 0.0;
-
-    m_lastCheckTime = 0.0;
-
-    m_TotNewtonIts = 0;
-    m_TotLinIts    = 0;
-    m_TotImpStages = 0;
-
-    Array<OneD, int> abortFlags(2, 0);
-    string abortFile = "abort";
-    if (m_session->DefinesSolverInfo("CheckAbortFile"))
-    {
-        abortFile = m_session->GetSolverInfo("CheckAbortFile");
-    }
-
->>>>>>> 6a3e03cf
     NekDouble tmp_cflSafetyFactor = m_cflSafetyFactor;
 
     m_timestepMax = m_timestep;
@@ -332,7 +285,6 @@
            abortFlags[1] == 0)
     {
         restartStep++;
-<<<<<<< HEAD
 
         if (m_CFLGrowth > 1.0 && m_cflSafetyFactor < m_CFLEnd)
         {
@@ -349,24 +301,6 @@
         {
             m_cflSafetyFactor = tmp_cflSafetyFactor;
 
-=======
-
-        if (m_CFLGrowth > 1.0 && m_cflSafetyFactor < m_CFLEnd)
-        {
-            tmp_cflSafetyFactor =
-                min(m_CFLEnd, m_CFLGrowth * tmp_cflSafetyFactor);
-        }
-
-        m_flagUpdatePreconMat = true;
-
-        // Flag to update AV
-        m_CalcPhysicalAV = true;
-        // Frozen preconditioner checks
-        if (UpdateTimeStepCheck())
-        {
-            m_cflSafetyFactor = tmp_cflSafetyFactor;
-
->>>>>>> 6a3e03cf
             if (m_cflSafetyFactor)
             {
                 m_timestep = GetTimeStep(fields);
@@ -386,7 +320,6 @@
                 doCheckTime = true;
             }
         }
-<<<<<<< HEAD
 
         if (m_TimeIncrementFactor > 1.0)
         {
@@ -472,81 +405,6 @@
                 m_fields[m_intVariables[i]]->SetPhysState(false);
             }
         }
-=======
-
-        if (m_TimeIncrementFactor > 1.0)
-        {
-            NekDouble timeincrementFactor = m_TimeIncrementFactor;
-            m_timestep *= timeincrementFactor;
-
-            if (m_time + m_timestep > m_fintime && m_fintime > 0.0)
-            {
-                m_timestep = m_fintime - m_time;
-            }
-        }
-
-        // Perform any solver-specific pre-integration steps
-        timer.Start();
-        if (v_PreIntegrate(step))
-        {
-            break;
-        }
-
-        m_StagesPerStep    = 0;
-        m_TotLinItePerStep = 0;
-
-        ASSERTL0(m_timestep > 0, "m_timestep < 0");
-
-        fields = m_intScheme->TimeIntegrate(stepCounter, m_timestep, m_ode);
-        timer.Stop();
-
-        m_time += m_timestep;
-        elapsed = timer.TimePerTest(1);
-        intTime += elapsed;
-        cpuTime += elapsed;
-
-        // Write out status information
-        if (m_session->GetComm()->GetRank() == 0 && !((step + 1) % m_infosteps))
-        {
-            cout << "Steps: " << setw(8) << left << step + 1 << " "
-                 << "Time: " << setw(12) << left << m_time;
-
-            if (m_cflSafetyFactor)
-            {
-                cout << " Time-step: " << setw(12) << left << m_timestep;
-            }
-
-            stringstream ss;
-            ss << cpuTime << "s";
-            cout << " CPU Time: " << setw(8) << left << ss.str() << endl;
-            cpuPrevious = cpuTime;
-            cpuTime     = 0.0;
-
-            if (m_flagImplicitItsStatistics && m_flagImplicitSolver)
-            {
-                cout << "       &&"
-                     << " TotImpStages= " << m_TotImpStages
-                     << " TotNewtonIts= " << m_TotNewtonIts
-                     << " TotLinearIts = " << m_TotLinIts << endl;
-            }
-        }
-
-        // Transform data into coefficient space
-        for (i = 0; i < nvariables; ++i)
-        {
-            // copy fields into ExpList::m_phys and assign the new
-            // array to fields
-            m_fields[m_intVariables[i]]->SetPhys(fields[i]);
-            fields[i] = m_fields[m_intVariables[i]]->UpdatePhys();
-            if (v_RequireFwdTrans())
-            {
-                m_fields[m_intVariables[i]]->FwdTrans_IterPerExp(
-                    fields[i], m_fields[m_intVariables[i]]->UpdateCoeffs());
-            }
-            m_fields[m_intVariables[i]]->SetPhysState(false);
-        }
-
->>>>>>> 6a3e03cf
         // Perform any solver-specific post-integration steps
         if (v_PostIntegrate(step))
         {
@@ -578,6 +436,7 @@
                     abortFlags[0] = 1;
                 }
             }
+        }
 
             // rank zero looks for abort file and deltes it
             // if it exists. The communicates the abort
@@ -637,11 +496,7 @@
         // Write out checkpoint files
         if ((m_checksteps && !((step + 1) % m_checksteps)) || doCheckTime)
         {
-<<<<<<< HEAD
             if (m_HomogeneousType != eNotHomogeneous && !m_ALESolver)
-=======
-            if (m_HomogeneousType != eNotHomogeneous)
->>>>>>> 6a3e03cf
             {
                 vector<bool> transformed(nfields, false);
                 for (i = 0; i < nfields; i++)
@@ -706,7 +561,6 @@
     }
 
     // If homogeneous, transform back into physical space if necessary.
-<<<<<<< HEAD
     if (!m_ALESolver)
     {
         if (m_HomogeneousType != eNotHomogeneous)
@@ -781,74 +635,6 @@
                        m_explicitReaction ? "explicit" : "implicit");
     }
 
-=======
-    if (m_HomogeneousType != eNotHomogeneous)
-    {
-        for (i = 0; i < nfields; i++)
-        {
-            if (m_fields[i]->GetWaveSpace())
-            {
-                m_fields[i]->SetWaveSpace(false);
-                m_fields[i]->BwdTrans(m_fields[i]->GetCoeffs(),
-                                      m_fields[i]->UpdatePhys());
-                m_fields[i]->SetPhysState(true);
-            }
-        }
-    }
-    else
-    {
-        for (i = 0; i < nvariables; ++i)
-        {
-            m_fields[m_intVariables[i]]->SetPhys(fields[i]);
-            m_fields[m_intVariables[i]]->SetPhysState(true);
-        }
-    }
-
-    // Finalise filters
-    for (auto &x : m_filters)
-    {
-        x.second->Finalise(m_fields, m_time);
-    }
-
-    // Print for 1D problems
-    if (m_spacedim == 1)
-    {
-        v_AppendOutput1D(fields);
-    }
-}
-
-/**
- * @brief Sets the initial conditions.
- */
-void UnsteadySystem::v_DoInitialise()
-{
-    CheckForRestartTime(m_time, m_nchk);
-    SetBoundaryConditions(m_time);
-    SetInitialConditions(m_time);
-    InitializeSteadyState();
-}
-
-/**
- * @brief Prints a summary with some information regards the
- * time-stepping.
- */
-void UnsteadySystem::v_GenerateSummary(SummaryList &s)
-{
-    EquationSystem::v_GenerateSummary(s);
-    AddSummaryItem(s, "Advect. advancement",
-                   m_explicitAdvection ? "explicit" : "implicit");
-
-    AddSummaryItem(s, "Advect. advancement",
-                   m_explicitDiffusion ? "explicit" : "implicit");
-
-    if (m_session->GetSolverInfo("EQTYPE") ==
-        "SteadyAdvectionDiffusionReaction")
-    {
-        AddSummaryItem(s, "Advect. advancement",
-                       m_explicitReaction ? "explicit" : "implicit");
-    }
-
->>>>>>> 6a3e03cf
     AddSummaryItem(s, "Time Step", m_timestep);
     AddSummaryItem(s, "No. of Steps", m_steps);
     AddSummaryItem(s, "Checkpoints (steps)", m_checksteps);
@@ -879,7 +665,6 @@
     outfile << endl << endl;
     outfile.close();
 }
-<<<<<<< HEAD
 
 void UnsteadySystem::CheckForRestartTime(NekDouble &time, int &nchk)
 {
@@ -892,20 +677,6 @@
             vType = m_session->GetFunctionType("InitialConditions",
                                                m_session->GetVariable(i));
 
-=======
-
-void UnsteadySystem::CheckForRestartTime(NekDouble &time, int &nchk)
-{
-    if (m_session->DefinesFunction("InitialConditions"))
-    {
-        for (int i = 0; i < m_fields.size(); ++i)
-        {
-            LibUtilities::FunctionType vType;
-
-            vType = m_session->GetFunctionType("InitialConditions",
-                                               m_session->GetVariable(i));
-
->>>>>>> 6a3e03cf
             if (vType == LibUtilities::eFunctionTypeFile)
             {
                 std::string filename = m_session->GetFunctionFilename(
@@ -1028,6 +799,97 @@
         {
             nmodes = max(nmodes, m_fields[0]->GetExp(i)->GetBasisNumModes(n));
         }
+    }
+    if (m_session->DefinesCmdLineArgument("set-start-time"))
+    {
+        time = boost::lexical_cast<NekDouble>(
+            m_session->GetCmdLineArgument<std::string>("set-start-time")
+                .c_str());
+    }
+    if (m_session->DefinesCmdLineArgument("set-start-chknumber"))
+    {
+        nchk = boost::lexical_cast<int>(
+            m_session->GetCmdLineArgument<std::string>("set-start-chknumber"));
+    }
+    ASSERTL0(time >= 0 && nchk >= 0,
+             "Starting time and checkpoint number should be >= 0");
+}
+
+/**
+ * @brief Return the timestep to be used for the next step in the
+ * time-marching loop.
+ *
+ * This function can be overloaded to facilitate solver which utilise a
+ * CFL (or other) parameter to determine a maximum timestep under which
+ * the problem remains stable.
+ */
+NekDouble UnsteadySystem::GetTimeStep(
+    const Array<OneD, const Array<OneD, NekDouble>> &inarray)
+{
+    return v_GetTimeStep(inarray);
+}
+
+/**
+ * @brief Return the timestep to be used for the next step in the
+ * time-marching loop.
+ *
+ * @see UnsteadySystem::GetTimeStep
+ */
+NekDouble UnsteadySystem::v_GetTimeStep(
+    const Array<OneD, const Array<OneD, NekDouble>> &inarray)
+{
+    boost::ignore_unused(inarray);
+    NEKERROR(ErrorUtil::efatal, "Not defined for this class");
+    return 0.0;
+}
+
+bool UnsteadySystem::v_PreIntegrate(int step)
+{
+    boost::ignore_unused(step);
+    return false;
+}
+
+bool UnsteadySystem::v_PostIntegrate(int step)
+{
+    boost::ignore_unused(step);
+    return false;
+}
+
+void UnsteadySystem::SVVVarDiffCoeff(
+    const Array<OneD, Array<OneD, NekDouble>> vel,
+    StdRegions::VarCoeffMap &varCoeffMap)
+{
+    int phystot = m_fields[0]->GetTotPoints();
+    int nvel    = vel.size();
+
+    Array<OneD, NekDouble> varcoeff(phystot), tmp;
+
+    // calculate magnitude of v
+    Vmath::Vmul(phystot, vel[0], 1, vel[0], 1, varcoeff, 1);
+    for (int n = 1; n < nvel; ++n)
+    {
+        Vmath::Vvtvp(phystot, vel[n], 1, vel[n], 1, varcoeff, 1, varcoeff, 1);
+    }
+    Vmath::Vsqrt(phystot, varcoeff, 1, varcoeff, 1);
+
+    for (int i = 0; i < m_fields[0]->GetNumElmts(); ++i)
+    {
+        int offset = m_fields[0]->GetPhys_Offset(i);
+        int nq     = m_fields[0]->GetExp(i)->GetTotPoints();
+        Array<OneD, NekDouble> unit(nq, 1.0);
+
+        int nmodes = 0;
+
+        for (int n = 0; n < m_fields[0]->GetExp(i)->GetNumBases(); ++n)
+        {
+            nmodes = max(nmodes, m_fields[0]->GetExp(i)->GetBasisNumModes(n));
+        }
+
+        NekDouble h = m_fields[0]->GetExp(i)->Integral(unit);
+        h           = pow(h, (NekDouble)(1.0 / nvel)) / ((NekDouble)nmodes);
+
+        Vmath::Smul(nq, h, varcoeff + offset, 1, tmp = varcoeff + offset, 1);
+    }
 
         NekDouble h = m_fields[0]->GetExp(i)->Integral(unit);
         h           = pow(h, (NekDouble)(1.0 / nvel)) / ((NekDouble)nmodes);
