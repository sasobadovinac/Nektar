///////////////////////////////////////////////////////////////////////////////
//
// File UnsteadySystem.cpp
//
// For more information, please see: http://www.nektar.info
//
// The MIT License
//
// Copyright (c) 2006 Division of Applied Mathematics, Brown University (USA),
// Department of Aeronautics, Imperial College London (UK), and Scientific
// Computing and Imaging Institute, University of Utah (USA).
//
// Permission is hereby granted, free of charge, to any person obtaining a
// copy of this software and associated documentation files (the "Software"),
// to deal in the Software without restriction, including without limitation
// the rights to use, copy, modify, merge, publish, distribute, sublicense,
// and/or sell copies of the Software, and to permit persons to whom the
// Software is furnished to do so, subject to the following conditions:
//
// The above copyright notice and this permission notice shall be included
// in all copies or substantial portions of the Software.
//
// THE SOFTWARE IS PROVIDED "AS IS", WITHOUT WARRANTY OF ANY KIND, EXPRESS
// OR IMPLIED, INCLUDING BUT NOT LIMITED TO THE WARRANTIES OF MERCHANTABILITY,
// FITNESS FOR A PARTICULAR PURPOSE AND NONINFRINGEMENT. IN NO EVENT SHALL
// THE AUTHORS OR COPYRIGHT HOLDERS BE LIABLE FOR ANY CLAIM, DAMAGES OR OTHER
// LIABILITY, WHETHER IN AN ACTION OF CONTRACT, TORT OR OTHERWISE, ARISING
// FROM, OUT OF OR IN CONNECTION WITH THE SOFTWARE OR THE USE OR OTHER
// DEALINGS IN THE SOFTWARE.
//
// Description: Generic timestepping for Unsteady solvers
//
///////////////////////////////////////////////////////////////////////////////

#include <iomanip>
#include <iostream>
using namespace std;

#include <boost/core/ignore_unused.hpp>
#include <boost/format.hpp>

#include <LibUtilities/BasicUtils/Timer.h>
#include <LibUtilities/TimeIntegration/TimeIntegrationScheme.h>
#include <MultiRegions/AssemblyMap/AssemblyMapDG.h>
#include <SolverUtils/UnsteadySystem.h>

namespace Nektar
{
namespace SolverUtils
{
/**
 * @class UnsteadySystem
 *
 * Provides the underlying timestepping framework for unsteady solvers
 * including the general timestepping routines. This class is not
 * intended to be directly instantiated, but rather is a base class
 * on which to define unsteady solvers.
 *
 * For details on implementing unsteady solvers see
 * \ref sectionADRSolverModuleImplementation here
 */

/**
 * Processes SolverInfo parameters from the session file and sets up
 * timestepping-specific code.
 * @param   pSession        Session object to read parameters from.
 */
UnsteadySystem::UnsteadySystem(
    const LibUtilities::SessionReaderSharedPtr &pSession,
    const SpatialDomains::MeshGraphSharedPtr &pGraph)
    : EquationSystem(pSession, pGraph), m_infosteps(10)

{
}

/**
 * Initialization object for UnsteadySystem class.
 */
void UnsteadySystem::v_InitObject(bool DeclareField)
{
    EquationSystem::v_InitObject(DeclareField);

    m_initialStep = 0;

    // Load SolverInfo parameters
    m_session->MatchSolverInfo("DIFFUSIONADVANCEMENT", "Explicit",
                               m_explicitDiffusion, true);
    m_session->MatchSolverInfo("ADVECTIONADVANCEMENT", "Explicit",
                               m_explicitAdvection, true);
    m_session->MatchSolverInfo("REACTIONADVANCEMENT", "Explicit",
                               m_explicitReaction, true);

    m_session->MatchSolverInfo("FLAGIMPLICITITSSTATISTICS", "True",
                               m_flagImplicitItsStatistics, false);

    m_session->LoadParameter("CheckAbortSteps", m_abortSteps, 1);
    // Steady state tolerance
    m_session->LoadParameter("SteadyStateTol", m_steadyStateTol, 0.0);
    // Frequency for checking steady state
    m_session->LoadParameter("SteadyStateSteps", m_steadyStateSteps, 1);

    // For steady problems, we do not initialise the time integration
    if (m_session->DefinesSolverInfo("TimeIntegrationMethod") ||
        m_session->DefinesTimeIntScheme())
    {
        LibUtilities::TimeIntScheme timeInt;
        if (m_session->DefinesTimeIntScheme())
        {
            timeInt = m_session->GetTimeIntScheme();
        }
        else
        {
            timeInt.method = m_session->GetSolverInfo("TimeIntegrationMethod");
        }

        m_intScheme =
            LibUtilities::GetTimeIntegrationSchemeFactory().CreateInstance(
                timeInt.method, timeInt.variant, timeInt.order,
                timeInt.freeParams);

        // Load generic input parameters
        m_session->LoadParameter("IO_InfoSteps", m_infosteps, 0);
        m_session->LoadParameter("IO_FiltersInfoSteps", m_filtersInfosteps,
                                 10.0 * m_infosteps);
        m_session->LoadParameter("CFL", m_cflSafetyFactor, 0.0);
        m_session->LoadParameter("CFLEnd", m_CFLEnd, 0.0);
        m_session->LoadParameter("CFLGrowth", m_CFLGrowth, 1.0);
        m_session->LoadParameter("CFLGrowth", m_CFLGrowth, 1.0);

        // Time tolerance between filter update time and time integration
        m_session->LoadParameter("FilterTimeWarning", m_filterTimeWarning, 1);

        // Ensure that there is no conflict of parameters
        if (m_cflSafetyFactor > 0.0)
        {
            // Check final condition
            ASSERTL0(m_fintime == 0.0 || m_steps == 0,
                     "Final condition not unique: "
                     "fintime > 0.0 and Nsteps > 0");
            // Check timestep condition
            ASSERTL0(m_timestep == 0.0,
                     "Timestep not unique: timestep > 0.0 & CFL > 0.0");
        }
        else
        {
            ASSERTL0(m_timestep != 0.0, "Need to set either TimeStep or CFL");
        }

        // Ensure that there is no conflict of parameters
        if (m_CFLGrowth > 1.0)
        {
            // Check final condition
            ASSERTL0(m_CFLEnd >= m_cflSafetyFactor,
                     "m_CFLEnd >= m_cflSafetyFactor required");
        }

        // Set up time to be dumped in field information
        m_fieldMetaDataMap["Time"] = boost::lexical_cast<std::string>(m_time);
    }

    // By default attempt to forward transform initial condition.
    m_homoInitialFwd = true;

    // Set up filters
    for (auto &x : m_session->GetFilters())
    {
        m_filters.push_back(make_pair(
            x.first, GetFilterFactory().CreateInstance(
                         x.first, m_session, shared_from_this(), x.second)));
    }
}

/**
 * Destructor for the class UnsteadyAdvection.
 */
UnsteadySystem::~UnsteadySystem()
{
}

/**
 * @brief Returns the maximum time estimator for CFL control.
 */
NekDouble UnsteadySystem::MaxTimeStepEstimator()
{
    return m_intScheme->GetTimeStability();
}

/**
 * @brief Initialises the time integration scheme (as specified in the
 * session file), and perform the time integration.
 */
void UnsteadySystem::v_DoSolve()
{
    ASSERTL0(m_intScheme != 0, "No time integration scheme.");

    int i          = 1;
    int nvariables = 0;
    int nfields    = m_fields.size();

    if (m_intVariables.empty())
    {
        for (i = 0; i < nfields; ++i)
        {
            m_intVariables.push_back(i);
        }
        nvariables = nfields;
    }
    else
    {
        nvariables = m_intVariables.size();
    }

    // Integrate in wave-space if using homogeneous1D
    if (m_HomogeneousType != eNotHomogeneous && m_homoInitialFwd)
    {
        for (i = 0; i < nfields; ++i)
        {
            m_fields[i]->HomogeneousFwdTrans(m_fields[i]->GetPhys(),
                                             m_fields[i]->UpdatePhys());
            m_fields[i]->SetWaveSpace(true);
            m_fields[i]->SetPhysState(false);
        }
    }

    // Set up wrapper to fields data storage.
    Array<OneD, Array<OneD, NekDouble>> fields(nvariables);

    // Order storage to list time-integrated fields first.
    for (i = 0; i < nvariables; ++i)
    {
        fields[i] = m_fields[m_intVariables[i]]->GetPhys();
        m_fields[m_intVariables[i]]->SetPhysState(false);
    }

    // Initialise time integration scheme
    m_intScheme->InitializeScheme(m_timestep, fields, m_time, m_ode);

    // Initialise filters
    for (auto &x : m_filters)
    {
        x.second->Initialise(m_fields, m_time);
    }

    LibUtilities::Timer timer;
    bool doCheckTime        = false;
    int step                = m_initialStep;
    int stepCounter         = 0;
    int restartStep         = -1;
    NekDouble intTime       = 0.0;
    NekDouble cpuTime       = 0.0;
    NekDouble cpuPrevious   = 0.0;
    NekDouble elapsed       = 0.0;
    NekDouble totFilterTime = 0.0;

    m_lastCheckTime = 0.0;

    m_TotNewtonIts = 0;
    m_TotLinIts    = 0;
    m_TotImpStages = 0;

    Array<OneD, int> abortFlags(2, 0);
    string abortFile = "abort";
    if (m_session->DefinesSolverInfo("CheckAbortFile"))
    {
        abortFile = m_session->GetSolverInfo("CheckAbortFile");
    }

    NekDouble tmp_cflSafetyFactor = m_cflSafetyFactor;

    m_timestepMax = m_timestep;
    while ((step < m_steps || m_time < m_fintime - NekConstants::kNekZeroTol) &&
           abortFlags[1] == 0)
    {
        restartStep++;

        if (m_CFLGrowth > 1.0 && m_cflSafetyFactor < m_CFLEnd)
        {
            tmp_cflSafetyFactor =
                min(m_CFLEnd, m_CFLGrowth * tmp_cflSafetyFactor);
        }

        m_flagUpdatePreconMat = true;

        // Flag to update AV
        m_CalcPhysicalAV = true;
        // Frozen preconditioner checks
        if (UpdateTimeStepCheck())
        {
            m_cflSafetyFactor = tmp_cflSafetyFactor;

            if (m_cflSafetyFactor)
            {
                m_timestep = GetTimeStep(fields);
            }

            // Ensure that the final timestep finishes at the final
            // time, or at a prescribed IO_CheckTime.
            if (m_time + m_timestep > m_fintime && m_fintime > 0.0)
            {
                m_timestep = m_fintime - m_time;
            }
            else if (m_checktime &&
                     m_time + m_timestep - m_lastCheckTime >= m_checktime)
            {
<<<<<<< HEAD
                restartStep++;
                
                if(m_CFLGrowth > 1.0&&m_cflSafetyFactor<m_CFLEnd)
                {
                    tmp_cflSafetyFactor = 
                        min(m_CFLEnd,m_CFLGrowth*tmp_cflSafetyFactor);
                }

                m_flagUpdatePreconMat = true;

                // Flag to update AV
                m_CalcPhysicalAV = true;

                // Frozen preconditioner checks
                // if (UpdateTimeStepCheck())
                // {
                //     m_cflSafetyFactor = tmp_cflSafetyFactor;

                //     if (m_cflSafetyFactor)
                //     {
                //         m_timestep = GetTimeStep(fields);
                //     }

                //     // Ensure that the final timestep finishes at the final
                //     // time, or at a prescribed IO_CheckTime.
                //     if (m_time + m_timestep > m_fintime && m_fintime > 0.0)
                //     {
                //         m_timestep = m_fintime - m_time;
                //     }
                //     else if (m_checktime &&
                //         m_time + m_timestep - m_lastCheckTime >= m_checktime)
                //     {
                //         m_lastCheckTime += m_checktime;
                //         m_timestep     = m_lastCheckTime - m_time;
                //         doCheckTime    = true;
                //     }
                // }

                if (m_TimeIncrementFactor > 1.0)
                {
                    NekDouble timeincrementFactor = m_TimeIncrementFactor;
                    m_timestep  *=  timeincrementFactor;

                    if (m_time + m_timestep > m_fintime && m_fintime > 0.0)
                    {
                        m_timestep = m_fintime - m_time;
                    }
                }

                // Perform any solver-specific pre-integration steps
                timer.Start();
                if (v_PreIntegrate(step))
                {
                    break;
                }

                m_StagesPerStep = 0;
                m_TotLinItePerStep = 0;
=======
                m_lastCheckTime += m_checktime;
                m_timestep  = m_lastCheckTime - m_time;
                doCheckTime = true;
            }
        }
>>>>>>> 48d95096

        if (m_TimeIncrementFactor > 1.0)
        {
            NekDouble timeincrementFactor = m_TimeIncrementFactor;
            m_timestep *= timeincrementFactor;

            if (m_time + m_timestep > m_fintime && m_fintime > 0.0)
            {
                m_timestep = m_fintime - m_time;
            }
        }

        // Perform any solver-specific pre-integration steps
        timer.Start();
        if (v_PreIntegrate(step))
        {
            break;
        }

<<<<<<< HEAD
                // Write out status information
                if (//m_session->GetComm()->GetRank() == 0 &&
                    !((step+1) % m_infosteps))
                {
                    cout << "RANK " << m_session->GetComm()->GetRank()
                         << " Steps: " << setw(8)  << left << step+1 << " "
                         << "Time: "  << setw(12) << left << m_time;
=======
        m_StagesPerStep    = 0;
        m_TotLinItePerStep = 0;
>>>>>>> 48d95096

        ASSERTL0(m_timestep > 0, "m_timestep < 0");

        fields = m_intScheme->TimeIntegrate(stepCounter, m_timestep, m_ode);
        timer.Stop();

        m_time += m_timestep;
        elapsed = timer.TimePerTest(1);
        intTime += elapsed;
        cpuTime += elapsed;

        // Write out status information
        if (m_session->GetComm()->GetRank() == 0 && !((step + 1) % m_infosteps))
        {
            cout << "Steps: " << setw(8) << left << step + 1 << " "
                 << "Time: " << setw(12) << left << m_time;

            if (m_cflSafetyFactor)
            {
                cout << " Time-step: " << setw(12) << left << m_timestep;
            }

            stringstream ss;
            ss << cpuTime << "s";
            cout << " CPU Time: " << setw(8) << left << ss.str() << endl;
            cpuPrevious = cpuTime;
            cpuTime     = 0.0;

            if (m_flagImplicitItsStatistics && m_flagImplicitSolver)
            {
                cout << "       &&"
                     << " TotImpStages= " << m_TotImpStages
                     << " TotNewtonIts= " << m_TotNewtonIts
                     << " TotLinearIts = " << m_TotLinIts << endl;
            }
        }

<<<<<<< HEAD
                    //m_session->GetComm()->AllReduce(abortFlags,
                    //            LibUtilities::ReduceMax);
=======
        // Transform data into coefficient space
        for (i = 0; i < nvariables; ++i)
        {
            // copy fields into ExpList::m_phys and assign the new
            // array to fields
            m_fields[m_intVariables[i]]->SetPhys(fields[i]);
            fields[i] = m_fields[m_intVariables[i]]->UpdatePhys();
            if (v_RequireFwdTrans())
            {
                m_fields[m_intVariables[i]]->FwdTransLocalElmt(
                    fields[i], m_fields[m_intVariables[i]]->UpdateCoeffs());
            }
            m_fields[m_intVariables[i]]->SetPhysState(false);
        }
>>>>>>> 48d95096

        // Perform any solver-specific post-integration steps
        if (v_PostIntegrate(step))
        {
            break;
        }

        // Check for steady-state
        if (m_steadyStateTol > 0.0 && (!((step + 1) % m_steadyStateSteps)))
        {
            if (CheckSteadyState(step, intTime))
            {
                if (m_comm->GetRank() == 0)
                {
                    cout << "Reached Steady State to tolerance "
                         << m_steadyStateTol << endl;
                }
                break;
            }
        }

        // test for abort conditions (nan, or abort file)
        if (m_abortSteps && !((step + 1) % m_abortSteps))
        {
            abortFlags[0] = 0;
            for (i = 0; i < nvariables; ++i)
            {
                if (Vmath::Nnan(fields[i].size(), fields[i], 1) > 0)
                {
                    abortFlags[0] = 1;
                }
            }

            // rank zero looks for abort file and deltes it
            // if it exists. The communicates the abort
            if (m_session->GetComm()->GetRank() == 0)
            {
                if (boost::filesystem::exists(abortFile))
                {
                    boost::filesystem::remove(abortFile);
                    abortFlags[1] = 1;
                }
            }

            m_session->GetComm()->AllReduce(abortFlags,
                                            LibUtilities::ReduceMax);

            ASSERTL0(!abortFlags[0], "NaN found during time integration.");
        }

        // Update filters
        for (auto &x : m_filters)
        {
            timer.Start();
            x.second->Update(m_fields, m_time);
            timer.Stop();
            elapsed = timer.TimePerTest(1);
            totFilterTime += elapsed;

            // Write out individual filter status information
            if (m_session->GetComm()->GetRank() == 0 &&
                !((step + 1) % m_filtersInfosteps) && !m_filters.empty() &&
                m_session->DefinesCmdLineArgument("verbose"))
            {
                stringstream s0;
                s0 << x.first << ":";
                stringstream s1;
                s1 << elapsed << "s";
                stringstream s2;
                s2 << elapsed / cpuPrevious * 100 << "%";
                cout << "CPU time for filter " << setw(25) << left << s0.str()
                     << setw(12) << left << s1.str() << endl
                     << "\t Percentage of time integration:     " << setw(10)
                     << left << s2.str() << endl;
            }
        }

        // Write out overall filter status information
        if (m_session->GetComm()->GetRank() == 0 &&
            !((step + 1) % m_filtersInfosteps) && !m_filters.empty())
        {
            stringstream ss;
            ss << totFilterTime << "s";
            cout << "Total filters CPU Time:\t\t\t     " << setw(10) << left
                 << ss.str() << endl;
        }
        totFilterTime = 0.0;

        // Write out checkpoint files
        if ((m_checksteps && !((step + 1) % m_checksteps)) || doCheckTime)
        {
            if (m_HomogeneousType != eNotHomogeneous)
            {
                vector<bool> transformed(nfields, false);
                for (i = 0; i < nfields; i++)
                {
                    if (m_fields[i]->GetWaveSpace())
                    {
                        m_fields[i]->SetWaveSpace(false);
                        m_fields[i]->BwdTrans(m_fields[i]->GetCoeffs(),
                                              m_fields[i]->UpdatePhys());
                        m_fields[i]->SetPhysState(true);
                        transformed[i] = true;
                    }
                }
                Checkpoint_Output(m_nchk);
                m_nchk++;
                for (i = 0; i < nfields; i++)
                {
                    if (transformed[i])
                    {
                        m_fields[i]->SetWaveSpace(true);
                        m_fields[i]->HomogeneousFwdTrans(
                            m_fields[i]->GetPhys(), m_fields[i]->UpdatePhys());
                        m_fields[i]->SetPhysState(false);
                    }
                }
            }
            else
            {
                Checkpoint_Output(m_nchk);
                m_nchk++;
            }
            doCheckTime = false;
        }

        // Step advance
        ++step;
        ++stepCounter;
    }

    // Print out summary statistics
    if (m_session->GetComm()->GetRank() == 0)
    {
        if (m_cflSafetyFactor > 0.0)
        {
            cout << "CFL safety factor : " << m_cflSafetyFactor << endl
                 << "CFL time-step     : " << m_timestep << endl;
        }

        if (m_session->GetSolverInfo("Driver") != "SteadyState")
        {
            cout << "Time-integration  : " << intTime << "s" << endl;
        }

        if (m_flagImplicitItsStatistics && m_flagImplicitSolver)
        {
            cout << "-------------------------------------------" << endl
                 << "Total Implicit Stages: " << m_TotImpStages << endl
                 << "Total Newton Its     : " << m_TotNewtonIts << endl
                 << "Total Linear Its     : " << m_TotLinIts << endl
                 << "-------------------------------------------" << endl;
        }
    }

    // If homogeneous, transform back into physical space if necessary.
    if (m_HomogeneousType != eNotHomogeneous)
    {
        for (i = 0; i < nfields; i++)
        {
            if (m_fields[i]->GetWaveSpace())
            {
                m_fields[i]->SetWaveSpace(false);
                m_fields[i]->BwdTrans(m_fields[i]->GetCoeffs(),
                                      m_fields[i]->UpdatePhys());
                m_fields[i]->SetPhysState(true);
            }
        }
    }
    else
    {
        for (i = 0; i < nvariables; ++i)
        {
            m_fields[m_intVariables[i]]->SetPhys(fields[i]);
            m_fields[m_intVariables[i]]->SetPhysState(true);
        }
    }

    // Finalise filters
    for (auto &x : m_filters)
    {
        x.second->Finalise(m_fields, m_time);
    }

    // Print for 1D problems
    if (m_spacedim == 1)
    {
        v_AppendOutput1D(fields);
    }
}

/**
 * @brief Sets the initial conditions.
 */
void UnsteadySystem::v_DoInitialise()
{
    CheckForRestartTime(m_time, m_nchk);
    SetBoundaryConditions(m_time);
    SetInitialConditions(m_time);
    InitializeSteadyState();
}

/**
 * @brief Prints a summary with some information regards the
 * time-stepping.
 */
void UnsteadySystem::v_GenerateSummary(SummaryList &s)
{
    EquationSystem::v_GenerateSummary(s);
    AddSummaryItem(s, "Advect. advancement",
                   m_explicitAdvection ? "explicit" : "implicit");

    AddSummaryItem(s, "Diffuse. advancement",
                   m_explicitDiffusion ? "explicit" : "implicit");

    if (m_session->GetSolverInfo("EQTYPE") ==
        "SteadyAdvectionDiffusionReaction")
    {
        AddSummaryItem(s, "React. advancement",
                       m_explicitReaction ? "explicit" : "implicit");
    }

    AddSummaryItem(s, "Time Step", m_timestep);
    AddSummaryItem(s, "No. of Steps", m_steps);
    AddSummaryItem(s, "Checkpoints (steps)", m_checksteps);
    AddSummaryItem(s, "Integration Type", m_intScheme->GetName());
}

/**
 * Stores the solution in a file for 1D problems only. This method has
 * been implemented to facilitate the post-processing for 1D problems.
 */
void UnsteadySystem::v_AppendOutput1D(
    Array<OneD, Array<OneD, NekDouble>> &solution1D)
{
    // Coordinates of the quadrature points in the real physical space
    Array<OneD, NekDouble> x(GetNpoints());
    Array<OneD, NekDouble> y(GetNpoints());
    Array<OneD, NekDouble> z(GetNpoints());
    m_fields[0]->GetCoords(x, y, z);

    // Print out the solution in a txt file
    ofstream outfile;
    outfile.open("solution1D.txt");
    for (int i = 0; i < GetNpoints(); i++)
    {
        outfile << scientific << setw(17) << setprecision(16) << x[i] << "  "
                << solution1D[0][i] << endl;
    }
    outfile << endl << endl;
    outfile.close();
}

void UnsteadySystem::CheckForRestartTime(NekDouble &time, int &nchk)
{
    if (m_session->DefinesFunction("InitialConditions"))
    {
        for (int i = 0; i < m_fields.size(); ++i)
        {
            LibUtilities::FunctionType vType;

            vType = m_session->GetFunctionType("InitialConditions",
                                               m_session->GetVariable(i));

            if (vType == LibUtilities::eFunctionTypeFile)
            {
                std::string filename = m_session->GetFunctionFilename(
                    "InitialConditions", m_session->GetVariable(i));

                fs::path pfilename(filename);

                // redefine path for parallel file which is in directory
                if (fs::is_directory(pfilename))
                {
                    fs::path metafile("Info.xml");
                    fs::path fullpath = pfilename / metafile;
                    filename          = LibUtilities::PortablePath(fullpath);
                }
                LibUtilities::FieldIOSharedPtr fld =
                    LibUtilities::FieldIO::CreateForFile(m_session, filename);
                fld->ImportFieldMetaData(filename, m_fieldMetaDataMap);

                // check to see if time defined
                if (m_fieldMetaDataMap != LibUtilities::NullFieldMetaDataMap)
                {
                    auto iter = m_fieldMetaDataMap.find("Time");
                    if (iter != m_fieldMetaDataMap.end())
                    {
                        time = boost::lexical_cast<NekDouble>(iter->second);
                    }

                    iter = m_fieldMetaDataMap.find("ChkFileNum");
                    if (iter != m_fieldMetaDataMap.end())
                    {
                        nchk = boost::lexical_cast<NekDouble>(iter->second);
                    }
                }

                break;
            }
        }
    }
    if (m_session->DefinesCmdLineArgument("set-start-time"))
    {
        time = boost::lexical_cast<NekDouble>(
            m_session->GetCmdLineArgument<std::string>("set-start-time")
                .c_str());
    }
    if (m_session->DefinesCmdLineArgument("set-start-chknumber"))
    {
        nchk = boost::lexical_cast<int>(
            m_session->GetCmdLineArgument<std::string>("set-start-chknumber"));
    }
    ASSERTL0(time >= 0 && nchk >= 0,
             "Starting time and checkpoint number should be >= 0");
}

/**
 * @brief Return the timestep to be used for the next step in the
 * time-marching loop.
 *
 * This function can be overloaded to facilitate solver which utilise a
 * CFL (or other) parameter to determine a maximum timestep under which
 * the problem remains stable.
 */
NekDouble UnsteadySystem::GetTimeStep(
    const Array<OneD, const Array<OneD, NekDouble>> &inarray)
{
    return v_GetTimeStep(inarray);
}

/**
 * @brief Return the timestep to be used for the next step in the
 * time-marching loop.
 *
 * @see UnsteadySystem::GetTimeStep
 */
NekDouble UnsteadySystem::v_GetTimeStep(
    const Array<OneD, const Array<OneD, NekDouble>> &inarray)
{
    boost::ignore_unused(inarray);
    NEKERROR(ErrorUtil::efatal, "Not defined for this class");
    return 0.0;
}

bool UnsteadySystem::v_PreIntegrate(int step)
{
    boost::ignore_unused(step);
    return false;
}

bool UnsteadySystem::v_PostIntegrate(int step)
{
    boost::ignore_unused(step);
    return false;
}

void UnsteadySystem::SVVVarDiffCoeff(
    const Array<OneD, Array<OneD, NekDouble>> vel,
    StdRegions::VarCoeffMap &varCoeffMap)
{
    int phystot = m_fields[0]->GetTotPoints();
    int nvel    = vel.size();

    Array<OneD, NekDouble> varcoeff(phystot), tmp;

    // calculate magnitude of v
    Vmath::Vmul(phystot, vel[0], 1, vel[0], 1, varcoeff, 1);
    for (int n = 1; n < nvel; ++n)
    {
        Vmath::Vvtvp(phystot, vel[n], 1, vel[n], 1, varcoeff, 1, varcoeff, 1);
    }
    Vmath::Vsqrt(phystot, varcoeff, 1, varcoeff, 1);

    for (int i = 0; i < m_fields[0]->GetNumElmts(); ++i)
    {
        int offset = m_fields[0]->GetPhys_Offset(i);
        int nq     = m_fields[0]->GetExp(i)->GetTotPoints();
        Array<OneD, NekDouble> unit(nq, 1.0);

        int nmodes = 0;

        for (int n = 0; n < m_fields[0]->GetExp(i)->GetNumBases(); ++n)
        {
            nmodes = max(nmodes, m_fields[0]->GetExp(i)->GetBasisNumModes(n));
        }

        NekDouble h = m_fields[0]->GetExp(i)->Integral(unit);
        h           = pow(h, (NekDouble)(1.0 / nvel)) / ((NekDouble)nmodes);

        Vmath::Smul(nq, h, varcoeff + offset, 1, tmp = varcoeff + offset, 1);
    }

    // set up map with eVarCoffLaplacian key
    varCoeffMap[StdRegions::eVarCoeffLaplacian] = varcoeff;
}

void UnsteadySystem::InitializeSteadyState()
{
    if (m_steadyStateTol > 0.0)
    {
        const int nPoints = m_fields[0]->GetTotPoints();
        m_previousSolution =
            Array<OneD, Array<OneD, NekDouble>>(m_fields.size());

        for (int i = 0; i < m_fields.size(); ++i)
        {
            m_previousSolution[i] = Array<OneD, NekDouble>(nPoints);
            Vmath::Vcopy(nPoints, m_fields[i]->GetPhys(), 1,
                         m_previousSolution[i], 1);
        }

        if (m_comm->GetRank() == 0)
        {
            std::string fName =
                m_session->GetSessionName() + std::string(".resd");
            m_errFile.open(fName.c_str());
            m_errFile << setw(26) << left << "# Time";

            m_errFile << setw(26) << left << "CPU_Time";

            m_errFile << setw(26) << left << "Step";

            for (int i = 0; i < m_fields.size(); ++i)
            {
                m_errFile << setw(26) << m_session->GetVariables()[i];
            }

            m_errFile << endl;
        }
    }
}

/**
 * @brief Calculate whether the system has reached a steady state by
 * observing residuals to a user-defined tolerance.
 */
bool UnsteadySystem::CheckSteadyState(int step)
{
    return CheckSteadyState(step, 0.0);
}

bool UnsteadySystem::CheckSteadyState(int step, NekDouble totCPUTime)
{
    const int nPoints = GetTotPoints();
    const int nFields = m_fields.size();

    // Holds L2 errors.
    Array<OneD, NekDouble> L2(nFields);

    SteadyStateResidual(step, L2);

    if (m_comm->GetRank() == 0 &&
        (((step + 1) % m_infosteps == 0) || ((step == m_initialStep))))
    {
        // Output time
        m_errFile << boost::format("%25.19e") % m_time;

        m_errFile << " " << boost::format("%25.19e") % totCPUTime;

        int stepp = step + 1;

        m_errFile << " " << boost::format("%25.19e") % stepp;

        // Output residuals
        for (int i = 0; i < nFields; ++i)
        {
            m_errFile << " " << boost::format("%25.19e") % L2[i];
        }

        m_errFile << endl;
    }

    // Calculate maximum L2 error
    NekDouble maxL2 = Vmath::Vmax(nFields, L2, 1);

    if (m_session->DefinesCmdLineArgument("verbose") &&
        m_comm->GetRank() == 0 && ((step + 1) % m_infosteps == 0))
    {
        cout << "-- Maximum L^2 residual: " << maxL2 << endl;
    }

    if (maxL2 <= m_steadyStateTol)
    {
        return true;
    }

    for (int i = 0; i < m_fields.size(); ++i)
    {
        Vmath::Vcopy(nPoints, m_fields[i]->GetPhys(), 1, m_previousSolution[i],
                     1);
    }

    m_steadyStateRes0 = m_steadyStateRes;
    m_steadyStateRes  = maxL2;

    return false;
}

void UnsteadySystem::v_SteadyStateResidual(int step, Array<OneD, NekDouble> &L2)
{
    boost::ignore_unused(step);
    const int nPoints = GetTotPoints();
    const int nFields = m_fields.size();

    // Holds L2 errors.
    Array<OneD, NekDouble> RHSL2(nFields);
    Array<OneD, NekDouble> residual(nFields);
    Array<OneD, NekDouble> reference(nFields);

    for (int i = 0; i < nFields; ++i)
    {
        Array<OneD, NekDouble> tmp(nPoints);

        Vmath::Vsub(nPoints, m_fields[i]->GetPhys(), 1, m_previousSolution[i],
                    1, tmp, 1);
        Vmath::Vmul(nPoints, tmp, 1, tmp, 1, tmp, 1);
        residual[i] = Vmath::Vsum(nPoints, tmp, 1);

        Vmath::Vmul(nPoints, m_previousSolution[i], 1, m_previousSolution[i], 1,
                    tmp, 1);
        reference[i] = Vmath::Vsum(nPoints, tmp, 1);
    }

    m_comm->AllReduce(residual, LibUtilities::ReduceSum);
    m_comm->AllReduce(reference, LibUtilities::ReduceSum);

    // L2 error
    for (int i = 0; i < nFields; ++i)
    {
        reference[i] = (reference[i] == 0) ? 1 : reference[i];
        L2[i]        = sqrt(residual[i] / reference[i]);
    }
}

std::string UnsteadySystem::cmdSetStartTime =
    LibUtilities::SessionReader::RegisterCmdLineArgument(
        "set-start-time", "", "Set the starting time of the simulation.");

std::string UnsteadySystem::cmdSetStartChkNum =
    LibUtilities::SessionReader::RegisterCmdLineArgument(
        "set-start-chknumber", "",
        "Set the starting number of the checkpoint file.");
} // namespace SolverUtils
} // namespace Nektar<|MERGE_RESOLUTION|>--- conflicted
+++ resolved
@@ -302,7 +302,7 @@
             else if (m_checktime &&
                      m_time + m_timestep - m_lastCheckTime >= m_checktime)
             {
-<<<<<<< HEAD
+/* FOR PARAREAL
                 restartStep++;
                 
                 if(m_CFLGrowth > 1.0&&m_cflSafetyFactor<m_CFLEnd)
@@ -361,13 +361,12 @@
 
                 m_StagesPerStep = 0;
                 m_TotLinItePerStep = 0;
-=======
+*/
                 m_lastCheckTime += m_checktime;
                 m_timestep  = m_lastCheckTime - m_time;
                 doCheckTime = true;
             }
         }
->>>>>>> 48d95096
 
         if (m_TimeIncrementFactor > 1.0)
         {
@@ -387,7 +386,7 @@
             break;
         }
 
-<<<<<<< HEAD
+/* FOR PARAREAL
                 // Write out status information
                 if (//m_session->GetComm()->GetRank() == 0 &&
                     !((step+1) % m_infosteps))
@@ -395,10 +394,9 @@
                     cout << "RANK " << m_session->GetComm()->GetRank()
                          << " Steps: " << setw(8)  << left << step+1 << " "
                          << "Time: "  << setw(12) << left << m_time;
-=======
+*/
         m_StagesPerStep    = 0;
         m_TotLinItePerStep = 0;
->>>>>>> 48d95096
 
         ASSERTL0(m_timestep > 0, "m_timestep < 0");
 
@@ -436,10 +434,6 @@
             }
         }
 
-<<<<<<< HEAD
-                    //m_session->GetComm()->AllReduce(abortFlags,
-                    //            LibUtilities::ReduceMax);
-=======
         // Transform data into coefficient space
         for (i = 0; i < nvariables; ++i)
         {
@@ -454,7 +448,6 @@
             }
             m_fields[m_intVariables[i]]->SetPhysState(false);
         }
->>>>>>> 48d95096
 
         // Perform any solver-specific post-integration steps
         if (v_PostIntegrate(step))
