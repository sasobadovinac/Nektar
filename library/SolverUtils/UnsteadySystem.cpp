///////////////////////////////////////////////////////////////////////////////
//
// File: UnsteadySystem.cpp
//
// For more information, please see: http://www.nektar.info
//
// The MIT License
//
// Copyright (c) 2006 Division of Applied Mathematics, Brown University (USA),
// Department of Aeronautics, Imperial College London (UK), and Scientific
// Computing and Imaging Institute, University of Utah (USA).
//
// Permission is hereby granted, free of charge, to any person obtaining a
// copy of this software and associated documentation files (the "Software"),
// to deal in the Software without restriction, including without limitation
// the rights to use, copy, modify, merge, publish, distribute, sublicense,
// and/or sell copies of the Software, and to permit persons to whom the
// Software is furnished to do so, subject to the following conditions:
//
// The above copyright notice and this permission notice shall be included
// in all copies or substantial portions of the Software.
//
// THE SOFTWARE IS PROVIDED "AS IS", WITHOUT WARRANTY OF ANY KIND, EXPRESS
// OR IMPLIED, INCLUDING BUT NOT LIMITED TO THE WARRANTIES OF MERCHANTABILITY,
// FITNESS FOR A PARTICULAR PURPOSE AND NONINFRINGEMENT. IN NO EVENT SHALL
// THE AUTHORS OR COPYRIGHT HOLDERS BE LIABLE FOR ANY CLAIM, DAMAGES OR OTHER
// LIABILITY, WHETHER IN AN ACTION OF CONTRACT, TORT OR OTHERWISE, ARISING
// FROM, OUT OF OR IN CONNECTION WITH THE SOFTWARE OR THE USE OR OTHER
// DEALINGS IN THE SOFTWARE.
//
// Description: Generic timestepping for Unsteady solvers
//
///////////////////////////////////////////////////////////////////////////////

#include <iomanip>
#include <iostream>
using namespace std;

#include <boost/core/ignore_unused.hpp>
#include <boost/format.hpp>

#include <LibUtilities/BasicUtils/Timer.h>
#include <LibUtilities/TimeIntegration/TimeIntegrationScheme.h>
#include <MultiRegions/AssemblyMap/AssemblyMapDG.h>
#include <SolverUtils/UnsteadySystem.h>

namespace Nektar
{
namespace SolverUtils
{
/**
 * @class UnsteadySystem
 *
 * Provides the underlying timestepping framework for unsteady solvers
 * including the general timestepping routines. This class is not
 * intended to be directly instantiated, but rather is a base class
 * on which to define unsteady solvers.
 *
 * For details on implementing unsteady solvers see
 * \ref sectionADRSolverModuleImplementation here
 */

/**
 * Processes SolverInfo parameters from the session file and sets up
 * timestepping-specific code.
 * @param   pSession        Session object to read parameters from.
 */
UnsteadySystem::UnsteadySystem(
    const LibUtilities::SessionReaderSharedPtr &pSession,
    const SpatialDomains::MeshGraphSharedPtr &pGraph)
    : EquationSystem(pSession, pGraph)

{
}

/**
 * Initialization object for UnsteadySystem class.
 */
void UnsteadySystem::v_InitObject(bool DeclareField)
{
    EquationSystem::v_InitObject(DeclareField);

    m_initialStep = 0;

    // Load SolverInfo parameters
    m_session->MatchSolverInfo("DIFFUSIONADVANCEMENT", "Explicit",
                               m_explicitDiffusion, true);
    m_session->MatchSolverInfo("ADVECTIONADVANCEMENT", "Explicit",
                               m_explicitAdvection, true);
    m_session->MatchSolverInfo("REACTIONADVANCEMENT", "Explicit",
                               m_explicitReaction, true);

    m_session->MatchSolverInfo("FLAGIMPLICITITSSTATISTICS", "True",
                               m_flagImplicitItsStatistics, false);

    m_session->LoadParameter("CheckAbortSteps", m_abortSteps, 1);
    // Steady state tolerance
    m_session->LoadParameter("SteadyStateTol", m_steadyStateTol, 0.0);
    // Frequency for checking steady state
    m_session->LoadParameter("SteadyStateSteps", m_steadyStateSteps, 1);

    // For steady problems, we do not initialise the time integration
    if (m_session->DefinesSolverInfo("TimeIntegrationMethod") ||
        m_session->DefinesTimeIntScheme())
    {
        LibUtilities::TimeIntScheme timeInt;
        if (m_session->DefinesTimeIntScheme())
        {
            timeInt = m_session->GetTimeIntScheme();
        }
        else
        {
            timeInt.method = m_session->GetSolverInfo("TimeIntegrationMethod");
        }

        m_intScheme =
            LibUtilities::GetTimeIntegrationSchemeFactory().CreateInstance(
                timeInt.method, timeInt.variant, timeInt.order,
                timeInt.freeParams);

        // Load generic input parameters
        m_session->LoadParameter("IO_InfoSteps", m_infosteps, 0);
        m_session->LoadParameter("IO_FiltersInfoSteps", m_filtersInfosteps,
                                 10.0 * m_infosteps);
        m_session->LoadParameter("CFL", m_cflSafetyFactor, 0.0);
        m_session->LoadParameter("CFLEnd", m_CFLEnd, 0.0);
        m_session->LoadParameter("CFLGrowth", m_CFLGrowth, 1.0);
        m_session->LoadParameter("CFLGrowth", m_CFLGrowth, 1.0);

        // Time tolerance between filter update time and time integration
        m_session->LoadParameter("FilterTimeWarning", m_filterTimeWarning, 1);

        // Ensure that there is no conflict of parameters
        if (m_cflSafetyFactor > 0.0)
        {
            // Check final condition
            ASSERTL0(m_fintime == 0.0 || m_steps == 0,
                     "Final condition not unique: "
                     "fintime > 0.0 and Nsteps > 0");
            // Check timestep condition
            ASSERTL0(m_timestep == 0.0,
                     "Timestep not unique: timestep > 0.0 & CFL > 0.0");
        }
        else
        {
            ASSERTL0(m_timestep != 0.0, "Need to set either TimeStep or CFL");
        }

        // Ensure that there is no conflict of parameters
        if (m_CFLGrowth > 1.0)
        {
            // Check final condition
            ASSERTL0(m_CFLEnd >= m_cflSafetyFactor,
                     "m_CFLEnd >= m_cflSafetyFactor required");
        }

        // Set up time to be dumped in field information
        m_fieldMetaDataMap["Time"] = boost::lexical_cast<std::string>(m_time);
    }

    // By default attempt to forward transform initial condition.
    m_homoInitialFwd = true;

    // Set up filters
    for (auto &x : m_session->GetFilters())
    {
        m_filters.push_back(make_pair(
            x.first, GetFilterFactory().CreateInstance(
                         x.first, m_session, shared_from_this(), x.second)));
    }
}

/**
 * Destructor for the class UnsteadyAdvection.
 */
UnsteadySystem::~UnsteadySystem()
{
}

/**
 * @brief Returns the maximum time estimator for CFL control.
 */
NekDouble UnsteadySystem::MaxTimeStepEstimator()
{
    return m_intScheme->GetTimeStability();
}

/**
 * @brief Initialises the time integration scheme (as specified in the
 * session file), and perform the time integration.
 */
void UnsteadySystem::v_DoSolve()
{
    ASSERTL0(m_intScheme != 0, "No time integration scheme.");

    int i          = 1;
    int nvariables = 0;
    int nfields    = m_fields.size();

    if (m_intVariables.empty())
    {
        for (i = 0; i < nfields; ++i)
        {
            m_intVariables.push_back(i);
        }
        nvariables = nfields;
    }
    else
    {
        nvariables = m_intVariables.size();
    }

    // Integrate in wave-space if using homogeneous1D
    if (m_HomogeneousType != eNotHomogeneous && m_homoInitialFwd)
    {
        for (i = 0; i < nfields; ++i)
        {
            m_fields[i]->HomogeneousFwdTrans(m_fields[i]->GetPhys(),
                                             m_fields[i]->UpdatePhys());
            m_fields[i]->SetWaveSpace(true);
            m_fields[i]->SetPhysState(false);
        }
    }

    // Set up wrapper to fields data storage.
    Array<OneD, Array<OneD, NekDouble>> fields(nvariables);

    // Order storage to list time-integrated fields first.
    for (i = 0; i < nvariables; ++i)
    {
        fields[i] = m_fields[m_intVariables[i]]->GetPhys();
        m_fields[m_intVariables[i]]->SetPhysState(false);
    }

    // Initialise time integration scheme
    m_intScheme->InitializeScheme(m_timestep, fields, m_time, m_ode);

    // Initialise filters
    for (auto &x : m_filters)
    {
        x.second->Initialise(m_fields, m_time);
    }

    LibUtilities::Timer timer;
    bool doCheckTime        = false;
    int step                = m_initialStep;
    int stepCounter         = 0;
    int restartStep         = -1;
    NekDouble intTime       = 0.0;
    NekDouble cpuTime       = 0.0;
    NekDouble cpuPrevious   = 0.0;
    NekDouble elapsed       = 0.0;
    NekDouble totFilterTime = 0.0;

    m_lastCheckTime = 0.0;

    m_TotNewtonIts = 0;
    m_TotLinIts    = 0;
    m_TotImpStages = 0;

    Array<OneD, int> abortFlags(2, 0);
    string abortFile = "abort";
    if (m_session->DefinesSolverInfo("CheckAbortFile"))
    {
        abortFile = m_session->GetSolverInfo("CheckAbortFile");
    }

    NekDouble tmp_cflSafetyFactor = m_cflSafetyFactor;

    m_timestepMax = m_timestep;
    while ((step < m_steps || m_time < m_fintime - NekConstants::kNekZeroTol) &&
           abortFlags[1] == 0)
    {
        restartStep++;

        if (m_CFLGrowth > 1.0 && m_cflSafetyFactor < m_CFLEnd)
        {
            tmp_cflSafetyFactor =
                min(m_CFLEnd, m_CFLGrowth * tmp_cflSafetyFactor);
        }

        m_flagUpdatePreconMat = true;

        // Flag to update AV
        m_CalcPhysicalAV = true;
        // Frozen preconditioner checks
<<<<<<< HEAD
        if (!ParallelInTime())
=======
        if (v_UpdateTimeStepCheck())
>>>>>>> cc5ef781
        {
            if (UpdateTimeStepCheck())
            {
                m_cflSafetyFactor = tmp_cflSafetyFactor;

                if (m_cflSafetyFactor)
                {
                    m_timestep = GetTimeStep(fields);
                }

                // Ensure that the final timestep finishes at the final
                // time, or at a prescribed IO_CheckTime.
                if (m_time + m_timestep > m_fintime && m_fintime > 0.0)
                {
                    m_timestep = m_fintime - m_time;
                }
                else if (m_checktime &&
                         m_time + m_timestep - m_lastCheckTime >= m_checktime)
                {
                    m_lastCheckTime += m_checktime;
                    m_timestep  = m_lastCheckTime - m_time;
                    doCheckTime = true;
                }
            }
        }

        if (m_TimeIncrementFactor > 1.0)
        {
            NekDouble timeincrementFactor = m_TimeIncrementFactor;
            m_timestep *= timeincrementFactor;

            if (m_time + m_timestep > m_fintime && m_fintime > 0.0)
            {
                m_timestep = m_fintime - m_time;
            }
        }

        // Perform any solver-specific pre-integration steps
        timer.Start();
        if (v_PreIntegrate(step))
        {
            break;
        }

        m_StagesPerStep    = 0;
        m_TotLinItePerStep = 0;

        ASSERTL0(m_timestep > 0, "m_timestep < 0");

        fields = m_intScheme->TimeIntegrate(stepCounter, m_timestep, m_ode);
        timer.Stop();

        m_time += m_timestep;
        elapsed = timer.TimePerTest(1);
        intTime += elapsed;
        cpuTime += elapsed;

        // Write out status information
        if (m_infosteps &&
            (m_session->GetComm()->GetRank() == 0 || ParallelInTime()) &&
            !((step + 1) % m_infosteps))
        {
            if (ParallelInTime())
            {
                cout << "RANK " << m_session->GetComm()->GetRank()
                     << " Steps: " << setw(8) << left << step + 1 << " "
                     << "Time: " << setw(12) << left << m_time;
            }
            else
            {
                cout << "Steps: " << setw(8) << left << step + 1 << " "
                     << "Time: " << setw(12) << left << m_time;
            }

            if (m_cflSafetyFactor)
            {
                cout << " Time-step: " << setw(12) << left << m_timestep;
            }

            stringstream ss;
            ss << cpuTime << "s";
            cout << " CPU Time: " << setw(8) << left << ss.str() << endl;
            cpuPrevious = cpuTime;
            cpuTime     = 0.0;

            if (m_flagImplicitItsStatistics && m_flagImplicitSolver)
            {
                cout << "       &&"
                     << " TotImpStages= " << m_TotImpStages
                     << " TotNewtonIts= " << m_TotNewtonIts
                     << " TotLinearIts = " << m_TotLinIts << endl;
            }
        }

        // Transform data into coefficient space
        for (i = 0; i < nvariables; ++i)
        {
            // copy fields into ExpList::m_phys and assign the new
            // array to fields
            m_fields[m_intVariables[i]]->SetPhys(fields[i]);
            fields[i] = m_fields[m_intVariables[i]]->UpdatePhys();
            if (v_RequireFwdTrans())
            {
                m_fields[m_intVariables[i]]->FwdTransLocalElmt(
                    fields[i], m_fields[m_intVariables[i]]->UpdateCoeffs());
            }
            m_fields[m_intVariables[i]]->SetPhysState(false);
        }

        // Perform any solver-specific post-integration steps
        if (v_PostIntegrate(step))
        {
            break;
        }

        // Check for steady-state
        if (m_steadyStateTol > 0.0 && (!((step + 1) % m_steadyStateSteps)))
        {
            if (CheckSteadyState(step, intTime))
            {
                if (m_comm->GetRank() == 0)
                {
                    cout << "Reached Steady State to tolerance "
                         << m_steadyStateTol << endl;
                }
                break;
            }
        }

        // test for abort conditions (nan, or abort file)
        if (m_abortSteps && !((step + 1) % m_abortSteps))
        {
            abortFlags[0] = 0;
            for (i = 0; i < nvariables; ++i)
            {
                if (Vmath::Nnan(fields[i].size(), fields[i], 1) > 0)
                {
                    abortFlags[0] = 1;
                }
            }

            // rank zero looks for abort file and deletes it
            // if it exists. The communicates the abort
            if (m_session->GetComm()->GetRank() == 0)
            {
                if (boost::filesystem::exists(abortFile))
                {
                    boost::filesystem::remove(abortFile);
                    abortFlags[1] = 1;
                }
            }

            if (!ParallelInTime())
            {
                m_session->GetComm()->AllReduce(abortFlags,
                                                LibUtilities::ReduceMax);
            }

            ASSERTL0(!abortFlags[0], "NaN found during time integration.");
        }

        // Update filters
        for (auto &x : m_filters)
        {
            timer.Start();
            x.second->Update(m_fields, m_time);
            timer.Stop();
            elapsed = timer.TimePerTest(1);
            totFilterTime += elapsed;

            // Write out individual filter status information
            if (m_filtersInfosteps && m_session->GetComm()->GetRank() == 0 &&
                !((step + 1) % m_filtersInfosteps) && !m_filters.empty() &&
                m_session->DefinesCmdLineArgument("verbose"))
            {
                stringstream s0;
                s0 << x.first << ":";
                stringstream s1;
                s1 << elapsed << "s";
                stringstream s2;
                s2 << elapsed / cpuPrevious * 100 << "%";
                cout << "CPU time for filter " << setw(25) << left << s0.str()
                     << setw(12) << left << s1.str() << endl
                     << "\t Percentage of time integration:     " << setw(10)
                     << left << s2.str() << endl;
            }
        }

        // Write out overall filter status information
        if (m_filtersInfosteps && m_session->GetComm()->GetRank() == 0 &&
            !((step + 1) % m_filtersInfosteps) && !m_filters.empty())
        {
            stringstream ss;
            ss << totFilterTime << "s";
            cout << "Total filters CPU Time:\t\t\t     " << setw(10) << left
                 << ss.str() << endl;
        }
        totFilterTime = 0.0;

        // Write out checkpoint files
        if ((m_checksteps && !((step + 1) % m_checksteps)) || doCheckTime)
        {
            if (m_HomogeneousType != eNotHomogeneous)
            {
                vector<bool> transformed(nfields, false);
                for (i = 0; i < nfields; i++)
                {
                    if (m_fields[i]->GetWaveSpace())
                    {
                        m_fields[i]->SetWaveSpace(false);
                        m_fields[i]->BwdTrans(m_fields[i]->GetCoeffs(),
                                              m_fields[i]->UpdatePhys());
                        m_fields[i]->SetPhysState(true);
                        transformed[i] = true;
                    }
                }
                Checkpoint_Output(m_nchk);
                m_nchk++;
                for (i = 0; i < nfields; i++)
                {
                    if (transformed[i])
                    {
                        m_fields[i]->SetWaveSpace(true);
                        m_fields[i]->HomogeneousFwdTrans(
                            m_fields[i]->GetPhys(), m_fields[i]->UpdatePhys());
                        m_fields[i]->SetPhysState(false);
                    }
                }
            }
            else
            {
                Checkpoint_Output(m_nchk);
                m_nchk++;
            }
            doCheckTime = false;
        }

        // Step advance
        ++step;
        ++stepCounter;
    }

    // Print out summary statistics
    if (m_session->GetComm()->GetRank() == 0)
    {
        if (m_cflSafetyFactor > 0.0)
        {
            cout << "CFL safety factor : " << m_cflSafetyFactor << endl
                 << "CFL time-step     : " << m_timestep << endl;
        }

        if (m_session->GetSolverInfo("Driver") != "SteadyState")
        {
            cout << "Time-integration  : " << intTime << "s" << endl;
        }

        if (m_flagImplicitItsStatistics && m_flagImplicitSolver)
        {
            cout << "-------------------------------------------" << endl
                 << "Total Implicit Stages: " << m_TotImpStages << endl
                 << "Total Newton Its     : " << m_TotNewtonIts << endl
                 << "Total Linear Its     : " << m_TotLinIts << endl
                 << "-------------------------------------------" << endl;
        }
    }

    // If homogeneous, transform back into physical space if necessary.
    if (m_HomogeneousType != eNotHomogeneous)
    {
        for (i = 0; i < nfields; i++)
        {
            if (m_fields[i]->GetWaveSpace())
            {
                m_fields[i]->SetWaveSpace(false);
                m_fields[i]->BwdTrans(m_fields[i]->GetCoeffs(),
                                      m_fields[i]->UpdatePhys());
                m_fields[i]->SetPhysState(true);
            }
        }
    }
    else
    {
        for (i = 0; i < nvariables; ++i)
        {
            m_fields[m_intVariables[i]]->SetPhys(fields[i]);
            m_fields[m_intVariables[i]]->SetPhysState(true);
        }
    }

    // Finalise filters
    for (auto &x : m_filters)
    {
        x.second->Finalise(m_fields, m_time);
    }

    // Print for 1D problems
    if (m_spacedim == 1)
    {
        v_AppendOutput1D(fields);
    }
}

/**
 * @brief Sets the initial conditions.
 */
void UnsteadySystem::v_DoInitialise()
{
    CheckForRestartTime(m_time, m_nchk);
    SetBoundaryConditions(m_time);
    SetInitialConditions(m_time);
    InitializeSteadyState();
}

/**
 * @brief Prints a summary with some information regards the
 * time-stepping.
 */
void UnsteadySystem::v_GenerateSummary(SummaryList &s)
{
    EquationSystem::v_GenerateSummary(s);
    AddSummaryItem(s, "Advect. advancement",
                   m_explicitAdvection ? "explicit" : "implicit");

    AddSummaryItem(s, "Diffuse. advancement",
                   m_explicitDiffusion ? "explicit" : "implicit");

    if (m_session->GetSolverInfo("EQTYPE") ==
        "SteadyAdvectionDiffusionReaction")
    {
        AddSummaryItem(s, "React. advancement",
                       m_explicitReaction ? "explicit" : "implicit");
    }

    AddSummaryItem(s, "Time Step", m_timestep);
    AddSummaryItem(s, "No. of Steps", m_steps);
    AddSummaryItem(s, "Checkpoints (steps)", m_checksteps);
    AddSummaryItem(s, "Integration Type", m_intScheme->GetName());
}

/**
 * Stores the solution in a file for 1D problems only. This method has
 * been implemented to facilitate the post-processing for 1D problems.
 */
void UnsteadySystem::v_AppendOutput1D(
    Array<OneD, Array<OneD, NekDouble>> &solution1D)
{
    // Coordinates of the quadrature points in the real physical space
    Array<OneD, NekDouble> x(GetNpoints());
    Array<OneD, NekDouble> y(GetNpoints());
    Array<OneD, NekDouble> z(GetNpoints());
    m_fields[0]->GetCoords(x, y, z);

    // Print out the solution in a txt file
    ofstream outfile;
    outfile.open("solution1D.txt");
    for (int i = 0; i < GetNpoints(); i++)
    {
        outfile << scientific << setw(17) << setprecision(16) << x[i] << "  "
                << solution1D[0][i] << endl;
    }
    outfile << endl << endl;
    outfile.close();
}

void UnsteadySystem::CheckForRestartTime(NekDouble &time, int &nchk)
{
    if (m_session->DefinesFunction("InitialConditions"))
    {
        for (int i = 0; i < m_fields.size(); ++i)
        {
            LibUtilities::FunctionType vType;

            vType = m_session->GetFunctionType("InitialConditions",
                                               m_session->GetVariable(i));

            if (vType == LibUtilities::eFunctionTypeFile)
            {
                std::string filename = m_session->GetFunctionFilename(
                    "InitialConditions", m_session->GetVariable(i));

                fs::path pfilename(filename);

                // redefine path for parallel file which is in directory
                if (fs::is_directory(pfilename))
                {
                    fs::path metafile("Info.xml");
                    fs::path fullpath = pfilename / metafile;
                    filename          = LibUtilities::PortablePath(fullpath);
                }
                LibUtilities::FieldIOSharedPtr fld =
                    LibUtilities::FieldIO::CreateForFile(m_session, filename);
                fld->ImportFieldMetaData(filename, m_fieldMetaDataMap);

                // check to see if time defined
                if (m_fieldMetaDataMap != LibUtilities::NullFieldMetaDataMap)
                {
                    auto iter = m_fieldMetaDataMap.find("Time");
                    if (iter != m_fieldMetaDataMap.end())
                    {
                        time = boost::lexical_cast<NekDouble>(iter->second);
                    }

                    iter = m_fieldMetaDataMap.find("ChkFileNum");
                    if (iter != m_fieldMetaDataMap.end())
                    {
                        nchk = boost::lexical_cast<NekDouble>(iter->second);
                    }
                }

                break;
            }
        }
    }
    if (m_session->DefinesCmdLineArgument("set-start-time"))
    {
        time = boost::lexical_cast<NekDouble>(
            m_session->GetCmdLineArgument<std::string>("set-start-time")
                .c_str());
    }
    if (m_session->DefinesCmdLineArgument("set-start-chknumber"))
    {
        nchk = boost::lexical_cast<int>(
            m_session->GetCmdLineArgument<std::string>("set-start-chknumber"));
    }
    ASSERTL0(time >= 0 && nchk >= 0,
             "Starting time and checkpoint number should be >= 0");
}

/**
 * @brief Return the timestep to be used for the next step in the
 * time-marching loop.
 *
 * This function can be overloaded to facilitate solver which utilise a
 * CFL (or other) parameter to determine a maximum timestep under which
 * the problem remains stable.
 */
NekDouble UnsteadySystem::GetTimeStep(
    const Array<OneD, const Array<OneD, NekDouble>> &inarray)
{
    return v_GetTimeStep(inarray);
}

/**
 * @brief Return the timestep to be used for the next step in the
 * time-marching loop.
 *
 * @see UnsteadySystem::GetTimeStep
 */
NekDouble UnsteadySystem::v_GetTimeStep(
    const Array<OneD, const Array<OneD, NekDouble>> &inarray)
{
    boost::ignore_unused(inarray);
    NEKERROR(ErrorUtil::efatal, "Not defined for this class");
    return 0.0;
}

bool UnsteadySystem::v_PreIntegrate(int step)
{
    boost::ignore_unused(step);
    return false;
}

bool UnsteadySystem::v_PostIntegrate(int step)
{
    boost::ignore_unused(step);
    return false;
}

void UnsteadySystem::SVVVarDiffCoeff(
    const Array<OneD, Array<OneD, NekDouble>> vel,
    StdRegions::VarCoeffMap &varCoeffMap)
{
    int phystot = m_fields[0]->GetTotPoints();
    int nvel    = vel.size();

    Array<OneD, NekDouble> varcoeff(phystot), tmp;

    // calculate magnitude of v
    Vmath::Vmul(phystot, vel[0], 1, vel[0], 1, varcoeff, 1);
    for (int n = 1; n < nvel; ++n)
    {
        Vmath::Vvtvp(phystot, vel[n], 1, vel[n], 1, varcoeff, 1, varcoeff, 1);
    }
    Vmath::Vsqrt(phystot, varcoeff, 1, varcoeff, 1);

    for (int i = 0; i < m_fields[0]->GetNumElmts(); ++i)
    {
        int offset = m_fields[0]->GetPhys_Offset(i);
        int nq     = m_fields[0]->GetExp(i)->GetTotPoints();
        Array<OneD, NekDouble> unit(nq, 1.0);

        int nmodes = 0;

        for (int n = 0; n < m_fields[0]->GetExp(i)->GetNumBases(); ++n)
        {
            nmodes = max(nmodes, m_fields[0]->GetExp(i)->GetBasisNumModes(n));
        }

        NekDouble h = m_fields[0]->GetExp(i)->Integral(unit);
        h           = pow(h, (NekDouble)(1.0 / nvel)) / ((NekDouble)nmodes);

        Vmath::Smul(nq, h, varcoeff + offset, 1, tmp = varcoeff + offset, 1);
    }

    // set up map with eVarCoffLaplacian key
    varCoeffMap[StdRegions::eVarCoeffLaplacian] = varcoeff;
}

void UnsteadySystem::InitializeSteadyState()
{
    if (m_steadyStateTol > 0.0)
    {
        const int nPoints = m_fields[0]->GetTotPoints();
        m_previousSolution =
            Array<OneD, Array<OneD, NekDouble>>(m_fields.size());

        for (int i = 0; i < m_fields.size(); ++i)
        {
            m_previousSolution[i] = Array<OneD, NekDouble>(nPoints);
            Vmath::Vcopy(nPoints, m_fields[i]->GetPhys(), 1,
                         m_previousSolution[i], 1);
        }

        if (m_comm->GetRank() == 0)
        {
            std::string fName =
                m_session->GetSessionName() + std::string(".resd");
            m_errFile.open(fName.c_str());
            m_errFile << setw(26) << left << "# Time";

            m_errFile << setw(26) << left << "CPU_Time";

            m_errFile << setw(26) << left << "Step";

            for (int i = 0; i < m_fields.size(); ++i)
            {
                m_errFile << setw(26) << m_session->GetVariables()[i];
            }

            m_errFile << endl;
        }
    }
}

/**
 * @brief Calculate whether the system has reached a steady state by
 * observing residuals to a user-defined tolerance.
 */
bool UnsteadySystem::CheckSteadyState(int step)
{
    return CheckSteadyState(step, 0.0);
}

bool UnsteadySystem::CheckSteadyState(int step, NekDouble totCPUTime)
{
    const int nPoints = GetTotPoints();
    const int nFields = m_fields.size();

    // Holds L2 errors.
    Array<OneD, NekDouble> L2(nFields);

    SteadyStateResidual(step, L2);

    if (m_infosteps && m_comm->GetRank() == 0 &&
        (((step + 1) % m_infosteps == 0) || ((step == m_initialStep))))
    {
        // Output time
        m_errFile << boost::format("%25.19e") % m_time;

        m_errFile << " " << boost::format("%25.19e") % totCPUTime;

        int stepp = step + 1;

        m_errFile << " " << boost::format("%25.19e") % stepp;

        // Output residuals
        for (int i = 0; i < nFields; ++i)
        {
            m_errFile << " " << boost::format("%25.19e") % L2[i];
        }

        m_errFile << endl;
    }

    // Calculate maximum L2 error
    NekDouble maxL2 = Vmath::Vmax(nFields, L2, 1);

    if (m_infosteps && m_session->DefinesCmdLineArgument("verbose") &&
        m_comm->GetRank() == 0 && ((step + 1) % m_infosteps == 0))
    {
        cout << "-- Maximum L^2 residual: " << maxL2 << endl;
    }

    if (maxL2 <= m_steadyStateTol)
    {
        return true;
    }

    for (int i = 0; i < m_fields.size(); ++i)
    {
        Vmath::Vcopy(nPoints, m_fields[i]->GetPhys(), 1, m_previousSolution[i],
                     1);
    }

    m_steadyStateRes0 = m_steadyStateRes;
    m_steadyStateRes  = maxL2;

    return false;
}

void UnsteadySystem::v_SteadyStateResidual(int step, Array<OneD, NekDouble> &L2)
{
    boost::ignore_unused(step);
    const int nPoints = GetTotPoints();
    const int nFields = m_fields.size();

    // Holds L2 errors.
    Array<OneD, NekDouble> RHSL2(nFields);
    Array<OneD, NekDouble> residual(nFields);
    Array<OneD, NekDouble> reference(nFields);

    for (int i = 0; i < nFields; ++i)
    {
        Array<OneD, NekDouble> tmp(nPoints);

        Vmath::Vsub(nPoints, m_fields[i]->GetPhys(), 1, m_previousSolution[i],
                    1, tmp, 1);
        Vmath::Vmul(nPoints, tmp, 1, tmp, 1, tmp, 1);
        residual[i] = Vmath::Vsum(nPoints, tmp, 1);

        Vmath::Vmul(nPoints, m_previousSolution[i], 1, m_previousSolution[i], 1,
                    tmp, 1);
        reference[i] = Vmath::Vsum(nPoints, tmp, 1);
    }

    m_comm->AllReduce(residual, LibUtilities::ReduceSum);
    m_comm->AllReduce(reference, LibUtilities::ReduceSum);

    // L2 error
    for (int i = 0; i < nFields; ++i)
    {
        reference[i] = (reference[i] == 0) ? 1 : reference[i];
        L2[i]        = sqrt(residual[i] / reference[i]);
    }
}

std::string UnsteadySystem::cmdSetStartTime =
    LibUtilities::SessionReader::RegisterCmdLineArgument(
        "set-start-time", "", "Set the starting time of the simulation.");

std::string UnsteadySystem::cmdSetStartChkNum =
    LibUtilities::SessionReader::RegisterCmdLineArgument(
        "set-start-chknumber", "",
        "Set the starting number of the checkpoint file.");
} // namespace SolverUtils
} // namespace Nektar<|MERGE_RESOLUTION|>--- conflicted
+++ resolved
@@ -284,13 +284,9 @@
         // Flag to update AV
         m_CalcPhysicalAV = true;
         // Frozen preconditioner checks
-<<<<<<< HEAD
         if (!ParallelInTime())
-=======
-        if (v_UpdateTimeStepCheck())
->>>>>>> cc5ef781
-        {
-            if (UpdateTimeStepCheck())
+        {
+            if (v_UpdateTimeStepCheck())
             {
                 m_cflSafetyFactor = tmp_cflSafetyFactor;
 
