--- conflicted
+++ resolved
@@ -68,12 +68,7 @@
 UnsteadySystem::UnsteadySystem(
     const LibUtilities::SessionReaderSharedPtr &pSession,
     const SpatialDomains::MeshGraphSharedPtr &pGraph)
-<<<<<<< HEAD
-    : EquationSystem(pSession, pGraph), SolverUtils::ALEHelper(),
-      m_infosteps(10)
-=======
-    : EquationSystem(pSession, pGraph)
->>>>>>> a1bdb76a
+    : EquationSystem(pSession, pGraph), SolverUtils::ALEHelper()
 
 {
 }
@@ -631,7 +626,6 @@
 {
     CheckForRestartTime(m_time, m_nchk);
     SetBoundaryConditions(m_time);
-<<<<<<< HEAD
     SetInitialConditions(m_time);
 
     if (m_ALESolver)
@@ -639,9 +633,6 @@
         UpdateGridVelocity(m_time);
     }
 
-=======
-    SetInitialConditions(m_time, dumpInitialConditions);
->>>>>>> a1bdb76a
     InitializeSteadyState();
 }
 
