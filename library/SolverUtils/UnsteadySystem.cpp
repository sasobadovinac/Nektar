///////////////////////////////////////////////////////////////////////////////
//
// File UnsteadySystem.cpp
//
// For more information, please see: http://www.nektar.info
//
// The MIT License
//
// Copyright (c) 2006 Division of Applied Mathematics, Brown University (USA),
// Department of Aeronautics, Imperial College London (UK), and Scientific
// Computing and Imaging Institute, University of Utah (USA).
//
// Permission is hereby granted, free of charge, to any person obtaining a
// copy of this software and associated documentation files (the "Software"),
// to deal in the Software without restriction, including without limitation
// the rights to use, copy, modify, merge, publish, distribute, sublicense,
// and/or sell copies of the Software, and to permit persons to whom the
// Software is furnished to do so, subject to the following conditions:
//
// The above copyright notice and this permission notice shall be included
// in all copies or substantial portions of the Software.
//
// THE SOFTWARE IS PROVIDED "AS IS", WITHOUT WARRANTY OF ANY KIND, EXPRESS
// OR IMPLIED, INCLUDING BUT NOT LIMITED TO THE WARRANTIES OF MERCHANTABILITY,
// FITNESS FOR A PARTICULAR PURPOSE AND NONINFRINGEMENT. IN NO EVENT SHALL
// THE AUTHORS OR COPYRIGHT HOLDERS BE LIABLE FOR ANY CLAIM, DAMAGES OR OTHER
// LIABILITY, WHETHER IN AN ACTION OF CONTRACT, TORT OR OTHERWISE, ARISING
// FROM, OUT OF OR IN CONNECTION WITH THE SOFTWARE OR THE USE OR OTHER
// DEALINGS IN THE SOFTWARE.
//
// Description: Generic timestepping for Unsteady solvers
//
///////////////////////////////////////////////////////////////////////////////


#include <iostream>
#include <iomanip>
using namespace std;

#include <boost/core/ignore_unused.hpp>
#include <boost/format.hpp>

#include <LibUtilities/BasicUtils/Timer.h>
#include <MultiRegions/AssemblyMap/AssemblyMapDG.h>
#include <SolverUtils/UnsteadySystem.h>

namespace Nektar
{
    namespace SolverUtils
    {
        /**
         * @class UnsteadySystem
         *
         * Provides the underlying timestepping framework for unsteady solvers
         * including the general timestepping routines. This class is not
         * intended to be directly instantiated, but rather is a base class
         * on which to define unsteady solvers.
         *
         * For details on implementing unsteady solvers see
         * \ref sectionADRSolverModuleImplementation here
         */

        /**
         * Processes SolverInfo parameters from the session file and sets up
         * timestepping-specific code.
         * @param   pSession        Session object to read parameters from.
         */
        UnsteadySystem::UnsteadySystem(
            const LibUtilities::SessionReaderSharedPtr& pSession,
            const SpatialDomains::MeshGraphSharedPtr& pGraph)
            : EquationSystem(pSession, pGraph),
              m_infosteps(10)

        {
        }

        /**
         * Initialization object for UnsteadySystem class.
         */
        void UnsteadySystem::v_InitObject()
        {
            EquationSystem::v_InitObject();

            m_initialStep = 0;

            // Load SolverInfo parameters
            m_session->MatchSolverInfo("DIFFUSIONADVANCEMENT","Explicit",
                                       m_explicitDiffusion,true);
            m_session->MatchSolverInfo("ADVECTIONADVANCEMENT","Explicit",
                                       m_explicitAdvection,true);
            m_session->MatchSolverInfo("REACTIONADVANCEMENT", "Explicit",
                                       m_explicitReaction, true);

            m_session->LoadParameter("CheckAbortSteps", m_abortSteps, 1);
            // Steady state tolerance
            m_session->LoadParameter("SteadyStateTol", m_steadyStateTol, 0.0);
            // Frequency for checking steady state
            m_session->LoadParameter("SteadyStateSteps",
                                          m_steadyStateSteps, 1);

            // For steady problems, we do not initialise the time integration
            if (m_session->DefinesSolverInfo("TIMEINTEGRATIONMETHOD"))
            {
                std::string methodName = m_session->GetSolverInfo(
                                                "TIMEINTEGRATIONMETHOD" );
                m_intScheme = LibUtilities::GetTimeIntegrationSchemeFactory()
		    .CreateInstance( methodName, "", 0,
				     std::vector<NekDouble>());

                // Load generic input parameters
                m_session->LoadParameter("IO_InfoSteps", m_infosteps, 0);
                m_session->LoadParameter("IO_FiltersInfoSteps",
                    m_filtersInfosteps, 10.0 * m_infosteps);
                m_session->LoadParameter("CFL", m_cflSafetyFactor, 0.0);
                m_session->LoadParameter("CFLEnd", m_CFLEnd, 0.0);
                m_session->LoadParameter("CFLGrowth", m_CFLGrowth, 1.0);

                // Time tolerance between filter update time and time integration
                m_session->LoadParameter("FilterTimeWarning",
                                         m_filterTimeWarning, 1);

                // Ensure that there is no conflict of parameters
                if(m_cflSafetyFactor > 0.0)
                {
                    // Check final condition
                    ASSERTL0(m_fintime == 0.0 || m_steps == 0,
                             "Final condition not unique: "
                             "fintime > 0.0 and Nsteps > 0");
                    // Check timestep condition
                    ASSERTL0(m_timestep == 0.0,
                             "Timestep not unique: timestep > 0.0 & CFL > 0.0");
                }
                else
                {
                    ASSERTL0(m_timestep != 0.0,
                             "Need to set either TimeStep or CFL");
                }

                // Ensure that there is no conflict of parameters
                if (m_CFLGrowth > 1.0)
                {
                    // Check final condition
                    ASSERTL0(m_CFLEnd >= m_cflSafetyFactor,
                             "m_CFLEnd >= m_cflSafetyFactor required");
                }

                // Set up time to be dumped in field information
                m_fieldMetaDataMap["Time"] =
                        boost::lexical_cast<std::string>(m_time);
            }

            // By default attempt to forward transform initial condition.
            m_homoInitialFwd = true;

            // Set up filters
            for (auto &x : m_session->GetFilters())
            {
                m_filters.push_back(make_pair(x.first, GetFilterFactory().CreateInstance(
                        x.first, m_session, shared_from_this(), x.second)));
            }
        }

        /**
         * Destructor for the class UnsteadyAdvection.
         */
        UnsteadySystem::~UnsteadySystem()
        {
        }

        /**
         * @brief Returns the maximum time estimator for CFL control.
         */
        NekDouble UnsteadySystem::MaxTimeStepEstimator()
        {
<<<<<<< HEAD
            NekDouble TimeStability = 0.0;
            switch(m_intScheme->GetIntegrationMethod())
            {
                case LibUtilities::eForwardEuler:
                case LibUtilities::eClassicalRungeKutta4:
                case LibUtilities::eRungeKutta4:
                {
                    TimeStability = 2.784;
                    break;
                }
                case LibUtilities::eAdamsBashforthOrder1:
                case LibUtilities::eMidpoint:
                case LibUtilities::eRungeKutta2:
                case LibUtilities::eRungeKutta2_ImprovedEuler:
                case LibUtilities::eRungeKutta2_SSP:
                case LibUtilities::eRungeKutta3_SSP:
                {
                    TimeStability = 2.0;
                    break;
                }
                case LibUtilities::eAdamsBashforthOrder2:
                {
                    TimeStability = 1.0;
                    break;
                }
                case LibUtilities::eBackwardEuler:
                case LibUtilities::eDIRKOrder2:
                case LibUtilities::eDIRKOrder3:
                case LibUtilities::eDIRKOrder3Stage5:
                case LibUtilities::eDIRKOrder4Stage6:
                {
                    TimeStability = 2.0;
                    break;
                }
                default:
                {
                    ASSERTL0(
                        false,
                        "No CFL control implementation for this time"
                        "integration scheme");
                }
            }
            return TimeStability;
=======
            return m_intScheme->GetTimeStability();
>>>>>>> 244f4842
        }

        /**
         * @brief Initialises the time integration scheme (as specified in the
         * session file), and perform the time integration.
         */
        void UnsteadySystem::v_DoSolve()
        {
            ASSERTL0(m_intScheme != 0, "No time integration scheme.");
<<<<<<< HEAD

            int nwidthcolm = 10;

=======
            
>>>>>>> 244f4842
            int i = 1;
            int nvariables = 0;
            int nfields = m_fields.size();

            if (m_intVariables.empty())
            {
                for (i = 0; i < nfields; ++i)
                {
                    m_intVariables.push_back(i);
                }
                nvariables = nfields;
            }
            else
            {
                nvariables = m_intVariables.size();
            }

            // Integrate in wave-space if using homogeneous1D
            if(m_HomogeneousType != eNotHomogeneous && m_homoInitialFwd)
            {
                for(i = 0; i < nfields; ++i)
                {
                    m_fields[i]->HomogeneousFwdTrans(m_fields[i]->GetPhys(),
                                                     m_fields[i]->UpdatePhys());
                    m_fields[i]->SetWaveSpace(true);
                    m_fields[i]->SetPhysState(false);
                }
            }

            // Set up wrapper to fields data storage.
            Array<OneD, Array<OneD, NekDouble> > fields(nvariables);

            // Order storage to list time-integrated fields first.
            for(i = 0; i < nvariables; ++i)
            {
                fields[i] = m_fields[m_intVariables[i]]->GetPhys();
                m_fields[m_intVariables[i]]->SetPhysState(false);
            }

            // Initialise time integration scheme
            m_intSoln = m_intScheme->InitializeScheme( m_timestep, fields,
                                                       m_time, m_ode );

            // Initialise filters
            for( auto &x : m_filters )
            {
<<<<<<< HEAD
                x->setFilterOperators(m_FilterOperators);
                x->Initialise(m_fields, m_time);
            }

            LibUtilities::Timer     timer;
            bool      doCheckTime   = false;
            int       step          = m_initialStep;
            int       stepCounter   = 0;
            int       restartStep   = -1;
            NekDouble intTime       = 0.0;
            NekDouble lastCheckTime = 0.0;
            NekDouble cpuTime       = 0.0;
            NekDouble elapsed       = 0.0;

            m_TotNewtonIts  = 0;
            m_TotGMRESIts   = 0;
            m_TotOdeRHS     = 0;
            m_TotImpStages  = 0;

            NekDouble tmp_cflSafetyFactor = m_cflSafetyFactor;
            m_CalcuPrecMatCounter = m_PrcdMatFreezNumb;
            bool flagFreezeCFL = false;
=======
                x.second->Initialise(m_fields, m_time);
            }

            LibUtilities::Timer         timer;
            bool      doCheckTime       = false;
            int       step              = m_initialStep;
            int       stepCounter       = 0;
            NekDouble intTime           = 0.0;
            NekDouble lastCheckTime     = 0.0;
            NekDouble cpuTime           = 0.0;
            NekDouble cpuPrevious       = 0.0;
            NekDouble elapsed           = 0.0;
            NekDouble totFilterTime     = 0.0;

            Array<OneD, int> abortFlags(2, 0);
            string    abortFile     = "abort";
            if (m_session->DefinesSolverInfo("CheckAbortFile"))
            {
                abortFile = m_session->GetSolverInfo("CheckAbortFile");
            }
>>>>>>> 244f4842

            m_timestepMax = m_timestep;
            while ((step   < m_steps ||
                   m_time < m_fintime - NekConstants::kNekZeroTol) &&
                   abortFlags[1] == 0)
            {
<<<<<<< HEAD
                restartStep++;

                // cout    <<" m_TotLinItePerStep= "<<m_TotLinItePerStep
                //         <<" m_StagesPerStep= "<<m_StagesPerStep
                //         <<" m_maxLinItePerNewton= "<<m_maxLinItePerNewton<<endl;
                if(m_CFLEnd>tmp_cflSafetyFactor)
                {
                    if( m_steadyStateTol > 0.0 &&
                        (NekDouble(m_TotLinItePerStep)/NekDouble(m_StagesPerStep)>0.5*NekDouble(m_maxLinItePerNewton)))
                    {
                        // cout <<"WARNINGL1(false,tmp_cflSafetyFactor *= 0.9; );"<<endl;
                        
                        tmp_cflSafetyFactor = 0.9*tmp_cflSafetyFactor;
                        flagFreezeCFL = true;
                        WARNINGL1(false," tmp_cflSafetyFactor *= 0.9; ");
                    }
                    else if(flagFreezeCFL)
                    {
                        flagFreezeCFL = false;
                    }
                    else
                    {
                        if (m_steadyStateTol > 0.0 && (!((step+1)%m_steadyStateSteps)) )
                        {
                            if(restartStep>1)
                            {
                                tmp_cflSafetyFactor = min(m_CFLEnd,std::pow(m_steadyStateRes0/m_steadyStateRes,0.7)*tmp_cflSafetyFactor);
                            }
                        }
                        else
                        {
                            if(m_CFLGrowth > 1.0&&m_cflSafetyFactor<m_CFLEnd)
                            {
                                tmp_cflSafetyFactor = min(m_CFLEnd,m_CFLGrowth*tmp_cflSafetyFactor);
                            }
                        }
                    }
=======
                if (m_CFLGrowth > 1.0 && m_cflSafetyFactor < m_CFLEnd)
                {
                    m_cflSafetyFactor = min(
                        m_CFLEnd, m_CFLGrowth * m_cflSafetyFactor);
>>>>>>> 244f4842
                }
                // Flag to update AV
                m_calcuPhysicalAV = true;

                // Frozen preconditioner checks
                if(    (m_CalcuPrecMatCounter>=m_PrcdMatFreezNumb)
                    ||(m_time + m_timestep > m_fintime && m_fintime > 0.0)
                    ||(m_checktime && m_time + m_timestep - lastCheckTime >= m_checktime))
                {
<<<<<<< HEAD

                    m_CalcuPrecMatFlag      =   true;
                    m_CalcuPrecMatCounter   =   0;
                    m_cflSafetyFactor       =   tmp_cflSafetyFactor;

                    if (m_cflSafetyFactor)
                    {
                        m_timestep = GetTimeStep(fields);
                    }
=======
                    m_timestep = GetTimeStep(fields);
>>>>>>> 244f4842

                    // Ensure that the final timestep finishes at the final
                    // time, or at a prescribed IO_CheckTime.
                    if (m_time + m_timestep > m_fintime && m_fintime > 0.0)
                    {
                        m_timestep = m_fintime - m_time;
                    }
                    else if (m_checktime &&
<<<<<<< HEAD
                            m_time + m_timestep - lastCheckTime >= m_checktime)
=======
                             m_time + m_timestep - lastCheckTime >= m_checktime)
>>>>>>> 244f4842
                    {
                        lastCheckTime += m_checktime;
                        m_timestep     = lastCheckTime - m_time;
                        doCheckTime    = true;
                    }
                }
<<<<<<< HEAD

                m_CalcuPrecMatCounter++;
#ifdef DEMO_IMPLICITSOLVER_JFNK_COEFF
                if (m_TimeIncrementFactor>1.0)
                {
                    NekDouble timeincrementFactor = m_TimeIncrementFactor;
                    m_timestep  *=  timeincrementFactor;

                    if (m_time + m_timestep > m_fintime && m_fintime > 0.0)
                    {
                        m_timestep = m_fintime - m_time;
                    }
                }
                // if(m_CalcuPrecMatCounter>=m_PrcdMatFreezNumb)
                // {

                //     m_CalcuPrecMatFlag      =   true;
                //     m_CalcuPrecMatCounter   =   0;
                // }
                // m_CalcuPrecMatCounter++;

#endif

=======

>>>>>>> 244f4842
                // Perform any solver-specific pre-integration steps
                timer.Start();
                if (v_PreIntegrate(step))
                {
                    break;
                }

                m_StagesPerStep = 0;
                m_TotLinItePerStep = 0;

                fields = m_intScheme->TimeIntegrate(
                    stepCounter, m_timestep, m_intSoln, m_ode);
                timer.Stop();

                m_time  += m_timestep;
                elapsed  = timer.TimePerTest(1);
                intTime += elapsed;
                cpuTime += elapsed;

                // Write out status information
                if (m_session->GetComm()->GetRank() == 0 &&
                    !((step+1) % m_infosteps))
                {
                    cout << "Steps: " << setw(8)  << left << step+1 << " "
                         << "Time: "  << setw(12) << left << m_time;

                    if (m_cflSafetyFactor)
                    {
<<<<<<< HEAD
                        cout <<right<<scientific<<setw(nwidthcolm)<<setprecision(nwidthcolm-6)
                             << " CFL: " << m_cflSafetyFactor
                             << " NonAcous-CFL : " << m_cflNonAcoustic
                             << " Time-step: " << m_timestep;
=======
                        cout << " Time-step: " << setw(12)
                             << left << m_timestep;
>>>>>>> 244f4842
                    }

                    stringstream ss;
                    ss << cpuTime << "s";
<<<<<<< HEAD
                    cout <<right<<scientific<<setw(nwidthcolm)<<setprecision(nwidthcolm-6)
                         << " CPU Time: " << left
                         << ss.str();

                    cout <<right<<scientific<<setw(nwidthcolm)<<setprecision(nwidthcolm-6)
                         <<" INT Time: "<< intTime<<"s"<<endl;
#ifdef DEMO_IMPLICITSOLVER_JFNK_COEFF
                    if(m_flagImplItsStatistcs)
                    {
                        cout <<right<<scientific<<setw(nwidthcolm)<<setprecision(nwidthcolm-6)
                             << "       &&" 
                             << " TotImpStages= " << m_TotImpStages 
                             << " TotNewtonIts= " << m_TotNewtonIts
                             << " TotGMRESIts = " << m_TotGMRESIts  
                             << " TotOdeRHS   = " << m_TotOdeRHS    
                             <<endl;
                    }
#endif

=======
                    cout << " CPU Time: " << setw(8) << left
                         << ss.str() << endl;
                    cpuPrevious = cpuTime;
>>>>>>> 244f4842
                    cpuTime = 0.0;
                }

                // Transform data into coefficient space
                for (i = 0; i < nvariables; ++i)
                {
                    // copy fields into ExpList::m_phys and assign the new
                    // array to fields
                    m_fields[m_intVariables[i]]->SetPhys(fields[i]);
                    fields[i] = m_fields[m_intVariables[i]]->UpdatePhys();
                    if( v_RequireFwdTrans() )
                    {
                        m_fields[m_intVariables[i]]->FwdTrans_IterPerExp(
                            fields[i],
                            m_fields[m_intVariables[i]]->UpdateCoeffs());
                    }
                    m_fields[m_intVariables[i]]->SetPhysState(false);
                }
                
                // Perform any solver-specific post-integration steps
                if (v_PostIntegrate(step))
                {
                    break;
                }

                // Check for steady-state
                if (m_steadyStateTol > 0.0 && (!((step+1)%m_steadyStateSteps)) )
                {
                    if (CheckSteadyState(step,intTime))
                    {
                        if (m_comm->GetRank() == 0)
                        {
                            cout << "Reached Steady State to tolerance "
                                 << m_steadyStateTol << endl;
                        }
                        break;
                    }
                }

                // test for abort conditions (nan, or abort file)
                if (m_abortSteps && !((step+1) % m_abortSteps) )
                {
                    abortFlags[0] = 0;
                    for (i = 0; i < nvariables; ++i)
                    {
                        if (Vmath::Nnan(fields[i].size(),
                                fields[i], 1) > 0)
                        {
                            abortFlags[0] = 1;
                        }
                    }

                    //rank zero looks for abort file and deltes it
                    //if it exists. The communicates the abort
                    if(m_session->GetComm()->GetRank() == 0)
                    {
                        if(boost::filesystem::exists(abortFile))
                        {
                            boost::filesystem::remove(abortFile);
                            abortFlags[1] = 1;
                        }
                    }

                    m_session->GetComm()->AllReduce(abortFlags,
                                LibUtilities::ReduceMax);

                    ASSERTL0 (!abortFlags[0],
                                "NaN found during time integration.");
                }

                // Update filters
                for (auto &x : m_filters)
                {
                    timer.Start();
                    x.second->Update(m_fields, m_time);
                    timer.Stop();
                    elapsed = timer.TimePerTest(1);
                    totFilterTime += elapsed;

                    // Write out individual filter status information
                    if(m_session->GetComm()->GetRank() == 0 &&
                    !((step+1) % m_filtersInfosteps) && !m_filters.empty() &&
                    m_session->DefinesCmdLineArgument("verbose"))
                    {
                        stringstream s0;
                        s0 << x.first << ":";
                        stringstream s1;
                        s1 << elapsed << "s";
                        stringstream s2;
                        s2 << elapsed / cpuPrevious * 100 << "%";
                        cout << "CPU time for filter " << setw(25) << left
                            << s0.str() << setw(12) << left << s1.str() <<
                            endl << "\t Percentage of time integration:     "
                             << setw(10) << left << s2.str() << endl;
                    }
                }

                // Write out overall filter status information
                if (m_session->GetComm()->GetRank() == 0 &&
                    !((step+1) % m_filtersInfosteps) && !m_filters.empty())
                 {
                    stringstream ss;
                    ss << totFilterTime << "s";
                    cout << "Total filters CPU Time:\t\t\t     " << setw(10)
                        << left << ss.str() << endl;
                 }
                totFilterTime = 0.0;

                // Write out checkpoint files
                if ((m_checksteps && !((step + 1) % m_checksteps)) ||
                     doCheckTime)
                {
                    if(m_HomogeneousType != eNotHomogeneous)
                    {
                        vector<bool> transformed(nfields, false);
                        for(i = 0; i < nfields; i++)
                        {
                            if (m_fields[i]->GetWaveSpace())
                            {
                                m_fields[i]->SetWaveSpace(false);
                                m_fields[i]->BwdTrans(m_fields[i]->GetCoeffs(),
                                                      m_fields[i]->UpdatePhys());
                                m_fields[i]->SetPhysState(true);
                                transformed[i] = true;
                            }
                        }
                        Checkpoint_Output(m_nchk);
                        m_nchk++;
                        for(i = 0; i < nfields; i++)
                        {
                            if (transformed[i])
                            {
                                m_fields[i]->SetWaveSpace(true);
                                m_fields[i]->HomogeneousFwdTrans(
                                    m_fields[i]->GetPhys(),
                                    m_fields[i]->UpdatePhys());
                                m_fields[i]->SetPhysState(false);
                            }
                        }
                    }
                    else
                    {
                        Checkpoint_Output(m_nchk);
                        m_nchk++;
                    }
                    doCheckTime = false;
                }

                // Step advance
                ++step;
                ++stepCounter;
            }

            // Print out summary statistics
            if (m_session->GetComm()->GetRank() == 0)
            {
                if (m_cflSafetyFactor > 0.0)
                {
                    cout << "CFL safety factor : " << m_cflSafetyFactor << endl
                         << "CFL time-step     : " << m_timestep        << endl;
                }

                if (m_session->GetSolverInfo("Driver") != "SteadyState")
                {
                    cout << "Time-integration  : " << intTime  << "s"   << endl;
                }
            }

            // If homogeneous, transform back into physical space if necessary.
            if(m_HomogeneousType != eNotHomogeneous)
            {
                for(i = 0; i < nfields; i++)
                {
                    if (m_fields[i]->GetWaveSpace())
                    {
                        m_fields[i]->SetWaveSpace(false);
                        m_fields[i]->BwdTrans(m_fields[i]->GetCoeffs(),
                                              m_fields[i]->UpdatePhys());
                        m_fields[i]->SetPhysState(true);
                    }
                }
            }
            else
            {
                for(i = 0; i < nvariables; ++i)
                {
                    m_fields[m_intVariables[i]]->SetPhys(fields[i]);
                    m_fields[m_intVariables[i]]->SetPhysState(true);
                }
            }

            // Finalise filters
            for (auto &x : m_filters)
            {
                x.second->Finalise(m_fields, m_time);
            }

            // Print for 1D problems
            if(m_spacedim == 1)
            {
                v_AppendOutput1D(fields);
            }
        }

        /**
         * @brief Sets the initial conditions.
         */
        void UnsteadySystem::v_DoInitialise()
        {
            CheckForRestartTime(m_time, m_nchk);
            SetBoundaryConditions(m_time);
            SetInitialConditions(m_time);
            InitializeSteadyState();
        }

        /**
         * @brief Prints a summary with some information regards the
         * time-stepping.
         */
        void UnsteadySystem::v_GenerateSummary(SummaryList& s)
        {
            EquationSystem::v_GenerateSummary(s);
            AddSummaryItem(s, "Advection",
                           m_explicitAdvection ? "explicit" : "implicit");

            if(m_session->DefinesSolverInfo("AdvectionType"))
            {
                AddSummaryItem(s, "AdvectionType",
                               m_session->GetSolverInfo("AdvectionType"));
            }

            AddSummaryItem(s, "Diffusion",
                           m_explicitDiffusion ? "explicit" : "implicit");

            if (m_session->GetSolverInfo("EQTYPE")
                    == "SteadyAdvectionDiffusionReaction")
            {
                AddSummaryItem(s, "Reaction",
                               m_explicitReaction  ? "explicit" : "implicit");
            }

            AddSummaryItem( s, "Time Step", m_timestep );
            AddSummaryItem( s, "No. of Steps", m_steps );
            AddSummaryItem( s, "Checkpoints (steps)", m_checksteps );
            AddSummaryItem( s, "Integration Type", m_intScheme->GetName() );
        }

        /**
         * Stores the solution in a file for 1D problems only. This method has
         * been implemented to facilitate the post-processing for 1D problems.
         */
        void UnsteadySystem::v_AppendOutput1D(
            Array<OneD, Array<OneD, NekDouble> > &solution1D)
        {
            // Coordinates of the quadrature points in the real physical space
            Array<OneD,NekDouble> x(GetNpoints());
            Array<OneD,NekDouble> y(GetNpoints());
            Array<OneD,NekDouble> z(GetNpoints());
            m_fields[0]->GetCoords(x, y, z);

            // Print out the solution in a txt file
            ofstream outfile;
            outfile.open("solution1D.txt");
            for(int i = 0; i < GetNpoints(); i++)
            {
                outfile << scientific << setw (17) << setprecision(16) << x[i]
                        << "  " << solution1D[0][i] << endl;
            }
            outfile << endl << endl;
            outfile.close();
        }

        void UnsteadySystem::CheckForRestartTime(NekDouble &time, int &nchk)
        {
            if (m_session->DefinesFunction("InitialConditions"))
            {
                for (int i = 0; i < m_fields.size(); ++i)
                {
                    LibUtilities::FunctionType vType;

                    vType = m_session->GetFunctionType(
                        "InitialConditions", m_session->GetVariable(i));

                    if (vType == LibUtilities::eFunctionTypeFile)
                    {
                        std::string filename
                            = m_session->GetFunctionFilename(
                                "InitialConditions", m_session->GetVariable(i));

                        fs::path pfilename(filename);

                        // redefine path for parallel file which is in directory
                        if(fs::is_directory(pfilename))
                        {
                            fs::path metafile("Info.xml");
                            fs::path fullpath = pfilename / metafile;
                            filename = LibUtilities::PortablePath(fullpath);
                        }
                        LibUtilities::FieldIOSharedPtr fld =
                            LibUtilities::FieldIO::CreateForFile(
                                m_session, filename);
                        fld->ImportFieldMetaData(filename, m_fieldMetaDataMap);

                        // check to see if time defined
                        if (m_fieldMetaDataMap !=
                                LibUtilities::NullFieldMetaDataMap)
                        {
                            auto iter = m_fieldMetaDataMap.find("Time");
                            if (iter != m_fieldMetaDataMap.end())
                            {
                                time = boost::lexical_cast<NekDouble>(
                                    iter->second);
                            }

                            iter = m_fieldMetaDataMap.find("ChkFileNum");
                            if (iter != m_fieldMetaDataMap.end())
                            {
                                nchk = boost::lexical_cast<NekDouble>(
                                    iter->second);
                            }
                        }

                        break;
                    }
                }
            }
        }

        /**
         * @brief Return the timestep to be used for the next step in the
         * time-marching loop.
         *
         * This function can be overloaded to facilitate solver which utilise a
         * CFL (or other) parameter to determine a maximum timestep under which
         * the problem remains stable.
         */
        NekDouble UnsteadySystem::GetTimeStep(
            const Array<OneD, const Array<OneD, NekDouble> > &inarray)
        {
            return v_GetTimeStep(inarray);
        }

        /**
         * @brief Return the timestep to be used for the next step in the
         * time-marching loop.
         *
         * @see UnsteadySystem::GetTimeStep
         */
        NekDouble UnsteadySystem::v_GetTimeStep(
            const Array<OneD, const Array<OneD, NekDouble> > &inarray)
        {
            boost::ignore_unused(inarray);
            NEKERROR(ErrorUtil::efatal, "Not defined for this class");
            return 0.0;
        }

        bool UnsteadySystem::v_PreIntegrate(int step)
        {
            boost::ignore_unused(step);
            return false;
        }

        bool UnsteadySystem::v_PostIntegrate(int step)
        {
            boost::ignore_unused(step);
            return false;
        }

        void UnsteadySystem::SVVVarDiffCoeff(
            const Array<OneD, Array<OneD, NekDouble> >  vel,
                  StdRegions::VarCoeffMap              &varCoeffMap)
        {
            int phystot = m_fields[0]->GetTotPoints();
            int nvel = vel.size();

            Array<OneD, NekDouble> varcoeff(phystot),tmp;

            // calculate magnitude of v
            Vmath::Vmul(phystot,vel[0],1,vel[0],1,varcoeff,1);
            for(int n = 1; n < nvel; ++n)
            {
                Vmath::Vvtvp(phystot,vel[n],1,vel[n],1,varcoeff,1,varcoeff,1);
            }
            Vmath::Vsqrt(phystot,varcoeff,1,varcoeff,1);

            for(int i = 0; i < m_fields[0]->GetNumElmts(); ++i)
            {
                int offset = m_fields[0]->GetPhys_Offset(i);
                int nq = m_fields[0]->GetExp(i)->GetTotPoints();
                Array<OneD, NekDouble> unit(nq,1.0);

                int nmodes = 0;

                for(int n = 0; n < m_fields[0]->GetExp(i)->GetNumBases(); ++n)
                {
                    nmodes = max(nmodes,
                                 m_fields[0]->GetExp(i)->GetBasisNumModes(n));
                }

                NekDouble h = m_fields[0]->GetExp(i)->Integral(unit);
                h = pow(h,(NekDouble) (1.0/nvel))/((NekDouble) nmodes);

                Vmath::Smul(nq,h,varcoeff+offset,1,tmp = varcoeff+offset,1);
            }

            // set up map with eVarCoffLaplacian key
            varCoeffMap[StdRegions::eVarCoeffLaplacian] = varcoeff;
        }

        void UnsteadySystem::InitializeSteadyState()
        {
            if (m_steadyStateTol > 0.0)
            {
                const int nPoints = m_fields[0]->GetTotPoints();
                m_previousSolution = Array<OneD, Array<OneD, NekDouble> > (
                            m_fields.size());

                for (int i = 0; i < m_fields.size(); ++i)
                {
                    m_previousSolution[i] = Array<OneD, NekDouble>(nPoints);
                    Vmath::Vcopy(nPoints, m_fields[i]->GetPhys(), 1,
                                          m_previousSolution[i], 1);
                }

                if (m_comm->GetRank() == 0)
                {
                    std::string fName = m_session->GetSessionName() +
                        std::string(".resd");
                    m_errFile.open(fName.c_str());
                    m_errFile << setw(26) << left << "# Time";

<<<<<<< HEAD
                    m_errFile << setw(26) << left << "CPU_Time";

                    m_errFile << setw(26) << left << "Step";

                    for (int i = 0; i < m_fields.num_elements(); ++i)
=======
                    for (int i = 0; i < m_fields.size(); ++i)
>>>>>>> 244f4842
                    {
                        m_errFile << setw(26) << m_session->GetVariables()[i];
                    }

                    m_errFile << endl;
                }
            }
        }

        /**
        * @brief Calculate whether the system has reached a steady state by
        * observing residuals to a user-defined tolerance.
        */
        bool UnsteadySystem::CheckSteadyState(int step)
        {
            return CheckSteadyState(step,0.0);
        }

        bool UnsteadySystem::CheckSteadyState(int step, NekDouble totCPUTime)
        {
            const int nPoints = GetTotPoints();
            const int nFields = m_fields.size();

            // Holds L2 errors.
            Array<OneD, NekDouble> L2       (nFields);

            SteadyStateResidual(step, L2);

            if (m_comm->GetRank() == 0 && ( ((step+1) % m_infosteps == 0)||((step== m_initialStep)) ))
            {
                // Output time
                m_errFile << boost::format("%25.19e") % m_time;

                m_errFile << " "<< boost::format("%25.19e") % totCPUTime;

                int stepp = step +1;

                m_errFile << " "<< boost::format("%25.19e") % stepp;

                // Output residuals
                for (int i = 0; i < nFields; ++i)
                {
                    m_errFile << " " << boost::format("%25.19e") % L2[i];
                }

                m_errFile << endl;
            }

            // Calculate maximum L2 error
            NekDouble maxL2 = Vmath::Vmax(nFields, L2, 1);

            if (m_session->DefinesCmdLineArgument("verbose") &&
                m_comm->GetRank() == 0 && ((step+1) % m_infosteps == 0))
            {
                cout << "-- Maximum L^2 residual: " << maxL2 << endl;
            }

            if (maxL2 <= m_steadyStateTol)
            {
                return true;
            }

            for (int i = 0; i < m_fields.size(); ++i)
            {
                Vmath::Vcopy(nPoints, m_fields[i]->GetPhys(), 1,
                                      m_previousSolution[i], 1);
            }

            m_steadyStateRes0 = m_steadyStateRes;
            m_steadyStateRes = maxL2;

            return false;
        }

        void UnsteadySystem::v_SteadyStateResidual(
            int                         step, 
            Array<OneD, NekDouble>      &L2)
        {
            const int nPoints = GetTotPoints();
            const int nFields = m_fields.num_elements();

            // Holds L2 errors.
            Array<OneD, NekDouble> RHSL2    (nFields);
            Array<OneD, NekDouble> residual (nFields);
            Array<OneD, NekDouble> reference(nFields);

            for (int i = 0; i < nFields; ++i)
            {
                Array<OneD, NekDouble> tmp(nPoints);

                Vmath::Vsub(nPoints, m_fields[i]->GetPhys(), 1,
                                     m_previousSolution[i], 1, tmp, 1);
                Vmath::Vmul(nPoints, tmp, 1, tmp, 1, tmp, 1);
                residual[i] = Vmath::Vsum(nPoints, tmp, 1);

                Vmath::Vmul(nPoints, m_previousSolution[i], 1,
                                     m_previousSolution[i], 1, tmp, 1);
                reference[i] = Vmath::Vsum(nPoints, tmp, 1);
            }

            m_comm->AllReduce(residual , LibUtilities::ReduceSum);
            m_comm->AllReduce(reference, LibUtilities::ReduceSum);

            // L2 error
            for (int i = 0; i < nFields; ++i)
            {
                reference[i] = (reference[i] == 0) ? 1 : reference[i];
                L2[i] = sqrt(residual[i] / reference[i]);
            }
        }
    }
}<|MERGE_RESOLUTION|>--- conflicted
+++ resolved
@@ -172,53 +172,7 @@
          */
         NekDouble UnsteadySystem::MaxTimeStepEstimator()
         {
-<<<<<<< HEAD
-            NekDouble TimeStability = 0.0;
-            switch(m_intScheme->GetIntegrationMethod())
-            {
-                case LibUtilities::eForwardEuler:
-                case LibUtilities::eClassicalRungeKutta4:
-                case LibUtilities::eRungeKutta4:
-                {
-                    TimeStability = 2.784;
-                    break;
-                }
-                case LibUtilities::eAdamsBashforthOrder1:
-                case LibUtilities::eMidpoint:
-                case LibUtilities::eRungeKutta2:
-                case LibUtilities::eRungeKutta2_ImprovedEuler:
-                case LibUtilities::eRungeKutta2_SSP:
-                case LibUtilities::eRungeKutta3_SSP:
-                {
-                    TimeStability = 2.0;
-                    break;
-                }
-                case LibUtilities::eAdamsBashforthOrder2:
-                {
-                    TimeStability = 1.0;
-                    break;
-                }
-                case LibUtilities::eBackwardEuler:
-                case LibUtilities::eDIRKOrder2:
-                case LibUtilities::eDIRKOrder3:
-                case LibUtilities::eDIRKOrder3Stage5:
-                case LibUtilities::eDIRKOrder4Stage6:
-                {
-                    TimeStability = 2.0;
-                    break;
-                }
-                default:
-                {
-                    ASSERTL0(
-                        false,
-                        "No CFL control implementation for this time"
-                        "integration scheme");
-                }
-            }
-            return TimeStability;
-=======
             return m_intScheme->GetTimeStability();
->>>>>>> 244f4842
         }
 
         /**
@@ -228,13 +182,7 @@
         void UnsteadySystem::v_DoSolve()
         {
             ASSERTL0(m_intScheme != 0, "No time integration scheme.");
-<<<<<<< HEAD
-
-            int nwidthcolm = 10;
-
-=======
-            
->>>>>>> 244f4842
+
             int i = 1;
             int nvariables = 0;
             int nfields = m_fields.size();
@@ -281,30 +229,6 @@
             // Initialise filters
             for( auto &x : m_filters )
             {
-<<<<<<< HEAD
-                x->setFilterOperators(m_FilterOperators);
-                x->Initialise(m_fields, m_time);
-            }
-
-            LibUtilities::Timer     timer;
-            bool      doCheckTime   = false;
-            int       step          = m_initialStep;
-            int       stepCounter   = 0;
-            int       restartStep   = -1;
-            NekDouble intTime       = 0.0;
-            NekDouble lastCheckTime = 0.0;
-            NekDouble cpuTime       = 0.0;
-            NekDouble elapsed       = 0.0;
-
-            m_TotNewtonIts  = 0;
-            m_TotGMRESIts   = 0;
-            m_TotOdeRHS     = 0;
-            m_TotImpStages  = 0;
-
-            NekDouble tmp_cflSafetyFactor = m_cflSafetyFactor;
-            m_CalcuPrecMatCounter = m_PrcdMatFreezNumb;
-            bool flagFreezeCFL = false;
-=======
                 x.second->Initialise(m_fields, m_time);
             }
 
@@ -325,57 +249,16 @@
             {
                 abortFile = m_session->GetSolverInfo("CheckAbortFile");
             }
->>>>>>> 244f4842
 
             m_timestepMax = m_timestep;
             while ((step   < m_steps ||
                    m_time < m_fintime - NekConstants::kNekZeroTol) &&
                    abortFlags[1] == 0)
             {
-<<<<<<< HEAD
-                restartStep++;
-
-                // cout    <<" m_TotLinItePerStep= "<<m_TotLinItePerStep
-                //         <<" m_StagesPerStep= "<<m_StagesPerStep
-                //         <<" m_maxLinItePerNewton= "<<m_maxLinItePerNewton<<endl;
-                if(m_CFLEnd>tmp_cflSafetyFactor)
-                {
-                    if( m_steadyStateTol > 0.0 &&
-                        (NekDouble(m_TotLinItePerStep)/NekDouble(m_StagesPerStep)>0.5*NekDouble(m_maxLinItePerNewton)))
-                    {
-                        // cout <<"WARNINGL1(false,tmp_cflSafetyFactor *= 0.9; );"<<endl;
-                        
-                        tmp_cflSafetyFactor = 0.9*tmp_cflSafetyFactor;
-                        flagFreezeCFL = true;
-                        WARNINGL1(false," tmp_cflSafetyFactor *= 0.9; ");
-                    }
-                    else if(flagFreezeCFL)
-                    {
-                        flagFreezeCFL = false;
-                    }
-                    else
-                    {
-                        if (m_steadyStateTol > 0.0 && (!((step+1)%m_steadyStateSteps)) )
-                        {
-                            if(restartStep>1)
-                            {
-                                tmp_cflSafetyFactor = min(m_CFLEnd,std::pow(m_steadyStateRes0/m_steadyStateRes,0.7)*tmp_cflSafetyFactor);
-                            }
-                        }
-                        else
-                        {
-                            if(m_CFLGrowth > 1.0&&m_cflSafetyFactor<m_CFLEnd)
-                            {
-                                tmp_cflSafetyFactor = min(m_CFLEnd,m_CFLGrowth*tmp_cflSafetyFactor);
-                            }
-                        }
-                    }
-=======
                 if (m_CFLGrowth > 1.0 && m_cflSafetyFactor < m_CFLEnd)
                 {
                     m_cflSafetyFactor = min(
                         m_CFLEnd, m_CFLGrowth * m_cflSafetyFactor);
->>>>>>> 244f4842
                 }
                 // Flag to update AV
                 m_calcuPhysicalAV = true;
@@ -385,19 +268,7 @@
                     ||(m_time + m_timestep > m_fintime && m_fintime > 0.0)
                     ||(m_checktime && m_time + m_timestep - lastCheckTime >= m_checktime))
                 {
-<<<<<<< HEAD
-
-                    m_CalcuPrecMatFlag      =   true;
-                    m_CalcuPrecMatCounter   =   0;
-                    m_cflSafetyFactor       =   tmp_cflSafetyFactor;
-
-                    if (m_cflSafetyFactor)
-                    {
-                        m_timestep = GetTimeStep(fields);
-                    }
-=======
                     m_timestep = GetTimeStep(fields);
->>>>>>> 244f4842
 
                     // Ensure that the final timestep finishes at the final
                     // time, or at a prescribed IO_CheckTime.
@@ -406,44 +277,14 @@
                         m_timestep = m_fintime - m_time;
                     }
                     else if (m_checktime &&
-<<<<<<< HEAD
-                            m_time + m_timestep - lastCheckTime >= m_checktime)
-=======
                              m_time + m_timestep - lastCheckTime >= m_checktime)
->>>>>>> 244f4842
                     {
                         lastCheckTime += m_checktime;
                         m_timestep     = lastCheckTime - m_time;
                         doCheckTime    = true;
                     }
                 }
-<<<<<<< HEAD
-
-                m_CalcuPrecMatCounter++;
-#ifdef DEMO_IMPLICITSOLVER_JFNK_COEFF
-                if (m_TimeIncrementFactor>1.0)
-                {
-                    NekDouble timeincrementFactor = m_TimeIncrementFactor;
-                    m_timestep  *=  timeincrementFactor;
-
-                    if (m_time + m_timestep > m_fintime && m_fintime > 0.0)
-                    {
-                        m_timestep = m_fintime - m_time;
-                    }
-                }
-                // if(m_CalcuPrecMatCounter>=m_PrcdMatFreezNumb)
-                // {
-
-                //     m_CalcuPrecMatFlag      =   true;
-                //     m_CalcuPrecMatCounter   =   0;
-                // }
-                // m_CalcuPrecMatCounter++;
-
-#endif
-
-=======
-
->>>>>>> 244f4842
+
                 // Perform any solver-specific pre-integration steps
                 timer.Start();
                 if (v_PreIntegrate(step))
@@ -472,44 +313,15 @@
 
                     if (m_cflSafetyFactor)
                     {
-<<<<<<< HEAD
-                        cout <<right<<scientific<<setw(nwidthcolm)<<setprecision(nwidthcolm-6)
-                             << " CFL: " << m_cflSafetyFactor
-                             << " NonAcous-CFL : " << m_cflNonAcoustic
-                             << " Time-step: " << m_timestep;
-=======
                         cout << " Time-step: " << setw(12)
                              << left << m_timestep;
->>>>>>> 244f4842
                     }
 
                     stringstream ss;
                     ss << cpuTime << "s";
-<<<<<<< HEAD
-                    cout <<right<<scientific<<setw(nwidthcolm)<<setprecision(nwidthcolm-6)
-                         << " CPU Time: " << left
-                         << ss.str();
-
-                    cout <<right<<scientific<<setw(nwidthcolm)<<setprecision(nwidthcolm-6)
-                         <<" INT Time: "<< intTime<<"s"<<endl;
-#ifdef DEMO_IMPLICITSOLVER_JFNK_COEFF
-                    if(m_flagImplItsStatistcs)
-                    {
-                        cout <<right<<scientific<<setw(nwidthcolm)<<setprecision(nwidthcolm-6)
-                             << "       &&" 
-                             << " TotImpStages= " << m_TotImpStages 
-                             << " TotNewtonIts= " << m_TotNewtonIts
-                             << " TotGMRESIts = " << m_TotGMRESIts  
-                             << " TotOdeRHS   = " << m_TotOdeRHS    
-                             <<endl;
-                    }
-#endif
-
-=======
                     cout << " CPU Time: " << setw(8) << left
                          << ss.str() << endl;
                     cpuPrevious = cpuTime;
->>>>>>> 244f4842
                     cpuTime = 0.0;
                 }
 
@@ -941,17 +753,13 @@
                     m_errFile.open(fName.c_str());
                     m_errFile << setw(26) << left << "# Time";
 
-<<<<<<< HEAD
                     m_errFile << setw(26) << left << "CPU_Time";
 
                     m_errFile << setw(26) << left << "Step";
 
-                    for (int i = 0; i < m_fields.num_elements(); ++i)
-=======
                     for (int i = 0; i < m_fields.size(); ++i)
->>>>>>> 244f4842
-                    {
-                        m_errFile << setw(26) << m_session->GetVariables()[i];
+                    {
+                       m_errFile << setw(26) << m_session->GetVariables()[i];
                     }
 
                     m_errFile << endl;
@@ -1028,8 +836,9 @@
             int                         step, 
             Array<OneD, NekDouble>      &L2)
         {
+            boost::ignore_unused(step);
             const int nPoints = GetTotPoints();
-            const int nFields = m_fields.num_elements();
+            const int nFields = m_fields.size();
 
             // Holds L2 errors.
             Array<OneD, NekDouble> RHSL2    (nFields);
