///////////////////////////////////////////////////////////////////////////////
//
// File UnsteadySystem.cpp
//
// For more information, please see: http://www.nektar.info
//
// The MIT License
//
// Copyright (c) 2006 Division of Applied Mathematics, Brown University (USA),
// Department of Aeronautics, Imperial College London (UK), and Scientific
// Computing and Imaging Institute, University of Utah (USA).
//
// Permission is hereby granted, free of charge, to any person obtaining a
// copy of this software and associated documentation files (the "Software"),
// to deal in the Software without restriction, including without limitation
// the rights to use, copy, modify, merge, publish, distribute, sublicense,
// and/or sell copies of the Software, and to permit persons to whom the
// Software is furnished to do so, subject to the following conditions:
//
// The above copyright notice and this permission notice shall be included
// in all copies or substantial portions of the Software.
//
// THE SOFTWARE IS PROVIDED "AS IS", WITHOUT WARRANTY OF ANY KIND, EXPRESS
// OR IMPLIED, INCLUDING BUT NOT LIMITED TO THE WARRANTIES OF MERCHANTABILITY,
// FITNESS FOR A PARTICULAR PURPOSE AND NONINFRINGEMENT. IN NO EVENT SHALL
// THE AUTHORS OR COPYRIGHT HOLDERS BE LIABLE FOR ANY CLAIM, DAMAGES OR OTHER
// LIABILITY, WHETHER IN AN ACTION OF CONTRACT, TORT OR OTHERWISE, ARISING
// FROM, OUT OF OR IN CONNECTION WITH THE SOFTWARE OR THE USE OR OTHER
// DEALINGS IN THE SOFTWARE.
//
// Description: Generic timestepping for Unsteady solvers
//
///////////////////////////////////////////////////////////////////////////////

#include <iomanip>
#include <iostream>
using namespace std;

#include <boost/core/ignore_unused.hpp>
#include <boost/format.hpp>

#include <LibUtilities/BasicUtils/Timer.h>
#include <LibUtilities/TimeIntegration/TimeIntegrationScheme.h>
#include <MultiRegions/AssemblyMap/AssemblyMapDG.h>
#include <SolverUtils/UnsteadySystem.h>

namespace Nektar
{
namespace SolverUtils
{
/**
 * @class UnsteadySystem
 *
 * Provides the underlying timestepping framework for unsteady solvers
 * including the general timestepping routines. This class is not
 * intended to be directly instantiated, but rather is a base class
 * on which to define unsteady solvers.
 *
 * For details on implementing unsteady solvers see
 * \ref sectionADRSolverModuleImplementation here
 */

/**
 * Processes SolverInfo parameters from the session file and sets up
 * timestepping-specific code.
 * @param   pSession        Session object to read parameters from.
 */
UnsteadySystem::UnsteadySystem(
    const LibUtilities::SessionReaderSharedPtr &pSession,
    const SpatialDomains::MeshGraphSharedPtr &pGraph)
    : EquationSystem(pSession, pGraph), SolverUtils::ALEHelper(),
      m_infosteps(10)

{
}

/**
 * Initialization object for UnsteadySystem class.
 */
void UnsteadySystem::v_InitObject(bool DeclareField)
{
    EquationSystem::v_InitObject();
    ALEHelper::InitObject(m_spacedim, m_fields);

    m_initialStep = 0;

    // Load SolverInfo parameters
    m_session->MatchSolverInfo("DIFFUSIONADVANCEMENT", "Explicit",
                               m_explicitDiffusion, true);
    m_session->MatchSolverInfo("ADVECTIONADVANCEMENT", "Explicit",
                               m_explicitAdvection, true);
    m_session->MatchSolverInfo("REACTIONADVANCEMENT", "Explicit",
                               m_explicitReaction, true);

    m_session->MatchSolverInfo("FLAGIMPLICITITSSTATISTICS", "True",
                               m_flagImplicitItsStatistics, false);

    m_session->LoadParameter("CheckAbortSteps", m_abortSteps, 1);
    // Steady state tolerance
    m_session->LoadParameter("SteadyStateTol", m_steadyStateTol, 0.0);
    // Frequency for checking steady state
    m_session->LoadParameter("SteadyStateSteps", m_steadyStateSteps, 1);

    // For steady problems, we do not initialise the time integration
    if (m_session->DefinesSolverInfo("TimeIntegrationMethod") ||
        m_session->DefinesTimeIntScheme())
    {
        LibUtilities::TimeIntScheme timeInt;
        if (m_session->DefinesTimeIntScheme())
        {
            timeInt = m_session->GetTimeIntScheme();
        }
        else
        {
            timeInt.method = m_session->GetSolverInfo("TimeIntegrationMethod");
        }

        m_intScheme =
            LibUtilities::GetTimeIntegrationSchemeFactory().CreateInstance(
                timeInt.method, timeInt.variant, timeInt.order,
                timeInt.freeParams);

        // Load generic input parameters
        m_session->LoadParameter("IO_InfoSteps", m_infosteps, 0);
        m_session->LoadParameter("IO_FiltersInfoSteps", m_filtersInfosteps,
                                 10.0 * m_infosteps);
        m_session->LoadParameter("CFL", m_cflSafetyFactor, 0.0);
        m_session->LoadParameter("CFLEnd", m_CFLEnd, 0.0);
        m_session->LoadParameter("CFLGrowth", m_CFLGrowth, 1.0);
        m_session->LoadParameter("CFLGrowth", m_CFLGrowth, 1.0);

        // Time tolerance between filter update time and time integration
        m_session->LoadParameter("FilterTimeWarning", m_filterTimeWarning, 1);

        // Ensure that there is no conflict of parameters
        if (m_cflSafetyFactor > 0.0)
        {
            // Check final condition
            ASSERTL0(m_fintime == 0.0 || m_steps == 0,
                     "Final condition not unique: "
                     "fintime > 0.0 and Nsteps > 0");
            // Check timestep condition
            ASSERTL0(m_timestep == 0.0,
                     "Timestep not unique: timestep > 0.0 & CFL > 0.0");
        }
        else
        {
            ASSERTL0(m_timestep != 0.0, "Need to set either TimeStep or CFL");
        }

        // Ensure that there is no conflict of parameters
        if (m_CFLGrowth > 1.0)
        {
            // Check final condition
            ASSERTL0(m_CFLEnd >= m_cflSafetyFactor,
                     "m_CFLEnd >= m_cflSafetyFactor required");
        }

        // Set up time to be dumped in field information
        m_fieldMetaDataMap["Time"] = boost::lexical_cast<std::string>(m_time);
    }

    // By default attempt to forward transform initial condition.
    m_homoInitialFwd = true;

    // Set up filters
    for (auto &x : m_session->GetFilters())
    {
        m_filters.push_back(make_pair(
            x.first, GetFilterFactory().CreateInstance(
                         x.first, m_session, shared_from_this(), x.second)));
    }
}

/**
 * Destructor for the class UnsteadyAdvection.
 */
UnsteadySystem::~UnsteadySystem()
{
}

/**
 * @brief Returns the maximum time estimator for CFL control.
 */
NekDouble UnsteadySystem::MaxTimeStepEstimator()
{
    return m_intScheme->GetTimeStability();
}

/**
 * @brief Initialises the time integration scheme (as specified in the
 * session file), and perform the time integration.
 */
void UnsteadySystem::v_DoSolve()
{
    ASSERTL0(m_intScheme != 0, "No time integration scheme.");

    int i          = 1;
    int nvariables = 0;
    int nfields    = m_fields.size();

    if (m_intVariables.empty())
    {
        for (i = 0; i < nfields; ++i)
        {
            m_intVariables.push_back(i);
        }
        nvariables = nfields;
    }
    else
    {
        nvariables = m_intVariables.size();
    }

    // Integrate in wave-space if using homogeneous1D
    if (m_HomogeneousType != eNotHomogeneous && m_homoInitialFwd)
    {
        for (i = 0; i < nfields; ++i)
        {
            m_fields[i]->HomogeneousFwdTrans(m_fields[i]->GetPhys(),
                                             m_fields[i]->UpdatePhys());
            m_fields[i]->SetWaveSpace(true);
            m_fields[i]->SetPhysState(false);
        }
    }

    // Set up wrapper to fields data storage.
    Array<OneD, Array<OneD, NekDouble>> fields(nvariables);

    // Order storage to list time-integrated fields first.
    // @TODO: Refactor to take coeffs (FwdTrans) if boolean flag (in constructor
    // function) says to.
    for (i = 0; i < nvariables; ++i)
    {
        fields[i] = m_fields[m_intVariables[i]]->GetPhys();
        m_fields[m_intVariables[i]]->SetPhysState(false);
    }

    // @TODO: Virtual function that allows to transform the field space, embed
    // the MultiplyMassMatrix in here.
    // @TODO: Specify what the fields variables are physical or coefficient,
    // boolean in UnsteadySystem class...
    if (m_ALESolver)
    {
        ALEHelper::ALEPreMultiplyMass(fields);
    }

    // Initialise time integration scheme
    m_intScheme->InitializeScheme(m_timestep, fields, m_time, m_ode);

    // Initialise filters
    for (auto &x : m_filters)
    {
        x.second->Initialise(m_fields, m_time);
    }

    LibUtilities::Timer timer;
    bool doCheckTime        = false;
    int step                = m_initialStep;
    int stepCounter         = 0;
    int restartStep         = -1;
    NekDouble intTime       = 0.0;
    NekDouble cpuTime       = 0.0;
    NekDouble cpuPrevious   = 0.0;
    NekDouble elapsed       = 0.0;
    NekDouble totFilterTime = 0.0;

    m_lastCheckTime = 0.0;

    m_TotNewtonIts = 0;
    m_TotLinIts    = 0;
    m_TotImpStages = 0;

    Array<OneD, int> abortFlags(2, 0);
    string abortFile = "abort";
    if (m_session->DefinesSolverInfo("CheckAbortFile"))
    {
        abortFile = m_session->GetSolverInfo("CheckAbortFile");
    }

    NekDouble tmp_cflSafetyFactor = m_cflSafetyFactor;

    m_timestepMax = m_timestep;
    while ((step < m_steps || m_time < m_fintime - NekConstants::kNekZeroTol) &&
           abortFlags[1] == 0)
    {
        restartStep++;

        if (m_CFLGrowth > 1.0 && m_cflSafetyFactor < m_CFLEnd)
        {
            tmp_cflSafetyFactor =
                min(m_CFLEnd, m_CFLGrowth * tmp_cflSafetyFactor);
        }

        m_flagUpdatePreconMat = true;

        // Flag to update AV
        m_CalcPhysicalAV = true;
        // Frozen preconditioner checks
        if (UpdateTimeStepCheck())
        {
            m_cflSafetyFactor = tmp_cflSafetyFactor;

            if (m_cflSafetyFactor)
            {
                m_timestep = GetTimeStep(fields);
            }

            // Ensure that the final timestep finishes at the final
            // time, or at a prescribed IO_CheckTime.
            if (m_time + m_timestep > m_fintime && m_fintime > 0.0)
            {
                m_timestep = m_fintime - m_time;
            }
            else if (m_checktime &&
                     m_time + m_timestep - m_lastCheckTime >= m_checktime)
            {
                m_lastCheckTime += m_checktime;
                m_timestep  = m_lastCheckTime - m_time;
                doCheckTime = true;
            }
        }

        if (m_TimeIncrementFactor > 1.0)
        {
            NekDouble timeincrementFactor = m_TimeIncrementFactor;
            m_timestep *= timeincrementFactor;

            if (m_time + m_timestep > m_fintime && m_fintime > 0.0)
            {
                m_timestep = m_fintime - m_time;
            }
        }

        // Perform any solver-specific pre-integration steps
        timer.Start();
        if (v_PreIntegrate(
                step)) // Could be possible to put a preintegrate step in the
                       // ALEHelper class, put in the Unsteady Advection class
        {
            break;
        }

        m_StagesPerStep    = 0;
        m_TotLinItePerStep = 0;

        ASSERTL0(m_timestep > 0, "m_timestep < 0");

        fields = m_intScheme->TimeIntegrate(stepCounter, m_timestep, m_ode);
        timer.Stop();

        m_time += m_timestep;
        elapsed = timer.TimePerTest(1);
        intTime += elapsed;
        cpuTime += elapsed;

        // Write out status information
        if (m_session->GetComm()->GetRank() == 0 && !((step + 1) % m_infosteps))
        {
            cout << "Steps: " << setw(8) << left << step + 1 << " "
                 << "Time: " << setw(12) << left << m_time;

            if (m_cflSafetyFactor)
            {
                cout << " Time-step: " << setw(12) << left << m_timestep;
            }

            stringstream ss;
            ss << cpuTime << "s";
            cout << " CPU Time: " << setw(8) << left << ss.str() << endl;
            cpuPrevious = cpuTime;
            cpuTime     = 0.0;

            if (m_flagImplicitItsStatistics && m_flagImplicitSolver)
            {
                cout << "       &&"
                     << " TotImpStages= " << m_TotImpStages
                     << " TotNewtonIts= " << m_TotNewtonIts
                     << " TotLinearIts = " << m_TotLinIts << endl;
            }
        }

        // @TODO: Another virtual function with this in it based on if ALE or
        // not.
        if (m_ALESolver) // Change to advect coeffs, change flag to physical vs
                         // coefficent space
        {
            SetBoundaryConditions(m_time);
            ALEHelper::ALEDoElmtInvMass(m_traceNormals, fields, m_time);
        }
        else
        {
            // Transform data into coefficient space
            for (i = 0; i < nvariables; ++i)
            {
<<<<<<< HEAD
                // copy fields into ExpList::m_phys and assign the new
                // array to fields
                m_fields[m_intVariables[i]]->SetPhys(fields[i]);
                fields[i] = m_fields[m_intVariables[i]]->UpdatePhys();
                if (v_RequireFwdTrans())
                {
                    m_fields[m_intVariables[i]]->FwdTrans_IterPerExp(
                        fields[i], m_fields[m_intVariables[i]]->UpdateCoeffs());
                }
                m_fields[m_intVariables[i]]->SetPhysState(false);
=======
                m_fields[m_intVariables[i]]->FwdTransLocalElmt(
                    fields[i], m_fields[m_intVariables[i]]->UpdateCoeffs());
>>>>>>> 2e0fb86d
            }
        }
        // Perform any solver-specific post-integration steps
        if (v_PostIntegrate(step))
        {
            break;
        }

        // Check for steady-state
        if (m_steadyStateTol > 0.0 && (!((step + 1) % m_steadyStateSteps)))
        {
            if (CheckSteadyState(step, intTime))
            {
                if (m_comm->GetRank() == 0)
                {
                    cout << "Reached Steady State to tolerance "
                         << m_steadyStateTol << endl;
                }
                break;
            }
        }

        // test for abort conditions (nan, or abort file)
        if (m_abortSteps && !((step + 1) % m_abortSteps))
        {
            abortFlags[0] = 0;
            for (i = 0; i < nvariables; ++i)
            {
                if (Vmath::Nnan(fields[i].size(), fields[i], 1) > 0)
                {
                    abortFlags[0] = 1;
                }
            }
        }

            // rank zero looks for abort file and deltes it
            // if it exists. The communicates the abort
            if (m_session->GetComm()->GetRank() == 0)
            {
                if (boost::filesystem::exists(abortFile))
                {
                    boost::filesystem::remove(abortFile);
                    abortFlags[1] = 1;
                }
            }

            m_session->GetComm()->AllReduce(abortFlags,
                                            LibUtilities::ReduceMax);

            ASSERTL0(!abortFlags[0], "NaN found during time integration.");
        }

        // Update filters
        for (auto &x : m_filters)
        {
            timer.Start();
            x.second->Update(m_fields, m_time);
            timer.Stop();
            elapsed = timer.TimePerTest(1);
            totFilterTime += elapsed;

            // Write out individual filter status information
            if (m_session->GetComm()->GetRank() == 0 &&
                !((step + 1) % m_filtersInfosteps) && !m_filters.empty() &&
                m_session->DefinesCmdLineArgument("verbose"))
            {
                stringstream s0;
                s0 << x.first << ":";
                stringstream s1;
                s1 << elapsed << "s";
                stringstream s2;
                s2 << elapsed / cpuPrevious * 100 << "%";
                cout << "CPU time for filter " << setw(25) << left << s0.str()
                     << setw(12) << left << s1.str() << endl
                     << "\t Percentage of time integration:     " << setw(10)
                     << left << s2.str() << endl;
            }
        }

        // Write out overall filter status information
        if (m_session->GetComm()->GetRank() == 0 &&
            !((step + 1) % m_filtersInfosteps) && !m_filters.empty())
        {
            stringstream ss;
            ss << totFilterTime << "s";
            cout << "Total filters CPU Time:\t\t\t     " << setw(10) << left
                 << ss.str() << endl;
        }
        totFilterTime = 0.0;

        // Write out checkpoint files
        if ((m_checksteps && !((step + 1) % m_checksteps)) || doCheckTime)
        {
            if (m_HomogeneousType != eNotHomogeneous && !m_ALESolver)
            {
                vector<bool> transformed(nfields, false);
                for (i = 0; i < nfields; i++)
                {
                    if (m_fields[i]->GetWaveSpace())
                    {
                        m_fields[i]->SetWaveSpace(false);
                        m_fields[i]->BwdTrans(m_fields[i]->GetCoeffs(),
                                              m_fields[i]->UpdatePhys());
                        m_fields[i]->SetPhysState(true);
                        transformed[i] = true;
                    }
                }
                Checkpoint_Output(m_nchk);
                m_nchk++;
                for (i = 0; i < nfields; i++)
                {
                    if (transformed[i])
                    {
                        m_fields[i]->SetWaveSpace(true);
                        m_fields[i]->HomogeneousFwdTrans(
                            m_fields[i]->GetPhys(), m_fields[i]->UpdatePhys());
                        m_fields[i]->SetPhysState(false);
                    }
                }
            }
            else
            {
                Checkpoint_Output(m_nchk);
                m_nchk++;
            }
            doCheckTime = false;
        }

        // Step advance
        ++step;
        ++stepCounter;

    // Print out summary statistics
    if (m_session->GetComm()->GetRank() == 0)
    {
        if (m_cflSafetyFactor > 0.0)
        {
            cout << "CFL safety factor : " << m_cflSafetyFactor << endl
                 << "CFL time-step     : " << m_timestep << endl;
        }

        if (m_session->GetSolverInfo("Driver") != "SteadyState")
        {
            cout << "Time-integration  : " << intTime << "s" << endl;
        }

        if (m_flagImplicitItsStatistics && m_flagImplicitSolver)
        {
            cout << "-------------------------------------------" << endl
                 << "Total Implicit Stages: " << m_TotImpStages << endl
                 << "Total Newton Its     : " << m_TotNewtonIts << endl
                 << "Total Linear Its     : " << m_TotLinIts << endl
                 << "-------------------------------------------" << endl;
        }
    }

    // If homogeneous, transform back into physical space if necessary.
    if (!m_ALESolver)
    {
        if (m_HomogeneousType != eNotHomogeneous)
        {
            for (i = 0; i < nfields; i++)
            {
                if (m_fields[i]->GetWaveSpace())
                {
                    m_fields[i]->SetWaveSpace(false);
                    m_fields[i]->BwdTrans(m_fields[i]->GetCoeffs(),
                                          m_fields[i]->UpdatePhys());
                    m_fields[i]->SetPhysState(true);
                }
            }
        }
        else
        {
            for (i = 0; i < nvariables; ++i)
            {
                m_fields[m_intVariables[i]]->SetPhys(fields[i]);
                m_fields[m_intVariables[i]]->SetPhysState(true);
            }
        }
    }
    // Finalise filters
    for (auto &x : m_filters)
    {
        x.second->Finalise(m_fields, m_time);
    }

    // Print for 1D problems
    if (m_spacedim == 1)
    {
        v_AppendOutput1D(fields);
    }
}

/**
 * @brief Sets the initial conditions.
 */
void UnsteadySystem::v_DoInitialise()
{
    CheckForRestartTime(m_time, m_nchk);
    SetBoundaryConditions(m_time);
    SetInitialConditions(m_time);

    if (m_ALESolver)
    {
        UpdateGridVelocity(m_time);
    }

    InitializeSteadyState();
}

/**
 * @brief Prints a summary with some information regards the
 * time-stepping.
 */
void UnsteadySystem::v_GenerateSummary(SummaryList &s)
{
    EquationSystem::v_GenerateSummary(s);
    AddSummaryItem(s, "Advect. advancement",
                   m_explicitAdvection ? "explicit" : "implicit");

    AddSummaryItem(s, "Diffuse. advancement",
                   m_explicitDiffusion ? "explicit" : "implicit");

    if (m_session->GetSolverInfo("EQTYPE") ==
        "SteadyAdvectionDiffusionReaction")
    {
        AddSummaryItem(s, "React. advancement",
                       m_explicitReaction ? "explicit" : "implicit");
    }

    AddSummaryItem(s, "Time Step", m_timestep);
    AddSummaryItem(s, "No. of Steps", m_steps);
    AddSummaryItem(s, "Checkpoints (steps)", m_checksteps);
    AddSummaryItem(s, "Integration Type", m_intScheme->GetName());
}

/**
 * Stores the solution in a file for 1D problems only. This method has
 * been implemented to facilitate the post-processing for 1D problems.
 */
void UnsteadySystem::v_AppendOutput1D(
    Array<OneD, Array<OneD, NekDouble>> &solution1D)
{
    // Coordinates of the quadrature points in the real physical space
    Array<OneD, NekDouble> x(GetNpoints());
    Array<OneD, NekDouble> y(GetNpoints());
    Array<OneD, NekDouble> z(GetNpoints());
    m_fields[0]->GetCoords(x, y, z);

    // Print out the solution in a txt file
    ofstream outfile;
    outfile.open("solution1D.txt");
    for (int i = 0; i < GetNpoints(); i++)
    {
        outfile << scientific << setw(17) << setprecision(16) << x[i] << "  "
                << solution1D[0][i] << endl;
    }
    outfile << endl << endl;
    outfile.close();
}

void UnsteadySystem::CheckForRestartTime(NekDouble &time, int &nchk)
{
    if (m_session->DefinesFunction("InitialConditions"))
    {
        for (int i = 0; i < m_fields.size(); ++i)
        {
            LibUtilities::FunctionType vType;

            vType = m_session->GetFunctionType("InitialConditions",
                                               m_session->GetVariable(i));

            if (vType == LibUtilities::eFunctionTypeFile)
            {
                std::string filename = m_session->GetFunctionFilename(
                    "InitialConditions", m_session->GetVariable(i));

                fs::path pfilename(filename);

                // redefine path for parallel file which is in directory
                if (fs::is_directory(pfilename))
                {
                    fs::path metafile("Info.xml");
                    fs::path fullpath = pfilename / metafile;
                    filename          = LibUtilities::PortablePath(fullpath);
                }
                LibUtilities::FieldIOSharedPtr fld =
                    LibUtilities::FieldIO::CreateForFile(m_session, filename);
                fld->ImportFieldMetaData(filename, m_fieldMetaDataMap);

                // check to see if time defined
                if (m_fieldMetaDataMap != LibUtilities::NullFieldMetaDataMap)
                {
                    auto iter = m_fieldMetaDataMap.find("Time");
                    if (iter != m_fieldMetaDataMap.end())
                    {
                        time = boost::lexical_cast<NekDouble>(iter->second);
                    }

                    iter = m_fieldMetaDataMap.find("ChkFileNum");
                    if (iter != m_fieldMetaDataMap.end())
                    {
                        nchk = boost::lexical_cast<NekDouble>(iter->second);
                    }
                }

                break;
            }
        }
    }
    if (m_session->DefinesCmdLineArgument("set-start-time"))
    {
        time = boost::lexical_cast<NekDouble>(
            m_session->GetCmdLineArgument<std::string>("set-start-time")
                .c_str());
    }
    if (m_session->DefinesCmdLineArgument("set-start-chknumber"))
    {
        nchk = boost::lexical_cast<int>(
            m_session->GetCmdLineArgument<std::string>("set-start-chknumber"));
    }
    ASSERTL0(time >= 0 && nchk >= 0,
             "Starting time and checkpoint number should be >= 0");
}

/**
 * @brief Return the timestep to be used for the next step in the
 * time-marching loop.
 *
 * This function can be overloaded to facilitate solver which utilise a
 * CFL (or other) parameter to determine a maximum timestep under which
 * the problem remains stable.
 */
NekDouble UnsteadySystem::GetTimeStep(
    const Array<OneD, const Array<OneD, NekDouble>> &inarray)
{
    return v_GetTimeStep(inarray);
}

/**
 * @brief Return the timestep to be used for the next step in the
 * time-marching loop.
 *
 * @see UnsteadySystem::GetTimeStep
 */
NekDouble UnsteadySystem::v_GetTimeStep(
    const Array<OneD, const Array<OneD, NekDouble>> &inarray)
{
    boost::ignore_unused(inarray);
    NEKERROR(ErrorUtil::efatal, "Not defined for this class");
    return 0.0;
}

bool UnsteadySystem::v_PreIntegrate(int step)
{
    boost::ignore_unused(step);
    return false;
}

bool UnsteadySystem::v_PostIntegrate(int step)
{
    boost::ignore_unused(step);
    return false;
}

void UnsteadySystem::SVVVarDiffCoeff(
    const Array<OneD, Array<OneD, NekDouble>> vel,
    StdRegions::VarCoeffMap &varCoeffMap)
{
    int phystot = m_fields[0]->GetTotPoints();
    int nvel    = vel.size();

    Array<OneD, NekDouble> varcoeff(phystot), tmp;

    // calculate magnitude of v
    Vmath::Vmul(phystot, vel[0], 1, vel[0], 1, varcoeff, 1);
    for (int n = 1; n < nvel; ++n)
    {
        Vmath::Vvtvp(phystot, vel[n], 1, vel[n], 1, varcoeff, 1, varcoeff, 1);
    }
    Vmath::Vsqrt(phystot, varcoeff, 1, varcoeff, 1);

    for (int i = 0; i < m_fields[0]->GetNumElmts(); ++i)
    {
        int offset = m_fields[0]->GetPhys_Offset(i);
        int nq     = m_fields[0]->GetExp(i)->GetTotPoints();
        Array<OneD, NekDouble> unit(nq, 1.0);

        int nmodes = 0;

        for (int n = 0; n < m_fields[0]->GetExp(i)->GetNumBases(); ++n)
        {
            nmodes = max(nmodes, m_fields[0]->GetExp(i)->GetBasisNumModes(n));
        }

        NekDouble h = m_fields[0]->GetExp(i)->Integral(unit);
        h           = pow(h, (NekDouble)(1.0 / nvel)) / ((NekDouble)nmodes);

        Vmath::Smul(nq, h, varcoeff + offset, 1, tmp = varcoeff + offset, 1);
    }

    // set up map with eVarCoffLaplacian key
    varCoeffMap[StdRegions::eVarCoeffLaplacian] = varcoeff;
}

void UnsteadySystem::InitializeSteadyState()
{
    if (m_steadyStateTol > 0.0)
    {
        const int nPoints = m_fields[0]->GetTotPoints();
        m_previousSolution =
            Array<OneD, Array<OneD, NekDouble>>(m_fields.size());

        for (int i = 0; i < m_fields.size(); ++i)
        {
            m_previousSolution[i] = Array<OneD, NekDouble>(nPoints);
            Vmath::Vcopy(nPoints, m_fields[i]->GetPhys(), 1,
                         m_previousSolution[i], 1);
        }

        if (m_comm->GetRank() == 0)
        {
            std::string fName =
                m_session->GetSessionName() + std::string(".resd");
            m_errFile.open(fName.c_str());
            m_errFile << setw(26) << left << "# Time";

            m_errFile << setw(26) << left << "CPU_Time";

            m_errFile << setw(26) << left << "Step";

            for (int i = 0; i < m_fields.size(); ++i)
            {
                m_errFile << setw(26) << m_session->GetVariables()[i];
            }

            m_errFile << endl;
        }
    }
}

/**
 * @brief Calculate whether the system has reached a steady state by
 * observing residuals to a user-defined tolerance.
 */
bool UnsteadySystem::CheckSteadyState(int step)
{
    return CheckSteadyState(step, 0.0);
}

bool UnsteadySystem::CheckSteadyState(int step, NekDouble totCPUTime)
{
    const int nPoints = GetTotPoints();
    const int nFields = m_fields.size();

    // Holds L2 errors.
    Array<OneD, NekDouble> L2(nFields);

    SteadyStateResidual(step, L2);

    if (m_comm->GetRank() == 0 &&
        (((step + 1) % m_infosteps == 0) || ((step == m_initialStep))))
    {
        // Output time
        m_errFile << boost::format("%25.19e") % m_time;

        m_errFile << " " << boost::format("%25.19e") % totCPUTime;

        int stepp = step + 1;

        m_errFile << " " << boost::format("%25.19e") % stepp;

        // Output residuals
        for (int i = 0; i < nFields; ++i)
        {
            m_errFile << " " << boost::format("%25.19e") % L2[i];
        }

        m_errFile << endl;
    }

    // Calculate maximum L2 error
    NekDouble maxL2 = Vmath::Vmax(nFields, L2, 1);

    if (m_session->DefinesCmdLineArgument("verbose") &&
        m_comm->GetRank() == 0 && ((step + 1) % m_infosteps == 0))
    {
        cout << "-- Maximum L^2 residual: " << maxL2 << endl;
    }

    if (maxL2 <= m_steadyStateTol)
    {
        return true;
    }

    for (int i = 0; i < m_fields.size(); ++i)
    {
        Vmath::Vcopy(nPoints, m_fields[i]->GetPhys(), 1, m_previousSolution[i],
                     1);
    }

    m_steadyStateRes0 = m_steadyStateRes;
    m_steadyStateRes  = maxL2;

    return false;
}

void UnsteadySystem::v_SteadyStateResidual(int step, Array<OneD, NekDouble> &L2)
{
    boost::ignore_unused(step);
    const int nPoints = GetTotPoints();
    const int nFields = m_fields.size();

    // Holds L2 errors.
    Array<OneD, NekDouble> RHSL2(nFields);
    Array<OneD, NekDouble> residual(nFields);
    Array<OneD, NekDouble> reference(nFields);

    for (int i = 0; i < nFields; ++i)
    {
        Array<OneD, NekDouble> tmp(nPoints);

        Vmath::Vsub(nPoints, m_fields[i]->GetPhys(), 1, m_previousSolution[i],
                    1, tmp, 1);
        Vmath::Vmul(nPoints, tmp, 1, tmp, 1, tmp, 1);
        residual[i] = Vmath::Vsum(nPoints, tmp, 1);

        Vmath::Vmul(nPoints, m_previousSolution[i], 1, m_previousSolution[i], 1,
                    tmp, 1);
        reference[i] = Vmath::Vsum(nPoints, tmp, 1);
    }

    m_comm->AllReduce(residual, LibUtilities::ReduceSum);
    m_comm->AllReduce(reference, LibUtilities::ReduceSum);

    // L2 error
    for (int i = 0; i < nFields; ++i)
    {
        reference[i] = (reference[i] == 0) ? 1 : reference[i];
        L2[i]        = sqrt(residual[i] / reference[i]);
    }
}

std::string UnsteadySystem::cmdSetStartTime =
    LibUtilities::SessionReader::RegisterCmdLineArgument(
        "set-start-time", "", "Set the starting time of the simulation.");

std::string UnsteadySystem::cmdSetStartChkNum =
    LibUtilities::SessionReader::RegisterCmdLineArgument(
        "set-start-chknumber", "",
        "Set the starting number of the checkpoint file.");
} // namespace SolverUtils
} // namespace Nektar<|MERGE_RESOLUTION|>--- conflicted
+++ resolved
@@ -393,7 +393,6 @@
             // Transform data into coefficient space
             for (i = 0; i < nvariables; ++i)
             {
-<<<<<<< HEAD
                 // copy fields into ExpList::m_phys and assign the new
                 // array to fields
                 m_fields[m_intVariables[i]]->SetPhys(fields[i]);
@@ -404,10 +403,6 @@
                         fields[i], m_fields[m_intVariables[i]]->UpdateCoeffs());
                 }
                 m_fields[m_intVariables[i]]->SetPhysState(false);
-=======
-                m_fields[m_intVariables[i]]->FwdTransLocalElmt(
-                    fields[i], m_fields[m_intVariables[i]]->UpdateCoeffs());
->>>>>>> 2e0fb86d
             }
         }
         // Perform any solver-specific post-integration steps
