///////////////////////////////////////////////////////////////////////////////
//
// File UnsteadySystem.cpp
//
// For more information, please see: http://www.nektar.info
//
// The MIT License
//
// Copyright (c) 2006 Division of Applied Mathematics, Brown University (USA),
// Department of Aeronautics, Imperial College London (UK), and Scientific
// Computing and Imaging Institute, University of Utah (USA).
//
// Permission is hereby granted, free of charge, to any person obtaining a
// copy of this software and associated documentation files (the "Software"),
// to deal in the Software without restriction, including without limitation
// the rights to use, copy, modify, merge, publish, distribute, sublicense,
// and/or sell copies of the Software, and to permit persons to whom the
// Software is furnished to do so, subject to the following conditions:
//
// The above copyright notice and this permission notice shall be included
// in all copies or substantial portions of the Software.
//
// THE SOFTWARE IS PROVIDED "AS IS", WITHOUT WARRANTY OF ANY KIND, EXPRESS
// OR IMPLIED, INCLUDING BUT NOT LIMITED TO THE WARRANTIES OF MERCHANTABILITY,
// FITNESS FOR A PARTICULAR PURPOSE AND NONINFRINGEMENT. IN NO EVENT SHALL
// THE AUTHORS OR COPYRIGHT HOLDERS BE LIABLE FOR ANY CLAIM, DAMAGES OR OTHER
// LIABILITY, WHETHER IN AN ACTION OF CONTRACT, TORT OR OTHERWISE, ARISING
// FROM, OUT OF OR IN CONNECTION WITH THE SOFTWARE OR THE USE OR OTHER
// DEALINGS IN THE SOFTWARE.
//
// Description: Generic timestepping for Unsteady solvers
//
///////////////////////////////////////////////////////////////////////////////


#include <iostream>
#include <iomanip>
using namespace std;

#include <boost/core/ignore_unused.hpp>
#include <boost/format.hpp>

#include <LibUtilities/BasicUtils/Timer.h>
#include <LibUtilities/TimeIntegration/TimeIntegrationScheme.h>
#include <MultiRegions/AssemblyMap/AssemblyMapDG.h>
#include <SolverUtils/UnsteadySystem.h>

namespace Nektar
{
    namespace SolverUtils
    {
        /**
         * @class UnsteadySystem
         *
         * Provides the underlying timestepping framework for unsteady solvers
         * including the general timestepping routines. This class is not
         * intended to be directly instantiated, but rather is a base class
         * on which to define unsteady solvers.
         *
         * For details on implementing unsteady solvers see
         * \ref sectionADRSolverModuleImplementation here
         */

        /**
         * Processes SolverInfo parameters from the session file and sets up
         * timestepping-specific code.
         * @param   pSession        Session object to read parameters from.
         */
        UnsteadySystem::UnsteadySystem(
            const LibUtilities::SessionReaderSharedPtr& pSession,
            const SpatialDomains::MeshGraphSharedPtr& pGraph)
            : EquationSystem(pSession, pGraph),
              SolverUtils::ALEHelper(),
              m_infosteps(10)

        {
        }

        /**
         * Initialization object for UnsteadySystem class.
         */
        void UnsteadySystem::v_InitObject(bool DeclareField)
        {
<<<<<<< HEAD
            EquationSystem::v_InitObject();
            ALEHelper::InitObject(m_spacedim, m_fields);
=======
            EquationSystem::v_InitObject(DeclareField);
>>>>>>> fedf5314

            m_initialStep = 0;

            // Load SolverInfo parameters
            m_session->MatchSolverInfo("DIFFUSIONADVANCEMENT","Explicit",
                                       m_explicitDiffusion,true);
            m_session->MatchSolverInfo("ADVECTIONADVANCEMENT","Explicit",
                                       m_explicitAdvection,true);
            m_session->MatchSolverInfo("REACTIONADVANCEMENT", "Explicit",
                                       m_explicitReaction, true);
            
            m_session->MatchSolverInfo("FLAGIMPLICITITSSTATISTICS", "True",
                                       m_flagImplicitItsStatistics, false);

            m_session->LoadParameter("CheckAbortSteps", m_abortSteps, 1);
            // Steady state tolerance
            m_session->LoadParameter("SteadyStateTol", m_steadyStateTol, 0.0);
            // Frequency for checking steady state
            m_session->LoadParameter("SteadyStateSteps",
                                          m_steadyStateSteps, 1);

            // For steady problems, we do not initialise the time integration
            if (m_session->DefinesSolverInfo("TimeIntegrationMethod") ||
                m_session->DefinesTimeIntScheme())
            {
                LibUtilities::TimeIntScheme timeInt;
                if (m_session->DefinesTimeIntScheme())
                {
                    timeInt = m_session->GetTimeIntScheme();
                }
                else
                {
                    timeInt.method = m_session->GetSolverInfo(
                        "TimeIntegrationMethod");
                }

                m_intScheme = LibUtilities::GetTimeIntegrationSchemeFactory()
                    .CreateInstance(timeInt.method,
                                    timeInt.variant,
                                    timeInt.order,
                                    timeInt.freeParams);

                // Load generic input parameters
                m_session->LoadParameter("IO_InfoSteps", m_infosteps, 0);
                m_session->LoadParameter("IO_FiltersInfoSteps",
                    m_filtersInfosteps, 10.0 * m_infosteps);
                m_session->LoadParameter("CFL", m_cflSafetyFactor, 0.0);
                m_session->LoadParameter("CFLEnd", m_CFLEnd, 0.0);
                m_session->LoadParameter("CFLGrowth", m_CFLGrowth, 1.0);
                m_session->LoadParameter("CFLGrowth", m_CFLGrowth, 1.0);


                // Time tolerance between filter update time and time integration
                m_session->LoadParameter("FilterTimeWarning",
                                         m_filterTimeWarning, 1);

                // Ensure that there is no conflict of parameters
                if(m_cflSafetyFactor > 0.0)
                {
                    // Check final condition
                    ASSERTL0(m_fintime == 0.0 || m_steps == 0,
                             "Final condition not unique: "
                             "fintime > 0.0 and Nsteps > 0");
                    // Check timestep condition
                    ASSERTL0(m_timestep == 0.0,
                             "Timestep not unique: timestep > 0.0 & CFL > 0.0");
                }
                else
                {
                    ASSERTL0(m_timestep != 0.0,
                             "Need to set either TimeStep or CFL");
                }

                // Ensure that there is no conflict of parameters
                if (m_CFLGrowth > 1.0)
                {
                    // Check final condition
                    ASSERTL0(m_CFLEnd >= m_cflSafetyFactor,
                             "m_CFLEnd >= m_cflSafetyFactor required");
                }

                // Set up time to be dumped in field information
                m_fieldMetaDataMap["Time"] =
                        boost::lexical_cast<std::string>(m_time);
            }

            // By default attempt to forward transform initial condition.
            m_homoInitialFwd = true;

            // Set up filters
            for (auto &x : m_session->GetFilters())
            {
                m_filters.push_back(make_pair(x.first, GetFilterFactory().CreateInstance(
                        x.first, m_session, shared_from_this(), x.second)));
            }
        }

        /**
         * Destructor for the class UnsteadyAdvection.
         */
        UnsteadySystem::~UnsteadySystem()
        {
        }

        /**
         * @brief Returns the maximum time estimator for CFL control.
         */
        NekDouble UnsteadySystem::MaxTimeStepEstimator()
        {
            return m_intScheme->GetTimeStability();
        }

        /**
         * @brief Initialises the time integration scheme (as specified in the
         * session file), and perform the time integration.
         */
        void UnsteadySystem::v_DoSolve()
        {
            ASSERTL0(m_intScheme != 0, "No time integration scheme.");

            int i = 1;
            int nvariables = 0;
            int nfields = m_fields.size();

            if (m_intVariables.empty())
            {
                for (i = 0; i < nfields; ++i)
                {
                    m_intVariables.push_back(i);
                }
                nvariables = nfields;
            }
            else
            {
                nvariables = m_intVariables.size();
            }

            // Integrate in wave-space if using homogeneous1D
            if(m_HomogeneousType != eNotHomogeneous && m_homoInitialFwd)
            {
                for(i = 0; i < nfields; ++i)
                {
                    m_fields[i]->HomogeneousFwdTrans(m_fields[i]->GetPhys(),
                                                     m_fields[i]->UpdatePhys());
                    m_fields[i]->SetWaveSpace(true);
                    m_fields[i]->SetPhysState(false);
                }
            }

            // Set up wrapper to fields data storage.
            Array<OneD, Array<OneD, NekDouble> > fields(nvariables);

            // Order storage to list time-integrated fields first.
            // @TODO: Refactor to take coeffs (FwdTrans) if boolean flag (in constructor function) says to.
            for(i = 0; i < nvariables; ++i)
            {
                fields[i] = m_fields[m_intVariables[i]]->GetPhys();
                m_fields[m_intVariables[i]]->SetPhysState(false);
            }

            // @TODO: Virtual function that allows to transform the field space, embed the MultiplyMassMatrix in here.
            // @TODO: Specify what the fields variables are physical or coefficient, boolean in UnsteadySystem class...
            if(m_ALESolver)
            {
                ALEHelper::ALEPreMultiplyMass(fields);
            }

            // Initialise time integration scheme
            m_intScheme->InitializeScheme( m_timestep, fields, m_time, m_ode );

            // Initialise filters
            for( auto &x : m_filters )
            {
                x.second->Initialise(m_fields, m_time);
            }

            LibUtilities::Timer         timer;
            bool      doCheckTime       = false;
            int       step              = m_initialStep;
            int       stepCounter       = 0;
            int       restartStep      = -1;
            NekDouble intTime           = 0.0;
            NekDouble cpuTime           = 0.0;
            NekDouble cpuPrevious       = 0.0;
            NekDouble elapsed           = 0.0;
            NekDouble totFilterTime     = 0.0;

            m_lastCheckTime             = 0.0;

            m_TotNewtonIts  = 0;
            m_TotLinIts   = 0;
            m_TotImpStages  = 0;

           Array<OneD, int> abortFlags(2, 0);
            string    abortFile     = "abort";
            if (m_session->DefinesSolverInfo("CheckAbortFile"))
            {
                abortFile = m_session->GetSolverInfo("CheckAbortFile");
            }

            NekDouble tmp_cflSafetyFactor = m_cflSafetyFactor;

            m_timestepMax = m_timestep;
            while ((step   < m_steps ||
                   m_time < m_fintime - NekConstants::kNekZeroTol) &&
                   abortFlags[1] == 0)
            {
                restartStep++;
                
                if(m_CFLGrowth > 1.0&&m_cflSafetyFactor<m_CFLEnd)
                {
                    tmp_cflSafetyFactor = 
                        min(m_CFLEnd,m_CFLGrowth*tmp_cflSafetyFactor);
                }

                m_flagUpdatePreconMat = true;

                // Flag to update AV
                m_CalcPhysicalAV = true;
                // Frozen preconditioner checks
                if (UpdateTimeStepCheck())
                {
                    m_cflSafetyFactor = tmp_cflSafetyFactor;

                    if (m_cflSafetyFactor)
                    {
                        m_timestep = GetTimeStep(fields);
                    }

                    // Ensure that the final timestep finishes at the final
                    // time, or at a prescribed IO_CheckTime.
                    if (m_time + m_timestep > m_fintime && m_fintime > 0.0)
                    {
                        m_timestep = m_fintime - m_time;
                    }
                    else if (m_checktime &&
                        m_time + m_timestep - m_lastCheckTime >= m_checktime)
                    {
                        m_lastCheckTime += m_checktime;
                        m_timestep     = m_lastCheckTime - m_time;
                        doCheckTime    = true;
                    }
                }

                if (m_TimeIncrementFactor > 1.0)
                {
                    NekDouble timeincrementFactor = m_TimeIncrementFactor;
                    m_timestep  *=  timeincrementFactor;

                    if (m_time + m_timestep > m_fintime && m_fintime > 0.0)
                    {
                        m_timestep = m_fintime - m_time;
                    }
                }

                // Perform any solver-specific pre-integration steps
                timer.Start();
                if (v_PreIntegrate(step)) // Could be possible to put a preintegrate step in the ALEHelper class, put in the Unsteady Advection class
                {
                    break;
                }

                m_StagesPerStep = 0;
                m_TotLinItePerStep = 0;

                ASSERTL0(m_timestep > 0, "m_timestep < 0");

                fields =
                    m_intScheme->TimeIntegrate( stepCounter, m_timestep, m_ode);
                timer.Stop();

                m_time  += m_timestep;
                elapsed  = timer.TimePerTest(1);
                intTime += elapsed;
                cpuTime += elapsed;

                // Write out status information
                if (m_session->GetComm()->GetRank() == 0 &&
                    !((step+1) % m_infosteps))
                {
                    cout << "Steps: " << setw(8)  << left << step+1 << " "
                         << "Time: "  << setw(12) << left << m_time;

                    if (m_cflSafetyFactor)
                    {
                        cout << " Time-step: " << setw(12)
                             << left << m_timestep;
                    }

                    stringstream ss;
                    ss << cpuTime << "s";
                    cout << " CPU Time: " << setw(8) << left
                         << ss.str() << endl;
                    cpuPrevious = cpuTime;
                    cpuTime = 0.0;

                    if(m_flagImplicitItsStatistics && m_flagImplicitSolver)
                    {
                        cout 
                             << "       &&" 
                             << " TotImpStages= " << m_TotImpStages 
                             << " TotNewtonIts= " << m_TotNewtonIts
                             << " TotLinearIts = " << m_TotLinIts  
                             << endl;
                    }
                }

                // @TODO: Another virtual function with this in it based on if ALE or not.
                if(m_ALESolver) // Change to advect coeffs, change flag to physical vs coefficent space
                {
                    SetBoundaryConditions(m_time);
                    ALEHelper::ALEDoElmtInvMass(m_traceNormals, fields, m_time);
                }
                else
                {
                    // Transform data into coefficient space
                    for (i = 0; i < nvariables; ++i)
                    {
                        // copy fields into ExpList::m_phys and assign the new
                        // array to fields
                        m_fields[m_intVariables[i]]->SetPhys(fields[i]);
                        fields[i] = m_fields[m_intVariables[i]]->UpdatePhys();
                        if (v_RequireFwdTrans())
                        {
                            m_fields[m_intVariables[i]]->FwdTrans_IterPerExp(
                                fields[i],
                                m_fields[m_intVariables[i]]->UpdateCoeffs());
                        }
                        m_fields[m_intVariables[i]]->SetPhysState(false);
                    }
                }
                // Perform any solver-specific post-integration steps
                if (v_PostIntegrate(step))
                {
                    break;
                }

                // Check for steady-state
                if (m_steadyStateTol > 0.0 && (!((step+1)%m_steadyStateSteps)) )
                {
                    if (CheckSteadyState(step,intTime))
                    {
                        if (m_comm->GetRank() == 0)
                        {
                            cout << "Reached Steady State to tolerance "
                                 << m_steadyStateTol << endl;
                        }
                        break;
                    }
                }

                // test for abort conditions (nan, or abort file)
                if (m_abortSteps && !((step+1) % m_abortSteps) )
                {
                    abortFlags[0] = 0;
                    for (i = 0; i < nvariables; ++i)
                    {
                        if (Vmath::Nnan(fields[i].size(),
                                fields[i], 1) > 0)
                        {
                            abortFlags[0] = 1;
                        }
                    }

                    //rank zero looks for abort file and deltes it
                    //if it exists. The communicates the abort
                    if(m_session->GetComm()->GetRank() == 0)
                    {
                        if(boost::filesystem::exists(abortFile))
                        {
                            boost::filesystem::remove(abortFile);
                            abortFlags[1] = 1;
                        }
                    }

                    m_session->GetComm()->AllReduce(abortFlags,
                                LibUtilities::ReduceMax);

                    ASSERTL0 (!abortFlags[0],
                                "NaN found during time integration.");
                }

                // Update filters
                for (auto &x : m_filters)
                {
                    timer.Start();
                    x.second->Update(m_fields, m_time);
                    timer.Stop();
                    elapsed = timer.TimePerTest(1);
                    totFilterTime += elapsed;

                    // Write out individual filter status information
                    if(m_session->GetComm()->GetRank() == 0 &&
                    !((step+1) % m_filtersInfosteps) && !m_filters.empty() &&
                    m_session->DefinesCmdLineArgument("verbose"))
                    {
                        stringstream s0;
                        s0 << x.first << ":";
                        stringstream s1;
                        s1 << elapsed << "s";
                        stringstream s2;
                        s2 << elapsed / cpuPrevious * 100 << "%";
                        cout << "CPU time for filter " << setw(25) << left
                            << s0.str() << setw(12) << left << s1.str() <<
                            endl << "\t Percentage of time integration:     "
                             << setw(10) << left << s2.str() << endl;
                    }
                }

                // Write out overall filter status information
                if (m_session->GetComm()->GetRank() == 0 &&
                    !((step+1) % m_filtersInfosteps) && !m_filters.empty())
                 {
                    stringstream ss;
                    ss << totFilterTime << "s";
                    cout << "Total filters CPU Time:\t\t\t     " << setw(10)
                        << left << ss.str() << endl;
                 }
                totFilterTime = 0.0;

                // Write out checkpoint files
                if ((m_checksteps && !((step + 1) % m_checksteps)) ||
                     doCheckTime)
                {
                    if(m_HomogeneousType != eNotHomogeneous && !m_ALESolver)
                    {
                        vector<bool> transformed(nfields, false);
                        for(i = 0; i < nfields; i++)
                        {
                            if (m_fields[i]->GetWaveSpace())
                            {
                                m_fields[i]->SetWaveSpace(false);
                                m_fields[i]->BwdTrans(m_fields[i]->GetCoeffs(),
                                                      m_fields[i]->UpdatePhys());
                                m_fields[i]->SetPhysState(true);
                                transformed[i] = true;
                            }
                        }
                        Checkpoint_Output(m_nchk);
                        m_nchk++;
                        for(i = 0; i < nfields; i++)
                        {
                            if (transformed[i])
                            {
                                m_fields[i]->SetWaveSpace(true);
                                m_fields[i]->HomogeneousFwdTrans(
                                    m_fields[i]->GetPhys(),
                                    m_fields[i]->UpdatePhys());
                                m_fields[i]->SetPhysState(false);
                            }
                        }
                    }
                    else
                    {
                        Checkpoint_Output(m_nchk);
                        m_nchk++;
                    }
                    doCheckTime = false;
                }

                // Step advance
                ++step;
                ++stepCounter;
            }

            // Print out summary statistics
            if (m_session->GetComm()->GetRank() == 0)
            {
                if (m_cflSafetyFactor > 0.0)
                {
                    cout << "CFL safety factor : " << m_cflSafetyFactor << endl
                         << "CFL time-step     : " << m_timestep        << endl;
                }

                if (m_session->GetSolverInfo("Driver") != "SteadyState")
                {
                    cout << "Time-integration  : " << intTime  << "s"   << endl;
                }

                if(m_flagImplicitItsStatistics && m_flagImplicitSolver)
                {
                    cout 
                    << "-------------------------------------------" << endl
                    << "Total Implicit Stages: " << m_TotImpStages << endl
                    << "Total Newton Its     : " << m_TotNewtonIts << endl
                    << "Total Linear Its     : " << m_TotLinIts  << endl 
                    << "-------------------------------------------" << endl;
                }
            }

            // If homogeneous, transform back into physical space if necessary.
            if(!m_ALESolver)
            {
                if (m_HomogeneousType != eNotHomogeneous)
                {
                    for (i = 0; i < nfields; i++)
                    {
                        if (m_fields[i]->GetWaveSpace())
                        {
                            m_fields[i]->SetWaveSpace(false);
                            m_fields[i]->BwdTrans(m_fields[i]->GetCoeffs(),
                                                  m_fields[i]->UpdatePhys());
                            m_fields[i]->SetPhysState(true);
                        }
                    }
                }
                else
                {
                    for (i = 0; i < nvariables; ++i)
                    {
                        m_fields[m_intVariables[i]]->SetPhys(fields[i]);
                        m_fields[m_intVariables[i]]->SetPhysState(true);
                    }
                }
            }
            // Finalise filters
            for (auto &x : m_filters)
            {
                x.second->Finalise(m_fields, m_time);
            }

            // Print for 1D problems
            if(m_spacedim == 1)
            {
                v_AppendOutput1D(fields);
            }
        }

        /**
         * @brief Sets the initial conditions.
         */
        void UnsteadySystem::v_DoInitialise()
        {
            CheckForRestartTime(m_time, m_nchk);
            SetBoundaryConditions(m_time);
            SetInitialConditions(m_time);

            if (m_ALESolver)
            {
                UpdateGridVelocity(m_time);
            }

            InitializeSteadyState();
        }

        /**
         * @brief Prints a summary with some information regards the
         * time-stepping.
         */
        void UnsteadySystem::v_GenerateSummary(SummaryList& s)
        {
            EquationSystem::v_GenerateSummary(s);
            AddSummaryItem(s, "Advect. advancement",
                           m_explicitAdvection ? "explicit" : "implicit");

            AddSummaryItem(s, "Advect. advancement",
                           m_explicitDiffusion ? "explicit" : "implicit");

            if (m_session->GetSolverInfo("EQTYPE")
                    == "SteadyAdvectionDiffusionReaction")
            {
                 AddSummaryItem(s, "Advect. advancement",
                               m_explicitReaction  ? "explicit" : "implicit");
            }

            AddSummaryItem( s, "Time Step", m_timestep );
            AddSummaryItem( s, "No. of Steps", m_steps );
            AddSummaryItem( s, "Checkpoints (steps)", m_checksteps );
            AddSummaryItem( s, "Integration Type", m_intScheme->GetName() );
        }

        /**
         * Stores the solution in a file for 1D problems only. This method has
         * been implemented to facilitate the post-processing for 1D problems.
         */
        void UnsteadySystem::v_AppendOutput1D(
            Array<OneD, Array<OneD, NekDouble> > &solution1D)
        {
            // Coordinates of the quadrature points in the real physical space
            Array<OneD,NekDouble> x(GetNpoints());
            Array<OneD,NekDouble> y(GetNpoints());
            Array<OneD,NekDouble> z(GetNpoints());
            m_fields[0]->GetCoords(x, y, z);

            // Print out the solution in a txt file
            ofstream outfile;
            outfile.open("solution1D.txt");
            for(int i = 0; i < GetNpoints(); i++)
            {
                outfile << scientific << setw (17) << setprecision(16) << x[i]
                        << "  " << solution1D[0][i] << endl;
            }
            outfile << endl << endl;
            outfile.close();
        }

        void UnsteadySystem::CheckForRestartTime(NekDouble &time, int &nchk)
        {
            if (m_session->DefinesFunction("InitialConditions"))
            {
                for (int i = 0; i < m_fields.size(); ++i)
                {
                    LibUtilities::FunctionType vType;

                    vType = m_session->GetFunctionType(
                        "InitialConditions", m_session->GetVariable(i));

                    if (vType == LibUtilities::eFunctionTypeFile)
                    {
                        std::string filename
                            = m_session->GetFunctionFilename(
                                "InitialConditions", m_session->GetVariable(i));

                        fs::path pfilename(filename);

                        // redefine path for parallel file which is in directory
                        if(fs::is_directory(pfilename))
                        {
                            fs::path metafile("Info.xml");
                            fs::path fullpath = pfilename / metafile;
                            filename = LibUtilities::PortablePath(fullpath);
                        }
                        LibUtilities::FieldIOSharedPtr fld =
                            LibUtilities::FieldIO::CreateForFile(
                                m_session, filename);
                        fld->ImportFieldMetaData(filename, m_fieldMetaDataMap);

                        // check to see if time defined
                        if (m_fieldMetaDataMap !=
                                LibUtilities::NullFieldMetaDataMap)
                        {
                            auto iter = m_fieldMetaDataMap.find("Time");
                            if (iter != m_fieldMetaDataMap.end())
                            {
                                time = boost::lexical_cast<NekDouble>(
                                    iter->second);
                            }

                            iter = m_fieldMetaDataMap.find("ChkFileNum");
                            if (iter != m_fieldMetaDataMap.end())
                            {
                                nchk = boost::lexical_cast<NekDouble>(
                                    iter->second);
                            }
                        }

                        break;
                    }
                }
            }
            if (m_session->DefinesCmdLineArgument("set-start-time"))
            {
                time = boost::lexical_cast<NekDouble>(
                    m_session->GetCmdLineArgument<std::string>("set-start-time").c_str());
            }
            if (m_session->DefinesCmdLineArgument("set-start-chknumber"))
            {
                nchk = boost::lexical_cast<int>(
                    m_session->GetCmdLineArgument<std::string>("set-start-chknumber"));
            }
            ASSERTL0(time >= 0 && nchk >= 0, "Starting time and checkpoint number should be >= 0");
        }

        /**
         * @brief Return the timestep to be used for the next step in the
         * time-marching loop.
         *
         * This function can be overloaded to facilitate solver which utilise a
         * CFL (or other) parameter to determine a maximum timestep under which
         * the problem remains stable.
         */
        NekDouble UnsteadySystem::GetTimeStep(
            const Array<OneD, const Array<OneD, NekDouble> > &inarray)
        {
            return v_GetTimeStep(inarray);
        }

        /**
         * @brief Return the timestep to be used for the next step in the
         * time-marching loop.
         *
         * @see UnsteadySystem::GetTimeStep
         */
        NekDouble UnsteadySystem::v_GetTimeStep(
            const Array<OneD, const Array<OneD, NekDouble> > &inarray)
        {
            boost::ignore_unused(inarray);
            NEKERROR(ErrorUtil::efatal, "Not defined for this class");
            return 0.0;
        }

        bool UnsteadySystem::v_PreIntegrate(int step)
        {
            boost::ignore_unused(step);
            return false;
        }

        bool UnsteadySystem::v_PostIntegrate(int step)
        {
            boost::ignore_unused(step);
            return false;
        }

        void UnsteadySystem::SVVVarDiffCoeff(
            const Array<OneD, Array<OneD, NekDouble> >  vel,
                  StdRegions::VarCoeffMap              &varCoeffMap)
        {
            int phystot = m_fields[0]->GetTotPoints();
            int nvel = vel.size();

            Array<OneD, NekDouble> varcoeff(phystot),tmp;

            // calculate magnitude of v
            Vmath::Vmul(phystot,vel[0],1,vel[0],1,varcoeff,1);
            for(int n = 1; n < nvel; ++n)
            {
                Vmath::Vvtvp(phystot,vel[n],1,vel[n],1,varcoeff,1,varcoeff,1);
            }
            Vmath::Vsqrt(phystot,varcoeff,1,varcoeff,1);

            for(int i = 0; i < m_fields[0]->GetNumElmts(); ++i)
            {
                int offset = m_fields[0]->GetPhys_Offset(i);
                int nq = m_fields[0]->GetExp(i)->GetTotPoints();
                Array<OneD, NekDouble> unit(nq,1.0);

                int nmodes = 0;

                for(int n = 0; n < m_fields[0]->GetExp(i)->GetNumBases(); ++n)
                {
                    nmodes = max(nmodes,
                                 m_fields[0]->GetExp(i)->GetBasisNumModes(n));
                }

                NekDouble h = m_fields[0]->GetExp(i)->Integral(unit);
                h = pow(h,(NekDouble) (1.0/nvel))/((NekDouble) nmodes);

                Vmath::Smul(nq,h,varcoeff+offset,1,tmp = varcoeff+offset,1);
            }

            // set up map with eVarCoffLaplacian key
            varCoeffMap[StdRegions::eVarCoeffLaplacian] = varcoeff;
        }

        void UnsteadySystem::InitializeSteadyState()
        {
            if (m_steadyStateTol > 0.0)
            {
                const int nPoints = m_fields[0]->GetTotPoints();
                m_previousSolution = Array<OneD, Array<OneD, NekDouble> > (
                            m_fields.size());

                for (int i = 0; i < m_fields.size(); ++i)
                {
                    m_previousSolution[i] = Array<OneD, NekDouble>(nPoints);
                    Vmath::Vcopy(nPoints, m_fields[i]->GetPhys(), 1,
                                          m_previousSolution[i], 1);
                }

                if (m_comm->GetRank() == 0)
                {
                    std::string fName = m_session->GetSessionName() +
                        std::string(".resd");
                    m_errFile.open(fName.c_str());
                    m_errFile << setw(26) << left << "# Time";

                    m_errFile << setw(26) << left << "CPU_Time";

                    m_errFile << setw(26) << left << "Step";

                    for (int i = 0; i < m_fields.size(); ++i)
                    {
                       m_errFile << setw(26) << m_session->GetVariables()[i];
                    }

                    m_errFile << endl;
                }
            }
        }

        /**
        * @brief Calculate whether the system has reached a steady state by
        * observing residuals to a user-defined tolerance.
        */
        bool UnsteadySystem::CheckSteadyState(int step)
        {
            return CheckSteadyState(step,0.0);
        }

        bool UnsteadySystem::CheckSteadyState(int step, NekDouble totCPUTime)
        {
            const int nPoints = GetTotPoints();
            const int nFields = m_fields.size();

            // Holds L2 errors.
            Array<OneD, NekDouble> L2       (nFields);

            SteadyStateResidual(step, L2);

            if (m_comm->GetRank() == 0 && ( ((step+1) % m_infosteps == 0)||((step== m_initialStep)) ))
            {
                // Output time
                m_errFile << boost::format("%25.19e") % m_time;

                m_errFile << " "<< boost::format("%25.19e") % totCPUTime;

                int stepp = step +1;

                m_errFile << " "<< boost::format("%25.19e") % stepp;

                // Output residuals
                for (int i = 0; i < nFields; ++i)
                {
                    m_errFile << " " << boost::format("%25.19e") % L2[i];
                }

                m_errFile << endl;
            }

            // Calculate maximum L2 error
            NekDouble maxL2 = Vmath::Vmax(nFields, L2, 1);

            if (m_session->DefinesCmdLineArgument("verbose") &&
                m_comm->GetRank() == 0 && ((step+1) % m_infosteps == 0))
            {
                cout << "-- Maximum L^2 residual: " << maxL2 << endl;
            }

            if (maxL2 <= m_steadyStateTol)
            {
                return true;
            }

            for (int i = 0; i < m_fields.size(); ++i)
            {
                Vmath::Vcopy(nPoints, m_fields[i]->GetPhys(), 1,
                                      m_previousSolution[i], 1);
            }

            m_steadyStateRes0 = m_steadyStateRes;
            m_steadyStateRes = maxL2;

            return false;
        }

        void UnsteadySystem::v_SteadyStateResidual(
            int                         step, 
            Array<OneD, NekDouble>      &L2)
        {
            boost::ignore_unused(step);
            const int nPoints = GetTotPoints();
            const int nFields = m_fields.size();

            // Holds L2 errors.
            Array<OneD, NekDouble> RHSL2    (nFields);
            Array<OneD, NekDouble> residual (nFields);
            Array<OneD, NekDouble> reference(nFields);

            for (int i = 0; i < nFields; ++i)
            {
                Array<OneD, NekDouble> tmp(nPoints);

                Vmath::Vsub(nPoints, m_fields[i]->GetPhys(), 1,
                                     m_previousSolution[i], 1, tmp, 1);
                Vmath::Vmul(nPoints, tmp, 1, tmp, 1, tmp, 1);
                residual[i] = Vmath::Vsum(nPoints, tmp, 1);

                Vmath::Vmul(nPoints, m_previousSolution[i], 1,
                                     m_previousSolution[i], 1, tmp, 1);
                reference[i] = Vmath::Vsum(nPoints, tmp, 1);
            }

            m_comm->AllReduce(residual , LibUtilities::ReduceSum);
            m_comm->AllReduce(reference, LibUtilities::ReduceSum);

            // L2 error
            for (int i = 0; i < nFields; ++i)
            {
                reference[i] = (reference[i] == 0) ? 1 : reference[i];
                L2[i] = sqrt(residual[i] / reference[i]);
            }
        }

        std::string UnsteadySystem::cmdSetStartTime =
            LibUtilities::SessionReader::RegisterCmdLineArgument(
                "set-start-time", "",
                "Set the starting time of the simulation.");

        std::string UnsteadySystem::cmdSetStartChkNum =
            LibUtilities::SessionReader::RegisterCmdLineArgument(
                "set-start-chknumber", "",
                "Set the starting number of the checkpoint file.");
    }
}<|MERGE_RESOLUTION|>--- conflicted
+++ resolved
@@ -81,12 +81,8 @@
          */
         void UnsteadySystem::v_InitObject(bool DeclareField)
         {
-<<<<<<< HEAD
             EquationSystem::v_InitObject();
             ALEHelper::InitObject(m_spacedim, m_fields);
-=======
-            EquationSystem::v_InitObject(DeclareField);
->>>>>>> fedf5314
 
             m_initialStep = 0;
 
