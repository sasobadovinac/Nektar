--- conflicted
+++ resolved
@@ -526,19 +526,6 @@
             m_session->LoadParameter("NumQuadPointsError",
                                      m_NumQuadPointsError, 0);
 
-<<<<<<< HEAD
-            // Read in spatial data
-            int nq = m_fields[0]->GetNpoints();
-            m_spatialParameters = MemoryManager<SpatialDomains::SpatialParameters>
-                ::AllocateSharedPtr(m_session, nq);
-            m_spatialParameters->Read(m_filename);
-
-            Array<OneD, NekDouble> x(nq), y(nq), z(nq);
-            m_fields[0]->GetCoords(x, y, z);
-            m_spatialParameters->EvaluateParameters(x, y, z);
-
-=======
->>>>>>> f5d59946
             if (m_session->DefinesFunction("BodyForce"))
             {
                 m_forces    = Array<OneD, MultiRegions::ExpListSharedPtr>(v_GetForceDimension());
