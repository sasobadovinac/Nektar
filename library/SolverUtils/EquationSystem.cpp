////////////////////////////////////////////////////////////////////////////////
//
// File EquationSystem.cpp
//
// For more information, please see: http://www.nektar.info
//
// The MIT License
//
// Copyright (c) 2006 Division of Applied Mathematics, Brown University (USA),
// Department of Aeronautics, Imperial College London (UK), and Scientific
// Computing and Imaging Institute, University of Utah (USA).
//
// Permission is hereby granted, free of charge, to any person obtaining a
// copy of this software and associated documentation files (the "Software"),
// to deal in the Software without restriction, including without limitation
// the rights to use, copy, modify, merge, publish, distribute, sublicense,
// and/or sell copies of the Software, and to permit persons to whom the
// Software is furnished to do so, subject to the following conditions:
//
// The above copyright notice and this permission notice shall be included
// in all copies or substantial portions of the Software.
//
// THE SOFTWARE IS PROVIDED "AS IS", WITHOUT WARRANTY OF ANY KIND, EXPRESS
// OR IMPLIED, INCLUDING BUT NOT LIMITED TO THE WARRANTIES OF MERCHANTABILITY,
// FITNESS FOR A PARTICULAR PURPOSE AND NONINFRINGEMENT. IN NO EVENT SHALL
// THE AUTHORS OR COPYRIGHT HOLDERS BE LIABLE FOR ANY CLAIM, DAMAGES OR OTHER
// LIABILITY, WHETHER IN AN ACTION OF CONTRACT, TORT OR OTHERWISE, ARISING
// FROM, OUT OF OR IN CONNECTION WITH THE SOFTWARE OR THE USE OR OTHER
// DEALINGS IN THE SOFTWARE.
//
// Description: Main wrapper class for Advection Diffusion Reaction Solver
//
///////////////////////////////////////////////////////////////////////////////

#include <boost/core/ignore_unused.hpp>

#include <FieldUtils/Interpolator.h>
#include <SolverUtils/EquationSystem.h>

#include <LibUtilities/BasicUtils/Equation.h>
#include <LocalRegions/MatrixKey.h>
#include <MultiRegions/ContField.h>
#include <MultiRegions/ContField3DHomogeneous1D.h>
#include <MultiRegions/ContField3DHomogeneous2D.h>

#include <MultiRegions/ExpList.h>
#include <MultiRegions/ExpList3DHomogeneous1D.h>
#include <MultiRegions/ExpList3DHomogeneous2D.h>

#include <SolverUtils/AdvectionSystem.h>
#include <SolverUtils/Diffusion/Diffusion.h>

#include <GlobalMapping/Mapping.h>

#include <boost/format.hpp>

#include <iostream>
#include <string>

using namespace std;

namespace Nektar
{
namespace SolverUtils
{

std::string EquationSystem::equationSystemTypeLookupIds[2] = {
    LibUtilities::SessionReader::RegisterEnumValue("DEALIASING", "True", 0),
    LibUtilities::SessionReader::RegisterEnumValue("DEALIASING", "False", 1)};

/**
 * @class EquationSystem
 *
 * This class is a base class for all solver implementations. It
 * provides the underlying generic functionality and interface for
 * solving equations.
 *
 * To solve a steady-state equation, create a derived class from this
 * class and reimplement the virtual functions to provide custom
 * implementation for the problem.
 *
 * To solve unsteady problems, derive from the UnsteadySystem class
 * instead which provides general time integration.
 */
EquationSystemFactory &GetEquationSystemFactory()
{
    static EquationSystemFactory instance;
    return instance;
}

/**
 * This constructor is protected as the objects of this class are never
 * instantiated directly.
 * @param   pSession The session reader holding problem parameters.
 */
EquationSystem::EquationSystem(
    const LibUtilities::SessionReaderSharedPtr &pSession,
    const SpatialDomains::MeshGraphSharedPtr &pGraph)
    : m_comm(pSession->GetComm()), m_session(pSession), m_graph(pGraph),
      m_lambda(0), m_fieldMetaDataMap(LibUtilities::NullFieldMetaDataMap)
{
    // set up session names in fieldMetaDataMap
    const vector<std::string> filenames = m_session->GetFilenames();

    for (int i = 0; i < filenames.size(); ++i)
    {
        string sessionname = "SessionName";
        sessionname += boost::lexical_cast<std::string>(i);
        m_fieldMetaDataMap[sessionname]  = filenames[i];
        m_fieldMetaDataMap["ChkFileNum"] = boost::lexical_cast<std::string>(0);
    }
}

/**
 * @brief Initialisation object for EquationSystem.
 */
void EquationSystem::v_InitObject(bool DeclareFields)
{
    // Save the basename of input file name for output details
    m_sessionName = m_session->GetSessionName();

    // Instantiate a field reader/writer
    m_fld = LibUtilities::FieldIO::CreateDefault(m_session);

    // Also read and store the boundary conditions
    m_boundaryConditions =
        MemoryManager<SpatialDomains::BoundaryConditions>::AllocateSharedPtr(
            m_session, m_graph);

    // Set space dimension for use in class
    m_spacedim = m_graph->GetSpaceDimension();

    // Setting parameteres for homogenous problems
    m_HomoDirec          = 0;
    m_useFFT             = false;
    m_homogen_dealiasing = false;
    m_singleMode         = false;
    m_halfMode           = false;
    m_multipleModes      = false;
    m_HomogeneousType    = eNotHomogeneous;

    m_verbose = m_session->DefinesCmdLineArgument("verbose");
    m_root    = false;
    if (0 == m_comm->GetRank())
    {
        m_root = true;
    }

    if (m_session->DefinesSolverInfo("HOMOGENEOUS"))
    {
        std::string HomoStr = m_session->GetSolverInfo("HOMOGENEOUS");
        m_spacedim          = 3;

        if ((HomoStr == "HOMOGENEOUS1D") || (HomoStr == "Homogeneous1D") ||
            (HomoStr == "1D") || (HomoStr == "Homo1D"))
        {
            m_HomogeneousType = eHomogeneous1D;
            m_session->LoadParameter("LZ", m_LhomZ);
            m_HomoDirec = 1;

            if (m_session->DefinesSolverInfo("ModeType"))
            {
                m_session->MatchSolverInfo("ModeType", "SingleMode",
                                           m_singleMode, false);
                m_session->MatchSolverInfo("ModeType", "HalfMode", m_halfMode,
                                           false);
                m_session->MatchSolverInfo("ModeType", "MultipleModes",
                                           m_multipleModes, false);
            }

            // Stability Analysis flags
            if (m_session->DefinesSolverInfo("ModeType"))
            {
                if (m_singleMode)
                {
                    m_npointsZ = 2;
                }
                else if (m_halfMode)
                {
                    m_npointsZ = 1;
                }
                else if (m_multipleModes)
                {
                    m_npointsZ = m_session->GetParameter("HomModesZ");
                }
                else
                {
                    ASSERTL0(false, "SolverInfo ModeType not valid");
                }
            }
            else
            {
                m_npointsZ = m_session->GetParameter("HomModesZ");
            }
        }

        if ((HomoStr == "HOMOGENEOUS2D") || (HomoStr == "Homogeneous2D") ||
            (HomoStr == "2D") || (HomoStr == "Homo2D"))
        {
            m_HomogeneousType = eHomogeneous2D;
            m_session->LoadParameter("HomModesY", m_npointsY);
            m_session->LoadParameter("LY", m_LhomY);
            m_session->LoadParameter("HomModesZ", m_npointsZ);
            m_session->LoadParameter("LZ", m_LhomZ);
            m_HomoDirec = 2;
        }

        if ((HomoStr == "HOMOGENEOUS3D") || (HomoStr == "Homogeneous3D") ||
            (HomoStr == "3D") || (HomoStr == "Homo3D"))
        {
            m_HomogeneousType = eHomogeneous3D;
            m_session->LoadParameter("HomModesY", m_npointsY);
            m_session->LoadParameter("LY", m_LhomY);
            m_session->LoadParameter("HomModesZ", m_npointsZ);
            m_session->LoadParameter("LZ", m_LhomZ);
            m_HomoDirec = 2;
        }

        m_session->MatchSolverInfo("USEFFT", "FFTW", m_useFFT, false);

        m_session->MatchSolverInfo("DEALIASING", "True", m_homogen_dealiasing,
                                   false);
    }
    else
    {
        // set to default value so can use to identify 2d or 3D
        // (homogeneous) expansions
        m_npointsZ = 1;
    }

    m_session->MatchSolverInfo("SPECTRALHPDEALIASING", "True",
                               m_specHP_dealiasing, false);
    if (m_specHP_dealiasing == false)
    {
        m_session->MatchSolverInfo("SPECTRALHPDEALIASING", "On",
                                   m_specHP_dealiasing, false);
    }

    // Options to determine type of projection from file or directly
    // from constructor
    if (m_session->DefinesSolverInfo("PROJECTION"))
    {
        std::string ProjectStr = m_session->GetSolverInfo("PROJECTION");

        if ((ProjectStr == "Continuous") || (ProjectStr == "Galerkin") ||
            (ProjectStr == "CONTINUOUS") || (ProjectStr == "GALERKIN"))
        {
            m_projectionType = MultiRegions::eGalerkin;
        }
        else if ((ProjectStr == "MixedCGDG") ||
                 (ProjectStr == "Mixed_CG_Discontinuous"))
        {
            m_projectionType = MultiRegions::eMixed_CG_Discontinuous;
        }
        else if (ProjectStr == "DisContinuous")
        {
            m_projectionType = MultiRegions::eDiscontinuous;
        }
        else
        {
            ASSERTL0(false, "PROJECTION value not recognised");
        }
    }
    else
    {
        cerr << "Projection type not specified in SOLVERINFO,"
                "defaulting to continuous Galerkin"
             << endl;
        m_projectionType = MultiRegions::eGalerkin;
    }

    // Enforce singularity check for some problems
    m_checkIfSystemSingular = v_GetSystemSingularChecks();

    int i;
    int nvariables              = m_session->GetVariables().size();
    bool DeclareCoeffPhysArrays = true;

    m_fields   = Array<OneD, MultiRegions::ExpListSharedPtr>(nvariables);
    m_spacedim = m_graph->GetSpaceDimension() + m_HomoDirec;
    m_expdim   = m_graph->GetMeshDimension();

    if (DeclareFields) // declare field if required
    {
        /// Continuous field
        if (m_projectionType == MultiRegions::eGalerkin ||
            m_projectionType == MultiRegions::eMixed_CG_Discontinuous)
        {
            switch (m_expdim)
            {
                case 1:
                {
                    if (m_HomogeneousType == eHomogeneous2D ||
                        m_HomogeneousType == eHomogeneous3D)
                    {
                        const LibUtilities::PointsKey PkeyY(
                            m_npointsY, LibUtilities::eFourierEvenlySpaced);
                        const LibUtilities::BasisKey BkeyY(
                            LibUtilities::eFourier, m_npointsY, PkeyY);
                        const LibUtilities::PointsKey PkeyZ(
                            m_npointsZ, LibUtilities::eFourierEvenlySpaced);
                        const LibUtilities::BasisKey BkeyZ(
                            LibUtilities::eFourier, m_npointsZ, PkeyZ);

                        for (i = 0; i < m_fields.size(); i++)
                        {
                            m_fields[i] = MemoryManager<
                                MultiRegions ::ContField3DHomogeneous2D>::
                                AllocateSharedPtr(m_session, BkeyY, BkeyZ,
                                                  m_LhomY, m_LhomZ, m_useFFT,
                                                  m_homogen_dealiasing, m_graph,
                                                  m_session->GetVariable(i));
                        }
                    }
                    else
                    {
                        for (i = 0; i < m_fields.size(); i++)
                        {
                            m_fields[i] =
                                MemoryManager<MultiRegions::ContField>::
                                    AllocateSharedPtr(
                                        m_session, m_graph,
                                        m_session->GetVariable(i));
                        }
                    }
                    break;
                }
                case 2:
                {
                    if (m_HomogeneousType == eHomogeneous1D)
                    {
                        // Fourier single mode stability analysis
                        if (m_singleMode)
                        {
                            const LibUtilities::PointsKey PkeyZ(
                                m_npointsZ,
                                LibUtilities::eFourierSingleModeSpaced);

                            const LibUtilities::BasisKey BkeyZ(
                                LibUtilities::eFourierSingleMode, m_npointsZ,
                                PkeyZ);

                            for (i = 0; i < m_fields.size(); i++)
                            {
                                m_fields[i] = MemoryManager<
                                    MultiRegions ::ContField3DHomogeneous1D>::
                                    AllocateSharedPtr(
                                        m_session, BkeyZ, m_LhomZ, m_useFFT,
                                        m_homogen_dealiasing, m_graph,
                                        m_session->GetVariable(i),
                                        m_checkIfSystemSingular[i]);
                            }
                        }
                        // Half mode stability analysis
                        else if (m_halfMode)
                        {
                            const LibUtilities::PointsKey PkeyZ(
                                m_npointsZ,
                                LibUtilities::eFourierSingleModeSpaced);

                            const LibUtilities::BasisKey BkeyZR(
                                LibUtilities::eFourierHalfModeRe, m_npointsZ,
                                PkeyZ);

                            const LibUtilities::BasisKey BkeyZI(
                                LibUtilities::eFourierHalfModeIm, m_npointsZ,
                                PkeyZ);

                            for (i = 0; i < m_fields.size(); i++)
                            {
                                if (m_session->GetVariable(i).compare("w") == 0)
                                {
                                    m_fields[i] = MemoryManager<
                                        MultiRegions ::
                                            ContField3DHomogeneous1D>::
                                        AllocateSharedPtr(
                                            m_session, BkeyZI, m_LhomZ,
                                            m_useFFT, m_homogen_dealiasing,
                                            m_graph, m_session->GetVariable(i),
                                            m_checkIfSystemSingular[i]);
                                }
                                else
                                {
                                    m_fields[i] = MemoryManager<
                                        MultiRegions ::
                                            ContField3DHomogeneous1D>::
                                        AllocateSharedPtr(
                                            m_session, BkeyZR, m_LhomZ,
                                            m_useFFT, m_homogen_dealiasing,
                                            m_graph, m_session->GetVariable(i),
                                            m_checkIfSystemSingular[i]);
                                }
                            }
                        }
                        // Normal homogeneous 1D
                        else
                        {
                            const LibUtilities::PointsKey PkeyZ(
                                m_npointsZ, LibUtilities::eFourierEvenlySpaced);
                            const LibUtilities::BasisKey BkeyZ(
                                LibUtilities::eFourier, m_npointsZ, PkeyZ);

                            for (i = 0; i < m_fields.size(); i++)
                            {
                                m_fields[i] = MemoryManager<
                                    MultiRegions ::ContField3DHomogeneous1D>::
                                    AllocateSharedPtr(
                                        m_session, BkeyZ, m_LhomZ, m_useFFT,
                                        m_homogen_dealiasing, m_graph,
                                        m_session->GetVariable(i),
                                        m_checkIfSystemSingular[i]);
                            }
                        }
                    }
                    else
                    {
                        i = 0;
                        MultiRegions::ContFieldSharedPtr firstfield;
                        firstfield = MemoryManager<MultiRegions::ContField>::
                            AllocateSharedPtr(m_session, m_graph,
                                              m_session->GetVariable(i),
                                              DeclareCoeffPhysArrays,
                                              m_checkIfSystemSingular[0]);
                        m_fields[0] = firstfield;
                        for (i = 1; i < m_fields.size(); i++)
                        {
                            if (m_graph->SameExpansionInfo(
                                    m_session->GetVariable(0),
                                    m_session->GetVariable(i)))
                            {
                                m_fields[i] =
                                    MemoryManager<MultiRegions::ContField>::
                                        AllocateSharedPtr(
                                            *firstfield, m_graph,
                                            m_session->GetVariable(i),
                                            DeclareCoeffPhysArrays,
                                            m_checkIfSystemSingular[i]);
                            }
                            else
                            {
                                m_fields[i] =
                                    MemoryManager<MultiRegions ::ContField>::
                                        AllocateSharedPtr(
                                            m_session, m_graph,
                                            m_session->GetVariable(i),
                                            DeclareCoeffPhysArrays,
                                            m_checkIfSystemSingular[i]);
                            }
                        }

                        if (m_projectionType ==
                            MultiRegions::eMixed_CG_Discontinuous)
                        {
                            /// Setting up the normals
                            m_traceNormals =
                                Array<OneD, Array<OneD, NekDouble>>(m_spacedim);

                            for (i = 0; i < m_spacedim; ++i)
                            {
                                m_traceNormals[i] =
                                    Array<OneD, NekDouble>(GetTraceNpoints());
                            }

                            m_fields[0]->GetTrace()->GetNormals(m_traceNormals);
                        }
                    }

                    break;
                }
                case 3:
                {
                    i = 0;
                    MultiRegions::ContFieldSharedPtr firstfield =
                        MemoryManager<MultiRegions::ContField>::
                            AllocateSharedPtr(m_session, m_graph,
                                              m_session->GetVariable(i),
                                              DeclareCoeffPhysArrays,
                                              m_checkIfSystemSingular[i]);

                    m_fields[0] = firstfield;
                    for (i = 1; i < m_fields.size(); i++)
                    {
                        if (m_graph->SameExpansionInfo(
                                m_session->GetVariable(0),
                                m_session->GetVariable(i)))
                        {
                            m_fields[i] =
                                MemoryManager<MultiRegions ::ContField>::
                                    AllocateSharedPtr(
                                        *firstfield, m_graph,
                                        m_session->GetVariable(i),
                                        DeclareCoeffPhysArrays,
                                        m_checkIfSystemSingular[i]);
                        }
                        else
                        {
                            m_fields[i] =
                                MemoryManager<MultiRegions ::ContField>::
                                    AllocateSharedPtr(
                                        m_session, m_graph,
                                        m_session->GetVariable(i),
                                        DeclareCoeffPhysArrays,
                                        m_checkIfSystemSingular[i]);
                        }
                    }

                    if (m_projectionType ==
                        MultiRegions::eMixed_CG_Discontinuous)
                    {
                        /// Setting up the normals
                        m_traceNormals =
                            Array<OneD, Array<OneD, NekDouble>>(m_spacedim);
                        for (i = 0; i < m_spacedim; ++i)
                        {
                            m_traceNormals[i] =
                                Array<OneD, NekDouble>(GetTraceNpoints());
<<<<<<< HEAD
                        }

                        m_fields[0]->GetTrace()->GetNormals(m_traceNormals);
                        // Call the trace on all fields to ensure DG setup.
                        for (i = 1; i < m_fields.size(); ++i)
                        {
                            m_fields[i]->GetTrace();
                        }
                    }
                    break;
                }
                default:
                    ASSERTL0(false, "Expansion dimension not recognised");
                    break;
            }
        }
        // Discontinuous field
        else
        {
            switch (m_expdim)
            {
                case 1:
                {
                    if (m_HomogeneousType == eHomogeneous2D ||
                        m_HomogeneousType == eHomogeneous3D)
                    {
                        const LibUtilities::PointsKey PkeyY(
                            m_npointsY, LibUtilities::eFourierEvenlySpaced);
                        const LibUtilities::BasisKey BkeyY(
                            LibUtilities::eFourier, m_npointsY, PkeyY);
=======
                        }

                        m_fields[0]->GetTrace()->GetNormals(m_traceNormals);
                        // Call the trace on all fields to ensure DG setup.
                        for (i = 1; i < m_fields.size(); ++i)
                        {
                            m_fields[i]->GetTrace();
                        }
                    }
                    break;
                }
                default:
                    ASSERTL0(false, "Expansion dimension not recognised");
                    break;
            }
        }
        // Discontinuous field
        else
        {
            switch (m_expdim)
            {
                case 1:
                {
                    if (m_HomogeneousType == eHomogeneous2D ||
                        m_HomogeneousType == eHomogeneous3D)
                    {
                        const LibUtilities::PointsKey PkeyY(
                            m_npointsY, LibUtilities::eFourierEvenlySpaced);
                        const LibUtilities::BasisKey BkeyY(
                            LibUtilities::eFourier, m_npointsY, PkeyY);
                        const LibUtilities::PointsKey PkeyZ(
                            m_npointsZ, LibUtilities::eFourierEvenlySpaced);
                        const LibUtilities::BasisKey BkeyZ(
                            LibUtilities::eFourier, m_npointsZ, PkeyZ);

                        for (i = 0; i < m_fields.size(); i++)
                        {
                            m_fields[i] = MemoryManager<
                                MultiRegions ::DisContField3DHomogeneous2D>::
                                AllocateSharedPtr(m_session, BkeyY, BkeyZ,
                                                  m_LhomY, m_LhomZ, m_useFFT,
                                                  m_homogen_dealiasing, m_graph,
                                                  m_session->GetVariable(i));
                        }
                    }
                    else
                    {
                        for (i = 0; i < m_fields.size(); i++)
                        {
                            m_fields[i] =
                                MemoryManager<MultiRegions::DisContField>::
                                    AllocateSharedPtr(
                                        m_session, m_graph,
                                        m_session->GetVariable(i));
                        }
                    }

                    break;
                }
                case 2:
                {
                    if (m_HomogeneousType == eHomogeneous1D)
                    {
>>>>>>> 6a3e03cf
                        const LibUtilities::PointsKey PkeyZ(
                            m_npointsZ, LibUtilities::eFourierEvenlySpaced);
                        const LibUtilities::BasisKey BkeyZ(
                            LibUtilities::eFourier, m_npointsZ, PkeyZ);

                        for (i = 0; i < m_fields.size(); i++)
                        {
                            m_fields[i] = MemoryManager<
<<<<<<< HEAD
                                MultiRegions ::DisContField3DHomogeneous2D>::
                                AllocateSharedPtr(m_session, BkeyY, BkeyZ,
                                                  m_LhomY, m_LhomZ, m_useFFT,
=======
                                MultiRegions ::DisContField3DHomogeneous1D>::
                                AllocateSharedPtr(m_session, BkeyZ, m_LhomZ,
                                                  m_useFFT,
>>>>>>> 6a3e03cf
                                                  m_homogen_dealiasing, m_graph,
                                                  m_session->GetVariable(i));
                        }
                    }
                    else
                    {
                        for (i = 0; i < m_fields.size(); i++)
                        {
                            m_fields[i] =
                                MemoryManager<MultiRegions::DisContField>::
                                    AllocateSharedPtr(
                                        m_session, m_graph,
                                        m_session->GetVariable(i));
                        }
                    }

                    break;
                }
<<<<<<< HEAD
                case 2:
                {
                    if (m_HomogeneousType == eHomogeneous1D)
                    {
                        const LibUtilities::PointsKey PkeyZ(
                            m_npointsZ, LibUtilities::eFourierEvenlySpaced);
                        const LibUtilities::BasisKey BkeyZ(
                            LibUtilities::eFourier, m_npointsZ, PkeyZ);

                        for (i = 0; i < m_fields.size(); i++)
                        {
                            m_fields[i] = MemoryManager<
                                MultiRegions ::DisContField3DHomogeneous1D>::
                                AllocateSharedPtr(m_session, BkeyZ, m_LhomZ,
                                                  m_useFFT,
                                                  m_homogen_dealiasing, m_graph,
                                                  m_session->GetVariable(i));
                        }
                    }
                    else
                    {
                        i = 0;
                        MultiRegions::DisContFieldSharedPtr firstfield;
                        firstfield = MemoryManager<MultiRegions::DisContField>::
                            AllocateSharedPtr(m_session, m_graph,
                                              m_session->GetVariable(i));
                        m_fields[0] = firstfield;
                        for (i = 1; i < m_fields.size(); i++)
                        {
                            if (m_graph->SameExpansionInfo(
                                    m_session->GetVariable(0),
                                    m_session->GetVariable(i)))
                            {
                                m_fields[i] =
                                    MemoryManager<MultiRegions::DisContField>::
                                        AllocateSharedPtr(
                                            *firstfield, m_graph,
                                            m_session->GetVariable(i));
                            }
                            else
                            {
                                m_fields[i] =
                                    MemoryManager<MultiRegions::DisContField>::
                                        AllocateSharedPtr(
                                            m_session, m_graph,
                                            m_session->GetVariable(i));
                            }
                        }
                    }

                    break;
                }
                case 3:
                {
                    if (m_HomogeneousType == eHomogeneous3D)
                    {
                        ASSERTL0(
                            false,
                            "3D fully periodic problems not implemented yet");
                    }
                    else
                    {
                        i = 0;
                        MultiRegions::DisContFieldSharedPtr firstfield =
                            MemoryManager<MultiRegions::DisContField>::
                                AllocateSharedPtr(m_session, m_graph,
                                                  m_session->GetVariable(i));
                        m_fields[0] = firstfield;
                        for (i = 1; i < m_fields.size(); i++)
                        {
                            if (m_graph->SameExpansionInfo(
                                    m_session->GetVariable(0),
                                    m_session->GetVariable(i)))
                            {
                                m_fields[i] =
                                    MemoryManager<MultiRegions::DisContField>::
                                        AllocateSharedPtr(
                                            *firstfield, m_graph,
                                            m_session->GetVariable(i));
                            }
                            else
                            {
                                m_fields[i] =
                                    MemoryManager<MultiRegions::DisContField>::
                                        AllocateSharedPtr(
                                            m_session, m_graph,
                                            m_session->GetVariable(i));
                            }
                        }
                    }
                    break;
                }
                default:
                    ASSERTL0(false, "Expansion dimension not recognised");
                    break;
            }

            // Setting up the normals
            m_traceNormals = Array<OneD, Array<OneD, NekDouble>>(m_spacedim);

            for (i = 0; i < m_spacedim; ++i)
            {
                m_traceNormals[i] =
                    Array<OneD, NekDouble>(GetTraceNpoints(), 0.0);
            }

            m_fields[0]->GetTrace()->GetNormals(m_traceNormals);
=======
                case 3:
                {
                    if (m_HomogeneousType == eHomogeneous3D)
                    {
                        ASSERTL0(
                            false,
                            "3D fully periodic problems not implemented yet");
                    }
                    else
                    {
                        for (i = 0; i < m_fields.size(); i++)
                        {
                            m_fields[i] =
                                MemoryManager<MultiRegions::DisContField>::
                                    AllocateSharedPtr(
                                        m_session, m_graph,
                                        m_session->GetVariable(i));
                        }
                    }
                    break;
                }
                default:
                    ASSERTL0(false, "Expansion dimension not recognised");
                    break;
            }

            // Setting up the normals
            m_traceNormals = Array<OneD, Array<OneD, NekDouble>>(m_spacedim);

            for (i = 0; i < m_spacedim; ++i)
            {
                m_traceNormals[i] =
                    Array<OneD, NekDouble>(GetTraceNpoints(), 0.0);
            }

            m_fields[0]->GetTrace()->GetNormals(m_traceNormals);
        }
        // Zero all physical fields initially
        ZeroPhysFields();
    }

    // Set Default Parameter
    m_session->LoadParameter("Time", m_time, 0.0);
    m_session->LoadParameter("TimeStep", m_timestep, 0.0);
    m_session->LoadParameter("NumSteps", m_steps, 0);
    m_session->LoadParameter("IO_CheckSteps", m_checksteps, 0);
    m_session->LoadParameter("IO_CheckTime", m_checktime, 0.0);
    m_session->LoadParameter("FinTime", m_fintime, 0);
    m_session->LoadParameter("NumQuadPointsError", m_NumQuadPointsError, 0);

    // Check uniqueness of checkpoint output
    ASSERTL0((m_checktime == 0.0 && m_checksteps == 0) ||
                 (m_checktime > 0.0 && m_checksteps == 0) ||
                 (m_checktime == 0.0 && m_checksteps > 0),
             "Only one of IO_CheckTime and IO_CheckSteps "
             "should be set!");
    m_session->LoadParameter("TimeIncrementFactor", m_TimeIncrementFactor, 1.0);

    m_nchk = 0;
}

/**
 * @brief Destructor for class EquationSystem.
 */
EquationSystem::~EquationSystem()
{
    LibUtilities::NekManager<LocalRegions::MatrixKey, DNekScalMat,
                             LocalRegions::MatrixKey::opLess>::ClearManager();
    LibUtilities::NekManager<LocalRegions::MatrixKey, DNekScalBlkMat,
                             LocalRegions::MatrixKey::opLess>::ClearManager();
}

SessionFunctionSharedPtr EquationSystem::GetFunction(
    std::string name, const MultiRegions::ExpListSharedPtr &field, bool cache)
{
    MultiRegions::ExpListSharedPtr vField = field;
    if (!field)
    {
        vField = m_fields[0];
    }

    if (cache)
    {
        if ((m_sessionFunctions.find(name) == m_sessionFunctions.end()) ||
            (m_sessionFunctions[name]->GetSession() != m_session) ||
            (m_sessionFunctions[name]->GetExpansion() != vField))
        {
            m_sessionFunctions[name] =
                MemoryManager<SessionFunction>::AllocateSharedPtr(
                    m_session, vField, name, cache);
        }

        return m_sessionFunctions[name];
    }
    else
    {
        return SessionFunctionSharedPtr(
            new SessionFunction(m_session, vField, name, cache));
    }
}

/**
 * If boundary conditions are time-dependent, they will be evaluated at
 * the time specified.
 * @param   time            The time at which to evaluate the BCs
 */
void EquationSystem::SetBoundaryConditions(NekDouble time)
{
    std::string varName;
    int nvariables = m_fields.size();
    for (int i = 0; i < nvariables; ++i)
    {
        varName = m_session->GetVariable(i);
        m_fields[i]->EvaluateBoundaryConditions(time, varName);
    }
}

/**
 * Compute the error in the L2-norm.
 * @param   field           The field to compare.
 * @param   exactsoln       The exact solution to compare with.
 * @param   Normalised      Normalise L2-error.
 * @returns                 Error in the L2-norm.
 */
NekDouble EquationSystem::v_L2Error(unsigned int field,
                                    const Array<OneD, NekDouble> &exactsoln,
                                    bool Normalised)
{
    NekDouble L2error = -1.0;

    if (m_NumQuadPointsError == 0)
    {
        if (m_fields[field]->GetPhysState() == false)
        {
            m_fields[field]->BwdTrans(m_fields[field]->GetCoeffs(),
                                      m_fields[field]->UpdatePhys());
        }

        if (exactsoln.size())
        {
            L2error =
                m_fields[field]->L2(m_fields[field]->GetPhys(), exactsoln);
        }
        else if (m_session->DefinesFunction("ExactSolution"))
        {
            Array<OneD, NekDouble> exactsoln(m_fields[field]->GetNpoints());

            GetFunction("ExactSolution")
                ->Evaluate(m_session->GetVariable(field), exactsoln, m_time);

            L2error =
                m_fields[field]->L2(m_fields[field]->GetPhys(), exactsoln);
        }
        else
        {
            L2error = m_fields[field]->L2(m_fields[field]->GetPhys());
>>>>>>> 6a3e03cf
        }
        // Zero all physical fields initially
        ZeroPhysFields();
    }

<<<<<<< HEAD
    // Set Default Parameter
    m_session->LoadParameter("Time", m_time, 0.0);
    m_session->LoadParameter("TimeStep", m_timestep, 0.0);
    m_session->LoadParameter("NumSteps", m_steps, 0);
    m_session->LoadParameter("IO_CheckSteps", m_checksteps, 0);
    m_session->LoadParameter("IO_CheckTime", m_checktime, 0.0);
    m_session->LoadParameter("FinTime", m_fintime, 0);
    m_session->LoadParameter("NumQuadPointsError", m_NumQuadPointsError, 0);

    // Check uniqueness of checkpoint output
    ASSERTL0((m_checktime == 0.0 && m_checksteps == 0) ||
                 (m_checktime > 0.0 && m_checksteps == 0) ||
                 (m_checktime == 0.0 && m_checksteps > 0),
             "Only one of IO_CheckTime and IO_CheckSteps "
             "should be set!");
    m_session->LoadParameter("TimeIncrementFactor", m_TimeIncrementFactor, 1.0);

    m_nchk = 0;
}

/**
 * @brief Destructor for class EquationSystem.
 */
EquationSystem::~EquationSystem()
{
    LibUtilities::NekManager<LocalRegions::MatrixKey, DNekScalMat,
                             LocalRegions::MatrixKey::opLess>::ClearManager();
    LibUtilities::NekManager<LocalRegions::MatrixKey, DNekScalBlkMat,
                             LocalRegions::MatrixKey::opLess>::ClearManager();
}

SessionFunctionSharedPtr EquationSystem::GetFunction(
    std::string name, const MultiRegions::ExpListSharedPtr &field, bool cache)
{
    MultiRegions::ExpListSharedPtr vField = field;
    if (!field)
    {
        vField = m_fields[0];
    }

    if (cache)
    {
        if ((m_sessionFunctions.find(name) == m_sessionFunctions.end()) ||
            (m_sessionFunctions[name]->GetSession() != m_session) ||
            (m_sessionFunctions[name]->GetExpansion() != vField))
        {
            m_sessionFunctions[name] =
                MemoryManager<SessionFunction>::AllocateSharedPtr(
                    m_session, vField, name, cache);
=======
        if (Normalised == true)
        {
            Array<OneD, NekDouble> one(m_fields[field]->GetNpoints(), 1.0);

            NekDouble Vol = m_fields[field]->Integral(one);
            L2error       = sqrt(L2error * L2error / Vol);
>>>>>>> 6a3e03cf
        }
    }
    else
    {
        Array<OneD, NekDouble> L2INF(2);
        L2INF   = ErrorExtraPoints(field);
        L2error = L2INF[0];
    }
    return L2error;
}

/**
 * Compute the error in the L_inf-norm
 * @param   field           The field to compare.
 * @param   exactsoln       The exact solution to compare with.
 * @returns                 Error in the L_inft-norm.
 */
NekDouble EquationSystem::v_LinfError(unsigned int field,
                                      const Array<OneD, NekDouble> &exactsoln)
{
    NekDouble Linferror = -1.0;

<<<<<<< HEAD
        return m_sessionFunctions[name];
    }
    else
    {
        return SessionFunctionSharedPtr(
            new SessionFunction(m_session, vField, name, cache));
    }
}

/**
 * If boundary conditions are time-dependent, they will be evaluated at
 * the time specified.
 * @param   time            The time at which to evaluate the BCs
 */
void EquationSystem::SetBoundaryConditions(NekDouble time)
{
    std::string varName;
    int nvariables = m_fields.size();
    for (int i = 0; i < nvariables; ++i)
    {
        varName = m_session->GetVariable(i);
        m_fields[i]->EvaluateBoundaryConditions(time, varName);
    }
}

/**
 * Compute the error in the L2-norm.
 * @param   field           The field to compare.
 * @param   exactsoln       The exact solution to compare with.
 * @param   Normalised      Normalise L2-error.
 * @returns                 Error in the L2-norm.
 */
NekDouble EquationSystem::v_L2Error(unsigned int field,
                                    const Array<OneD, NekDouble> &exactsoln,
                                    bool Normalised)
{
    NekDouble L2error = -1.0;

    if (m_NumQuadPointsError == 0)
    {
        if (m_fields[field]->GetPhysState() == false)
        {
            m_fields[field]->BwdTrans(m_fields[field]->GetCoeffs(),
                                      m_fields[field]->UpdatePhys());
        }

        if (exactsoln.size())
        {
            L2error =
                m_fields[field]->L2(m_fields[field]->GetPhys(), exactsoln);
        }
        else if (m_session->DefinesFunction("ExactSolution"))
        {
            Array<OneD, NekDouble> exactsoln(m_fields[field]->GetNpoints());

            GetFunction("ExactSolution")
                ->Evaluate(m_session->GetVariable(field), exactsoln, m_time);

            L2error =
                m_fields[field]->L2(m_fields[field]->GetPhys(), exactsoln);
        }
        else
        {
            L2error = m_fields[field]->L2(m_fields[field]->GetPhys());
        }

        if (Normalised == true)
        {
            Array<OneD, NekDouble> one(m_fields[field]->GetNpoints(), 1.0);

            NekDouble Vol = m_fields[field]->Integral(one);
            L2error       = sqrt(L2error * L2error / Vol);
=======
    if (m_NumQuadPointsError == 0)
    {
        if (m_fields[field]->GetPhysState() == false)
        {
            m_fields[field]->BwdTrans(m_fields[field]->GetCoeffs(),
                                      m_fields[field]->UpdatePhys());
        }

        if (exactsoln.size())
        {
            Linferror =
                m_fields[field]->Linf(m_fields[field]->GetPhys(), exactsoln);
        }
        else if (m_session->DefinesFunction("ExactSolution"))
        {
            Array<OneD, NekDouble> exactsoln(m_fields[field]->GetNpoints());

            GetFunction("ExactSolution")
                ->Evaluate(m_session->GetVariable(field), exactsoln, m_time);

            Linferror =
                m_fields[field]->Linf(m_fields[field]->GetPhys(), exactsoln);
        }
        else
        {
            Linferror = m_fields[field]->Linf(m_fields[field]->GetPhys());
        }
    }
    else
    {
        Array<OneD, NekDouble> L2INF(2);
        L2INF     = ErrorExtraPoints(field);
        Linferror = L2INF[1];
    }

    return Linferror;
}

/**
 * Compute the error in the L2-norm, L-inf for a larger number of
 * quadrature points.
 * @param   field              The field to compare.
 * @returns                    Error in the L2-norm and L-inf norm.
 */
Array<OneD, NekDouble> EquationSystem::ErrorExtraPoints(unsigned int field)
{
    int NumModes = GetNumExpModes();
    Array<OneD, NekDouble> L2INF(2);

    const LibUtilities::PointsKey PkeyT1(m_NumQuadPointsError,
                                         LibUtilities::eGaussLobattoLegendre);
    const LibUtilities::PointsKey PkeyT2(m_NumQuadPointsError,
                                         LibUtilities::eGaussRadauMAlpha1Beta0);
    const LibUtilities::PointsKey PkeyQ1(m_NumQuadPointsError,
                                         LibUtilities::eGaussLobattoLegendre);
    const LibUtilities::PointsKey PkeyQ2(m_NumQuadPointsError,
                                         LibUtilities::eGaussLobattoLegendre);
    const LibUtilities::BasisKey BkeyT1(LibUtilities::eModified_A, NumModes,
                                        PkeyT1);
    const LibUtilities::BasisKey BkeyT2(LibUtilities::eModified_B, NumModes,
                                        PkeyT2);
    const LibUtilities::BasisKey BkeyQ1(LibUtilities::eModified_A, NumModes,
                                        PkeyQ1);
    const LibUtilities::BasisKey BkeyQ2(LibUtilities::eModified_A, NumModes,
                                        PkeyQ2);

    LibUtilities::BasisKeyVector Tkeys, Qkeys;

    // make a copy of the ExpansionInfoMap
    SpatialDomains::ExpansionInfoMap NewExpInfo = m_graph->GetExpansionInfo();
    SpatialDomains::ExpansionInfoMapShPtr ExpInfo =
        MemoryManager<SpatialDomains::ExpansionInfoMap>::AllocateSharedPtr(
            NewExpInfo);

    // reset new graph with new keys
    Tkeys.push_back(BkeyT1);
    Tkeys.push_back(BkeyT2);
    m_graph->ResetExpansionInfoToBasisKey(ExpInfo, LibUtilities::eTriangle,
                                          Tkeys);
    Qkeys.push_back(BkeyQ1);
    Qkeys.push_back(BkeyQ2);
    m_graph->ResetExpansionInfoToBasisKey(ExpInfo, LibUtilities::eQuadrilateral,
                                          Qkeys);

    MultiRegions::ExpListSharedPtr ErrorExp =
        MemoryManager<MultiRegions::ExpList>::AllocateSharedPtr(m_session,
                                                                NewExpInfo);

    int ErrorCoordim = ErrorExp->GetCoordim(0);
    int ErrorNq      = ErrorExp->GetTotPoints();

    Array<OneD, NekDouble> ErrorXc0(ErrorNq, 0.0);
    Array<OneD, NekDouble> ErrorXc1(ErrorNq, 0.0);
    Array<OneD, NekDouble> ErrorXc2(ErrorNq, 0.0);

    switch (ErrorCoordim)
    {
        case 1:
            ErrorExp->GetCoords(ErrorXc0);
            break;
        case 2:
            ErrorExp->GetCoords(ErrorXc0, ErrorXc1);
            break;
        case 3:
            ErrorExp->GetCoords(ErrorXc0, ErrorXc1, ErrorXc2);
            break;
    }
    LibUtilities::EquationSharedPtr exSol =
        m_session->GetFunction("ExactSolution", field);

    // Evaluate the exact solution
    Array<OneD, NekDouble> ErrorSol(ErrorNq);

    exSol->Evaluate(ErrorXc0, ErrorXc1, ErrorXc2, m_time, ErrorSol);

    // Calcualte spectral/hp approximation on the quadrature points
    // of this new expansion basis
    ErrorExp->BwdTrans_IterPerExp(m_fields[field]->GetCoeffs(),
                                  ErrorExp->UpdatePhys());

    L2INF[0] = ErrorExp->L2(ErrorExp->GetPhys(), ErrorSol);
    L2INF[1] = ErrorExp->Linf(ErrorExp->GetPhys(), ErrorSol);

    return L2INF;
}

/**
 * Set the physical fields based on a restart file, or a function
 * describing the initial condition given in the session.
 * @param  initialtime           Time at which to evaluate the function.
 * @param  dumpInitialConditions Write the initial condition to file?
 */
void EquationSystem::v_SetInitialConditions(NekDouble initialtime,
                                            bool dumpInitialConditions,
                                            const int domain)
{
    boost::ignore_unused(initialtime);

    if (m_session->GetComm()->GetRank() == 0)
    {
        cout << "Initial Conditions:" << endl;
    }

    if (m_session->DefinesFunction("InitialConditions"))
    {
        GetFunction("InitialConditions")
            ->Evaluate(m_session->GetVariables(), m_fields, m_time, domain);
        // Enforce C0 Continutiy of initial condiiton
        if ((m_projectionType == MultiRegions::eGalerkin) ||
            (m_projectionType == MultiRegions::eMixed_CG_Discontinuous))
        {
            for (int i = 0; i < m_fields.size(); ++i)
            {
                m_fields[i]->LocalToGlobal();
                m_fields[i]->GlobalToLocal();
                m_fields[i]->BwdTrans(m_fields[i]->GetCoeffs(),
                                      m_fields[i]->UpdatePhys());
            }
        }

        if (m_session->GetComm()->GetRank() == 0)
        {

            for (int i = 0; i < m_fields.size(); ++i)
            {
                std::string varName = m_session->GetVariable(i);
                cout << "  - Field " << varName << ": "
                     << GetFunction("InitialConditions")
                            ->Describe(varName, domain)
                     << endl;
            }
>>>>>>> 6a3e03cf
        }
    }
    else
    {
<<<<<<< HEAD
        Array<OneD, NekDouble> L2INF(2);
        L2INF   = ErrorExtraPoints(field);
        L2error = L2INF[0];
    }
    return L2error;
}

/**
 * Compute the error in the L_inf-norm
 * @param   field           The field to compare.
 * @param   exactsoln       The exact solution to compare with.
 * @returns                 Error in the L_inft-norm.
 */
NekDouble EquationSystem::v_LinfError(unsigned int field,
                                      const Array<OneD, NekDouble> &exactsoln)
{
    NekDouble Linferror = -1.0;

    if (m_NumQuadPointsError == 0)
    {
        if (m_fields[field]->GetPhysState() == false)
        {
            m_fields[field]->BwdTrans(m_fields[field]->GetCoeffs(),
                                      m_fields[field]->UpdatePhys());
=======
        int nq = m_fields[0]->GetNpoints();
        for (int i = 0; i < m_fields.size(); i++)
        {
            Vmath::Zero(nq, m_fields[i]->UpdatePhys(), 1);
            m_fields[i]->SetPhysState(true);
            Vmath::Zero(m_fields[i]->GetNcoeffs(), m_fields[i]->UpdateCoeffs(),
                        1);
            if (m_session->GetComm()->GetRank() == 0)
            {
                cout << "  - Field " << m_session->GetVariable(i)
                     << ": 0 (default)" << endl;
            }
>>>>>>> 6a3e03cf
        }
    }

<<<<<<< HEAD
        if (exactsoln.size())
        {
            Linferror =
                m_fields[field]->Linf(m_fields[field]->GetPhys(), exactsoln);
        }
        else if (m_session->DefinesFunction("ExactSolution"))
        {
            Array<OneD, NekDouble> exactsoln(m_fields[field]->GetNpoints());

            GetFunction("ExactSolution")
                ->Evaluate(m_session->GetVariable(field), exactsoln, m_time);

            Linferror =
                m_fields[field]->Linf(m_fields[field]->GetPhys(), exactsoln);
        }
        else
        {
            Linferror = m_fields[field]->Linf(m_fields[field]->GetPhys());
        }
    }
    else
    {
        Array<OneD, NekDouble> L2INF(2);
        L2INF     = ErrorExtraPoints(field);
        Linferror = L2INF[1];
    }

    return Linferror;
}

/**
 * Compute the error in the L2-norm, L-inf for a larger number of
 * quadrature points.
 * @param   field              The field to compare.
 * @returns                    Error in the L2-norm and L-inf norm.
 */
Array<OneD, NekDouble> EquationSystem::ErrorExtraPoints(unsigned int field)
{
    int NumModes = GetNumExpModes();
    Array<OneD, NekDouble> L2INF(2);

    const LibUtilities::PointsKey PkeyT1(m_NumQuadPointsError,
                                         LibUtilities::eGaussLobattoLegendre);
    const LibUtilities::PointsKey PkeyT2(m_NumQuadPointsError,
                                         LibUtilities::eGaussRadauMAlpha1Beta0);
    const LibUtilities::PointsKey PkeyQ1(m_NumQuadPointsError,
                                         LibUtilities::eGaussLobattoLegendre);
    const LibUtilities::PointsKey PkeyQ2(m_NumQuadPointsError,
                                         LibUtilities::eGaussLobattoLegendre);
    const LibUtilities::BasisKey BkeyT1(LibUtilities::eModified_A, NumModes,
                                        PkeyT1);
    const LibUtilities::BasisKey BkeyT2(LibUtilities::eModified_B, NumModes,
                                        PkeyT2);
    const LibUtilities::BasisKey BkeyQ1(LibUtilities::eModified_A, NumModes,
                                        PkeyQ1);
    const LibUtilities::BasisKey BkeyQ2(LibUtilities::eModified_A, NumModes,
                                        PkeyQ2);

    LibUtilities::BasisKeyVector Tkeys, Qkeys;

    // make a copy of the ExpansionInfoMap
    SpatialDomains::ExpansionInfoMap NewExpInfo = m_graph->GetExpansionInfo();
    SpatialDomains::ExpansionInfoMapShPtr ExpInfo =
        MemoryManager<SpatialDomains::ExpansionInfoMap>::AllocateSharedPtr(
            NewExpInfo);

    // reset new graph with new keys
    Tkeys.push_back(BkeyT1);
    Tkeys.push_back(BkeyT2);
    m_graph->ResetExpansionInfoToBasisKey(ExpInfo, LibUtilities::eTriangle,
                                          Tkeys);
    Qkeys.push_back(BkeyQ1);
    Qkeys.push_back(BkeyQ2);
    m_graph->ResetExpansionInfoToBasisKey(ExpInfo, LibUtilities::eQuadrilateral,
                                          Qkeys);

    MultiRegions::ExpListSharedPtr ErrorExp =
        MemoryManager<MultiRegions::ExpList>::AllocateSharedPtr(m_session,
                                                                NewExpInfo);

    int ErrorCoordim = ErrorExp->GetCoordim(0);
    int ErrorNq      = ErrorExp->GetTotPoints();

    Array<OneD, NekDouble> ErrorXc0(ErrorNq, 0.0);
    Array<OneD, NekDouble> ErrorXc1(ErrorNq, 0.0);
    Array<OneD, NekDouble> ErrorXc2(ErrorNq, 0.0);

    switch (ErrorCoordim)
    {
        case 1:
            ErrorExp->GetCoords(ErrorXc0);
            break;
        case 2:
            ErrorExp->GetCoords(ErrorXc0, ErrorXc1);
            break;
        case 3:
            ErrorExp->GetCoords(ErrorXc0, ErrorXc1, ErrorXc2);
            break;
    }
    LibUtilities::EquationSharedPtr exSol =
        m_session->GetFunction("ExactSolution", field);

    // Evaluate the exact solution
    Array<OneD, NekDouble> ErrorSol(ErrorNq);

    exSol->Evaluate(ErrorXc0, ErrorXc1, ErrorXc2, m_time, ErrorSol);

    // Calcualte spectral/hp approximation on the quadrature points
    // of this new expansion basis
    ErrorExp->BwdTrans_IterPerExp(m_fields[field]->GetCoeffs(),
                                  ErrorExp->UpdatePhys());

    L2INF[0] = ErrorExp->L2(ErrorExp->GetPhys(), ErrorSol);
    L2INF[1] = ErrorExp->Linf(ErrorExp->GetPhys(), ErrorSol);

    return L2INF;
}

/**
 * Set the physical fields based on a restart file, or a function
 * describing the initial condition given in the session.
 * @param  initialtime           Time at which to evaluate the function.
 * @param  dumpInitialConditions Write the initial condition to file?
 */
void EquationSystem::v_SetInitialConditions(NekDouble initialtime,
                                            bool dumpInitialConditions,
                                            const int domain)
{
    boost::ignore_unused(initialtime);

    if (m_session->GetComm()->GetRank() == 0)
    {
        cout << "Initial Conditions:" << endl;
    }

    if (m_session->DefinesFunction("InitialConditions"))
    {
        GetFunction("InitialConditions")
            ->Evaluate(m_session->GetVariables(), m_fields, m_time, domain);
        // Enforce C0 Continutiy of initial condiiton
        if ((m_projectionType == MultiRegions::eGalerkin) ||
            (m_projectionType == MultiRegions::eMixed_CG_Discontinuous))
        {
            for (int i = 0; i < m_fields.size(); ++i)
            {
                m_fields[i]->LocalToGlobal();
                m_fields[i]->GlobalToLocal();
                m_fields[i]->BwdTrans(m_fields[i]->GetCoeffs(),
                                      m_fields[i]->UpdatePhys());
            }
        }

        if (m_session->GetComm()->GetRank() == 0)
        {

            for (int i = 0; i < m_fields.size(); ++i)
            {
                std::string varName = m_session->GetVariable(i);
                cout << "  - Field " << varName << ": "
                     << GetFunction("InitialConditions")
                            ->Describe(varName, domain)
                     << endl;
            }
        }
    }
    else
    {
        int nq = m_fields[0]->GetNpoints();
        for (int i = 0; i < m_fields.size(); i++)
        {
            Vmath::Zero(nq, m_fields[i]->UpdatePhys(), 1);
            m_fields[i]->SetPhysState(true);
            Vmath::Zero(m_fields[i]->GetNcoeffs(), m_fields[i]->UpdateCoeffs(),
                        1);
            if (m_session->GetComm()->GetRank() == 0)
            {
                cout << "  - Field " << m_session->GetVariable(i)
                     << ": 0 (default)" << endl;
            }
        }
    }

    if (dumpInitialConditions && m_checksteps && m_nchk == 0)
    {
        Checkpoint_Output(m_nchk);
    }
    ++m_nchk;
}

void EquationSystem::v_EvaluateExactSolution(unsigned int field,
                                             Array<OneD, NekDouble> &outfield,
                                             const NekDouble time)
{
    ASSERTL0(outfield.size() == m_fields[field]->GetNpoints(),
             "ExactSolution array size mismatch.");
    Vmath::Zero(outfield.size(), outfield, 1);
    if (m_session->DefinesFunction("ExactSolution"))
    {
        GetFunction("ExactSolution")
            ->Evaluate(m_session->GetVariable(field), outfield, time);
    }
}

/**
 * By default, nothing needs initialising at the EquationSystem level.
 */
void EquationSystem::v_DoInitialise()
{
}

/**
 *
 */
void EquationSystem::v_DoSolve()
{
}

/**
 * Virtual function to define if operator in DoSolve is
 * negated with regard to the strong form. This is currently
 * only used in Arnoldi solves. Default is false.
 */
bool EquationSystem::v_NegatedOp(void)
{
    return false;
}

/**
 *
 */
void EquationSystem::v_TransCoeffToPhys()
{
}

/**
 *
 */
void EquationSystem::v_TransPhysToCoeff()
{
}

/// Virtual function for generating summary information.
void EquationSystem::v_GenerateSummary(SummaryList &l)
{
    SessionSummary(l);
}

/**
 * Write the field data to file. The file is named according to the
 * session name with the extension .fld appended.
 */
void EquationSystem::v_Output(void)
{
    WriteFld(m_sessionName + ".fld");
}

/**
 * Zero the physical fields.
 */
void EquationSystem::ZeroPhysFields(void)
{
    for (int i = 0; i < m_fields.size(); i++)
    {
        Vmath::Zero(m_fields[i]->GetNpoints(), m_fields[i]->UpdatePhys(), 1);
    }
}

/**
 * FwdTrans the m_fields members
 */
void EquationSystem::FwdTransFields(void)
{
    for (int i = 0; i < m_fields.size(); i++)
    {
        m_fields[i]->FwdTrans(m_fields[i]->GetPhys(),
                              m_fields[i]->UpdateCoeffs());
        m_fields[i]->SetPhysState(false);
    }
}

/**
 * Write the n-th checkpoint file.
 * @param   n   The index of the checkpoint file.
 */
void EquationSystem::Checkpoint_Output(const int n)
{
    std::string outname =
        m_sessionName + "_" + boost::lexical_cast<std::string>(n);
    WriteFld(outname + ".chk");
}

/**
 * Write the n-th checkpoint file.
 * @param   n   The index of the checkpoint file.
 */
void EquationSystem::Checkpoint_Output(
    const int n, MultiRegions::ExpListSharedPtr &field,
    std::vector<Array<OneD, NekDouble>> &fieldcoeffs,
    std::vector<std::string> &variables)
{
    std::string outname =
        m_sessionName + "_" + boost::lexical_cast<std::string>(n);
    WriteFld(outname, field, fieldcoeffs, variables);
}

/**
 * Write the n-th base flow into a .chk file
 * @param   n   The index of the base flow file.
 */
void EquationSystem::Checkpoint_BaseFlow(const int n)
{
    std::string outname =
        m_sessionName + "_BaseFlow_" + boost::lexical_cast<std::string>(n);

    WriteFld(outname + ".chk");
}

/**
 * Writes the field data to a file with the given filename.
 * @param   outname     Filename to write to.
 */
void EquationSystem::WriteFld(const std::string &outname)
{
    std::vector<Array<OneD, NekDouble>> fieldcoeffs(m_fields.size());
    std::vector<std::string> variables(m_fields.size());

    for (int i = 0; i < m_fields.size(); ++i)
    {
        if (m_fields[i]->GetNcoeffs() == m_fields[0]->GetNcoeffs())
        {
            fieldcoeffs[i] = m_fields[i]->UpdateCoeffs();
        }
        else
        {
            fieldcoeffs[i] = Array<OneD, NekDouble>(m_fields[0]->GetNcoeffs());
            m_fields[0]->ExtractCoeffsToCoeffs(
                m_fields[i], m_fields[i]->GetCoeffs(), fieldcoeffs[i]);
        }
        variables[i] = m_boundaryConditions->GetVariable(i);
    }

    ExtraFldOutput(fieldcoeffs, variables);

    WriteFld(outname, m_fields[0], fieldcoeffs, variables);
}

/**
 * Writes the field data to a file with the given filename.
 * @param   outname         Filename to write to.
 * @param   field           ExpList on which data is based.
 * @param   fieldcoeffs     An array of array of expansion coefficients.
 * @param   variables       An array of variable names.
 */
void EquationSystem::WriteFld(const std::string &outname,
                              MultiRegions::ExpListSharedPtr &field,
                              std::vector<Array<OneD, NekDouble>> &fieldcoeffs,
                              std::vector<std::string> &variables)
{
    std::vector<LibUtilities::FieldDefinitionsSharedPtr> FieldDef =
        field->GetFieldDefinitions();
    std::vector<std::vector<NekDouble>> FieldData(FieldDef.size());

    // Copy Data into FieldData and set variable
    for (int j = 0; j < fieldcoeffs.size(); ++j)
    {
        for (int i = 0; i < FieldDef.size(); ++i)
        {
            // Could do a search here to find correct variable
            FieldDef[i]->m_fields.push_back(variables[j]);
            field->AppendFieldData(FieldDef[i], FieldData[i], fieldcoeffs[j]);
        }
    }

    // Update time in field info if required
    if (m_fieldMetaDataMap.find("Time") != m_fieldMetaDataMap.end())
    {
        m_fieldMetaDataMap["Time"] = boost::lexical_cast<std::string>(m_time);
    }

    // Update step in field info if required
    if (m_fieldMetaDataMap.find("ChkFileNum") != m_fieldMetaDataMap.end())
    {
        m_fieldMetaDataMap["ChkFileNum"] =
            boost::lexical_cast<std::string>(m_nchk);
    }

    // If necessary, add mapping information to metadata
    //      and output mapping coordinates
    Array<OneD, MultiRegions::ExpListSharedPtr> fields(1);
    fields[0] = field;
    GlobalMapping::MappingSharedPtr mapping =
        GlobalMapping::Mapping::Load(m_session, fields);
    LibUtilities::FieldMetaDataMap fieldMetaDataMap(m_fieldMetaDataMap);
    mapping->Output(fieldMetaDataMap, outname);

    // If necessary, add informaton for moving frame reference to metadata
    if (m_fieldMetaDataMap.find("Theta_x") != m_fieldMetaDataMap.end())
    {
        // if one theta exists, add all three thetas
        std::vector<std::string> vSuffix = {"_x", "_y", "_z"};
        for (int i = 0; i < 3; ++i)
        {
            std::string sTheta = "Theta" + vSuffix[i];
            m_fieldMetaDataMap[sTheta] =
                boost::lexical_cast<std::string>(m_movingFrameTheta[i]);
        }
    }

#ifdef NEKTAR_DISABLE_BACKUPS
    bool backup = false;
#else
    bool backup = true;
#endif

    m_fld->Write(outname, FieldDef, FieldData, fieldMetaDataMap, backup);
}

/**
 * Import field from infile and load into \a m_fields. This routine will
 * also perform a \a BwdTrans to ensure data is in both the physical and
 * coefficient storage.
 * @param   infile  Filename to read.
 */
void EquationSystem::ImportFld(
    const std::string &infile,
    Array<OneD, MultiRegions::ExpListSharedPtr> &pFields)
{
    std::vector<LibUtilities::FieldDefinitionsSharedPtr> FieldDef;
    std::vector<std::vector<NekDouble>> FieldData;
    LibUtilities::FieldIOSharedPtr field_fld =
        LibUtilities::FieldIO::CreateForFile(m_session, infile);
    field_fld->Import(infile, FieldDef, FieldData);

    // Copy FieldData into m_fields
    for (int j = 0; j < pFields.size(); ++j)
    {
        Vmath::Zero(pFields[j]->GetNcoeffs(), pFields[j]->UpdateCoeffs(), 1);

        for (int i = 0; i < FieldDef.size(); ++i)
        {
            ASSERTL1(FieldDef[i]->m_fields[j] == m_session->GetVariable(j),
                     std::string("Order of ") + infile +
                         std::string(" data and that defined in "
                                     "m_boundaryconditions differs"));

            pFields[j]->ExtractDataToCoeffs(FieldDef[i], FieldData[i],
                                            FieldDef[i]->m_fields[j],
                                            pFields[j]->UpdateCoeffs());
        }
        pFields[j]->BwdTrans(pFields[j]->GetCoeffs(), pFields[j]->UpdatePhys());
    }
}

/**
 * Import field from infile and load into \a m_fields. This routine will
 * also perform a \a BwdTrans to ensure data is in both the physical and
 * coefficient storage.
 * @param   infile  Filename to read.
 * If optionan \a ndomains is specified it assumes we loop over nodmains
 * for each nvariables.
 */
void EquationSystem::ImportFldToMultiDomains(
    const std::string &infile,
    Array<OneD, MultiRegions::ExpListSharedPtr> &pFields, const int ndomains)
{
    std::vector<LibUtilities::FieldDefinitionsSharedPtr> FieldDef;
    std::vector<std::vector<NekDouble>> FieldData;

    LibUtilities::Import(infile, FieldDef, FieldData);

    int nvariables = GetNvariables();

    ASSERTL0(
        ndomains * nvariables == pFields.size(),
        "Number of fields does not match the number of variables and domains");

    // Copy FieldData into m_fields
    for (int j = 0; j < ndomains; ++j)
    {
        for (int i = 0; i < nvariables; ++i)
        {
            Vmath::Zero(pFields[j * nvariables + i]->GetNcoeffs(),
                        pFields[j * nvariables + i]->UpdateCoeffs(), 1);

            for (int n = 0; n < FieldDef.size(); ++n)
            {
                ASSERTL1(FieldDef[n]->m_fields[i] == m_session->GetVariable(i),
                         std::string("Order of ") + infile +
                             std::string(" data and that defined in "
                                         "m_boundaryconditions differs"));

                pFields[j * nvariables + i]->ExtractDataToCoeffs(
                    FieldDef[n], FieldData[n], FieldDef[n]->m_fields[i],
                    pFields[j * nvariables + i]->UpdateCoeffs());
            }
            pFields[j * nvariables + i]->BwdTrans(
                pFields[j * nvariables + i]->GetCoeffs(),
                pFields[j * nvariables + i]->UpdatePhys());
        }
    }
}

/**
 * Import field from infile and load into \a pField. This routine will
 * also perform a \a BwdTrans to ensure data is in both the physical and
 * coefficient storage.
 */
void EquationSystem::ImportFld(const std::string &infile,
                               MultiRegions::ExpListSharedPtr &pField,
                               std::string &pFieldName)
{
    std::vector<LibUtilities::FieldDefinitionsSharedPtr> FieldDef;
    std::vector<std::vector<NekDouble>> FieldData;

    LibUtilities::FieldIOSharedPtr field_fld =
        LibUtilities::FieldIO::CreateForFile(m_session, infile);
    field_fld->Import(infile, FieldDef, FieldData);
    int idx = -1;

    Vmath::Zero(pField->GetNcoeffs(), pField->UpdateCoeffs(), 1);

    for (int i = 0; i < FieldDef.size(); ++i)
    {
        // find the index of the required field in the file.
        for (int j = 0; j < FieldData.size(); ++j)
        {
            if (FieldDef[i]->m_fields[j] == pFieldName)
            {
                idx = j;
            }
        }
        ASSERTL1(idx >= 0, "Field " + pFieldName + " not found.");

        pField->ExtractDataToCoeffs(FieldDef[i], FieldData[i],
                                    FieldDef[i]->m_fields[idx],
                                    pField->UpdateCoeffs());
    }
    pField->BwdTrans(pField->GetCoeffs(), pField->UpdatePhys());
}

/**
 * Import field from infile and load into the array \a coeffs.
 *
 * @param infile   Filename to read.
 * @param fieldStr an array of string identifying fields to be imported
 * @param coeffs   array of array of coefficients to store imported data
 */
void EquationSystem::ImportFld(const std::string &infile,
                               std::vector<std::string> &fieldStr,
                               Array<OneD, Array<OneD, NekDouble>> &coeffs)
{

    ASSERTL0(fieldStr.size() <= coeffs.size(),
             "length of fieldstr should be the same as pFields");

    std::vector<LibUtilities::FieldDefinitionsSharedPtr> FieldDef;
    std::vector<std::vector<NekDouble>> FieldData;

    LibUtilities::FieldIOSharedPtr field_fld =
        LibUtilities::FieldIO::CreateForFile(m_session, infile);
    field_fld->Import(infile, FieldDef, FieldData);

    // Copy FieldData into m_fields
    for (int j = 0; j < fieldStr.size(); ++j)
    {
        Vmath::Zero(coeffs[j].size(), coeffs[j], 1);
        for (int i = 0; i < FieldDef.size(); ++i)
        {
            m_fields[0]->ExtractDataToCoeffs(FieldDef[i], FieldData[i],
                                             fieldStr[j], coeffs[j]);
        }
    }
}

/**
 * Write out a summary of the session data.
 * @param   out         Output stream to write data to.
 */
void EquationSystem::SessionSummary(SummaryList &s)
{
    AddSummaryItem(s, "EquationType", m_session->GetSolverInfo("EQTYPE"));
    AddSummaryItem(s, "Session Name", m_sessionName);
    AddSummaryItem(s, "Spatial Dim.", m_spacedim);
    AddSummaryItem(s, "Max SEM Exp. Order",
                   m_fields[0]->EvalBasisNumModesMax());

    if (m_session->GetComm()->GetSize() > 1)
    {
        AddSummaryItem(s, "Num. Processes", m_session->GetComm()->GetSize());
    }

=======
    if (dumpInitialConditions && m_checksteps && m_nchk == 0)
    {
        Checkpoint_Output(m_nchk);
    }
    ++m_nchk;
}

void EquationSystem::v_EvaluateExactSolution(unsigned int field,
                                             Array<OneD, NekDouble> &outfield,
                                             const NekDouble time)
{
    ASSERTL0(outfield.size() == m_fields[field]->GetNpoints(),
             "ExactSolution array size mismatch.");
    Vmath::Zero(outfield.size(), outfield, 1);
    if (m_session->DefinesFunction("ExactSolution"))
    {
        GetFunction("ExactSolution")
            ->Evaluate(m_session->GetVariable(field), outfield, time);
    }
}

/**
 * By default, nothing needs initialising at the EquationSystem level.
 */
void EquationSystem::v_DoInitialise()
{
}

/**
 *
 */
void EquationSystem::v_DoSolve()
{
}

/**
 * Virtual function to define if operator in DoSolve is
 * negated with regard to the strong form. This is currently
 * only used in Arnoldi solves. Default is false.
 */
bool EquationSystem::v_NegatedOp(void)
{
    return false;
}

/**
 *
 */
void EquationSystem::v_TransCoeffToPhys()
{
}

/**
 *
 */
void EquationSystem::v_TransPhysToCoeff()
{
}

/// Virtual function for generating summary information.
void EquationSystem::v_GenerateSummary(SummaryList &l)
{
    SessionSummary(l);
}

/**
 * Write the field data to file. The file is named according to the
 * session name with the extension .fld appended.
 */
void EquationSystem::v_Output(void)
{
    WriteFld(m_sessionName + ".fld");
}

/**
 * Zero the physical fields.
 */
void EquationSystem::ZeroPhysFields(void)
{
    for (int i = 0; i < m_fields.size(); i++)
    {
        Vmath::Zero(m_fields[i]->GetNpoints(), m_fields[i]->UpdatePhys(), 1);
    }
}

/**
 * FwdTrans the m_fields members
 */
void EquationSystem::FwdTransFields(void)
{
    for (int i = 0; i < m_fields.size(); i++)
    {
        m_fields[i]->FwdTrans(m_fields[i]->GetPhys(),
                              m_fields[i]->UpdateCoeffs());
        m_fields[i]->SetPhysState(false);
    }
}

/**
 * Write the n-th checkpoint file.
 * @param   n   The index of the checkpoint file.
 */
void EquationSystem::Checkpoint_Output(const int n)
{
    std::string outname =
        m_sessionName + "_" + boost::lexical_cast<std::string>(n);
    WriteFld(outname + ".chk");
}

/**
 * Write the n-th checkpoint file.
 * @param   n   The index of the checkpoint file.
 */
void EquationSystem::Checkpoint_Output(
    const int n, MultiRegions::ExpListSharedPtr &field,
    std::vector<Array<OneD, NekDouble>> &fieldcoeffs,
    std::vector<std::string> &variables)
{
    std::string outname =
        m_sessionName + "_" + boost::lexical_cast<std::string>(n);
    WriteFld(outname, field, fieldcoeffs, variables);
}

/**
 * Write the n-th base flow into a .chk file
 * @param   n   The index of the base flow file.
 */
void EquationSystem::Checkpoint_BaseFlow(const int n)
{
    std::string outname =
        m_sessionName + "_BaseFlow_" + boost::lexical_cast<std::string>(n);

    WriteFld(outname + ".chk");
}

/**
 * Writes the field data to a file with the given filename.
 * @param   outname     Filename to write to.
 */
void EquationSystem::WriteFld(const std::string &outname)
{
    std::vector<Array<OneD, NekDouble>> fieldcoeffs(m_fields.size());
    std::vector<std::string> variables(m_fields.size());

    for (int i = 0; i < m_fields.size(); ++i)
    {
        if (m_fields[i]->GetNcoeffs() == m_fields[0]->GetNcoeffs())
        {
            fieldcoeffs[i] = m_fields[i]->UpdateCoeffs();
        }
        else
        {
            fieldcoeffs[i] = Array<OneD, NekDouble>(m_fields[0]->GetNcoeffs());
            m_fields[0]->ExtractCoeffsToCoeffs(
                m_fields[i], m_fields[i]->GetCoeffs(), fieldcoeffs[i]);
        }
        variables[i] = m_boundaryConditions->GetVariable(i);
    }

    ExtraFldOutput(fieldcoeffs, variables);

    WriteFld(outname, m_fields[0], fieldcoeffs, variables);
}

/**
 * Writes the field data to a file with the given filename.
 * @param   outname         Filename to write to.
 * @param   field           ExpList on which data is based.
 * @param   fieldcoeffs     An array of array of expansion coefficients.
 * @param   variables       An array of variable names.
 */
void EquationSystem::WriteFld(const std::string &outname,
                              MultiRegions::ExpListSharedPtr &field,
                              std::vector<Array<OneD, NekDouble>> &fieldcoeffs,
                              std::vector<std::string> &variables)
{
    std::vector<LibUtilities::FieldDefinitionsSharedPtr> FieldDef =
        field->GetFieldDefinitions();
    std::vector<std::vector<NekDouble>> FieldData(FieldDef.size());

    // Copy Data into FieldData and set variable
    for (int j = 0; j < fieldcoeffs.size(); ++j)
    {
        for (int i = 0; i < FieldDef.size(); ++i)
        {
            // Could do a search here to find correct variable
            FieldDef[i]->m_fields.push_back(variables[j]);
            field->AppendFieldData(FieldDef[i], FieldData[i], fieldcoeffs[j]);
        }
    }

    // Update time in field info if required
    if (m_fieldMetaDataMap.find("Time") != m_fieldMetaDataMap.end())
    {
        m_fieldMetaDataMap["Time"] = boost::lexical_cast<std::string>(m_time);
    }

    // Update step in field info if required
    if (m_fieldMetaDataMap.find("ChkFileNum") != m_fieldMetaDataMap.end())
    {
        m_fieldMetaDataMap["ChkFileNum"] =
            boost::lexical_cast<std::string>(m_nchk);
    }

    // If necessary, add mapping information to metadata
    //      and output mapping coordinates
    Array<OneD, MultiRegions::ExpListSharedPtr> fields(1);
    fields[0] = field;
    GlobalMapping::MappingSharedPtr mapping =
        GlobalMapping::Mapping::Load(m_session, fields);
    LibUtilities::FieldMetaDataMap fieldMetaDataMap(m_fieldMetaDataMap);
    mapping->Output(fieldMetaDataMap, outname);

    // If necessary, add informaton for moving frame reference to metadata
    if (m_fieldMetaDataMap.find("Theta_x") != m_fieldMetaDataMap.end())
    {
        // if one theta exists, add all three thetas
        std::vector<std::string> vSuffix = {"_x", "_y", "_z"};
        for (int i = 0; i < 3; ++i)
        {
            std::string sTheta = "Theta" + vSuffix[i];
            m_fieldMetaDataMap[sTheta] =
                boost::lexical_cast<std::string>(m_movingFrameTheta[i]);
        }
    }

#ifdef NEKTAR_DISABLE_BACKUPS
    bool backup = false;
#else
    bool backup = true;
#endif

    m_fld->Write(outname, FieldDef, FieldData, fieldMetaDataMap, backup);
}

/**
 * Import field from infile and load into \a m_fields. This routine will
 * also perform a \a BwdTrans to ensure data is in both the physical and
 * coefficient storage.
 * @param   infile  Filename to read.
 */
void EquationSystem::ImportFld(
    const std::string &infile,
    Array<OneD, MultiRegions::ExpListSharedPtr> &pFields)
{
    std::vector<LibUtilities::FieldDefinitionsSharedPtr> FieldDef;
    std::vector<std::vector<NekDouble>> FieldData;
    LibUtilities::FieldIOSharedPtr field_fld =
        LibUtilities::FieldIO::CreateForFile(m_session, infile);
    field_fld->Import(infile, FieldDef, FieldData);

    // Copy FieldData into m_fields
    for (int j = 0; j < pFields.size(); ++j)
    {
        Vmath::Zero(pFields[j]->GetNcoeffs(), pFields[j]->UpdateCoeffs(), 1);

        for (int i = 0; i < FieldDef.size(); ++i)
        {
            ASSERTL1(FieldDef[i]->m_fields[j] == m_session->GetVariable(j),
                     std::string("Order of ") + infile +
                         std::string(" data and that defined in "
                                     "m_boundaryconditions differs"));

            pFields[j]->ExtractDataToCoeffs(FieldDef[i], FieldData[i],
                                            FieldDef[i]->m_fields[j],
                                            pFields[j]->UpdateCoeffs());
        }
        pFields[j]->BwdTrans(pFields[j]->GetCoeffs(), pFields[j]->UpdatePhys());
    }
}

/**
 * Import field from infile and load into \a m_fields. This routine will
 * also perform a \a BwdTrans to ensure data is in both the physical and
 * coefficient storage.
 * @param   infile  Filename to read.
 * If optionan \a ndomains is specified it assumes we loop over nodmains
 * for each nvariables.
 */
void EquationSystem::ImportFldToMultiDomains(
    const std::string &infile,
    Array<OneD, MultiRegions::ExpListSharedPtr> &pFields, const int ndomains)
{
    std::vector<LibUtilities::FieldDefinitionsSharedPtr> FieldDef;
    std::vector<std::vector<NekDouble>> FieldData;

    LibUtilities::Import(infile, FieldDef, FieldData);

    int nvariables = GetNvariables();

    ASSERTL0(
        ndomains * nvariables == pFields.size(),
        "Number of fields does not match the number of variables and domains");

    // Copy FieldData into m_fields
    for (int j = 0; j < ndomains; ++j)
    {
        for (int i = 0; i < nvariables; ++i)
        {
            Vmath::Zero(pFields[j * nvariables + i]->GetNcoeffs(),
                        pFields[j * nvariables + i]->UpdateCoeffs(), 1);

            for (int n = 0; n < FieldDef.size(); ++n)
            {
                ASSERTL1(FieldDef[n]->m_fields[i] == m_session->GetVariable(i),
                         std::string("Order of ") + infile +
                             std::string(" data and that defined in "
                                         "m_boundaryconditions differs"));

                pFields[j * nvariables + i]->ExtractDataToCoeffs(
                    FieldDef[n], FieldData[n], FieldDef[n]->m_fields[i],
                    pFields[j * nvariables + i]->UpdateCoeffs());
            }
            pFields[j * nvariables + i]->BwdTrans(
                pFields[j * nvariables + i]->GetCoeffs(),
                pFields[j * nvariables + i]->UpdatePhys());
        }
    }
}

/**
 * Import field from infile and load into \a pField. This routine will
 * also perform a \a BwdTrans to ensure data is in both the physical and
 * coefficient storage.
 */
void EquationSystem::ImportFld(const std::string &infile,
                               MultiRegions::ExpListSharedPtr &pField,
                               std::string &pFieldName)
{
    std::vector<LibUtilities::FieldDefinitionsSharedPtr> FieldDef;
    std::vector<std::vector<NekDouble>> FieldData;

    LibUtilities::FieldIOSharedPtr field_fld =
        LibUtilities::FieldIO::CreateForFile(m_session, infile);
    field_fld->Import(infile, FieldDef, FieldData);
    int idx = -1;

    Vmath::Zero(pField->GetNcoeffs(), pField->UpdateCoeffs(), 1);

    for (int i = 0; i < FieldDef.size(); ++i)
    {
        // find the index of the required field in the file.
        for (int j = 0; j < FieldData.size(); ++j)
        {
            if (FieldDef[i]->m_fields[j] == pFieldName)
            {
                idx = j;
            }
        }
        ASSERTL1(idx >= 0, "Field " + pFieldName + " not found.");

        pField->ExtractDataToCoeffs(FieldDef[i], FieldData[i],
                                    FieldDef[i]->m_fields[idx],
                                    pField->UpdateCoeffs());
    }
    pField->BwdTrans(pField->GetCoeffs(), pField->UpdatePhys());
}

/**
 * Import field from infile and load into the array \a coeffs.
 *
 * @param infile   Filename to read.
 * @param fieldStr an array of string identifying fields to be imported
 * @param coeffs   array of array of coefficients to store imported data
 */
void EquationSystem::ImportFld(const std::string &infile,
                               std::vector<std::string> &fieldStr,
                               Array<OneD, Array<OneD, NekDouble>> &coeffs)
{

    ASSERTL0(fieldStr.size() <= coeffs.size(),
             "length of fieldstr should be the same as pFields");

    std::vector<LibUtilities::FieldDefinitionsSharedPtr> FieldDef;
    std::vector<std::vector<NekDouble>> FieldData;

    LibUtilities::FieldIOSharedPtr field_fld =
        LibUtilities::FieldIO::CreateForFile(m_session, infile);
    field_fld->Import(infile, FieldDef, FieldData);

    // Copy FieldData into m_fields
    for (int j = 0; j < fieldStr.size(); ++j)
    {
        Vmath::Zero(coeffs[j].size(), coeffs[j], 1);
        for (int i = 0; i < FieldDef.size(); ++i)
        {
            m_fields[0]->ExtractDataToCoeffs(FieldDef[i], FieldData[i],
                                             fieldStr[j], coeffs[j]);
        }
    }
}

/**
 * Write out a summary of the session data.
 * @param   out         Output stream to write data to.
 */
void EquationSystem::SessionSummary(SummaryList &s)
{
    AddSummaryItem(s, "EquationType", m_session->GetSolverInfo("EQTYPE"));
    AddSummaryItem(s, "Session Name", m_sessionName);
    AddSummaryItem(s, "Spatial Dim.", m_spacedim);
    AddSummaryItem(s, "Max SEM Exp. Order",
                   m_fields[0]->EvalBasisNumModesMax());

    if (m_session->GetComm()->GetSize() > 1)
    {
        AddSummaryItem(s, "Num. Processes", m_session->GetComm()->GetSize());
    }

>>>>>>> 6a3e03cf
    if (m_HomogeneousType == eHomogeneous1D)
    {
        AddSummaryItem(s, "Quasi-3D", "Homogeneous in z-direction");
        AddSummaryItem(s, "Expansion Dim.", m_expdim + 1);
        AddSummaryItem(s, "Num. Hom. Modes (z)", m_npointsZ);
        AddSummaryItem(s, "Hom. length (LZ)", m_LhomZ);
        AddSummaryItem(s, "FFT Type", m_useFFT ? "FFTW" : "MVM");
        if (m_halfMode)
        {
            AddSummaryItem(s, "ModeType", "Half Mode");
        }
        else if (m_singleMode)
        {
            AddSummaryItem(s, "ModeType", "Single Mode");
        }
        else if (m_multipleModes)
        {
            AddSummaryItem(s, "ModeType", "Multiple Modes");
        }
    }
    else if (m_HomogeneousType == eHomogeneous2D)
    {
        AddSummaryItem(s, "Quasi-3D", "Homogeneous in yz-plane");
        AddSummaryItem(s, "Expansion Dim.", m_expdim + 2);
        AddSummaryItem(s, "Num. Hom. Modes (y)", m_npointsY);
        AddSummaryItem(s, "Num. Hom. Modes (z)", m_npointsZ);
        AddSummaryItem(s, "Hom. length (LY)", m_LhomY);
        AddSummaryItem(s, "Hom. length (LZ)", m_LhomZ);
        AddSummaryItem(s, "FFT Type", m_useFFT ? "FFTW" : "MVM");
    }
    else
    {
        AddSummaryItem(s, "Expansion Dim.", m_expdim);
    }

    if (m_session->DefinesSolverInfo("UpwindType"))
    {
        AddSummaryItem(s, "Riemann Solver",
                       m_session->GetSolverInfo("UpwindType"));
    }
<<<<<<< HEAD

    if (m_session->DefinesSolverInfo("AdvectionType"))
    {
        std::string AdvectionType;
        AdvectionType = m_session->GetSolverInfo("AdvectionType");
        AddSummaryItem(
            s, "Advection Type",
            GetAdvectionFactory().GetClassDescription(AdvectionType));
    }

    if (m_projectionType == MultiRegions::eGalerkin)
    {
        AddSummaryItem(s, "Projection Type", "Continuous Galerkin");
    }
    else if (m_projectionType == MultiRegions::eDiscontinuous)
    {
        AddSummaryItem(s, "Projection Type", "Discontinuous Galerkin");
    }
    else if (m_projectionType == MultiRegions::eMixed_CG_Discontinuous)
    {
        AddSummaryItem(s, "Projection Type",
                       "Mixed Continuous Galerkin and Discontinuous");
    }

    if (m_session->DefinesSolverInfo("DiffusionType"))
    {
        std::string DiffusionType;
        DiffusionType = m_session->GetSolverInfo("DiffusionType");
        AddSummaryItem(
            s, "Diffusion Type",
            GetDiffusionFactory().GetClassDescription(DiffusionType));
    }
=======

    if (m_session->DefinesSolverInfo("AdvectionType"))
    {
        std::string AdvectionType;
        AdvectionType = m_session->GetSolverInfo("AdvectionType");
        AddSummaryItem(
            s, "Advection Type",
            GetAdvectionFactory().GetClassDescription(AdvectionType));
    }

    if (m_projectionType == MultiRegions::eGalerkin)
    {
        AddSummaryItem(s, "Projection Type", "Continuous Galerkin");
    }
    else if (m_projectionType == MultiRegions::eDiscontinuous)
    {
        AddSummaryItem(s, "Projection Type", "Discontinuous Galerkin");
    }
    else if (m_projectionType == MultiRegions::eMixed_CG_Discontinuous)
    {
        AddSummaryItem(s, "Projection Type",
                       "Mixed Continuous Galerkin and Discontinuous");
    }

    if (m_session->DefinesSolverInfo("DiffusionType"))
    {
        std::string DiffusionType;
        DiffusionType = m_session->GetSolverInfo("DiffusionType");
        AddSummaryItem(
            s, "Diffusion Type",
            GetDiffusionFactory().GetClassDescription(DiffusionType));
    }
>>>>>>> 6a3e03cf
}

Array<OneD, bool> EquationSystem::v_GetSystemSingularChecks()
{
    return Array<OneD, bool>(m_session->GetVariables().size(), false);
}

MultiRegions::ExpListSharedPtr EquationSystem::v_GetPressure()
{
    ASSERTL0(false, "This function is not valid for the Base class");
    MultiRegions::ExpListSharedPtr null;
    return null;
}

void EquationSystem::v_ExtraFldOutput(
    std::vector<Array<OneD, NekDouble>> &fieldcoeffs,
    std::vector<std::string> &variables)
{
    boost::ignore_unused(fieldcoeffs, variables);
}

} // namespace SolverUtils
} // namespace Nektar<|MERGE_RESOLUTION|>--- conflicted
+++ resolved
@@ -514,38 +514,6 @@
                         {
                             m_traceNormals[i] =
                                 Array<OneD, NekDouble>(GetTraceNpoints());
-<<<<<<< HEAD
-                        }
-
-                        m_fields[0]->GetTrace()->GetNormals(m_traceNormals);
-                        // Call the trace on all fields to ensure DG setup.
-                        for (i = 1; i < m_fields.size(); ++i)
-                        {
-                            m_fields[i]->GetTrace();
-                        }
-                    }
-                    break;
-                }
-                default:
-                    ASSERTL0(false, "Expansion dimension not recognised");
-                    break;
-            }
-        }
-        // Discontinuous field
-        else
-        {
-            switch (m_expdim)
-            {
-                case 1:
-                {
-                    if (m_HomogeneousType == eHomogeneous2D ||
-                        m_HomogeneousType == eHomogeneous3D)
-                    {
-                        const LibUtilities::PointsKey PkeyY(
-                            m_npointsY, LibUtilities::eFourierEvenlySpaced);
-                        const LibUtilities::BasisKey BkeyY(
-                            LibUtilities::eFourier, m_npointsY, PkeyY);
-=======
                         }
 
                         m_fields[0]->GetTrace()->GetNormals(m_traceNormals);
@@ -605,47 +573,6 @@
 
                     break;
                 }
-                case 2:
-                {
-                    if (m_HomogeneousType == eHomogeneous1D)
-                    {
->>>>>>> 6a3e03cf
-                        const LibUtilities::PointsKey PkeyZ(
-                            m_npointsZ, LibUtilities::eFourierEvenlySpaced);
-                        const LibUtilities::BasisKey BkeyZ(
-                            LibUtilities::eFourier, m_npointsZ, PkeyZ);
-
-                        for (i = 0; i < m_fields.size(); i++)
-                        {
-                            m_fields[i] = MemoryManager<
-<<<<<<< HEAD
-                                MultiRegions ::DisContField3DHomogeneous2D>::
-                                AllocateSharedPtr(m_session, BkeyY, BkeyZ,
-                                                  m_LhomY, m_LhomZ, m_useFFT,
-=======
-                                MultiRegions ::DisContField3DHomogeneous1D>::
-                                AllocateSharedPtr(m_session, BkeyZ, m_LhomZ,
-                                                  m_useFFT,
->>>>>>> 6a3e03cf
-                                                  m_homogen_dealiasing, m_graph,
-                                                  m_session->GetVariable(i));
-                        }
-                    }
-                    else
-                    {
-                        for (i = 0; i < m_fields.size(); i++)
-                        {
-                            m_fields[i] =
-                                MemoryManager<MultiRegions::DisContField>::
-                                    AllocateSharedPtr(
-                                        m_session, m_graph,
-                                        m_session->GetVariable(i));
-                        }
-                    }
-
-                    break;
-                }
-<<<<<<< HEAD
                 case 2:
                 {
                     if (m_HomogeneousType == eHomogeneous1D)
@@ -753,43 +680,6 @@
             }
 
             m_fields[0]->GetTrace()->GetNormals(m_traceNormals);
-=======
-                case 3:
-                {
-                    if (m_HomogeneousType == eHomogeneous3D)
-                    {
-                        ASSERTL0(
-                            false,
-                            "3D fully periodic problems not implemented yet");
-                    }
-                    else
-                    {
-                        for (i = 0; i < m_fields.size(); i++)
-                        {
-                            m_fields[i] =
-                                MemoryManager<MultiRegions::DisContField>::
-                                    AllocateSharedPtr(
-                                        m_session, m_graph,
-                                        m_session->GetVariable(i));
-                        }
-                    }
-                    break;
-                }
-                default:
-                    ASSERTL0(false, "Expansion dimension not recognised");
-                    break;
-            }
-
-            // Setting up the normals
-            m_traceNormals = Array<OneD, Array<OneD, NekDouble>>(m_spacedim);
-
-            for (i = 0; i < m_spacedim; ++i)
-            {
-                m_traceNormals[i] =
-                    Array<OneD, NekDouble>(GetTraceNpoints(), 0.0);
-            }
-
-            m_fields[0]->GetTrace()->GetNormals(m_traceNormals);
         }
         // Zero all physical fields initially
         ZeroPhysFields();
@@ -910,70 +800,14 @@
         else
         {
             L2error = m_fields[field]->L2(m_fields[field]->GetPhys());
->>>>>>> 6a3e03cf
-        }
-        // Zero all physical fields initially
-        ZeroPhysFields();
-    }
-
-<<<<<<< HEAD
-    // Set Default Parameter
-    m_session->LoadParameter("Time", m_time, 0.0);
-    m_session->LoadParameter("TimeStep", m_timestep, 0.0);
-    m_session->LoadParameter("NumSteps", m_steps, 0);
-    m_session->LoadParameter("IO_CheckSteps", m_checksteps, 0);
-    m_session->LoadParameter("IO_CheckTime", m_checktime, 0.0);
-    m_session->LoadParameter("FinTime", m_fintime, 0);
-    m_session->LoadParameter("NumQuadPointsError", m_NumQuadPointsError, 0);
-
-    // Check uniqueness of checkpoint output
-    ASSERTL0((m_checktime == 0.0 && m_checksteps == 0) ||
-                 (m_checktime > 0.0 && m_checksteps == 0) ||
-                 (m_checktime == 0.0 && m_checksteps > 0),
-             "Only one of IO_CheckTime and IO_CheckSteps "
-             "should be set!");
-    m_session->LoadParameter("TimeIncrementFactor", m_TimeIncrementFactor, 1.0);
-
-    m_nchk = 0;
-}
-
-/**
- * @brief Destructor for class EquationSystem.
- */
-EquationSystem::~EquationSystem()
-{
-    LibUtilities::NekManager<LocalRegions::MatrixKey, DNekScalMat,
-                             LocalRegions::MatrixKey::opLess>::ClearManager();
-    LibUtilities::NekManager<LocalRegions::MatrixKey, DNekScalBlkMat,
-                             LocalRegions::MatrixKey::opLess>::ClearManager();
-}
-
-SessionFunctionSharedPtr EquationSystem::GetFunction(
-    std::string name, const MultiRegions::ExpListSharedPtr &field, bool cache)
-{
-    MultiRegions::ExpListSharedPtr vField = field;
-    if (!field)
-    {
-        vField = m_fields[0];
-    }
-
-    if (cache)
-    {
-        if ((m_sessionFunctions.find(name) == m_sessionFunctions.end()) ||
-            (m_sessionFunctions[name]->GetSession() != m_session) ||
-            (m_sessionFunctions[name]->GetExpansion() != vField))
-        {
-            m_sessionFunctions[name] =
-                MemoryManager<SessionFunction>::AllocateSharedPtr(
-                    m_session, vField, name, cache);
-=======
+        }
+
         if (Normalised == true)
         {
             Array<OneD, NekDouble> one(m_fields[field]->GetNpoints(), 1.0);
 
             NekDouble Vol = m_fields[field]->Integral(one);
             L2error       = sqrt(L2error * L2error / Vol);
->>>>>>> 6a3e03cf
         }
     }
     else
@@ -996,80 +830,6 @@
 {
     NekDouble Linferror = -1.0;
 
-<<<<<<< HEAD
-        return m_sessionFunctions[name];
-    }
-    else
-    {
-        return SessionFunctionSharedPtr(
-            new SessionFunction(m_session, vField, name, cache));
-    }
-}
-
-/**
- * If boundary conditions are time-dependent, they will be evaluated at
- * the time specified.
- * @param   time            The time at which to evaluate the BCs
- */
-void EquationSystem::SetBoundaryConditions(NekDouble time)
-{
-    std::string varName;
-    int nvariables = m_fields.size();
-    for (int i = 0; i < nvariables; ++i)
-    {
-        varName = m_session->GetVariable(i);
-        m_fields[i]->EvaluateBoundaryConditions(time, varName);
-    }
-}
-
-/**
- * Compute the error in the L2-norm.
- * @param   field           The field to compare.
- * @param   exactsoln       The exact solution to compare with.
- * @param   Normalised      Normalise L2-error.
- * @returns                 Error in the L2-norm.
- */
-NekDouble EquationSystem::v_L2Error(unsigned int field,
-                                    const Array<OneD, NekDouble> &exactsoln,
-                                    bool Normalised)
-{
-    NekDouble L2error = -1.0;
-
-    if (m_NumQuadPointsError == 0)
-    {
-        if (m_fields[field]->GetPhysState() == false)
-        {
-            m_fields[field]->BwdTrans(m_fields[field]->GetCoeffs(),
-                                      m_fields[field]->UpdatePhys());
-        }
-
-        if (exactsoln.size())
-        {
-            L2error =
-                m_fields[field]->L2(m_fields[field]->GetPhys(), exactsoln);
-        }
-        else if (m_session->DefinesFunction("ExactSolution"))
-        {
-            Array<OneD, NekDouble> exactsoln(m_fields[field]->GetNpoints());
-
-            GetFunction("ExactSolution")
-                ->Evaluate(m_session->GetVariable(field), exactsoln, m_time);
-
-            L2error =
-                m_fields[field]->L2(m_fields[field]->GetPhys(), exactsoln);
-        }
-        else
-        {
-            L2error = m_fields[field]->L2(m_fields[field]->GetPhys());
-        }
-
-        if (Normalised == true)
-        {
-            Array<OneD, NekDouble> one(m_fields[field]->GetNpoints(), 1.0);
-
-            NekDouble Vol = m_fields[field]->Integral(one);
-            L2error       = sqrt(L2error * L2error / Vol);
-=======
     if (m_NumQuadPointsError == 0)
     {
         if (m_fields[field]->GetPhysState() == false)
@@ -1241,37 +1001,10 @@
                             ->Describe(varName, domain)
                      << endl;
             }
->>>>>>> 6a3e03cf
         }
     }
     else
     {
-<<<<<<< HEAD
-        Array<OneD, NekDouble> L2INF(2);
-        L2INF   = ErrorExtraPoints(field);
-        L2error = L2INF[0];
-    }
-    return L2error;
-}
-
-/**
- * Compute the error in the L_inf-norm
- * @param   field           The field to compare.
- * @param   exactsoln       The exact solution to compare with.
- * @returns                 Error in the L_inft-norm.
- */
-NekDouble EquationSystem::v_LinfError(unsigned int field,
-                                      const Array<OneD, NekDouble> &exactsoln)
-{
-    NekDouble Linferror = -1.0;
-
-    if (m_NumQuadPointsError == 0)
-    {
-        if (m_fields[field]->GetPhysState() == false)
-        {
-            m_fields[field]->BwdTrans(m_fields[field]->GetCoeffs(),
-                                      m_fields[field]->UpdatePhys());
-=======
         int nq = m_fields[0]->GetNpoints();
         for (int i = 0; i < m_fields.size(); i++)
         {
@@ -1284,190 +1017,6 @@
                 cout << "  - Field " << m_session->GetVariable(i)
                      << ": 0 (default)" << endl;
             }
->>>>>>> 6a3e03cf
-        }
-    }
-
-<<<<<<< HEAD
-        if (exactsoln.size())
-        {
-            Linferror =
-                m_fields[field]->Linf(m_fields[field]->GetPhys(), exactsoln);
-        }
-        else if (m_session->DefinesFunction("ExactSolution"))
-        {
-            Array<OneD, NekDouble> exactsoln(m_fields[field]->GetNpoints());
-
-            GetFunction("ExactSolution")
-                ->Evaluate(m_session->GetVariable(field), exactsoln, m_time);
-
-            Linferror =
-                m_fields[field]->Linf(m_fields[field]->GetPhys(), exactsoln);
-        }
-        else
-        {
-            Linferror = m_fields[field]->Linf(m_fields[field]->GetPhys());
-        }
-    }
-    else
-    {
-        Array<OneD, NekDouble> L2INF(2);
-        L2INF     = ErrorExtraPoints(field);
-        Linferror = L2INF[1];
-    }
-
-    return Linferror;
-}
-
-/**
- * Compute the error in the L2-norm, L-inf for a larger number of
- * quadrature points.
- * @param   field              The field to compare.
- * @returns                    Error in the L2-norm and L-inf norm.
- */
-Array<OneD, NekDouble> EquationSystem::ErrorExtraPoints(unsigned int field)
-{
-    int NumModes = GetNumExpModes();
-    Array<OneD, NekDouble> L2INF(2);
-
-    const LibUtilities::PointsKey PkeyT1(m_NumQuadPointsError,
-                                         LibUtilities::eGaussLobattoLegendre);
-    const LibUtilities::PointsKey PkeyT2(m_NumQuadPointsError,
-                                         LibUtilities::eGaussRadauMAlpha1Beta0);
-    const LibUtilities::PointsKey PkeyQ1(m_NumQuadPointsError,
-                                         LibUtilities::eGaussLobattoLegendre);
-    const LibUtilities::PointsKey PkeyQ2(m_NumQuadPointsError,
-                                         LibUtilities::eGaussLobattoLegendre);
-    const LibUtilities::BasisKey BkeyT1(LibUtilities::eModified_A, NumModes,
-                                        PkeyT1);
-    const LibUtilities::BasisKey BkeyT2(LibUtilities::eModified_B, NumModes,
-                                        PkeyT2);
-    const LibUtilities::BasisKey BkeyQ1(LibUtilities::eModified_A, NumModes,
-                                        PkeyQ1);
-    const LibUtilities::BasisKey BkeyQ2(LibUtilities::eModified_A, NumModes,
-                                        PkeyQ2);
-
-    LibUtilities::BasisKeyVector Tkeys, Qkeys;
-
-    // make a copy of the ExpansionInfoMap
-    SpatialDomains::ExpansionInfoMap NewExpInfo = m_graph->GetExpansionInfo();
-    SpatialDomains::ExpansionInfoMapShPtr ExpInfo =
-        MemoryManager<SpatialDomains::ExpansionInfoMap>::AllocateSharedPtr(
-            NewExpInfo);
-
-    // reset new graph with new keys
-    Tkeys.push_back(BkeyT1);
-    Tkeys.push_back(BkeyT2);
-    m_graph->ResetExpansionInfoToBasisKey(ExpInfo, LibUtilities::eTriangle,
-                                          Tkeys);
-    Qkeys.push_back(BkeyQ1);
-    Qkeys.push_back(BkeyQ2);
-    m_graph->ResetExpansionInfoToBasisKey(ExpInfo, LibUtilities::eQuadrilateral,
-                                          Qkeys);
-
-    MultiRegions::ExpListSharedPtr ErrorExp =
-        MemoryManager<MultiRegions::ExpList>::AllocateSharedPtr(m_session,
-                                                                NewExpInfo);
-
-    int ErrorCoordim = ErrorExp->GetCoordim(0);
-    int ErrorNq      = ErrorExp->GetTotPoints();
-
-    Array<OneD, NekDouble> ErrorXc0(ErrorNq, 0.0);
-    Array<OneD, NekDouble> ErrorXc1(ErrorNq, 0.0);
-    Array<OneD, NekDouble> ErrorXc2(ErrorNq, 0.0);
-
-    switch (ErrorCoordim)
-    {
-        case 1:
-            ErrorExp->GetCoords(ErrorXc0);
-            break;
-        case 2:
-            ErrorExp->GetCoords(ErrorXc0, ErrorXc1);
-            break;
-        case 3:
-            ErrorExp->GetCoords(ErrorXc0, ErrorXc1, ErrorXc2);
-            break;
-    }
-    LibUtilities::EquationSharedPtr exSol =
-        m_session->GetFunction("ExactSolution", field);
-
-    // Evaluate the exact solution
-    Array<OneD, NekDouble> ErrorSol(ErrorNq);
-
-    exSol->Evaluate(ErrorXc0, ErrorXc1, ErrorXc2, m_time, ErrorSol);
-
-    // Calcualte spectral/hp approximation on the quadrature points
-    // of this new expansion basis
-    ErrorExp->BwdTrans_IterPerExp(m_fields[field]->GetCoeffs(),
-                                  ErrorExp->UpdatePhys());
-
-    L2INF[0] = ErrorExp->L2(ErrorExp->GetPhys(), ErrorSol);
-    L2INF[1] = ErrorExp->Linf(ErrorExp->GetPhys(), ErrorSol);
-
-    return L2INF;
-}
-
-/**
- * Set the physical fields based on a restart file, or a function
- * describing the initial condition given in the session.
- * @param  initialtime           Time at which to evaluate the function.
- * @param  dumpInitialConditions Write the initial condition to file?
- */
-void EquationSystem::v_SetInitialConditions(NekDouble initialtime,
-                                            bool dumpInitialConditions,
-                                            const int domain)
-{
-    boost::ignore_unused(initialtime);
-
-    if (m_session->GetComm()->GetRank() == 0)
-    {
-        cout << "Initial Conditions:" << endl;
-    }
-
-    if (m_session->DefinesFunction("InitialConditions"))
-    {
-        GetFunction("InitialConditions")
-            ->Evaluate(m_session->GetVariables(), m_fields, m_time, domain);
-        // Enforce C0 Continutiy of initial condiiton
-        if ((m_projectionType == MultiRegions::eGalerkin) ||
-            (m_projectionType == MultiRegions::eMixed_CG_Discontinuous))
-        {
-            for (int i = 0; i < m_fields.size(); ++i)
-            {
-                m_fields[i]->LocalToGlobal();
-                m_fields[i]->GlobalToLocal();
-                m_fields[i]->BwdTrans(m_fields[i]->GetCoeffs(),
-                                      m_fields[i]->UpdatePhys());
-            }
-        }
-
-        if (m_session->GetComm()->GetRank() == 0)
-        {
-
-            for (int i = 0; i < m_fields.size(); ++i)
-            {
-                std::string varName = m_session->GetVariable(i);
-                cout << "  - Field " << varName << ": "
-                     << GetFunction("InitialConditions")
-                            ->Describe(varName, domain)
-                     << endl;
-            }
-        }
-    }
-    else
-    {
-        int nq = m_fields[0]->GetNpoints();
-        for (int i = 0; i < m_fields.size(); i++)
-        {
-            Vmath::Zero(nq, m_fields[i]->UpdatePhys(), 1);
-            m_fields[i]->SetPhysState(true);
-            Vmath::Zero(m_fields[i]->GetNcoeffs(), m_fields[i]->UpdateCoeffs(),
-                        1);
-            if (m_session->GetComm()->GetRank() == 0)
-            {
-                cout << "  - Field " << m_session->GetVariable(i)
-                     << ": 0 (default)" << endl;
-            }
         }
     }
 
@@ -1880,417 +1429,6 @@
         AddSummaryItem(s, "Num. Processes", m_session->GetComm()->GetSize());
     }
 
-=======
-    if (dumpInitialConditions && m_checksteps && m_nchk == 0)
-    {
-        Checkpoint_Output(m_nchk);
-    }
-    ++m_nchk;
-}
-
-void EquationSystem::v_EvaluateExactSolution(unsigned int field,
-                                             Array<OneD, NekDouble> &outfield,
-                                             const NekDouble time)
-{
-    ASSERTL0(outfield.size() == m_fields[field]->GetNpoints(),
-             "ExactSolution array size mismatch.");
-    Vmath::Zero(outfield.size(), outfield, 1);
-    if (m_session->DefinesFunction("ExactSolution"))
-    {
-        GetFunction("ExactSolution")
-            ->Evaluate(m_session->GetVariable(field), outfield, time);
-    }
-}
-
-/**
- * By default, nothing needs initialising at the EquationSystem level.
- */
-void EquationSystem::v_DoInitialise()
-{
-}
-
-/**
- *
- */
-void EquationSystem::v_DoSolve()
-{
-}
-
-/**
- * Virtual function to define if operator in DoSolve is
- * negated with regard to the strong form. This is currently
- * only used in Arnoldi solves. Default is false.
- */
-bool EquationSystem::v_NegatedOp(void)
-{
-    return false;
-}
-
-/**
- *
- */
-void EquationSystem::v_TransCoeffToPhys()
-{
-}
-
-/**
- *
- */
-void EquationSystem::v_TransPhysToCoeff()
-{
-}
-
-/// Virtual function for generating summary information.
-void EquationSystem::v_GenerateSummary(SummaryList &l)
-{
-    SessionSummary(l);
-}
-
-/**
- * Write the field data to file. The file is named according to the
- * session name with the extension .fld appended.
- */
-void EquationSystem::v_Output(void)
-{
-    WriteFld(m_sessionName + ".fld");
-}
-
-/**
- * Zero the physical fields.
- */
-void EquationSystem::ZeroPhysFields(void)
-{
-    for (int i = 0; i < m_fields.size(); i++)
-    {
-        Vmath::Zero(m_fields[i]->GetNpoints(), m_fields[i]->UpdatePhys(), 1);
-    }
-}
-
-/**
- * FwdTrans the m_fields members
- */
-void EquationSystem::FwdTransFields(void)
-{
-    for (int i = 0; i < m_fields.size(); i++)
-    {
-        m_fields[i]->FwdTrans(m_fields[i]->GetPhys(),
-                              m_fields[i]->UpdateCoeffs());
-        m_fields[i]->SetPhysState(false);
-    }
-}
-
-/**
- * Write the n-th checkpoint file.
- * @param   n   The index of the checkpoint file.
- */
-void EquationSystem::Checkpoint_Output(const int n)
-{
-    std::string outname =
-        m_sessionName + "_" + boost::lexical_cast<std::string>(n);
-    WriteFld(outname + ".chk");
-}
-
-/**
- * Write the n-th checkpoint file.
- * @param   n   The index of the checkpoint file.
- */
-void EquationSystem::Checkpoint_Output(
-    const int n, MultiRegions::ExpListSharedPtr &field,
-    std::vector<Array<OneD, NekDouble>> &fieldcoeffs,
-    std::vector<std::string> &variables)
-{
-    std::string outname =
-        m_sessionName + "_" + boost::lexical_cast<std::string>(n);
-    WriteFld(outname, field, fieldcoeffs, variables);
-}
-
-/**
- * Write the n-th base flow into a .chk file
- * @param   n   The index of the base flow file.
- */
-void EquationSystem::Checkpoint_BaseFlow(const int n)
-{
-    std::string outname =
-        m_sessionName + "_BaseFlow_" + boost::lexical_cast<std::string>(n);
-
-    WriteFld(outname + ".chk");
-}
-
-/**
- * Writes the field data to a file with the given filename.
- * @param   outname     Filename to write to.
- */
-void EquationSystem::WriteFld(const std::string &outname)
-{
-    std::vector<Array<OneD, NekDouble>> fieldcoeffs(m_fields.size());
-    std::vector<std::string> variables(m_fields.size());
-
-    for (int i = 0; i < m_fields.size(); ++i)
-    {
-        if (m_fields[i]->GetNcoeffs() == m_fields[0]->GetNcoeffs())
-        {
-            fieldcoeffs[i] = m_fields[i]->UpdateCoeffs();
-        }
-        else
-        {
-            fieldcoeffs[i] = Array<OneD, NekDouble>(m_fields[0]->GetNcoeffs());
-            m_fields[0]->ExtractCoeffsToCoeffs(
-                m_fields[i], m_fields[i]->GetCoeffs(), fieldcoeffs[i]);
-        }
-        variables[i] = m_boundaryConditions->GetVariable(i);
-    }
-
-    ExtraFldOutput(fieldcoeffs, variables);
-
-    WriteFld(outname, m_fields[0], fieldcoeffs, variables);
-}
-
-/**
- * Writes the field data to a file with the given filename.
- * @param   outname         Filename to write to.
- * @param   field           ExpList on which data is based.
- * @param   fieldcoeffs     An array of array of expansion coefficients.
- * @param   variables       An array of variable names.
- */
-void EquationSystem::WriteFld(const std::string &outname,
-                              MultiRegions::ExpListSharedPtr &field,
-                              std::vector<Array<OneD, NekDouble>> &fieldcoeffs,
-                              std::vector<std::string> &variables)
-{
-    std::vector<LibUtilities::FieldDefinitionsSharedPtr> FieldDef =
-        field->GetFieldDefinitions();
-    std::vector<std::vector<NekDouble>> FieldData(FieldDef.size());
-
-    // Copy Data into FieldData and set variable
-    for (int j = 0; j < fieldcoeffs.size(); ++j)
-    {
-        for (int i = 0; i < FieldDef.size(); ++i)
-        {
-            // Could do a search here to find correct variable
-            FieldDef[i]->m_fields.push_back(variables[j]);
-            field->AppendFieldData(FieldDef[i], FieldData[i], fieldcoeffs[j]);
-        }
-    }
-
-    // Update time in field info if required
-    if (m_fieldMetaDataMap.find("Time") != m_fieldMetaDataMap.end())
-    {
-        m_fieldMetaDataMap["Time"] = boost::lexical_cast<std::string>(m_time);
-    }
-
-    // Update step in field info if required
-    if (m_fieldMetaDataMap.find("ChkFileNum") != m_fieldMetaDataMap.end())
-    {
-        m_fieldMetaDataMap["ChkFileNum"] =
-            boost::lexical_cast<std::string>(m_nchk);
-    }
-
-    // If necessary, add mapping information to metadata
-    //      and output mapping coordinates
-    Array<OneD, MultiRegions::ExpListSharedPtr> fields(1);
-    fields[0] = field;
-    GlobalMapping::MappingSharedPtr mapping =
-        GlobalMapping::Mapping::Load(m_session, fields);
-    LibUtilities::FieldMetaDataMap fieldMetaDataMap(m_fieldMetaDataMap);
-    mapping->Output(fieldMetaDataMap, outname);
-
-    // If necessary, add informaton for moving frame reference to metadata
-    if (m_fieldMetaDataMap.find("Theta_x") != m_fieldMetaDataMap.end())
-    {
-        // if one theta exists, add all three thetas
-        std::vector<std::string> vSuffix = {"_x", "_y", "_z"};
-        for (int i = 0; i < 3; ++i)
-        {
-            std::string sTheta = "Theta" + vSuffix[i];
-            m_fieldMetaDataMap[sTheta] =
-                boost::lexical_cast<std::string>(m_movingFrameTheta[i]);
-        }
-    }
-
-#ifdef NEKTAR_DISABLE_BACKUPS
-    bool backup = false;
-#else
-    bool backup = true;
-#endif
-
-    m_fld->Write(outname, FieldDef, FieldData, fieldMetaDataMap, backup);
-}
-
-/**
- * Import field from infile and load into \a m_fields. This routine will
- * also perform a \a BwdTrans to ensure data is in both the physical and
- * coefficient storage.
- * @param   infile  Filename to read.
- */
-void EquationSystem::ImportFld(
-    const std::string &infile,
-    Array<OneD, MultiRegions::ExpListSharedPtr> &pFields)
-{
-    std::vector<LibUtilities::FieldDefinitionsSharedPtr> FieldDef;
-    std::vector<std::vector<NekDouble>> FieldData;
-    LibUtilities::FieldIOSharedPtr field_fld =
-        LibUtilities::FieldIO::CreateForFile(m_session, infile);
-    field_fld->Import(infile, FieldDef, FieldData);
-
-    // Copy FieldData into m_fields
-    for (int j = 0; j < pFields.size(); ++j)
-    {
-        Vmath::Zero(pFields[j]->GetNcoeffs(), pFields[j]->UpdateCoeffs(), 1);
-
-        for (int i = 0; i < FieldDef.size(); ++i)
-        {
-            ASSERTL1(FieldDef[i]->m_fields[j] == m_session->GetVariable(j),
-                     std::string("Order of ") + infile +
-                         std::string(" data and that defined in "
-                                     "m_boundaryconditions differs"));
-
-            pFields[j]->ExtractDataToCoeffs(FieldDef[i], FieldData[i],
-                                            FieldDef[i]->m_fields[j],
-                                            pFields[j]->UpdateCoeffs());
-        }
-        pFields[j]->BwdTrans(pFields[j]->GetCoeffs(), pFields[j]->UpdatePhys());
-    }
-}
-
-/**
- * Import field from infile and load into \a m_fields. This routine will
- * also perform a \a BwdTrans to ensure data is in both the physical and
- * coefficient storage.
- * @param   infile  Filename to read.
- * If optionan \a ndomains is specified it assumes we loop over nodmains
- * for each nvariables.
- */
-void EquationSystem::ImportFldToMultiDomains(
-    const std::string &infile,
-    Array<OneD, MultiRegions::ExpListSharedPtr> &pFields, const int ndomains)
-{
-    std::vector<LibUtilities::FieldDefinitionsSharedPtr> FieldDef;
-    std::vector<std::vector<NekDouble>> FieldData;
-
-    LibUtilities::Import(infile, FieldDef, FieldData);
-
-    int nvariables = GetNvariables();
-
-    ASSERTL0(
-        ndomains * nvariables == pFields.size(),
-        "Number of fields does not match the number of variables and domains");
-
-    // Copy FieldData into m_fields
-    for (int j = 0; j < ndomains; ++j)
-    {
-        for (int i = 0; i < nvariables; ++i)
-        {
-            Vmath::Zero(pFields[j * nvariables + i]->GetNcoeffs(),
-                        pFields[j * nvariables + i]->UpdateCoeffs(), 1);
-
-            for (int n = 0; n < FieldDef.size(); ++n)
-            {
-                ASSERTL1(FieldDef[n]->m_fields[i] == m_session->GetVariable(i),
-                         std::string("Order of ") + infile +
-                             std::string(" data and that defined in "
-                                         "m_boundaryconditions differs"));
-
-                pFields[j * nvariables + i]->ExtractDataToCoeffs(
-                    FieldDef[n], FieldData[n], FieldDef[n]->m_fields[i],
-                    pFields[j * nvariables + i]->UpdateCoeffs());
-            }
-            pFields[j * nvariables + i]->BwdTrans(
-                pFields[j * nvariables + i]->GetCoeffs(),
-                pFields[j * nvariables + i]->UpdatePhys());
-        }
-    }
-}
-
-/**
- * Import field from infile and load into \a pField. This routine will
- * also perform a \a BwdTrans to ensure data is in both the physical and
- * coefficient storage.
- */
-void EquationSystem::ImportFld(const std::string &infile,
-                               MultiRegions::ExpListSharedPtr &pField,
-                               std::string &pFieldName)
-{
-    std::vector<LibUtilities::FieldDefinitionsSharedPtr> FieldDef;
-    std::vector<std::vector<NekDouble>> FieldData;
-
-    LibUtilities::FieldIOSharedPtr field_fld =
-        LibUtilities::FieldIO::CreateForFile(m_session, infile);
-    field_fld->Import(infile, FieldDef, FieldData);
-    int idx = -1;
-
-    Vmath::Zero(pField->GetNcoeffs(), pField->UpdateCoeffs(), 1);
-
-    for (int i = 0; i < FieldDef.size(); ++i)
-    {
-        // find the index of the required field in the file.
-        for (int j = 0; j < FieldData.size(); ++j)
-        {
-            if (FieldDef[i]->m_fields[j] == pFieldName)
-            {
-                idx = j;
-            }
-        }
-        ASSERTL1(idx >= 0, "Field " + pFieldName + " not found.");
-
-        pField->ExtractDataToCoeffs(FieldDef[i], FieldData[i],
-                                    FieldDef[i]->m_fields[idx],
-                                    pField->UpdateCoeffs());
-    }
-    pField->BwdTrans(pField->GetCoeffs(), pField->UpdatePhys());
-}
-
-/**
- * Import field from infile and load into the array \a coeffs.
- *
- * @param infile   Filename to read.
- * @param fieldStr an array of string identifying fields to be imported
- * @param coeffs   array of array of coefficients to store imported data
- */
-void EquationSystem::ImportFld(const std::string &infile,
-                               std::vector<std::string> &fieldStr,
-                               Array<OneD, Array<OneD, NekDouble>> &coeffs)
-{
-
-    ASSERTL0(fieldStr.size() <= coeffs.size(),
-             "length of fieldstr should be the same as pFields");
-
-    std::vector<LibUtilities::FieldDefinitionsSharedPtr> FieldDef;
-    std::vector<std::vector<NekDouble>> FieldData;
-
-    LibUtilities::FieldIOSharedPtr field_fld =
-        LibUtilities::FieldIO::CreateForFile(m_session, infile);
-    field_fld->Import(infile, FieldDef, FieldData);
-
-    // Copy FieldData into m_fields
-    for (int j = 0; j < fieldStr.size(); ++j)
-    {
-        Vmath::Zero(coeffs[j].size(), coeffs[j], 1);
-        for (int i = 0; i < FieldDef.size(); ++i)
-        {
-            m_fields[0]->ExtractDataToCoeffs(FieldDef[i], FieldData[i],
-                                             fieldStr[j], coeffs[j]);
-        }
-    }
-}
-
-/**
- * Write out a summary of the session data.
- * @param   out         Output stream to write data to.
- */
-void EquationSystem::SessionSummary(SummaryList &s)
-{
-    AddSummaryItem(s, "EquationType", m_session->GetSolverInfo("EQTYPE"));
-    AddSummaryItem(s, "Session Name", m_sessionName);
-    AddSummaryItem(s, "Spatial Dim.", m_spacedim);
-    AddSummaryItem(s, "Max SEM Exp. Order",
-                   m_fields[0]->EvalBasisNumModesMax());
-
-    if (m_session->GetComm()->GetSize() > 1)
-    {
-        AddSummaryItem(s, "Num. Processes", m_session->GetComm()->GetSize());
-    }
-
->>>>>>> 6a3e03cf
     if (m_HomogeneousType == eHomogeneous1D)
     {
         AddSummaryItem(s, "Quasi-3D", "Homogeneous in z-direction");
@@ -2331,7 +1469,6 @@
         AddSummaryItem(s, "Riemann Solver",
                        m_session->GetSolverInfo("UpwindType"));
     }
-<<<<<<< HEAD
 
     if (m_session->DefinesSolverInfo("AdvectionType"))
     {
@@ -2364,21 +1501,6 @@
             s, "Diffusion Type",
             GetDiffusionFactory().GetClassDescription(DiffusionType));
     }
-=======
-
-    if (m_session->DefinesSolverInfo("AdvectionType"))
-    {
-        std::string AdvectionType;
-        AdvectionType = m_session->GetSolverInfo("AdvectionType");
-        AddSummaryItem(
-            s, "Advection Type",
-            GetAdvectionFactory().GetClassDescription(AdvectionType));
-    }
-
-    if (m_projectionType == MultiRegions::eGalerkin)
-    {
-        AddSummaryItem(s, "Projection Type", "Continuous Galerkin");
-    }
     else if (m_projectionType == MultiRegions::eDiscontinuous)
     {
         AddSummaryItem(s, "Projection Type", "Discontinuous Galerkin");
@@ -2397,7 +1519,11 @@
             s, "Diffusion Type",
             GetDiffusionFactory().GetClassDescription(DiffusionType));
     }
->>>>>>> 6a3e03cf
+}
+
+Array<OneD, bool> EquationSystem::v_GetSystemSingularChecks()
+{
+    return Array<OneD, bool>(m_session->GetVariables().size(), false);
 }
 
 Array<OneD, bool> EquationSystem::v_GetSystemSingularChecks()
