--- conflicted
+++ resolved
@@ -844,15 +844,6 @@
                                 idx = j;
                             }
                         }
-<<<<<<< HEAD
-                    }
-
-                    if (idx >= 0)
-                    {
-                        m_fields[0]->ExtractDataToCoeffs(
-                            FieldDef[i], FieldData[i],
-                            FieldDef[i]->m_fields[idx], vCoeffs);
-=======
 
                         if (idx >= 0)
                         {
@@ -888,7 +879,6 @@
                     {
                         //  found, re-use
                         ptsField->SetWeights(m_interpWeights[weightsKey], m_interpInds[weightsKey]);
->>>>>>> 2383841b
                     }
                     else
                     {
