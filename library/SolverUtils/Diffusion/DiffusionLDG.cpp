///////////////////////////////////////////////////////////////////////////////
//
// File: DiffusionLDG.cpp
//
// For more information, please see: http://www.nektar.info
//
// The MIT License
//
// Copyright (c) 2006 Division of Applied Mathematics, Brown University (USA),
// Department of Aeronautics, Imperial College London (UK), and Scientific
// Computing and Imaging Institute, University of Utah (USA).
//
// Permission is hereby granted, free of charge, to any person obtaining a
// copy of this software and associated documentation files (the "Software"),
// to deal in the Software without restriction, including without limitation
// the rights to use, copy, modify, merge, publish, distribute, sublicense,
// and/or sell copies of the Software, and to permit persons to whom the
// Software is furnished to do so, subject to the following conditions:
//
// The above copyright notice and this permission notice shall be included
// in all copies or substantial portions of the Software.
//
// THE SOFTWARE IS PROVIDED "AS IS", WITHOUT WARRANTY OF ANY KIND, EXPRESS
// OR IMPLIED, INCLUDING BUT NOT LIMITED TO THE WARRANTIES OF MERCHANTABILITY,
// FITNESS FOR A PARTICULAR PURPOSE AND NONINFRINGEMENT. IN NO EVENT SHALL
// THE AUTHORS OR COPYRIGHT HOLDERS BE LIABLE FOR ANY CLAIM, DAMAGES OR OTHER
// LIABILITY, WHETHER IN AN ACTION OF CONTRACT, TORT OR OTHERWISE, ARISING
// FROM, OUT OF OR IN CONNECTION WITH THE SOFTWARE OR THE USE OR OTHER
// DEALINGS IN THE SOFTWARE.
//
// Description: LDG diffusion class.
//
///////////////////////////////////////////////////////////////////////////////

#include <iomanip>
#include <iostream>

#include <boost/algorithm/string/predicate.hpp>

#include <SolverUtils/Diffusion/DiffusionLDG.h>

namespace Nektar
{
namespace SolverUtils
{
std::string DiffusionLDG::type =
    GetDiffusionFactory().RegisterCreatorFunction("LDG", DiffusionLDG::create);

DiffusionLDG::DiffusionLDG()
{
}

void DiffusionLDG::v_InitObject(
    LibUtilities::SessionReaderSharedPtr pSession,
    Array<OneD, MultiRegions::ExpListSharedPtr> pFields)
{
    m_session = pSession;

    m_session->LoadSolverInfo("ShockCaptureType", m_shockCaptureType, "Off");

    // Set up penalty term for LDG
    m_session->LoadParameter("LDGc11", m_C11, 1.0);

    // Setting up the normals
    std::size_t nDim      = pFields[0]->GetCoordim(0);
    std::size_t nTracePts = pFields[0]->GetTrace()->GetTotPoints();

    m_traceNormals = Array<OneD, Array<OneD, NekDouble>>{nDim};
    for (std::size_t i = 0; i < nDim; ++i)
    {
        m_traceNormals[i] = Array<OneD, NekDouble>{nTracePts};
    }
    pFields[0]->GetTrace()->GetNormals(m_traceNormals);
}

void DiffusionLDG::v_Diffuse(
    const std::size_t nConvectiveFields,
    const Array<OneD, MultiRegions::ExpListSharedPtr> &fields,
    const Array<OneD, Array<OneD, NekDouble>> &inarray,
    Array<OneD, Array<OneD, NekDouble>> &outarray,
    const Array<OneD, Array<OneD, NekDouble>> &pFwd,
    const Array<OneD, Array<OneD, NekDouble>> &pBwd)
{
    std::size_t nDim      = fields[0]->GetCoordim(0);
    std::size_t nPts      = fields[0]->GetTotPoints();
    std::size_t nCoeffs   = fields[0]->GetNcoeffs();
    std::size_t nTracePts = fields[0]->GetTrace()->GetTotPoints();

    Array<OneD, NekDouble> tmp{nCoeffs};
    Array<OneD, Array<OneD, Array<OneD, NekDouble>>> flux{nDim};
    Array<OneD, Array<OneD, Array<OneD, NekDouble>>> qfield{nDim};

    for (std::size_t j = 0; j < nDim; ++j)
    {
        qfield[j] = Array<OneD, Array<OneD, NekDouble>>{nConvectiveFields};
        flux[j]   = Array<OneD, Array<OneD, NekDouble>>{nConvectiveFields};

        for (std::size_t i = 0; i < nConvectiveFields; ++i)
        {
            qfield[j][i] = Array<OneD, NekDouble>{nPts, 0.0};
            flux[j][i]   = Array<OneD, NekDouble>{nTracePts, 0.0};
        }
    }

<<<<<<< HEAD
            if (m_ArtificialDiffusionVector)
            {
                Array<OneD, NekDouble> muvar(nPts, 0.0);
                m_ArtificialDiffusionVector(inarray, muvar);

                int numConvFields = nConvectiveFields;

                for (j = 0; j < nDim; ++j)
                {
                    for (i = 0; i < numConvFields; ++i)
                    {
                        Vmath::Vmul(nPts,qfield[j][i],1,muvar,1,qfield[j][i],1);
                    }
                }

                Array<OneD, NekDouble> FwdMuVar(nTracePts, 0.0);
                Array<OneD, NekDouble> BwdMuVar(nTracePts, 0.0);

                fields[0]->GetFwdBwdTracePhys(muvar,FwdMuVar,BwdMuVar);

                int nBndRegions = fields[0]->GetBndCondExpansions().
                    num_elements();
                int cnt = 0;

                for (i = 0; i < nBndRegions; ++i)
                {
                    if (fields[0]->GetBndConditions()[i]->GetBoundaryConditionType()
                        == SpatialDomains::ePeriodic)
                    {
                        continue;
                    }

                    // Number of boundary expansion related to that region
                    int nBndEdges = fields[0]->
                        GetBndCondExpansions()[i]->GetExpSize();

                    // Weakly impose boundary conditions by modifying flux
                    // values
                    for (e = 0; e < nBndEdges ; ++e)
                    {
                        nBndEdgePts = fields[0]->GetBndCondExpansions()[i]
                            ->GetExp(e)->GetTotPoints();

                        int id2 = fields[0]->GetTrace()->GetPhys_Offset(
                            fields[0]->GetTraceMap()
                                ->GetBndCondIDToGlobalTraceID(cnt++));

                        for (k = 0; k < nBndEdgePts; ++k)
                        {
                            BwdMuVar[id2+k] = 0.0;
                        }
                    }
                }

                for(i = 0; i < numConvFields; ++i)
                {
                    for(k = 0; k < nTracePts; ++k)
                    {
                        flux[0][i][k] =
                            0.5 * (FwdMuVar[k] + BwdMuVar[k]) * flux[0][i][k];
                    }
                }
            }
=======
    // Compute q_{\eta} and q_{\xi}
    // Obtain numerical fluxes
>>>>>>> 483ce017

    NumFluxforScalar(fields, inarray, flux, pFwd, pBwd);

    for (std::size_t j = 0; j < nDim; ++j)
    {
        for (std::size_t i = 0; i < nConvectiveFields; ++i)
        {
            fields[i]->IProductWRTDerivBase(j, inarray[i], tmp);
            Vmath::Neg(nCoeffs, tmp, 1);
            fields[i]->AddTraceIntegral(flux[j][i], tmp);
            fields[i]->SetPhysState(false);
            fields[i]->MultiplyByElmtInvMass(tmp, tmp);
            fields[i]->BwdTrans(tmp, qfield[j][i]);
        }
    }

    // Initialize viscous tensor
    Array<OneD, Array<OneD, Array<OneD, NekDouble>>> viscTensor{nDim};
    for (std::size_t j = 0; j < nDim; ++j)
    {
        viscTensor[j] = Array<OneD, Array<OneD, NekDouble>>{nConvectiveFields};
        for (std::size_t i = 0; i < nConvectiveFields; ++i)
        {
            viscTensor[j][i] = Array<OneD, NekDouble>{nPts, 0.0};
        }
    }
    // Get viscous tensor
    m_fluxVector(inarray, qfield, viscTensor);

    // Compute u from q_{\eta} and q_{\xi}
    // Obtain numerical fluxes
    NumFluxforVector(fields, inarray, viscTensor, flux[0]);

    Array<OneD, Array<OneD, NekDouble>> qdbase{nDim};
    for (std::size_t i = 0; i < nConvectiveFields; ++i)
    {
        for (std::size_t j = 0; j < nDim; ++j)
        {
            qdbase[j] = viscTensor[j][i];
        }
        fields[i]->IProductWRTDerivBase(qdbase, tmp);

        // Evaulate  <\phi, \hat{F}\cdot n> - outarray[i]
        Vmath::Neg(nCoeffs, tmp, 1);
        fields[i]->AddTraceIntegral(flux[0][i], tmp);
        fields[i]->SetPhysState(false);
        fields[i]->MultiplyByElmtInvMass(tmp, tmp);
        fields[i]->BwdTrans(tmp, outarray[i]);
    }
}

void DiffusionLDG::NumFluxforScalar(
    const Array<OneD, MultiRegions::ExpListSharedPtr> &fields,
    const Array<OneD, Array<OneD, NekDouble>> &ufield,
    Array<OneD, Array<OneD, Array<OneD, NekDouble>>> &uflux,
    const Array<OneD, Array<OneD, NekDouble>> &pFwd,
    const Array<OneD, Array<OneD, NekDouble>> &pBwd)
{
    std::size_t nTracePts  = fields[0]->GetTrace()->GetTotPoints();
    std::size_t nvariables = fields.num_elements();
    std::size_t nDim       = fields[0]->GetCoordim(0);

    Array<OneD, NekDouble> Fwd{nTracePts};
    Array<OneD, NekDouble> Bwd{nTracePts};
    Array<OneD, NekDouble> fluxtemp{nTracePts, 0.0};

    // Get the sign of (v \cdot n), v = an arbitrary vector
    // Evaluate upwind flux:
    // uflux = \hat{u} \phi \cdot u = u^{(+,-)} n
    for (std::size_t i = 0; i < nvariables; ++i)
    {
        // Compute Fwd and Bwd value of ufield of i direction
        if (pFwd == NullNekDoubleArrayofArray ||
            pBwd == NullNekDoubleArrayofArray)
        {
            fields[i]->GetFwdBwdTracePhys(ufield[i], Fwd, Bwd);
        }
        else
        {
            Fwd = pFwd[i];
            Bwd = pBwd[i];
        }

        // Upwind
        Vmath::Vcopy(nTracePts, Fwd, 1, fluxtemp, 1);

<<<<<<< HEAD
            for (i = 0; i < nBndRegions; ++i)
            {
                if (fields[var]->GetBndConditions()[i]->
                    GetBoundaryConditionType() == SpatialDomains::ePeriodic)
                {
                    continue;
                }

                // Number of boundary expansion related to that region
                nBndEdges = fields[var]->
                GetBndCondExpansions()[i]->GetExpSize();

                // Weakly impose boundary conditions by modifying flux values
                for (e = 0; e < nBndEdges ; ++e)
                {
                    nBndEdgePts = fields[var]->
                    GetBndCondExpansions()[i]->GetExp(e)->GetTotPoints();

                    id1 = fields[var]->
                    GetBndCondExpansions()[i]->GetPhys_Offset(e);

                    id2 = fields[0]->GetTrace()->
                    GetPhys_Offset(fields[0]->GetTraceMap()->
                                   GetBndCondIDToGlobalTraceID(cnt++));

                    // For Dirichlet boundary condition: uflux = g_D
                    if (fields[var]->GetBndConditions()[i]->
                        GetBoundaryConditionType() == SpatialDomains::eDirichlet)
                    {
                        Vmath::Vcopy(nBndEdgePts,
                                     &(fields[var]->
                                       GetBndCondExpansions()[i]->
                                       GetPhys())[id1], 1,
                                     &penaltyflux[id2], 1);
                    }
                    // For Neumann boundary condition: uflux = u+
                    else if ((fields[var]->GetBndConditions()[i])->
                        GetBoundaryConditionType() == SpatialDomains::eNeumann)
                    {
                        Vmath::Vcopy(nBndEdgePts,
                                     &uplus[id2], 1,
                                     &penaltyflux[id2], 1);
                    }
                }
            }
=======
        // Imposing weak boundary condition with flux
        if (fields[0]->GetBndCondExpansions().num_elements())
        {
            ApplyScalarBCs(fields, i, ufield[i], Fwd, Bwd, fluxtemp);
>>>>>>> 483ce017
        }

        for (std::size_t j = 0; j < nDim; ++j)
        {
            Vmath::Vmul(nTracePts, m_traceNormals[j], 1, fluxtemp, 1,
                        uflux[j][i], 1);
        }
    }
}

void DiffusionLDG::ApplyScalarBCs(
    const Array<OneD, MultiRegions::ExpListSharedPtr> &fields,
    const std::size_t var, const Array<OneD, const NekDouble> &ufield,
    const Array<OneD, const NekDouble> &Fwd,
    const Array<OneD, const NekDouble> &Bwd,
    Array<OneD, NekDouble> &penaltyflux)
{
    boost::ignore_unused(ufield, Bwd);
    // Number of boundary regions
    std::size_t nBndRegions =
        fields[var]->GetBndCondExpansions().num_elements();
    std::size_t cnt = 0;
    for (std::size_t i = 0; i < nBndRegions; ++i)
    {
        if (fields[var]->GetBndConditions()[i]->GetBoundaryConditionType() ==
            SpatialDomains::ePeriodic)
        {
            continue;
        }

        // Number of boundary expansion related to that region
        std::size_t nBndEdges =
            fields[var]->GetBndCondExpansions()[i]->GetExpSize();

        // Weakly impose boundary conditions by modifying flux values
        for (std::size_t e = 0; e < nBndEdges; ++e)
        {
            std::size_t nBndEdgePts = fields[var]
                                           ->GetBndCondExpansions()[i]
                                           ->GetExp(e)
                                           ->GetTotPoints();

            std::size_t id1 =
                fields[var]->GetBndCondExpansions()[i]->GetPhys_Offset(e);

            std::size_t id2 = fields[0]->GetTrace()->GetPhys_Offset(
                fields[0]->GetTraceMap()->GetBndCondIDToGlobalTraceID(
                    cnt++));

            // AV boundary conditions
            if ( boost::iequals(fields[var]->GetBndConditions()[i]->
                 GetUserDefined(),"Wall") ||
                 boost::iequals(fields[var]->GetBndConditions()[i]->
                 GetUserDefined(),"Symmetry") ||
                 boost::iequals(fields[var]->GetBndConditions()[i]->
                 GetUserDefined(),"WallViscous") ||
                 boost::iequals(fields[var]->GetBndConditions()[i]->
                 GetUserDefined(),"WallAdiabatic"))
            {
                Vmath::Vcopy(nBndEdgePts, &Fwd[id2], 1, &penaltyflux[id2], 1);
            }
            // For Dirichlet boundary condition: uflux = g_D
            else if (fields[var]
                    ->GetBndConditions()[i]
                    ->GetBoundaryConditionType() == SpatialDomains::eDirichlet)
            {
                Vmath::Vcopy(
                    nBndEdgePts,
                    &(fields[var]->GetBndCondExpansions()[i]->GetPhys())[id1],
                    1, &penaltyflux[id2], 1);
            }
            // For Neumann boundary condition: uflux = u+
            else if ((fields[var]->GetBndConditions()[i])
                         ->GetBoundaryConditionType() ==
                     SpatialDomains::eNeumann)
            {
                Vmath::Vcopy(nBndEdgePts, &Fwd[id2], 1, &penaltyflux[id2], 1);
            }
        }
    }
}

/**
 * @brief Build the numerical flux for the 2nd order derivatives
 * todo: add variable coeff and h dependence to penalty term
 */
void DiffusionLDG::NumFluxforVector(
    const Array<OneD, MultiRegions::ExpListSharedPtr> &fields,
    const Array<OneD, Array<OneD, NekDouble>> &ufield,
    Array<OneD, Array<OneD, Array<OneD, NekDouble>>> &qfield,
    Array<OneD, Array<OneD, NekDouble>> &qflux)
{
    std::size_t nTracePts  = fields[0]->GetTrace()->GetTotPoints();
    std::size_t nvariables = fields.num_elements();
    std::size_t nDim       = qfield.num_elements();

    Array<OneD, NekDouble> Fwd{nTracePts};
    Array<OneD, NekDouble> Bwd{nTracePts};
    Array<OneD, NekDouble> qFwd{nTracePts};
    Array<OneD, NekDouble> qBwd{nTracePts};
    Array<OneD, NekDouble> qfluxtemp{nTracePts, 0.0};
    Array<OneD, NekDouble> uterm{nTracePts};

    // Evaulate upwind flux:
    // qflux = \hat{q} \cdot u = q \cdot n - C_(11)*(u^+ - u^-)
    for (std::size_t i = 0; i < nvariables; ++i)
    {
        // Generate Stability term = - C11 ( u- - u+ )
        fields[i]->GetFwdBwdTracePhys(ufield[i], Fwd, Bwd);
        Vmath::Vsub(nTracePts, Fwd, 1, Bwd, 1, uterm, 1);
        Vmath::Smul(nTracePts, -m_C11, uterm, 1, uterm, 1);

        qflux[i] = Array<OneD, NekDouble>{nTracePts, 0.0};
        for (std::size_t j = 0; j < nDim; ++j)
        {
            //  Compute Fwd and Bwd value of ufield of jth direction
            fields[i]->GetFwdBwdTracePhys(qfield[j][i], qFwd, qBwd);

            // Downwind
            Vmath::Vcopy(nTracePts, qBwd, 1, qfluxtemp, 1);

            Vmath::Vmul(nTracePts, m_traceNormals[j], 1, qfluxtemp, 1,
                        qfluxtemp, 1);

            // Flux = {Fwd, Bwd} * (nx, ny, nz) + uterm * (nx, ny)
            Vmath::Vadd(nTracePts, uterm, 1, qfluxtemp, 1, qfluxtemp, 1);

            // Imposing weak boundary condition with flux
            if (fields[0]->GetBndCondExpansions().num_elements())
            {
                ApplyVectorBCs(fields, i, j, qfield[j][i], qFwd, qBwd,
                               qfluxtemp);
            }

            // q_hat \cdot n = (q_xi \cdot n_xi) or (q_eta \cdot n_eta)
            // n_xi = n_x * tan_xi_x + n_y * tan_xi_y + n_z * tan_xi_z
            // n_xi = n_x * tan_eta_x + n_y * tan_eta_y + n_z*tan_eta_z
            Vmath::Vadd(nTracePts, qfluxtemp, 1, qflux[i], 1, qflux[i], 1);
        }
    }
}

/**
 * Diffusion: Imposing weak boundary condition for q with flux
 *  uflux = g_D  on Dirichlet boundary condition
 *  uflux = u_Fwd  on Neumann boundary condition
 */
void DiffusionLDG::ApplyVectorBCs(
    const Array<OneD, MultiRegions::ExpListSharedPtr> &fields,
    const std::size_t var, const std::size_t dir,
    const Array<OneD, const NekDouble> &qfield,
    const Array<OneD, const NekDouble> &qFwd,
    const Array<OneD, const NekDouble> &qBwd,
    Array<OneD, NekDouble> &penaltyflux)
{
    boost::ignore_unused(qfield, qBwd);

    std::size_t nBndRegions =
        fields[var]->GetBndCondExpansions().num_elements();
    std::size_t cnt = 0;

    for (std::size_t i = 0; i < nBndRegions; ++i)
    {
        if (fields[var]->GetBndConditions()[i]->GetBoundaryConditionType() ==
            SpatialDomains::ePeriodic)
        {
            continue;
        }
        std::size_t nBndEdges =
            fields[var]->GetBndCondExpansions()[i]->GetExpSize();

        // Weakly impose boundary conditions by modifying flux values
        for (std::size_t e = 0; e < nBndEdges; ++e)
        {
            std::size_t nBndEdgePts = fields[var]
                                           ->GetBndCondExpansions()[i]
                                           ->GetExp(e)
                                           ->GetTotPoints();

            std::size_t id1 =
                fields[var]->GetBndCondExpansions()[i]->GetPhys_Offset(e);

            std::size_t id2 = fields[0]->GetTrace()->GetPhys_Offset(
                fields[0]->GetTraceMap()->GetBndCondIDToGlobalTraceID(
                    cnt++));

            // AV boundary conditions
            if ( boost::iequals(fields[var]->GetBndConditions()[i]->
                 GetUserDefined(),"Wall") ||
                 boost::iequals(fields[var]->GetBndConditions()[i]->
                 GetUserDefined(),"Symmetry") ||
                 boost::iequals(fields[var]->GetBndConditions()[i]->
                 GetUserDefined(),"WallViscous") ||
                 boost::iequals(fields[var]->GetBndConditions()[i]->
                 GetUserDefined(),"WallAdiabatic"))
            {
                Vmath::Zero(nBndEdgePts, &penaltyflux[id2], 1);
            }
            // For Dirichlet boundary condition:
            // qflux = q+ - C_11 (u+ -    g_D) (nx, ny)
            else if (fields[var]
                    ->GetBndConditions()[i]
                    ->GetBoundaryConditionType() == SpatialDomains::eDirichlet)
            {
                Vmath::Vmul(nBndEdgePts, &m_traceNormals[dir][id2], 1,
                            &qFwd[id2], 1, &penaltyflux[id2], 1);
            }
            // For Neumann boundary condition: qflux = g_N
            else if ((fields[var]->GetBndConditions()[i])
                         ->GetBoundaryConditionType() ==
                     SpatialDomains::eNeumann)
            {
<<<<<<< HEAD
                if (fields[var]->GetBndConditions()[i]->
                    GetBoundaryConditionType() == SpatialDomains::ePeriodic)
                {
                    continue;
                }
                nBndEdges = fields[var]->
                    GetBndCondExpansions()[i]->GetExpSize();

                // Weakly impose boundary conditions by modifying flux values
                for (e = 0; e < nBndEdges ; ++e)
                {
                    nBndEdgePts = fields[var]->
                    GetBndCondExpansions()[i]->GetExp(e)->GetTotPoints();

                    id1 = fields[var]->
                    GetBndCondExpansions()[i]->GetPhys_Offset(e);

                    id2 = fields[0]->GetTrace()->
                    GetPhys_Offset(fields[0]->GetTraceMap()->
                                   GetBndCondIDToGlobalTraceID(cnt++));
                    
                    // For Dirichlet boundary condition: 
                    //qflux = q+ - C_11 (u+ -    g_D) (nx, ny)
                    if(fields[var]->GetBndConditions()[i]->
                    GetBoundaryConditionType() == SpatialDomains::eDirichlet)
                    {
                        Vmath::Vmul(nBndEdgePts,
                                    &m_traceNormals[dir][id2], 1,
                                    &qtemp[id2], 1,
                                    &penaltyflux[id2], 1);
                    }
                    // For Neumann boundary condition: qflux = g_N
                    else if((fields[var]->GetBndConditions()[i])->
                    GetBoundaryConditionType() == SpatialDomains::eNeumann)
                    {
                        Vmath::Vmul(nBndEdgePts,
                                    &m_traceNormals[dir][id2], 1,
                                    &(fields[var]->
                                      GetBndCondExpansions()[i]->
                                      GetPhys())[id1], 1,
                                    &penaltyflux[id2], 1);
                    }
                }
=======
                Vmath::Vmul(
                    nBndEdgePts, &m_traceNormals[dir][id2], 1,
                    &(fields[var]->GetBndCondExpansions()[i]->GetPhys())[id1],
                    1, &penaltyflux[id2], 1);
>>>>>>> 483ce017
            }
        }
    }
}

} // namespace SolverUtils
} // namespace Nektar<|MERGE_RESOLUTION|>--- conflicted
+++ resolved
@@ -102,74 +102,8 @@
         }
     }
 
-<<<<<<< HEAD
-            if (m_ArtificialDiffusionVector)
-            {
-                Array<OneD, NekDouble> muvar(nPts, 0.0);
-                m_ArtificialDiffusionVector(inarray, muvar);
-
-                int numConvFields = nConvectiveFields;
-
-                for (j = 0; j < nDim; ++j)
-                {
-                    for (i = 0; i < numConvFields; ++i)
-                    {
-                        Vmath::Vmul(nPts,qfield[j][i],1,muvar,1,qfield[j][i],1);
-                    }
-                }
-
-                Array<OneD, NekDouble> FwdMuVar(nTracePts, 0.0);
-                Array<OneD, NekDouble> BwdMuVar(nTracePts, 0.0);
-
-                fields[0]->GetFwdBwdTracePhys(muvar,FwdMuVar,BwdMuVar);
-
-                int nBndRegions = fields[0]->GetBndCondExpansions().
-                    num_elements();
-                int cnt = 0;
-
-                for (i = 0; i < nBndRegions; ++i)
-                {
-                    if (fields[0]->GetBndConditions()[i]->GetBoundaryConditionType()
-                        == SpatialDomains::ePeriodic)
-                    {
-                        continue;
-                    }
-
-                    // Number of boundary expansion related to that region
-                    int nBndEdges = fields[0]->
-                        GetBndCondExpansions()[i]->GetExpSize();
-
-                    // Weakly impose boundary conditions by modifying flux
-                    // values
-                    for (e = 0; e < nBndEdges ; ++e)
-                    {
-                        nBndEdgePts = fields[0]->GetBndCondExpansions()[i]
-                            ->GetExp(e)->GetTotPoints();
-
-                        int id2 = fields[0]->GetTrace()->GetPhys_Offset(
-                            fields[0]->GetTraceMap()
-                                ->GetBndCondIDToGlobalTraceID(cnt++));
-
-                        for (k = 0; k < nBndEdgePts; ++k)
-                        {
-                            BwdMuVar[id2+k] = 0.0;
-                        }
-                    }
-                }
-
-                for(i = 0; i < numConvFields; ++i)
-                {
-                    for(k = 0; k < nTracePts; ++k)
-                    {
-                        flux[0][i][k] =
-                            0.5 * (FwdMuVar[k] + BwdMuVar[k]) * flux[0][i][k];
-                    }
-                }
-            }
-=======
     // Compute q_{\eta} and q_{\xi}
     // Obtain numerical fluxes
->>>>>>> 483ce017
 
     NumFluxforScalar(fields, inarray, flux, pFwd, pBwd);
 
@@ -256,58 +190,10 @@
         // Upwind
         Vmath::Vcopy(nTracePts, Fwd, 1, fluxtemp, 1);
 
-<<<<<<< HEAD
-            for (i = 0; i < nBndRegions; ++i)
-            {
-                if (fields[var]->GetBndConditions()[i]->
-                    GetBoundaryConditionType() == SpatialDomains::ePeriodic)
-                {
-                    continue;
-                }
-
-                // Number of boundary expansion related to that region
-                nBndEdges = fields[var]->
-                GetBndCondExpansions()[i]->GetExpSize();
-
-                // Weakly impose boundary conditions by modifying flux values
-                for (e = 0; e < nBndEdges ; ++e)
-                {
-                    nBndEdgePts = fields[var]->
-                    GetBndCondExpansions()[i]->GetExp(e)->GetTotPoints();
-
-                    id1 = fields[var]->
-                    GetBndCondExpansions()[i]->GetPhys_Offset(e);
-
-                    id2 = fields[0]->GetTrace()->
-                    GetPhys_Offset(fields[0]->GetTraceMap()->
-                                   GetBndCondIDToGlobalTraceID(cnt++));
-
-                    // For Dirichlet boundary condition: uflux = g_D
-                    if (fields[var]->GetBndConditions()[i]->
-                        GetBoundaryConditionType() == SpatialDomains::eDirichlet)
-                    {
-                        Vmath::Vcopy(nBndEdgePts,
-                                     &(fields[var]->
-                                       GetBndCondExpansions()[i]->
-                                       GetPhys())[id1], 1,
-                                     &penaltyflux[id2], 1);
-                    }
-                    // For Neumann boundary condition: uflux = u+
-                    else if ((fields[var]->GetBndConditions()[i])->
-                        GetBoundaryConditionType() == SpatialDomains::eNeumann)
-                    {
-                        Vmath::Vcopy(nBndEdgePts,
-                                     &uplus[id2], 1,
-                                     &penaltyflux[id2], 1);
-                    }
-                }
-            }
-=======
         // Imposing weak boundary condition with flux
         if (fields[0]->GetBndCondExpansions().num_elements())
         {
             ApplyScalarBCs(fields, i, ufield[i], Fwd, Bwd, fluxtemp);
->>>>>>> 483ce017
         }
 
         for (std::size_t j = 0; j < nDim; ++j)
@@ -520,56 +406,10 @@
                          ->GetBoundaryConditionType() ==
                      SpatialDomains::eNeumann)
             {
-<<<<<<< HEAD
-                if (fields[var]->GetBndConditions()[i]->
-                    GetBoundaryConditionType() == SpatialDomains::ePeriodic)
-                {
-                    continue;
-                }
-                nBndEdges = fields[var]->
-                    GetBndCondExpansions()[i]->GetExpSize();
-
-                // Weakly impose boundary conditions by modifying flux values
-                for (e = 0; e < nBndEdges ; ++e)
-                {
-                    nBndEdgePts = fields[var]->
-                    GetBndCondExpansions()[i]->GetExp(e)->GetTotPoints();
-
-                    id1 = fields[var]->
-                    GetBndCondExpansions()[i]->GetPhys_Offset(e);
-
-                    id2 = fields[0]->GetTrace()->
-                    GetPhys_Offset(fields[0]->GetTraceMap()->
-                                   GetBndCondIDToGlobalTraceID(cnt++));
-                    
-                    // For Dirichlet boundary condition: 
-                    //qflux = q+ - C_11 (u+ -    g_D) (nx, ny)
-                    if(fields[var]->GetBndConditions()[i]->
-                    GetBoundaryConditionType() == SpatialDomains::eDirichlet)
-                    {
-                        Vmath::Vmul(nBndEdgePts,
-                                    &m_traceNormals[dir][id2], 1,
-                                    &qtemp[id2], 1,
-                                    &penaltyflux[id2], 1);
-                    }
-                    // For Neumann boundary condition: qflux = g_N
-                    else if((fields[var]->GetBndConditions()[i])->
-                    GetBoundaryConditionType() == SpatialDomains::eNeumann)
-                    {
-                        Vmath::Vmul(nBndEdgePts,
-                                    &m_traceNormals[dir][id2], 1,
-                                    &(fields[var]->
-                                      GetBndCondExpansions()[i]->
-                                      GetPhys())[id1], 1,
-                                    &penaltyflux[id2], 1);
-                    }
-                }
-=======
                 Vmath::Vmul(
                     nBndEdgePts, &m_traceNormals[dir][id2], 1,
                     &(fields[var]->GetBndCondExpansions()[i]->GetPhys())[id1],
                     1, &penaltyflux[id2], 1);
->>>>>>> 483ce017
             }
         }
     }
