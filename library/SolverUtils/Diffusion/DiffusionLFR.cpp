///////////////////////////////////////////////////////////////////////////////
//
// File: DiffusionLFR.cpp
//
// For more information, please see: http://www.nektar.info
//
// The MIT License
//
// Copyright (c) 2006 Division of Applied Mathematics, Brown University (USA),
// Department of Aeronautics, Imperial College London (UK), and Scientific
// Computing and Imaging Institute, University of Utah (USA).
//
// Permission is hereby granted, free of charge, to any person obtaining a
// copy of this software and associated documentation files (the "Software"),
// to deal in the Software without restriction, including without limitation
// the rights to use, copy, modify, merge, publish, distribute, sublicense,
// and/or sell copies of the Software, and to permit persons to whom the
// Software is furnished to do so, subject to the following conditions:
//
// The above copyright notice and this permission notice shall be included
// in all copies or substantial portions of the Software.
//
// THE SOFTWARE IS PROVIDED "AS IS", WITHOUT WARRANTY OF ANY KIND, EXPRESS
// OR IMPLIED, INCLUDING BUT NOT LIMITED TO THE WARRANTIES OF MERCHANTABILITY,
// FITNESS FOR A PARTICULAR PURPOSE AND NONINFRINGEMENT. IN NO EVENT SHALL
// THE AUTHORS OR COPYRIGHT HOLDERS BE LIABLE FOR ANY CLAIM, DAMAGES OR OTHER
// LIABILITY, WHETHER IN AN ACTION OF CONTRACT, TORT OR OTHERWISE, ARISING
// FROM, OUT OF OR IN CONNECTION WITH THE SOFTWARE OR THE USE OR OTHER
// DEALINGS IN THE SOFTWARE.
//
// Description: LFR diffusion class.
//
///////////////////////////////////////////////////////////////////////////////

#include <LocalRegions/Expansion1D.h>
#include <LocalRegions/Expansion2D.h>
#include <SolverUtils/Diffusion/DiffusionLFR.h>
#include <LibUtilities/Polylib/Polylib.h>
#include <MultiRegions/DisContField.h>
#include <boost/core/ignore_unused.hpp>
#include <boost/math/special_functions/gamma.hpp>
#include <iostream>
#include <iomanip>

using namespace std;

namespace Nektar
{
    namespace SolverUtils
    {
        std::string DiffusionLFR::type[] = {
            GetDiffusionFactory().RegisterCreatorFunction(
                                        "LFRDG", DiffusionLFR::create),
            GetDiffusionFactory().RegisterCreatorFunction(
                                        "LFRSD", DiffusionLFR::create),
            GetDiffusionFactory().RegisterCreatorFunction(
                                        "LFRHU", DiffusionLFR::create),
            GetDiffusionFactory().RegisterCreatorFunction(
                                        "LFRcmin", DiffusionLFR::create),
            GetDiffusionFactory().RegisterCreatorFunction(
                                        "LFRcinf", DiffusionLFR::create)};

        /**
         * @brief DiffusionLFR uses the Flux Reconstruction (FR) approach to
         * compute the diffusion term. The implementation is only for segments,
         * quadrilaterals and hexahedra at the moment.
         *
         * \todo Extension to triangles, tetrahedra and other shapes.
         * (Long term objective)
         */
        DiffusionLFR::DiffusionLFR(std::string diffType):m_diffType(diffType)
        {
        }

        /**
         * @brief Initiliase DiffusionLFR objects and store them before starting
         * the time-stepping.
         *
         * This routine calls the virtual functions #v_SetupMetrics and
         * #v_SetupCFunctions to initialise the objects needed by DiffusionLFR.
         *
         * @param pSession  Pointer to session reader.
         * @param pFields   Pointer to fields.
         */
        void DiffusionLFR::v_InitObject(
            LibUtilities::SessionReaderSharedPtr        pSession,
            Array<OneD, MultiRegions::ExpListSharedPtr> pFields)
        {
            m_session = pSession;
            v_SetupMetrics(pSession, pFields);
            v_SetupCFunctions(pSession, pFields);

            // Initialising arrays
            int i, j;
            int nConvectiveFields = pFields.size();
            int nDim         = pFields[0]->GetCoordim(0);
            int nSolutionPts = pFields[0]->GetTotPoints();
            int nTracePts    = pFields[0]->GetTrace()->GetTotPoints();

            m_IF1 = Array<OneD, Array<OneD, Array<OneD, NekDouble> > > (
                                                            nConvectiveFields);
            m_DU1 = Array<OneD, Array<OneD, Array<OneD, NekDouble> > > (
                                                            nConvectiveFields);
            m_DFC1 = Array<OneD, Array<OneD, Array<OneD, NekDouble> > > (
                                                            nConvectiveFields);
            m_BD1 = Array<OneD, Array<OneD, Array<OneD, NekDouble> > > (
                                                            nConvectiveFields);
            m_D1 = Array<OneD, Array<OneD, Array<OneD, NekDouble> > > (
                                                            nConvectiveFields);
            m_DD1 = Array<OneD, Array<OneD, Array<OneD, NekDouble> > > (
                                                            nConvectiveFields);
            m_IF2 = Array<OneD, Array<OneD, NekDouble> >   (nConvectiveFields);
            m_DFC2 = Array<OneD, Array<OneD, Array<OneD, NekDouble> > > (
                                                            nConvectiveFields);
            m_divFD = Array<OneD, Array<OneD, NekDouble> > (nConvectiveFields);
            m_divFC = Array<OneD, Array<OneD, NekDouble> > (nConvectiveFields);

            m_tmp1 = Array<OneD, Array<OneD, Array<OneD, NekDouble> > > (
                                                            nConvectiveFields);
            m_tmp2 = Array<OneD, Array<OneD, Array<OneD, NekDouble> > > (
                                                            nConvectiveFields);



            for (i = 0; i < nConvectiveFields; ++i)
            {
                m_IF1[i]  = Array<OneD, Array<OneD, NekDouble> >(nDim);
                m_DU1[i]  = Array<OneD, Array<OneD, NekDouble> >(nDim);
                m_DFC1[i] = Array<OneD, Array<OneD, NekDouble> >(nDim);
                m_BD1[i]  = Array<OneD, Array<OneD, NekDouble> >(nDim);
                m_D1[i]   = Array<OneD, Array<OneD, NekDouble> >(nDim);
                m_DD1[i]  = Array<OneD, Array<OneD, NekDouble> >(nDim);
                m_IF2[i]  = Array<OneD, NekDouble>(nTracePts, 0.0);
                m_DFC2[i] = Array<OneD, Array<OneD, NekDouble> >(nDim);
                m_divFD[i]  = Array<OneD, NekDouble>(nSolutionPts, 0.0);
                m_divFC[i]  = Array<OneD, NekDouble>(nSolutionPts, 0.0);

                m_tmp1[i] = Array<OneD, Array<OneD, NekDouble> >(nDim);
                m_tmp2[i] = Array<OneD, Array<OneD, NekDouble> >(nDim);

                for (j = 0; j < nDim; ++j)
                {
                    m_IF1[i][j]  = Array<OneD, NekDouble>(nTracePts, 0.0);
                    m_DU1[i][j]  = Array<OneD, NekDouble>(nSolutionPts, 0.0);
                    m_DFC1[i][j] = Array<OneD, NekDouble>(nSolutionPts, 0.0);
                    m_BD1[i][j] = Array<OneD, NekDouble>(nSolutionPts, 0.0);
                    m_D1[i][j]   = Array<OneD, NekDouble>(nSolutionPts, 0.0);
                    m_DD1[i][j]  = Array<OneD, NekDouble>(nSolutionPts, 0.0);
                    m_DFC2[i][j] = Array<OneD, NekDouble>(nSolutionPts, 0.0);

                    m_tmp1[i][j]  = Array<OneD, NekDouble>(nSolutionPts, 0.0);
                    m_tmp2[i][j]  = Array<OneD, NekDouble>(nSolutionPts, 0.0);
                }
            }

        }

        /**
         * @brief Setup the metric terms to compute the contravariant
         * fluxes. (i.e. this special metric terms transform the fluxes
         * at the interfaces of each element from the physical space to
         * the standard space).
         *
         * This routine calls the function #GetTraceQFactors to compute and
         * store the metric factors following an anticlockwise conventions
         * along the edges/faces of each element. Note: for 1D problem
         * the transformation is not needed.
         *
         * @param pSession  Pointer to session reader.
         * @param pFields   Pointer to fields.
         *
         * \todo Add the metric terms for 3D Hexahedra.
         */
        void DiffusionLFR::v_SetupMetrics(
            LibUtilities::SessionReaderSharedPtr        pSession,
            Array<OneD, MultiRegions::ExpListSharedPtr> pFields)
        {
            boost::ignore_unused(pSession);

            int i, n;
            int nquad0, nquad1;
            int phys_offset;
            int nLocalSolutionPts;
            int nElements    = pFields[0]->GetExpSize();
            int nDimensions  = pFields[0]->GetCoordim(0);
            int nSolutionPts = pFields[0]->GetTotPoints();
            int nTracePts    = pFields[0]->GetTrace()->GetTotPoints();

            m_traceNormals = Array<OneD, Array<OneD, NekDouble> >(nDimensions);
            for (i = 0; i < nDimensions; ++i)
            {
                m_traceNormals[i] = Array<OneD, NekDouble> (nTracePts);
            }
            pFields[0]->GetTrace()->GetNormals(m_traceNormals);

            Array<TwoD, const NekDouble> gmat;
            Array<OneD, const NekDouble> jac;

            m_jac  = Array<OneD, NekDouble>(nSolutionPts);

            Array<OneD, NekDouble> auxArray1;
            Array<OneD, LibUtilities::BasisSharedPtr> base;
            LibUtilities::PointsKeyVector ptsKeys;

            switch (nDimensions)
            {
                case 1:
                {
                    for (n = 0; n < nElements; ++n)
                    {
                        ptsKeys = pFields[0]->GetExp(n)->GetPointsKeys();
                        nLocalSolutionPts = pFields[0]->GetExp(n)->GetTotPoints();
                        phys_offset = pFields[0]->GetPhys_Offset(n);
                        jac = pFields[0]->GetExp(n)
                                ->as<LocalRegions::Expansion1D>()->GetGeom1D()
                                ->GetMetricInfo()->GetJac(ptsKeys);
                        for (i = 0; i < nLocalSolutionPts; ++i)
                        {
                            m_jac[i+phys_offset] = jac[0];
                        }
                    }
                    break;
                }
                case 2:
                {
                    m_gmat = Array<OneD, Array<OneD, NekDouble> >(4);
                    m_gmat[0] = Array<OneD, NekDouble>(nSolutionPts);
                    m_gmat[1] = Array<OneD, NekDouble>(nSolutionPts);
                    m_gmat[2] = Array<OneD, NekDouble>(nSolutionPts);
                    m_gmat[3] = Array<OneD, NekDouble>(nSolutionPts);

                    m_Q2D_e0 = Array<OneD, Array<OneD, NekDouble> >(nElements);
                    m_Q2D_e1 = Array<OneD, Array<OneD, NekDouble> >(nElements);
                    m_Q2D_e2 = Array<OneD, Array<OneD, NekDouble> >(nElements);
                    m_Q2D_e3 = Array<OneD, Array<OneD, NekDouble> >(nElements);

                    for (n = 0; n < nElements; ++n)
                    {
                        base        = pFields[0]->GetExp(n)->GetBase();
                        nquad0      = base[0]->GetNumPoints();
                        nquad1      = base[1]->GetNumPoints();

                        m_Q2D_e0[n] = Array<OneD, NekDouble>(nquad0);
                        m_Q2D_e1[n] = Array<OneD, NekDouble>(nquad1);
                        m_Q2D_e2[n] = Array<OneD, NekDouble>(nquad0);
                        m_Q2D_e3[n] = Array<OneD, NekDouble>(nquad1);

                        // Extract the Q factors at each edge point
                        pFields[0]->GetExp(n)->GetTraceQFactors(
                            0, auxArray1 = m_Q2D_e0[n]);
                        pFields[0]->GetExp(n)->GetTraceQFactors(
                            1, auxArray1 = m_Q2D_e1[n]);
                        pFields[0]->GetExp(n)->GetTraceQFactors(
                            2, auxArray1 = m_Q2D_e2[n]);
                        pFields[0]->GetExp(n)->GetTraceQFactors(
                            3, auxArray1 = m_Q2D_e3[n]);

                        ptsKeys = pFields[0]->GetExp(n)->GetPointsKeys();
                        nLocalSolutionPts = pFields[0]->GetExp(n)->GetTotPoints();
                        phys_offset = pFields[0]->GetPhys_Offset(n);

                        jac  = pFields[0]->GetExp(n)
                                ->as<LocalRegions::Expansion2D>()->GetGeom2D()
                                ->GetMetricInfo()->GetJac(ptsKeys);
                        gmat = pFields[0]->GetExp(n)
                                ->as<LocalRegions::Expansion2D>()->GetGeom2D()
                                ->GetMetricInfo()->GetDerivFactors(ptsKeys);

                        if (pFields[0]->GetExp(n)
                                ->as<LocalRegions::Expansion2D>()->GetGeom2D()
                                ->GetMetricInfo()->GetGtype()
                            == SpatialDomains::eDeformed)
                        {
                            for (i = 0; i < nLocalSolutionPts; ++i)
                            {
                                m_jac[i+phys_offset]     = jac[i];
                                m_gmat[0][i+phys_offset] = gmat[0][i];
                                m_gmat[1][i+phys_offset] = gmat[1][i];
                                m_gmat[2][i+phys_offset] = gmat[2][i];
                                m_gmat[3][i+phys_offset] = gmat[3][i];
                            }
                        }
                        else
                        {
                            for (i = 0; i < nLocalSolutionPts; ++i)
                            {
                                m_jac[i+phys_offset]     = jac[0];
                                m_gmat[0][i+phys_offset] = gmat[0][0];
                                m_gmat[1][i+phys_offset] = gmat[1][0];
                                m_gmat[2][i+phys_offset] = gmat[2][0];
                                m_gmat[3][i+phys_offset] = gmat[3][0];
                            }
                        }
                    }
                    break;
                }
                case 3:
                {
                    ASSERTL0(false,"3DFR Metric terms not implemented yet");
                    break;
                }
                default:
                {
                    ASSERTL0(false, "Expansion dimension not recognised");
                    break;
                }
            }
        }

        /**
         * @brief Setup the derivatives of the correction functions. For more
         * details see J Sci Comput (2011) 47: 50–72
         *
         * This routine calls 3 different bases:
         *      #eDG_DG_Left - #eDG_DG_Left which recovers a nodal DG scheme,
         *      #eDG_SD_Left - #eDG_SD_Left which recovers the SD scheme,
         *      #eDG_HU_Left - #eDG_HU_Left which recovers the Huynh scheme.
         * The values of the derivatives of the correction function are then
         * stored into global variables and reused into the virtual functions
         * #v_DivCFlux_1D, #v_DivCFlux_2D, #v_DivCFlux_3D to compute the
         * the divergence of the correction flux for 1D, 2D or 3D problems.
         *
         * @param pSession  Pointer to session reader.
         * @param pFields   Pointer to fields.
         */
        void DiffusionLFR::v_SetupCFunctions(
            LibUtilities::SessionReaderSharedPtr        pSession,
            Array<OneD, MultiRegions::ExpListSharedPtr> pFields)
        {
            boost::ignore_unused(pSession);

            int i, n;
            NekDouble c0 = 0.0;
            NekDouble c1 = 0.0;
            NekDouble c2 = 0.0;
            int nquad0, nquad1, nquad2;
            int nmodes0, nmodes1, nmodes2;
            Array<OneD, LibUtilities::BasisSharedPtr> base;

            int nElements = pFields[0]->GetExpSize();
            int nDim      = pFields[0]->GetCoordim(0);

            switch (nDim)
            {
                case 1:
                {
                    m_dGL_xi1 = Array<OneD, Array<OneD, NekDouble> >(nElements);
                    m_dGR_xi1 = Array<OneD, Array<OneD, NekDouble> >(nElements);

                    for (n = 0; n < nElements; ++n)
                    {
                        base    = pFields[0]->GetExp(n)->GetBase();
                        nquad0  = base[0]->GetNumPoints();
                        nmodes0 = base[0]->GetNumModes();
                        Array<OneD, const NekDouble> z0;
                        Array<OneD, const NekDouble> w0;

                        base[0]->GetZW(z0, w0);

                        m_dGL_xi1[n] = Array<OneD, NekDouble>(nquad0);
                        m_dGR_xi1[n] = Array<OneD, NekDouble>(nquad0);

                        // Auxiliary vectors to build up the auxiliary
                        // derivatives of the Legendre polynomials
                        Array<OneD,NekDouble> dLp0   (nquad0, 0.0);
                        Array<OneD,NekDouble> dLpp0  (nquad0, 0.0);
                        Array<OneD,NekDouble> dLpm0  (nquad0, 0.0);

                        // Degree of the correction functions
                        int p0 = nmodes0 - 1;

                        // Function sign to compute  left correction function
                        NekDouble sign0 = pow(-1.0, p0);

                        // Factorial factor to build the scheme
                        NekDouble ap0 = boost::math::tgamma(2 * p0 + 1)
                        / (pow(2.0, p0)
                           * boost::math::tgamma(p0 + 1)
                           * boost::math::tgamma(p0 + 1));

                        // Scalar parameter which recovers the FR schemes
                        if (m_diffType == "LFRDG")
                        {
                            c0 = 0.0;
                        }
                        else if (m_diffType == "LFRSD")
                        {
                            c0 = 2.0 * p0 / ((2.0 * p0 + 1.0) * (p0 + 1.0)
                                        * (ap0 * boost::math::tgamma(p0 + 1))
                                        * (ap0 * boost::math::tgamma(p0 + 1)));
                        }
                        else if (m_diffType == "LFRHU")
                        {
                            c0 = 2.0 * (p0 + 1.0) / ((2.0 * p0 + 1.0) * p0
                                        * (ap0 * boost::math::tgamma(p0 + 1))
                                        * (ap0 * boost::math::tgamma(p0 + 1)));
                        }
                        else if (m_diffType == "LFRcmin")
                        {
                            c0 = -2.0 / ((2.0 * p0 + 1.0)
                                        * (ap0 * boost::math::tgamma(p0 + 1))
                                        * (ap0 * boost::math::tgamma(p0 + 1)));
                        }
                        else if (m_diffType == "LFRinf")
                        {
                            c0 = 10000000000000000.0;
                        }

                        NekDouble etap0 = 0.5 * c0 * (2.0 * p0 + 1.0)
                        * (ap0 * boost::math::tgamma(p0 + 1))
                        * (ap0 * boost::math::tgamma(p0 + 1));

                        NekDouble overeta0 = 1.0 / (1.0 + etap0);

                        // Derivative of the Legendre polynomials
                        // dLp  = derivative of the Legendre polynomial of order p
                        // dLpp = derivative of the Legendre polynomial of order p+1
                        // dLpm = derivative of the Legendre polynomial of order p-1
                        Polylib::jacobd(nquad0, z0.data(), &(dLp0[0]),  p0,   0.0, 0.0);
                        Polylib::jacobd(nquad0, z0.data(), &(dLpp0[0]), p0+1, 0.0, 0.0);
                        Polylib::jacobd(nquad0, z0.data(), &(dLpm0[0]), p0-1, 0.0, 0.0);

                        // Building the DG_c_Left
                        for(i = 0; i < nquad0; ++i)
                        {
                            m_dGL_xi1[n][i]  = etap0 * dLpm0[i];
                            m_dGL_xi1[n][i] += dLpp0[i];
                            m_dGL_xi1[n][i] *= overeta0;
                            m_dGL_xi1[n][i]  = dLp0[i] - m_dGL_xi1[n][i];
                            m_dGL_xi1[n][i]  = 0.5 * sign0 * m_dGL_xi1[n][i];
                        }

                        // Building the DG_c_Right
                        for(i = 0; i < nquad0; ++i)
                        {
                            m_dGR_xi1[n][i]  = etap0 * dLpm0[i];
                            m_dGR_xi1[n][i] += dLpp0[i];
                            m_dGR_xi1[n][i] *= overeta0;
                            m_dGR_xi1[n][i] += dLp0[i];
                            m_dGR_xi1[n][i]  = 0.5 * m_dGR_xi1[n][i];
                        }
                    }
                    break;
                }
                case 2:
                {
                    LibUtilities::BasisSharedPtr BasisFR_Left0;
                    LibUtilities::BasisSharedPtr BasisFR_Right0;
                    LibUtilities::BasisSharedPtr BasisFR_Left1;
                    LibUtilities::BasisSharedPtr BasisFR_Right1;

                    m_dGL_xi1 = Array<OneD, Array<OneD, NekDouble> >(nElements);
                    m_dGR_xi1 = Array<OneD, Array<OneD, NekDouble> >(nElements);
                    m_dGL_xi2 = Array<OneD, Array<OneD, NekDouble> >(nElements);
                    m_dGR_xi2 = Array<OneD, Array<OneD, NekDouble> >(nElements);

                    for (n = 0; n < nElements; ++n)
                    {
                        base      = pFields[0]->GetExp(n)->GetBase();
                        nquad0    = base[0]->GetNumPoints();
                        nquad1    = base[1]->GetNumPoints();
                        nmodes0   = base[0]->GetNumModes();
                        nmodes1   = base[1]->GetNumModes();

                        Array<OneD, const NekDouble> z0;
                        Array<OneD, const NekDouble> w0;
                        Array<OneD, const NekDouble> z1;
                        Array<OneD, const NekDouble> w1;

                        base[0]->GetZW(z0, w0);
                        base[1]->GetZW(z1, w1);

                        m_dGL_xi1[n] = Array<OneD, NekDouble>(nquad0);
                        m_dGR_xi1[n] = Array<OneD, NekDouble>(nquad0);
                        m_dGL_xi2[n] = Array<OneD, NekDouble>(nquad1);
                        m_dGR_xi2[n] = Array<OneD, NekDouble>(nquad1);

                        // Auxiliary vectors to build up the auxiliary
                        // derivatives of the Legendre polynomials
                        Array<OneD,NekDouble> dLp0   (nquad0, 0.0);
                        Array<OneD,NekDouble> dLpp0  (nquad0, 0.0);
                        Array<OneD,NekDouble> dLpm0  (nquad0, 0.0);
                        Array<OneD,NekDouble> dLp1   (nquad1, 0.0);
                        Array<OneD,NekDouble> dLpp1  (nquad1, 0.0);
                        Array<OneD,NekDouble> dLpm1  (nquad1, 0.0);

                        // Degree of the correction functions
                        int p0 = nmodes0 - 1;
                        int p1 = nmodes1 - 1;

                        // Function sign to compute  left correction function
                        NekDouble sign0 = pow(-1.0, p0);
                        NekDouble sign1 = pow(-1.0, p1);

                        // Factorial factor to build the scheme
                        NekDouble ap0 = boost::math::tgamma(2 * p0 + 1)
                        / (pow(2.0, p0)
                           * boost::math::tgamma(p0 + 1)
                           * boost::math::tgamma(p0 + 1));

                        NekDouble ap1 = boost::math::tgamma(2 * p1 + 1)
                        / (pow(2.0, p1)
                           * boost::math::tgamma(p1 + 1)
                           * boost::math::tgamma(p1 + 1));

                        // Scalar parameter which recovers the FR schemes
                        if (m_diffType == "LFRDG")
                        {
                            c0 = 0.0;
                            c1 = 0.0;
                        }
                        else if (m_diffType == "LFRSD")
                        {
                            c0 = 2.0 * p0 / ((2.0 * p0 + 1.0) * (p0 + 1.0)
                                        * (ap0 * boost::math::tgamma(p0 + 1))
                                        * (ap0 * boost::math::tgamma(p0 + 1)));

                            c1 = 2.0 * p1 / ((2.0 * p1 + 1.0) * (p1 + 1.0)
                                        * (ap1 * boost::math::tgamma(p1 + 1))
                                        * (ap1 * boost::math::tgamma(p1 + 1)));
                        }
                        else if (m_diffType == "LFRHU")
                        {
                            c0 = 2.0 * (p0 + 1.0) / ((2.0 * p0 + 1.0) * p0
                                        * (ap0 * boost::math::tgamma(p0 + 1))
                                        * (ap0 * boost::math::tgamma(p0 + 1)));

                            c1 = 2.0 * (p1 + 1.0) / ((2.0 * p1 + 1.0) * p1
                                        * (ap1 * boost::math::tgamma(p1 + 1))
                                        * (ap1 * boost::math::tgamma(p1 + 1)));
                        }
                        else if (m_diffType == "LFRcmin")
                        {
                            c0 = -2.0 / ((2.0 * p0 + 1.0)
                                        * (ap0 * boost::math::tgamma(p0 + 1))
                                        * (ap0 * boost::math::tgamma(p0 + 1)));

                            c1 = -2.0 / ((2.0 * p1 + 1.0)
                                        * (ap1 * boost::math::tgamma(p1 + 1))
                                        * (ap1 * boost::math::tgamma(p1 + 1)));
                        }
                        else if (m_diffType == "LFRinf")
                        {
                            c0 = 10000000000000000.0;
                            c1 = 10000000000000000.0;
                        }

                        NekDouble etap0 = 0.5 * c0 * (2.0 * p0 + 1.0)
                        * (ap0 * boost::math::tgamma(p0 + 1))
                        * (ap0 * boost::math::tgamma(p0 + 1));

                        NekDouble etap1 = 0.5 * c1 * (2.0 * p1 + 1.0)
                        * (ap1 * boost::math::tgamma(p1 + 1))
                        * (ap1 * boost::math::tgamma(p1 + 1));

                        NekDouble overeta0 = 1.0 / (1.0 + etap0);
                        NekDouble overeta1 = 1.0 / (1.0 + etap1);

                        // Derivative of the Legendre polynomials
                        // dLp  = derivative of the Legendre polynomial of order p
                        // dLpp = derivative of the Legendre polynomial of order p+1
                        // dLpm = derivative of the Legendre polynomial of order p-1
                        Polylib::jacobd(nquad0, z0.data(), &(dLp0[0]),  p0,   0.0, 0.0);
                        Polylib::jacobd(nquad0, z0.data(), &(dLpp0[0]), p0+1, 0.0, 0.0);
                        Polylib::jacobd(nquad0, z0.data(), &(dLpm0[0]), p0-1, 0.0, 0.0);

                        Polylib::jacobd(nquad1, z1.data(), &(dLp1[0]),  p1,   0.0, 0.0);
                        Polylib::jacobd(nquad1, z1.data(), &(dLpp1[0]), p1+1, 0.0, 0.0);
                        Polylib::jacobd(nquad1, z1.data(), &(dLpm1[0]), p1-1, 0.0, 0.0);

                        // Building the DG_c_Left
                        for(i = 0; i < nquad0; ++i)
                        {
                            m_dGL_xi1[n][i]  = etap0 * dLpm0[i];
                            m_dGL_xi1[n][i] += dLpp0[i];
                            m_dGL_xi1[n][i] *= overeta0;
                            m_dGL_xi1[n][i]  = dLp0[i] - m_dGL_xi1[n][i];
                            m_dGL_xi1[n][i]  = 0.5 * sign0 * m_dGL_xi1[n][i];
                        }

                        // Building the DG_c_Left
                        for(i = 0; i < nquad1; ++i)
                        {
                            m_dGL_xi2[n][i]  = etap1 * dLpm1[i];
                            m_dGL_xi2[n][i] += dLpp1[i];
                            m_dGL_xi2[n][i] *= overeta1;
                            m_dGL_xi2[n][i]  = dLp1[i] - m_dGL_xi2[n][i];
                            m_dGL_xi2[n][i]  = 0.5 * sign1 * m_dGL_xi2[n][i];
                        }

                        // Building the DG_c_Right
                        for(i = 0; i < nquad0; ++i)
                        {
                            m_dGR_xi1[n][i]  = etap0 * dLpm0[i];
                            m_dGR_xi1[n][i] += dLpp0[i];
                            m_dGR_xi1[n][i] *= overeta0;
                            m_dGR_xi1[n][i] += dLp0[i];
                            m_dGR_xi1[n][i]  = 0.5 * m_dGR_xi1[n][i];
                        }

                        // Building the DG_c_Right
                        for(i = 0; i < nquad1; ++i)
                        {
                            m_dGR_xi2[n][i]  = etap1 * dLpm1[i];
                            m_dGR_xi2[n][i] += dLpp1[i];
                            m_dGR_xi2[n][i] *= overeta1;
                            m_dGR_xi2[n][i] += dLp1[i];
                            m_dGR_xi2[n][i]  = 0.5 * m_dGR_xi2[n][i];
                        }
                    }
                    break;
                }
                case 3:
                {
                    m_dGL_xi1 = Array<OneD, Array<OneD, NekDouble> >(nElements);
                    m_dGR_xi1 = Array<OneD, Array<OneD, NekDouble> >(nElements);
                    m_dGL_xi2 = Array<OneD, Array<OneD, NekDouble> >(nElements);
                    m_dGR_xi2 = Array<OneD, Array<OneD, NekDouble> >(nElements);
                    m_dGL_xi3 = Array<OneD, Array<OneD, NekDouble> >(nElements);
                    m_dGR_xi3 = Array<OneD, Array<OneD, NekDouble> >(nElements);

                    for (n = 0; n < nElements; ++n)
                    {
                        base      = pFields[0]->GetExp(n)->GetBase();
                        nquad0    = base[0]->GetNumPoints();
                        nquad1    = base[1]->GetNumPoints();
                        nquad2    = base[2]->GetNumPoints();
                        nmodes0   = base[0]->GetNumModes();
                        nmodes1   = base[1]->GetNumModes();
                        nmodes2   = base[2]->GetNumModes();

                        Array<OneD, const NekDouble> z0;
                        Array<OneD, const NekDouble> w0;
                        Array<OneD, const NekDouble> z1;
                        Array<OneD, const NekDouble> w1;
                        Array<OneD, const NekDouble> z2;
                        Array<OneD, const NekDouble> w2;

                        base[0]->GetZW(z0, w0);
                        base[1]->GetZW(z1, w1);
                        base[1]->GetZW(z2, w2);

                        m_dGL_xi1[n] = Array<OneD, NekDouble>(nquad0);
                        m_dGR_xi1[n] = Array<OneD, NekDouble>(nquad0);
                        m_dGL_xi2[n] = Array<OneD, NekDouble>(nquad1);
                        m_dGR_xi2[n] = Array<OneD, NekDouble>(nquad1);
                        m_dGL_xi3[n] = Array<OneD, NekDouble>(nquad2);
                        m_dGR_xi3[n] = Array<OneD, NekDouble>(nquad2);

                        // Auxiliary vectors to build up the auxiliary
                        // derivatives of the Legendre polynomials
                        Array<OneD,NekDouble> dLp0   (nquad0, 0.0);
                        Array<OneD,NekDouble> dLpp0  (nquad0, 0.0);
                        Array<OneD,NekDouble> dLpm0  (nquad0, 0.0);
                        Array<OneD,NekDouble> dLp1   (nquad1, 0.0);
                        Array<OneD,NekDouble> dLpp1  (nquad1, 0.0);
                        Array<OneD,NekDouble> dLpm1  (nquad1, 0.0);
                        Array<OneD,NekDouble> dLp2   (nquad2, 0.0);
                        Array<OneD,NekDouble> dLpp2  (nquad2, 0.0);
                        Array<OneD,NekDouble> dLpm2  (nquad2, 0.0);

                        // Degree of the correction functions
                        int p0 = nmodes0 - 1;
                        int p1 = nmodes1 - 1;
                        int p2 = nmodes2 - 1;

                        // Function sign to compute  left correction function
                        NekDouble sign0 = pow(-1.0, p0);
                        NekDouble sign1 = pow(-1.0, p1);
                        NekDouble sign2 = pow(-1.0, p2);

                        // Factorial factor to build the scheme
                        NekDouble ap0 = boost::math::tgamma(2 * p0 + 1)
                        / (pow(2.0, p0)
                           * boost::math::tgamma(p0 + 1)
                           * boost::math::tgamma(p0 + 1));

                        // Factorial factor to build the scheme
                        NekDouble ap1 = boost::math::tgamma(2 * p1 + 1)
                        / (pow(2.0, p1)
                           * boost::math::tgamma(p1 + 1)
                           * boost::math::tgamma(p1 + 1));

                        // Factorial factor to build the scheme
                        NekDouble ap2 = boost::math::tgamma(2 * p2 + 1)
                        / (pow(2.0, p2)
                           * boost::math::tgamma(p2 + 1)
                           * boost::math::tgamma(p2 + 1));

                        // Scalar parameter which recovers the FR schemes
                        if (m_diffType == "LFRDG")
                        {
                            c0 = 0.0;
                            c1 = 0.0;
                            c2 = 0.0;
                        }
                        else if (m_diffType == "LFRSD")
                        {
                            c0 = 2.0 * p0 / ((2.0 * p0 + 1.0) * (p0 + 1.0)
                                        * (ap0 * boost::math::tgamma(p0 + 1))
                                        * (ap0 * boost::math::tgamma(p0 + 1)));

                            c1 = 2.0 * p1 / ((2.0 * p1 + 1.0) * (p1 + 1.0)
                                        * (ap1 * boost::math::tgamma(p1 + 1))
                                        * (ap1 * boost::math::tgamma(p1 + 1)));

                            c2 = 2.0 * p2 / ((2.0 * p2 + 1.0) * (p2 + 1.0)
                                        * (ap2 * boost::math::tgamma(p2 + 1))
                                        * (ap2 * boost::math::tgamma(p2 + 1)));
                        }
                        else if (m_diffType == "LFRHU")
                        {
                            c0 = 2.0 * (p0 + 1.0) / ((2.0 * p0 + 1.0) * p0
                                        * (ap0 * boost::math::tgamma(p0 + 1))
                                        * (ap0 * boost::math::tgamma(p0 + 1)));

                            c1 = 2.0 * (p1 + 1.0) / ((2.0 * p1 + 1.0) * p1
                                        * (ap1 * boost::math::tgamma(p1 + 1))
                                        * (ap1 * boost::math::tgamma(p1 + 1)));

                            c2 = 2.0 * (p2 + 1.0) / ((2.0 * p2 + 1.0) * p2
                                        * (ap2 * boost::math::tgamma(p2 + 1))
                                        * (ap2 * boost::math::tgamma(p2 + 1)));
                        }
                        else if (m_diffType == "LFRcmin")
                        {
                            c0 = -2.0 / ((2.0 * p0 + 1.0)
                                        * (ap0 * boost::math::tgamma(p0 + 1))
                                        * (ap0 * boost::math::tgamma(p0 + 1)));

                            c1 = -2.0 / ((2.0 * p1 + 1.0)
                                        * (ap1 * boost::math::tgamma(p1 + 1))
                                        * (ap1 * boost::math::tgamma(p1 + 1)));

                            c2 = -2.0 / ((2.0 * p2 + 1.0)
                                        * (ap2 * boost::math::tgamma(p2 + 1))
                                        * (ap2 * boost::math::tgamma(p2 + 1)));
                        }
                        else if (m_diffType == "LFRinf")
                        {
                            c0 = 10000000000000000.0;
                            c1 = 10000000000000000.0;
                            c2 = 10000000000000000.0;
                        }

                        NekDouble etap0 = 0.5 * c0 * (2.0 * p0 + 1.0)
                        * (ap0 * boost::math::tgamma(p0 + 1))
                        * (ap0 * boost::math::tgamma(p0 + 1));

                        NekDouble etap1 = 0.5 * c1 * (2.0 * p1 + 1.0)
                        * (ap1 * boost::math::tgamma(p1 + 1))
                        * (ap1 * boost::math::tgamma(p1 + 1));

                        NekDouble etap2 = 0.5 * c2 * (2.0 * p2 + 1.0)
                        * (ap2 * boost::math::tgamma(p2 + 1))
                        * (ap2 * boost::math::tgamma(p2 + 1));

                        NekDouble overeta0 = 1.0 / (1.0 + etap0);
                        NekDouble overeta1 = 1.0 / (1.0 + etap1);
                        NekDouble overeta2 = 1.0 / (1.0 + etap2);

                        // Derivative of the Legendre polynomials
                        // dLp  = derivative of the Legendre polynomial of order p
                        // dLpp = derivative of the Legendre polynomial of order p+1
                        // dLpm = derivative of the Legendre polynomial of order p-1
                        Polylib::jacobd(nquad0, z0.data(), &(dLp0[0]),  p0,   0.0, 0.0);
                        Polylib::jacobd(nquad0, z0.data(), &(dLpp0[0]), p0+1, 0.0, 0.0);
                        Polylib::jacobd(nquad0, z0.data(), &(dLpm0[0]), p0-1, 0.0, 0.0);

                        Polylib::jacobd(nquad1, z1.data(), &(dLp1[0]),  p1,   0.0, 0.0);
                        Polylib::jacobd(nquad1, z1.data(), &(dLpp1[0]), p1+1, 0.0, 0.0);
                        Polylib::jacobd(nquad1, z1.data(), &(dLpm1[0]), p1-1, 0.0, 0.0);

                        Polylib::jacobd(nquad2, z2.data(), &(dLp2[0]),  p2,   0.0, 0.0);
                        Polylib::jacobd(nquad2, z2.data(), &(dLpp2[0]), p2+1, 0.0, 0.0);
                        Polylib::jacobd(nquad2, z2.data(), &(dLpm2[0]), p2-1, 0.0, 0.0);

                        // Building the DG_c_Left
                        for(i = 0; i < nquad0; ++i)
                        {
                            m_dGL_xi1[n][i]  = etap0 * dLpm0[i];
                            m_dGL_xi1[n][i] += dLpp0[i];
                            m_dGL_xi1[n][i] *= overeta0;
                            m_dGL_xi1[n][i]  = dLp0[i] - m_dGL_xi1[n][i];
                            m_dGL_xi1[n][i]  = 0.5 * sign0 * m_dGL_xi1[n][i];
                        }

                        // Building the DG_c_Left
                        for(i = 0; i < nquad1; ++i)
                        {
                            m_dGL_xi2[n][i]  = etap1 * dLpm1[i];
                            m_dGL_xi2[n][i] += dLpp1[i];
                            m_dGL_xi2[n][i] *= overeta1;
                            m_dGL_xi2[n][i]  = dLp1[i] - m_dGL_xi2[n][i];
                            m_dGL_xi2[n][i]  = 0.5 * sign1 * m_dGL_xi2[n][i];
                        }

                        // Building the DG_c_Left
                        for(i = 0; i < nquad2; ++i)
                        {
                            m_dGL_xi3[n][i]  = etap2 * dLpm2[i];
                            m_dGL_xi3[n][i] += dLpp2[i];
                            m_dGL_xi3[n][i] *= overeta2;
                            m_dGL_xi3[n][i]  = dLp2[i] - m_dGL_xi3[n][i];
                            m_dGL_xi3[n][i]  = 0.5 * sign2 * m_dGL_xi3[n][i];
                        }

                        // Building the DG_c_Right
                        for(i = 0; i < nquad0; ++i)
                        {
                            m_dGR_xi1[n][i]  = etap0 * dLpm0[i];
                            m_dGR_xi1[n][i] += dLpp0[i];
                            m_dGR_xi1[n][i] *= overeta0;
                            m_dGR_xi1[n][i] += dLp0[i];
                            m_dGR_xi1[n][i]  = 0.5 * m_dGR_xi1[n][i];
                        }

                        // Building the DG_c_Right
                        for(i = 0; i < nquad1; ++i)
                        {
                            m_dGR_xi2[n][i]  = etap1 * dLpm1[i];
                            m_dGR_xi2[n][i] += dLpp1[i];
                            m_dGR_xi2[n][i] *= overeta1;
                            m_dGR_xi2[n][i] += dLp1[i];
                            m_dGR_xi2[n][i]  = 0.5 * m_dGR_xi2[n][i];
                        }

                        // Building the DG_c_Right
                        for(i = 0; i < nquad2; ++i)
                        {
                            m_dGR_xi3[n][i]  = etap2 * dLpm2[i];
                            m_dGR_xi3[n][i] += dLpp2[i];
                            m_dGR_xi3[n][i] *= overeta2;
                            m_dGR_xi3[n][i] += dLp2[i];
                            m_dGR_xi3[n][i]  = 0.5 * m_dGR_xi3[n][i];
                        }
                    }
                    break;
                }
                default:
                {
                    ASSERTL0(false,"Expansion dimension not recognised");
                    break;
                }
            }
        }

        /**
         * @brief Calculate FR Diffusion for the linear problems
         * using an LDG interface flux.
         *
         */
        void DiffusionLFR::v_Diffuse(
            const std::size_t                                 nConvectiveFields,
            const Array<OneD, MultiRegions::ExpListSharedPtr> &fields,
            const Array<OneD, Array<OneD, NekDouble> >        &inarray,
                  Array<OneD, Array<OneD, NekDouble> >        &outarray,
            const Array<OneD, Array<OneD, NekDouble> >        &pFwd,
            const Array<OneD, Array<OneD, NekDouble> >        &pBwd)
        {
            boost::ignore_unused(pFwd, pBwd);

            int i, j, n;
            int phys_offset;
            //Array<TwoD, const NekDouble> gmat;
            //Array<OneD, const NekDouble> jac;
            Array<OneD,       NekDouble> auxArray1, auxArray2;

            Array<OneD, LibUtilities::BasisSharedPtr> Basis;
            Basis = fields[0]->GetExp(0)->GetBase();

            int nElements    = fields[0]->GetExpSize();
            int nDim         = fields[0]->GetCoordim(0);
            int nSolutionPts = fields[0]->GetTotPoints();
            int nCoeffs      = fields[0]->GetNcoeffs();

            Array<OneD, Array<OneD, NekDouble> > outarrayCoeff(nConvectiveFields);
            for (i = 0; i < nConvectiveFields; ++i)
            {
                outarrayCoeff[i]  = Array<OneD, NekDouble>(nCoeffs);
            }

            // Compute interface numerical fluxes for inarray in physical space
            v_NumFluxforScalar(fields, inarray, m_IF1);

            switch(nDim)
            {
                // 1D problems
                case 1:
                {
                    for (i = 0; i < nConvectiveFields; ++i)
                    {
                        // Computing the physical first-order discountinuous
                        // derivative
                        for (n = 0; n < nElements; n++)
                        {
                            phys_offset = fields[0]->GetPhys_Offset(n);

                            fields[i]->GetExp(n)->PhysDeriv(0,
                                auxArray1 = inarray[i] + phys_offset,
                                auxArray2 = m_DU1[i][0] + phys_offset);
                        }

                        // Computing the standard first-order correction
                        // derivative
                        v_DerCFlux_1D(nConvectiveFields, fields, inarray[i],
                                      m_IF1[i][0], m_DFC1[i][0]);

                        // Back to the physical space using global operations
                        Vmath::Vdiv(nSolutionPts, &m_DFC1[i][0][0], 1,
                                    &m_jac[0], 1, &m_DFC1[i][0][0], 1);
                        Vmath::Vdiv(nSolutionPts, &m_DFC1[i][0][0], 1,
                                    &m_jac[0], 1, &m_DFC1[i][0][0], 1);

                        // Computing total first order derivatives
                        Vmath::Vadd(nSolutionPts, &m_DFC1[i][0][0], 1,
                                    &m_DU1[i][0][0], 1, &m_D1[i][0][0], 1);

                        Vmath::Vcopy(nSolutionPts, &m_D1[i][0][0], 1,
                                     &m_tmp1[i][0][0], 1);
                    }

                    // Computing interface numerical fluxes for m_D1
                    // in physical space
                    v_NumFluxforVector(fields, inarray, m_tmp1, m_IF2);

                    for (i = 0; i < nConvectiveFields; ++i)
                    {
                        // Computing the physical second-order discountinuous
                        // derivative
                        for (n = 0; n < nElements; n++)
                        {
                            phys_offset = fields[0]->GetPhys_Offset(n);

                            fields[i]->GetExp(n)->PhysDeriv(0,
                                auxArray1 = m_D1[i][0] + phys_offset,
                                auxArray2 = m_DD1[i][0] + phys_offset);
                        }

                        // Computing the standard second-order correction
                        // derivative
                        v_DerCFlux_1D(nConvectiveFields, fields, m_D1[i][0],
                                      m_IF2[i], m_DFC2[i][0]);

                        // Back to the physical space using global operations
                        Vmath::Vdiv(nSolutionPts, &m_DFC2[i][0][0], 1,
                                    &m_jac[0], 1, &m_DFC2[i][0][0], 1);
                        Vmath::Vdiv(nSolutionPts, &m_DFC2[i][0][0], 1,
                                    &m_jac[0], 1, &m_DFC2[i][0][0], 1);

                        // Adding the total divergence to outarray (RHS)
                        Vmath::Vadd(nSolutionPts, &m_DFC2[i][0][0], 1,
                                    &m_DD1[i][0][0], 1, &outarray[i][0], 1);

                        // Primitive Dealiasing 1D
                        if (!(Basis[0]->Collocation()))
                        {
                            fields[i]->FwdTrans(outarray[i], outarrayCoeff[i]);
                            fields[i]->BwdTrans(outarrayCoeff[i], outarray[i]);
                        }
                    }
                    break;
                }
                // 2D problems
                case 2:
                {
                    for(i = 0; i < nConvectiveFields; ++i)
                    {
                        for (j = 0; j < nDim; ++j)
                        {
                            // Temporary vectors
                            Array<OneD, NekDouble> u1_hat(nSolutionPts, 0.0);
                            Array<OneD, NekDouble> u2_hat(nSolutionPts, 0.0);

                            if (j == 0)
                            {
                                Vmath::Vmul(nSolutionPts, &inarray[i][0], 1,
                                            &m_gmat[0][0], 1, &u1_hat[0], 1);

                                Vmath::Vmul(nSolutionPts, &u1_hat[0], 1,
                                            &m_jac[0], 1, &u1_hat[0], 1);

                                Vmath::Vmul(nSolutionPts, &inarray[i][0], 1,
                                            &m_gmat[1][0], 1, &u2_hat[0], 1);

                                Vmath::Vmul(nSolutionPts, &u2_hat[0], 1,
                                            &m_jac[0], 1, &u2_hat[0], 1);
                            }
                            else if (j == 1)
                            {
                                Vmath::Vmul(nSolutionPts, &inarray[i][0], 1,
                                            &m_gmat[2][0], 1, &u1_hat[0], 1);

                                Vmath::Vmul(nSolutionPts, &u1_hat[0], 1,
                                            &m_jac[0], 1, &u1_hat[0], 1);

                                Vmath::Vmul(nSolutionPts, &inarray[i][0], 1,
                                            &m_gmat[3][0], 1, &u2_hat[0], 1);

                                Vmath::Vmul(nSolutionPts, &u2_hat[0], 1,
                                            &m_jac[0], 1, &u2_hat[0], 1);
                            }

                            for (n = 0; n < nElements; n++)
                            {
                                phys_offset = fields[0]->GetPhys_Offset(n);

                                fields[i]->GetExp(n)->StdPhysDeriv(0,
                                    auxArray1 = u1_hat + phys_offset,
                                    auxArray2 = m_tmp1[i][j] + phys_offset);

                                fields[i]->GetExp(n)->StdPhysDeriv(1,
                                    auxArray1 = u2_hat + phys_offset,
                                    auxArray2 = m_tmp2[i][j] + phys_offset);
                            }

                            Vmath::Vadd(nSolutionPts, &m_tmp1[i][j][0], 1,
                                        &m_tmp2[i][j][0], 1,
                                        &m_DU1[i][j][0], 1);

                            // Divide by the metric jacobian
                            Vmath::Vdiv(nSolutionPts, &m_DU1[i][j][0], 1,
                                        &m_jac[0], 1, &m_DU1[i][j][0], 1);

                            // Computing the standard first-order correction
                            // derivatives
                            v_DerCFlux_2D(nConvectiveFields, j, fields,
                                          inarray[i], m_IF1[i][j],
                                          m_DFC1[i][j]);
                        }

                        // Multiplying derivatives by B matrix to get auxiliary
                        // variables
                        for (j = 0; j < nSolutionPts; ++j)
                        {
                            // std(q1)
                            m_BD1[i][0][j] =
                            (m_gmat[0][j]*m_gmat[0][j] +
                             m_gmat[2][j]*m_gmat[2][j]) *
                            m_DFC1[i][0][j] +
                            (m_gmat[1][j]*m_gmat[0][j] +
                             m_gmat[3][j]*m_gmat[2][j]) *
                            m_DFC1[i][1][j];

                            // std(q2)
                            m_BD1[i][1][j] =
                            (m_gmat[1][j]*m_gmat[0][j] +
                             m_gmat[3][j]*m_gmat[2][j]) *
                            m_DFC1[i][0][j] +
                            (m_gmat[1][j]*m_gmat[1][j] +
                             m_gmat[3][j]*m_gmat[3][j]) *
                            m_DFC1[i][1][j];
                        }

                        // Multiplying derivatives by A^(-1) to get back
                        // into the physical space
                        for (j = 0; j < nSolutionPts; j++)
                        {
                            // q1 = A11^(-1)*std(q1) + A12^(-1)*std(q2)
                            m_DFC1[i][0][j] =
                            m_gmat[3][j] * m_BD1[i][0][j] -
                            m_gmat[2][j] * m_BD1[i][1][j];

                            // q2 = A21^(-1)*std(q1) + A22^(-1)*std(q2)
                            m_DFC1[i][1][j] =
                            m_gmat[0][j] * m_BD1[i][1][j] -
                            m_gmat[1][j] * m_BD1[i][0][j];
                        }

                        // Computing the physical first-order derivatives
                        for (j = 0; j < nDim; ++j)
                        {
                            Vmath::Vadd(nSolutionPts, &m_DU1[i][j][0], 1,
                                        &m_DFC1[i][j][0], 1,
                                        &m_D1[i][j][0], 1);
                        }
                    }

                    // Computing interface numerical fluxes for m_D1
                    // in physical space
                    v_NumFluxforVector(fields, inarray, m_D1, m_IF2);

                    // Computing the standard second-order discontinuous
                    // derivatives
                    for (i = 0; i < nConvectiveFields; ++i)
                    {
                        Array<OneD, NekDouble> f_hat(nSolutionPts, 0.0);
                        Array<OneD, NekDouble> g_hat(nSolutionPts, 0.0);

                        for (j = 0; j < nSolutionPts; j++)
                        {
                            f_hat[j] = (m_D1[i][0][j] * m_gmat[0][j] +
                            m_D1[i][1][j] * m_gmat[2][j])*m_jac[j];

                            g_hat[j] = (m_D1[i][0][j] * m_gmat[1][j] +
                            m_D1[i][1][j] * m_gmat[3][j])*m_jac[j];
                        }

                        for (n = 0; n < nElements; n++)
                        {
                            phys_offset = fields[0]->GetPhys_Offset(n);

                            fields[0]->GetExp(n)->StdPhysDeriv(0,
                            auxArray1 = f_hat + phys_offset,
                            auxArray2 = m_DD1[i][0] + phys_offset);

                            fields[0]->GetExp(n)->StdPhysDeriv(1,
                            auxArray1 = g_hat + phys_offset,
                            auxArray2 = m_DD1[i][1] + phys_offset);
                        }

                        // Divergence of the standard discontinuous flux
                        Vmath::Vadd(nSolutionPts,
                                    &m_DD1[i][0][0], 1,
                                    &m_DD1[i][1][0], 1,
                                    &m_divFD[i][0], 1);

                        // Divergence of the standard correction flux
                        if (Basis[0]->GetPointsType() ==
                            LibUtilities::eGaussGaussLegendre &&
                            Basis[1]->GetPointsType() ==
                            LibUtilities::eGaussGaussLegendre)
                        {
                            v_DivCFlux_2D_Gauss(nConvectiveFields, fields,
                                                f_hat, g_hat,
                                                m_IF2[i], m_divFC[i]);
                        }
                        else
                        {
                            v_DivCFlux_2D(nConvectiveFields, fields,
                                          m_D1[i][0], m_D1[i][1],
                                          m_IF2[i], m_divFC[i]);
                        }

                        // Divergence of the standard final flux
                        Vmath::Vadd(nSolutionPts, &m_divFD[i][0], 1,
                                    &m_divFC[i][0], 1, &outarray[i][0], 1);

                        // Dividing by the jacobian to get back into
                        // physical space
                        Vmath::Vdiv(nSolutionPts, &outarray[i][0], 1,
                                    &m_jac[0], 1, &outarray[i][0], 1);

                        // Primitive Dealiasing 2D
                        if (!(Basis[0]->Collocation()))
                        {
                            fields[i]->FwdTrans(outarray[i], outarrayCoeff[i]);
                            fields[i]->BwdTrans(outarrayCoeff[i], outarray[i]);
                        }
                    }//Close loop on nConvectiveFields
                    break;
                }
                // 3D problems
                case 3:
                {
                    ASSERTL0(false, "3D FRDG case not implemented yet");
                    break;
                }
            }
        }

        /**
         * @brief Builds the numerical flux for the 1st order derivatives
         *
         */
        void DiffusionLFR::v_NumFluxforScalar(
            const Array<OneD, MultiRegions::ExpListSharedPtr>        &fields,
            const Array<OneD, Array<OneD, NekDouble> >               &ufield,
                  Array<OneD, Array<OneD, Array<OneD, NekDouble> > > &uflux)
        {
            int i, j;
            int nTracePts  = fields[0]->GetTrace()->GetTotPoints();
            int nvariables = fields.size();
            int nDim       = fields[0]->GetCoordim(0);

            Array<OneD, NekDouble > Fwd     (nTracePts);
            Array<OneD, NekDouble > Bwd     (nTracePts);
            Array<OneD, NekDouble > Vn      (nTracePts, 0.0);
            Array<OneD, NekDouble > fluxtemp(nTracePts, 0.0);

            // Get the normal velocity Vn
            for (i = 0; i < nDim; ++i)
            {
                Vmath::Svtvp(nTracePts, 1.0, m_traceNormals[i], 1,
                             Vn, 1, Vn, 1);
            }

            // Get the sign of (v \cdot n), v = an arbitrary vector
            // Evaluate upwind flux:
            // uflux = \hat{u} \phi \cdot u = u^{(+,-)} n
            for (j = 0; j < nDim; ++j)
            {
                for (i = 0; i < nvariables ; ++i)
                {
                    // Compute Fwd and Bwd value of ufield of i direction
                    fields[i]->GetFwdBwdTracePhys(ufield[i], Fwd, Bwd);

                    // if Vn >= 0, flux = uFwd, i.e.,
                    // edge::eForward, if V*n>=0 <=> V*n_F>=0, pick uflux = uFwd
                    // edge::eBackward, if V*n>=0 <=> V*n_B<0, pick uflux = uFwd

                    // else if Vn < 0, flux = uBwd, i.e.,
                    // edge::eForward, if V*n<0 <=> V*n_F<0, pick uflux = uBwd
                    // edge::eBackward, if V*n<0 <=> V*n_B>=0, pick uflux = uBwd

                    fields[i]->GetTrace()->Upwind(Vn, Fwd, Bwd, fluxtemp);

                    // Imposing weak boundary condition with flux
                    // if Vn >= 0, uflux = uBwd at Neumann, i.e.,
                    // edge::eForward, if V*n>=0 <=> V*n_F>=0, pick uflux = uBwd
                    // edge::eBackward, if V*n>=0 <=> V*n_B<0, pick uflux = uBwd

                    // if Vn >= 0, uflux = uFwd at Neumann, i.e.,
                    // edge::eForward, if V*n<0 <=> V*n_F<0, pick uflux = uFwd
                    // edge::eBackward, if V*n<0 <=> V*n_B>=0, pick uflux = uFwd

                    if(fields[0]->GetBndCondExpansions().size())
                    {
                        v_WeakPenaltyforScalar(fields, i, ufield[i], fluxtemp);
                    }

                    // if Vn >= 0, flux = uFwd*(tan_{\xi}^- \cdot \vec{n}),
                    // i.e,
                    // edge::eForward, uFwd \(\tan_{\xi}^Fwd \cdot \vec{n})
                    // edge::eBackward, uFwd \(\tan_{\xi}^Bwd \cdot \vec{n})

                    // else if Vn < 0, flux = uBwd*(tan_{\xi}^- \cdot \vec{n}),
                    // i.e,
                    // edge::eForward, uBwd \(\tan_{\xi}^Fwd \cdot \vec{n})
                    // edge::eBackward, uBwd \(\tan_{\xi}^Bwd \cdot \vec{n})

                    Vmath::Vcopy(nTracePts, fluxtemp, 1, uflux[i][j], 1);
                }
            }
        }

        /**
         * @brief Imposes appropriate bcs for the 1st order derivatives
         *
         */
        void DiffusionLFR::v_WeakPenaltyforScalar(
            const Array<OneD, MultiRegions::ExpListSharedPtr> &fields,
            const int                                          var,
            const Array<OneD, const NekDouble>                &ufield,
                  Array<OneD,       NekDouble>                &penaltyflux)
        {
            // Variable initialisation
            int i, e, id1, id2;
            int nBndEdgePts, nBndEdges;
            int cnt         = 0;
            int nBndRegions = fields[var]->GetBndCondExpansions().size();
            int nTracePts   = fields[0]->GetTrace()->GetTotPoints();

            // Extract physical values of the fields at the trace space
            Array<OneD, NekDouble > uplus(nTracePts);
            fields[var]->ExtractTracePhys(ufield, uplus);

            // Impose boundary conditions
            for (i = 0; i < nBndRegions; ++i)
            {
                // Number of boundary edges related to bcRegion 'i'
                nBndEdges = fields[var]->
                GetBndCondExpansions()[i]->GetExpSize();

                // Weakly impose boundary conditions by modifying flux values
                for (e = 0; e < nBndEdges ; ++e)
                {
                    // Number of points on the expansion
                    nBndEdgePts = fields[var]->
                    GetBndCondExpansions()[i]->GetExp(e)->GetTotPoints();

                    // Offset of the boundary expansion
                    id1 = fields[var]->
                    GetBndCondExpansions()[i]->GetPhys_Offset(e);

                    // Offset of the trace space related to boundary expansion
                    id2 = fields[0]->GetTrace()->
                    GetPhys_Offset(fields[0]->GetTraceMap()->
                                   GetBndCondIDToGlobalTraceID(cnt++));

                    // Dirichlet bcs ==> uflux = gD
                    if (fields[var]->GetBndConditions()[i]->
                    GetBoundaryConditionType() == SpatialDomains::eDirichlet)
                    {
                        Vmath::Vcopy(nBndEdgePts,
                                     &(fields[var]->
                                       GetBndCondExpansions()[i]->
                                       GetPhys())[id1], 1,
                                     &penaltyflux[id2], 1);
                    }
                    // Neumann bcs ==> uflux = u+
                    else if ((fields[var]->GetBndConditions()[i])->
                    GetBoundaryConditionType() == SpatialDomains::eNeumann)
                    {
                        Vmath::Vcopy(nBndEdgePts,
                                     &uplus[id2], 1,
                                     &penaltyflux[id2], 1);
                    }
                }
            }
        }

        /**
         * @brief Build the numerical flux for the 2nd order derivatives
         *
         */
        void DiffusionLFR::v_NumFluxforVector(
            const Array<OneD, MultiRegions::ExpListSharedPtr>        &fields,
            const Array<OneD, Array<OneD, NekDouble> >               &ufield,
                  Array<OneD, Array<OneD, Array<OneD, NekDouble> > > &qfield,
                  Array<OneD, Array<OneD, NekDouble> >               &qflux)
        {
            boost::ignore_unused(ufield);

            int i, j;
            int nTracePts  = fields[0]->GetTrace()->GetTotPoints();
            int nvariables = fields.size();
            int nDim       = fields[0]->GetCoordim(0);

            NekDouble C11 = 0.0;
            Array<OneD, NekDouble > Fwd(nTracePts);
            Array<OneD, NekDouble > Bwd(nTracePts);
            Array<OneD, NekDouble > Vn (nTracePts, 0.0);

            Array<OneD, NekDouble > qFwd     (nTracePts);
            Array<OneD, NekDouble > qBwd     (nTracePts);
            Array<OneD, NekDouble > qfluxtemp(nTracePts, 0.0);
            Array<OneD, NekDouble > uterm(nTracePts);

            // Get the normal velocity Vn
            for(i = 0; i < nDim; ++i)
            {
                Vmath::Svtvp(nTracePts, 1.0, m_traceNormals[i], 1,
                             Vn, 1, Vn, 1);
            }

            // Evaulate upwind flux:
            // qflux = \hat{q} \cdot u = q \cdot n - C_(11)*(u^+ - u^-)
            for (i = 0; i < nvariables; ++i)
            {
                qflux[i] = Array<OneD, NekDouble> (nTracePts, 0.0);
                for (j = 0; j < nDim; ++j)
                {
                    //  Compute Fwd and Bwd value of ufield of jth direction
                    fields[i]->GetFwdBwdTracePhys(qfield[i][j], qFwd, qBwd);

                    // if Vn >= 0, flux = uFwd, i.e.,
                    // edge::eForward, if V*n>=0 <=> V*n_F>=0, pick
                    // qflux = qBwd = q+
                    // edge::eBackward, if V*n>=0 <=> V*n_B<0, pick
                    // qflux = qBwd = q-

                    // else if Vn < 0, flux = uBwd, i.e.,
                    // edge::eForward, if V*n<0 <=> V*n_F<0, pick
                    // qflux = qFwd = q-
                    // edge::eBackward, if V*n<0 <=> V*n_B>=0, pick
                    // qflux = qFwd = q+

                    fields[i]->GetTrace()->Upwind(Vn, qBwd, qFwd, qfluxtemp);

                    Vmath::Vmul(nTracePts, m_traceNormals[j], 1, qfluxtemp, 1,
                                qfluxtemp, 1);

                    /*
                    // Generate Stability term = - C11 ( u- - u+ )
                    fields[i]->GetFwdBwdTracePhys(ufield[i], Fwd, Bwd);

                    Vmath::Vsub(nTracePts,
                                Fwd, 1, Bwd, 1,
                                uterm, 1);

                    Vmath::Smul(nTracePts,
                                -1.0 * C11, uterm, 1,
                                uterm, 1);

                    // Flux = {Fwd, Bwd} * (nx, ny, nz) + uterm * (nx, ny)
                    Vmath::Vadd(nTracePts,
                                uterm, 1,
                                qfluxtemp, 1,
                                qfluxtemp, 1);
                    */

                    // Imposing weak boundary condition with flux
                    if (fields[0]->GetBndCondExpansions().size())
                    {
                        v_WeakPenaltyforVector(fields, i, j, qfield[i][j],
                                               qfluxtemp, C11);
                    }

                    // q_hat \cdot n = (q_xi \cdot n_xi) or (q_eta \cdot n_eta)
                    // n_xi = n_x * tan_xi_x + n_y * tan_xi_y + n_z * tan_xi_z
                    // n_xi = n_x * tan_eta_x + n_y * tan_eta_y + n_z*tan_eta_z
                    Vmath::Vadd(nTracePts, qfluxtemp, 1, qflux[i], 1,
                                qflux[i], 1);
                }
            }
        }



        /**
         * @brief Imposes appropriate bcs for the 2nd order derivatives
         *
         */
        void DiffusionLFR::v_WeakPenaltyforVector(
            const Array<OneD, MultiRegions::ExpListSharedPtr> &fields,
            const int                                          var,
            const int                                          dir,
            const Array<OneD, const NekDouble>                &qfield,
                  Array<OneD,       NekDouble>                &penaltyflux,
            NekDouble                                          C11)
        {
            boost::ignore_unused(C11);

            int i, e, id1, id2;
            int nBndEdges, nBndEdgePts;
            int nBndRegions = fields[var]->GetBndCondExpansions().size();
            int nTracePts   = fields[0]->GetTrace()->GetTotPoints();

            Array<OneD, NekDouble > uterm(nTracePts);
            Array<OneD, NekDouble > qtemp(nTracePts);
            int cnt = 0;

            fields[var]->ExtractTracePhys(qfield, qtemp);

            for (i = 0; i < nBndRegions; ++i)
            {
                nBndEdges = fields[var]->
                GetBndCondExpansions()[i]->GetExpSize();

                // Weakly impose boundary conditions by modifying flux values
                for (e = 0; e < nBndEdges ; ++e)
                {
                    nBndEdgePts = fields[var]->
                    GetBndCondExpansions()[i]->GetExp(e)->GetTotPoints();

                    id1 = fields[var]->
                    GetBndCondExpansions()[i]->GetPhys_Offset(e);

                    id2 = fields[0]->GetTrace()->
                    GetPhys_Offset(fields[0]->GetTraceMap()->
                                   GetBndCondIDToGlobalTraceID(cnt++));
                    
                    // For Dirichlet boundary condition: 
                    //qflux = q+ - C_11 (u+ -    g_D) (nx, ny)
                    if (fields[var]->GetBndConditions()[i]->
                       GetBoundaryConditionType() == SpatialDomains::eDirichlet)
                    {
                        Vmath::Vmul(nBndEdgePts, &m_traceNormals[dir][id2], 1,
                                    &qtemp[id2], 1, &penaltyflux[id2], 1);
                    }
                    // For Neumann boundary condition: qflux = g_N
                    else if ((fields[var]->GetBndConditions()[i])->
                        GetBoundaryConditionType() == SpatialDomains::eNeumann)
                    {
                        Vmath::Vmul(nBndEdgePts, &m_traceNormals[dir][id2], 1,
                                    &(fields[var]->GetBndCondExpansions()[i]->
                                      GetPhys())[id1], 1, &penaltyflux[id2], 1);
                    }
                }
            }
        }

        /**
         * @brief Compute the derivative of the corrective flux for 1D problems.
         *
         * @param nConvectiveFields Number of fields.
         * @param fields            Pointer to fields.
         * @param flux              Volumetric flux in the physical space.
         * @param iFlux             Numerical interface flux in physical space.
         * @param derCFlux          Derivative of the corrective flux.
         *
         */
        void DiffusionLFR::v_DerCFlux_1D(
            const int                                         nConvectiveFields,
            const Array<OneD, MultiRegions::ExpListSharedPtr> &fields,
            const Array<OneD, const NekDouble>                &flux,
            const Array<OneD, const NekDouble>                &iFlux,
                  Array<OneD,       NekDouble>                &derCFlux)
        {
            boost::ignore_unused(nConvectiveFields);

            int n;
            int nLocalSolutionPts, phys_offset, t_offset;

            Array<OneD,       NekDouble> auxArray1, auxArray2;
            Array<TwoD, const NekDouble> gmat;
            Array<OneD, const NekDouble> jac;

            LibUtilities::PointsKeyVector ptsKeys;
            LibUtilities::BasisSharedPtr Basis;
            Basis = fields[0]->GetExp(0)->GetBasis(0);

            int nElements    = fields[0]->GetExpSize();
            int nSolutionPts = fields[0]->GetTotPoints();

            vector<bool> negatedFluxNormal =
                std::static_pointer_cast<MultiRegions::DisContField>(
                    fields[0])->GetNegatedFluxNormal();

            // Arrays to store the derivatives of the correction flux
            Array<OneD, NekDouble> DCL(nSolutionPts/nElements, 0.0);
            Array<OneD, NekDouble> DCR(nSolutionPts/nElements, 0.0);

            // Arrays to store the intercell numerical flux jumps
            Array<OneD, NekDouble>  JumpL(nElements);
            Array<OneD, NekDouble>  JumpR(nElements);

            Array<OneD, Array<OneD, LocalRegions::ExpansionSharedPtr> >
                &elmtToTrace = fields[0]->GetTraceMap()->GetElmtToTrace();

            for (n = 0; n < nElements; ++n)
            {
                nLocalSolutionPts = fields[0]->GetExp(n)->GetTotPoints();
                phys_offset = fields[0]->GetPhys_Offset(n);

                Array<OneD, NekDouble> tmparrayX1(nLocalSolutionPts, 0.0);
                Array<OneD, NekDouble> tmpFluxVertex(1,0.0);
                Vmath::Vcopy(nLocalSolutionPts,
                             &flux[phys_offset], 1,
                             &tmparrayX1[0], 1);

                fields[0]->GetExp(n)->GetTracePhysVals(0, elmtToTrace[n][0],
                                                       tmparrayX1,
                                                       tmpFluxVertex);

                t_offset = fields[0]->GetTrace()
                    ->GetPhys_Offset(elmtToTrace[n][0]->GetElmtId());

                if(negatedFluxNormal[2*n])
                {
                    JumpL[n] =  iFlux[t_offset] - tmpFluxVertex[0];
                }
                else
                {
                    JumpL[n] =  -iFlux[t_offset] - tmpFluxVertex[0];
                }

                t_offset = fields[0]->GetTrace()
                    ->GetPhys_Offset(elmtToTrace[n][1]->GetElmtId());

                fields[0]->GetExp(n)->GetTracePhysVals(1, elmtToTrace[n][1],
                                                        tmparrayX1,
                                                        tmpFluxVertex);
                if(negatedFluxNormal[2*n+1])
                {
                    JumpR[n] =  -iFlux[t_offset] - tmpFluxVertex[0];
                }
                else
                {
                    JumpR[n] =  iFlux[t_offset] - tmpFluxVertex[0];
                }
            }

            for (n = 0; n < nElements; ++n)
            {
                ptsKeys = fields[0]->GetExp(n)->GetPointsKeys();
                nLocalSolutionPts = fields[0]->GetExp(n)->GetTotPoints();
                phys_offset       = fields[0]->GetPhys_Offset(n);
                jac               = fields[0]->GetExp(n)
                                ->as<LocalRegions::Expansion1D>()->GetGeom1D()
                                ->GetMetricInfo()->GetJac(ptsKeys);

                JumpL[n] = JumpL[n] * jac[0];
                JumpR[n] = JumpR[n] * jac[0];

                // Left jump multiplied by left derivative of C function
                Vmath::Smul(nLocalSolutionPts, JumpL[n],
                            &m_dGL_xi1[n][0], 1, &DCL[0], 1);

                // Right jump multiplied by right derivative of C function
                Vmath::Smul(nLocalSolutionPts, JumpR[n],
                            &m_dGR_xi1[n][0], 1, &DCR[0], 1);

                // Assembling derivative of the correction flux
                Vmath::Vadd(nLocalSolutionPts, &DCL[0], 1, &DCR[0], 1,
                            &derCFlux[phys_offset], 1);
            }
        }

        /**
         * @brief Compute the derivative of the corrective flux wrt a given
         * coordinate for 2D problems.
         *
         * There could be a bug for deformed elements since first derivatives
         * are not exactly the same results of DiffusionLDG as expected
         *
         * @param nConvectiveFields Number of fields.
         * @param fields            Pointer to fields.
         * @param flux              Volumetric flux in the physical space.
         * @param numericalFlux     Numerical interface flux in physical space.
         * @param derCFlux          Derivative of the corrective flux.
         *
         * \todo: Switch on shapes eventually here.
         */
        void DiffusionLFR::v_DerCFlux_2D(
            const int                                         nConvectiveFields,
            const int                                         direction,
            const Array<OneD, MultiRegions::ExpListSharedPtr> &fields,
            const Array<OneD, const NekDouble>                &flux,
            const Array<OneD,       NekDouble>                &iFlux,
                  Array<OneD,       NekDouble>                &derCFlux)
        {
            boost::ignore_unused(nConvectiveFields);

            int n, e, i, j, cnt;

            Array<TwoD, const NekDouble> gmat;
            Array<OneD, const NekDouble> jac;

            int nElements = fields[0]->GetExpSize();

            int trace_offset, phys_offset;
            int nLocalSolutionPts;
            int nquad0, nquad1;
            int nEdgePts;

            LibUtilities::PointsKeyVector ptsKeys;
            Array<OneD, NekDouble> auxArray1, auxArray2;
            Array<OneD, LibUtilities::BasisSharedPtr> base;
            Array<OneD, Array<OneD, LocalRegions::ExpansionSharedPtr> >
            &elmtToTrace = fields[0]->GetTraceMap()->GetElmtToTrace();

            // Loop on the elements
            for (n = 0; n < nElements; ++n)
            {
                // Offset of the element on the global vector
                phys_offset = fields[0]->GetPhys_Offset(n);
                nLocalSolutionPts = fields[0]->GetExp(n)->GetTotPoints();
                ptsKeys = fields[0]->GetExp(n)->GetPointsKeys();

                jac  = fields[0]->GetExp(n)->as<LocalRegions::Expansion2D>()
                                ->GetGeom2D()->GetMetricInfo()->GetJac(ptsKeys);

                base = fields[0]->GetExp(n)->GetBase();
                nquad0 = base[0]->GetNumPoints();
                nquad1 = base[1]->GetNumPoints();

                Array<OneD, NekDouble> divCFluxE0(nLocalSolutionPts, 0.0);
                Array<OneD, NekDouble> divCFluxE1(nLocalSolutionPts, 0.0);
                Array<OneD, NekDouble> divCFluxE2(nLocalSolutionPts, 0.0);
                Array<OneD, NekDouble> divCFluxE3(nLocalSolutionPts, 0.0);

                // Loop on the edges
                for (e = 0; e < fields[0]->GetExp(n)->GetNtraces(); ++e)
                {
                    // Number of edge points of edge 'e'
                    nEdgePts = fields[0]->GetExp(n)->GetTraceNumPoints(e);

                    // Array for storing volumetric fluxes on each edge
                    Array<OneD, NekDouble> tmparray(nEdgePts, 0.0);

                    // Offset of the trace space correspondent to edge 'e'
                    trace_offset = fields[0]->GetTrace()->GetPhys_Offset(
                                                elmtToTrace[n][e]->GetElmtId());

                    // Get the normals of edge 'e'
                    //const Array<OneD, const Array<OneD, NekDouble> > &normals = 
                    //fields[0]->GetExp(n)->GetTraceNormal(e);
                    
                    // Extract the edge values of the volumetric fluxes 
                    // on edge 'e' and order them accordingly to the order 
                    // of the trace space 
                    fields[0]->GetExp(n)->GetTracePhysVals(e, elmtToTrace[n][e],
                                                          flux + phys_offset,
                                                          auxArray1 = tmparray);

                    // Compute the fluxJumps per each edge 'e' and each
                    // flux point
                    Array<OneD, NekDouble> fluxJumps(nEdgePts, 0.0);
                    Vmath::Vsub(nEdgePts, &iFlux[trace_offset], 1,
                                &tmparray[0], 1, &fluxJumps[0], 1);

                    // Check the ordering of the fluxJumps and reverse
                    // it in case of backward definition of edge 'e'
                    if (fields[0]->GetExp(n)->GetTraceOrient(e) ==
                        StdRegions::eBackwards)
                    {
                        Vmath::Reverse(nEdgePts,
                                       &fluxJumps[0], 1,
                                       &fluxJumps[0], 1);
                    }

                    // Deformed elements
                    if (fields[0]->GetExp(n)->as<LocalRegions::Expansion2D>()
                                 ->GetGeom2D()->GetMetricInfo()->GetGtype()
                        == SpatialDomains::eDeformed)
                    {
                        // Extract the Jacobians along edge 'e'
                        Array<OneD, NekDouble> jacEdge(nEdgePts, 0.0);

                        fields[0]->GetExp(n)->GetTracePhysVals(
                                                    e, elmtToTrace[n][e],
                                                    jac, auxArray1 = jacEdge);

                        // Check the ordering of the fluxJumps and reverse
                        // it in case of backward definition of edge 'e'
                        if (fields[0]->GetExp(n)->GetTraceOrient(e) ==
                            StdRegions::eBackwards)
                        {
                            Vmath::Reverse(nEdgePts,
                                           &jacEdge[0], 1,
                                           &jacEdge[0], 1);
                        }

                        // Multiply the fluxJumps by the edge 'e' Jacobians
                        // to bring the fluxJumps into the standard space
                        for (j = 0; j < nEdgePts; j++)
                        {
                            fluxJumps[j] = fluxJumps[j] * jacEdge[j];
                        }
                    }
                    // Non-deformed elements
                    else
                    {
                        // Multiply the fluxJumps by the edge 'e' Jacobians
                        // to bring the fluxJumps into the standard space
                        Vmath::Smul(nEdgePts, jac[0], fluxJumps, 1,
                                    fluxJumps, 1);
                    }

                    // Multiply jumps by derivatives of the correction functions
                    // All the quntities at this level should be defined into
                    // the standard space
                    switch (e)
                    {
                        case 0:
                            for (i = 0; i < nquad0; ++i)
                            {
                                // Multiply fluxJumps by Q factors
                                //fluxJumps[i] = -(m_Q2D_e0[n][i]) * fluxJumps[i];

                                for (j = 0; j < nquad1; ++j)
                                {
                                    cnt = i + j*nquad0;
                                    divCFluxE0[cnt] = fluxJumps[i] * m_dGL_xi2[n][j];
                                }
                            }
                            break;
                        case 1:
                            for (i = 0; i < nquad1; ++i)
                            {
                                // Multiply fluxJumps by Q factors
                                //fluxJumps[i] = (m_Q2D_e1[n][i]) * fluxJumps[i];

                                for (j = 0; j < nquad0; ++j)
                                {
                                    cnt = (nquad0)*i + j;
                                    divCFluxE1[cnt] = fluxJumps[i] * m_dGR_xi1[n][j];
                                }
                            }
                            break;
                        case 2:
                            for (i = 0; i < nquad0; ++i)
                            {
                                // Multiply fluxJumps by Q factors
                                //fluxJumps[i] = (m_Q2D_e2[n][i]) * fluxJumps[i];

                                for (j = 0; j < nquad1; ++j)
                                {
                                    cnt = j*nquad0 + i;
                                    divCFluxE2[cnt] = fluxJumps[i] * m_dGR_xi2[n][j];
                                }
                            }
                            break;
                        case 3:
                            for (i = 0; i < nquad1; ++i)
                            {
                                // Multiply fluxJumps by Q factors
                                //fluxJumps[i] = -(m_Q2D_e3[n][i]) * fluxJumps[i];
                                for (j = 0; j < nquad0; ++j)
                                {
                                    cnt = j + i*nquad0;
                                    divCFluxE3[cnt] = fluxJumps[i] * m_dGL_xi1[n][j];
                                }
                            }
                            break;

                        default:
                            ASSERTL0(false, "edge value (< 3) is out of range");
                            break;
                    }
                }

                // Summing the component of the flux for calculating the
                // derivatives per each direction
                if (direction == 0)
                {
                    Vmath::Vadd(nLocalSolutionPts, &divCFluxE1[0], 1,
                                &divCFluxE3[0], 1, &derCFlux[phys_offset], 1);
                }
                else if (direction == 1)
                {
                    Vmath::Vadd(nLocalSolutionPts, &divCFluxE0[0], 1,
                                &divCFluxE2[0], 1, &derCFlux[phys_offset], 1);
                }
            }
        }

        /**
         * @brief Compute the divergence of the corrective flux for 2D problems.
         *
         * @param nConvectiveFields   Number of fields.
         * @param fields              Pointer to fields.
         * @param fluxX1              X1 - volumetric flux in physical space.
         * @param fluxX2              X2 - volumetric flux in physical space.
         * @param numericalFlux       Interface flux in physical space.
         * @param divCFlux            Divergence of the corrective flux for
         *                            2D problems.
         *
         * \todo: Switch on shapes eventually here.
         */
        void DiffusionLFR::v_DivCFlux_2D(
            const int                                         nConvectiveFields,
            const Array<OneD, MultiRegions::ExpListSharedPtr> &fields,
            const Array<OneD, const NekDouble>                &fluxX1,
            const Array<OneD, const NekDouble>                &fluxX2,
            const Array<OneD, const NekDouble>                &numericalFlux,
                  Array<OneD,       NekDouble>                &divCFlux)
        {
            boost::ignore_unused(nConvectiveFields);

            int n, e, i, j, cnt;

            int nElements = fields[0]->GetExpSize();

            int nLocalSolutionPts;
            int nEdgePts;
            int trace_offset;
            int phys_offset;
            int nquad0;
            int nquad1;

            Array<OneD, NekDouble> auxArray1, auxArray2;
            Array<OneD, LibUtilities::BasisSharedPtr> base;

            Array<OneD, Array<OneD, LocalRegions::ExpansionSharedPtr> >
            &elmtToTrace = fields[0]->GetTraceMap()->GetElmtToTrace();

            // Loop on the elements
            for(n = 0; n < nElements; ++n)
            {
                // Offset of the element on the global vector
                phys_offset = fields[0]->GetPhys_Offset(n);
                nLocalSolutionPts = fields[0]->GetExp(n)->GetTotPoints();

                base   = fields[0]->GetExp(n)->GetBase();
                nquad0 = base[0]->GetNumPoints();
                nquad1 = base[1]->GetNumPoints();

                Array<OneD, NekDouble> divCFluxE0(nLocalSolutionPts, 0.0);
                Array<OneD, NekDouble> divCFluxE1(nLocalSolutionPts, 0.0);
                Array<OneD, NekDouble> divCFluxE2(nLocalSolutionPts, 0.0);
                Array<OneD, NekDouble> divCFluxE3(nLocalSolutionPts, 0.0);

                // Loop on the edges
                for(e = 0; e < fields[0]->GetExp(n)->GetNtraces(); ++e)
                {
                    // Number of edge points of edge e
                    nEdgePts = fields[0]->GetExp(n)->GetTraceNumPoints(e);

                    Array<OneD, NekDouble> tmparrayX1(nEdgePts, 0.0);
                    Array<OneD, NekDouble> tmparrayX2(nEdgePts, 0.0);
                    Array<OneD, NekDouble> fluxN    (nEdgePts, 0.0);
                    Array<OneD, NekDouble> fluxT    (nEdgePts, 0.0);
                    Array<OneD, NekDouble> fluxJumps(nEdgePts, 0.0);

                    // Offset of the trace space correspondent to edge e
                    trace_offset  = fields[0]->GetTrace()->GetPhys_Offset(
                                                elmtToTrace[n][e]->GetElmtId());

                    // Get the normals of edge e
                    const Array<OneD, const Array<OneD, NekDouble> > &normals = 
                    fields[0]->GetExp(n)->GetTraceNormal(e);
                    
                    // Extract the edge values of flux-x on edge e and order 
                    // them accordingly to the order of the trace space 
                    fields[0]->GetExp(n)->GetTracePhysVals(
                                                    e, elmtToTrace[n][e],
                                                    fluxX1 + phys_offset,
                                                    auxArray1 = tmparrayX1);

                    // Extract the edge values of flux-y on edge e and order
                    // them accordingly to the order of the trace space
                    fields[0]->GetExp(n)->GetTracePhysVals(
                                                    e, elmtToTrace[n][e],
                                                    fluxX2 + phys_offset,
                                                    auxArray1 = tmparrayX2);

                    // Multiply the edge components of the flux by the normal
                    for (i = 0; i < nEdgePts; ++i)
                    {
                        fluxN[i] =
                        tmparrayX1[i]*m_traceNormals[0][trace_offset+i] +
                        tmparrayX2[i]*m_traceNormals[1][trace_offset+i];
                    }

                    // Subtract to the Riemann flux the discontinuous flux
                    Vmath::Vsub(nEdgePts,
                                &numericalFlux[trace_offset], 1,
                                &fluxN[0], 1, &fluxJumps[0], 1);

                    // Check the ordering of the jump vectors
                    if (fields[0]->GetExp(n)->GetTraceOrient(e) ==
                        StdRegions::eBackwards)
                    {
                        Vmath::Reverse(nEdgePts,
                                       auxArray1 = fluxJumps, 1,
                                       auxArray2 = fluxJumps, 1);
                    }

<<<<<<< HEAD
                    NekDouble fac = fields[0]->GetExp(n)->TraceNormalNegated(e) ?
                    -1.0 : 1.0;

=======
>>>>>>> 79065ab4
                    for (i = 0; i < nEdgePts; ++i)
                    {
                        if (m_traceNormals[0][trace_offset+i] != normals[0][i]
                        || m_traceNormals[1][trace_offset+i] != normals[1][i])
                        {
                            fluxJumps[i] = -fluxJumps[i];
                        }
                    }

                    // Multiply jumps by derivatives of the correction functions
                    switch (e)
                    {
                        case 0:
                            for (i = 0; i < nquad0; ++i)
                            {
                                // Multiply fluxJumps by Q factors
                                fluxJumps[i] = -(m_Q2D_e0[n][i]) * fluxJumps[i];

                                for (j = 0; j < nquad1; ++j)
                                {
                                    cnt = i + j*nquad0;
                                    divCFluxE0[cnt] = fluxJumps[i] * m_dGL_xi2[n][j];
                                }
                            }
                            break;
                        case 1:
                            for (i = 0; i < nquad1; ++i)
                            {
                                // Multiply fluxJumps by Q factors
                                fluxJumps[i] = (m_Q2D_e1[n][i]) * fluxJumps[i];

                                for (j = 0; j < nquad0; ++j)
                                {
                                    cnt = (nquad0)*i + j;
                                    divCFluxE1[cnt] = fluxJumps[i] * m_dGR_xi1[n][j];
                                }
                            }
                            break;
                        case 2:
                            for (i = 0; i < nquad0; ++i)
                            {
                                // Multiply fluxJumps by Q factors
                                fluxJumps[i] = (m_Q2D_e2[n][i]) * fluxJumps[i];

                                for (j = 0; j < nquad1; ++j)
                                {
                                    cnt = j*nquad0 + i;
                                    divCFluxE2[cnt] = fluxJumps[i] * m_dGR_xi2[n][j];
                                }
                            }
                            break;
                        case 3:
                            for (i = 0; i < nquad1; ++i)
                            {
                                // Multiply fluxJumps by Q factors
                                fluxJumps[i] = -(m_Q2D_e3[n][i]) * fluxJumps[i];
                                for (j = 0; j < nquad0; ++j)
                                {
                                    cnt = j + i*nquad0;
                                    divCFluxE3[cnt] = fluxJumps[i] * m_dGL_xi1[n][j];
                                }
                            }
                            break;

                        default:
                            ASSERTL0(false,"edge value (< 3) is out of range");
                            break;
                    }
                }

                // Sum each edge contribution
                Vmath::Vadd(nLocalSolutionPts, &divCFluxE0[0], 1,
                            &divCFluxE1[0], 1, &divCFlux[phys_offset], 1);

                Vmath::Vadd(nLocalSolutionPts, &divCFlux[phys_offset], 1,
                            &divCFluxE2[0], 1, &divCFlux[phys_offset], 1);

                Vmath::Vadd(nLocalSolutionPts, &divCFlux[phys_offset], 1,
                            &divCFluxE3[0], 1, &divCFlux[phys_offset], 1);
            }
        }

        /**
         * @brief Compute the divergence of the corrective flux for 2D problems
         *        where POINTSTYPE="GaussGaussLegendre"
         *
         * @param nConvectiveFields   Number of fields.
         * @param fields              Pointer to fields.
         * @param fluxX1              X1-volumetric flux in physical space.
         * @param fluxX2              X2-volumetric flux in physical space.
         * @param numericalFlux       Interface flux in physical space.
         * @param divCFlux            Divergence of the corrective flux.
         *
         * \todo: Switch on shapes eventually here.
         */

        void DiffusionLFR::v_DivCFlux_2D_Gauss(
            const int nConvectiveFields,
            const Array<OneD, MultiRegions::ExpListSharedPtr> &fields,
            const Array<OneD, const NekDouble> &fluxX1,
            const Array<OneD, const NekDouble> &fluxX2,
            const Array<OneD, const NekDouble> &numericalFlux,
                  Array<OneD,       NekDouble> &divCFlux)
        {
            boost::ignore_unused(nConvectiveFields);

            int n, e, i, j, cnt;

            int nElements   = fields[0]->GetExpSize();
            int nLocalSolutionPts;
            int nEdgePts;
            int trace_offset;
            int phys_offset;
            int nquad0;
            int nquad1;

            Array<OneD, NekDouble> auxArray1, auxArray2;
            Array<OneD, LibUtilities::BasisSharedPtr> base;

            Array<OneD, Array<OneD, LocalRegions::ExpansionSharedPtr> >
            &elmtToTrace = fields[0]->GetTraceMap()->GetElmtToTrace();

            // Loop on the elements
            for(n = 0; n < nElements; ++n)
            {
                // Offset of the element on the global vector
                phys_offset = fields[0]->GetPhys_Offset(n);
                nLocalSolutionPts = fields[0]->GetExp(n)->GetTotPoints();

                base = fields[0]->GetExp(n)->GetBase();
                nquad0 = base[0]->GetNumPoints();
                nquad1 = base[1]->GetNumPoints();

                Array<OneD, NekDouble> divCFluxE0(nLocalSolutionPts, 0.0);
                Array<OneD, NekDouble> divCFluxE1(nLocalSolutionPts, 0.0);
                Array<OneD, NekDouble> divCFluxE2(nLocalSolutionPts, 0.0);
                Array<OneD, NekDouble> divCFluxE3(nLocalSolutionPts, 0.0);

                // Loop on the edges
                for(e = 0; e < fields[0]->GetExp(n)->GetNtraces(); ++e)
                {
                    // Number of edge points of edge e
                    nEdgePts = fields[0]->GetExp(n)->GetTraceNumPoints(e);

                    Array<OneD, NekDouble> fluxN     (nEdgePts, 0.0);
                    Array<OneD, NekDouble> fluxT     (nEdgePts, 0.0);
                    Array<OneD, NekDouble> fluxN_R   (nEdgePts, 0.0);
                    Array<OneD, NekDouble> fluxN_D   (nEdgePts, 0.0);
                    Array<OneD, NekDouble> fluxJumps (nEdgePts, 0.0);

                    // Offset of the trace space correspondent to edge e
                    trace_offset = fields[0]->GetTrace()->GetPhys_Offset(
                                                elmtToTrace[n][e]->GetElmtId());

                    // Get the normals of edge e
                    const Array<OneD, const Array<OneD, NekDouble> > &normals =
                    fields[0]->GetExp(n)->GetTraceNormal(e);
                    
                    // Extract the trasformed normal flux at each edge
                    switch (e)
                    {
                        case 0:
                            // Extract the edge values of transformed flux-y on
                            // edge e and order them accordingly to the order of
                            // the trace space
                            fields[0]->GetExp(n)->GetTracePhysVals(
                                                        e, elmtToTrace[n][e],
                                                        fluxX2 + phys_offset,
                                                        auxArray1 = fluxN_D);

                            Vmath::Neg   (nEdgePts, fluxN_D, 1);

                            // Extract the physical Rieamann flux at each edge
                            Vmath::Vcopy(nEdgePts,
                                         &numericalFlux[trace_offset], 1,
                                         &fluxN[0], 1);

                            // Check the ordering of vectors
                            if (fields[0]->GetExp(n)->GetTraceOrient(e) ==
                                StdRegions::eBackwards)
                            {
                                Vmath::Reverse(nEdgePts,
                                               auxArray1 = fluxN, 1,
                                               auxArray2 = fluxN, 1);

                                Vmath::Reverse(nEdgePts,
                                               auxArray1 = fluxN_D, 1,
                                               auxArray2 = fluxN_D, 1);
                            }

                            // Transform Riemann Fluxes in the standard element
                            for (i = 0; i < nquad0; ++i)
                            {
                                // Multiply Riemann Flux by Q factors
                                fluxN_R[i] = (m_Q2D_e0[n][i]) * fluxN[i];
                            }

                            for (i = 0; i < nEdgePts; ++i)
                            {
                                if (m_traceNormals[0][trace_offset+i] !=
                                    normals[0][i] ||
                                    m_traceNormals[1][trace_offset+i] !=
                                    normals[1][i])
                                {
                                    fluxN_R[i] = -fluxN_R[i];
                                }
                            }

                            // Subtract to the Riemann flux the discontinuous
                            // flux
                            Vmath::Vsub(nEdgePts,
                                        &fluxN_R[0], 1,
                                        &fluxN_D[0], 1, &fluxJumps[0], 1);

                            // Multiplicate the flux jumps for the correction
                            // function
                            for (i = 0; i < nquad0; ++i)
                            {
                                for (j = 0; j < nquad1; ++j)
                                {
                                    cnt = i + j*nquad0;
                                    divCFluxE0[cnt] =
                                    -fluxJumps[i] * m_dGL_xi2[n][j];
                                }
                            }
                            break;
                        case 1:
                            // Extract the edge values of transformed flux-x on
                            // edge e and order them accordingly to the order of
                            // the trace space
                            fields[0]->GetExp(n)->GetTracePhysVals(
                                                        e, elmtToTrace[n][e],
                                                        fluxX1 + phys_offset,
                                                        auxArray1 = fluxN_D);

                            // Extract the physical Rieamann flux at each edge
                            Vmath::Vcopy(nEdgePts,
                                         &numericalFlux[trace_offset], 1,
                                         &fluxN[0], 1);

                            // Check the ordering of vectors
                            if (fields[0]->GetExp(n)->GetTraceOrient(e) ==
                                StdRegions::eBackwards)
                            {
                                Vmath::Reverse(nEdgePts,
                                               auxArray1 = fluxN, 1,
                                               auxArray2 = fluxN, 1);

                                Vmath::Reverse(nEdgePts,
                                               auxArray1 = fluxN_D, 1,
                                               auxArray2 = fluxN_D, 1);
                            }

                            // Transform Riemann Fluxes in the standard element
                            for (i = 0; i < nquad1; ++i)
                            {
                                // Multiply Riemann Flux by Q factors
                                fluxN_R[i] = (m_Q2D_e1[n][i]) * fluxN[i];
                            }

                            for (i = 0; i < nEdgePts; ++i)
                            {
                                if (m_traceNormals[0][trace_offset+i] !=
                                    normals[0][i] ||
                                    m_traceNormals[1][trace_offset+i] !=
                                    normals[1][i])
                                {
                                    fluxN_R[i] = -fluxN_R[i];
                                }
                            }

                            // Subtract to the Riemann flux the discontinuous
                            // flux
                            Vmath::Vsub(nEdgePts,
                                        &fluxN_R[0], 1,
                                        &fluxN_D[0], 1, &fluxJumps[0], 1);

                            // Multiplicate the flux jumps for the correction
                            // function
                            for (i = 0; i < nquad1; ++i)
                            {
                                for (j = 0; j < nquad0; ++j)
                                {
                                    cnt = (nquad0)*i + j;
                                    divCFluxE1[cnt] =
                                    fluxJumps[i] * m_dGR_xi1[n][j];
                                }
                            }
                            break;
                        case 2:

                            // Extract the edge values of transformed flux-y on
                            // edge e and order them accordingly to the order of
                            // the trace space

                            fields[0]->GetExp(n)->GetTracePhysVals(
                                                        e, elmtToTrace[n][e],
                                                        fluxX2 + phys_offset,
                                                        auxArray1 = fluxN_D);

                            // Extract the physical Rieamann flux at each edge
                            Vmath::Vcopy(nEdgePts,
                                         &numericalFlux[trace_offset], 1,
                                         &fluxN[0], 1);

                            // Check the ordering of vectors
                            if (fields[0]->GetExp(n)->GetTraceOrient(e) ==
                                StdRegions::eBackwards)
                            {
                                Vmath::Reverse(nEdgePts,
                                               auxArray1 = fluxN, 1,
                                               auxArray2 = fluxN, 1);

                                Vmath::Reverse(nEdgePts,
                                               auxArray1 = fluxN_D, 1,
                                               auxArray2 = fluxN_D, 1);
                            }

                            // Transform Riemann Fluxes in the standard element
                            for (i = 0; i < nquad0; ++i)
                            {
                                // Multiply Riemann Flux by Q factors
                                fluxN_R[i] = (m_Q2D_e2[n][i]) * fluxN[i];
                            }

                            for (i = 0; i < nEdgePts; ++i)
                            {
                                if (m_traceNormals[0][trace_offset+i] !=
                                    normals[0][i] ||
                                    m_traceNormals[1][trace_offset+i] !=
                                    normals[1][i])
                                {
                                    fluxN_R[i] = -fluxN_R[i];
                                }
                            }

                            // Subtract to the Riemann flux the discontinuous
                            // flux

                            Vmath::Vsub(nEdgePts,
                                        &fluxN_R[0], 1,
                                        &fluxN_D[0], 1, &fluxJumps[0], 1);

                            // Multiplicate the flux jumps for the correction
                            // function
                            for (i = 0; i < nquad0; ++i)
                            {
                                for (j = 0; j < nquad1; ++j)
                                {
                                    cnt = j*nquad0 + i;
                                    divCFluxE2[cnt] =
                                    fluxJumps[i] * m_dGR_xi2[n][j];
                                }
                            }
                            break;
                        case 3:
                            // Extract the edge values of transformed flux-x on
                            // edge e and order them accordingly to the order of
                            // the trace space

                            fields[0]->GetExp(n)->GetTracePhysVals(
                                                        e, elmtToTrace[n][e],
                                                        fluxX1 + phys_offset,
                                                        auxArray1 = fluxN_D);
                            Vmath::Neg   (nEdgePts, fluxN_D, 1);

                            // Extract the physical Rieamann flux at each edge
                            Vmath::Vcopy(nEdgePts,
                                         &numericalFlux[trace_offset], 1,
                                         &fluxN[0], 1);

                            // Check the ordering of vectors
                            if (fields[0]->GetExp(n)->GetTraceOrient(e) ==
                                StdRegions::eBackwards)
                            {
                                Vmath::Reverse(nEdgePts,
                                               auxArray1 = fluxN, 1,
                                               auxArray2 = fluxN, 1);

                                Vmath::Reverse(nEdgePts,
                                               auxArray1 = fluxN_D, 1,
                                               auxArray2 = fluxN_D, 1);
                            }

                            // Transform Riemann Fluxes in the standard element
                            for (i = 0; i < nquad1; ++i)
                            {
                                // Multiply Riemann Flux by Q factors
                                fluxN_R[i] = (m_Q2D_e3[n][i]) * fluxN[i];
                            }

                            for (i = 0; i < nEdgePts; ++i)
                            {
                                if (m_traceNormals[0][trace_offset+i] !=
                                    normals[0][i] ||
                                    m_traceNormals[1][trace_offset+i] !=
                                    normals[1][i])
                                {
                                    fluxN_R[i] = -fluxN_R[i];
                                }
                            }

                            // Subtract to the Riemann flux the discontinuous
                            // flux

                            Vmath::Vsub(nEdgePts,
                                        &fluxN_R[0], 1,
                                        &fluxN_D[0], 1, &fluxJumps[0], 1);

                            // Multiplicate the flux jumps for the correction
                            // function
                            for (i = 0; i < nquad1; ++i)
                            {
                                for (j = 0; j < nquad0; ++j)
                                {
                                    cnt = j + i*nquad0;
                                    divCFluxE3[cnt] =
                                    -fluxJumps[i] * m_dGL_xi1[n][j];
                                }
                            }
                            break;
                        default:
                            ASSERTL0(false,"edge value (< 3) is out of range");
                            break;
                    }
                }


                // Sum each edge contribution
                Vmath::Vadd(nLocalSolutionPts, &divCFluxE0[0], 1,
                            &divCFluxE1[0], 1, &divCFlux[phys_offset], 1);

                Vmath::Vadd(nLocalSolutionPts, &divCFlux[phys_offset], 1,
                            &divCFluxE2[0], 1, &divCFlux[phys_offset], 1);

                Vmath::Vadd(nLocalSolutionPts, &divCFlux[phys_offset], 1,
                            &divCFluxE3[0], 1, &divCFlux[phys_offset], 1);
            }
        }

    }// close namespace SolverUtils
}// close namespace nektar++<|MERGE_RESOLUTION|>--- conflicted
+++ resolved
@@ -1909,12 +1909,6 @@
                                        auxArray2 = fluxJumps, 1);
                     }
 
-<<<<<<< HEAD
-                    NekDouble fac = fields[0]->GetExp(n)->TraceNormalNegated(e) ?
-                    -1.0 : 1.0;
-
-=======
->>>>>>> 79065ab4
                     for (i = 0; i < nEdgePts; ++i)
                     {
                         if (m_traceNormals[0][trace_offset+i] != normals[0][i]
