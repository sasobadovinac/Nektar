--- conflicted
+++ resolved
@@ -51,18 +51,6 @@
 {
 namespace SolverUtils
 {
-
-class Diffusion;
-
-/// A shared pointer to an EquationSystem object
-typedef std::shared_ptr<Diffusion> DiffusionSharedPtr;
-
-/// Datatype of the NekFactory used to instantiate classes derived
-/// from the Diffusion class.
-typedef LibUtilities::NekFactory<std::string, Diffusion, std::string>
-    DiffusionFactory;
-SOLVER_UTILS_EXPORT DiffusionFactory &GetDiffusionFactory();
-
 typedef std::function<void(const Array<OneD, Array<OneD, NekDouble>> &,
                            const TensorOfArray3D<NekDouble> &,
                            TensorOfArray3D<NekDouble> &)>
@@ -139,6 +127,11 @@
 class Diffusion
 {
 public:
+    /// Params for Ducros sensor
+    Array<OneD, NekDouble> m_divVel;
+    Array<OneD, NekDouble> m_divVelSquare;
+    Array<OneD, NekDouble> m_curlVelSquare;
+
     SOLVER_UTILS_EXPORT virtual ~Diffusion(){};
 
     SOLVER_UTILS_EXPORT void InitObject(
@@ -201,6 +194,8 @@
                         pBwd);
     }
 
+
+
     // Diffusion Calculate the physical derivatives
     SOLVER_UTILS_EXPORT void DiffuseCalcDerivative(
         const Array<OneD, MultiRegions::ExpListSharedPtr> &fields,
@@ -215,6 +210,7 @@
     }
 
     /// Diffusion Volume FLux
+
     SOLVER_UTILS_EXPORT void DiffuseVolumeFlux(
         const Array<OneD, MultiRegions::ExpListSharedPtr> &fields,
         const Array<OneD, Array<OneD, NekDouble>> &inarray,
@@ -242,23 +238,64 @@
                            pFwd, pBwd, nonZeroIndex);
     }
 
-    SOLVER_UTILS_EXPORT void SetHomoDerivs(
-        Array<OneD, Array<OneD, NekDouble>> &deriv)
-    {
-        v_SetHomoDerivs(deriv);
-    }
-
-    SOLVER_UTILS_EXPORT TensorOfArray3D<NekDouble> &GetFluxTensor()
-    {
-        return v_GetFluxTensor();
-    }
-
-    /// Get trace normal
-    SOLVER_UTILS_EXPORT const Array<OneD, const Array<OneD, NekDouble>>
-        &GetTraceNormal()
-    {
-        return v_GetTraceNormal();
-    }
+    SOLVER_UTILS_EXPORT void DiffuseTraceSymmFlux(
+        const int nConvectiveFields,
+        const Array<OneD, MultiRegions::ExpListSharedPtr> &fields,
+        const Array<OneD, Array<OneD, NekDouble>> &inarray,
+        const TensorOfArray3D<NekDouble> &qfield,
+        const TensorOfArray3D<NekDouble> &VolumeFlux,
+        TensorOfArray3D<NekDouble> &SymmFlux,
+        const Array<OneD, Array<OneD, NekDouble>> &pFwd,
+        const Array<OneD, Array<OneD, NekDouble>> &pBwd,
+        Array<OneD, int> &nonZeroIndex,
+        Array<OneD, Array<OneD, NekDouble>> &solution_Aver =
+            NullNekDoubleArrayOfArray,
+        Array<OneD, Array<OneD, NekDouble>> &solution_jump =
+            NullNekDoubleArrayOfArray)
+    {
+        v_DiffuseTraceSymmFlux(nConvectiveFields, fields, inarray, qfield,
+                               VolumeFlux, SymmFlux, pFwd, pBwd, nonZeroIndex,
+                               solution_Aver, solution_jump);
+    }
+
+    /// Add symmetric flux to field in coeff space
+    SOLVER_UTILS_EXPORT void AddDiffusionSymmFluxToCoeff(
+        const std::size_t nConvectiveFields,
+        const Array<OneD, MultiRegions::ExpListSharedPtr> &fields,
+        const Array<OneD, Array<OneD, NekDouble>> &inarray,
+        TensorOfArray3D<NekDouble> &qfield,
+        TensorOfArray3D<NekDouble> &VolumeFlux,
+        Array<OneD, Array<OneD, NekDouble>> &outarray,
+        const Array<OneD, Array<OneD, NekDouble>> &pFwd,
+        const Array<OneD, Array<OneD, NekDouble>> &pBwd)
+    {
+        v_AddDiffusionSymmFluxToCoeff(nConvectiveFields, fields, inarray,
+                                      qfield, VolumeFlux, outarray, pFwd, pBwd);
+    }
+
+    /// Add symmetric flux to field in coeff physical space
+    SOLVER_UTILS_EXPORT void AddDiffusionSymmFluxToPhys(
+        const std::size_t nConvectiveFields,
+        const Array<OneD, MultiRegions::ExpListSharedPtr> &fields,
+        const Array<OneD, Array<OneD, NekDouble>> &inarray,
+        TensorOfArray3D<NekDouble> &qfield,
+        TensorOfArray3D<NekDouble> &VolumeFlux,
+        Array<OneD, Array<OneD, NekDouble>> &outarray,
+        const Array<OneD, Array<OneD, NekDouble>> &pFwd,
+        const Array<OneD, Array<OneD, NekDouble>> &pBwd)
+    {
+        v_AddDiffusionSymmFluxToPhys(nConvectiveFields, fields, inarray, qfield,
+                                     VolumeFlux, outarray, pFwd, pBwd);
+    }
+
+    SOLVER_UTILS_EXPORT void AddSymmFluxIntegralToOffDiag(
+        const int nConvectiveFields, const int nDim, const int nPts,
+        const int nTracePts,
+        const Array<OneD, MultiRegions::ExpListSharedPtr> &fields,
+        const Array<OneD, const int> &nonZeroIndex,
+        TensorOfArray3D<NekDouble> &Fwdflux,
+        TensorOfArray3D<NekDouble> &Bwdflux,
+        Array<OneD, Array<OneD, NekDouble>> &outarray);
 
     template <typename FuncPointerT, typename ObjectPointerT>
     void SetFluxVector(FuncPointerT func, ObjectPointerT obj)
@@ -341,7 +378,6 @@
                       std::placeholders::_5, std::placeholders::_6);
     }
 
-<<<<<<< HEAD
     inline void SetGridVelocityTrace(
         Array<OneD, Array<OneD, NekDouble>> &gridVelocityTrace)
     {
@@ -356,17 +392,6 @@
     virtual TensorOfArray3D<NekDouble> &GetFluxTensor()
     {
         return v_GetFluxTensor();
-    }
-
-    /// Get the average and jump value of conservative variables on trace
-    SOLVER_UTILS_EXPORT void ConsVarAveJump(
-        const std::size_t nConvectiveFields, const size_t npnts,
-        const Array<OneD, const Array<OneD, NekDouble>> &vFwd,
-        const Array<OneD, const Array<OneD, NekDouble>> &vBwd,
-        Array<OneD, Array<OneD, NekDouble>> &aver,
-        Array<OneD, Array<OneD, NekDouble>> &jump)
-    {
-        v_ConsVarAveJump(nConvectiveFields, npnts, vFwd, vBwd, aver, jump);
     }
 
     /// Get trace normal
@@ -376,14 +401,7 @@
         return v_GetTraceNormal();
     }
 
-=======
->>>>>>> a1bdb76a
 protected:
-    /// Params for Ducros sensor
-    Array<OneD, NekDouble> m_divVel;
-    Array<OneD, NekDouble> m_divVelSquare;
-    Array<OneD, NekDouble> m_curlVelSquare;
-
     DiffusionFluxVecCB m_fluxVector;
     DiffusionFluxVecCBNS m_fluxVectorNS;
     DiffusionFluxPenaltyNS m_fluxPenaltyNS;
@@ -396,7 +414,10 @@
 
     SOLVER_UTILS_EXPORT virtual void v_InitObject(
         LibUtilities::SessionReaderSharedPtr pSession,
-        Array<OneD, MultiRegions::ExpListSharedPtr> pFields) = 0;
+        Array<OneD, MultiRegions::ExpListSharedPtr> pFields)
+    {
+        boost::ignore_unused(pSession, pFields);
+    };
 
     SOLVER_UTILS_EXPORT virtual void v_Diffuse(
         const std::size_t nConvectiveFields,
@@ -440,6 +461,52 @@
         const Array<OneD, Array<OneD, NekDouble>> &pBwd,
         Array<OneD, int> &nonZeroIndex);
 
+    SOLVER_UTILS_EXPORT virtual void v_DiffuseTraceSymmFlux(
+        const int nConvectiveFields,
+        const Array<OneD, MultiRegions::ExpListSharedPtr> &fields,
+        const Array<OneD, Array<OneD, NekDouble>> &inarray,
+        const TensorOfArray3D<NekDouble> &qfield,
+        const TensorOfArray3D<NekDouble> &VolumeFlux,
+        TensorOfArray3D<NekDouble> &SymmFlux,
+        const Array<OneD, Array<OneD, NekDouble>> &pFwd,
+        const Array<OneD, Array<OneD, NekDouble>> &pBwd,
+        Array<OneD, int> &nonZeroIndex,
+        Array<OneD, Array<OneD, NekDouble>> &solution_Aver,
+        Array<OneD, Array<OneD, NekDouble>> &solution_jump)
+    {
+        boost::ignore_unused(nConvectiveFields, fields, inarray, qfield,
+                             VolumeFlux, SymmFlux, pFwd, pBwd, nonZeroIndex,
+                             solution_Aver, solution_jump);
+        ASSERTL0(false, "Not defined function v_DiffuseTraceSymmFlux.");
+    }
+
+    SOLVER_UTILS_EXPORT virtual void v_AddDiffusionSymmFluxToCoeff(
+        const std::size_t nConvectiveFields,
+        const Array<OneD, MultiRegions::ExpListSharedPtr> &fields,
+        const Array<OneD, Array<OneD, NekDouble>> &inarray,
+        TensorOfArray3D<NekDouble> &qfield,
+        TensorOfArray3D<NekDouble> &VolumeFlux,
+        Array<OneD, Array<OneD, NekDouble>> &outarray,
+        const Array<OneD, Array<OneD, NekDouble>> &pFwd,
+        const Array<OneD, Array<OneD, NekDouble>> &pBwd)
+    {
+        boost::ignore_unused(nConvectiveFields, fields, inarray, qfield,
+                             VolumeFlux, outarray, pFwd, pBwd);
+    }
+    SOLVER_UTILS_EXPORT virtual void v_AddDiffusionSymmFluxToPhys(
+        const std::size_t nConvectiveFields,
+        const Array<OneD, MultiRegions::ExpListSharedPtr> &fields,
+        const Array<OneD, Array<OneD, NekDouble>> &inarray,
+        TensorOfArray3D<NekDouble> &qfield,
+        TensorOfArray3D<NekDouble> &VolumeFlux,
+        Array<OneD, Array<OneD, NekDouble>> &outarray,
+        const Array<OneD, Array<OneD, NekDouble>> &pFwd,
+        const Array<OneD, Array<OneD, NekDouble>> &pBwd)
+    {
+        boost::ignore_unused(nConvectiveFields, fields, inarray, qfield,
+                             VolumeFlux, outarray, pFwd, pBwd);
+    }
+
     virtual void v_SetHomoDerivs(Array<OneD, Array<OneD, NekDouble>> &deriv)
     {
         boost::ignore_unused(deriv);
@@ -453,8 +520,21 @@
 
     SOLVER_UTILS_EXPORT virtual const Array<OneD, const Array<OneD, NekDouble>>
         &v_GetTraceNormal();
+
+    /// Compute divergence and curl squared
+    SOLVER_UTILS_EXPORT void GetDivCurl(
+        const Array<OneD, MultiRegions::ExpListSharedPtr> &fields,
+        const TensorOfArray3D<NekDouble> &pVarDer);
 };
 
+/// A shared pointer to an EquationSystem object
+typedef std::shared_ptr<SolverUtils::Diffusion> DiffusionSharedPtr;
+
+/// Datatype of the NekFactory used to instantiate classes derived
+/// from the Diffusion class.
+typedef LibUtilities::NekFactory<std::string, Diffusion, std::string>
+    DiffusionFactory;
+SOLVER_UTILS_EXPORT DiffusionFactory &GetDiffusionFactory();
 } // namespace SolverUtils
 } // namespace Nektar
 
