///////////////////////////////////////////////////////////////////////////////
//
// File: DiffusionIP.cpp
//
// For more information, please see: http://www.nektar.info
//
// The MIT License
//
// Copyright (c) 2006 Division of Applied Mathematics, Brown University (USA),
// Department of Aeronautics, Imperial College London (UK), and Scientific
// Computing and Imaging Institute, University of Utah (USA).
//
// License for the specific language governing rights and limitations under
// Permission is hereby granted, free of charge, to any person obtaining a
// copy of this software and associated documentation files (the "Software"),
// to deal in the Software without restriction, including without limitation
// the rights to use, copy, modify, merge, publish, distribute, sublicense,
// and/or sell copies of the Software, and to permit persons to whom the
// Software is furnished to do so, subject to the following conditions:
//
// The above copyright notice and this permission notice shall be included
// in all copies or substantial portions of the Software.
//
// THE SOFTWARE IS PROVIDED "AS IS", WITHOUT WARRANTY OF ANY KIND, EXPRESS
// OR IMPLIED, INCLUDING BUT NOT LIMITED TO THE WARRANTIES OF MERCHANTABILITY,
// FITNESS FOR A PARTICULAR PURPOSE AND NONINFRINGEMENT. IN NO EVENT SHALL
// THE AUTHORS OR COPYRIGHT HOLDERS BE LIABLE FOR ANY CLAIM, DAMAGES OR OTHER
// LIABILITY, WHETHER IN AN ACTION OF CONTRACT, TORT OR OTHERWISE, ARISING
// FROM, OUT OF OR IN CONNECTION WITH THE SOFTWARE OR THE USE OR OTHER
// DEALINGS IN THE SOFTWARE.
//
// Description: IP diffusion class.
//
///////////////////////////////////////////////////////////////////////////////

#include <SolverUtils/Diffusion/DiffusionIP.h>
#include <iostream>
#include <iomanip>

namespace Nektar
{
    namespace SolverUtils
    {
        std::string DiffusionIP::type = GetDiffusionFactory().
            RegisterCreatorFunction("InteriorPenalty", DiffusionIP::create);

        DiffusionIP::DiffusionIP()
        {
        }

        void DiffusionIP::v_InitObject(
            LibUtilities::SessionReaderSharedPtr        pSession,
            Array<OneD, MultiRegions::ExpListSharedPtr> pFields)
        {
            m_session = pSession;

            m_session->LoadSolverInfo("ShockCaptureType",
                                  m_shockCaptureType,    "Off");	

            m_session->LoadParameter("IPSymmFtluxCoeff",
                                  m_IPSymmFtluxCoeff,   1.0);	//1.0：SIPG; -1.0: NIPG; 0.0:IIPG

            m_session->LoadParameter("IP2ndDervCoeff",
                                  m_IP2ndDervCoeff,   0.0); // 1.0/12.0	

            m_session->LoadParameter("IPPenaltyCoeff",
                                  m_IPPenaltyCoeff,   4.0); 

            // Setting up the normals
            int i;
            int nDim = pFields[0]->GetCoordim(0);
            int nVariable = pFields.num_elements();
            int nTracePts = pFields[0]->GetTrace()->GetTotPoints();

            m_traceNormals = Array<OneD, Array<OneD, NekDouble> >(nDim);
            for(i = 0; i < nDim; ++i)
            {
                m_traceNormals[i] = Array<OneD, NekDouble> (nTracePts,0.0);
            }
            m_traceAver = Array<OneD, Array<OneD, NekDouble> >(nVariable);
            m_traceJump = Array<OneD, Array<OneD, NekDouble> >(nVariable);
            for(i = 0; i < nVariable; ++i)
            {
                m_traceAver[i] = Array<OneD, NekDouble> (nTracePts,0.0);
                m_traceJump[i] = Array<OneD, NekDouble> (nTracePts,0.0);
            }

            pFields[0]->GetTrace()->GetNormals(m_traceNormals);
            Array<OneD, NekDouble>  lengthFwd(nTracePts,0.0);
            Array<OneD, NekDouble>  lengthBwd(nTracePts,0.0);
            pFields[0]->GetTrace()->GetElmtNormalLength(lengthFwd,lengthBwd);

            const MultiRegions::AssemblyMapDGSharedPtr TraceMap=pFields[0]->GetTraceMap();
            pFields[0]->PeriodicBwdCopy(lengthFwd,lengthBwd);
            TraceMap->UniversalTraceAssemble(lengthFwd);
            TraceMap->UniversalTraceAssemble(lengthBwd);

            Array<OneD, NekDouble>  lengthsum(nTracePts,0.0);
            Array<OneD, NekDouble>  lengthmul(nTracePts,0.0);
            Vmath::Vadd(nTracePts,lengthBwd,1,lengthFwd,1,lengthsum,1);
            Vmath::Vmul(nTracePts,lengthBwd,1,lengthFwd,1,lengthmul,1);
            Vmath::Vdiv(nTracePts,lengthsum,1,lengthmul,1,lengthFwd,1);
            m_traceNormDirctnElmtLength = lengthsum;
            m_oIPPenaltyLength =   lengthFwd;
            Vmath::Smul(nTracePts,0.25,m_oIPPenaltyLength,1,m_oIPPenaltyLength,1);

            m_tracBwdWeightAver  =   Array<OneD, NekDouble> (nTracePts,0.0);
            m_tracBwdWeightJump  =   Array<OneD, NekDouble> (nTracePts,0.0);
            pFields[0]->GetBwdWeight(m_tracBwdWeightAver,m_tracBwdWeightJump);
            Array<OneD, NekDouble> tmpBwdWeight(nTracePts,0.0);
            Array<OneD, NekDouble> tmpBwdWeightJump(nTracePts,0.0);
            for(int i =1; i<nVariable;i++)
            {
                pFields[i]->GetBwdWeight(tmpBwdWeight,tmpBwdWeightJump);
                Vmath::Vsub(nTracePts,tmpBwdWeight,1,m_tracBwdWeightAver,1,tmpBwdWeight,1);
                Vmath::Vabs(nTracePts,tmpBwdWeight,1,tmpBwdWeight,1);
                NekDouble norm = 0.0;
                for(int j = 0; j<nTracePts; j++)
                {
                    norm += tmpBwdWeight[j];
                }
                ASSERTL0(norm<1.0E-11,"different BWD for different variable not coded yet");
            }

            m_MuVarTrace   =   NullNekDouble1DArray;
            if (m_ArtificialDiffusionVector)
            {
                m_MuVarTrace  =   Array<OneD, NekDouble>(nTracePts, 0.0);
            }

#ifdef CFS_DEBUGMODE
            m_session->LoadParameter("DebugVolTraceSwitch",                 m_DebugVolTraceSwitch      ,    0);
            m_session->LoadParameter("DebugIP_DDGSwitch",                   m_DebugIP_DDGSwitch      ,    0);
#endif
        }
        
        void DiffusionIP::v_Diffuse(
            const int                                         nConvectiveFields,
            const Array<OneD, MultiRegions::ExpListSharedPtr> &fields,
            const Array<OneD, Array<OneD, NekDouble> >        &inarray,
                  Array<OneD, Array<OneD, NekDouble> >        &outarray,
            const Array<OneD, Array<OneD, NekDouble> >        &pFwd,
            const Array<OneD, Array<OneD, NekDouble> >        &pBwd)
        {

            int nCoeffs   = fields[0]->GetNcoeffs();
            Array<OneD, Array<OneD, NekDouble> > tmp(nConvectiveFields);
            for (int i = 0; i < nConvectiveFields; ++i)
            {
                tmp[i] = Array<OneD, NekDouble>(nCoeffs, 0.0);
            }
            DiffusionIP::v_DiffuseCoeff(nConvectiveFields,fields,inarray,tmp,pFwd,pBwd);
            for (int i = 0; i < nConvectiveFields; ++i)
            {
                fields[i]->BwdTrans             (tmp[i], outarray[i]);
            }
        }

        void DiffusionIP::v_DiffuseCoeff(
            const int                                         nConvectiveFields,
            const Array<OneD, MultiRegions::ExpListSharedPtr> &fields,
            const Array<OneD, Array<OneD, NekDouble> >        &inarray,
                  Array<OneD, Array<OneD, NekDouble> >        &outarray,
            const Array<OneD, Array<OneD, NekDouble> >        &pFwd,
            const Array<OneD, Array<OneD, NekDouble> >        &pBwd)
        {
            int i, j;
            int nDim      = fields[0]->GetCoordim(0);
            int nPts      = fields[0]->GetTotPoints();
            int nTracePts = fields[0]->GetTrace()->GetTotPoints();

            Array<OneD, Array<OneD, NekDouble> >    vFwd(nConvectiveFields);
            Array<OneD, Array<OneD, NekDouble> >    vBwd(nConvectiveFields);
            if (pFwd == NullNekDoubleArrayofArray ||
                pBwd == NullNekDoubleArrayofArray)
            {
                for (i = 0; i < nConvectiveFields; ++i)
                {
                    vFwd[i]    =   Array<OneD, NekDouble>(nTracePts,0.0);
                    vBwd[i]    =   Array<OneD, NekDouble>(nTracePts,0.0);
                }
                for (i = 0; i < nConvectiveFields; ++i)
                {
                    fields[i]->GetFwdBwdTracePhys(inarray[i], vFwd[i], vBwd[i]);
                }
            }
            else
            {
                for (i = 0; i < nConvectiveFields; ++i)
                {
                    vFwd[i]    =   pFwd[i];
                    vBwd[i]    =   pBwd[i];
                }
            }

            Array<OneD, Array<OneD, Array<OneD, NekDouble> > > qfield(nDim);
            for (j = 0; j < nDim; ++j)
            {
                qfield[j]       = Array<OneD, Array<OneD, NekDouble> >(nConvectiveFields);
                for (i = 0; i < nConvectiveFields; ++i)
                {
                    qfield[j][i] = Array<OneD, NekDouble>(nPts, 0.0);
                }
            }
            DiffuseCalculateDerivative(nConvectiveFields,fields,inarray,qfield,vFwd,vBwd);

            Array<OneD, int > nonZeroIndex;
<<<<<<< HEAD
            Diffuse_coeff(nConvectiveFields, fields, inarray, outarray, vFwd, vBwd,qfield,nonZeroIndex,m_flagFreezeJac);
=======
            DiffuseCoeff(nConvectiveFields, fields, inarray, outarray, vFwd, vBwd,qfield,nonZeroIndex,m_flagFreezeJac);
>>>>>>> e3ab1ac6

            for(i = 0; i < nonZeroIndex.num_elements(); ++i)
            {
                int j = nonZeroIndex[i];

                fields[j]->MultiplyByElmtInvMass(outarray[j], outarray[j]);
            }
        }

        void DiffusionIP::v_DiffuseCoeff(
            const int                                          nConvectiveFields,
            const Array<OneD, MultiRegions::ExpListSharedPtr>  &fields,
            const Array<OneD, Array<OneD, NekDouble> >         &inarray,
            Array<OneD, Array<OneD, NekDouble> >               &outarray,
            const Array<OneD, Array<OneD, NekDouble> >         &vFwd,
            const Array<OneD, Array<OneD, NekDouble> >         &vBwd,
            Array<OneD, Array<OneD, Array<OneD, NekDouble> > > &qfield,
            Array< OneD, int >                                 &nonZeroIndex)
        {
            int i, j;
            int nDim      = fields[0]->GetCoordim(0);
            int nPts      = fields[0]->GetTotPoints();
            int nCoeffs   = fields[0]->GetNcoeffs();
            int nTracePts = fields[0]->GetTrace()->GetTotPoints();

            Array<OneD, Array<OneD, Array<OneD, NekDouble> > > elmtFlux;
            
#ifdef CFS_DEBUGMODE
            if(2!=m_DebugVolTraceSwitch)
            {
#endif
            v_DiffuseCoeffVol(nConvectiveFields,fields,inarray,qfield,
                            outarray,elmtFlux,nonZeroIndex);
#ifdef CFS_DEBUGMODE
            }
            if(1!=m_DebugVolTraceSwitch)
            {
#endif
            v_DiffuseCoeffTrac(nConvectiveFields,fields,inarray,outarray,
                            vFwd,vBwd,qfield,elmtFlux,nonZeroIndex);
#ifdef CFS_DEBUGMODE
            }
#endif
        }

        void DiffusionIP::v_DiffuseCoeffVol(
            const int                                          nConvectiveFields,
            const Array<OneD, MultiRegions::ExpListSharedPtr>  &fields,
            const Array<OneD, Array<OneD, NekDouble> >         &inarray,
            Array<OneD, Array<OneD, Array<OneD, NekDouble> > > &qfield,
            Array<OneD, Array<OneD, NekDouble> >               &outarray,
            Array<OneD, Array<OneD, Array<OneD, NekDouble> > > &elmtFlux,
            Array< OneD, int >                                 &nonZeroIndex)
        {
            int nDim      = fields[0]->GetCoordim(0);
            int nPts      = fields[0]->GetTotPoints();
            int nCoeffs   = fields[0]->GetNcoeffs();

            elmtFlux = Array<OneD, Array<OneD, Array<OneD, NekDouble>>>{nDim};
            
            for (int j = 0; j < nDim; ++j)
            {
                elmtFlux[j] = Array<OneD, Array<OneD, NekDouble> >(nConvectiveFields);
                for (int i = 0; i < nConvectiveFields; ++i)
                {
                    elmtFlux[j][i]   = Array<OneD, NekDouble>(nPts, 0.0);
                }
            }

            DiffuseVolumeFlux(nConvectiveFields,fields,inarray,qfield,elmtFlux,nonZeroIndex);

            //TODO: TO GET TRACE QFIELD FIRST AND RELEASE qfield. AddDiffusionSymmFluxToCoeff DON'T NEED qfield
            Array<OneD, Array<OneD, NekDouble> > tmpFluxIprdct(nDim);
            // volume intergration: the nonZeroIndex indicates which flux is nonzero
            for (int i = 0; i < nonZeroIndex.num_elements(); ++i)
            {
                int j = nonZeroIndex[i];
                for (int k = 0; k < nDim; ++k)
                {
                    tmpFluxIprdct[k] = elmtFlux[k][j];
                }
                fields[j]->IProductWRTDerivBase(tmpFluxIprdct,outarray[j]);
                Vmath::Neg                      (nCoeffs, outarray[j], 1);
            }
        }

        void DiffusionIP::v_DiffuseCoeffTrac(
            const int                                          nConvectiveFields,
            const Array<OneD, MultiRegions::ExpListSharedPtr>  &fields,
            const Array<OneD, Array<OneD, NekDouble> >         &inarray,
            Array<OneD, Array<OneD, NekDouble> >               &outarray,
            const Array<OneD, Array<OneD, NekDouble> >         &vFwd,
            const Array<OneD, Array<OneD, NekDouble> >         &vBwd,
            Array<OneD, Array<OneD, Array<OneD, NekDouble> > > &qfield,
            Array<OneD, Array<OneD, Array<OneD, NekDouble> > > &elmtFlux,
            Array< OneD, int >                                 &nonZeroIndex)
        {
            int nTracePts = fields[0]->GetTrace()->GetTotPoints();

            Array<OneD, Array<OneD, NekDouble > > Traceflux(nConvectiveFields);
            for (int j = 0; j < nConvectiveFields; ++j)
            {
                Traceflux[j]   = Array<OneD, NekDouble>(nTracePts, 0.0);
            }

            DiffuseTraceFlux(nConvectiveFields,fields,inarray,qfield,elmtFlux,
                            Traceflux,vFwd,vBwd,nonZeroIndex);

            for (int i = 0; i < nonZeroIndex.num_elements(); ++i)
            {
                int j = nonZeroIndex[i];

                fields[j]->AddTraceIntegral     (Traceflux[j], outarray[j]);
                fields[j]->SetPhysState         (false);
            }
            AddDiffusionSymmFluxToCoeff(nConvectiveFields, fields, inarray,
                                    qfield,elmtFlux, outarray, vFwd, vBwd);
        }

        void DiffusionIP::v_DiffuseCalculateDerivative(
            const int                                                   nConvectiveFields,
            const Array<OneD, MultiRegions::ExpListSharedPtr>           &fields,
            const Array<OneD, Array<OneD, NekDouble> >                  &inarray,
                  Array<OneD, Array<OneD, Array<OneD, NekDouble> > >    &qfield,
            const Array<OneD, Array<OneD, NekDouble> >                  &pFwd,
            const Array<OneD, Array<OneD, NekDouble> >                  &pBwd)
        {
            int nDim      = fields[0]->GetCoordim(0);

            Array<OneD, Array<OneD, NekDouble> > qtmp(3);
            for(int nd=0; nd<3; nd++)
            {
                qtmp[nd]    =   NullNekDouble1DArray;
            }
            for(int i = 0; i < nConvectiveFields; ++i)
            {
                for(int nd=0; nd<nDim; nd++)
                {
                    qtmp[nd]    =   qfield[nd][i];
                }
                fields[i]->PhysDeriv(inarray[i], qtmp[0], qtmp[1], qtmp[2]);
            }
        }

        void DiffusionIP::v_DiffuseVolumeFlux(
            const int                                           nConvectiveFields,
            const Array<OneD, MultiRegions::ExpListSharedPtr>   &fields,
            const Array<OneD, Array<OneD, NekDouble>>           &inarray,
            Array<OneD,Array<OneD, Array<OneD, NekDouble> > >   &qfield,
            Array<OneD, Array<OneD, Array<OneD, NekDouble> > >  &VolumeFlux,
            Array< OneD, int >                                  &nonZeroIndex) 
        {
            Array<OneD, Array<OneD, NekDouble>>  inarraytmp = inarray;
            if(m_flagFreezeJac)
            {
                inarraytmp = m_RefFields;
            }
            int nDim      = fields[0]->GetCoordim(0);
            int nPts      = fields[0]->GetTotPoints();

            Array<OneD, NekDouble> muvar        =   NullNekDouble1DArray;
            if (m_ArtificialDiffusionVector)
            {
                muvar       =   Array<OneD, NekDouble>(nPts, 0.0);
                GetAVmu(fields,inarraytmp,muvar,m_MuVarTrace);
            }

            Array<OneD, Array<OneD, NekDouble> > tmparray2D = NullNekDoubleArrayofArray;

            m_FunctorDiffusionfluxCons(nConvectiveFields,nDim,inarraytmp,qfield, VolumeFlux,nonZeroIndex,tmparray2D,muvar);
        }
            
        void DiffusionIP::v_DiffuseTraceFlux(
            const int                                           nConvectiveFields,
            const Array<OneD, MultiRegions::ExpListSharedPtr>   &fields,
            const Array<OneD, Array<OneD, NekDouble>>           &inarray,
            Array<OneD,Array<OneD, Array<OneD, NekDouble> > >   &qfield,
            Array<OneD, Array<OneD, Array<OneD, NekDouble> > >  &VolumeFlux,
            Array<OneD, Array<OneD, NekDouble> >                &TraceFlux,
            const Array<OneD, Array<OneD, NekDouble>>           &pFwd,
            const Array<OneD, Array<OneD, NekDouble>>           &pBwd,
            Array< OneD, int >                                  &nonZeroIndex)
        {
            int nDim      = fields[0]->GetCoordim(0);
            int nPts      = fields[0]->GetTotPoints();
            // int nCoeffs   = fields[0]->GetNcoeffs();
            int nTracePts = fields[0]->GetTrace()->GetTotPoints();

            Array<OneD, Array<OneD, Array<OneD, NekDouble > > > traceflux3D(1);
            traceflux3D[0]  =   TraceFlux;

            const MultiRegions::AssemblyMapDGSharedPtr  TraceMap=fields[0]->GetTraceMap();
            Array<OneD, Array<OneD, Array<OneD, NekDouble> > >    qBwd(nDim);
            Array<OneD, Array<OneD, Array<OneD, NekDouble> > >    qFwd(nDim);
            for (int nd = 0; nd < nDim; ++nd)
            {
                qBwd[nd]     =   Array<OneD, Array<OneD, NekDouble> > (nConvectiveFields);
                qFwd[nd]     =   Array<OneD, Array<OneD, NekDouble> > (nConvectiveFields);
                for (int i = 0; i < nConvectiveFields; ++i)
                {
                    qBwd[nd][i]    = Array<OneD, NekDouble>(nTracePts,0.0);
                    qFwd[nd][i]    = Array<OneD, NekDouble>(nTracePts,0.0);

                    fields[i]->GetFwdBwdTracePhysDeriv_serial(nd,qfield[nd][i], qFwd[nd][i], qBwd[nd][i]);
                    TraceMap->UniversalTraceAssemble(qBwd[nd][i]);
                    TraceMap->UniversalTraceAssemble(qFwd[nd][i]);
                }
            }

            Array<OneD, Array<OneD, NekDouble>>  inarraytmp = inarray;
            Array<OneD, Array<OneD, NekDouble>>  Fwdtmp = pFwd;
            Array<OneD, Array<OneD, NekDouble>>  Bwdtmp = pBwd;
            if(m_flagFreezeJac)
            {
                inarraytmp = m_RefFields;
                Array<OneD, Array<OneD, NekDouble> >    RefFwd(nConvectiveFields);
                Array<OneD, Array<OneD, NekDouble> >    RefBwd(nConvectiveFields);
                for (int i = 0; i < nConvectiveFields; ++i)
                {
                    RefFwd[i]    =   Array<OneD, NekDouble>(nTracePts,0.0);
                    RefBwd[i]    =   Array<OneD, NekDouble>(nTracePts,0.0);
                }
                for (int i = 0; i < nConvectiveFields; ++i)
                {
                    fields[i]->GetFwdBwdTracePhys(inarraytmp[i], RefFwd[i], RefBwd[i]);
                }

                Fwdtmp = RefFwd;
                Bwdtmp = RefBwd;
            }

            CalTraceNumFlux_ReduceComm(
                nConvectiveFields, nDim, nPts, nTracePts, m_IP2ndDervCoeff,
                fields, inarraytmp, qfield, Fwdtmp, Bwdtmp, qFwd, qBwd, m_MuVarTrace,
                nonZeroIndex, traceflux3D, m_traceAver, m_traceJump);
            
            ApplyFluxBndConds(nConvectiveFields,fields,TraceFlux);

        }

        void DiffusionIP::v_DiffuseTraceFlux(
            const int                                                       nConvectiveFields,
            const Array<OneD, MultiRegions::ExpListSharedPtr>               &fields,
            const Array<OneD, Array<OneD, NekDouble>>                       &inarray,
            const Array<OneD, const Array<OneD, Array<OneD, NekDouble> > >  &qfield,
            Array<OneD, Array<OneD, NekDouble> >                            &TraceFlux,
            const Array<OneD, Array<OneD, NekDouble>>                       &pFwd,
            const Array<OneD, Array<OneD, NekDouble>>                       &pBwd,
            const Array<OneD, const Array<OneD, Array<OneD, NekDouble> > >  &qFwd,
            const Array<OneD, const Array<OneD, Array<OneD, NekDouble> > >  &qBwd,
            const Array<OneD, NekDouble>                                    &MuAVTrace,
            Array< OneD, int >                                              &nonZeroIndex  ,
            const Array<OneD, Array<OneD, NekDouble>>                       &Aver          ,
            const Array<OneD, Array<OneD, NekDouble>>                       &Jump          )
        {
            int nDim      = fields[0]->GetCoordim(0);
            int nPts      = fields[0]->GetTotPoints();
            // int nCoeffs   = fields[0]->GetNcoeffs();
            int nTracePts = fields[0]->GetTrace()->GetTotPoints();

            Array<OneD, Array<OneD, Array<OneD, NekDouble > > > traceflux3D(1);
            traceflux3D[0]  =   TraceFlux;

            Array<OneD, Array<OneD, NekDouble> >           pAver;
            Array<OneD, Array<OneD, NekDouble> >           pJump;
            if((Aver.num_elements()&&Jump.num_elements()))
            {
                pAver = Aver;
                pJump = Jump;
            }
            else
            {
                pAver   =   Array<OneD, Array<OneD, NekDouble> > (nConvectiveFields);
                pJump   =   Array<OneD, Array<OneD, NekDouble> > (nConvectiveFields);
                for(int i = 0;i<nConvectiveFields;i++)
                {
                    pAver[i]    =   Array<OneD, NekDouble> (nTracePts,0.0);
                    pJump[i]    =   Array<OneD, NekDouble> (nTracePts,0.0);
                }
                // ConsVarAveJump(nConvectiveFields,nTracePts,pFwd,pBwd,pAver,pJump);
            }

            CalTraceNumFlux_ReduceComm(
                nConvectiveFields, nDim, nPts, nTracePts, m_IP2ndDervCoeff,
                fields, inarray, qfield, pFwd, pBwd, qFwd, qBwd, m_MuVarTrace,
                nonZeroIndex, traceflux3D, pAver, pJump);
                
            ApplyFluxBndConds(nConvectiveFields,fields,TraceFlux);
        }

        void DiffusionIP::v_AddDiffusionSymmFluxToCoeff(
            const int                                           nConvectiveFields,
            const Array<OneD, MultiRegions::ExpListSharedPtr>   &fields,
            const Array<OneD, Array<OneD, NekDouble> >          &inarray,
            Array<OneD,Array<OneD, Array<OneD, NekDouble> > >   &qfield,
            Array<OneD, Array<OneD, Array<OneD, NekDouble> > >  &VolumeFlux,
            Array<OneD, Array<OneD, NekDouble> >                &outarray,
            const Array<OneD, Array<OneD, NekDouble> >          &pFwd,
            const Array<OneD, Array<OneD, NekDouble> >          &pBwd)
        {
            if(abs(m_IPSymmFtluxCoeff)>1.0E-12)
            {
                int nDim      = fields[0]->GetCoordim(0);
                int nPts      = fields[0]->GetTotPoints();
                int nTracePts = fields[0]->GetTrace()->GetTotPoints();
                Array<OneD, Array<OneD, Array<OneD, NekDouble> > > traceSymflux(nDim);
                for (int nd = 0; nd < nDim; ++nd)
                {
                    traceSymflux[nd]    = Array<OneD, Array<OneD, NekDouble> > (nConvectiveFields);
                    for (int j = 0; j < nConvectiveFields; ++j)
                    {
                        traceSymflux[nd][j]   = Array<OneD, NekDouble>(nTracePts, 0.0);
                    }
                }
                Array< OneD, int >  nonZeroIndex;
                DiffuseTraceSymmFlux(nConvectiveFields,fields,inarray,qfield,VolumeFlux,
                                        traceSymflux,pFwd,pBwd,nonZeroIndex,m_traceAver,m_traceJump);
              
                v_AddSymmFluxIntegralToCoeff(nConvectiveFields,nDim,nPts,nTracePts,fields,nonZeroIndex,traceSymflux,outarray);
            }
        }

        // void DiffusionIP::v_AddDiffusionSymmFluxToPhys(
        //     const int                                           nConvectiveFields,
        //     const Array<OneD, MultiRegions::ExpListSharedPtr>   &fields,
        //     const Array<OneD, Array<OneD, NekDouble> >          &inarray,
        //     Array<OneD,Array<OneD, Array<OneD, NekDouble> > >   &qfield,
        //     Array<OneD, Array<OneD, Array<OneD, NekDouble> > >  &VolumeFlux,
        //     Array<OneD, Array<OneD, NekDouble> >                &outarray,
        //     const Array<OneD, Array<OneD, NekDouble> >          &pFwd,
        //     const Array<OneD, Array<OneD, NekDouble> >          &pBwd)
        // {
            
        //     if(abs(m_IPSymmFtluxCoeff)>1.0E-12)
        //     {
        //         int nDim      = fields[0]->GetCoordim(0);
        //         int nPts      = fields[0]->GetTotPoints();
        //         int nTracePts = fields[0]->GetTrace()->GetTotPoints();
        //         Array<OneD, Array<OneD, Array<OneD, NekDouble> > > traceSymflux(nDim);
        //         for (int nd = 0; nd < nDim; ++nd)
        //         {
        //             traceSymflux[nd]    = Array<OneD, Array<OneD, NekDouble> > (nConvectiveFields);
        //             for (int j = 0; j < nConvectiveFields; ++j)
        //             {
        //                 traceSymflux[nd][j]   = Array<OneD, NekDouble>(nTracePts, 0.0);
        //             }
        //         }
        //         Array< OneD, int >  nonZeroIndex;
        //         DiffuseTraceSymmFlux(nConvectiveFields,fields,inarray,qfield,VolumeFlux,traceSymflux,pFwd,pBwd,nonZeroIndex);

        //         AddSymmFluxIntegralToPhys(nConvectiveFields,nDim,nPts,nTracePts,fields,nonZeroIndex,traceSymflux,outarray);
        //     }
        // }
        
        void DiffusionIP::v_DiffuseTraceSymmFlux(
            const int                                                   nConvectiveFields,
            const Array<OneD, MultiRegions::ExpListSharedPtr>           &fields,
            const Array<OneD, Array<OneD, NekDouble>>                   &inarray,
            const Array<OneD,Array<OneD, Array<OneD, NekDouble> > >     &qfield,
            const Array<OneD, Array<OneD, Array<OneD, NekDouble> > >    &VolumeFlux,
            Array<OneD, Array<OneD, Array<OneD, NekDouble> > >          &SymmFlux,
            const Array<OneD, Array<OneD, NekDouble>>                   &pFwd,
            const Array<OneD, Array<OneD, NekDouble>>                   &pBwd,
            Array< OneD, int >                                          &nonZeroIndex,
            Array<OneD, Array<OneD, NekDouble> >                        &solution_Aver,
            Array<OneD, Array<OneD, NekDouble> >                        &solution_jump)
        {
            int nDim      = fields[0]->GetCoordim(0);
            int nTracePts = fields[0]->GetTrace()->GetTotPoints();

            Array<OneD, Array<OneD, NekDouble> >                pAver;
            Array<OneD, Array<OneD, NekDouble> >                pjump;
            if(0==solution_jump.num_elements())
            {
                pAver = Array<OneD, Array<OneD, NekDouble> >(nConvectiveFields);
                pjump = Array<OneD, Array<OneD, NekDouble> >(nConvectiveFields);
                for(int m=0;m<nConvectiveFields;m++)
                {
                    pAver[m] = Array<OneD, NekDouble>(nTracePts);
                    pjump[m] = Array<OneD, NekDouble>(nTracePts);
                }
            }
            else
            {
                pAver   =   solution_Aver;
                pjump   =   solution_jump;
            }

            CalTraceSymFlux(nConvectiveFields,nDim,fields,pAver,pjump,
                        nonZeroIndex,SymmFlux);
            for (int nd = 0; nd < nDim; ++nd)
            {
                for (int j = 0; j < nonZeroIndex.num_elements(); ++j)
                {
                    int i = nonZeroIndex[j];
                    Vmath::Smul(nTracePts,-0.5*m_IPSymmFtluxCoeff,SymmFlux[nd][i],1,SymmFlux[nd][i],1);
                }
            }
        }

        void DiffusionIP::CalTraceSymFlux(
            const int                                                           nConvectiveFields,
            const int                                                           nDim,
            const Array<OneD, MultiRegions::ExpListSharedPtr>                   &fields,
            const Array<OneD, Array<OneD, NekDouble> >                          &solution_Aver,
            const Array<OneD, Array<OneD, NekDouble> >                          &solution_jump,
                  Array<OneD, int >                                             &nonZeroIndexsymm,
                  Array<OneD, Array<OneD, Array<OneD, NekDouble> > >            &traceSymflux)
        {
            int nTracePts = solution_jump[nConvectiveFields-1].num_elements();

            m_FunctorSymmetricfluxCons(nConvectiveFields,nDim,solution_Aver,solution_jump,traceSymflux,nonZeroIndexsymm,m_traceNormals);
        }

        void DiffusionIP::v_AddSymmFluxIntegralToCoeff(
            const int                                         nvariables,
            const int                                         nDim,
            const int                                         nPts,
            const int                                         nTracePts,
            const Array<OneD, MultiRegions::ExpListSharedPtr> &fields,
            const Array<OneD, const int >                     &nonZeroIndex,
            TensorOfArray3D<NekDouble>                        &tracflux,
            TensorOfArray2D<NekDouble>                        &outarray)
        {
            int nCoeffs =   outarray[nvariables-1].num_elements();
            Array<OneD, NekDouble > tmpCoeff(nCoeffs,0.0);
            Array<OneD, Array<OneD, NekDouble> > tmpfield(nDim);
            for(int i = 0;i<nDim;i++)
            {
                tmpfield[i]    =   Array<OneD, NekDouble>(nPts,0.0);
            }
            int nv = 0;
            for(int j=0;j<nonZeroIndex.num_elements();j++)
            {
                nv  =   nonZeroIndex[j];
                MultiRegions::ExpListSharedPtr tracelist = fields[nv]->GetTrace();
                for(int nd=0;nd<nDim;nd++)
                {
                    Vmath::Zero(nPts,tmpfield[nd],1);

                    tracelist->MultiplyByQuadratureMetric(tracflux[nd][nv],tracflux[nd][nv]);

                    fields[nv]->AddTraceQuadPhysToField(tracflux[nd][nv],tracflux[nd][nv],tmpfield[nd]);
                    fields[nv]->DividByQuadratureMetric(tmpfield[nd],tmpfield[nd]);
                }
                fields[nv]->IProductWRTDerivBase(tmpfield,tmpCoeff);
                Vmath::Vadd(nCoeffs,tmpCoeff,1,outarray[nv],1,outarray[nv],1);
            }
        }

        void DiffusionIP::AddSymmFluxIntegralToPhys(
            const int                                                           nConvectiveFields,
            const int                                                           nDim,
            const int                                                           nPts,
            const int                                                           nTracePts,
            const Array<OneD, MultiRegions::ExpListSharedPtr>                   &fields,
            const Array<OneD, const int >                                       &nonZeroIndex,
                  Array<OneD, Array<OneD, Array<OneD, NekDouble> > >            &tracflux,
                  Array<OneD, Array<OneD, NekDouble> >                          &outarray)
        {
            int nCoeffs =   outarray[nConvectiveFields-1].num_elements();
            Array<OneD, NekDouble > tmpCoeff(nCoeffs,0.0);
            Array<OneD, NekDouble > tmpPhysi(nPts,0.0);
            Array<OneD, Array<OneD, NekDouble> > tmpfield(nDim);
            for(int i = 0;i<nDim;i++)
            {
                tmpfield[i]    =   Array<OneD, NekDouble>(nPts,0.0);
            }
            int nv = 0;
            for(int j=0;j<nonZeroIndex.num_elements();j++)
            {
                nv  =   nonZeroIndex[j];
                for(int nd=0;nd<nDim;nd++)
                {
                    Vmath::Zero(nPts,tmpfield[nd],1);

                    fields[nv]->AddTraceQuadPhysToField(tracflux[nd][nv],tracflux[nd][nv],tmpfield[nd]);
                    fields[nv]->DividByQuadratureMetric(tmpfield[nd],tmpfield[nd]);
                }
                fields[nv]->IProductWRTDerivBase(tmpfield,tmpCoeff);
                fields[nv]->BwdTrans            (tmpCoeff,tmpPhysi);
                Vmath::Vadd(nPts,tmpPhysi,1,outarray[nv],1,outarray[nv],1);
            }
        }
        
        void DiffusionIP::GetPenaltyFactor(
            const Array<OneD, MultiRegions::ExpListSharedPtr>   &fields,
                  Array<OneD, NekDouble >                       &factor)
        {
            MultiRegions::ExpListSharedPtr tracelist = fields[0]->GetTrace();
            std::shared_ptr<LocalRegions::ExpansionVector> traceExp= tracelist->GetExp();
            int ntotTrac            = (*traceExp).size();
            int nTracPnt,noffset;
            
            const MultiRegions::LocTraceToTraceMapSharedPtr locTraceToTraceMap = fields[0]->GetlocTraceToTraceMap();
            
            const Array<OneD, const Array<OneD, int >> LRAdjExpid  =   locTraceToTraceMap->GetLeftRightAdjacentExpId();
            const Array<OneD, const Array<OneD, bool>> LRAdjflag   =   locTraceToTraceMap->GetLeftRightAdjacentExpFlag();

            std::shared_ptr<LocalRegions::ExpansionVector> fieldExp= fields[0]->GetExp();

            Array<OneD, NekDouble > factorFwdBwd(2,0.0);

            NekDouble spaceDim    =   NekDouble( fields[0]->GetCoordim(0) );

            int ntmp,numModes;

            for(int ntrace = 0; ntrace < ntotTrac; ++ntrace)
            {
                noffset     = tracelist->GetPhys_Offset(ntrace);
                nTracPnt    = tracelist->GetTotPoints(ntrace);

                factorFwdBwd[0] =   0.0;
                factorFwdBwd[1] =   0.0;
                
                for(int  nlr = 0; nlr < 2; nlr++)
                {
                    if(LRAdjflag[nlr][ntrace])
                    {
                        numModes    =   0;  
                        for(int nd=0;nd<spaceDim;nd++)
                        {
                            ntmp        = fields[0]->GetExp(LRAdjExpid[nlr][ntrace])->GetBasisNumModes(nd);  
                            numModes    = max(ntmp,numModes);
                        }
                        factorFwdBwd[nlr]   = (numModes)*(numModes);
                    }
                }

                for(int np = 0; np < nTracPnt; ++np)
                {
                    factor[noffset+np]    =   max(factorFwdBwd[0],factorFwdBwd[1]);
                }
            }
        }

        void DiffusionIP::GetPenaltyFactor_const(
            const Array<OneD, MultiRegions::ExpListSharedPtr>   &fields,
                  Array<OneD, NekDouble >                       &factor)
        {
            Vmath::Fill(factor.num_elements(),m_IPPenaltyCoeff,factor,1);
        }

        void DiffusionIP::v_ConsVarAveJump(
            const int                                           nConvectiveFields,
            const int                                           npnts,
            const Array<OneD, const Array<OneD, NekDouble> >    &vFwd,
            const Array<OneD, const Array<OneD, NekDouble> >    &vBwd,
                  Array<OneD,       Array<OneD, NekDouble> >    &aver,
                  Array<OneD,       Array<OneD, NekDouble> >    &jump)
        {
            ConsVarAve(nConvectiveFields,npnts,vFwd,vBwd,aver);

            m_SpecialBndTreat(nConvectiveFields,aver);

            // note: here the jump is 2.0*(aver-vFwd) 
            //       because Viscous wall use a symmetry value as the Bwd, not the target one   
            Array<OneD, NekDouble> tmpF (npnts,0.0);
            Array<OneD, NekDouble> tmpB (npnts,0.0);

            Array<OneD, NekDouble> Fweight (npnts,2.0);
            Array<OneD, NekDouble> Bweight;
            Bweight = m_tracBwdWeightJump;
            Vmath::Vsub(npnts,Fweight,1,Bweight,1,Fweight,1);

            for (int i = 0; i < nConvectiveFields; ++i)
            {
                Vmath::Vsub(npnts,aver[i],1,vFwd[i],1,tmpF,1);
                Vmath::Vsub(npnts,vBwd[i],1,aver[i],1,tmpB,1);

                Vmath::Vmul(npnts,tmpF,1,Fweight,1,tmpF,1);
                Vmath::Vmul(npnts,tmpB,1,Bweight,1,tmpB,1);
                Vmath::Vadd(npnts,tmpF,1,tmpB,1,jump[i],1);
            }
        }
        
        void DiffusionIP::ConsVarAve(
            const int                                           nConvectiveFields,
            const int                                           npnts,
            const Array<OneD, const Array<OneD, NekDouble> >    &vFwd,
            const Array<OneD, const Array<OneD, NekDouble> >    &vBwd,
                  Array<OneD,       Array<OneD, NekDouble> >    &aver)
        {
            NekDouble LinternalEngy =0.0;
            NekDouble RinternalEngy =0.0;
            NekDouble AinternalEngy =0.0;

            Array<OneD, NekDouble> Fweight (npnts,1.0);
            Array<OneD, NekDouble> Bweight;

            Bweight = m_tracBwdWeightAver;

            Vmath::Vsub(npnts,Fweight,1,Bweight,1,Fweight,1);

            for (int i = 0; i < nConvectiveFields-1; ++i)
            {
                Vmath::Vmul (npnts,Fweight,1,vFwd[i],1,aver[i],1);
                Vmath::Vvtvp(npnts,Bweight,1,vBwd[i],1,aver[i],1,aver[i],1);
            }
            
            int nengy = nConvectiveFields-1;
            int nvelst    = 1;
            int nveled    = nengy;
            for (int nt = 0; nt < npnts; ++nt)
            {
                LinternalEngy =0.0;
                for(int j=nvelst;j<nveled;j++)
                {
                    LinternalEngy += vFwd[j][nt]*vFwd[j][nt];
                }
                LinternalEngy *= -0.5/vFwd[0][nt];
                LinternalEngy += vFwd[nengy][nt];

                RinternalEngy =0.0;
                for(int j=nvelst;j<nveled;j++)
                {
                    RinternalEngy += vBwd[j][nt]*vBwd[j][nt];
                }
                RinternalEngy *= -0.5/vBwd[0][nt];
                RinternalEngy += vBwd[nengy][nt];

                AinternalEngy =0.0;
                aver[nengy][nt] = Fweight[nt]*LinternalEngy + Bweight[nt]*RinternalEngy;
                for(int j=nvelst;j<nveled;j++)
                {
                    AinternalEngy += aver[j][nt]*aver[j][nt];
                }
                aver[nengy][nt] += AinternalEngy*(0.5/aver[0][nt]);
            }
        }
       

        /*1*
     * @brief aplly Neuman boundary conditions on flux 
     *        Currently only consider WallAdiabatic
     *
     */
        void DiffusionIP::ApplyFluxBndConds(
            const int                                               nConvectiveFields,
            const Array<OneD, MultiRegions::ExpListSharedPtr>       &fields,
            Array<OneD,       Array<OneD, NekDouble> >              &flux)
        {            
            int ndens       = 0;
            int nengy       = nConvectiveFields-1;
            int nvelst      = ndens + 1;
            int nveled      = nengy;
            
            int cnt;
            int j, e;
            int id2;

            int nBndEdgePts, nBndEdges, nBndRegions;

            int nLengthArray    =0;

            // Compute boundary conditions  for Energy
            cnt = 0;
            nBndRegions = fields[nengy]->
            GetBndCondExpansions().num_elements();
            for (j = 0; j < nBndRegions; ++j)
            {
                if (fields[nengy]->GetBndConditions()[j]->
                    GetBoundaryConditionType() ==
                    SpatialDomains::ePeriodic)
                {
                    continue;
                }

                nBndEdges = fields[nengy]->
                GetBndCondExpansions()[j]->GetExpSize();
                for (e = 0; e < nBndEdges; ++e)
                {
                    nBndEdgePts = fields[nengy]->
                    GetBndCondExpansions()[j]->GetExp(e)->GetTotPoints();

                    id2 = fields[0]->GetTrace()->
                    GetPhys_Offset(fields[0]->GetTraceMap()->
                                GetBndCondTraceToGlobalTraceMap(cnt++));

                    // Imposing Temperature Twall at the wall 
                    if (boost::iequals(fields[nengy]->GetBndConditions()[j]->
                        GetUserDefined(),"WallAdiabatic"))
                    {
                        Vmath::Zero(nBndEdgePts, &flux[nengy][id2], 1);
                    }                    
                }
            }
        }
        
        void DiffusionIP::CalTraceNumFlux_ReduceComm(
            const int                                                           nConvectiveFields,
            const int                                                           nDim,
            const int                                                           nPts,
            const int                                                           nTracePts,
            const NekDouble                                                     PenaltyFactor2,
            const Array<OneD, MultiRegions::ExpListSharedPtr>                   &fields,
            const Array<OneD, Array<OneD, NekDouble> >                          &inarray,
            const Array<OneD, const Array<OneD, Array<OneD, NekDouble> > >      &qfield,
            const Array<OneD, Array<OneD, NekDouble> >                          &vFwd,
            const Array<OneD, Array<OneD, NekDouble> >                          &vBwd,
            const Array<OneD, const Array<OneD, Array<OneD, NekDouble> > >      &qFwd,
            const Array<OneD, const Array<OneD, Array<OneD, NekDouble> > >      &qBwd,
            const Array<OneD, NekDouble >                                       &MuVarTrace,
                  Array<OneD, int >                                             &nonZeroIndexflux,
                  Array<OneD, Array<OneD, Array<OneD, NekDouble> > >            &traceflux,
                  Array<OneD, Array<OneD, NekDouble> >                          &solution_Aver,
                  Array<OneD, Array<OneD, NekDouble> >                          &solution_jump)
        {
            const MultiRegions::AssemblyMapDGSharedPtr TraceMap=fields[0]->GetTraceMap();

            Array<OneD, Array<OneD, Array<OneD, NekDouble> > >    numDerivBwd(nDim);
            Array<OneD, Array<OneD, Array<OneD, NekDouble> > >    numDerivFwd(nDim);
            for (int nd = 0; nd < nDim; ++nd)
            {
                numDerivBwd[nd]     =   Array<OneD, Array<OneD, NekDouble> > (nConvectiveFields);
                numDerivFwd[nd]     =   Array<OneD, Array<OneD, NekDouble> > (nConvectiveFields);
                for (int i = 0; i < nConvectiveFields; ++i)
                {
                    numDerivBwd[nd][i]    = Array<OneD, NekDouble>(nTracePts,0.0);
                    numDerivFwd[nd][i]    = Array<OneD, NekDouble>(nTracePts,0.0);
                }
            }

            if(abs(PenaltyFactor2)>1.0E-12)
            {
                AddSecondDerivTOTrace_ReduceComm(nConvectiveFields,nDim,nPts,nTracePts,PenaltyFactor2,fields,qfield,numDerivFwd,numDerivBwd);
                for (int nd = 0; nd < nDim; ++nd)
                {
                    for (int i = 0; i < nConvectiveFields; ++i)
                    {
                        Vmath::Svtvp(nTracePts,0.5,qBwd[nd][i],1,numDerivBwd[nd][i],1,numDerivBwd[nd][i],1);
                        Vmath::Svtvp(nTracePts,0.5,qFwd[nd][i],1,numDerivFwd[nd][i],1,numDerivFwd[nd][i],1);
                        TraceMap->UniversalTraceAssemble(numDerivBwd[nd][i]);
                        TraceMap->UniversalTraceAssemble(numDerivFwd[nd][i]);
                        Vmath::Vadd(nTracePts,numDerivFwd[nd][i],1,numDerivBwd[nd][i],1,numDerivFwd[nd][i],1);
                        numDerivBwd[nd][i]    = NullNekDouble1DArray;
                    }
                }
            }
            else
            {
                for (int nd = 0; nd < nDim; ++nd)
                {
                    for (int i = 0; i < nConvectiveFields; ++i)
                    {
                        Vmath::Svtvp(nTracePts,0.5,qBwd[nd][i],1,numDerivBwd[nd][i],1,numDerivBwd[nd][i],1);
                        Vmath::Svtvp(nTracePts,0.5,qFwd[nd][i],1,numDerivFwd[nd][i],1,numDerivFwd[nd][i],1);
                        Vmath::Vadd(nTracePts,numDerivFwd[nd][i],1,numDerivBwd[nd][i],1,numDerivFwd[nd][i],1);
                    }
                }
            }

            for (int nd = 0; nd < nDim; ++nd)
            {
                for (int i = 0; i < nConvectiveFields; ++i)
                {
                    numDerivBwd[nd][i]    = NullNekDouble1DArray;
                }
            }

            ConsVarAveJump(nConvectiveFields,nTracePts,vFwd,vBwd,solution_Aver,solution_jump);

            if(!m_flagFreezeJac)
            {
                Array<OneD, NekDouble> jumpTmp(nTracePts,0.0);
                Array<OneD, NekDouble> PenaltyFactor(nTracePts,0.0);

                // GetPenaltyFactor_const(fields,PenaltyFactor);
                GetPenaltyFactor(fields,PenaltyFactor);

                Vmath::Vmul(nTracePts,PenaltyFactor,1, m_oIPPenaltyLength,1,PenaltyFactor,1);
                for (int i = 0; i < nConvectiveFields; ++i)
                {
                    Vmath::Vmul(nTracePts,solution_jump[i],1, PenaltyFactor,1,jumpTmp,1);
                    for (int nd = 0; nd < nDim; ++nd)
                    {
                        Vmath::Vvtvp(nTracePts, m_traceNormals[nd],1,jumpTmp,1, numDerivFwd[nd][i],1, numDerivFwd[nd][i],1);
                    }
                }
                jumpTmp         =   NullNekDouble1DArray;
                PenaltyFactor   =   NullNekDouble1DArray;

            }
            // Calculate normal viscous flux
            m_FunctorDiffusionfluxCons(nConvectiveFields,nDim,solution_Aver,numDerivFwd,traceflux,nonZeroIndexflux,m_traceNormals,MuVarTrace);
        }
        
        void DiffusionIP::AddSecondDerivTOTrace_ReduceComm(
            const int                                                           nConvectiveFields,
            const int                                                           nDim,
            const int                                                           nPts,
            const int                                                           nTracePts,
            const NekDouble                                                     PenaltyFactor2,
            const Array<OneD, MultiRegions::ExpListSharedPtr>                   &fields,
            const Array<OneD, const Array<OneD, Array<OneD, NekDouble> > >      &qfield,
                  Array<OneD, Array<OneD, Array<OneD, NekDouble> > >            &numDerivFwd,
                  Array<OneD, Array<OneD, Array<OneD, NekDouble> > >            &numDerivBwd)
        {
            Array<OneD, NekDouble> Fwd(nTracePts,0.0);
            Array<OneD, NekDouble> Bwd(nTracePts,0.0);
            Array<OneD,NekDouble>  tmp(nTracePts,0.0);

            Array<OneD, Array<OneD, NekDouble> > elmt2ndDerv(nDim);
            for(int nd1=0; nd1<nDim; nd1++)
            {
                elmt2ndDerv[nd1]    =   Array<OneD, NekDouble>(nPts,0.0);
            }

            Array<OneD, Array<OneD, NekDouble> > qtmp(3);
            for(int nd=0; nd<3; nd++)
            {
                qtmp[nd]    =   NullNekDouble1DArray;
            }
            for(int nd2=0; nd2<nDim; nd2++)
            {
                qtmp[nd2]    =   elmt2ndDerv[nd2];
            }

            Vmath::Smul(nTracePts,PenaltyFactor2,m_traceNormDirctnElmtLength,1,tmp,1);
            // the derivatives are assumed to be exchangable  
            for(int nd1=0; nd1<nDim; nd1++)
            {
                for(int i = 0; i < nConvectiveFields; ++i)
                {
                    fields[i]->PhysDeriv(qfield[nd1][i], qtmp[0], qtmp[1], qtmp[2]);

                    for(int nd2=nd1; nd2<nDim; nd2++)
                    {
                        Vmath::Zero(nTracePts,Bwd,1);
                        fields[i]->GetFwdBwdTracePhysDeriv_serial(nd2,elmt2ndDerv[nd2], Fwd, Bwd);
                        Vmath::Vmul(nTracePts,tmp,1,Bwd,1,Bwd,1);
                        Vmath::Vvtvp(nTracePts,m_traceNormals[nd2],1,Bwd,1,numDerivBwd[nd1][i],1,numDerivBwd[nd1][i],1);
                        Vmath::Vmul(nTracePts,tmp,1,Fwd,1,Fwd,1);
                        Vmath::Vvtvm(nTracePts,m_traceNormals[nd2],1,Fwd,1,numDerivFwd[nd1][i],1,numDerivFwd[nd1][i],1);
                        Vmath::Neg(nTracePts,numDerivFwd[nd1][i],1);

                        if(nd2!=nd1)
                        {
                            Vmath::Vvtvp(nTracePts,m_traceNormals[nd1],1,Bwd,1,numDerivBwd[nd2][i],1,numDerivBwd[nd2][i],1);
                            Vmath::Vvtvm(nTracePts,m_traceNormals[nd1],1,Fwd,1,numDerivFwd[nd2][i],1,numDerivFwd[nd2][i],1);
                            Vmath::Neg(nTracePts,numDerivFwd[nd2][i],1);
                        }
                    }
                }
            }
        }

#ifdef DEMO_IMPLICITSOLVER_JFNK_COEFF
        void DiffusionIP::v_MinusVolumDerivJacToMat( 
            const int                                                   nConvectiveFields,
            const Array<OneD, MultiRegions::ExpListSharedPtr>           &pFields,
            const Array<OneD, const Array<OneD,  Array<OneD, 
                Array<OneD,  Array<OneD,  NekDouble> > > > >            &ElmtJacArray,
            const int                                                   nDervDir, 
            Array<OneD, Array<OneD, DNekBlkMatSharedPtr> >              &gmtxarray)
        {
            MultiRegions::ExpListSharedPtr explist = pFields[0];
                std::shared_ptr<LocalRegions::ExpansionVector> pexp = explist->GetExp();
            int ntotElmt            = (*pexp).size();
            int nElmtPnt,nElmtCoef;

            NekDouble tmp;
            DNekMatSharedPtr        tmpGmtx,ElmtMat;

            Array<OneD, NekDouble>  GlobMat_data;
            Array<OneD, NekDouble>  ElmtMat_data;

            Array<OneD, DNekMatSharedPtr>  mtxPerVar(ntotElmt);
            Array<OneD, DNekMatSharedPtr>  mtxPerVarCoeff(ntotElmt);
            Array<OneD, Array<OneD, NekDouble> > JacArray(ntotElmt);
            Array<OneD, int > elmtpnts(ntotElmt);
            Array<OneD, int > elmtcoef(ntotElmt);
            for(int  nelmt = 0; nelmt < ntotElmt; nelmt++)
            {
                nElmtCoef           = (*pexp)[nelmt]->GetNcoeffs();
                nElmtPnt            = (*pexp)[nelmt]->GetTotPoints();
                elmtpnts[nelmt]     =   nElmtPnt;
                elmtcoef[nelmt]     =   nElmtCoef;
                mtxPerVar[nelmt]    =MemoryManager<DNekMat>
                                    ::AllocateSharedPtr(nElmtCoef, nElmtPnt);
                (*mtxPerVar[nelmt])    = 0.0;       
                mtxPerVarCoeff[nelmt]    =MemoryManager<DNekMat>
                                    ::AllocateSharedPtr(nElmtCoef, nElmtCoef);
                (*mtxPerVarCoeff[nelmt])   =   0.0;
            }

            for(int m = 0; m < nConvectiveFields; m++)
            {
                for(int n = 0; n < nConvectiveFields; n++)
                {

                    for(int  nelmt = 0; nelmt < ntotElmt; nelmt++)
                    {
                        (*mtxPerVarCoeff[nelmt])   =   0.0;
                        (*mtxPerVar[nelmt])   =   0.0;
                    }
                    explist->GetMatIpwrtDeriveBase(ElmtJacArray[m][n],mtxPerVar);
                    //TODO: To check whether it is ok to reuse ElmtJacQuad as output
                    explist->AddRightIPTPhysDerivBase(nDervDir,mtxPerVar,mtxPerVarCoeff);

                    for(int  nelmt = 0; nelmt < ntotElmt; nelmt++)
                    {
                        nElmtCoef       = elmtcoef[nelmt];
                        nElmtPnt        = elmtpnts[nelmt];

                        tmpGmtx         = gmtxarray[m][n]->GetBlock(nelmt,nelmt);
                        ElmtMat         = mtxPerVarCoeff[nelmt];

                        GlobMat_data    = tmpGmtx->GetPtr();
                        ElmtMat_data    = ElmtMat->GetPtr();

                        Vmath::Vsub(nElmtCoef*nElmtCoef,GlobMat_data,1,ElmtMat_data,1,GlobMat_data,1);
                    }
                }
            }
        }

        void DiffusionIP::v_MinusVolumDerivJacToMat( 
            const int                                                   nConvectiveFields,
            const Array<OneD, MultiRegions::ExpListSharedPtr>           &pFields,
            const Array<OneD, const Array<OneD,  Array<OneD, 
                Array<OneD,  Array<OneD,  NekDouble> > > > >            &ElmtJacArray,
            const int                                                   nDervDir, 
            Array<OneD, Array<OneD, SNekBlkMatSharedPtr> >              &gmtxarray)
        {
            MultiRegions::ExpListSharedPtr explist = pFields[0];
                std::shared_ptr<LocalRegions::ExpansionVector> pexp = explist->GetExp();
            int ntotElmt            = (*pexp).size();
            int nElmtPnt,nElmtCoef;

            NekDouble tmp;
            SNekMatSharedPtr        tmpGmtx;
            DNekMatSharedPtr        ElmtMat;

            Array<OneD, NekSingle>  GlobMat_data;
            Array<OneD, NekDouble>  ElmtMat_data;
            Array<OneD,NekSingle> Elmt_dataSingle;

            Array<OneD, DNekMatSharedPtr>  mtxPerVar(ntotElmt);
            Array<OneD, DNekMatSharedPtr>  mtxPerVarCoeff(ntotElmt);
            Array<OneD, Array<OneD, NekDouble> > JacArray(ntotElmt);
            Array<OneD, int > elmtpnts(ntotElmt);
            Array<OneD, int > elmtcoef(ntotElmt);
            for(int  nelmt = 0; nelmt < ntotElmt; nelmt++)
            {
                nElmtCoef           = (*pexp)[nelmt]->GetNcoeffs();
                nElmtPnt            = (*pexp)[nelmt]->GetTotPoints();
                elmtpnts[nelmt]     =   nElmtPnt;
                elmtcoef[nelmt]     =   nElmtCoef;
                mtxPerVar[nelmt]    =MemoryManager<DNekMat>
                                    ::AllocateSharedPtr(nElmtCoef, nElmtPnt);
                (*mtxPerVar[nelmt])    = 0.0;       
                mtxPerVarCoeff[nelmt]    =MemoryManager<DNekMat>
                                    ::AllocateSharedPtr(nElmtCoef, nElmtCoef);
                (*mtxPerVarCoeff[nelmt])   =   0.0;
            }

            for(int m = 0; m < nConvectiveFields; m++)
            {
                for(int n = 0; n < nConvectiveFields; n++)
                {

                    for(int  nelmt = 0; nelmt < ntotElmt; nelmt++)
                    {
                        (*mtxPerVarCoeff[nelmt])   =   0.0;
                        (*mtxPerVar[nelmt])   =   0.0;
                    }
                    explist->GetMatIpwrtDeriveBase(ElmtJacArray[m][n],mtxPerVar);
                    //TODO: To check whether it is ok to reuse ElmtJacQuad as output
                    explist->AddRightIPTPhysDerivBase(nDervDir,mtxPerVar,mtxPerVarCoeff);

                    for(int  nelmt = 0; nelmt < ntotElmt; nelmt++)
                    {
                        nElmtCoef       = elmtcoef[nelmt];
                        nElmtPnt        = elmtpnts[nelmt];
                        int ntotDofs    = nElmtCoef*nElmtCoef;

                        if(Elmt_dataSingle.num_elements()<ntotDofs)
                        {
                            Elmt_dataSingle = Array<OneD, NekSingle> (ntotDofs);
                        }

                        tmpGmtx         = gmtxarray[m][n]->GetBlock(nelmt,nelmt);
                        ElmtMat         = mtxPerVarCoeff[nelmt];

                        GlobMat_data    = tmpGmtx->GetPtr();
                        ElmtMat_data    = ElmtMat->GetPtr();

                        for(int i=0;i<ntotDofs;i++)
                        {
                            Elmt_dataSingle[i]  =   NekSingle( ElmtMat_data[i] );
                        }

                        Vmath::Vsub(ntotDofs,GlobMat_data,1,Elmt_dataSingle,1,GlobMat_data,1);
                    }
                }
            }
        }

        // void DiffusionIP::v_DiffuseTraceFlux(
        //     const int                                           nConvectiveFields,
        //     const Array<OneD, MultiRegions::ExpListSharedPtr>   &fields,
        //     const Array<OneD, Array<OneD, NekDouble>>           &inarray,
        //     Array<OneD,Array<OneD, Array<OneD, NekDouble> > >   &qfield,
        //     Array<OneD, Array<OneD, Array<OneD, NekDouble> > >  &VolumeFlux,
        //     Array<OneD, Array<OneD, NekDouble> >                &TraceFlux,
        //     const Array<OneD, Array<OneD, NekDouble>>           &pFwd,
        //     const Array<OneD, Array<OneD, NekDouble>>           &pBwd,
        //     Array< OneD, int >                                  &nonZeroIndex)
        // {
        //     int nDim      = fields[0]->GetCoordim(0);
        //     int nPts      = fields[0]->GetTotPoints();
        //     // int nCoeffs   = fields[0]->GetNcoeffs();
        //     int nTracePts = fields[0]->GetTrace()->GetTotPoints();

        //     Array<OneD, Array<OneD, Array<OneD, NekDouble > > > traceflux3D(1);
        //     traceflux3D[0]  =   TraceFlux;

        //     const MultiRegions::AssemblyMapDGSharedPtr  TraceMap=fields[0]->GetTraceMap();
        //     Array<OneD, Array<OneD, Array<OneD, NekDouble> > >    qBwd(nDim);
        //     Array<OneD, Array<OneD, Array<OneD, NekDouble> > >    qFwd(nDim);
        //     for (int nd = 0; nd < nDim; ++nd)
        //     {
        //         qBwd[nd]     =   Array<OneD, Array<OneD, NekDouble> > (nConvectiveFields);
        //         qFwd[nd]     =   Array<OneD, Array<OneD, NekDouble> > (nConvectiveFields);
        //         for (int i = 0; i < nConvectiveFields; ++i)
        //         {
        //             qBwd[nd][i]    = Array<OneD, NekDouble>(nTracePts,0.0);
        //             qFwd[nd][i]    = Array<OneD, NekDouble>(nTracePts,0.0);

        //             fields[i]->GetFwdBwdTracePhysDeriv_serial(nd,VolumeFlux[nd][i], qFwd[nd][i], qBwd[nd][i]);
        //             TraceMap->UniversalTraceAssemble(qBwd[nd][i]);
        //             TraceMap->UniversalTraceAssemble(qFwd[nd][i]);
        //         }
        //     }

        //     CalTraceNumFlux_ReduceComm_Flux(
        //         nConvectiveFields, nDim, nPts, nTracePts, m_IP2ndDervCoeff,
        //         fields, inarray, VolumeFlux, pFwd, pBwd, qFwd, qBwd, m_MuVarTrace,
        //         nonZeroIndex, traceflux3D, m_traceAver, m_traceJump);
        // }

        // void DiffusionIP::v_CalDiffusionSymmFlux(
        //     const int                                           nConvectiveFields,
        //     const Array<OneD, MultiRegions::ExpListSharedPtr>   &fields,
        //     const Array<OneD, Array<OneD, NekDouble> >          &pFwd,
        //     const Array<OneD, Array<OneD, NekDouble> >          &pBwd,
        //     const Array<OneD, Array<OneD, NekDouble> >          &jump,
        //     Array<OneD, Array<OneD, Array<OneD, NekDouble> > >  &flux)
        // {
        //     int nDim      = fields[0]->GetCoordim(0);
        //     int nTracePts = fields[0]->GetTrace()->GetTotPoints();
        //     Array< OneD, int >  nonZeroIndex;
        //     // DiffuseTraceSymmFlux_IP(nConvectiveFields,fields,flux,inarray,traceJumpTmp,nonZeroIndex);
        //     CalTraceSymFlux(nConvectiveFields,nDim,fields,pFwd,flux,nonZeroIndex,flux);
        //     Array<OneD, Array<OneD, Array<OneD, NekDouble> > > tmpFlux(nDim);
        //     for (int nd = 0; nd < nDim; ++nd)
        //     {
        //         tmpFlux[nd] = Array<OneD, Array<OneD, NekDouble> > (nConvectiveFields);
        //         for (int i = 0; i < nConvectiveFields; ++i)
        //         {
        //             tmpFlux[nd][i]   = Array<OneD, NekDouble>(nTracePts,0.0);
        //         }
        //     }
        //     CalTraceSymFlux(nConvectiveFields,nDim,fields,pBwd,tmpFlux,nonZeroIndex,flux);

        //     for (int nd = 0; nd < nDim; ++nd)
        //     {
        //         for (int j = 0; j < nonZeroIndex.num_elements(); ++j)
        //         {
        //             int i = nonZeroIndex[j];
        //             Vmath::Vadd(nTracePts,tmpFlux[nd][i],1,flux[nd][i],1,flux[nd][i],1);
        //             Vmath::Smul(nTracePts,0.5,flux[nd][i],1,flux[nd][i],1);
        //         }
        //     }
        // }

        // void DiffusionIP::AddPenaltyFluxToTraceFlux(
        //     const int                                           nConvectiveFields,
        //     const Array<OneD, MultiRegions::ExpListSharedPtr>   &fields,
        //     const Array<OneD, Array<OneD, NekDouble> >          &pFwd,
        //     const Array<OneD, Array<OneD, NekDouble> >          &pBwd,
        //     const Array<OneD, Array<OneD, NekDouble> >          &jump,
        //     Array<OneD, Array<OneD, Array<OneD, NekDouble> > >  &flux)
        // {
        //     int nDim      = fields[0]->GetCoordim(0);
        //     int nTracePts = fields[0]->GetTrace()->GetTotPoints();
        //     Array< OneD, int >  nonZeroIndex;
        //     // DiffuseTraceSymmFlux_IP(nConvectiveFields,fields,flux,inarray,traceJumpTmp,nonZeroIndex);
        //     CalTraceSymFlux(nConvectiveFields,nDim,fields,pFwd,flux,nonZeroIndex,flux);
        //     Array<OneD, Array<OneD, Array<OneD, NekDouble> > > tmpFlux(nDim);
        //     for (int nd = 0; nd < nDim; ++nd)
        //     {
        //         tmpFlux[nd] = Array<OneD, Array<OneD, NekDouble> > (nConvectiveFields);
        //         for (int i = 0; i < nConvectiveFields; ++i)
        //         {
        //             tmpFlux[nd][i]   = Array<OneD, NekDouble>(nTracePts,0.0);
        //         }
        //     }
        //     CalTraceSymFlux(nConvectiveFields,nDim,fields,pBwd,tmpFlux,nonZeroIndex,flux);

        //     for (int nd = 0; nd < nDim; ++nd)
        //     {
        //         for (int j = 0; j < nonZeroIndex.num_elements(); ++j)
        //         {
        //             int i = nonZeroIndex[j];
        //             Vmath::Vadd(nTracePts,tmpFlux[nd][i],1,flux[nd][i],1,flux[nd][i],1);
        //             Vmath::Smul(nTracePts,0.5,flux[nd][i],1,flux[nd][i],1);
        //         }
        //     }
        // }

        // void DiffusionIP::v_AddDiffusionSymmFluxToCoeff(
        //     const int                                           nConvectiveFields,
        //     const Array<OneD, MultiRegions::ExpListSharedPtr>   &fields,
        //     const Array<OneD, Array<OneD, NekDouble> >          &symflux,
        //     Array<OneD, Array<OneD, NekDouble> >                &outarray,
        //     const Array<OneD, Array<OneD, NekDouble> >          &pFwd,
        //     const Array<OneD, Array<OneD, NekDouble> >          &pBwd)
        // {
        //     if(abs(m_IPSymmFtluxCoeff)>1.0E-12)
        //     {
        //         AddSymmFluxIntegralToCoeff(nConvectiveFields,nDim,nPts,nTracePts,fields,nonZeroIndex,traceSymfluxFwd,outarray);
        //     }
        // }

        // //TODO::WIP
        // void DiffusionIP::CalTraceNumFlux_ReduceComm_Flux(
        //     const int                                                           nConvectiveFields,
        //     const int                                                           nDim,
        //     const int                                                           nPts,
        //     const int                                                           nTracePts,
        //     const NekDouble                                                     PenaltyFactor2,
        //     const Array<OneD, MultiRegions::ExpListSharedPtr>                   &fields,
        //     const Array<OneD, Array<OneD, NekDouble> >                          &inarray,
        //     const Array<OneD, const Array<OneD, Array<OneD, NekDouble> > >      &VolFlux,
        //     const Array<OneD, Array<OneD, NekDouble> >                          &vFwd,
        //     const Array<OneD, Array<OneD, NekDouble> >                          &vBwd,
        //     const Array<OneD, const Array<OneD, Array<OneD, NekDouble> > >      &FluxFwd,
        //     const Array<OneD, const Array<OneD, Array<OneD, NekDouble> > >      &FluxBwd,
        //     const Array<OneD, NekDouble >                                       &MuVarTrace,
        //           Array<OneD, int >                                             &nonZeroIndexflux,
        //           Array<OneD, Array<OneD, Array<OneD, NekDouble> > >            &traceflux,
        //           Array<OneD, Array<OneD, NekDouble> >                          &solution_Aver,
        //           Array<OneD, Array<OneD, NekDouble> >                          &solution_jump)
        // {
        //     const MultiRegions::AssemblyMapDGSharedPtr                      TraceMap=fields[0]->GetTraceMap();

        //     Array<OneD, Array<OneD, Array<OneD, NekDouble> > >    numDerivFwd(nDim);
        //     for (int nd = 0; nd < nDim; ++nd)
        //     {
        //         numDerivFwd[nd]     =   Array<OneD, Array<OneD, NekDouble> > (nConvectiveFields);
        //         for (int i = 0; i < nConvectiveFields; ++i)
        //         {
        //             numDerivFwd[nd][i]    = Array<OneD, NekDouble>(nTracePts,0.0);
        //         }
        //     }

        //     for (int nd = 0; nd < nDim; ++nd)
        //     {
        //         for (int i = 0; i < nConvectiveFields; ++i)
        //         {
        //             Vmath::Vadd(nTracePts,FluxFwd[nd][i],1,FluxBwd[nd][i],1,numDerivFwd[nd][i],1);
        //             Vmath::Vvtvp(nTracePts,m_traceNormals[nd],1,numDerivFwd[nd][i],1,traceflux[0][i],1,traceflux[0][i],1);
        //         }
        //     }

        //     for (int i = 0; i < nConvectiveFields; ++i)
        //     {
        //         Vmath::Smul(nTracePts,0.5,traceflux[0][i],1,traceflux[0][i],1);
        //     }

        //     ConsVarAveJump(nConvectiveFields,nTracePts,vFwd,vBwd,solution_Aver,solution_jump);

        //     Array<OneD, NekDouble> mu(nTracePts,0.0);

        //     m_CalcViscosity(solution_Aver,mu);

        //     Array<OneD, NekDouble> PenaltyFactor(nTracePts,0.0);
        //     // GetPenaltyFactor(fields,PenaltyFactor);
        //     GetPenaltyFactor_const(fields,PenaltyFactor);

        //     Vmath::Vmul(nTracePts,PenaltyFactor,1, m_oIPPenaltyLength,1,PenaltyFactor,1);
        //     Vmath::Vmul(nTracePts,PenaltyFactor,1, mu,1,PenaltyFactor,1);
        //     mu         =   NullNekDouble1DArray;
        //     Array<OneD, Array<OneD, NekDouble> > PenaltyFlux (nConvectiveFields);
        //     for (int i = 0; i < nConvectiveFields; ++i)
        //     {
        //         PenaltyFlux[i]  =   Array<OneD, NekDouble> (nTracePts,0.0);
        //         Vmath::Vmul(nTracePts,solution_jump[i],1, PenaltyFactor,1,PenaltyFlux[i],1);
        //         // Vmath::Vdiv(nTracePts,PenaltyFlux[i],1, solution_Aver[0],1,PenaltyFlux[i],1);
        //     }
        //     PenaltyFactor   =   NullNekDouble1DArray;

        //     for(int j=0;j<nConvectiveFields;j++)
        //     {
        //         Vmath::Vadd(nTracePts,&PenaltyFlux[j][0],1,&traceflux[0][j][0],1,&traceflux[0][j][0],1);
        //     }

        //     ApplyFluxBndConds(nConvectiveFields,fields,traceflux[0]);

        //     int n_nonZero = nConvectiveFields;

        //     nonZeroIndexflux = Array< OneD, int > (n_nonZero,0);
        //     for(int i=1;i<n_nonZero+1; i++)
        //     {
        //         nonZeroIndexflux[n_nonZero-i] =   nConvectiveFields-i;
        //     }
        // }
#endif

    }
}<|MERGE_RESOLUTION|>--- conflicted
+++ resolved
@@ -205,11 +205,7 @@
             DiffuseCalculateDerivative(nConvectiveFields,fields,inarray,qfield,vFwd,vBwd);
 
             Array<OneD, int > nonZeroIndex;
-<<<<<<< HEAD
-            Diffuse_coeff(nConvectiveFields, fields, inarray, outarray, vFwd, vBwd,qfield,nonZeroIndex,m_flagFreezeJac);
-=======
             DiffuseCoeff(nConvectiveFields, fields, inarray, outarray, vFwd, vBwd,qfield,nonZeroIndex,m_flagFreezeJac);
->>>>>>> e3ab1ac6
 
             for(i = 0; i < nonZeroIndex.num_elements(); ++i)
             {
