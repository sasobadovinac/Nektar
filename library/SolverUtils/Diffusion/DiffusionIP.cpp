///////////////////////////////////////////////////////////////////////////////
//
// File: DiffusionIP.cpp
//
// For more information, please see: http://www.nektar.info
//
// The MIT License
//
// Copyright (c) 2006 Division of Applied Mathematics, Brown University (USA),
// Department of Aeronautics, Imperial College London (UK), and Scientific
// Computing and Imaging Institute, University of Utah (USA).
//
// License for the specific language governing rights and limitations under
// Permission is hereby granted, free of charge, to any person obtaining a
// copy of this software and associated documentation files (the "Software"),
// to deal in the Software without restriction, including without limitation
// the rights to use, copy, modify, merge, publish, distribute, sublicense,
// and/or sell copies of the Software, and to permit persons to whom the
// Software is furnished to do so, subject to the following conditions:
//
// The above copyright notice and this permission notice shall be included
// in all copies or substantial portions of the Software.
//
// THE SOFTWARE IS PROVIDED "AS IS", WITHOUT WARRANTY OF ANY KIND, EXPRESS
// OR IMPLIED, INCLUDING BUT NOT LIMITED TO THE WARRANTIES OF MERCHANTABILITY,
// FITNESS FOR A PARTICULAR PURPOSE AND NONINFRINGEMENT. IN NO EVENT SHALL
// THE AUTHORS OR COPYRIGHT HOLDERS BE LIABLE FOR ANY CLAIM, DAMAGES OR OTHER
// LIABILITY, WHETHER IN AN ACTION OF CONTRACT, TORT OR OTHERWISE, ARISING
// FROM, OUT OF OR IN CONNECTION WITH THE SOFTWARE OR THE USE OR OTHER
// DEALINGS IN THE SOFTWARE.
//
// Description: IP diffusion class.
//
///////////////////////////////////////////////////////////////////////////////

#include <SolverUtils/Diffusion/DiffusionIP.h>
#include <iostream>
#include <iomanip>

namespace Nektar
{
    namespace SolverUtils
    {
        std::string DiffusionIP::type = GetDiffusionFactory().
            RegisterCreatorFunction("InteriorPenalty", DiffusionIP::create);

        DiffusionIP::DiffusionIP()
        {
        }

        void DiffusionIP::v_InitObject(
            LibUtilities::SessionReaderSharedPtr        pSession,
            Array<OneD, MultiRegions::ExpListSharedPtr> pFields)
        {
            m_session = pSession;

            m_session->LoadSolverInfo("ShockCaptureType",
                                  m_shockCaptureType,    "Off");	

            m_session->LoadParameter("IPSymmFluxCoeff",
                                  m_IPSymmFluxCoeff,   1.0);	//1.0：SIPG; -1.0: NIPG; 0.0:IIPG

            m_session->LoadParameter("IP2ndDervCoeff",
                                  m_IP2ndDervCoeff,   0.0); // 1.0/12.0	

            m_session->LoadParameter("IPPenaltyCoeff",
                                  m_IPPenaltyCoeff,   4.0); 

            m_session->LoadParameter("IPPenaltyType", m_IPPenaltyType,
                             0); //0: matrix form; 1: scalar form

            // Setting up the normals
            int i;
            int nDim = pFields[0]->GetCoordim(0);
            int nVariable = pFields.num_elements();
            int nTracePts = pFields[0]->GetTrace()->GetTotPoints();

            m_traceNormals = Array<OneD, Array<OneD, NekDouble> >(nDim);
            for(i = 0; i < nDim; ++i)
            {
                m_traceNormals[i] = Array<OneD, NekDouble> (nTracePts,0.0);
            }
            m_traceAver = Array<OneD, Array<OneD, NekDouble> >(nVariable);
            m_traceJump = Array<OneD, Array<OneD, NekDouble> >(nVariable);
            for(i = 0; i < nVariable; ++i)
            {
                m_traceAver[i] = Array<OneD, NekDouble> (nTracePts,0.0);
                m_traceJump[i] = Array<OneD, NekDouble> (nTracePts,0.0);
            }

            pFields[0]->GetTrace()->GetNormals(m_traceNormals);
            Array<OneD, NekDouble>  lengthFwd(nTracePts,0.0);
            Array<OneD, NekDouble>  lengthBwd(nTracePts,0.0);
            pFields[0]->GetTrace()->GetElmtNormalLength(lengthFwd,lengthBwd);

            const MultiRegions::AssemblyMapDGSharedPtr TraceMap=pFields[0]->GetTraceMap();
            pFields[0]->PeriodicBwdCopy(lengthFwd,lengthBwd);
            TraceMap->UniversalTraceAssemble(lengthFwd);
            TraceMap->UniversalTraceAssemble(lengthBwd);

            Array<OneD, NekDouble>  lengthsum(nTracePts,0.0);
            Array<OneD, NekDouble>  lengthmul(nTracePts,0.0);
            Vmath::Vadd(nTracePts,lengthBwd,1,lengthFwd,1,lengthsum,1);
            Vmath::Vmul(nTracePts,lengthBwd,1,lengthFwd,1,lengthmul,1);
            Vmath::Vdiv(nTracePts,lengthsum,1,lengthmul,1,lengthFwd,1);
            m_traceNormDirctnElmtLength = lengthsum;
            m_oIPPenaltyLength =   lengthFwd;
            Vmath::Smul(nTracePts,0.25,m_oIPPenaltyLength,1,m_oIPPenaltyLength,1);

            m_tracBwdWeightAver  =   Array<OneD, NekDouble> (nTracePts,0.0);
            m_tracBwdWeightJump  =   Array<OneD, NekDouble> (nTracePts,0.0);
            pFields[0]->GetBwdWeight(m_tracBwdWeightAver,m_tracBwdWeightJump);
            Array<OneD, NekDouble> tmpBwdWeight(nTracePts,0.0);
            Array<OneD, NekDouble> tmpBwdWeightJump(nTracePts,0.0);
            for(int i =1; i<nVariable;i++)
            {
                pFields[i]->GetBwdWeight(tmpBwdWeight,tmpBwdWeightJump);
                Vmath::Vsub(nTracePts,tmpBwdWeight,1,m_tracBwdWeightAver,1,tmpBwdWeight,1);
                Vmath::Vabs(nTracePts,tmpBwdWeight,1,tmpBwdWeight,1);
                NekDouble norm = 0.0;
                for(int j = 0; j<nTracePts; j++)
                {
                    norm += tmpBwdWeight[j];
                }
                ASSERTL0(norm<1.0E-11,"different BWD for different variable not coded yet");
            }

            m_MuVarTrace   =   NullNekDouble1DArray;
            if (m_ArtificialDiffusionVector)
            {
                m_MuVarTrace  =   Array<OneD, NekDouble>(nTracePts, 0.0);
            }

#ifdef CFS_DEBUGMODE
            m_session->LoadParameter("DebugVolTraceSwitch",                 m_DebugVolTraceSwitch      ,    0);
            m_session->LoadParameter("DebugIP_DDGSwitch",                   m_DebugIP_DDGSwitch      ,    0);
#endif
        }
        
        void DiffusionIP::v_Diffuse(
            const int                                         nConvectiveFields,
            const Array<OneD, MultiRegions::ExpListSharedPtr> &fields,
            const Array<OneD, Array<OneD, NekDouble> >        &inarray,
                  Array<OneD, Array<OneD, NekDouble> >        &outarray,
            const Array<OneD, Array<OneD, NekDouble> >        &pFwd,
            const Array<OneD, Array<OneD, NekDouble> >        &pBwd)
        {

            int nCoeffs   = fields[0]->GetNcoeffs();
            Array<OneD, Array<OneD, NekDouble> > tmp(nConvectiveFields);
            for (int i = 0; i < nConvectiveFields; ++i)
            {
                tmp[i] = Array<OneD, NekDouble>(nCoeffs, 0.0);
            }
            DiffusionIP::v_DiffuseCoeff(nConvectiveFields,fields,inarray,tmp,pFwd,pBwd);
            for (int i = 0; i < nConvectiveFields; ++i)
            {
                fields[i]->BwdTrans             (tmp[i], outarray[i]);
            }
        }

        void DiffusionIP::v_DiffuseCoeff(
            const int                                         nConvectiveFields,
            const Array<OneD, MultiRegions::ExpListSharedPtr> &fields,
            const Array<OneD, Array<OneD, NekDouble> >        &inarray,
                  Array<OneD, Array<OneD, NekDouble> >        &outarray,
            const Array<OneD, Array<OneD, NekDouble> >        &pFwd,
            const Array<OneD, Array<OneD, NekDouble> >        &pBwd)
        {
            int i, j;
            int nDim      = fields[0]->GetCoordim(0);
            int nPts      = fields[0]->GetTotPoints();
            int nTracePts = fields[0]->GetTrace()->GetTotPoints();

            Array<OneD, Array<OneD, NekDouble> >    vFwd(nConvectiveFields);
            Array<OneD, Array<OneD, NekDouble> >    vBwd(nConvectiveFields);
            if (pFwd == NullNekDoubleArrayofArray ||
                pBwd == NullNekDoubleArrayofArray)
            {
                for (i = 0; i < nConvectiveFields; ++i)
                {
                    vFwd[i]    =   Array<OneD, NekDouble>(nTracePts,0.0);
                    vBwd[i]    =   Array<OneD, NekDouble>(nTracePts,0.0);
                }
                for (i = 0; i < nConvectiveFields; ++i)
                {
                    fields[i]->GetFwdBwdTracePhys(inarray[i], vFwd[i], vBwd[i]);
                }
            }
            else
            {
                for (i = 0; i < nConvectiveFields; ++i)
                {
                    vFwd[i]    =   pFwd[i];
                    vBwd[i]    =   pBwd[i];
                }
            }

            Array<OneD, Array<OneD, Array<OneD, NekDouble> > > qfield(nDim);
            for (j = 0; j < nDim; ++j)
            {
                qfield[j]       = Array<OneD, Array<OneD, NekDouble> >(nConvectiveFields);
                for (i = 0; i < nConvectiveFields; ++i)
                {
                    qfield[j][i] = Array<OneD, NekDouble>(nPts, 0.0);
                }
            }
            DiffuseCalculateDerivative(nConvectiveFields,fields,inarray,qfield,vFwd,vBwd);

            Array<OneD, int > nonZeroIndex;
            DiffuseCoeff(nConvectiveFields, fields, inarray, outarray, vFwd, vBwd,qfield,nonZeroIndex,m_flagFreezeJac);

            for(i = 0; i < nonZeroIndex.num_elements(); ++i)
            {
                int j = nonZeroIndex[i];

                fields[j]->MultiplyByElmtInvMass(outarray[j], outarray[j]);
            }
        }

        void DiffusionIP::v_DiffuseCoeff(
            const int                                          nConvectiveFields,
            const Array<OneD, MultiRegions::ExpListSharedPtr>  &fields,
            const Array<OneD, Array<OneD, NekDouble> >         &inarray,
            Array<OneD, Array<OneD, NekDouble> >               &outarray,
            const Array<OneD, Array<OneD, NekDouble> >         &vFwd,
            const Array<OneD, Array<OneD, NekDouble> >         &vBwd,
            Array<OneD, Array<OneD, Array<OneD, NekDouble> > > &qfield,
            Array< OneD, int >                                 &nonZeroIndex)
        {
            int i, j;
            int nDim      = fields[0]->GetCoordim(0);
            int nPts      = fields[0]->GetTotPoints();
            int nCoeffs   = fields[0]->GetNcoeffs();
            int nTracePts = fields[0]->GetTrace()->GetTotPoints();

            Array<OneD, Array<OneD, Array<OneD, NekDouble> > > elmtFlux;
            
#ifdef CFS_DEBUGMODE
            if(2!=m_DebugVolTraceSwitch)
            {
#endif
            v_DiffuseCoeffVol(nConvectiveFields,fields,inarray,qfield,
                            outarray,elmtFlux,nonZeroIndex);
#ifdef CFS_DEBUGMODE
            }
            if(1!=m_DebugVolTraceSwitch)
            {
#endif
            v_DiffuseCoeffTrac(nConvectiveFields,fields,inarray,outarray,
                            vFwd,vBwd,qfield,elmtFlux,nonZeroIndex);
#ifdef CFS_DEBUGMODE
            }
#endif
        }

        void DiffusionIP::v_DiffuseCoeffVol(
            const int                                          nConvectiveFields,
            const Array<OneD, MultiRegions::ExpListSharedPtr>  &fields,
            const Array<OneD, Array<OneD, NekDouble> >         &inarray,
            Array<OneD, Array<OneD, Array<OneD, NekDouble> > > &qfield,
            Array<OneD, Array<OneD, NekDouble> >               &outarray,
            Array<OneD, Array<OneD, Array<OneD, NekDouble> > > &elmtFlux,
            Array< OneD, int >                                 &nonZeroIndex)
        {
            int nDim      = fields[0]->GetCoordim(0);
            int nPts      = fields[0]->GetTotPoints();
            int nCoeffs   = fields[0]->GetNcoeffs();

            elmtFlux = Array<OneD, Array<OneD, Array<OneD, NekDouble>>>{nDim};
            
            for (int j = 0; j < nDim; ++j)
            {
                elmtFlux[j] = Array<OneD, Array<OneD, NekDouble> >(nConvectiveFields);
                for (int i = 0; i < nConvectiveFields; ++i)
                {
                    elmtFlux[j][i]   = Array<OneD, NekDouble>(nPts, 0.0);
                }
            }

            DiffuseVolumeFlux(nConvectiveFields,fields,inarray,qfield,elmtFlux,nonZeroIndex);

            //TODO: TO GET TRACE QFIELD FIRST AND RELEASE qfield. AddDiffusionSymmFluxToCoeff DON'T NEED qfield
            Array<OneD, Array<OneD, NekDouble> > tmpFluxIprdct(nDim);
            // volume intergration: the nonZeroIndex indicates which flux is nonzero
            for (int i = 0; i < nonZeroIndex.num_elements(); ++i)
            {
                int j = nonZeroIndex[i];
                for (int k = 0; k < nDim; ++k)
                {
                    tmpFluxIprdct[k] = elmtFlux[k][j];
                }
                fields[j]->IProductWRTDerivBase(tmpFluxIprdct,outarray[j]);
                Vmath::Neg                      (nCoeffs, outarray[j], 1);
            }
        }

        void DiffusionIP::v_DiffuseCoeffTrac(
            const int                                          nConvectiveFields,
            const Array<OneD, MultiRegions::ExpListSharedPtr>  &fields,
            const Array<OneD, Array<OneD, NekDouble> >         &inarray,
            Array<OneD, Array<OneD, NekDouble> >               &outarray,
            const Array<OneD, Array<OneD, NekDouble> >         &vFwd,
            const Array<OneD, Array<OneD, NekDouble> >         &vBwd,
            Array<OneD, Array<OneD, Array<OneD, NekDouble> > > &qfield,
            Array<OneD, Array<OneD, Array<OneD, NekDouble> > > &elmtFlux,
            Array< OneD, int >                                 &nonZeroIndex)
        {
            int nTracePts = fields[0]->GetTrace()->GetTotPoints();

            Array<OneD, Array<OneD, NekDouble > > Traceflux(nConvectiveFields);
            for (int j = 0; j < nConvectiveFields; ++j)
            {
                Traceflux[j]   = Array<OneD, NekDouble>(nTracePts, 0.0);
            }

            DiffuseTraceFlux(nConvectiveFields,fields,inarray,qfield,elmtFlux,
                            Traceflux,vFwd,vBwd,nonZeroIndex);

            for (int i = 0; i < nonZeroIndex.num_elements(); ++i)
            {
                int j = nonZeroIndex[i];

                fields[j]->AddTraceIntegral     (Traceflux[j], outarray[j]);
                fields[j]->SetPhysState         (false);
            }
            AddDiffusionSymmFluxToCoeff(nConvectiveFields, fields, inarray,
                                    qfield,elmtFlux, outarray, vFwd, vBwd);
        }

        void DiffusionIP::v_DiffuseCalculateDerivative(
            const int                                                   nConvectiveFields,
            const Array<OneD, MultiRegions::ExpListSharedPtr>           &fields,
            const Array<OneD, Array<OneD, NekDouble> >                  &inarray,
                  Array<OneD, Array<OneD, Array<OneD, NekDouble> > >    &qfield,
            const Array<OneD, Array<OneD, NekDouble> >                  &pFwd,
            const Array<OneD, Array<OneD, NekDouble> >                  &pBwd)
        {
            int nDim      = fields[0]->GetCoordim(0);

            Array<OneD, Array<OneD, NekDouble> > qtmp(3);
            for(int nd=0; nd<3; nd++)
            {
                qtmp[nd]    =   NullNekDouble1DArray;
            }
            for(int i = 0; i < nConvectiveFields; ++i)
            {
                for(int nd=0; nd<nDim; nd++)
                {
                    qtmp[nd]    =   qfield[nd][i];
                }
                fields[i]->PhysDeriv(inarray[i], qtmp[0], qtmp[1], qtmp[2]);
            }
        }

        void DiffusionIP::v_DiffuseVolumeFlux(
            const int                                           nConvectiveFields,
            const Array<OneD, MultiRegions::ExpListSharedPtr>   &fields,
            const Array<OneD, Array<OneD, NekDouble>>           &inarray,
            Array<OneD,Array<OneD, Array<OneD, NekDouble> > >   &qfield,
            Array<OneD, Array<OneD, Array<OneD, NekDouble> > >  &VolumeFlux,
            Array< OneD, int >                                  &nonZeroIndex) 
        {
            Array<OneD, Array<OneD, NekDouble>>  inarraytmp = inarray;
            if(m_flagFreezeJac)
            {
                inarraytmp = m_RefFields;
            }
            int nDim      = fields[0]->GetCoordim(0);
            int nPts      = fields[0]->GetTotPoints();

            Array<OneD, NekDouble> muvar        =   NullNekDouble1DArray;
            if (m_ArtificialDiffusionVector)
            {
                muvar       =   Array<OneD, NekDouble>(nPts, 0.0);
                GetAVmu(fields,inarraytmp,muvar,m_MuVarTrace);
            }

            Array<OneD, Array<OneD, NekDouble> > tmparray2D = NullNekDoubleArrayofArray;

            m_FunctorDiffusionfluxCons(nConvectiveFields,nDim,inarraytmp,qfield, VolumeFlux,nonZeroIndex,tmparray2D,muvar);
        }
            
        void DiffusionIP::v_DiffuseTraceFlux(
            const int                                           nConvectiveFields,
            const Array<OneD, MultiRegions::ExpListSharedPtr>   &fields,
            const Array<OneD, Array<OneD, NekDouble>>           &inarray,
            Array<OneD,Array<OneD, Array<OneD, NekDouble> > >   &qfield,
            Array<OneD, Array<OneD, Array<OneD, NekDouble> > >  &VolumeFlux,
            Array<OneD, Array<OneD, NekDouble> >                &TraceFlux,
            const Array<OneD, Array<OneD, NekDouble>>           &pFwd,
            const Array<OneD, Array<OneD, NekDouble>>           &pBwd,
            Array< OneD, int >                                  &nonZeroIndex)
        {
            int nDim      = fields[0]->GetCoordim(0);
            int nPts      = fields[0]->GetTotPoints();
            // int nCoeffs   = fields[0]->GetNcoeffs();
            int nTracePts = fields[0]->GetTrace()->GetTotPoints();

            Array<OneD, Array<OneD, Array<OneD, NekDouble > > > traceflux3D(1);
            traceflux3D[0]  =   TraceFlux;

            const MultiRegions::AssemblyMapDGSharedPtr  TraceMap=fields[0]->GetTraceMap();
            Array<OneD, Array<OneD, Array<OneD, NekDouble> > >    qBwd(nDim);
            Array<OneD, Array<OneD, Array<OneD, NekDouble> > >    qFwd(nDim);
            for (int nd = 0; nd < nDim; ++nd)
            {
                qBwd[nd]     =   Array<OneD, Array<OneD, NekDouble> > (nConvectiveFields);
                qFwd[nd]     =   Array<OneD, Array<OneD, NekDouble> > (nConvectiveFields);
                for (int i = 0; i < nConvectiveFields; ++i)
                {
                    qBwd[nd][i]    = Array<OneD, NekDouble>(nTracePts,0.0);
                    qFwd[nd][i]    = Array<OneD, NekDouble>(nTracePts,0.0);

                    fields[i]->GetFwdBwdTracePhysDeriv_serial(nd,qfield[nd][i], qFwd[nd][i], qBwd[nd][i]);
                    TraceMap->UniversalTraceAssemble(qBwd[nd][i]);
                    TraceMap->UniversalTraceAssemble(qFwd[nd][i]);
                }
            }

            Array<OneD, Array<OneD, NekDouble>>  inarraytmp = inarray;
            Array<OneD, Array<OneD, NekDouble>>  Fwdtmp = pFwd;
            Array<OneD, Array<OneD, NekDouble>>  Bwdtmp = pBwd;
            if(m_flagFreezeJac)
            {
                inarraytmp = m_RefFields;
                Array<OneD, Array<OneD, NekDouble> >    RefFwd(nConvectiveFields);
                Array<OneD, Array<OneD, NekDouble> >    RefBwd(nConvectiveFields);
                for (int i = 0; i < nConvectiveFields; ++i)
                {
                    RefFwd[i]    =   Array<OneD, NekDouble>(nTracePts,0.0);
                    RefBwd[i]    =   Array<OneD, NekDouble>(nTracePts,0.0);
                }
                for (int i = 0; i < nConvectiveFields; ++i)
                {
                    fields[i]->GetFwdBwdTracePhys(inarraytmp[i], RefFwd[i], RefBwd[i]);
                }

                Fwdtmp = RefFwd;
                Bwdtmp = RefBwd;
            }

            CalTraceNumFlux_ReduceComm(
                nConvectiveFields, nDim, nPts, nTracePts, m_IP2ndDervCoeff,
                fields, inarraytmp, qfield, Fwdtmp, Bwdtmp, qFwd, qBwd, m_MuVarTrace,
                nonZeroIndex, traceflux3D, m_traceAver, m_traceJump);
            
            ApplyFluxBndConds(nConvectiveFields,fields,TraceFlux);

        }

        void DiffusionIP::v_DiffuseTraceFlux(
            const int                                                       nConvectiveFields,
            const Array<OneD, MultiRegions::ExpListSharedPtr>               &fields,
            const Array<OneD, Array<OneD, NekDouble>>                       &inarray,
            const Array<OneD, const Array<OneD, Array<OneD, NekDouble> > >  &qfield,
            Array<OneD, Array<OneD, NekDouble> >                            &TraceFlux,
            const Array<OneD, Array<OneD, NekDouble>>                       &pFwd,
            const Array<OneD, Array<OneD, NekDouble>>                       &pBwd,
            const Array<OneD, const Array<OneD, Array<OneD, NekDouble> > >  &qFwd,
            const Array<OneD, const Array<OneD, Array<OneD, NekDouble> > >  &qBwd,
            const Array<OneD, NekDouble>                                    &MuAVTrace,
            Array< OneD, int >                                              &nonZeroIndex  ,
            const Array<OneD, Array<OneD, NekDouble>>                       &Aver          ,
            const Array<OneD, Array<OneD, NekDouble>>                       &Jump          )
        {
            int nDim      = fields[0]->GetCoordim(0);
            int nPts      = fields[0]->GetTotPoints();
            // int nCoeffs   = fields[0]->GetNcoeffs();
            int nTracePts = fields[0]->GetTrace()->GetTotPoints();

            Array<OneD, Array<OneD, Array<OneD, NekDouble > > > traceflux3D(1);
            traceflux3D[0]  =   TraceFlux;

            Array<OneD, Array<OneD, NekDouble> >           pAver;
            Array<OneD, Array<OneD, NekDouble> >           pJump;
            if((Aver.num_elements()&&Jump.num_elements()))
            {
                pAver = Aver;
                pJump = Jump;
            }
            else
            {
                pAver   =   Array<OneD, Array<OneD, NekDouble> > (nConvectiveFields);
                pJump   =   Array<OneD, Array<OneD, NekDouble> > (nConvectiveFields);
                for(int i = 0;i<nConvectiveFields;i++)
                {
                    pAver[i]    =   Array<OneD, NekDouble> (nTracePts,0.0);
                    pJump[i]    =   Array<OneD, NekDouble> (nTracePts,0.0);
                }
                // ConsVarAveJump(nConvectiveFields,nTracePts,pFwd,pBwd,pAver,pJump);
            }

            CalTraceNumFlux_ReduceComm(
                nConvectiveFields, nDim, nPts, nTracePts, m_IP2ndDervCoeff,
                fields, inarray, qfield, pFwd, pBwd, qFwd, qBwd, m_MuVarTrace,
                nonZeroIndex, traceflux3D, pAver, pJump);
                
            ApplyFluxBndConds(nConvectiveFields,fields,TraceFlux);
        }

        void DiffusionIP::v_AddDiffusionSymmFluxToCoeff(
            const int                                           nConvectiveFields,
            const Array<OneD, MultiRegions::ExpListSharedPtr>   &fields,
            const Array<OneD, Array<OneD, NekDouble> >          &inarray,
            Array<OneD,Array<OneD, Array<OneD, NekDouble> > >   &qfield,
            Array<OneD, Array<OneD, Array<OneD, NekDouble> > >  &VolumeFlux,
            Array<OneD, Array<OneD, NekDouble> >                &outarray,
            const Array<OneD, Array<OneD, NekDouble> >          &pFwd,
            const Array<OneD, Array<OneD, NekDouble> >          &pBwd)
        {
            if (abs(m_IPSymmFluxCoeff)>1.0E-12)
            {
                int nDim      = fields[0]->GetCoordim(0);
                int nPts      = fields[0]->GetTotPoints();
                int nTracePts = fields[0]->GetTrace()->GetTotPoints();
                Array<OneD, Array<OneD, Array<OneD, NekDouble> > > traceSymflux(nDim);
                for (int nd = 0; nd < nDim; ++nd)
                {
                    traceSymflux[nd]    = Array<OneD, Array<OneD, NekDouble> > (nConvectiveFields);
                    for (int j = 0; j < nConvectiveFields; ++j)
                    {
                        traceSymflux[nd][j]   = Array<OneD, NekDouble>(nTracePts, 0.0);
                    }
                }
                Array< OneD, int >  nonZeroIndex;
                DiffuseTraceSymmFlux(nConvectiveFields,fields,inarray,qfield,VolumeFlux,
                                        traceSymflux,pFwd,pBwd,nonZeroIndex,m_traceAver,m_traceJump);
              
                v_AddSymmFluxIntegralToCoeff(nConvectiveFields,nDim,nPts,nTracePts,fields,nonZeroIndex,traceSymflux,outarray);
            }
        }

        // void DiffusionIP::v_AddDiffusionSymmFluxToPhys(
        //     const int                                           nConvectiveFields,
        //     const Array<OneD, MultiRegions::ExpListSharedPtr>   &fields,
        //     const Array<OneD, Array<OneD, NekDouble> >          &inarray,
        //     Array<OneD,Array<OneD, Array<OneD, NekDouble> > >   &qfield,
        //     Array<OneD, Array<OneD, Array<OneD, NekDouble> > >  &VolumeFlux,
        //     Array<OneD, Array<OneD, NekDouble> >                &outarray,
        //     const Array<OneD, Array<OneD, NekDouble> >          &pFwd,
        //     const Array<OneD, Array<OneD, NekDouble> >          &pBwd)
        // {
            
        //     if (abs(m_IPSymmFluxCoeff)>1.0E-12)
        //     {
        //         int nDim      = fields[0]->GetCoordim(0);
        //         int nPts      = fields[0]->GetTotPoints();
        //         int nTracePts = fields[0]->GetTrace()->GetTotPoints();
        //         Array<OneD, Array<OneD, Array<OneD, NekDouble> > > traceSymflux(nDim);
        //         for (int nd = 0; nd < nDim; ++nd)
        //         {
        //             traceSymflux[nd]    = Array<OneD, Array<OneD, NekDouble> > (nConvectiveFields);
        //             for (int j = 0; j < nConvectiveFields; ++j)
        //             {
        //                 traceSymflux[nd][j]   = Array<OneD, NekDouble>(nTracePts, 0.0);
        //             }
        //         }
        //         Array< OneD, int >  nonZeroIndex;
        //         DiffuseTraceSymmFlux(nConvectiveFields,fields,inarray,qfield,VolumeFlux,traceSymflux,pFwd,pBwd,nonZeroIndex);

        //         AddSymmFluxIntegralToPhys(nConvectiveFields,nDim,nPts,nTracePts,fields,nonZeroIndex,traceSymflux,outarray);
        //     }
        // }
        
        void DiffusionIP::v_DiffuseTraceSymmFlux(
            const int                                                   nConvectiveFields,
            const Array<OneD, MultiRegions::ExpListSharedPtr>           &fields,
            const Array<OneD, Array<OneD, NekDouble>>                   &inarray,
            const Array<OneD,Array<OneD, Array<OneD, NekDouble> > >     &qfield,
            const Array<OneD, Array<OneD, Array<OneD, NekDouble> > >    &VolumeFlux,
            Array<OneD, Array<OneD, Array<OneD, NekDouble> > >          &SymmFlux,
            const Array<OneD, Array<OneD, NekDouble>>                   &pFwd,
            const Array<OneD, Array<OneD, NekDouble>>                   &pBwd,
            Array< OneD, int >                                          &nonZeroIndex,
            Array<OneD, Array<OneD, NekDouble> >                        &solution_Aver,
            Array<OneD, Array<OneD, NekDouble> >                        &solution_jump)
        {
            int nDim      = fields[0]->GetCoordim(0);
            int nTracePts = fields[0]->GetTrace()->GetTotPoints();

            Array<OneD, Array<OneD, NekDouble> >                pAver;
            Array<OneD, Array<OneD, NekDouble> >                pjump;
            if(0==solution_jump.num_elements())
            {
                pAver = Array<OneD, Array<OneD, NekDouble> >(nConvectiveFields);
                pjump = Array<OneD, Array<OneD, NekDouble> >(nConvectiveFields);
                for(int m=0;m<nConvectiveFields;m++)
                {
                    pAver[m] = Array<OneD, NekDouble>(nTracePts);
                    pjump[m] = Array<OneD, NekDouble>(nTracePts);
                }
            }
            else
            {
                pAver   =   solution_Aver;
                pjump   =   solution_jump;
            }

            CalTraceSymFlux(nConvectiveFields,nDim,fields,pAver,pjump,
                        nonZeroIndex,SymmFlux);
            for (int nd = 0; nd < nDim; ++nd)
            {
                for (int j = 0; j < nonZeroIndex.num_elements(); ++j)
                {
                    int i = nonZeroIndex[j];
                    Vmath::Smul(nTracePts,-0.5*m_IPSymmFluxCoeff,SymmFlux[nd][i],1,SymmFlux[nd][i],1);
                }
            }
        }

        void DiffusionIP::CalTraceSymFlux(
            const int                                                           nConvectiveFields,
            const int                                                           nDim,
            const Array<OneD, MultiRegions::ExpListSharedPtr>                   &fields,
            const Array<OneD, Array<OneD, NekDouble> >                          &solution_Aver,
            const Array<OneD, Array<OneD, NekDouble> >                          &solution_jump,
                  Array<OneD, int >                                             &nonZeroIndexsymm,
                  Array<OneD, Array<OneD, Array<OneD, NekDouble> > >            &traceSymflux)
        {
            int nTracePts = solution_jump[nConvectiveFields-1].num_elements();

            m_FunctorSymmetricfluxCons(nConvectiveFields,nDim,solution_Aver,solution_jump,traceSymflux,nonZeroIndexsymm,m_traceNormals);
        }

        void DiffusionIP::v_AddSymmFluxIntegralToCoeff(
            const int                                         nvariables,
            const int                                         nDim,
            const int                                         nPts,
            const int                                         nTracePts,
            const Array<OneD, MultiRegions::ExpListSharedPtr> &fields,
            const Array<OneD, const int >                     &nonZeroIndex,
            TensorOfArray3D<NekDouble>                        &tracflux,
            TensorOfArray2D<NekDouble>                        &outarray)
        {
            int nCoeffs =   outarray[nvariables-1].num_elements();
            Array<OneD, NekDouble > tmpCoeff(nCoeffs,0.0);
            Array<OneD, Array<OneD, NekDouble> > tmpfield(nDim);
            for(int i = 0;i<nDim;i++)
            {
                tmpfield[i]    =   Array<OneD, NekDouble>(nPts,0.0);
            }
            int nv = 0;
            for(int j=0;j<nonZeroIndex.num_elements();j++)
            {
                nv  =   nonZeroIndex[j];
                MultiRegions::ExpListSharedPtr tracelist = fields[nv]->GetTrace();
                for(int nd=0;nd<nDim;nd++)
                {
                    Vmath::Zero(nPts,tmpfield[nd],1);

                    tracelist->MultiplyByQuadratureMetric(tracflux[nd][nv],tracflux[nd][nv]);

                    fields[nv]->AddTraceQuadPhysToField(tracflux[nd][nv],tracflux[nd][nv],tmpfield[nd]);
                    fields[nv]->DividByQuadratureMetric(tmpfield[nd],tmpfield[nd]);
                }
                fields[nv]->IProductWRTDerivBase(tmpfield,tmpCoeff);
                Vmath::Vadd(nCoeffs,tmpCoeff,1,outarray[nv],1,outarray[nv],1);
            }
        }

        void DiffusionIP::AddSymmFluxIntegralToPhys(
            const int                                                           nConvectiveFields,
            const int                                                           nDim,
            const int                                                           nPts,
            const int                                                           nTracePts,
            const Array<OneD, MultiRegions::ExpListSharedPtr>                   &fields,
            const Array<OneD, const int >                                       &nonZeroIndex,
                  Array<OneD, Array<OneD, Array<OneD, NekDouble> > >            &tracflux,
                  Array<OneD, Array<OneD, NekDouble> >                          &outarray)
        {
            int nCoeffs =   outarray[nConvectiveFields-1].num_elements();
            Array<OneD, NekDouble > tmpCoeff(nCoeffs,0.0);
            Array<OneD, NekDouble > tmpPhysi(nPts,0.0);
            Array<OneD, Array<OneD, NekDouble> > tmpfield(nDim);
            for(int i = 0;i<nDim;i++)
            {
                tmpfield[i]    =   Array<OneD, NekDouble>(nPts,0.0);
            }
            int nv = 0;
            for(int j=0;j<nonZeroIndex.num_elements();j++)
            {
                nv  =   nonZeroIndex[j];
                for(int nd=0;nd<nDim;nd++)
                {
                    Vmath::Zero(nPts,tmpfield[nd],1);

                    fields[nv]->AddTraceQuadPhysToField(tracflux[nd][nv],tracflux[nd][nv],tmpfield[nd]);
                    fields[nv]->DividByQuadratureMetric(tmpfield[nd],tmpfield[nd]);
                }
                fields[nv]->IProductWRTDerivBase(tmpfield,tmpCoeff);
                fields[nv]->BwdTrans            (tmpCoeff,tmpPhysi);
                Vmath::Vadd(nPts,tmpPhysi,1,outarray[nv],1,outarray[nv],1);
            }
        }
        
        void DiffusionIP::GetPenaltyFactor(
            const Array<OneD, MultiRegions::ExpListSharedPtr>   &fields,
                  Array<OneD, NekDouble >                       &factor)
        {
            MultiRegions::ExpListSharedPtr tracelist = fields[0]->GetTrace();
            std::shared_ptr<LocalRegions::ExpansionVector> traceExp= tracelist->GetExp();
            int ntotTrac            = (*traceExp).size();
            int nTracPnt,noffset;
            
            const MultiRegions::LocTraceToTraceMapSharedPtr locTraceToTraceMap = fields[0]->GetlocTraceToTraceMap();
            
            const Array<OneD, const Array<OneD, int >> LRAdjExpid  =   locTraceToTraceMap->GetLeftRightAdjacentExpId();
            const Array<OneD, const Array<OneD, bool>> LRAdjflag   =   locTraceToTraceMap->GetLeftRightAdjacentExpFlag();

            std::shared_ptr<LocalRegions::ExpansionVector> fieldExp= fields[0]->GetExp();

            Array<OneD, NekDouble > factorFwdBwd(2,0.0);

            NekDouble spaceDim    =   NekDouble( fields[0]->GetCoordim(0) );

            int ntmp,numModes;

            for(int ntrace = 0; ntrace < ntotTrac; ++ntrace)
            {
                noffset     = tracelist->GetPhys_Offset(ntrace);
                nTracPnt    = tracelist->GetTotPoints(ntrace);

                factorFwdBwd[0] =   0.0;
                factorFwdBwd[1] =   0.0;
                
                for(int  nlr = 0; nlr < 2; nlr++)
                {
                    if(LRAdjflag[nlr][ntrace])
                    {
                        numModes    =   0;  
                        for(int nd=0;nd<spaceDim;nd++)
                        {
                            ntmp        = fields[0]->GetExp(LRAdjExpid[nlr][ntrace])->GetBasisNumModes(nd);  
                            numModes    = max(ntmp,numModes);
                        }
                        factorFwdBwd[nlr]   = (numModes)*(numModes);
                    }
                }

                for(int np = 0; np < nTracPnt; ++np)
                {
                    factor[noffset+np]    =   max(factorFwdBwd[0],factorFwdBwd[1]);
                }
            }
        }

        void DiffusionIP::GetPenaltyFactor_const(
            const Array<OneD, MultiRegions::ExpListSharedPtr>   &fields,
                  Array<OneD, NekDouble >                       &factor)
        {
            Vmath::Fill(factor.num_elements(),m_IPPenaltyCoeff,factor,1);
        }

        void DiffusionIP::v_ConsVarAveJump(
            const int                                           nConvectiveFields,
            const int                                           npnts,
            const Array<OneD, const Array<OneD, NekDouble> >    &vFwd,
            const Array<OneD, const Array<OneD, NekDouble> >    &vBwd,
                  Array<OneD,       Array<OneD, NekDouble> >    &aver,
                  Array<OneD,       Array<OneD, NekDouble> >    &jump)
        {
            ConsVarAve(nConvectiveFields,npnts,vFwd,vBwd,aver);

            m_SpecialBndTreat(nConvectiveFields,aver);

            // note: here the jump is 2.0*(aver-vFwd) 
            //       because Viscous wall use a symmetry value as the Bwd, not the target one   
            Array<OneD, NekDouble> tmpF (npnts,0.0);
            Array<OneD, NekDouble> tmpB (npnts,0.0);

            Array<OneD, NekDouble> Fweight (npnts,2.0);
            Array<OneD, NekDouble> Bweight;
            Bweight = m_tracBwdWeightJump;
            Vmath::Vsub(npnts,Fweight,1,Bweight,1,Fweight,1);

            for (int i = 0; i < nConvectiveFields; ++i)
            {
                Vmath::Vsub(npnts,aver[i],1,vFwd[i],1,tmpF,1);
                Vmath::Vsub(npnts,vBwd[i],1,aver[i],1,tmpB,1);

                Vmath::Vmul(npnts,tmpF,1,Fweight,1,tmpF,1);
                Vmath::Vmul(npnts,tmpB,1,Bweight,1,tmpB,1);
                Vmath::Vadd(npnts,tmpF,1,tmpB,1,jump[i],1);
            }
        }
        
        void DiffusionIP::ConsVarAve(
            const int                                           nConvectiveFields,
            const int                                           npnts,
            const Array<OneD, const Array<OneD, NekDouble> >    &vFwd,
            const Array<OneD, const Array<OneD, NekDouble> >    &vBwd,
                  Array<OneD,       Array<OneD, NekDouble> >    &aver)
        {
            NekDouble LinternalEngy =0.0;
            NekDouble RinternalEngy =0.0;
            NekDouble AinternalEngy =0.0;

            Array<OneD, NekDouble> Fweight (npnts,1.0);
            Array<OneD, NekDouble> Bweight;

            Bweight = m_tracBwdWeightAver;

            Vmath::Vsub(npnts,Fweight,1,Bweight,1,Fweight,1);

            for (int i = 0; i < nConvectiveFields-1; ++i)
            {
                Vmath::Vmul (npnts,Fweight,1,vFwd[i],1,aver[i],1);
                Vmath::Vvtvp(npnts,Bweight,1,vBwd[i],1,aver[i],1,aver[i],1);
            }
            
            int nengy = nConvectiveFields-1;
            int nvelst    = 1;
            int nveled    = nengy;
            for (int nt = 0; nt < npnts; ++nt)
            {
                LinternalEngy =0.0;
                for(int j=nvelst;j<nveled;j++)
                {
                    LinternalEngy += vFwd[j][nt]*vFwd[j][nt];
                }
                LinternalEngy *= -0.5/vFwd[0][nt];
                LinternalEngy += vFwd[nengy][nt];

                RinternalEngy =0.0;
                for(int j=nvelst;j<nveled;j++)
                {
                    RinternalEngy += vBwd[j][nt]*vBwd[j][nt];
                }
                RinternalEngy *= -0.5/vBwd[0][nt];
                RinternalEngy += vBwd[nengy][nt];

                AinternalEngy =0.0;
                aver[nengy][nt] = Fweight[nt]*LinternalEngy + Bweight[nt]*RinternalEngy;
                for(int j=nvelst;j<nveled;j++)
                {
                    AinternalEngy += aver[j][nt]*aver[j][nt];
                }
                aver[nengy][nt] += AinternalEngy*(0.5/aver[0][nt]);
            }
        }
       

        /*1*
     * @brief aplly Neuman boundary conditions on flux 
     *        Currently only consider WallAdiabatic
     *
     */
        void DiffusionIP::ApplyFluxBndConds(
            const int                                               nConvectiveFields,
            const Array<OneD, MultiRegions::ExpListSharedPtr>       &fields,
            Array<OneD,       Array<OneD, NekDouble> >              &flux)
        {            
            int ndens       = 0;
            int nengy       = nConvectiveFields-1;
            int nvelst      = ndens + 1;
            int nveled      = nengy;
            
            int cnt;
            int j, e;
            int id2;

            int nBndEdgePts, nBndEdges, nBndRegions;

            int nLengthArray    =0;

            // Compute boundary conditions  for Energy
            cnt = 0;
            nBndRegions = fields[nengy]->
            GetBndCondExpansions().num_elements();
            for (j = 0; j < nBndRegions; ++j)
            {
                if (fields[nengy]->GetBndConditions()[j]->
                    GetBoundaryConditionType() ==
                    SpatialDomains::ePeriodic)
                {
                    continue;
                }

                nBndEdges = fields[nengy]->
                GetBndCondExpansions()[j]->GetExpSize();
                for (e = 0; e < nBndEdges; ++e)
                {
                    nBndEdgePts = fields[nengy]->
                    GetBndCondExpansions()[j]->GetExp(e)->GetTotPoints();

                    id2 = fields[0]->GetTrace()->
                    GetPhys_Offset(fields[0]->GetTraceMap()->
                                GetBndCondTraceToGlobalTraceMap(cnt++));

                    // Imposing Temperature Twall at the wall 
                    if (boost::iequals(fields[nengy]->GetBndConditions()[j]->
                        GetUserDefined(),"WallAdiabatic"))
                    {
                        Vmath::Zero(nBndEdgePts, &flux[nengy][id2], 1);
                    }                    
                }
            }
        }
        
        void DiffusionIP::CalTraceNumFlux_ReduceComm(
            const int                                                           nConvectiveFields,
            const int                                                           nDim,
            const int                                                           nPts,
            const int                                                           nTracePts,
            const NekDouble                                                     PenaltyFactor2,
            const Array<OneD, MultiRegions::ExpListSharedPtr>                   &fields,
            const Array<OneD, Array<OneD, NekDouble> >                          &inarray,
            const Array<OneD, const Array<OneD, Array<OneD, NekDouble> > >      &qfield,
            const Array<OneD, Array<OneD, NekDouble> >                          &vFwd,
            const Array<OneD, Array<OneD, NekDouble> >                          &vBwd,
            const Array<OneD, const Array<OneD, Array<OneD, NekDouble> > >      &qFwd,
            const Array<OneD, const Array<OneD, Array<OneD, NekDouble> > >      &qBwd,
            const Array<OneD, NekDouble >                                       &MuVarTrace,
                  Array<OneD, int >                                             &nonZeroIndexflux,
                  Array<OneD, Array<OneD, Array<OneD, NekDouble> > >            &traceflux,
                  Array<OneD, Array<OneD, NekDouble> >                          &solution_Aver,
                  Array<OneD, Array<OneD, NekDouble> >                          &solution_jump)
        {
            const MultiRegions::AssemblyMapDGSharedPtr TraceMap=fields[0]->GetTraceMap();

            Array<OneD, Array<OneD, Array<OneD, NekDouble> > >    numDerivBwd(nDim);
            Array<OneD, Array<OneD, Array<OneD, NekDouble> > >    numDerivFwd(nDim);
            for (int nd = 0; nd < nDim; ++nd)
            {
                numDerivBwd[nd]     =   Array<OneD, Array<OneD, NekDouble> > (nConvectiveFields);
                numDerivFwd[nd]     =   Array<OneD, Array<OneD, NekDouble> > (nConvectiveFields);
                for (int i = 0; i < nConvectiveFields; ++i)
                {
                    numDerivBwd[nd][i]    = Array<OneD, NekDouble>(nTracePts,0.0);
                    numDerivFwd[nd][i]    = Array<OneD, NekDouble>(nTracePts,0.0);
                }
            }

            if(abs(PenaltyFactor2)>1.0E-12)
            {
                AddSecondDerivTOTrace_ReduceComm(nConvectiveFields,nDim,nPts,nTracePts,PenaltyFactor2,fields,qfield,numDerivFwd,numDerivBwd);
                for (int nd = 0; nd < nDim; ++nd)
                {
                    for (int i = 0; i < nConvectiveFields; ++i)
                    {
                        Vmath::Svtvp(nTracePts,0.5,qBwd[nd][i],1,numDerivBwd[nd][i],1,numDerivBwd[nd][i],1);
                        Vmath::Svtvp(nTracePts,0.5,qFwd[nd][i],1,numDerivFwd[nd][i],1,numDerivFwd[nd][i],1);
                        TraceMap->UniversalTraceAssemble(numDerivBwd[nd][i]);
                        TraceMap->UniversalTraceAssemble(numDerivFwd[nd][i]);
                        Vmath::Vadd(nTracePts,numDerivFwd[nd][i],1,numDerivBwd[nd][i],1,numDerivFwd[nd][i],1);
                        numDerivBwd[nd][i]    = NullNekDouble1DArray;
                    }
                }
            }
            else
            {
                for (int nd = 0; nd < nDim; ++nd)
                {
                    for (int i = 0; i < nConvectiveFields; ++i)
                    {
                        Vmath::Svtvp(nTracePts,0.5,qBwd[nd][i],1,numDerivBwd[nd][i],1,numDerivBwd[nd][i],1);
                        Vmath::Svtvp(nTracePts,0.5,qFwd[nd][i],1,numDerivFwd[nd][i],1,numDerivFwd[nd][i],1);
                        Vmath::Vadd(nTracePts,numDerivFwd[nd][i],1,numDerivBwd[nd][i],1,numDerivFwd[nd][i],1);
                    }
                }
            }

            for (int nd = 0; nd < nDim; ++nd)
            {
                for (int i = 0; i < nConvectiveFields; ++i)
                {
                    numDerivBwd[nd][i]    = NullNekDouble1DArray;
                }
            }

            ConsVarAveJump(nConvectiveFields,nTracePts,vFwd,vBwd,solution_Aver,solution_jump);

            if(!m_flagFreezeJac)
            {
                Array<OneD, NekDouble> jumpTmp(nTracePts,0.0);
                Array<OneD, NekDouble> PenaltyFactor(nTracePts,0.0);

                // GetPenaltyFactor_const(fields,PenaltyFactor);
                GetPenaltyFactor(fields,PenaltyFactor);

<<<<<<< HEAD
            Vmath::Vmul(nTracePts,PenaltyFactor,1, m_oIPPenaltyLength,1,PenaltyFactor,1);

            if (0 == m_IPPenaltyType)
            {
                for (size_t i = 0; i < nConvectiveFields; ++i)
                {
                    Vmath::Vmul(nTracePts, solution_jump[i], 1, PenaltyFactor, 1, jumpTmp,
                                1);
                    for (size_t nd = 0; nd < nDim; ++nd)
                    {
                        Vmath::Vvtvp(nTracePts, m_traceNormals[nd], 1, jumpTmp, 1,
                                    numDerivFwd[nd][i], 1, numDerivFwd[nd][i], 1);
                    }
                }
                jumpTmp       = NullNekDouble1DArray;
                PenaltyFactor = NullNekDouble1DArray;
            }

=======
                Vmath::Vmul(nTracePts,PenaltyFactor,1, m_oIPPenaltyLength,1,PenaltyFactor,1);
                for (int i = 0; i < nConvectiveFields; ++i)
                {
                    Vmath::Vmul(nTracePts,solution_jump[i],1, PenaltyFactor,1,jumpTmp,1);
                    for (int nd = 0; nd < nDim; ++nd)
                    {
                        Vmath::Vvtvp(nTracePts, m_traceNormals[nd],1,jumpTmp,1, numDerivFwd[nd][i],1, numDerivFwd[nd][i],1);
                    }
                }
                jumpTmp         =   NullNekDouble1DArray;
                PenaltyFactor   =   NullNekDouble1DArray;

            }
>>>>>>> 708f8df5
            // Calculate normal viscous flux
            m_FunctorDiffusionfluxCons(nConvectiveFields,nDim,solution_Aver,
                numDerivFwd,traceflux,nonZeroIndexflux,m_traceNormals,MuVarTrace);
            if (1 == m_IPPenaltyType)
            {
                TensorOfArray2D<NekDouble> tracePen = numDerivFwd[0];
                m_fluxPenaltyNS(solution_Aver, solution_jump, tracePen);

                nonZeroIndexflux = TensorOfArray1D<int> {nConvectiveFields};
                for (size_t i = 0; i < nConvectiveFields; ++i)
                {
                    nonZeroIndexflux[i] = i; 
                }

                for (size_t i = 0; i < nConvectiveFields; ++i)
                {
                    Vmath::Vvtvp(nTracePts, PenaltyFactor, 1, 
                                tracePen[i], 1, 
                                traceflux[0][i], 1,
                                traceflux[0][i], 1);
                }
            }
        }
        
        void DiffusionIP::AddSecondDerivTOTrace_ReduceComm(
            const int                                                           nConvectiveFields,
            const int                                                           nDim,
            const int                                                           nPts,
            const int                                                           nTracePts,
            const NekDouble                                                     PenaltyFactor2,
            const Array<OneD, MultiRegions::ExpListSharedPtr>                   &fields,
            const Array<OneD, const Array<OneD, Array<OneD, NekDouble> > >      &qfield,
                  Array<OneD, Array<OneD, Array<OneD, NekDouble> > >            &numDerivFwd,
                  Array<OneD, Array<OneD, Array<OneD, NekDouble> > >            &numDerivBwd)
        {
            Array<OneD, NekDouble> Fwd(nTracePts,0.0);
            Array<OneD, NekDouble> Bwd(nTracePts,0.0);
            Array<OneD,NekDouble>  tmp(nTracePts,0.0);

            Array<OneD, Array<OneD, NekDouble> > elmt2ndDerv(nDim);
            for(int nd1=0; nd1<nDim; nd1++)
            {
                elmt2ndDerv[nd1]    =   Array<OneD, NekDouble>(nPts,0.0);
            }

            Array<OneD, Array<OneD, NekDouble> > qtmp(3);
            for(int nd=0; nd<3; nd++)
            {
                qtmp[nd]    =   NullNekDouble1DArray;
            }
            for(int nd2=0; nd2<nDim; nd2++)
            {
                qtmp[nd2]    =   elmt2ndDerv[nd2];
            }

            Vmath::Smul(nTracePts,PenaltyFactor2,m_traceNormDirctnElmtLength,1,tmp,1);
            // the derivatives are assumed to be exchangable  
            for(int nd1=0; nd1<nDim; nd1++)
            {
                for(int i = 0; i < nConvectiveFields; ++i)
                {
                    fields[i]->PhysDeriv(qfield[nd1][i], qtmp[0], qtmp[1], qtmp[2]);

                    for(int nd2=nd1; nd2<nDim; nd2++)
                    {
                        Vmath::Zero(nTracePts,Bwd,1);
                        fields[i]->GetFwdBwdTracePhysDeriv_serial(nd2,elmt2ndDerv[nd2], Fwd, Bwd);
                        Vmath::Vmul(nTracePts,tmp,1,Bwd,1,Bwd,1);
                        Vmath::Vvtvp(nTracePts,m_traceNormals[nd2],1,Bwd,1,numDerivBwd[nd1][i],1,numDerivBwd[nd1][i],1);
                        Vmath::Vmul(nTracePts,tmp,1,Fwd,1,Fwd,1);
                        Vmath::Vvtvm(nTracePts,m_traceNormals[nd2],1,Fwd,1,numDerivFwd[nd1][i],1,numDerivFwd[nd1][i],1);
                        Vmath::Neg(nTracePts,numDerivFwd[nd1][i],1);

                        if(nd2!=nd1)
                        {
                            Vmath::Vvtvp(nTracePts,m_traceNormals[nd1],1,Bwd,1,numDerivBwd[nd2][i],1,numDerivBwd[nd2][i],1);
                            Vmath::Vvtvm(nTracePts,m_traceNormals[nd1],1,Fwd,1,numDerivFwd[nd2][i],1,numDerivFwd[nd2][i],1);
                            Vmath::Neg(nTracePts,numDerivFwd[nd2][i],1);
                        }
                    }
                }
            }
        }

#ifdef DEMO_IMPLICITSOLVER_JFNK_COEFF
        void DiffusionIP::v_MinusVolumDerivJacToMat( 
            const int                                                   nConvectiveFields,
            const Array<OneD, MultiRegions::ExpListSharedPtr>           &pFields,
            const Array<OneD, const Array<OneD,  Array<OneD, 
                Array<OneD,  Array<OneD,  NekDouble> > > > >            &ElmtJacArray,
            const int                                                   nDervDir, 
            Array<OneD, Array<OneD, DNekBlkMatSharedPtr> >              &gmtxarray)
        {
            MultiRegions::ExpListSharedPtr explist = pFields[0];
                std::shared_ptr<LocalRegions::ExpansionVector> pexp = explist->GetExp();
            int ntotElmt            = (*pexp).size();
            int nElmtPnt,nElmtCoef;

            NekDouble tmp;
            DNekMatSharedPtr        tmpGmtx,ElmtMat;

            Array<OneD, NekDouble>  GlobMat_data;
            Array<OneD, NekDouble>  ElmtMat_data;

            Array<OneD, DNekMatSharedPtr>  mtxPerVar(ntotElmt);
            Array<OneD, DNekMatSharedPtr>  mtxPerVarCoeff(ntotElmt);
            Array<OneD, Array<OneD, NekDouble> > JacArray(ntotElmt);
            Array<OneD, int > elmtpnts(ntotElmt);
            Array<OneD, int > elmtcoef(ntotElmt);
            for(int  nelmt = 0; nelmt < ntotElmt; nelmt++)
            {
                nElmtCoef           = (*pexp)[nelmt]->GetNcoeffs();
                nElmtPnt            = (*pexp)[nelmt]->GetTotPoints();
                elmtpnts[nelmt]     =   nElmtPnt;
                elmtcoef[nelmt]     =   nElmtCoef;
                mtxPerVar[nelmt]    =MemoryManager<DNekMat>
                                    ::AllocateSharedPtr(nElmtCoef, nElmtPnt);
                (*mtxPerVar[nelmt])    = 0.0;       
                mtxPerVarCoeff[nelmt]    =MemoryManager<DNekMat>
                                    ::AllocateSharedPtr(nElmtCoef, nElmtCoef);
                (*mtxPerVarCoeff[nelmt])   =   0.0;
            }

            for(int m = 0; m < nConvectiveFields; m++)
            {
                for(int n = 0; n < nConvectiveFields; n++)
                {

                    for(int  nelmt = 0; nelmt < ntotElmt; nelmt++)
                    {
                        (*mtxPerVarCoeff[nelmt])   =   0.0;
                        (*mtxPerVar[nelmt])   =   0.0;
                    }
                    explist->GetMatIpwrtDeriveBase(ElmtJacArray[m][n],mtxPerVar);
                    //TODO: To check whether it is ok to reuse ElmtJacQuad as output
                    explist->AddRightIPTPhysDerivBase(nDervDir,mtxPerVar,mtxPerVarCoeff);

                    for(int  nelmt = 0; nelmt < ntotElmt; nelmt++)
                    {
                        nElmtCoef       = elmtcoef[nelmt];
                        nElmtPnt        = elmtpnts[nelmt];

                        tmpGmtx         = gmtxarray[m][n]->GetBlock(nelmt,nelmt);
                        ElmtMat         = mtxPerVarCoeff[nelmt];

                        GlobMat_data    = tmpGmtx->GetPtr();
                        ElmtMat_data    = ElmtMat->GetPtr();

                        Vmath::Vsub(nElmtCoef*nElmtCoef,GlobMat_data,1,ElmtMat_data,1,GlobMat_data,1);
                    }
                }
            }
        }

        void DiffusionIP::v_MinusVolumDerivJacToMat( 
            const int                                                   nConvectiveFields,
            const Array<OneD, MultiRegions::ExpListSharedPtr>           &pFields,
            const Array<OneD, const Array<OneD,  Array<OneD, 
                Array<OneD,  Array<OneD,  NekDouble> > > > >            &ElmtJacArray,
            const int                                                   nDervDir, 
            Array<OneD, Array<OneD, SNekBlkMatSharedPtr> >              &gmtxarray)
        {
            MultiRegions::ExpListSharedPtr explist = pFields[0];
                std::shared_ptr<LocalRegions::ExpansionVector> pexp = explist->GetExp();
            int ntotElmt            = (*pexp).size();
            int nElmtPnt,nElmtCoef;

            NekDouble tmp;
            SNekMatSharedPtr        tmpGmtx;
            DNekMatSharedPtr        ElmtMat;

            Array<OneD, NekSingle>  GlobMat_data;
            Array<OneD, NekDouble>  ElmtMat_data;
            Array<OneD,NekSingle> Elmt_dataSingle;

            Array<OneD, DNekMatSharedPtr>  mtxPerVar(ntotElmt);
            Array<OneD, DNekMatSharedPtr>  mtxPerVarCoeff(ntotElmt);
            Array<OneD, Array<OneD, NekDouble> > JacArray(ntotElmt);
            Array<OneD, int > elmtpnts(ntotElmt);
            Array<OneD, int > elmtcoef(ntotElmt);
            for(int  nelmt = 0; nelmt < ntotElmt; nelmt++)
            {
                nElmtCoef           = (*pexp)[nelmt]->GetNcoeffs();
                nElmtPnt            = (*pexp)[nelmt]->GetTotPoints();
                elmtpnts[nelmt]     =   nElmtPnt;
                elmtcoef[nelmt]     =   nElmtCoef;
                mtxPerVar[nelmt]    =MemoryManager<DNekMat>
                                    ::AllocateSharedPtr(nElmtCoef, nElmtPnt);
                (*mtxPerVar[nelmt])    = 0.0;       
                mtxPerVarCoeff[nelmt]    =MemoryManager<DNekMat>
                                    ::AllocateSharedPtr(nElmtCoef, nElmtCoef);
                (*mtxPerVarCoeff[nelmt])   =   0.0;
            }

            for(int m = 0; m < nConvectiveFields; m++)
            {
                for(int n = 0; n < nConvectiveFields; n++)
                {

                    for(int  nelmt = 0; nelmt < ntotElmt; nelmt++)
                    {
                        (*mtxPerVarCoeff[nelmt])   =   0.0;
                        (*mtxPerVar[nelmt])   =   0.0;
                    }
                    explist->GetMatIpwrtDeriveBase(ElmtJacArray[m][n],mtxPerVar);
                    //TODO: To check whether it is ok to reuse ElmtJacQuad as output
                    explist->AddRightIPTPhysDerivBase(nDervDir,mtxPerVar,mtxPerVarCoeff);

                    for(int  nelmt = 0; nelmt < ntotElmt; nelmt++)
                    {
                        nElmtCoef       = elmtcoef[nelmt];
                        nElmtPnt        = elmtpnts[nelmt];
                        int ntotDofs    = nElmtCoef*nElmtCoef;

                        if(Elmt_dataSingle.num_elements()<ntotDofs)
                        {
                            Elmt_dataSingle = Array<OneD, NekSingle> (ntotDofs);
                        }

                        tmpGmtx         = gmtxarray[m][n]->GetBlock(nelmt,nelmt);
                        ElmtMat         = mtxPerVarCoeff[nelmt];

                        GlobMat_data    = tmpGmtx->GetPtr();
                        ElmtMat_data    = ElmtMat->GetPtr();

                        for(int i=0;i<ntotDofs;i++)
                        {
                            Elmt_dataSingle[i]  =   NekSingle( ElmtMat_data[i] );
                        }

                        Vmath::Vsub(ntotDofs,GlobMat_data,1,Elmt_dataSingle,1,GlobMat_data,1);
                    }
                }
            }
        }

        // void DiffusionIP::v_DiffuseTraceFlux(
        //     const int                                           nConvectiveFields,
        //     const Array<OneD, MultiRegions::ExpListSharedPtr>   &fields,
        //     const Array<OneD, Array<OneD, NekDouble>>           &inarray,
        //     Array<OneD,Array<OneD, Array<OneD, NekDouble> > >   &qfield,
        //     Array<OneD, Array<OneD, Array<OneD, NekDouble> > >  &VolumeFlux,
        //     Array<OneD, Array<OneD, NekDouble> >                &TraceFlux,
        //     const Array<OneD, Array<OneD, NekDouble>>           &pFwd,
        //     const Array<OneD, Array<OneD, NekDouble>>           &pBwd,
        //     Array< OneD, int >                                  &nonZeroIndex)
        // {
        //     int nDim      = fields[0]->GetCoordim(0);
        //     int nPts      = fields[0]->GetTotPoints();
        //     // int nCoeffs   = fields[0]->GetNcoeffs();
        //     int nTracePts = fields[0]->GetTrace()->GetTotPoints();

        //     Array<OneD, Array<OneD, Array<OneD, NekDouble > > > traceflux3D(1);
        //     traceflux3D[0]  =   TraceFlux;

        //     const MultiRegions::AssemblyMapDGSharedPtr  TraceMap=fields[0]->GetTraceMap();
        //     Array<OneD, Array<OneD, Array<OneD, NekDouble> > >    qBwd(nDim);
        //     Array<OneD, Array<OneD, Array<OneD, NekDouble> > >    qFwd(nDim);
        //     for (int nd = 0; nd < nDim; ++nd)
        //     {
        //         qBwd[nd]     =   Array<OneD, Array<OneD, NekDouble> > (nConvectiveFields);
        //         qFwd[nd]     =   Array<OneD, Array<OneD, NekDouble> > (nConvectiveFields);
        //         for (int i = 0; i < nConvectiveFields; ++i)
        //         {
        //             qBwd[nd][i]    = Array<OneD, NekDouble>(nTracePts,0.0);
        //             qFwd[nd][i]    = Array<OneD, NekDouble>(nTracePts,0.0);

        //             fields[i]->GetFwdBwdTracePhysDeriv_serial(nd,VolumeFlux[nd][i], qFwd[nd][i], qBwd[nd][i]);
        //             TraceMap->UniversalTraceAssemble(qBwd[nd][i]);
        //             TraceMap->UniversalTraceAssemble(qFwd[nd][i]);
        //         }
        //     }

        //     CalTraceNumFlux_ReduceComm_Flux(
        //         nConvectiveFields, nDim, nPts, nTracePts, m_IP2ndDervCoeff,
        //         fields, inarray, VolumeFlux, pFwd, pBwd, qFwd, qBwd, m_MuVarTrace,
        //         nonZeroIndex, traceflux3D, m_traceAver, m_traceJump);
        // }

        // void DiffusionIP::v_CalDiffusionSymmFlux(
        //     const int                                           nConvectiveFields,
        //     const Array<OneD, MultiRegions::ExpListSharedPtr>   &fields,
        //     const Array<OneD, Array<OneD, NekDouble> >          &pFwd,
        //     const Array<OneD, Array<OneD, NekDouble> >          &pBwd,
        //     const Array<OneD, Array<OneD, NekDouble> >          &jump,
        //     Array<OneD, Array<OneD, Array<OneD, NekDouble> > >  &flux)
        // {
        //     int nDim      = fields[0]->GetCoordim(0);
        //     int nTracePts = fields[0]->GetTrace()->GetTotPoints();
        //     Array< OneD, int >  nonZeroIndex;
        //     // DiffuseTraceSymmFlux_IP(nConvectiveFields,fields,flux,inarray,traceJumpTmp,nonZeroIndex);
        //     CalTraceSymFlux(nConvectiveFields,nDim,fields,pFwd,flux,nonZeroIndex,flux);
        //     Array<OneD, Array<OneD, Array<OneD, NekDouble> > > tmpFlux(nDim);
        //     for (int nd = 0; nd < nDim; ++nd)
        //     {
        //         tmpFlux[nd] = Array<OneD, Array<OneD, NekDouble> > (nConvectiveFields);
        //         for (int i = 0; i < nConvectiveFields; ++i)
        //         {
        //             tmpFlux[nd][i]   = Array<OneD, NekDouble>(nTracePts,0.0);
        //         }
        //     }
        //     CalTraceSymFlux(nConvectiveFields,nDim,fields,pBwd,tmpFlux,nonZeroIndex,flux);

        //     for (int nd = 0; nd < nDim; ++nd)
        //     {
        //         for (int j = 0; j < nonZeroIndex.num_elements(); ++j)
        //         {
        //             int i = nonZeroIndex[j];
        //             Vmath::Vadd(nTracePts,tmpFlux[nd][i],1,flux[nd][i],1,flux[nd][i],1);
        //             Vmath::Smul(nTracePts,0.5,flux[nd][i],1,flux[nd][i],1);
        //         }
        //     }
        // }

        // void DiffusionIP::AddPenaltyFluxToTraceFlux(
        //     const int                                           nConvectiveFields,
        //     const Array<OneD, MultiRegions::ExpListSharedPtr>   &fields,
        //     const Array<OneD, Array<OneD, NekDouble> >          &pFwd,
        //     const Array<OneD, Array<OneD, NekDouble> >          &pBwd,
        //     const Array<OneD, Array<OneD, NekDouble> >          &jump,
        //     Array<OneD, Array<OneD, Array<OneD, NekDouble> > >  &flux)
        // {
        //     int nDim      = fields[0]->GetCoordim(0);
        //     int nTracePts = fields[0]->GetTrace()->GetTotPoints();
        //     Array< OneD, int >  nonZeroIndex;
        //     // DiffuseTraceSymmFlux_IP(nConvectiveFields,fields,flux,inarray,traceJumpTmp,nonZeroIndex);
        //     CalTraceSymFlux(nConvectiveFields,nDim,fields,pFwd,flux,nonZeroIndex,flux);
        //     Array<OneD, Array<OneD, Array<OneD, NekDouble> > > tmpFlux(nDim);
        //     for (int nd = 0; nd < nDim; ++nd)
        //     {
        //         tmpFlux[nd] = Array<OneD, Array<OneD, NekDouble> > (nConvectiveFields);
        //         for (int i = 0; i < nConvectiveFields; ++i)
        //         {
        //             tmpFlux[nd][i]   = Array<OneD, NekDouble>(nTracePts,0.0);
        //         }
        //     }
        //     CalTraceSymFlux(nConvectiveFields,nDim,fields,pBwd,tmpFlux,nonZeroIndex,flux);

        //     for (int nd = 0; nd < nDim; ++nd)
        //     {
        //         for (int j = 0; j < nonZeroIndex.num_elements(); ++j)
        //         {
        //             int i = nonZeroIndex[j];
        //             Vmath::Vadd(nTracePts,tmpFlux[nd][i],1,flux[nd][i],1,flux[nd][i],1);
        //             Vmath::Smul(nTracePts,0.5,flux[nd][i],1,flux[nd][i],1);
        //         }
        //     }
        // }

        // void DiffusionIP::v_AddDiffusionSymmFluxToCoeff(
        //     const int                                           nConvectiveFields,
        //     const Array<OneD, MultiRegions::ExpListSharedPtr>   &fields,
        //     const Array<OneD, Array<OneD, NekDouble> >          &symflux,
        //     Array<OneD, Array<OneD, NekDouble> >                &outarray,
        //     const Array<OneD, Array<OneD, NekDouble> >          &pFwd,
        //     const Array<OneD, Array<OneD, NekDouble> >          &pBwd)
        // {
        //     if(abs(m_IPSymmFluxCoeff)>1.0E-12)
        //     {
        //         AddSymmFluxIntegralToCoeff(nConvectiveFields,nDim,nPts,nTracePts,fields,nonZeroIndex,traceSymfluxFwd,outarray);
        //     }
        // }

        // //TODO::WIP
        // void DiffusionIP::CalTraceNumFlux_ReduceComm_Flux(
        //     const int                                                           nConvectiveFields,
        //     const int                                                           nDim,
        //     const int                                                           nPts,
        //     const int                                                           nTracePts,
        //     const NekDouble                                                     PenaltyFactor2,
        //     const Array<OneD, MultiRegions::ExpListSharedPtr>                   &fields,
        //     const Array<OneD, Array<OneD, NekDouble> >                          &inarray,
        //     const Array<OneD, const Array<OneD, Array<OneD, NekDouble> > >      &VolFlux,
        //     const Array<OneD, Array<OneD, NekDouble> >                          &vFwd,
        //     const Array<OneD, Array<OneD, NekDouble> >                          &vBwd,
        //     const Array<OneD, const Array<OneD, Array<OneD, NekDouble> > >      &FluxFwd,
        //     const Array<OneD, const Array<OneD, Array<OneD, NekDouble> > >      &FluxBwd,
        //     const Array<OneD, NekDouble >                                       &MuVarTrace,
        //           Array<OneD, int >                                             &nonZeroIndexflux,
        //           Array<OneD, Array<OneD, Array<OneD, NekDouble> > >            &traceflux,
        //           Array<OneD, Array<OneD, NekDouble> >                          &solution_Aver,
        //           Array<OneD, Array<OneD, NekDouble> >                          &solution_jump)
        // {
        //     const MultiRegions::AssemblyMapDGSharedPtr                      TraceMap=fields[0]->GetTraceMap();

        //     Array<OneD, Array<OneD, Array<OneD, NekDouble> > >    numDerivFwd(nDim);
        //     for (int nd = 0; nd < nDim; ++nd)
        //     {
        //         numDerivFwd[nd]     =   Array<OneD, Array<OneD, NekDouble> > (nConvectiveFields);
        //         for (int i = 0; i < nConvectiveFields; ++i)
        //         {
        //             numDerivFwd[nd][i]    = Array<OneD, NekDouble>(nTracePts,0.0);
        //         }
        //     }

        //     for (int nd = 0; nd < nDim; ++nd)
        //     {
        //         for (int i = 0; i < nConvectiveFields; ++i)
        //         {
        //             Vmath::Vadd(nTracePts,FluxFwd[nd][i],1,FluxBwd[nd][i],1,numDerivFwd[nd][i],1);
        //             Vmath::Vvtvp(nTracePts,m_traceNormals[nd],1,numDerivFwd[nd][i],1,traceflux[0][i],1,traceflux[0][i],1);
        //         }
        //     }

        //     for (int i = 0; i < nConvectiveFields; ++i)
        //     {
        //         Vmath::Smul(nTracePts,0.5,traceflux[0][i],1,traceflux[0][i],1);
        //     }

        //     ConsVarAveJump(nConvectiveFields,nTracePts,vFwd,vBwd,solution_Aver,solution_jump);

        //     Array<OneD, NekDouble> mu(nTracePts,0.0);

        //     m_CalcViscosity(solution_Aver,mu);

        //     Array<OneD, NekDouble> PenaltyFactor(nTracePts,0.0);
        //     // GetPenaltyFactor(fields,PenaltyFactor);
        //     GetPenaltyFactor_const(fields,PenaltyFactor);

        //     Vmath::Vmul(nTracePts,PenaltyFactor,1, m_oIPPenaltyLength,1,PenaltyFactor,1);
        //     Vmath::Vmul(nTracePts,PenaltyFactor,1, mu,1,PenaltyFactor,1);
        //     mu         =   NullNekDouble1DArray;
        //     Array<OneD, Array<OneD, NekDouble> > PenaltyFlux (nConvectiveFields);
        //     for (int i = 0; i < nConvectiveFields; ++i)
        //     {
        //         PenaltyFlux[i]  =   Array<OneD, NekDouble> (nTracePts,0.0);
        //         Vmath::Vmul(nTracePts,solution_jump[i],1, PenaltyFactor,1,PenaltyFlux[i],1);
        //         // Vmath::Vdiv(nTracePts,PenaltyFlux[i],1, solution_Aver[0],1,PenaltyFlux[i],1);
        //     }
        //     PenaltyFactor   =   NullNekDouble1DArray;

        //     for(int j=0;j<nConvectiveFields;j++)
        //     {
        //         Vmath::Vadd(nTracePts,&PenaltyFlux[j][0],1,&traceflux[0][j][0],1,&traceflux[0][j][0],1);
        //     }

        //     ApplyFluxBndConds(nConvectiveFields,fields,traceflux[0]);

        //     int n_nonZero = nConvectiveFields;

        //     nonZeroIndexflux = Array< OneD, int > (n_nonZero,0);
        //     for(int i=1;i<n_nonZero+1; i++)
        //     {
        //         nonZeroIndexflux[n_nonZero-i] =   nConvectiveFields-i;
        //     }
        // }
#endif

    }
}<|MERGE_RESOLUTION|>--- conflicted
+++ resolved
@@ -979,44 +979,31 @@
                 // GetPenaltyFactor_const(fields,PenaltyFactor);
                 GetPenaltyFactor(fields,PenaltyFactor);
 
-<<<<<<< HEAD
-            Vmath::Vmul(nTracePts,PenaltyFactor,1, m_oIPPenaltyLength,1,PenaltyFactor,1);
-
-            if (0 == m_IPPenaltyType)
-            {
-                for (size_t i = 0; i < nConvectiveFields; ++i)
-                {
-                    Vmath::Vmul(nTracePts, solution_jump[i], 1, PenaltyFactor, 1, jumpTmp,
-                                1);
-                    for (size_t nd = 0; nd < nDim; ++nd)
+                Vmath::Vmul(nTracePts,PenaltyFactor,1, 
+                    m_oIPPenaltyLength,1,
+                    PenaltyFactor,1);
+
+                if (0 == m_IPPenaltyType)
+                {
+                    for (size_t i = 0; i < nConvectiveFields; ++i)
                     {
-                        Vmath::Vvtvp(nTracePts, m_traceNormals[nd], 1, jumpTmp, 1,
-                                    numDerivFwd[nd][i], 1, numDerivFwd[nd][i], 1);
+                        Vmath::Vmul(nTracePts, solution_jump[i], 1, 
+                            PenaltyFactor, 1, jumpTmp, 1);
+                        for (size_t nd = 0; nd < nDim; ++nd)
+                        {
+                            Vmath::Vvtvp(nTracePts, m_traceNormals[nd], 1, 
+                                jumpTmp, 1,numDerivFwd[nd][i], 1, 
+                                numDerivFwd[nd][i], 1);
+                        }
                     }
-                }
-                jumpTmp       = NullNekDouble1DArray;
-                PenaltyFactor = NullNekDouble1DArray;
-            }
-
-=======
-                Vmath::Vmul(nTracePts,PenaltyFactor,1, m_oIPPenaltyLength,1,PenaltyFactor,1);
-                for (int i = 0; i < nConvectiveFields; ++i)
-                {
-                    Vmath::Vmul(nTracePts,solution_jump[i],1, PenaltyFactor,1,jumpTmp,1);
-                    for (int nd = 0; nd < nDim; ++nd)
-                    {
-                        Vmath::Vvtvp(nTracePts, m_traceNormals[nd],1,jumpTmp,1, numDerivFwd[nd][i],1, numDerivFwd[nd][i],1);
-                    }
-                }
-                jumpTmp         =   NullNekDouble1DArray;
-                PenaltyFactor   =   NullNekDouble1DArray;
-
-            }
->>>>>>> 708f8df5
+                    jumpTmp       = NullNekDouble1DArray;
+                    PenaltyFactor = NullNekDouble1DArray;
+                }
+            }
             // Calculate normal viscous flux
             m_FunctorDiffusionfluxCons(nConvectiveFields,nDim,solution_Aver,
                 numDerivFwd,traceflux,nonZeroIndexflux,m_traceNormals,MuVarTrace);
-            if (1 == m_IPPenaltyType)
+            if ( (!m_flagFreezeJac) && (1 == m_IPPenaltyType))
             {
                 TensorOfArray2D<NekDouble> tracePen = numDerivFwd[0];
                 m_fluxPenaltyNS(solution_Aver, solution_jump, tracePen);
