///////////////////////////////////////////////////////////////////////////////
//
// File: Diffusion.cpp
//
// For more information, please see: http://www.nektar.info
//
// The MIT License
//
// Copyright (c) 2006 Division of Applied Mathematics, Brown University (USA),
// Department of Aeronautics, Imperial College London (UK), and Scientific
// Computing and Imaging Institute, University of Utah (USA).
//
// Permission is hereby granted, free of charge, to any person obtaining a
// copy of this software and associated documentation files (the "Software"),
// to deal in the Software without restriction, including without limitation
// the rights to use, copy, modify, merge, publish, distribute, sublicense,
// and/or sell copies of the Software, and to permit persons to whom the
// Software is furnished to do so, subject to the following conditions:
//
// The above copyright notice and this permission notice shall be included
// in all copies or substantial portions of the Software.
//
// THE SOFTWARE IS PROVIDED "AS IS", WITHOUT WARRANTY OF ANY KIND, EXPRESS
// OR IMPLIED, INCLUDING BUT NOT LIMITED TO THE WARRANTIES OF MERCHANTABILITY,
// FITNESS FOR A PARTICULAR PURPOSE AND NONINFRINGEMENT. IN NO EVENT SHALL
// THE AUTHORS OR COPYRIGHT HOLDERS BE LIABLE FOR ANY CLAIM, DAMAGES OR OTHER
// LIABILITY, WHETHER IN AN ACTION OF CONTRACT, TORT OR OTHERWISE, ARISING
// FROM, OUT OF OR IN CONNECTION WITH THE SOFTWARE OR THE USE OR OTHER
// DEALINGS IN THE SOFTWARE.
//
// Description: Abstract base class for diffusion.
//
///////////////////////////////////////////////////////////////////////////////

#include <SolverUtils/Diffusion/Diffusion.h>

namespace Nektar
{
    namespace SolverUtils
    {
        DiffusionFactory& GetDiffusionFactory()
        {
            static DiffusionFactory instance;
            return instance;
        }

        void Diffusion::InitObject(
            const LibUtilities::SessionReaderSharedPtr        pSession,
            Array<OneD, MultiRegions::ExpListSharedPtr>       pFields)
        {
            v_InitObject(pSession, pFields);
        }

        void Diffusion::Diffuse(
            const std::size_t                                 nConvectiveFields,
<<<<<<< HEAD
=======
            const Array<OneD, MultiRegions::ExpListSharedPtr> &fields,
            const Array<OneD, Array<OneD, NekDouble> >        &inarray,
                  Array<OneD, Array<OneD, NekDouble> >        &outarray,
            const Array<OneD, Array<OneD, NekDouble> >        &pFwd,
            const Array<OneD, Array<OneD, NekDouble> >        &pBwd)
        {
            v_Diffuse(nConvectiveFields, fields, inarray, outarray, pFwd, pBwd);
        }

        void Diffusion::Diffuse_coeff(
            const std::size_t                                 nConvectiveFields,
>>>>>>> af485672
            const Array<OneD, MultiRegions::ExpListSharedPtr> &fields,
            const Array<OneD, Array<OneD, NekDouble> >        &inarray,
                  Array<OneD, Array<OneD, NekDouble> >        &outarray,
            const Array<OneD, Array<OneD, NekDouble> >        &pFwd,
            const Array<OneD, Array<OneD, NekDouble> >        &pBwd)
        {
            v_Diffuse_coeff(nConvectiveFields, fields, inarray, outarray, pFwd, pBwd);
        }

        void Diffusion::Diffuse(
                const std::size_t                                 nConvectiveFields,
            const Array<OneD, MultiRegions::ExpListSharedPtr> &fields,
            const Array<OneD, Array<OneD, NekDouble> >        &inarray,
            Array<OneD, Array<OneD, NekDouble> >              &outarray,
            NekDouble                                         time,
            const Array<OneD, Array<OneD, NekDouble> >        &pFwd,
            const Array<OneD, Array<OneD, NekDouble> >        &pBwd)
        {
            m_time  =    time;
            v_Diffuse(nConvectiveFields, fields, inarray, outarray, pFwd, pBwd);
        }

        void Diffusion::Diffuse_coeff(
                const std::size_t                                 nConvectiveFields,
            const Array<OneD, MultiRegions::ExpListSharedPtr> &fields,
            const Array<OneD, Array<OneD, NekDouble> >        &inarray,
            Array<OneD, Array<OneD, NekDouble> >              &outarray,
            NekDouble                                         time,
            const Array<OneD, Array<OneD, NekDouble> >        &pFwd,
            const Array<OneD, Array<OneD, NekDouble> >        &pBwd)
        {
            m_time  =    time;
            v_Diffuse_coeff(nConvectiveFields, fields, inarray, outarray, pFwd, pBwd);
        }
        void Diffusion::GetAVmu(
            const Array<OneD, MultiRegions::ExpListSharedPtr>           &fields,
            const Array<OneD, Array<OneD, NekDouble> >                  &inarray,
                  Array<OneD, NekDouble >                               &muvar,
                  Array<OneD, NekDouble >                               &MuVarTrace)
        {
            int nTracePts = fields[0]->GetTrace()->GetTotPoints();

            Array<OneD, NekDouble> Fwd(nTracePts,0.0);
            Array<OneD, NekDouble> Bwd(nTracePts,0.0);
            
            m_ArtificialDiffusionVector(inarray, muvar);

            // BwdMuvar is left to be 0.0 according to DiffusionLDG.cpp
            fields[0]->GetFwdBwdTracePhysNoBndFill(muvar,Fwd,Bwd);

            for(int k = 0; k < nTracePts; ++k)
            {
                MuVarTrace[k] = 0.5 * (Fwd[k] + Bwd[k]) ;
            }
        }
        
        void Diffusion::v_Diffuse_coeff(
            const std::size_t                                 nConvectiveFields,
            const Array<OneD, MultiRegions::ExpListSharedPtr> &fields,
            const Array<OneD, Array<OneD, NekDouble> >        &inarray,
                  Array<OneD, Array<OneD, NekDouble> >        &outarray,
            const Array<OneD, Array<OneD, NekDouble> > &pFwd,
            const Array<OneD, Array<OneD, NekDouble> > &pBwd)
        {
            boost::ignore_unused(nConvectiveFields,fields,inarray,outarray,pFwd,pBwd);
            ASSERTL0(false,"v_Diffuse_coeff not defined");
        }

        const Array<OneD, const Array<OneD, NekDouble> > &Diffusion::v_GetTraceNormal()
        {
            ASSERTL0(false," not defined");
            return NullNekDoubleArrayofArray;
        }

        void Diffusion::v_ConsVarAveJump(
                const std::size_t                                 nConvectiveFields,
                const int                                           npnts,
                const Array<OneD, const Array<OneD, NekDouble> >    &vFwd,
                const Array<OneD, const Array<OneD, NekDouble> >    &vBwd,
                      Array<OneD,       Array<OneD, NekDouble> >    &aver,
                      Array<OneD,       Array<OneD, NekDouble> >    &jump)
        {
            boost::ignore_unused(nConvectiveFields,npnts,vFwd,vBwd,aver,jump);
            ASSERTL0(false," not defined");
        }
        
        // No multiply(check if diffsionVolume difined)
        void Diffusion::v_DiffuseCalculateDerivative(
            const Array<OneD, MultiRegions::ExpListSharedPtr> &fields,
            const Array<OneD, Array<OneD, NekDouble>>         &inarray,
            Array<OneD,Array<OneD, Array<OneD, NekDouble> > > &inarrayderivative,
            const Array<OneD, Array<OneD, NekDouble>>         &pFwd,
            const Array<OneD, Array<OneD, NekDouble>>         &pBwd)
        {
            boost::ignore_unused(fields,inarray,inarrayderivative,pFwd,pBwd);
            ASSERTL0(false, "Not defined for function DiffuseVolumeFLux.");
        }

        // No multiply(check if diffsionVolume difined)
        void Diffusion::v_DiffuseVolumeFlux(
            const Array<OneD, MultiRegions::ExpListSharedPtr>   &fields,
            const Array<OneD, Array<OneD, NekDouble>>           &inarray,
            Array<OneD,Array<OneD, Array<OneD, NekDouble> > >   &inarrayderivative,
            Array<OneD, Array<OneD, Array<OneD, NekDouble> > >  &VolumeFlux,
            Array< OneD, int >                                  &nonZeroIndex)       
        {
            boost::ignore_unused(fields,inarray,inarrayderivative,VolumeFlux,nonZeroIndex);
            ASSERTL0(false, "Not defined for function DiffuseVolumeFLux.");
        }

        // No multiply(check if diffsionTraceFlux difined)
        void Diffusion::v_DiffuseTraceFlux(
            const Array<OneD, MultiRegions::ExpListSharedPtr>   &fields,
            const Array<OneD, Array<OneD, NekDouble>>           &inarray,
            Array<OneD,Array<OneD, Array<OneD, NekDouble> > >   &inarrayderivative,
            Array<OneD, Array<OneD, Array<OneD, NekDouble> > >  &VolumeFlux,
            Array<OneD, Array<OneD, NekDouble> >                &TraceFlux,
            const Array<OneD, Array<OneD, NekDouble>>           &pFwd,
            const Array<OneD, Array<OneD, NekDouble>>           &pBwd,
            Array< OneD, int >                                  &nonZeroIndex)     
        {
            boost::ignore_unused(fields,inarray,inarrayderivative,VolumeFlux,TraceFlux,pFwd,pBwd,nonZeroIndex);
            ASSERTL0(false, "Not defined function DiffuseTraceFLux.");
        }

    }
}<|MERGE_RESOLUTION|>--- conflicted
+++ resolved
@@ -53,8 +53,6 @@
 
         void Diffusion::Diffuse(
             const std::size_t                                 nConvectiveFields,
-<<<<<<< HEAD
-=======
             const Array<OneD, MultiRegions::ExpListSharedPtr> &fields,
             const Array<OneD, Array<OneD, NekDouble> >        &inarray,
                   Array<OneD, Array<OneD, NekDouble> >        &outarray,
@@ -66,7 +64,6 @@
 
         void Diffusion::Diffuse_coeff(
             const std::size_t                                 nConvectiveFields,
->>>>>>> af485672
             const Array<OneD, MultiRegions::ExpListSharedPtr> &fields,
             const Array<OneD, Array<OneD, NekDouble> >        &inarray,
                   Array<OneD, Array<OneD, NekDouble> >        &outarray,
