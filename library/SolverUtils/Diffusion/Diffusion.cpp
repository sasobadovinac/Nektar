--- conflicted
+++ resolved
@@ -245,23 +245,13 @@
             }
 
 #ifdef DEMO_IMPLICITSOLVER_JFNK_COEFF
-<<<<<<< HEAD
         void Diffusion::v_MinusVolumDerivJacToMat(
-            const int                                               nConvectiveFields,
-            const Array<OneD, MultiRegions::ExpListSharedPtr>       &pFields,
-            const Array<OneD, const Array<OneD, DNekMatSharedPtr> > &ElmtJac,
-            const int                                               nfluxDir,
-            const int                                               nDervDir,
-                  Array<OneD, Array<OneD, DNekBlkMatSharedPtr> >    &gmtxarray)
-=======
-        void Diffusion::v_MinusVolumDerivJacToMat( 
             const int                                                   nConvectiveFields,
             const Array<OneD, MultiRegions::ExpListSharedPtr>           &pFields,
-            const Array<OneD, const Array<OneD,  Array<OneD, 
+            const Array<OneD, const Array<OneD,  Array<OneD,
                 Array<OneD,  Array<OneD,  NekDouble> > > > >            &ElmtJacArray,
-            const int                                                   nDervDir, 
+            const int                                                   nDervDir,
             Array<OneD, Array<OneD, DNekBlkMatSharedPtr> >              &gmtxarray)
->>>>>>> 5ca3cff5
         {
             ASSERTL0(false," not defined");
         }
