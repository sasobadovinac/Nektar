///////////////////////////////////////////////////////////////////////////////
//
// File FilterAeroForces.h
//
// For more information, please see: http://www.nektar.info
//
// The MIT License
//
// Copyright (c) 2006 Division of Applied Mathematics, Brown University (USA),
// Department of Aeronautics, Imperial College London (UK), and Scientific
// Computing and Imaging Institute, University of Utah (USA).
//
// License for the specific language governing rights and limitations under
// Permission is hereby granted, free of charge, to any person obtaining a
// copy of this software and associated documentation files (the "Software"),
// to deal in the Software without restriction, including without limitation
// the rights to use, copy, modify, merge, publish, distribute, sublicense,
// and/or sell copies of the Software, and to permit persons to whom the
// Software is furnished to do so, subject to the following conditions:
//
// The above copyright notice and this permission notice shall be included
// in all copies or substantial portions of the Software.
//
// THE SOFTWARE IS PROVIDED "AS IS", WITHOUT WARRANTY OF ANY KIND, EXPRESS
// OR IMPLIED, INCLUDING BUT NOT LIMITED TO THE WARRANTIES OF MERCHANTABILITY,
// FITNESS FOR A PARTICULAR PURPOSE AND NONINFRINGEMENT. IN NO EVENT SHALL
// THE AUTHORS OR COPYRIGHT HOLDERS BE LIABLE FOR ANY CLAIM, DAMAGES OR OTHER
// LIABILITY, WHETHER IN AN ACTION OF CONTRACT, TORT OR OTHERWISE, ARISING
// FROM, OUT OF OR IN CONNECTION WITH THE SOFTWARE OR THE USE OR OTHER
// DEALINGS IN THE SOFTWARE.
//
// Description: Outputs values at specific points during time-stepping.
//
///////////////////////////////////////////////////////////////////////////////

#ifndef NEKTAR_SOLVERUTILS_FILTERS_FILTERFORCES_H
#define NEKTAR_SOLVERUTILS_FILTERS_FILTERFORCES_H

#include <SolverUtils/Filters/Filter.h>
#include <LocalRegions/Expansion3D.h>
#include <GlobalMapping/Mapping.h>

namespace Nektar
{
namespace SolverUtils
{
class FilterAeroForces : public Filter
{
public:
    friend class MemoryManager<FilterAeroForces>;

    /// Creates an instance of this class
    static FilterSharedPtr create(
        const LibUtilities::SessionReaderSharedPtr &pSession,
        const std::weak_ptr<EquationSystem>      &pEquation,
        const std::map<std::string, std::string>   &pParams)
    {
        FilterSharedPtr p = MemoryManager<FilterAeroForces>::
                                AllocateSharedPtr(pSession, pEquation, pParams);
        return p;
    }

    ///Name of the class
    static std::string className;

    SOLVER_UTILS_EXPORT FilterAeroForces(
        const LibUtilities::SessionReaderSharedPtr &pSession,
        const std::weak_ptr<EquationSystem>      &pEquation,
        const std::map<std::string, std::string>   &pParams);

    SOLVER_UTILS_EXPORT virtual ~FilterAeroForces();

<<<<<<< HEAD
    SOLVER_UTILS_EXPORT void GetTotalForces(
        const Array<OneD, const MultiRegions::ExpListSharedPtr> &pFields,
        Array<OneD, NekDouble> &Aeroforces, const NekDouble &time);

    SOLVER_UTILS_EXPORT void GetPlaneForces(
        const Array<OneD, const MultiRegions::ExpListSharedPtr> &pFields,
        Array<OneD, NekDouble> &Aeroforces, const NekDouble &time);

    SOLVER_UTILS_EXPORT void GetTotalMoments(
        const Array<OneD, const MultiRegions::ExpListSharedPtr> &pFields,
        Array<OneD, NekDouble> &moments, const NekDouble &time);

    SOLVER_UTILS_EXPORT void GetPlaneMoments(
        const Array<OneD, const MultiRegions::ExpListSharedPtr> &pFields,
        Array<OneD, NekDouble> &moments, const NekDouble &time);
=======
    SOLVER_UTILS_EXPORT void GetForces(
        const Array<OneD, const MultiRegions::ExpListSharedPtr> &pFields,
              Array<OneD, NekDouble> &Aeroforces,
        const NekDouble &time);
>>>>>>> 2c7ef689

protected:
    virtual void v_Initialise(
        const Array<OneD, const MultiRegions::ExpListSharedPtr> &pFields,
        const NekDouble &time);
    virtual void v_Update(
        const Array<OneD, const MultiRegions::ExpListSharedPtr> &pFields,
        const NekDouble &time);
    virtual void v_Finalise(
        const Array<OneD, const MultiRegions::ExpListSharedPtr> &pFields,
        const NekDouble &time);
    virtual bool v_IsTimeDependent();

private:
    /// Determines if a given Boundary Region is in
    /// m_boundaryRegionsIdList
    std::vector<bool>               m_boundaryRegionIsInList;
    unsigned int                    m_index;
    unsigned int                    m_outputFrequency;
    /// if using a homogeneous1D expansion, determine if should output
    ///     all planes or just the average
    bool                            m_outputAllPlanes;
    bool                            m_isHomogeneous1D;
    std::string                     m_outputFile;
    std::ofstream                   m_outputStream;
    LibUtilities::BasisSharedPtr    m_homogeneousBasis;
    std::string                     m_BoundaryString;
    Array<OneD, int>                m_BCtoElmtID;
    Array<OneD, int>                m_BCtoTraceID;
    /// number of planes for homogeneous1D expansion
    int                             m_nPlanes;
    Array<OneD, int>                m_planesID;
    // Time when we start calculating the forces
    NekDouble                       m_startTime;
    // Directions on which the forces will be projected
    Array<OneD, Array<OneD, NekDouble> >    m_directions;
    // Point around which we compute the moments
    Array<OneD, NekDouble>          m_momPoint;

    // Arrays storing the last forces that were calculated
    Array<OneD, NekDouble>                  m_Fp;
    Array<OneD, NekDouble>                  m_Fv;
    Array<OneD, NekDouble>                  m_Ft;
    Array<OneD, Array<OneD, NekDouble> >    m_Fpplane;
    Array<OneD, Array<OneD, NekDouble> >    m_Fvplane;
    Array<OneD, Array<OneD, NekDouble> >    m_Ftplane;
    // Arrays storing the last moments that were calculated
    Array<OneD, NekDouble>                  m_Mp;
    Array<OneD, NekDouble>                  m_Mv;
    Array<OneD, NekDouble>                  m_Mt;
    Array<OneD, Array<OneD, NekDouble> >    m_Mpplane;
    Array<OneD, Array<OneD, NekDouble> >    m_Mvplane;
    Array<OneD, Array<OneD, NekDouble> >    m_Mtplane;

<<<<<<< HEAD
    NekDouble                               m_lastTime;
    GlobalMapping::MappingSharedPtr         m_mapping;

    // Density and viscosity
    NekDouble                               m_rho;
    NekDouble                               m_mu;
=======
    NekDouble                       m_lastTime;
    GlobalMapping::MappingSharedPtr m_mapping;
>>>>>>> 2c7ef689

    void CalculateForces(
        const Array<OneD, const MultiRegions::ExpListSharedPtr> &pFields,
        const NekDouble &time);

    void CalculateForcesStandard(
        const Array<OneD, const MultiRegions::ExpListSharedPtr> &pFields,
        const NekDouble &time);

    void CalculateForcesMapping(
        const Array<OneD, const MultiRegions::ExpListSharedPtr> &pFields,
        const NekDouble &time);
};

typedef std::shared_ptr<FilterAeroForces>  FilterAeroForcesSharedPtr;
}
}

#endif /* NEKTAR_SOLVERUTILS_FILTERS_FILTERCHECKPOINT_H */<|MERGE_RESOLUTION|>--- conflicted
+++ resolved
@@ -70,7 +70,6 @@
 
     SOLVER_UTILS_EXPORT virtual ~FilterAeroForces();
 
-<<<<<<< HEAD
     SOLVER_UTILS_EXPORT void GetTotalForces(
         const Array<OneD, const MultiRegions::ExpListSharedPtr> &pFields,
         Array<OneD, NekDouble> &Aeroforces, const NekDouble &time);
@@ -86,12 +85,6 @@
     SOLVER_UTILS_EXPORT void GetPlaneMoments(
         const Array<OneD, const MultiRegions::ExpListSharedPtr> &pFields,
         Array<OneD, NekDouble> &moments, const NekDouble &time);
-=======
-    SOLVER_UTILS_EXPORT void GetForces(
-        const Array<OneD, const MultiRegions::ExpListSharedPtr> &pFields,
-              Array<OneD, NekDouble> &Aeroforces,
-        const NekDouble &time);
->>>>>>> 2c7ef689
 
 protected:
     virtual void v_Initialise(
@@ -146,17 +139,12 @@
     Array<OneD, Array<OneD, NekDouble> >    m_Mvplane;
     Array<OneD, Array<OneD, NekDouble> >    m_Mtplane;
 
-<<<<<<< HEAD
     NekDouble                               m_lastTime;
     GlobalMapping::MappingSharedPtr         m_mapping;
 
     // Density and viscosity
     NekDouble                               m_rho;
     NekDouble                               m_mu;
-=======
-    NekDouble                       m_lastTime;
-    GlobalMapping::MappingSharedPtr m_mapping;
->>>>>>> 2c7ef689
 
     void CalculateForces(
         const Array<OneD, const MultiRegions::ExpListSharedPtr> &pFields,
