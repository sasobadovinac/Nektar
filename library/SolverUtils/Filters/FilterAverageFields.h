///////////////////////////////////////////////////////////////////////////////
//
// File FilterAverageFields.h
//
// For more information, please see: http://www.nektar.info
//
// The MIT License
//
// Copyright (c) 2006 Division of Applied Mathematics, Brown University (USA),
// Department of Aeronautics, Imperial College London (UK), and Scientific
// Computing and Imaging Institute, University of Utah (USA).
//
// License for the specific language governing rights and limitations under
// Permission is hereby granted, free of charge, to any person obtaining a
// copy of this software and associated documentation files (the "Software"),
// to deal in the Software without restriction, including without limitation
// the rights to use, copy, modify, merge, publish, distribute, sublicense,
// and/or sell copies of the Software, and to permit persons to whom the
// Software is furnished to do so, subject to the following conditions:
//
// The above copyright notice and this permission notice shall be included
// in all copies or substantial portions of the Software.
//
// THE SOFTWARE IS PROVIDED "AS IS", WITHOUT WARRANTY OF ANY KIND, EXPRESS
// OR IMPLIED, INCLUDING BUT NOT LIMITED TO THE WARRANTIES OF MERCHANTABILITY,
// FITNESS FOR A PARTICULAR PURPOSE AND NONINFRINGEMENT. IN NO EVENT SHALL
// THE AUTHORS OR COPYRIGHT HOLDERS BE LIABLE FOR ANY CLAIM, DAMAGES OR OTHER
// LIABILITY, WHETHER IN AN ACTION OF CONTRACT, TORT OR OTHERWISE, ARISING
// FROM, OUT OF OR IN CONNECTION WITH THE SOFTWARE OR THE USE OR OTHER
// DEALINGS IN THE SOFTWARE.
//
// Description: Average solution fields during time-stepping.
//
///////////////////////////////////////////////////////////////////////////////

#ifndef NEKTAR_SOLVERUTILS_FILTERS_FILTERAVERAGEFIELDS_H
#define NEKTAR_SOLVERUTILS_FILTERS_FILTERAVERAGEFIELDS_H

#include <SolverUtils/Filters/Filter.h>

namespace Nektar
{
namespace SolverUtils
{
class FilterAverageFields : public Filter
{
public:
    friend class MemoryManager<FilterAverageFields>;

    /// Creates an instance of this class
    static FilterSharedPtr create(
        const LibUtilities::SessionReaderSharedPtr &pSession,
        const std::map<std::string, std::string> &pParams) {
        FilterSharedPtr p = MemoryManager<FilterAverageFields>
                                ::AllocateSharedPtr(pSession, pParams);
        return p;
    }

    ///Name of the class
    static std::string className;

<<<<<<< HEAD
        protected:
            virtual void v_Initialise(const Array<OneD, const MultiRegions::ExpListSharedPtr> &pFields, const NekDouble &time);
            virtual void v_Update(const Array<OneD, const MultiRegions::ExpListSharedPtr> &pFields, const NekDouble &time);
            virtual void v_Finalise(const Array<OneD, const MultiRegions::ExpListSharedPtr> &pFields, const NekDouble &time);
            virtual bool v_IsTimeDependent();
            
            virtual void v_AddExtraFields(const Array<OneD, const MultiRegions::ExpListSharedPtr> &pFields, const NekDouble &time)
            {
                // By default do not add any extra fields.
            }
            void OutputAvgField(const Array<OneD, const MultiRegions::ExpListSharedPtr> &pFields, int dump = -1);

            unsigned int       m_numAverages;
            unsigned int       m_outputFrequency;
            unsigned int       m_sampleFrequency;
            unsigned int       m_index;
            unsigned int       m_outputIndex;
            std::string        m_outputFile;
            LibUtilities::FieldIOSharedPtr m_fld;
            LibUtilities::FieldMetaDataMap m_avgFieldMetaData;
            std::vector<Array<OneD, NekDouble> > m_avgFields;
            std::vector<std::string>             m_variables;
        };
    }
=======
    SOLVER_UTILS_EXPORT FilterAverageFields(
        const LibUtilities::SessionReaderSharedPtr &pSession,
        const ParamMap &pParams);
    SOLVER_UTILS_EXPORT virtual ~FilterAverageFields();

protected:
    virtual void v_Initialise(
            const Array<OneD, const MultiRegions::ExpListSharedPtr> &pFields,
            const NekDouble &time);
    virtual void v_Update(
            const Array<OneD, const MultiRegions::ExpListSharedPtr> &pFields,
            const NekDouble &time);
    virtual void v_Finalise(
            const Array<OneD, const MultiRegions::ExpListSharedPtr> &pFields,
            const NekDouble &time);
    virtual bool v_IsTimeDependent();

    void OutputAvgField(
            const Array<OneD, const MultiRegions::ExpListSharedPtr> &pFields,
            int dump = -1);

private:
    unsigned int       m_numAverages;
    unsigned int       m_outputFrequency;
    unsigned int       m_sampleFrequency;
    unsigned int       m_index;
    unsigned int       m_outputIndex;
    std::string        m_outputFile;
    LibUtilities::FieldIOSharedPtr m_fld;
    LibUtilities::FieldMetaDataMap m_avgFieldMetaData;
    Array<OneD, Array<OneD, NekDouble> > m_avgFields;
};
}
>>>>>>> 910fe1b7
}

#endif /* NEKTAR_SOLVERUTILS_FILTERS_FILTERCHECKPOINT_H */<|MERGE_RESOLUTION|>--- conflicted
+++ resolved
@@ -59,36 +59,11 @@
     ///Name of the class
     static std::string className;
 
-<<<<<<< HEAD
-        protected:
-            virtual void v_Initialise(const Array<OneD, const MultiRegions::ExpListSharedPtr> &pFields, const NekDouble &time);
-            virtual void v_Update(const Array<OneD, const MultiRegions::ExpListSharedPtr> &pFields, const NekDouble &time);
-            virtual void v_Finalise(const Array<OneD, const MultiRegions::ExpListSharedPtr> &pFields, const NekDouble &time);
-            virtual bool v_IsTimeDependent();
-            
-            virtual void v_AddExtraFields(const Array<OneD, const MultiRegions::ExpListSharedPtr> &pFields, const NekDouble &time)
-            {
-                // By default do not add any extra fields.
-            }
-            void OutputAvgField(const Array<OneD, const MultiRegions::ExpListSharedPtr> &pFields, int dump = -1);
-
-            unsigned int       m_numAverages;
-            unsigned int       m_outputFrequency;
-            unsigned int       m_sampleFrequency;
-            unsigned int       m_index;
-            unsigned int       m_outputIndex;
-            std::string        m_outputFile;
-            LibUtilities::FieldIOSharedPtr m_fld;
-            LibUtilities::FieldMetaDataMap m_avgFieldMetaData;
-            std::vector<Array<OneD, NekDouble> > m_avgFields;
-            std::vector<std::string>             m_variables;
-        };
-    }
-=======
     SOLVER_UTILS_EXPORT FilterAverageFields(
         const LibUtilities::SessionReaderSharedPtr &pSession,
         const ParamMap &pParams);
     SOLVER_UTILS_EXPORT virtual ~FilterAverageFields();
+
 
 protected:
     virtual void v_Initialise(
@@ -101,12 +76,17 @@
             const Array<OneD, const MultiRegions::ExpListSharedPtr> &pFields,
             const NekDouble &time);
     virtual bool v_IsTimeDependent();
+    virtual void v_AddExtraFields(
+        const Array<OneD, const MultiRegions::ExpListSharedPtr> &pFields,
+        const NekDouble &time)
+    {
+        // By default do not add any extra fields.
+    }
 
     void OutputAvgField(
             const Array<OneD, const MultiRegions::ExpListSharedPtr> &pFields,
             int dump = -1);
 
-private:
     unsigned int       m_numAverages;
     unsigned int       m_outputFrequency;
     unsigned int       m_sampleFrequency;
@@ -115,10 +95,11 @@
     std::string        m_outputFile;
     LibUtilities::FieldIOSharedPtr m_fld;
     LibUtilities::FieldMetaDataMap m_avgFieldMetaData;
-    Array<OneD, Array<OneD, NekDouble> > m_avgFields;
+    std::vector<Array<OneD, NekDouble> > m_avgFields;
+    std::vector<std::string>             m_variables;
 };
+
 }
->>>>>>> 910fe1b7
 }
 
 #endif /* NEKTAR_SOLVERUTILS_FILTERS_FILTERCHECKPOINT_H */