///////////////////////////////////////////////////////////////////////////////
//
// File: ForcingAbsorption.cpp
//
// For more information, please see: http://www.nektar.info
//
// The MIT License
//
// Copyright (c) 2016 Kilian Lackhove
// Copyright (c) 2006 Division of Applied Mathematics, Brown University (USA),
// Department of Aeronautics, Imperial College London (UK), and Scientific
// Computing and Imaging Institute, University of Utah (USA).
//
// License for the specific language governing rights and limitations under
// Permission is hereby granted, free of charge, to any person obtaining a
// copy of this software and associated documentation files (the "Software"),
// to deal in the Software without restriction, including without limitation
// the rights to use, copy, modify, merge, publish, distribute, sublicense,
// and/or sell copies of the Software, and to permit persons to whom the
// Software is furnished to do so, subject to the following conditions:
//
// The above copyright notice and this permission notice shall be included
// in all copies or substantial portions of the Software.
//
// THE SOFTWARE IS PROVIDED "AS IS", WITHOUT WARRANTY OF ANY KIND, EXPRESS
// OR IMPLIED, INCLUDING BUT NOT LIMITED TO THE WARRANTIES OF MERCHANTABILITY,
// FITNESS FOR A PARTICULAR PURPOSE AND NONINFRINGEMENT. IN NO EVENT SHALL
// THE AUTHORS OR COPYRIGHT HOLDERS BE LIABLE FOR ANY CLAIM, DAMAGES OR OTHER
// LIABILITY, WHETHER IN AN ACTION OF CONTRACT, TORT OR OTHERWISE, ARISING
// FROM, OUT OF OR IN CONNECTION WITH THE SOFTWARE OR THE USE OR OTHER
// DEALINGS IN THE SOFTWARE.
//
// Description: Absorption layer forcing
//
///////////////////////////////////////////////////////////////////////////////

#include <SolverUtils/Forcing/ForcingAbsorption.h>

#include <LibUtilities/BasicUtils/Equation.h>
#include <LibUtilities/BasicUtils/ParseUtils.hpp>

using namespace std;

namespace Nektar
{
namespace SolverUtils
{

    std::string ForcingAbsorption::className = GetForcingFactory().
                                RegisterCreatorFunction("Absorption",
                                                        ForcingAbsorption::create,
                                                        "Forcing Absorption");

    ForcingAbsorption::ForcingAbsorption(const LibUtilities::SessionReaderSharedPtr& pSession)
            : Forcing(pSession),
              m_hasRefFlow(false),	
              m_hasRefFlowTime(false)
    {
    }

    void ForcingAbsorption::v_InitObject(
            const Array<OneD, MultiRegions::ExpListSharedPtr>& pFields,
            const unsigned int& pNumForcingFields,
            const TiXmlElement* pForce)
    {
        m_NumVariable = pNumForcingFields;
        int npts      = pFields[0]->GetTotPoints();

        CalcAbsorption(pFields, pForce);

        m_Forcing = Array<OneD, Array<OneD, NekDouble> >(m_NumVariable);
        for (int i = 0; i < m_NumVariable; ++i)
        {
<<<<<<< HEAD
            m_Forcing[i] = Array<OneD, NekDouble>(npts, 0.0);
=======
            s_FieldStr = m_session->GetVariable(i);
            ASSERTL0(m_session->DefinesFunction(funcName, s_FieldStr),
                     "Variable '" + s_FieldStr + "' not defined.");
            m_Absorption[i]  = Array<OneD, NekDouble> (npts, 0.0);
            m_Forcing[i] = Array<OneD, NekDouble> (npts, 0.0);
            GetFunction(pFields, m_session, funcName)->Evaluate(s_FieldStr, m_Absorption[i]);
>>>>>>> 56f554e3
        }

        const TiXmlElement* funcNameElmt = pForce->FirstChildElement("REFFLOW");
        if (funcNameElmt)
        {
            string funcName = funcNameElmt->GetText();
            ASSERTL0(m_session->DefinesFunction(funcName),
                     "Function '" + funcName + "' not defined.");
            m_Refflow = Array<OneD, Array<OneD, NekDouble> > (m_NumVariable);
            for (int i = 0; i < m_NumVariable; ++i)
            {
                std::string s_FieldStr = m_session->GetVariable(i);
                ASSERTL0(m_session->DefinesFunction(funcName, s_FieldStr),
                         "Variable '" + s_FieldStr + "' not defined.");
                m_Refflow[i] = Array<OneD, NekDouble> (npts, 0.0);
                GetFunction(pFields, m_session, funcName)->Evaluate(s_FieldStr, m_Refflow[i]);
            }
            m_hasRefFlow = true;
        }

        funcNameElmt = pForce->FirstChildElement("REFFLOWTIME");
        if (funcNameElmt)
        {
            m_funcNameTime = funcNameElmt->GetText();
            m_hasRefFlowTime = true;
        }
    }

    void ForcingAbsorption::CalcAbsorption(
        const Nektar::Array<Nektar::OneD, Nektar::MultiRegions::ExpListSharedPtr>
            &pFields,
        const TiXmlElement *pForce)
    {
        const TiXmlElement *funcNameElmt = pForce->FirstChildElement("COEFF");
        ASSERTL0(funcNameElmt,
                "Requires COEFF tag, specifying function "
                "name which prescribes absorption layer coefficient.");
        string funcName = funcNameElmt->GetText();
        ASSERTL0(m_session->DefinesFunction(funcName),
                "Function '" + funcName + "' not defined.");

        int npts = pFields[0]->GetTotPoints();

        m_Absorption = Array<OneD, Array<OneD, NekDouble> >(m_NumVariable);
        for (int i = 0; i < m_NumVariable; ++i)
        {
            m_Absorption[i] = Array<OneD, NekDouble>(npts, 0.0);
        }

        funcNameElmt = pForce->FirstChildElement("BOUNDARYREGIONS");
        if (funcNameElmt)
        {
            ASSERTL0(ParseUtils::GenerateOrderedVector(funcNameElmt->GetText(),
                                                    m_bRegions),
                    "Unable to process list of BOUNDARYREGIONS in Absorption "
                    "Forcing: " +
                        std::string(funcNameElmt->GetText()));

            // alter m_bRegions so that it contains the boundaryRegions of this rank
            std::vector<unsigned int>  localBRegions;
            SpatialDomains::BoundaryConditions bcs(m_session, pFields[0]->GetGraph());
            SpatialDomains::BoundaryRegionCollection regions = bcs.GetBoundaryRegions();
            SpatialDomains::BoundaryRegionCollection::iterator it1;
            int n = 0;
            for (it1 = regions.begin(); it1 != regions.end(); ++it1)
            {
                if (std::find(m_bRegions.begin(), m_bRegions.end(), it1->first) != m_bRegions.end())
                {
                    localBRegions.push_back(n);
                }
                n++;
            }
            m_bRegions = localBRegions;

            if (m_bRegions.size() == 0)
            {
                return;
            }

            std::vector<Array<OneD, const NekDouble> > points;

            Array<OneD, Array<OneD, NekDouble> > x(3);
            for (int i = 0; i < 3; i++)
            {
                x[i] = Array<OneD, NekDouble>(npts, 0.0);
            }
            pFields[0]->GetCoords(x[0], x[1], x[2]);
            for (int i = 0; i < 3; i++)
            {
                points.push_back(x[i]);
            }

            Array<OneD, NekDouble> t(npts, 0.0);
            points.push_back(t);

            Array<OneD, NekDouble> r(npts, 0.0);
            std::vector<unsigned int>::iterator it;
            std::vector<BPointPair> inPoints;
            Array<OneD, Array<OneD, NekDouble> > b(3);
            for (it = m_bRegions.begin(); it != m_bRegions.end(); ++it)
            {
                int bpts = pFields[0]->GetBndCondExpansions()[*it]->GetNpoints();
                for (int i = 0; i < 3; i++)
                {
                    b[i] = Array<OneD, NekDouble>(bpts, 0.0);
                }
                pFields[0]->GetBndCondExpansions()[*it]->GetCoords(
                    b[0], b[1], b[2]);
                for (int i = 0;
                    i < pFields[0]->GetBndCondExpansions()[*it]->GetNpoints();
                    ++i)
                {
                    inPoints.push_back(
                        BPointPair(BPoint(b[0][i], b[1][i], b[2][i]), i));
                }
            }
            m_rtree = MemoryManager<BRTree>::AllocateSharedPtr();
            m_rtree->insert(inPoints.begin(), inPoints.end());

            for (int i = 0; i < npts; ++i)
            {
                std::vector<BPointPair> result;
                BPoint sPoint(x[0][i], x[1][i], x[2][i]);
                m_rtree->query(bgi::nearest(sPoint, 1), std::back_inserter(result));
                r[i] = bg::distance(sPoint, result[0].first);
            }
            points.push_back(r);

            std::string s_FieldStr;
            for (int i = 0; i < m_NumVariable; ++i)
            {
                s_FieldStr = m_session->GetVariable(i);
                ASSERTL0(m_session->DefinesFunction(funcName, s_FieldStr),
                        "Variable '" + s_FieldStr + "' not defined.");

                LibUtilities::EquationSharedPtr ffunc =
                    m_session->GetFunction(funcName, s_FieldStr);
                ASSERTL0(ffunc->GetVlist() == "x y z t r",
                        "EVARS of " + funcName + " must be 'r'");

                ffunc->Evaluate(points, m_Absorption[i]);
            }
        }
        else
        {
            for (int i = 0; i < m_NumVariable; ++i)
            {
                std::string s_FieldStr = m_session->GetVariable(i);
                EvaluateFunction(
                    pFields, m_session, s_FieldStr, m_Absorption[i], funcName);
            }
        }
    }

    void ForcingAbsorption::v_Apply(
            const Array<OneD, MultiRegions::ExpListSharedPtr> &fields,
            const Array<OneD, Array<OneD, NekDouble> > &inarray,
            Array<OneD, Array<OneD, NekDouble> > &outarray,
            const NekDouble &time)
    {
        int nq = m_Forcing[0].num_elements();
       
        std::string s_FieldStr;
        Array<OneD, NekDouble> TimeScale(1);
        Array<OneD, Array<OneD, NekDouble> > RefflowScaled(m_NumVariable);

        if (m_hasRefFlow)
        {
            for (int i = 0; i < m_NumVariable; i++)
            {
                RefflowScaled[i] = Array<OneD, NekDouble> (nq);
                if (m_hasRefFlowTime)
                {
                    s_FieldStr = m_session->GetVariable(i);
                    EvaluateTimeFunction(m_session, s_FieldStr, TimeScale, m_funcNameTime, time);
                    Vmath::Smul(nq, TimeScale[0], m_Refflow[i],1,RefflowScaled[i],1);
                }
                else
                {
                    Vmath::Vcopy(nq, m_Refflow[i],1, RefflowScaled[i],1);
                }
                

                Vmath::Vsub(nq, inarray[i], 1,
                            RefflowScaled[i], 1, m_Forcing[i], 1);
                Vmath::Vmul(nq, m_Absorption[i], 1,
                            m_Forcing[i], 1, m_Forcing[i], 1);
                Vmath::Vadd(nq, m_Forcing[i], 1,
                            outarray[i], 1, outarray[i], 1);
            }
        }
        else
        {
            for (int i = 0; i < m_NumVariable; i++)
            {
                Vmath::Vmul(nq, m_Absorption[i], 1,
                            inarray[i], 1, m_Forcing[i], 1);
                Vmath::Vadd(nq, m_Forcing[i], 1,
                            outarray[i], 1, outarray[i], 1);
            }
        }
    }
        
}
}<|MERGE_RESOLUTION|>--- conflicted
+++ resolved
@@ -37,7 +37,7 @@
 #include <SolverUtils/Forcing/ForcingAbsorption.h>
 
 #include <LibUtilities/BasicUtils/Equation.h>
-#include <LibUtilities/BasicUtils/ParseUtils.hpp>
+#include <LibUtilities/BasicUtils/ParseUtils.h>
 
 using namespace std;
 
@@ -71,16 +71,7 @@
         m_Forcing = Array<OneD, Array<OneD, NekDouble> >(m_NumVariable);
         for (int i = 0; i < m_NumVariable; ++i)
         {
-<<<<<<< HEAD
             m_Forcing[i] = Array<OneD, NekDouble>(npts, 0.0);
-=======
-            s_FieldStr = m_session->GetVariable(i);
-            ASSERTL0(m_session->DefinesFunction(funcName, s_FieldStr),
-                     "Variable '" + s_FieldStr + "' not defined.");
-            m_Absorption[i]  = Array<OneD, NekDouble> (npts, 0.0);
-            m_Forcing[i] = Array<OneD, NekDouble> (npts, 0.0);
-            GetFunction(pFields, m_session, funcName)->Evaluate(s_FieldStr, m_Absorption[i]);
->>>>>>> 56f554e3
         }
 
         const TiXmlElement* funcNameElmt = pForce->FirstChildElement("REFFLOW");
@@ -133,7 +124,7 @@
         funcNameElmt = pForce->FirstChildElement("BOUNDARYREGIONS");
         if (funcNameElmt)
         {
-            ASSERTL0(ParseUtils::GenerateOrderedVector(funcNameElmt->GetText(),
+            ASSERTL0(ParseUtils::GenerateVector(funcNameElmt->GetText(),
                                                     m_bRegions),
                     "Unable to process list of BOUNDARYREGIONS in Absorption "
                     "Forcing: " +
@@ -229,8 +220,7 @@
             for (int i = 0; i < m_NumVariable; ++i)
             {
                 std::string s_FieldStr = m_session->GetVariable(i);
-                EvaluateFunction(
-                    pFields, m_session, s_FieldStr, m_Absorption[i], funcName);
+                GetFunction(pFields, m_session, funcName)->Evaluate(s_FieldStr, m_Absorption[i]);
             }
         }
     }
