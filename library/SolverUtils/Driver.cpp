--- conflicted
+++ resolved
@@ -137,20 +137,12 @@
                 break;
             case eTransientGrowth:
                 // forward timestepping
-<<<<<<< HEAD
-                m_session->SetTag("AdvectiveType","Linearised");
-=======
                 m_session->SetTag("AdvectiveType", "Linearised");
->>>>>>> 48d95096
                 m_equ[0] = GetEquationSystemFactory().CreateInstance(
                     vEquation, m_session, m_graph);
 
                 // backward timestepping
-<<<<<<< HEAD
-                m_session->SetTag("AdvectiveType","Adjoint");
-=======
                 m_session->SetTag("AdvectiveType", "Adjoint");
->>>>>>> 48d95096
                 m_equ[1] = GetEquationSystemFactory().CreateInstance(
                     vEquation, m_session, m_graph);
                 break;
