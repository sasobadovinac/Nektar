///////////////////////////////////////////////////////////////////////////////
//
// File: AdvectionWeakDG.cpp
//
// For more information, please see: http://www.nektar.info
//
// The MIT License
//
// Copyright (c) 2006 Division of Applied Mathematics, Brown University (USA),
// Department of Aeronautics, Imperial College London (UK), and Scientific
// Computing and Imaging Institute, University of Utah (USA).
//
// Permission is hereby granted, free of charge, to any person obtaining a
// copy of this software and associated documentation files (the "Software"),
// to deal in the Software without restriction, including without limitation
// the rights to use, copy, modify, merge, publish, distribute, sublicense,
// and/or sell copies of the Software, and to permit persons to whom the
// Software is furnished to do so, subject to the following conditions:
//
// The above copyright notice and this permission notice shall be included
// in all copies or substantial portions of the Software.
//
// THE SOFTWARE IS PROVIDED "AS IS", WITHOUT WARRANTY OF ANY KIND, EXPRESS
// OR IMPLIED, INCLUDING BUT NOT LIMITED TO THE WARRANTIES OF MERCHANTABILITY,
// FITNESS FOR A PARTICULAR PURPOSE AND NONINFRINGEMENT. IN NO EVENT SHALL
// THE AUTHORS OR COPYRIGHT HOLDERS BE LIABLE FOR ANY CLAIM, DAMAGES OR OTHER
// LIABILITY, WHETHER IN AN ACTION OF CONTRACT, TORT OR OTHERWISE, ARISING
// FROM, OUT OF OR IN CONNECTION WITH THE SOFTWARE OR THE USE OR OTHER
// DEALINGS IN THE SOFTWARE.
//
// Description: Weak DG advection class.
//
///////////////////////////////////////////////////////////////////////////////

#include <boost/core/ignore_unused.hpp>

#include <SolverUtils/Advection/AdvectionWeakDG.h>
#include <iostream>
#include <iomanip>

#include <LibUtilities/BasicUtils/Timer.h>

namespace Nektar
{
    namespace SolverUtils
    {
        std::string AdvectionWeakDG::type = GetAdvectionFactory().
            RegisterCreatorFunction("WeakDG", AdvectionWeakDG::create);

        AdvectionWeakDG::AdvectionWeakDG()
        {
        }

        /**
         * @brief Initialise AdvectionWeakDG objects and store them before
         * starting the time-stepping.
         *
         * @param pSession  Pointer to session reader.
         * @param pFields   Pointer to fields.
         */
        void AdvectionWeakDG::v_InitObject(
            LibUtilities::SessionReaderSharedPtr        pSession,
            Array<OneD, MultiRegions::ExpListSharedPtr> pFields)
        {
            Advection::v_InitObject(pSession, pFields);
        }

        /**
         * @brief Compute the advection term at each time-step using the
         * Discontinuous Galerkin approach (DG).
         *
         * @param nConvectiveFields   Number of fields.
         * @param fields              Pointer to fields.
         * @param advVel              Advection velocities.
         * @param inarray             Solution at the previous time-step.
         * @param outarray            Advection term to be passed at the
         *                            time integration class.
         */
        void AdvectionWeakDG::v_Advect(
            const int                                         nConvectiveFields,
            const Array<OneD, MultiRegions::ExpListSharedPtr> &fields,
            const Array<OneD, Array<OneD, NekDouble> >        &advVel,
            const Array<OneD, Array<OneD, NekDouble> >        &inarray,
                  Array<OneD, Array<OneD, NekDouble> >        &outarray,
            const NekDouble                                   &time,
            const Array<OneD, Array<OneD, NekDouble> >        &pFwd,
            const Array<OneD, Array<OneD, NekDouble> >        &pBwd)
        {
            boost::ignore_unused(advVel, time);
            size_t nCoeffs         = fields[0]->GetNcoeffs();

<<<<<<< HEAD
            int nPointsTot      = fields[0]->GetTotPoints();
            int nCoeffs         = fields[0]->GetNcoeffs();
            int nTracePointsTot = fields[0]->GetTrace()->GetTotPoints();
            int i, j;

            Array<OneD, Array<OneD, NekDouble> > tmp(nConvectiveFields);
            Array<OneD, Array<OneD, Array<OneD, NekDouble> > > fluxvector(
                nConvectiveFields);
=======
            Array<OneD, Array<OneD, NekDouble> > tmp{size_t(nConvectiveFields)};
            for (int i = 0; i < nConvectiveFields; ++i)
            {
                tmp[i] = Array<OneD, NekDouble> {nCoeffs, 0.0};
            }

            AdvectionWeakDG::v_AdvectCoeffs(
                nConvectiveFields, fields, advVel, inarray, tmp, time,
                pFwd, pBwd);

            for (int i = 0; i < nConvectiveFields; ++i)
            {
                fields[i]->BwdTrans(tmp[i], outarray[i]);
            }
        }

        void AdvectionWeakDG::v_AdvectCoeffs(
            const int                                         nConvectiveFields,
            const Array<OneD, MultiRegions::ExpListSharedPtr> &fields,
            const Array<OneD, Array<OneD, NekDouble> >        &advVel,
            const Array<OneD, Array<OneD, NekDouble> >        &inarray,
                  Array<OneD, Array<OneD, NekDouble> >        &outarray,
            const NekDouble                                   &time,
            const Array<OneD, Array<OneD, NekDouble> >        &pFwd,
            const Array<OneD, Array<OneD, NekDouble> >        &pBwd)
        {
            size_t nPointsTot      = fields[0]->GetTotPoints();
            size_t nCoeffs         = fields[0]->GetNcoeffs();
            size_t nTracePointsTot = fields[0]->GetTrace()->GetTotPoints();
>>>>>>> f6a50853

            Array<OneD, Array<OneD, Array<OneD, NekDouble> > >
                fluxvector(nConvectiveFields);
            // Allocate storage for flux vector F(u).
            for (int i = 0; i < nConvectiveFields; ++i)
            {
                fluxvector[i] =
                    Array<OneD, Array<OneD, NekDouble> > {size_t(m_spaceDim)};
                for (int j = 0; j < m_spaceDim; ++j)
                {
                    fluxvector[i][j] = Array<OneD, NekDouble> {nPointsTot};
                }
            }

<<<<<<< HEAD
            ASSERTL1(m_riemann,
                     "Riemann solver must be provided for AdvectionWeakDG.");

LibUtilities::Timer timer;
timer.Start();
            m_fluxVector(inarray, fluxvector);
timer.Stop();
timer.AccumulateRegion("m_fluxVector");
=======
            v_AdvectVolumeFlux(nConvectiveFields, fields, advVel,inarray,
                                fluxvector, time);
>>>>>>> f6a50853

timer.Start();
            // Get the advection part (without numerical flux)
            for (int i = 0; i < nConvectiveFields; ++i)
            {
                Vmath::Fill(outarray[i].size(), 0.0, outarray[i], 1);
                fields[i]->IProductWRTDerivBase(fluxvector[i], outarray[i]);
            }

            Array<OneD, Array<OneD, NekDouble> >
                numflux{size_t(nConvectiveFields)};

            for (int i = 0; i < nConvectiveFields; ++i)
            {
                numflux[i] = Array<OneD, NekDouble> {nTracePointsTot, 0.0};
            }

            v_AdvectTraceFlux(nConvectiveFields, fields, advVel, inarray,
                                numflux,time, pFwd, pBwd);

            for (int i = 0; i < nConvectiveFields; ++i)
            {
                Vmath::Neg                      (nCoeffs, outarray[i], 1);
                fields[i]->AddTraceIntegral     (numflux[i], outarray[i]);
                fields[i]->MultiplyByElmtInvMass(outarray[i], outarray[i]);
            }
<<<<<<< HEAD
timer.Stop();
timer.AccumulateRegion("IProductWRTDerivBase");
=======
        }

        void AdvectionWeakDG::v_AdvectTraceFlux(
            const int                                         nConvectiveFields,
            const Array<OneD, MultiRegions::ExpListSharedPtr> &fields,
            const Array<OneD, Array<OneD, NekDouble>>         &advVel,
            const Array<OneD, Array<OneD, NekDouble>>         &inarray,
                  Array<OneD, Array<OneD, NekDouble>>         &TraceFlux,
            const NekDouble                                   &time,
            const Array<OneD, Array<OneD, NekDouble>>         &pFwd,
            const Array<OneD, Array<OneD, NekDouble>>         &pBwd)
        {
            boost::ignore_unused(advVel, time);
            int nTracePointsTot = fields[0]->GetTrace()->GetTotPoints();

            ASSERTL1(m_riemann,
                "Riemann solver must be provided for AdvectionWeakDG.");
>>>>>>> f6a50853

            // Store forwards/backwards space along trace space
            Array<OneD, Array<OneD, NekDouble>> Fwd(nConvectiveFields);
            Array<OneD, Array<OneD, NekDouble>> Bwd(nConvectiveFields);

            if (pFwd == NullNekDoubleArrayofArray ||
                pBwd == NullNekDoubleArrayofArray)
            {
                for (int i = 0; i < nConvectiveFields; ++i)
                {
                    Fwd[i] = Array<OneD, NekDouble>(nTracePointsTot, 0.0);
                    Bwd[i] = Array<OneD, NekDouble>(nTracePointsTot, 0.0);
                    fields[i]->GetFwdBwdTracePhys(inarray[i], Fwd[i], Bwd[i]);
                }
            }
            else
            {
                for (int i = 0; i < nConvectiveFields; ++i)
                {
                    Fwd[i] = pFwd[i];
                    Bwd[i] = pBwd[i];
                }
            }
<<<<<<< HEAD
timer.Start();
            m_riemann->Solve(m_spaceDim, Fwd, Bwd, numflux);
timer.Stop();
timer.AccumulateRegion("m_riemann");

            // Evaulate <\phi, \hat{F}\cdot n> - OutField[i]
            for(i = 0; i < nConvectiveFields; ++i)
            {
                Vmath::Neg                      (nCoeffs, tmp[i], 1);
timer.Start();
                fields[i]->AddTraceIntegral     (numflux[i], tmp[i]);
timer.Stop();
timer.AccumulateRegion("AddTraceIntegral");
timer.Start();
                fields[i]->MultiplyByElmtInvMass(tmp[i], tmp[i]);
timer.Stop();
timer.AccumulateRegion("MultiplyByElmtInvMass");
timer.Start();
                fields[i]->BwdTrans             (tmp[i], outarray[i]);
timer.Stop();
timer.AccumulateRegion("BwdTrans");
            }
=======

            m_riemann->Solve(m_spaceDim, Fwd, Bwd, TraceFlux);
>>>>>>> f6a50853
        }
    }//end of namespace SolverUtils
}//end of namespace Nektar<|MERGE_RESOLUTION|>--- conflicted
+++ resolved
@@ -89,16 +89,6 @@
             boost::ignore_unused(advVel, time);
             size_t nCoeffs         = fields[0]->GetNcoeffs();
 
-<<<<<<< HEAD
-            int nPointsTot      = fields[0]->GetTotPoints();
-            int nCoeffs         = fields[0]->GetNcoeffs();
-            int nTracePointsTot = fields[0]->GetTrace()->GetTotPoints();
-            int i, j;
-
-            Array<OneD, Array<OneD, NekDouble> > tmp(nConvectiveFields);
-            Array<OneD, Array<OneD, Array<OneD, NekDouble> > > fluxvector(
-                nConvectiveFields);
-=======
             Array<OneD, Array<OneD, NekDouble> > tmp{size_t(nConvectiveFields)};
             for (int i = 0; i < nConvectiveFields; ++i)
             {
@@ -108,11 +98,16 @@
             AdvectionWeakDG::v_AdvectCoeffs(
                 nConvectiveFields, fields, advVel, inarray, tmp, time,
                 pFwd, pBwd);
-
+// why was this broken in many loops over convective fields?
+// this is terrible for locality
+LibUtilities::Timer timer;
+timer.Start();
             for (int i = 0; i < nConvectiveFields; ++i)
             {
                 fields[i]->BwdTrans(tmp[i], outarray[i]);
             }
+timer.Stop();
+timer.AccumulateRegion("BwdTrans");
         }
 
         void AdvectionWeakDG::v_AdvectCoeffs(
@@ -128,7 +123,6 @@
             size_t nPointsTot      = fields[0]->GetTotPoints();
             size_t nCoeffs         = fields[0]->GetNcoeffs();
             size_t nTracePointsTot = fields[0]->GetTrace()->GetTotPoints();
->>>>>>> f6a50853
 
             Array<OneD, Array<OneD, Array<OneD, NekDouble> > >
                 fluxvector(nConvectiveFields);
@@ -143,19 +137,13 @@
                 }
             }
 
-<<<<<<< HEAD
-            ASSERTL1(m_riemann,
-                     "Riemann solver must be provided for AdvectionWeakDG.");
-
 LibUtilities::Timer timer;
 timer.Start();
-            m_fluxVector(inarray, fluxvector);
+            v_AdvectVolumeFlux(nConvectiveFields, fields, advVel, inarray,
+                                fluxvector, time);
 timer.Stop();
 timer.AccumulateRegion("m_fluxVector");
-=======
-            v_AdvectVolumeFlux(nConvectiveFields, fields, advVel,inarray,
-                                fluxvector, time);
->>>>>>> f6a50853
+
 
 timer.Start();
             // Get the advection part (without numerical flux)
@@ -164,6 +152,8 @@
                 Vmath::Fill(outarray[i].size(), 0.0, outarray[i], 1);
                 fields[i]->IProductWRTDerivBase(fluxvector[i], outarray[i]);
             }
+timer.Stop();
+timer.AccumulateRegion("IProductWRTDerivBase");
 
             Array<OneD, Array<OneD, NekDouble> >
                 numflux{size_t(nConvectiveFields)};
@@ -179,13 +169,16 @@
             for (int i = 0; i < nConvectiveFields; ++i)
             {
                 Vmath::Neg                      (nCoeffs, outarray[i], 1);
+timer.Start();
                 fields[i]->AddTraceIntegral     (numflux[i], outarray[i]);
+timer.Stop();
+timer.AccumulateRegion("AddTraceIntegral");
+timer.Stop();
+timer.AccumulateRegion("MultiplyByElmtInvMass");
+timer.Start();
                 fields[i]->MultiplyByElmtInvMass(outarray[i], outarray[i]);
             }
-<<<<<<< HEAD
-timer.Stop();
-timer.AccumulateRegion("IProductWRTDerivBase");
-=======
+
         }
 
         void AdvectionWeakDG::v_AdvectTraceFlux(
@@ -203,7 +196,6 @@
 
             ASSERTL1(m_riemann,
                 "Riemann solver must be provided for AdvectionWeakDG.");
->>>>>>> f6a50853
 
             // Store forwards/backwards space along trace space
             Array<OneD, Array<OneD, NekDouble>> Fwd(nConvectiveFields);
@@ -227,33 +219,13 @@
                     Bwd[i] = pBwd[i];
                 }
             }
-<<<<<<< HEAD
-timer.Start();
-            m_riemann->Solve(m_spaceDim, Fwd, Bwd, numflux);
+
+LibUtilities::Timer timer;
+timer.Start();
+            m_riemann->Solve(m_spaceDim, Fwd, Bwd, TraceFlux);
 timer.Stop();
 timer.AccumulateRegion("m_riemann");
 
-            // Evaulate <\phi, \hat{F}\cdot n> - OutField[i]
-            for(i = 0; i < nConvectiveFields; ++i)
-            {
-                Vmath::Neg                      (nCoeffs, tmp[i], 1);
-timer.Start();
-                fields[i]->AddTraceIntegral     (numflux[i], tmp[i]);
-timer.Stop();
-timer.AccumulateRegion("AddTraceIntegral");
-timer.Start();
-                fields[i]->MultiplyByElmtInvMass(tmp[i], tmp[i]);
-timer.Stop();
-timer.AccumulateRegion("MultiplyByElmtInvMass");
-timer.Start();
-                fields[i]->BwdTrans             (tmp[i], outarray[i]);
-timer.Stop();
-timer.AccumulateRegion("BwdTrans");
-            }
-=======
-
-            m_riemann->Solve(m_spaceDim, Fwd, Bwd, TraceFlux);
->>>>>>> f6a50853
         }
     }//end of namespace SolverUtils
 }//end of namespace Nektar