--- conflicted
+++ resolved
@@ -166,33 +166,10 @@
                     fluxvector[i][j] = Array<OneD, NekDouble>(nPointsTot,0.0);
                 }
             }
-<<<<<<< HEAD
-#ifdef CFS_DEBUGMODE
-        if(2!=m_DebugVolTraceSwitch)
-        {
-#endif
-            v_AdvectVolumeFlux(nConvectiveFields,fields,advVel,inarray,fluxvector,time);
-#ifdef CFS_DEBUGMODE
-        }
-#endif
-
-            // for(int nd=0;nd<m_spaceDim;nd++)
-            // {
-            //     for(int i=0;i<nPointsTot;i++)
-            //     {
-            //         for(int nv=0;nv<nConvectiveFields;nv++)
-            //         {
-            //             cout << " fluxvector["<<nv<<"]["<<nd<<"]["<<i<<"]= "<<fluxvector[nv][nd][i]<<endl;
-            //         }
-            //         cout <<endl;
-            //     }
-            // }            
-=======
 
             v_AdvectVolumeFlux(nConvectiveFields,fields,advVel,inarray,
                                 fluxvector,time);
 
->>>>>>> e3ab1ac6
             // Get the advection part (without numerical flux)
             for(int i = 0; i < nConvectiveFields; ++i)
             {
