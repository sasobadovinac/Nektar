///////////////////////////////////////////////////////////////////////////////
//
// File: AdvectionWeakDG.cpp
//
// For more information, please see: http://www.nektar.info
//
// The MIT License
//
// Copyright (c) 2006 Division of Applied Mathematics, Brown University (USA),
// Department of Aeronautics, Imperial College London (UK), and Scientific
// Computing and Imaging Institute, University of Utah (USA).
//
// Permission is hereby granted, free of charge, to any person obtaining a
// copy of this software and associated documentation files (the "Software"),
// to deal in the Software without restriction, including without limitation
// the rights to use, copy, modify, merge, publish, distribute, sublicense,
// and/or sell copies of the Software, and to permit persons to whom the
// Software is furnished to do so, subject to the following conditions:
//
// The above copyright notice and this permission notice shall be included
// in all copies or substantial portions of the Software.
//
// THE SOFTWARE IS PROVIDED "AS IS", WITHOUT WARRANTY OF ANY KIND, EXPRESS
// OR IMPLIED, INCLUDING BUT NOT LIMITED TO THE WARRANTIES OF MERCHANTABILITY,
// FITNESS FOR A PARTICULAR PURPOSE AND NONINFRINGEMENT. IN NO EVENT SHALL
// THE AUTHORS OR COPYRIGHT HOLDERS BE LIABLE FOR ANY CLAIM, DAMAGES OR OTHER
// LIABILITY, WHETHER IN AN ACTION OF CONTRACT, TORT OR OTHERWISE, ARISING
// FROM, OUT OF OR IN CONNECTION WITH THE SOFTWARE OR THE USE OR OTHER
// DEALINGS IN THE SOFTWARE.
//
// Description: Weak DG advection class.
//
///////////////////////////////////////////////////////////////////////////////

#include <boost/core/ignore_unused.hpp>

#include <SolverUtils/Advection/AdvectionWeakDG.h>
#include <iostream>
#include <iomanip>

#include <LibUtilities/BasicUtils/Timer.h>

namespace Nektar
{
    namespace SolverUtils
    {
        std::string AdvectionWeakDG::type = GetAdvectionFactory().
            RegisterCreatorFunction("WeakDG", AdvectionWeakDG::create);

        AdvectionWeakDG::AdvectionWeakDG()
        {
        }

        /**
         * @brief Initialise AdvectionWeakDG objects and store them before
         * starting the time-stepping.
         *
         * @param pSession  Pointer to session reader.
         * @param pFields   Pointer to fields.
         */
        void AdvectionWeakDG::v_InitObject(
            LibUtilities::SessionReaderSharedPtr        pSession,
            Array<OneD, MultiRegions::ExpListSharedPtr> pFields)
        {
            Advection::v_InitObject(pSession, pFields);
        }

        /**
         * @brief Compute the advection term at each time-step using the
         * Discontinuous Galerkin approach (DG).
         *
         * @param nConvectiveFields   Number of fields.
         * @param fields              Pointer to fields.
         * @param advVel              Advection velocities.
         * @param inarray             Solution at the previous time-step.
         * @param outarray            Advection term to be passed at the
         *                            time integration class.
         */
        void AdvectionWeakDG::v_Advect(
            const int                                         nConvectiveFields,
            const Array<OneD, MultiRegions::ExpListSharedPtr> &fields,
            const Array<OneD, Array<OneD, NekDouble> >        &advVel,
            const Array<OneD, Array<OneD, NekDouble> >        &inarray,
                  Array<OneD, Array<OneD, NekDouble> >        &outarray,
            const NekDouble                                   &time,
            const Array<OneD, Array<OneD, NekDouble> >        &pFwd,
            const Array<OneD, Array<OneD, NekDouble> >        &pBwd)
        {
            boost::ignore_unused(advVel, time);
            size_t nCoeffs         = fields[0]->GetNcoeffs();

            Array<OneD, Array<OneD, NekDouble> > tmp{size_t(nConvectiveFields)};
            for (int i = 0; i < nConvectiveFields; ++i)
            {
                tmp[i] = Array<OneD, NekDouble> {nCoeffs, 0.0};
            }

            AdvectionWeakDG::v_AdvectCoeffs(
                nConvectiveFields, fields, advVel, inarray, tmp, time,
                pFwd, pBwd);

            // why was this broken in many loops over convective fields?
            // this is terrible for locality
            LibUtilities::Timer timer;
            timer.Start();
            for (int i = 0; i < nConvectiveFields; ++i)
            {
                fields[i]->BwdTrans(tmp[i], outarray[i]);
            }
            timer.Stop();
            timer.AccumulateRegion("BwdTrans");
        }

        void AdvectionWeakDG::v_AdvectCoeffs(
            const int                                         nConvectiveFields,
            const Array<OneD, MultiRegions::ExpListSharedPtr> &fields,
            const Array<OneD, Array<OneD, NekDouble> >        &advVel,
            const Array<OneD, Array<OneD, NekDouble> >        &inarray,
                  Array<OneD, Array<OneD, NekDouble> >        &outarray,
            const NekDouble                                   &time,
            const Array<OneD, Array<OneD, NekDouble> >        &pFwd,
            const Array<OneD, Array<OneD, NekDouble> >        &pBwd)
        {
            size_t nPointsTot      = fields[0]->GetTotPoints();
            size_t nCoeffs         = fields[0]->GetNcoeffs();
            size_t nTracePointsTot = fields[0]->GetTrace()->GetTotPoints();

            Array<OneD, Array<OneD, Array<OneD, NekDouble> > >
                fluxvector(nConvectiveFields);
            // Allocate storage for flux vector F(u).
            for (int i = 0; i < nConvectiveFields; ++i)
            {
                fluxvector[i] =
                    Array<OneD, Array<OneD, NekDouble> > {size_t(m_spaceDim)};
                for (int j = 0; j < m_spaceDim; ++j)
                {
                    fluxvector[i][j] = Array<OneD, NekDouble> {nPointsTot};
                }
            }

            LibUtilities::Timer timer;
            timer.Start();
            v_AdvectVolumeFlux(nConvectiveFields, fields, advVel, inarray,
                                fluxvector, time);
            timer.Stop();
            timer.AccumulateRegion("m_fluxVector");


            timer.Start();
            // Get the advection part (without numerical flux)
            for (int i = 0; i < nConvectiveFields; ++i)
            {
                Vmath::Fill(outarray[i].size(), 0.0, outarray[i], 1);
                fields[i]->IProductWRTDerivBase(fluxvector[i], outarray[i]);
            }
            timer.Stop();
            timer.AccumulateRegion("IProductWRTDerivBase");

            Array<OneD, Array<OneD, NekDouble> >
                numflux{size_t(nConvectiveFields)};

            for (int i = 0; i < nConvectiveFields; ++i)
            {
                numflux[i] = Array<OneD, NekDouble> {nTracePointsTot, 0.0};
            }

            v_AdvectTraceFlux(nConvectiveFields, fields, advVel, inarray,
                numflux, time, pFwd, pBwd);

            for (int i = 0; i < nConvectiveFields; ++i)
            {
                Vmath::Neg                      (nCoeffs, outarray[i], 1);

                timer.Start();
                fields[i]->AddTraceIntegral     (numflux[i], outarray[i]);
<<<<<<< HEAD
                // Comment out below for the GLM implementation
=======
                timer.Stop();
                timer.AccumulateRegion("AddTraceIntegral");

                timer.Start();
>>>>>>> 2fc8fb9f
                fields[i]->MultiplyByElmtInvMass(outarray[i], outarray[i]);
                timer.Stop();
                timer.AccumulateRegion("MultiplyByElmtInvMass");
            }

        }

        void AdvectionWeakDG::v_AdvectTraceFlux(
            const int                                         nConvectiveFields,
            const Array<OneD, MultiRegions::ExpListSharedPtr> &fields,
            const Array<OneD, Array<OneD, NekDouble>>         &advVel,
            const Array<OneD, Array<OneD, NekDouble>>         &inarray,
                  Array<OneD, Array<OneD, NekDouble>>         &TraceFlux,
            const NekDouble                                   &time,
            const Array<OneD, Array<OneD, NekDouble>>         &pFwd,
            const Array<OneD, Array<OneD, NekDouble>>         &pBwd)
        {
            boost::ignore_unused(advVel, time);
            int nTracePointsTot = fields[0]->GetTrace()->GetTotPoints();

            ASSERTL1(m_riemann,
                "Riemann solver must be provided for AdvectionWeakDG.");

            // Store forwards/backwards space along trace space
            Array<OneD, Array<OneD, NekDouble>> Fwd(nConvectiveFields);
            Array<OneD, Array<OneD, NekDouble>> Bwd(nConvectiveFields);

            if (pFwd == NullNekDoubleArrayofArray ||
                pBwd == NullNekDoubleArrayofArray)
            {
                for (int i = 0; i < nConvectiveFields; ++i)
                {
                    Fwd[i] = Array<OneD, NekDouble>(nTracePointsTot, 0.0);
                    Bwd[i] = Array<OneD, NekDouble>(nTracePointsTot, 0.0);
                    fields[i]->GetFwdBwdTracePhys(inarray[i], Fwd[i], Bwd[i]);
                }
            }
            else
            {
                for (int i = 0; i < nConvectiveFields; ++i)
                {
                    Fwd[i] = pFwd[i];
                    Bwd[i] = pBwd[i];
                }
            }

            LibUtilities::Timer timer;
            timer.Start();
            m_riemann->Solve(m_spaceDim, Fwd, Bwd, TraceFlux);
            timer.Stop();
            timer.AccumulateRegion("m_riemann");

        }
    }//end of namespace SolverUtils
}//end of namespace Nektar<|MERGE_RESOLUTION|>--- conflicted
+++ resolved
@@ -173,14 +173,10 @@
 
                 timer.Start();
                 fields[i]->AddTraceIntegral     (numflux[i], outarray[i]);
-<<<<<<< HEAD
-                // Comment out below for the GLM implementation
-=======
                 timer.Stop();
                 timer.AccumulateRegion("AddTraceIntegral");
 
                 timer.Start();
->>>>>>> 2fc8fb9f
                 fields[i]->MultiplyByElmtInvMass(outarray[i], outarray[i]);
                 timer.Stop();
                 timer.AccumulateRegion("MultiplyByElmtInvMass");
