--- conflicted
+++ resolved
@@ -117,24 +117,14 @@
 
             // why was this broken in many loops over convective fields?
             // this is terrible for locality
-<<<<<<< HEAD
             LibUtilities::Timer timer2;
             timer2.Start();
-=======
-
-            timer.Start();
->>>>>>> fedf5314
             for (int i = 0; i < nConvectiveFields; ++i)
             {
                 fields[i]->BwdTrans(tmp[i], outarray[i]);
             }
-<<<<<<< HEAD
             timer2.Stop();
             timer2.AccumulateRegion("AdvWeakDG:_BwdTrans",1);
-=======
-            timer.Stop();
-            timer.AccumulateRegion("AdvWeakDG:_BwdTrans",10);
->>>>>>> fedf5314
             timer1.Stop();
             timer1.AccumulateRegion("AdvWeakDG:All",10);
         }
@@ -203,7 +193,6 @@
                 timer.Start();
                 fields[i]->AddTraceIntegral     (numflux[i], outarray[i]);
                 timer.Stop();
-<<<<<<< HEAD
                 timer.AccumulateRegion("AdvWeakDG:_AddTraceIntegral",1);
             }
 
@@ -211,17 +200,6 @@
             timer1.AccumulateRegion("AdvWeakDG: Coeff All");
         }
 
-=======
-                timer.AccumulateRegion("AdvWeakDG:_AddTraceIntegral",10);
-
-                timer.Start();
-                fields[i]->MultiplyByElmtInvMass(outarray[i], outarray[i]);
-                timer.Stop();
-                timer.AccumulateRegion("AdvWeakDG:_MultiplyByElmtInvMass",10);
-            }
-	}
-        
->>>>>>> fedf5314
         void AdvectionWeakDG::v_AdvectTraceFlux(
             const int                                         nConvectiveFields,
             const Array<OneD, MultiRegions::ExpListSharedPtr> &fields,
