///////////////////////////////////////////////////////////////////////////////
//
// File: Advection.cpp
//
// For more information, please see: http://www.nektar.info
//
// The MIT License
//
// Copyright (c) 2006 Division of Applied Mathematics, Brown University (USA),
// Department of Aeronautics, Imperial College London (UK), and Scientific
// Computing and Imaging Institute, University of Utah (USA).
//
// Permission is hereby granted, free of charge, to any person obtaining a
// copy of this software and associated documentation files (the "Software"),
// to deal in the Software without restriction, including without limitation
// the rights to use, copy, modify, merge, publish, distribute, sublicense,
// and/or sell copies of the Software, and to permit persons to whom the
// Software is furnished to do so, subject to the following conditions:
//
// The above copyright notice and this permission notice shall be included
// in all copies or substantial portions of the Software.
//
// THE SOFTWARE IS PROVIDED "AS IS", WITHOUT WARRANTY OF ANY KIND, EXPRESS
// OR IMPLIED, INCLUDING BUT NOT LIMITED TO THE WARRANTIES OF MERCHANTABILITY,
// FITNESS FOR A PARTICULAR PURPOSE AND NONINFRINGEMENT. IN NO EVENT SHALL
// THE AUTHORS OR COPYRIGHT HOLDERS BE LIABLE FOR ANY CLAIM, DAMAGES OR OTHER
// LIABILITY, WHETHER IN AN ACTION OF CONTRACT, TORT OR OTHERWISE, ARISING
// FROM, OUT OF OR IN CONNECTION WITH THE SOFTWARE OR THE USE OR OTHER
// DEALINGS IN THE SOFTWARE.
//
// Description: Abstract base class for advection.
//
///////////////////////////////////////////////////////////////////////////////

#include <boost/core/ignore_unused.hpp>

#include <SolverUtils/Advection/Advection.h>

namespace Nektar
{
namespace SolverUtils
{

/**
 * @returns The advection factory.
 */
AdvectionFactory& GetAdvectionFactory()
{
    static AdvectionFactory instance;
    return instance;
}


/**
 * @param   pSession            Session configuration data.
 * @param   pFields             Array of ExpList objects.
 */
void Advection::InitObject(
    const LibUtilities::SessionReaderSharedPtr        pSession,
    Array<OneD, MultiRegions::ExpListSharedPtr>       pFields)
{
    v_InitObject(pSession, pFields);
}


/**
 * @param   nConvectiveFields   Number of velocity components.
 * @param   pFields             Expansion lists for scalar fields.
 * @param   pAdvVel             Advection velocity.
 * @param   pInarray            Scalar data to advect.
 * @param   pOutarray           Advected scalar data.
 * @param   pTime               Simulation time.
 */
void Advection::Advect(
    const int                                          nConvectiveFields,
    const Array<OneD, MultiRegions::ExpListSharedPtr> &pFields,
    const Array<OneD, Array<OneD, NekDouble> >        &pAdvVel,
    const Array<OneD, Array<OneD, NekDouble> >        &pInarray,
    Array<OneD, Array<OneD, NekDouble> >              &pOutarray,
    const NekDouble                                   &pTime,
    const Array<OneD, Array<OneD, NekDouble> >        &pFwd,
    const Array<OneD, Array<OneD, NekDouble> >        &pBwd)
{
    v_Advect(nConvectiveFields, pFields, pAdvVel, pInarray,
            pOutarray, pTime, pFwd, pBwd);
}

<<<<<<< HEAD
template<typename DataType, typename TypeNekBlkMatSharedPtr>
void Advection::AddTraceJacToMat(
        const int                                           nConvectiveFields,
        const int                                           nSpaceDim,
        const Array<OneD, MultiRegions::ExpListSharedPtr>   &pFields,
        const Array<OneD, TypeNekBlkMatSharedPtr>           &TracePntJacCons,
        Array<OneD, Array<OneD, TypeNekBlkMatSharedPtr> >   &gmtxarray,
        const Array<OneD, TypeNekBlkMatSharedPtr>           &TracePntJacGrad        ,
        const Array<OneD, Array<OneD, DataType> >           &TracePntJacGradSign    )
{
    MultiRegions::ExpListSharedPtr tracelist = pFields[0]->GetTrace();
    std::shared_ptr<LocalRegions::ExpansionVector> traceExp= tracelist->GetExp();
    int ntotTrac            = (*traceExp).size();
    int nTracePnts          = tracelist->GetTotPoints();
    int nTracPnt,nTracCoef;

    DNekMatSharedPtr tmp2Add;
    Array<OneD, DataType>    MatData0;
    Array<OneD, NekDouble>    MatData1;
    Array<OneD, NekDouble>    MatData2;

    Array<OneD, DNekMatSharedPtr>  TraceJacFwd(ntotTrac);
    Array<OneD, DNekMatSharedPtr>  TraceJacBwd(ntotTrac);

    for(int  nelmt = 0; nelmt < ntotTrac; nelmt++)
    {
        nTracCoef           = (*traceExp)[nelmt]->GetNcoeffs();
        nTracPnt            = (*traceExp)[nelmt]->GetTotPoints();
        TraceJacFwd[nelmt]    =MemoryManager<DNekMat>
                            ::AllocateSharedPtr(nTracCoef, nTracPnt,0.0);
        TraceJacBwd[nelmt]    =MemoryManager<DNekMat>
                            ::AllocateSharedPtr(nTracCoef, nTracPnt,0.0);
    }

    std::shared_ptr<LocalRegions::ExpansionVector> fieldExp= pFields[0]->GetExp();
    int ntotElmt            = (*fieldExp).size();
    int nElmtPnt,nElmtCoef;

    Array<OneD, DNekMatSharedPtr>  ElmtJacQuad(ntotElmt);
    Array<OneD, DNekMatSharedPtr>  ElmtJacCoef(ntotElmt);

    Array<OneD, NekDouble> SymmMatData;
    
    for(int  nelmt = 0; nelmt < ntotElmt; nelmt++)
    {
        nElmtCoef          = (*fieldExp)[nelmt]->GetNcoeffs();
        nElmtPnt           = (*fieldExp)[nelmt]->GetTotPoints();
        
        ElmtJacQuad[nelmt]    =MemoryManager<DNekMat>
                            ::AllocateSharedPtr(nElmtCoef, nElmtPnt,0.0);
        ElmtJacCoef[nelmt]    =MemoryManager<DNekMat>
                            ::AllocateSharedPtr(nElmtCoef, nElmtCoef,0.0);
    }

    bool TracePntJacGradflag = true;

    Array<OneD, Array<OneD, DataType> > TraceJacConsSign(2);
    for(int i = 0; i < 2; i++)
    {
        TraceJacConsSign[i] =   Array<OneD, DataType>(nTracePnts,1.0);
    }

    if(0==TracePntJacGrad.num_elements())
    {
        TracePntJacGradflag = false;
    }

    for(int m = 0; m < nConvectiveFields; m++)
    {
        for(int n = 0; n < nConvectiveFields; n++)
        {
            // ElmtJacCons to set 0
            for(int  nelmt = 0; nelmt < ntotElmt; nelmt++)
            {
                (*ElmtJacCoef[nelmt]) =  0.0;
                (*ElmtJacQuad[nelmt]) =  0.0;
            }

            if(TracePntJacGradflag)
            {
                // TODO: only 1 BJac is stored here because BJac = - FJac
                for(int ndir = 0; ndir < nSpaceDim; ndir++)
                {
                    // ElmtJacGrad to set 0
                    for(int  nelmt = 0; nelmt < ntotElmt; nelmt++)
                    {
                        (*ElmtJacQuad[nelmt]) =  0.0;
                    }
                    int ngrad = n*nSpaceDim+ndir;
                    
                    CalcJacobTraceInteg(pFields,m,ngrad,TracePntJacGrad,TracePntJacGradSign,TraceJacFwd,TraceJacBwd);
                    pFields[0]->AddTraceJacToElmtJac(TraceJacFwd,TraceJacBwd,ElmtJacQuad);
                    //TODO:: 3 directions together to lower down cost
                    pFields[0]->AddRightIPTPhysDerivBase(ndir,ElmtJacQuad,ElmtJacCoef);
                }
                for(int  nelmt = 0; nelmt < ntotElmt; nelmt++)
                {
                    nElmtCoef          = (*fieldExp)[nelmt]->GetNcoeffs();
                    if(SymmMatData.num_elements()<nElmtCoef)
                    {
                        SymmMatData = Array<OneD, NekDouble> (nElmtCoef*nElmtCoef);
                    }
                    MatData1 =  ElmtJacCoef[nelmt]->GetPtr();
                    for(int i=0;i<nElmtCoef;i++)
                    {
                        Vmath::Vcopy(nElmtCoef,&MatData1[i*nElmtCoef],1,&SymmMatData[i],nElmtCoef);
                    }
                    Vmath::Vadd(nElmtCoef*nElmtCoef,SymmMatData,1,MatData1,1,MatData1,1);
                    // Vmath::Smul(nElmtCoef*nElmtCoef,0.5,MatData1,1,MatData1,1);
                }
            }

            CalcJacobTraceInteg(pFields,m,n,TracePntJacCons, TraceJacConsSign,TraceJacFwd,TraceJacBwd);
            //TODO: To modify CalcJacobTraceInteg&AddTraceJacToElmtJac to Bwd after Fwd not at the same time
            pFields[0]->AddTraceJacToElmtJac(TraceJacFwd, TraceJacBwd,ElmtJacQuad);
            //TODO: To check whether it is ok to reuse ElmtJacQuad as output
            pFields[0]->AddRightIPTBaseMatrix(ElmtJacQuad,ElmtJacCoef);

            // add ElmtJacCons to gmtxarray[m][n]
            for(int  nelmt = 0; nelmt < ntotElmt; nelmt++)
            {
                tmp2Add         = ElmtJacCoef[nelmt];
                MatData0        = gmtxarray[m][n]->GetBlock(nelmt,nelmt)->GetPtr();
                MatData1        = tmp2Add->GetPtr();
                for(int i=0;i<MatData0.num_elements();i++)
                {
                    MatData0[i] += DataType(MatData1[i]);
                }

                // Vmath::Vadd(MatData0.num_elements(),MatData0,1,MatData1,1,MatData0,1);
                // (*tmpGmtx)      = (*tmpGmtx)  +   (*tmp2Add);
            }
        }
    }
}

template SOLVER_UTILS_EXPORT void Advection::AddTraceJacToMat( 
        const int                                           nConvectiveFields,
        const int                                           nSpaceDim,
        const Array<OneD, MultiRegions::ExpListSharedPtr>   &pFields,
        const Array<OneD, DNekBlkMatSharedPtr>              &TracePntJacCons,
        Array<OneD, Array<OneD, DNekBlkMatSharedPtr> >      &gmtxarray,
        const Array<OneD, DNekBlkMatSharedPtr>              &TracePntJacGrad        ,
        const Array<OneD, Array<OneD, NekDouble> >          &TracePntJacGradSign    );
template SOLVER_UTILS_EXPORT void Advection::AddTraceJacToMat( 
        const int                                           nConvectiveFields,
        const int                                           nSpaceDim,
        const Array<OneD, MultiRegions::ExpListSharedPtr>   &pFields,
        const Array<OneD, SNekBlkMatSharedPtr>              &TracePntJacCons,
        Array<OneD, Array<OneD, SNekBlkMatSharedPtr> >      &gmtxarray,
        const Array<OneD, SNekBlkMatSharedPtr>              &TracePntJacGrad        ,
        const Array<OneD, Array<OneD, NekSingle> >          &TracePntJacGradSign    );


// TODO: To change it into one by one
template<typename DataType, typename TypeNekBlkMatSharedPtr>
void Advection::CalcJacobTraceInteg(
    const Array<OneD, MultiRegions::ExpListSharedPtr>   &pFields,
    const int                                             m,
    const int                                             n,
    const Array<OneD, const TypeNekBlkMatSharedPtr>       & PntJac,
    const Array<OneD, const Array<OneD, DataType> >       & PntJacSign,
    Array<OneD, DNekMatSharedPtr>                         & TraceJacFwd,
    Array<OneD, DNekMatSharedPtr>                         & TraceJacBwd)
{
    MultiRegions::ExpListSharedPtr tracelist = pFields[0]->GetTrace();
    std::shared_ptr<LocalRegions::ExpansionVector> traceExp= tracelist->GetExp();
    int ntotTrac            = (*traceExp).size();
    int nTracPnt,nTracCoef,noffset,pntoffset;

    Array<OneD, int > tracepnts(ntotTrac);
    Array<OneD, Array<OneD, NekDouble> > JacFwd(ntotTrac);
    Array<OneD, Array<OneD, NekDouble> > JacBwd(ntotTrac);

    for(int  nelmt = 0; nelmt < ntotTrac; nelmt++)
    {
        nTracPnt            = (*traceExp)[nelmt]->GetTotPoints();
        tracepnts[nelmt]     =   nTracPnt;

        JacFwd[nelmt]     =Array<OneD, NekDouble>(nTracPnt,0.0);
        JacBwd[nelmt]     =Array<OneD, NekDouble>(nTracPnt,0.0);
    }

    // DNekMatSharedPtr FtmpMat,BtmpMat;
    DataType ftmp,btmp;
    for(int  nelmt = 0; nelmt < ntotTrac; nelmt++)
    {
        nTracPnt            =   tracepnts[nelmt];
        noffset             =   tracelist->GetPhys_Offset(nelmt);
        for(int npnt = 0; npnt < nTracPnt; npnt++)
        {
            pntoffset = noffset+npnt;
            ftmp                    =   (*PntJac[0]->GetBlock(pntoffset,pntoffset))(m,n);
            JacFwd[nelmt][npnt]     =   NekDouble(PntJacSign[0][pntoffset]*ftmp);

            btmp                    =   (*PntJac[1]->GetBlock(pntoffset,pntoffset))(m,n);
            JacBwd[nelmt][npnt]     =   NekDouble(PntJacSign[1][pntoffset]*btmp);
        }
    }
    tracelist->GetDiagMatIpwrtBase(JacFwd,TraceJacFwd);
    tracelist->GetDiagMatIpwrtBase(JacBwd,TraceJacBwd);
}

// Check if the function is supported
// To notice, the const pFwd and pBwd are not initialized, need to be
// initialized in children class
=======

>>>>>>> 244f4842
void Advection::v_AdvectVolumeFlux(
    const int nConvectiveFields,
    const Array<OneD, MultiRegions::ExpListSharedPtr> &pFields,
    const Array<OneD, Array<OneD, NekDouble>>         &pAdvVel,
    const Array<OneD, Array<OneD, NekDouble>>         &pInarray,
    TensorOfArray3D<NekDouble>                        &pVolumeFlux,
    const NekDouble                                   &pTime)
{
    boost::ignore_unused(nConvectiveFields, pFields, pAdvVel, pInarray,
                        pVolumeFlux, pTime);
    ASSERTL0(false, "Not defined for AdvectVolumeFlux.");
}

/**
 * @brief calculate the advection flux in the cell the trace  integration
 */
void Advection::v_AdvectTraceFlux(
    const int nConvectiveFields,
    const Array<OneD, MultiRegions::ExpListSharedPtr> &pFields,
    const Array<OneD, Array<OneD, NekDouble>>         &pAdvVel,
    const Array<OneD, Array<OneD, NekDouble>>         &pInarray,
    Array<OneD, Array<OneD, NekDouble>>               &pTraceFlux,
    const NekDouble                                   &pTime,
    const Array<OneD, Array<OneD, NekDouble>>         &pFwd,
    const Array<OneD, Array<OneD, NekDouble>>         &pBwd)
{
    boost::ignore_unused(nConvectiveFields, pFields, pAdvVel, pInarray,
                        pTraceFlux, pTime, pFwd, pBwd);
    ASSERTL0(false, "Not defined for AdvectTraceFlux.");
}

/**
 * @brief Similar with Advection::Advect(): calculate the advection flux
 * The difference is in the outarray:
 *  it is the coefficients of basis for AdvectCoeffs()
 *  it is the physics on quadrature points for Advect()
 *
 * @param   nConvectiveFields   Number of velocity components.
 * @param   pFields             Expansion lists for scalar fields.
 * @param   pAdvVel             Advection velocity.
 * @param   pInarray            Scalar data to advect.
 * @param   pOutarray           Advected scalar data.
 * @param   pTime               Simulation time.
 */
void Advection::AdvectCoeffs(
    const int                                          nConvectiveFields,
    const Array<OneD, MultiRegions::ExpListSharedPtr> &pFields,
    const Array<OneD, Array<OneD, NekDouble> >        &pAdvVel,
    const Array<OneD, Array<OneD, NekDouble> >        &pInarray,
    Array<OneD, Array<OneD, NekDouble> >              &pOutarray,
    const NekDouble                                   &pTime,
    const Array<OneD, Array<OneD, NekDouble> >        &pFwd,
    const Array<OneD, Array<OneD, NekDouble> >        &pBwd)
{
    v_AdvectCoeffs(nConvectiveFields, pFields, pAdvVel, pInarray,
                   pOutarray, pTime, pFwd, pBwd);
}

/**
 * This function should be overridden in derived classes to initialise the
 * specific advection data members. However, this base class function should
 * be called as the first statement of the overridden function to ensure the
 * base class is correctly initialised in order.
 *
 * @param   pSession            Session information.
 * @param   pFields             Expansion lists for scalar fields.
 */
void Advection::v_InitObject(
    const LibUtilities::SessionReaderSharedPtr        pSession,
    Array<OneD, MultiRegions::ExpListSharedPtr>       pFields)
{
    m_spaceDim = pFields[0]->GetCoordim(0);

    if (pSession->DefinesSolverInfo("HOMOGENEOUS"))
    {
        std::string HomoStr = pSession->GetSolverInfo("HOMOGENEOUS");
        if (HomoStr == "HOMOGENEOUS1D" || HomoStr == "Homogeneous1D" ||
            HomoStr == "1D"            || HomoStr == "Homo1D" ||
            HomoStr == "HOMOGENEOUS2D" || HomoStr == "Homogeneous2D" ||
            HomoStr == "2D"            || HomoStr == "Homo2D")
        {
            m_spaceDim++;
        }
        else
        {
            NEKERROR(ErrorUtil::efatal,
                     "Only 1D homogeneous dimension supported.");
        }
    }
}


/**
 *
 */
void Advection::v_SetBaseFlow(
        const Array<OneD, Array<OneD, NekDouble> >        &inarray,
        const Array<OneD, MultiRegions::ExpListSharedPtr> &fields)
{
    boost::ignore_unused(inarray, fields);
    NEKERROR(ErrorUtil::efatal,
            "A baseflow is not appropriate for this advection type.");
}

<<<<<<< HEAD
void Advection::v_Advect_coeff(
        const int nConvectiveFields,
        const Array<OneD, MultiRegions::ExpListSharedPtr> &fields,
        const Array<OneD, Array<OneD, NekDouble> >        &advVel,
        const Array<OneD, Array<OneD, NekDouble> >        &inarray,
              Array<OneD, Array<OneD, NekDouble> >        &outarray,
        const NekDouble                                   &time,
        const Array<OneD, Array<OneD, NekDouble> > &pFwd,
        const Array<OneD, Array<OneD, NekDouble> > &pBwd)
        {
            ASSERTL0(false, "v_Advect_coeff no defined");
        }

#ifdef DEMO_IMPLICITSOLVER_JFNK_COEFF
    void Advection::v_NumCalRiemFluxJac( 
        const int                                          nConvectiveFields,
        const Array<OneD, MultiRegions::ExpListSharedPtr> &fields,
        const Array<OneD, Array<OneD, NekDouble> >        &AdvVel,
        const Array<OneD, Array<OneD, NekDouble> >        &inarray,
        const Array<OneD, Array<OneD, NekDouble> >        &pFwd,
        const Array<OneD, Array<OneD, NekDouble> >        &pBwd,
        DNekBlkMatSharedPtr &FJac,
        DNekBlkMatSharedPtr &BJac)
        {
            ASSERTL0(false, "v_NumCalRiemFluxJac no defined");
        }

    void Advection::v_AddVolumJacToMat( 
        const Array<OneD, MultiRegions::ExpListSharedPtr>                       &pFields,
        const int                                                               &nConvectiveFields,
        const Array<OneD, const Array<OneD,  Array<OneD, 
              Array<OneD,  Array<OneD,  NekDouble> > > > >                      &ElmtJacArray,
        Array<OneD, Array<OneD, DNekBlkMatSharedPtr> >                          &gmtxarray)
    {
        ASSERTL0(false,"v_AddVolumJacToMat NOT SPECIFIED");
        return;
    }

    void Advection::v_AddVolumJacToMat( 
        const Array<OneD, MultiRegions::ExpListSharedPtr>                       &pFields,
        const int                                                               &nConvectiveFields,
        const Array<OneD, const Array<OneD,  Array<OneD, 
              Array<OneD,  Array<OneD,  NekDouble> > > > >                      &ElmtJacArray,
        Array<OneD, Array<OneD, SNekBlkMatSharedPtr> >                          &gmtxarray)
    {
        ASSERTL0(false,"v_AddVolumJacToMat NOT SPECIFIED");
        return;
    }

    void Advection::CalcTraceJac(
        const int                                          nConvectiveFields,
        const Array<OneD, MultiRegions::ExpListSharedPtr> &fields,
        const Array<OneD, Array<OneD, NekDouble> >        &AdvVel,
        const Array<OneD, Array<OneD, NekDouble> >        &inarray,
        const Array<OneD, Array<OneD, NekDouble> >        &pFwd,
        const Array<OneD, Array<OneD, NekDouble> >        &pBwd,
        DNekBlkMatSharedPtr &FJac,
        DNekBlkMatSharedPtr &BJac)
    {
        // int nPointsTot      = fields[0]->GetTotPoints();
        // int nCoeffs         = fields[0]->GetNcoeffs();
        int nTracePointsTot = fields[0]->GetTrace()->GetTotPoints();
        
        // Store forwards/backwards space along trace space
        Array<OneD, Array<OneD, NekDouble> > Fwd    (nConvectiveFields);
        Array<OneD, Array<OneD, NekDouble> > Bwd    (nConvectiveFields);

        if (pFwd == NullNekDoubleArrayofArray ||
            pBwd == NullNekDoubleArrayofArray)
        {
            for(int i = 0; i < nConvectiveFields; ++i)
            {
                Fwd[i]     = Array<OneD, NekDouble>(nTracePointsTot, 0.0);
                Bwd[i]     = Array<OneD, NekDouble>(nTracePointsTot, 0.0);
                fields[i]->GetFwdBwdTracePhys(inarray[i], Fwd[i], Bwd[i]);
            }
        }
        else
        {
            for(int i = 0; i < nConvectiveFields; ++i)
            {
                Fwd[i]     = pFwd[i];
                Bwd[i]     = pBwd[i];
            }
        }

        ASSERTL1(m_riemann,
                    "Riemann solver must be provided for AdvectionWeakDG.");
    
        m_riemann->CalcFluxJacobian(m_spaceDim, Fwd, Bwd, FJac,BJac);
    }


    void Advection::Cout1DArrayBlkMat(Array<OneD, DNekBlkMatSharedPtr> &gmtxarray,const unsigned int nwidthcolm)
    {
        int nvar1 = gmtxarray.num_elements();

        
        for(int i = 0; i < nvar1; i++)
        {
            cout<<endl<<"£$£$£$£$£$£$££$£$£$$$£$££$$£$££$£$$££££$$£$£$£$£$£$£$££$£$$"<<endl<< "Cout2DArrayBlkMat i= "<<i<<endl;
            CoutBlkMat(gmtxarray[i],nwidthcolm);
        }
    }
    
    
    void Advection::Cout2DArrayBlkMat(Array<OneD, Array<OneD, DNekBlkMatSharedPtr> > &gmtxarray,const unsigned int nwidthcolm)
    {
        int nvar1 = gmtxarray.num_elements();
        int nvar2 = gmtxarray[0].num_elements();

        
        for(int i = 0; i < nvar1; i++)
        {
            for(int j = 0; j < nvar2; j++)
            {
                cout<<endl<<"£$£$£$£$£$£$££$£$£$$$£$££$$£$££$£$$££££$$£$£$£$£$£$£$££$£$$"<<endl<< "Cout2DArrayBlkMat i= "<<i<<" j=  "<<j<<endl;
                CoutBlkMat(gmtxarray[i][j],nwidthcolm);
            }
        }
    }
    
    void Advection::CoutBlkMat(DNekBlkMatSharedPtr &gmtx,const unsigned int nwidthcolm)
    {
        DNekMatSharedPtr    loc_matNvar;

        Array<OneD, unsigned int> rowSizes;
        Array<OneD, unsigned int> colSizes;
        gmtx->GetBlockSizes(rowSizes,colSizes);

        int nelmts  = rowSizes.num_elements();
        
        // int noffset = 0;
        for(int i = 0; i < nelmts; ++i)
        {
            loc_matNvar =   gmtx->GetBlock(i,i);
            std::cout   <<std::endl<<"*********************************"<<std::endl<<"element :   "<<i<<std::endl;
            CoutStandardMat(loc_matNvar,nwidthcolm);
        }
        return;
    }

    void Advection::Cout1DArrayStdMat(Array<OneD, DNekMatSharedPtr> &gmtxarray,const unsigned int nwidthcolm)
    {
        int nvar1 = gmtxarray.num_elements();

        
        for(int i = 0; i < nvar1; i++)
        {
            cout<<endl<<"£$£$£$£$£$£$££$£$£$$$£$££$$£$££$£$$££££$$£$£$£$£$£$£$££$£$$"<<endl<< "Cout2DArrayBlkMat i= "<<i<<endl;
            CoutStandardMat(gmtxarray[i],nwidthcolm);
        }
    }

    void Advection::Cout2DArrayStdMat(Array<OneD, Array<OneD, DNekMatSharedPtr> > &gmtxarray,const unsigned int nwidthcolm)
    {
        int nvar1 = gmtxarray.num_elements();
        int nvar2 = gmtxarray[0].num_elements();

        
        for(int i = 0; i < nvar1; i++)
        {
            for(int j = 0; j < nvar2; j++)
            {
                cout<<endl<<"£$£$£$£$£$£$££$£$£$$$£$££$$£$££$£$$££££$$£$£$£$£$£$£$££$£$$"<<endl<< "Cout2DArrayBlkMat i= "<<i<<" j=  "<<j<<endl;
                CoutStandardMat(gmtxarray[i][j],nwidthcolm);
            }
        }
    }

    void Advection::CoutStandardMat(DNekMatSharedPtr &loc_matNvar,const unsigned int nwidthcolm)
    {
        int nrows = loc_matNvar->GetRows();
        int ncols = loc_matNvar->GetColumns();
        NekDouble tmp=0.0;
        std::cout   <<"ROW="<<std::setw(3)<<-1<<" ";
        for(int k = 0; k < ncols; k++)
        {
            std::cout   <<"   COL="<<std::setw(nwidthcolm-7)<<k;
        }
        std::cout   << endl;

        for(int j = 0; j < nrows; j++)
        {
            std::cout   <<"ROW="<<std::setw(3)<<j<<" ";
            for(int k = 0; k < ncols; k++)
            {
                tmp =   (*loc_matNvar)(j,k);
                std::cout   <<std::scientific<<std::setw(nwidthcolm)<<std::setprecision(nwidthcolm-8)<<tmp;
            }
            std::cout   << endl;
        }
    }

#endif

=======
void Advection::v_AdvectCoeffs(
    const int nConvectiveFields,
    const Array<OneD, MultiRegions::ExpListSharedPtr> &fields,
    const Array<OneD, Array<OneD, NekDouble> >        &advVel,
    const Array<OneD, Array<OneD, NekDouble> >        &inarray,
    Array<OneD, Array<OneD, NekDouble> >              &outarray,
    const NekDouble                                   &time,
    const Array<OneD, Array<OneD, NekDouble> >        &pFwd,
    const Array<OneD, Array<OneD, NekDouble> >        &pBwd)
{
    boost::ignore_unused(nConvectiveFields, fields, advVel, inarray, outarray,
                        time, pFwd, pBwd);
    ASSERTL0(false, "v_AdvectCoeffs not defined");
}
>>>>>>> 244f4842
}
}<|MERGE_RESOLUTION|>--- conflicted
+++ resolved
@@ -85,7 +85,6 @@
             pOutarray, pTime, pFwd, pBwd);
 }
 
-<<<<<<< HEAD
 template<typename DataType, typename TypeNekBlkMatSharedPtr>
 void Advection::AddTraceJacToMat(
         const int                                           nConvectiveFields,
@@ -148,7 +147,7 @@
         TraceJacConsSign[i] =   Array<OneD, DataType>(nTracePnts,1.0);
     }
 
-    if(0==TracePntJacGrad.num_elements())
+    if(0==TracePntJacGrad.size())
     {
         TracePntJacGradflag = false;
     }
@@ -184,7 +183,7 @@
                 for(int  nelmt = 0; nelmt < ntotElmt; nelmt++)
                 {
                     nElmtCoef          = (*fieldExp)[nelmt]->GetNcoeffs();
-                    if(SymmMatData.num_elements()<nElmtCoef)
+                    if(SymmMatData.size()<nElmtCoef)
                     {
                         SymmMatData = Array<OneD, NekDouble> (nElmtCoef*nElmtCoef);
                     }
@@ -210,12 +209,12 @@
                 tmp2Add         = ElmtJacCoef[nelmt];
                 MatData0        = gmtxarray[m][n]->GetBlock(nelmt,nelmt)->GetPtr();
                 MatData1        = tmp2Add->GetPtr();
-                for(int i=0;i<MatData0.num_elements();i++)
+                for(int i=0;i<MatData0.size();i++)
                 {
                     MatData0[i] += DataType(MatData1[i]);
                 }
 
-                // Vmath::Vadd(MatData0.num_elements(),MatData0,1,MatData1,1,MatData0,1);
+                // Vmath::Vadd(MatData0.size(),MatData0,1,MatData1,1,MatData0,1);
                 // (*tmpGmtx)      = (*tmpGmtx)  +   (*tmp2Add);
             }
         }
@@ -254,7 +253,7 @@
     MultiRegions::ExpListSharedPtr tracelist = pFields[0]->GetTrace();
     std::shared_ptr<LocalRegions::ExpansionVector> traceExp= tracelist->GetExp();
     int ntotTrac            = (*traceExp).size();
-    int nTracPnt,nTracCoef,noffset,pntoffset;
+    int nTracPnt,noffset,pntoffset;
 
     Array<OneD, int > tracepnts(ntotTrac);
     Array<OneD, Array<OneD, NekDouble> > JacFwd(ntotTrac);
@@ -289,12 +288,7 @@
     tracelist->GetDiagMatIpwrtBase(JacBwd,TraceJacBwd);
 }
 
-// Check if the function is supported
-// To notice, the const pFwd and pBwd are not initialized, need to be
-// initialized in children class
-=======
-
->>>>>>> 244f4842
+
 void Advection::v_AdvectVolumeFlux(
     const int nConvectiveFields,
     const Array<OneD, MultiRegions::ExpListSharedPtr> &pFields,
@@ -399,22 +393,22 @@
             "A baseflow is not appropriate for this advection type.");
 }
 
-<<<<<<< HEAD
-void Advection::v_Advect_coeff(
-        const int nConvectiveFields,
-        const Array<OneD, MultiRegions::ExpListSharedPtr> &fields,
-        const Array<OneD, Array<OneD, NekDouble> >        &advVel,
-        const Array<OneD, Array<OneD, NekDouble> >        &inarray,
-              Array<OneD, Array<OneD, NekDouble> >        &outarray,
-        const NekDouble                                   &time,
-        const Array<OneD, Array<OneD, NekDouble> > &pFwd,
-        const Array<OneD, Array<OneD, NekDouble> > &pBwd)
-        {
-            ASSERTL0(false, "v_Advect_coeff no defined");
-        }
-
-#ifdef DEMO_IMPLICITSOLVER_JFNK_COEFF
-    void Advection::v_NumCalRiemFluxJac( 
+void Advection::v_AdvectCoeffs(
+    const int nConvectiveFields,
+    const Array<OneD, MultiRegions::ExpListSharedPtr> &fields,
+    const Array<OneD, Array<OneD, NekDouble> >        &advVel,
+    const Array<OneD, Array<OneD, NekDouble> >        &inarray,
+    Array<OneD, Array<OneD, NekDouble> >              &outarray,
+    const NekDouble                                   &time,
+    const Array<OneD, Array<OneD, NekDouble> >        &pFwd,
+    const Array<OneD, Array<OneD, NekDouble> >        &pBwd)
+{
+    boost::ignore_unused(nConvectiveFields, fields, advVel, inarray, outarray,
+                        time, pFwd, pBwd);
+    ASSERTL0(false, "v_AdvectCoeffs not defined");
+}
+
+void Advection::v_NumCalRiemFluxJac( 
         const int                                          nConvectiveFields,
         const Array<OneD, MultiRegions::ExpListSharedPtr> &fields,
         const Array<OneD, Array<OneD, NekDouble> >        &AdvVel,
@@ -423,28 +417,32 @@
         const Array<OneD, Array<OneD, NekDouble> >        &pBwd,
         DNekBlkMatSharedPtr &FJac,
         DNekBlkMatSharedPtr &BJac)
-        {
-            ASSERTL0(false, "v_NumCalRiemFluxJac no defined");
-        }
-
-    void Advection::v_AddVolumJacToMat( 
-        const Array<OneD, MultiRegions::ExpListSharedPtr>                       &pFields,
-        const int                                                               &nConvectiveFields,
-        const Array<OneD, const Array<OneD,  Array<OneD, 
-              Array<OneD,  Array<OneD,  NekDouble> > > > >                      &ElmtJacArray,
-        Array<OneD, Array<OneD, DNekBlkMatSharedPtr> >                          &gmtxarray)
-    {
-        ASSERTL0(false,"v_AddVolumJacToMat NOT SPECIFIED");
-        return;
-    }
-
-    void Advection::v_AddVolumJacToMat( 
-        const Array<OneD, MultiRegions::ExpListSharedPtr>                       &pFields,
-        const int                                                               &nConvectiveFields,
-        const Array<OneD, const Array<OneD,  Array<OneD, 
-              Array<OneD,  Array<OneD,  NekDouble> > > > >                      &ElmtJacArray,
-        Array<OneD, Array<OneD, SNekBlkMatSharedPtr> >                          &gmtxarray)
-    {
+{
+    boost::ignore_unused(nConvectiveFields, fields, AdvVel, inarray,  pFwd, pBwd,
+                         FJac,BJac);
+    ASSERTL0(false, "v_NumCalRiemFluxJac no defined");
+}
+
+void Advection::v_AddVolumJacToMat( 
+        const Array<OneD, MultiRegions::ExpListSharedPtr>     &pFields,
+        const int                                             &nConvectiveFields,
+        const Array<OneD, const Array<OneD,  Array<OneD,
+        Array<OneD,  Array<OneD,  NekDouble> > > > >          &ElmtJacArray,
+        Array<OneD, Array<OneD, DNekBlkMatSharedPtr> >        &gmtxarray)
+{
+    boost::ignore_unused(pFields,nConvectiveFields, ElmtJacArray,gmtxarray);
+    ASSERTL0(false,"v_AddVolumJacToMat NOT SPECIFIED");
+    return;
+}
+
+void Advection::v_AddVolumJacToMat( 
+        const Array<OneD, MultiRegions::ExpListSharedPtr>     &pFields,
+        const int                                             &nConvectiveFields,
+        const Array<OneD, const Array<OneD,  Array<OneD,
+        Array<OneD,  Array<OneD,  NekDouble> > > > >          &ElmtJacArray,
+        Array<OneD, Array<OneD, SNekBlkMatSharedPtr> >        &gmtxarray)
+    {
+        boost::ignore_unused(pFields,nConvectiveFields,ElmtJacArray,gmtxarray);
         ASSERTL0(false,"v_AddVolumJacToMat NOT SPECIFIED");
         return;
     }
@@ -459,6 +457,7 @@
         DNekBlkMatSharedPtr &FJac,
         DNekBlkMatSharedPtr &BJac)
     {
+        boost::ignore_unused(AdvVel);
         // int nPointsTot      = fields[0]->GetTotPoints();
         // int nCoeffs         = fields[0]->GetNcoeffs();
         int nTracePointsTot = fields[0]->GetTrace()->GetTotPoints();
@@ -495,12 +494,12 @@
 
     void Advection::Cout1DArrayBlkMat(Array<OneD, DNekBlkMatSharedPtr> &gmtxarray,const unsigned int nwidthcolm)
     {
-        int nvar1 = gmtxarray.num_elements();
+        int nvar1 = gmtxarray.size();
 
         
         for(int i = 0; i < nvar1; i++)
         {
-            cout<<endl<<"£$£$£$£$£$£$££$£$£$$$£$££$$£$££$£$$££££$$£$£$£$£$£$£$££$£$$"<<endl<< "Cout2DArrayBlkMat i= "<<i<<endl;
+            std::cout<<std::endl<<"£$£$£$£$£$£$££$£$£$$$£$££$$£$££$£$$££££$$£$£$£$£$£$£$££$£$$"<<std::endl<< "Cout2DArrayBlkMat i= "<<i<<std::endl;
             CoutBlkMat(gmtxarray[i],nwidthcolm);
         }
     }
@@ -508,15 +507,14 @@
     
     void Advection::Cout2DArrayBlkMat(Array<OneD, Array<OneD, DNekBlkMatSharedPtr> > &gmtxarray,const unsigned int nwidthcolm)
     {
-        int nvar1 = gmtxarray.num_elements();
-        int nvar2 = gmtxarray[0].num_elements();
-
-        
+        int nvar1 = gmtxarray.size();
+        int nvar2 = gmtxarray[0].size();
+
         for(int i = 0; i < nvar1; i++)
         {
             for(int j = 0; j < nvar2; j++)
             {
-                cout<<endl<<"£$£$£$£$£$£$££$£$£$$$£$££$$£$££$£$$££££$$£$£$£$£$£$£$££$£$$"<<endl<< "Cout2DArrayBlkMat i= "<<i<<" j=  "<<j<<endl;
+                std::cout<<std::endl<<"£$£$£$£$£$£$££$£$£$$$£$££$$£$££$£$$££££$$£$£$£$£$£$£$££$£$$"<<std::endl<< "Cout2DArrayBlkMat i= "<<i<<" j=  "<<j<<std::endl;
                 CoutBlkMat(gmtxarray[i][j],nwidthcolm);
             }
         }
@@ -530,7 +528,7 @@
         Array<OneD, unsigned int> colSizes;
         gmtx->GetBlockSizes(rowSizes,colSizes);
 
-        int nelmts  = rowSizes.num_elements();
+        int nelmts  = rowSizes.size();
         
         // int noffset = 0;
         for(int i = 0; i < nelmts; ++i)
@@ -544,27 +542,27 @@
 
     void Advection::Cout1DArrayStdMat(Array<OneD, DNekMatSharedPtr> &gmtxarray,const unsigned int nwidthcolm)
     {
-        int nvar1 = gmtxarray.num_elements();
+        int nvar1 = gmtxarray.size();
 
         
         for(int i = 0; i < nvar1; i++)
         {
-            cout<<endl<<"£$£$£$£$£$£$££$£$£$$$£$££$$£$££$£$$££££$$£$£$£$£$£$£$££$£$$"<<endl<< "Cout2DArrayBlkMat i= "<<i<<endl;
+            std::cout<<std::endl<<"£$£$£$£$£$£$££$£$£$$$£$££$$£$££$£$$££££$$£$£$£$£$£$£$££$£$$"<<std::endl<< "Cout2DArrayBlkMat i= "<<i<<std::endl;
             CoutStandardMat(gmtxarray[i],nwidthcolm);
         }
     }
 
     void Advection::Cout2DArrayStdMat(Array<OneD, Array<OneD, DNekMatSharedPtr> > &gmtxarray,const unsigned int nwidthcolm)
     {
-        int nvar1 = gmtxarray.num_elements();
-        int nvar2 = gmtxarray[0].num_elements();
+        int nvar1 = gmtxarray.size();
+        int nvar2 = gmtxarray[0].size();
 
         
         for(int i = 0; i < nvar1; i++)
         {
             for(int j = 0; j < nvar2; j++)
             {
-                cout<<endl<<"£$£$£$£$£$£$££$£$£$$$£$££$$£$££$£$$££££$$£$£$£$£$£$£$££$£$$"<<endl<< "Cout2DArrayBlkMat i= "<<i<<" j=  "<<j<<endl;
+                std::cout<<std::endl<<"£$£$£$£$£$£$££$£$£$$$£$££$$£$££$£$$££££$$£$£$£$£$£$£$££$£$$"<<std::endl<< "Cout2DArrayBlkMat i= "<<i<<" j=  "<<j<<std::endl;
                 CoutStandardMat(gmtxarray[i][j],nwidthcolm);
             }
         }
@@ -580,7 +578,7 @@
         {
             std::cout   <<"   COL="<<std::setw(nwidthcolm-7)<<k;
         }
-        std::cout   << endl;
+        std::cout   << std::endl;
 
         for(int j = 0; j < nrows; j++)
         {
@@ -590,27 +588,9 @@
                 tmp =   (*loc_matNvar)(j,k);
                 std::cout   <<std::scientific<<std::setw(nwidthcolm)<<std::setprecision(nwidthcolm-8)<<tmp;
             }
-            std::cout   << endl;
-        }
-    }
-
-#endif
-
-=======
-void Advection::v_AdvectCoeffs(
-    const int nConvectiveFields,
-    const Array<OneD, MultiRegions::ExpListSharedPtr> &fields,
-    const Array<OneD, Array<OneD, NekDouble> >        &advVel,
-    const Array<OneD, Array<OneD, NekDouble> >        &inarray,
-    Array<OneD, Array<OneD, NekDouble> >              &outarray,
-    const NekDouble                                   &time,
-    const Array<OneD, Array<OneD, NekDouble> >        &pFwd,
-    const Array<OneD, Array<OneD, NekDouble> >        &pBwd)
-{
-    boost::ignore_unused(nConvectiveFields, fields, advVel, inarray, outarray,
-                        time, pFwd, pBwd);
-    ASSERTL0(false, "v_AdvectCoeffs not defined");
-}
->>>>>>> 244f4842
+            std::cout   << std::endl;
+        }
+    }
+
 }
 }