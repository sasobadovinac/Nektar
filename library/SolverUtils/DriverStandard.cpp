--- conflicted
+++ resolved
@@ -76,39 +76,23 @@
 void DriverStandard::v_Execute(ostream &out)
 
 {
-<<<<<<< HEAD
-    clock_t starttime, endtime;
-=======
     Nektar::LibUtilities::Timer timer;
->>>>>>> a1bdb76a
     NekDouble CPUtime;
 
     m_equ[0]->PrintSummary(out);
 
-<<<<<<< HEAD
-    starttime = clock();
-=======
     timer.Start();
->>>>>>> a1bdb76a
 
     m_equ[0]->DoInitialise();
     m_equ[0]->DoSolve();
 
-<<<<<<< HEAD
-    endtime = clock();
-=======
     timer.Stop();
->>>>>>> a1bdb76a
 
     m_equ[0]->Output();
 
     if (m_comm->GetRank() == 0)
     {
-<<<<<<< HEAD
-        CPUtime = (endtime - starttime) / NekDouble(CLOCKS_PER_SEC);
-=======
         CPUtime = timer.Elapsed().count();
->>>>>>> a1bdb76a
         cout << "-------------------------------------------" << endl;
         cout << "Total Computation Time = " << CPUtime << "s" << endl;
         cout << "-------------------------------------------" << endl;
