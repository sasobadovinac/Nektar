--- conflicted
+++ resolved
@@ -53,13 +53,9 @@
 
 namespace Nektar
 {
-<<<<<<< HEAD
-    namespace FieldUtils {
-        template <typename ArrayExpListSharedPtr>
-        class Interpolator;
-=======
 namespace FieldUtils
 {
+template <typename ArrayExpListSharedPtr>
 class Interpolator;
 }
 namespace SolverUtils
@@ -114,7 +110,6 @@
     SOLVER_UTILS_EXPORT std::string GetSessionName()
     {
         return m_sessionName;
->>>>>>> 48d95096
     }
 
     template <class T> std::shared_ptr<T> as()
@@ -264,262 +259,7 @@
 
     SOLVER_UTILS_EXPORT inline int GetTotPoints(int n);
 
-<<<<<<< HEAD
-            SOLVER_UTILS_EXPORT inline const Array<OneD,int>
-            GetNumExpModesPerExp();
-
-            SOLVER_UTILS_EXPORT inline int GetNvariables();
-
-            SOLVER_UTILS_EXPORT inline const std::string
-            GetVariable(unsigned int i);
-
-            SOLVER_UTILS_EXPORT inline int GetTraceTotPoints();
-
-            SOLVER_UTILS_EXPORT inline int GetTraceNpoints();
-
-            SOLVER_UTILS_EXPORT inline int GetExpSize();
-
-            SOLVER_UTILS_EXPORT inline int GetPhys_Offset(int n);
-
-            SOLVER_UTILS_EXPORT inline int GetCoeff_Offset(int n);
-
-            SOLVER_UTILS_EXPORT inline int GetTotPoints();
-
-            SOLVER_UTILS_EXPORT inline int GetTotPoints(int n);
-
-            SOLVER_UTILS_EXPORT inline int GetNpoints();
-
-            SOLVER_UTILS_EXPORT inline int GetSteps();
-
-            SOLVER_UTILS_EXPORT inline NekDouble GetTimeStep();
-
-            SOLVER_UTILS_EXPORT inline void CopyFromPhysField(const int i,
-                    Array<OneD, NekDouble> &output);
-
-            SOLVER_UTILS_EXPORT inline void CopyToPhysField(
-                const int i,
-                const Array<OneD, const NekDouble> &input);
-
-            SOLVER_UTILS_EXPORT inline void SetSteps(const int steps);
-
-            SOLVER_UTILS_EXPORT void ZeroPhysFields();
-
-            SOLVER_UTILS_EXPORT void FwdTransFields();
-
-            SOLVER_UTILS_EXPORT inline void SetModifiedBasis(
-                const bool modbasis);
-
-            SOLVER_UTILS_EXPORT int GetCheckpointNumber()
-            {
-                return m_nchk;
-            }
-
-            SOLVER_UTILS_EXPORT void SetCheckpointNumber(int num)
-            {
-                m_nchk = num;
-            }
-
-            SOLVER_UTILS_EXPORT int GetCheckpointSteps()
-            {
-                return m_checksteps;
-            }
-
-            SOLVER_UTILS_EXPORT void SetCheckpointSteps(int num)
-            {
-                m_checksteps = num;
-            }
-
-            SOLVER_UTILS_EXPORT void SetTime(
-                                             const NekDouble time)
-            {
-                m_time = time;
-            }
-
-            SOLVER_UTILS_EXPORT void SetTimeStep(const NekDouble timestep)
-            {
-                m_timestep = timestep;
-            }
-
-            SOLVER_UTILS_EXPORT void SetInitialStep(
-                                                    const int step)
-            {
-                m_initialStep = step;
-            }
-
-            /// Evaluates the boundary conditions at the given time.
-            SOLVER_UTILS_EXPORT void SetBoundaryConditions(NekDouble time);
-
-            /// Virtual function to identify if operator is negated in DoSolve
-            SOLVER_UTILS_EXPORT virtual bool v_NegatedOp();
-
-        protected:
-            /// Communicator
-            LibUtilities::CommSharedPtr                 m_comm;
-            bool                                        m_verbose;
-            bool                                        m_root;
-            /// The session reader
-            LibUtilities::SessionReaderSharedPtr        m_session;
-            /// Map of known SessionFunctions
-            std::map<std::string, SolverUtils::SessionFunctionSharedPtr> m_sessionFunctions;
-            /// Field input/output
-            LibUtilities::FieldIOSharedPtr              m_fld;
-            /// Array holding all dependent variables.
-            Array<OneD, MultiRegions::ExpListSharedPtr> m_fields;
-            /// Pointer to boundary conditions object.
-            SpatialDomains::BoundaryConditionsSharedPtr m_boundaryConditions;
-            /// Pointer to graph defining mesh.
-            SpatialDomains::MeshGraphSharedPtr          m_graph;
-            /// Name of the session.
-            std::string                                 m_sessionName;
-            /// Current time of simulation.
-            NekDouble                                   m_time;
-            /// Number of the step where the simulation should begin
-            int                                         m_initialStep;
-            /// Finish time of the simulation.
-            NekDouble                                   m_fintime;
-            /// Time step size
-            NekDouble                                   m_timestep;
-            /// Time step size
-            NekDouble                                   m_timestepMax = -1.0;
-            
-            /// Lambda constant in real system if one required.
-            NekDouble                                   m_lambda;
-            /// Time between checkpoints.
-            NekDouble                                   m_checktime;
-            NekDouble                                   m_lastCheckTime;
-
-            NekDouble                                   m_TimeIncrementFactor;
-
-            /// Number of checkpoints written so far
-            int                                         m_nchk;
-            /// Number of steps to take.
-            int                                         m_steps;
-            /// Number of steps between checkpoints.
-            int                                         m_checksteps;
-            /// Spatial dimension (>= expansion dim).
-            int                                         m_spacedim;
-            /// Expansion dimension.
-            int                                         m_expdim;
-            /// Flag to determine if single homogeneous mode is used.
-            bool                                        m_singleMode;
-            /// Flag to determine if half homogeneous mode is used.
-            bool                                        m_halfMode;
-            /// Flag to determine if use multiple homogenenous modes are used.
-            bool                                        m_multipleModes;
-            /// Flag to determine if FFT is used for homogeneous transform.
-            bool                                        m_useFFT;
-            /**
-             * \brief Flag to determine if dealiasing is used for
-             * homogeneous simulations.
-             */
-            bool m_homogen_dealiasing;
-            /**
-             * \brief Flag to determine if dealisising is usde for the
-             * Spectral/hp element discretisation.
-             */
-            bool                                        m_specHP_dealiasing;
-            /// Type of projection; e.g continuous or discontinuous.
-            enum MultiRegions::ProjectionType           m_projectionType;
-            /// Array holding trace normals for DG simulations in the forwards direction.
-            Array<OneD, Array<OneD, NekDouble> >        m_traceNormals;
-            /// Flag to indicate if the fields should be checked for singularity.
-            Array<OneD, bool>                           m_checkIfSystemSingular;
-            /// Map to identify relevant solver info to dump in output fields
-            LibUtilities::FieldMetaDataMap              m_fieldMetaDataMap;
-
-            /// Number of Quadrature points used to work out the error
-            int  m_NumQuadPointsError;
-
-            /// Parameter for homogeneous expansions
-            enum HomogeneousType
-            {
-                eHomogeneous1D,
-                eHomogeneous2D,
-                eHomogeneous3D,
-                eNotHomogeneous
-            };
-
-            enum HomogeneousType m_HomogeneousType;
-
-            NekDouble m_LhomX;  ///< physical length in X direction (if homogeneous)
-            NekDouble m_LhomY;  ///< physical length in Y direction (if homogeneous)
-            NekDouble m_LhomZ;  ///< physical length in Z direction (if homogeneous)
-
-            int m_npointsX;     ///< number of points in X direction (if homogeneous)
-            int m_npointsY;     ///< number of points in Y direction (if homogeneous)
-            int m_npointsZ;     ///< number of points in Z direction (if homogeneous)
-
-            int m_HomoDirec;    ///< number of homogenous directions
-
-            /// Initialises EquationSystem class members.
-            SOLVER_UTILS_EXPORT EquationSystem(
-                const LibUtilities::SessionReaderSharedPtr& pSession,
-                const SpatialDomains::MeshGraphSharedPtr& pGraph);
-
-            SOLVER_UTILS_EXPORT virtual void v_InitObject();
-
-            /// Virtual function for initialisation implementation.
-            SOLVER_UTILS_EXPORT virtual void v_DoInitialise();
-
-            /// Virtual function for solve implementation.
-            SOLVER_UTILS_EXPORT virtual void v_DoSolve();
-
-
-            /// Virtual function for the L_inf error computation between fields and a given exact solution.
-            SOLVER_UTILS_EXPORT virtual NekDouble v_LinfError(
-                unsigned int field,
-                const Array<OneD, NekDouble> &exactsoln = NullNekDouble1DArray);
-
-            /// Virtual function for the L_2 error computation between fields and a given exact solution.
-            SOLVER_UTILS_EXPORT virtual NekDouble v_L2Error(
-                unsigned int field,
-                const Array<OneD, NekDouble> &exactsoln = NullNekDouble1DArray,
-                bool Normalised = false);
-
-            /// Virtual function for transformation to physical space.
-            SOLVER_UTILS_EXPORT virtual void v_TransCoeffToPhys();
-
-            /// Virtual function for transformation to coefficient space.
-            SOLVER_UTILS_EXPORT virtual void v_TransPhysToCoeff();
-
-            /// Virtual function for generating summary information.
-            SOLVER_UTILS_EXPORT virtual void v_GenerateSummary(SummaryList& l);
-
-            SOLVER_UTILS_EXPORT virtual void v_SetInitialConditions(
-                NekDouble initialtime = 0.0,
-                bool dumpInitialConditions = true,
-                const int domain = 0);
-
-            SOLVER_UTILS_EXPORT virtual void v_EvaluateExactSolution(
-                unsigned int field,
-                Array<OneD, NekDouble> &outfield,
-                const NekDouble time);
-
-            // Ouptut field information
-            SOLVER_UTILS_EXPORT virtual void v_Output(void);
-
-            // Get pressure field if available
-            SOLVER_UTILS_EXPORT virtual MultiRegions::ExpListSharedPtr v_GetPressure(void);
-
-            SOLVER_UTILS_EXPORT virtual void v_ExtraFldOutput(
-                std::vector<Array<OneD, NekDouble> > &fieldcoeffs,
-                std::vector<std::string>             &variables);
-
-            static std::string equationSystemTypeLookupIds[];
-
-        private:
-
-            SOLVER_UTILS_EXPORT virtual Array<OneD, bool> v_GetSystemSingularChecks();
-
-            SOLVER_UTILS_EXPORT void PrintProgressbar(const int position,
-                                                      const int goal) const
-            {
-                LibUtilities::PrintProgressbar(position, goal, "Interpolating");
-            }
-        };
-=======
     SOLVER_UTILS_EXPORT inline int GetNpoints();
->>>>>>> 48d95096
 
     SOLVER_UTILS_EXPORT inline int GetSteps();
 
@@ -529,7 +269,7 @@
         const int i, Array<OneD, NekDouble> &output);
 
     SOLVER_UTILS_EXPORT inline void CopyToPhysField(
-        const int i, Array<OneD, NekDouble> &output);
+        const int i, const Array<OneD, const NekDouble> &output);
 
     SOLVER_UTILS_EXPORT inline void SetSteps(const int steps);
 
@@ -569,58 +309,15 @@
         m_time = time;
     }
 
-<<<<<<< HEAD
-        /**
-         * Append the coefficients and name of variables with solver specific
-         * extra variables
-         *
-         * @param fieldcoeffs     Vector with coefficients
-         * @param variables       Vector with name of variables
-         */
-        inline void EquationSystem::ExtraFldOutput(
-                std::vector<Array<OneD, NekDouble> > &fieldcoeffs,
-                std::vector<std::string>             &variables)
-        {
-            v_ExtraFldOutput(fieldcoeffs, variables);
-        }
-        
-        /**
-         * Prints a summary of variables and problem parameters.
-         *
-         * Public interface routine to virtual function implementation.
-         *
-         * @param   out             The ostream object to write to.
-         */
-        inline void EquationSystem::PrintSummary(std::ostream &out)
-        {
-            if (m_session->GetComm()->GetRank() == 0)
-            {
-                std::vector<std::pair<std::string, std::string> > vSummary;
-                v_GenerateSummary(vSummary);
-
-                out << "======================================================="
-                       "================"
-                    << std::endl
-                    << std::flush;
-                for (auto &x : vSummary)
-                {
-                    out << "\t" << std::flush;
-                    out.width(20);
-                    out << x.first << ": " << x.second << std::endl
-                        << std::flush;
-                }
-                out << "======================================================="
-                       "================"
-                    << std::endl
-                    << std::flush;
-            }
-        }
-=======
+    SOLVER_UTILS_EXPORT void SetTimeStep(const NekDouble timestep)
+    {
+        m_timestep = timestep;
+    }
+
     SOLVER_UTILS_EXPORT void SetInitialStep(const int step)
     {
         m_initialStep = step;
     }
->>>>>>> 48d95096
 
     /// Evaluates the boundary conditions at the given time.
     SOLVER_UTILS_EXPORT void SetBoundaryConditions(NekDouble time);
@@ -875,12 +572,6 @@
     return v_LinfError(field, exactsoln);
 }
 
-<<<<<<< HEAD
-        inline void EquationSystem::CopyToPhysField(const int i,
-                                                    const Array<OneD, const NekDouble> &input)
-        {
-            Vmath::Vcopy(input.size(), input, 1, m_fields[i]->UpdatePhys(), 1 );
-=======
 /**
  * L_2 Error computation
  * Public interface routine to virtual function implementation.
@@ -930,17 +621,18 @@
 
         out << "==============================================================="
                "========"
-            << std::endl;
+            << std::endl 
+            << std::flush;
         for (auto &x : vSummary)
         {
             out << "\t";
             out.width(20);
-            out << x.first << ": " << x.second << std::endl;
->>>>>>> 48d95096
+            out << x.first << ": " << x.second << std::endl << std::flush;
         }
         out << "==============================================================="
                "========"
-            << std::endl;
+            << std::endl 
+            << std::flush;
     }
 }
 
@@ -1070,7 +762,7 @@
 }
 
 inline void EquationSystem::CopyToPhysField(const int i,
-                                            Array<OneD, NekDouble> &output)
+                                            const Array<OneD, const NekDouble> &output)
 {
     Vmath::Vcopy(output.size(), output, 1, m_fields[i]->UpdatePhys(), 1);
 }
