--- conflicted
+++ resolved
@@ -53,11 +53,7 @@
                                  const LibUtilities::BasisKey &Bb,
                                  const LibUtilities::BasisKey &Bc);
     STD_REGIONS_EXPORT StdHexExp(const StdHexExp &T);
-<<<<<<< HEAD
-    STD_REGIONS_EXPORT ~StdHexExp() override = default;
-=======
-    STD_REGIONS_EXPORT virtual ~StdHexExp() override;
->>>>>>> a1bdb76a
+    STD_REGIONS_EXPORT virtual ~StdHexExp() override = default;
 
 protected:
     //----------------------------
@@ -67,16 +63,6 @@
         const Array<OneD, const NekDouble> &inarray,
         Array<OneD, NekDouble> &out_d0, Array<OneD, NekDouble> &out_d1,
         Array<OneD, NekDouble> &out_d2) override;
-<<<<<<< HEAD
-    STD_REGIONS_EXPORT void v_PhysDeriv(
-        const int dir, const Array<OneD, const NekDouble> &inarray,
-        Array<OneD, NekDouble> &outarray) override;
-    STD_REGIONS_EXPORT void v_StdPhysDeriv(
-        const Array<OneD, const NekDouble> &inarray,
-        Array<OneD, NekDouble> &out_d0, Array<OneD, NekDouble> &out_d1,
-        Array<OneD, NekDouble> &out_d2) override;
-    STD_REGIONS_EXPORT void v_StdPhysDeriv(
-=======
     STD_REGIONS_EXPORT virtual void v_PhysDeriv(
         const int dir, const Array<OneD, const NekDouble> &inarray,
         Array<OneD, NekDouble> &outarray) override;
@@ -85,7 +71,6 @@
         Array<OneD, NekDouble> &out_d0, Array<OneD, NekDouble> &out_d1,
         Array<OneD, NekDouble> &out_d2) override;
     STD_REGIONS_EXPORT virtual void v_StdPhysDeriv(
->>>>>>> a1bdb76a
         const int dir, const Array<OneD, const NekDouble> &inarray,
         Array<OneD, NekDouble> &outarray) override;
 
@@ -117,13 +102,6 @@
     // Inner product functions
     //---------------------------------------
     STD_REGIONS_EXPORT void v_IProductWRTBase(
-<<<<<<< HEAD
-        const Array<OneD, const NekDouble> &inarray,
-        Array<OneD, NekDouble> &outarray) override;
-
-    STD_REGIONS_EXPORT virtual void v_IProductWRTBase_MatOp(
-=======
->>>>>>> a1bdb76a
         const Array<OneD, const NekDouble> &inarray,
         Array<OneD, NekDouble> &outarray) override;
 
@@ -131,7 +109,7 @@
         const Array<OneD, const NekDouble> &inarray,
         Array<OneD, NekDouble> &outarray, bool multbyweights = true) override;
 
-    STD_REGIONS_EXPORT void v_IProductWRTBase_SumFacKernel(
+    STD_REGIONS_EXPORT virtual void v_IProductWRTBase_SumFacKernel(
         const Array<OneD, const NekDouble> &base0,
         const Array<OneD, const NekDouble> &base1,
         const Array<OneD, const NekDouble> &base2,
@@ -139,17 +117,10 @@
         Array<OneD, NekDouble> &outarray, Array<OneD, NekDouble> &wsp,
         bool doCheckCollDir0, bool doCheckCollDir1,
         bool doCheckCollDir2) override;
-<<<<<<< HEAD
 
     STD_REGIONS_EXPORT void v_IProductWRTDerivBase(
         const int dir, const Array<OneD, const NekDouble> &inarray,
         Array<OneD, NekDouble> &outarray) override;
-=======
->>>>>>> a1bdb76a
-
-    STD_REGIONS_EXPORT void v_IProductWRTDerivBase(
-        const int dir, const Array<OneD, const NekDouble> &inarray,
-        Array<OneD, NekDouble> &outarray) override;
 
     STD_REGIONS_EXPORT void v_IProductWRTDerivBase_SumFac(
         const int dir, const Array<OneD, const NekDouble> &inarray,
@@ -158,22 +129,6 @@
     //---------------------------------------
     // Evaluation functions
     //---------------------------------------
-<<<<<<< HEAD
-    STD_REGIONS_EXPORT void v_LocCoordToLocCollapsed(
-        const Array<OneD, const NekDouble> &xi,
-        Array<OneD, NekDouble> &eta) override;
-    STD_REGIONS_EXPORT void v_LocCollapsedToLocCoord(
-        const Array<OneD, const NekDouble> &eta,
-        Array<OneD, NekDouble> &xi) override;
-    STD_REGIONS_EXPORT void v_FillMode(
-        const int mode, Array<OneD, NekDouble> &outarray) override;
-    STD_REGIONS_EXPORT NekDouble v_PhysEvaluateBasis(
-        const Array<OneD, const NekDouble> &coords, int mode) final;
-    STD_REGIONS_EXPORT NekDouble
-    v_PhysEvaluate(const Array<OneD, NekDouble> &coord,
-                   const Array<OneD, const NekDouble> &inarray,
-                   std::array<NekDouble, 3> &firstOrderDerivs) override;
-=======
     STD_REGIONS_EXPORT virtual void v_LocCoordToLocCollapsed(
         const Array<OneD, const NekDouble> &xi,
         Array<OneD, NekDouble> &eta) override;
@@ -188,39 +143,10 @@
         const Array<OneD, NekDouble> &coord,
         const Array<OneD, const NekDouble> &inarray,
         std::array<NekDouble, 3> &firstOrderDerivs) override;
->>>>>>> a1bdb76a
 
     //---------------------------
     // Helper functions
     //---------------------------
-<<<<<<< HEAD
-    STD_REGIONS_EXPORT int v_GetNverts() const override;
-    STD_REGIONS_EXPORT int v_GetNedges() const override;
-    STD_REGIONS_EXPORT int v_GetNtraces() const override;
-    STD_REGIONS_EXPORT LibUtilities::ShapeType v_DetShapeType() const override;
-    STD_REGIONS_EXPORT int v_NumBndryCoeffs() const override;
-    STD_REGIONS_EXPORT int v_NumDGBndryCoeffs() const override;
-    STD_REGIONS_EXPORT int v_GetTraceNcoeffs(const int i) const override;
-    STD_REGIONS_EXPORT int v_GetTotalTraceIntNcoeffs() const override;
-    STD_REGIONS_EXPORT int v_GetTraceIntNcoeffs(const int i) const override;
-    STD_REGIONS_EXPORT int v_GetTraceNumPoints(const int i) const override;
-
-    STD_REGIONS_EXPORT LibUtilities::PointsKey v_GetTracePointsKey(
-        const int i, const int j) const override;
-    STD_REGIONS_EXPORT int v_CalcNumberOfCoefficients(
-        const std::vector<unsigned int> &nummodes, int &modes_offset) override;
-    STD_REGIONS_EXPORT const LibUtilities::BasisKey v_GetTraceBasisKey(
-        const int i, const int k) const override;
-    STD_REGIONS_EXPORT bool v_IsBoundaryInteriorExpansion() override;
-    STD_REGIONS_EXPORT void v_GetCoords(
-        Array<OneD, NekDouble> &coords_x, Array<OneD, NekDouble> &coords_y,
-        Array<OneD, NekDouble> &coords_z) override;
-    STD_REGIONS_EXPORT void v_GetTraceNumModes(
-        const int fid, int &numModes0, int &numModes1,
-        Orientation faceOrient = eDir1FwdDir1_Dir2FwdDir2) override;
-
-    STD_REGIONS_EXPORT int v_GetEdgeNcoeffs(const int i) const override;
-=======
     STD_REGIONS_EXPORT virtual int v_GetNverts() const override;
     STD_REGIONS_EXPORT virtual int v_GetNedges() const override;
     STD_REGIONS_EXPORT virtual int v_GetNtraces() const override;
@@ -251,26 +177,10 @@
         Orientation faceOrient = eDir1FwdDir1_Dir2FwdDir2) override;
 
     STD_REGIONS_EXPORT virtual int v_GetEdgeNcoeffs(const int i) const override;
->>>>>>> a1bdb76a
 
     //--------------------------
     // Mappings
     //--------------------------
-<<<<<<< HEAD
-    STD_REGIONS_EXPORT int v_GetVertexMap(
-        int localVertexId, bool useCoeffPacking = false) override;
-    STD_REGIONS_EXPORT void v_GetInteriorMap(
-        Array<OneD, unsigned int> &outarray) override;
-    STD_REGIONS_EXPORT void v_GetBoundaryMap(
-        Array<OneD, unsigned int> &outarray) override;
-    STD_REGIONS_EXPORT void v_GetTraceCoeffMap(
-        const unsigned int fid, Array<OneD, unsigned int> &maparray) override;
-    STD_REGIONS_EXPORT void v_GetElmtTraceToTraceMap(
-        const unsigned int fid, Array<OneD, unsigned int> &maparray,
-        Array<OneD, int> &signarray, Orientation faceOrient, int P,
-        int Q) override;
-    STD_REGIONS_EXPORT void v_GetEdgeInteriorToElementMap(
-=======
     STD_REGIONS_EXPORT virtual int v_GetVertexMap(
         int localVertexId, bool useCoeffPacking = false) override;
     STD_REGIONS_EXPORT virtual void v_GetInteriorMap(
@@ -284,7 +194,6 @@
         Array<OneD, int> &signarray, Orientation faceOrient, int P,
         int Q) override;
     STD_REGIONS_EXPORT virtual void v_GetEdgeInteriorToElementMap(
->>>>>>> a1bdb76a
         const int tid, Array<OneD, unsigned int> &maparray,
         Array<OneD, int> &signarray,
         const Orientation traceOrient = eDir1FwdDir1_Dir2FwdDir2) override;
@@ -297,26 +206,15 @@
     //---------------------------------------
     // Wrapper functions
     //---------------------------------------
-<<<<<<< HEAD
-    STD_REGIONS_EXPORT DNekMatSharedPtr
-    v_GenMatrix(const StdMatrixKey &mkey) override;
-    STD_REGIONS_EXPORT DNekMatSharedPtr
-    v_CreateStdMatrix(const StdMatrixKey &mkey) override;
-=======
     STD_REGIONS_EXPORT virtual DNekMatSharedPtr v_GenMatrix(
         const StdMatrixKey &mkey) override;
     STD_REGIONS_EXPORT virtual DNekMatSharedPtr v_CreateStdMatrix(
         const StdMatrixKey &mkey) override;
->>>>>>> a1bdb76a
 
     //---------------------------------------
     // Output interpolation functions
     //---------------------------------------
-<<<<<<< HEAD
-    STD_REGIONS_EXPORT void v_GetSimplexEquiSpacedConnectivity(
-=======
     STD_REGIONS_EXPORT virtual void v_GetSimplexEquiSpacedConnectivity(
->>>>>>> a1bdb76a
         Array<OneD, int> &conn, bool standard = true) override;
 
     //---------------------------------------
@@ -337,27 +235,20 @@
     STD_REGIONS_EXPORT void v_WeakDerivMatrixOp(
         const int i, const Array<OneD, const NekDouble> &inarray,
         Array<OneD, NekDouble> &outarray, const StdMatrixKey &mkey) override;
-<<<<<<< HEAD
 
     STD_REGIONS_EXPORT void v_HelmholtzMatrixOp(
         const Array<OneD, const NekDouble> &inarray,
         Array<OneD, NekDouble> &outarray, const StdMatrixKey &mkey) override;
-=======
->>>>>>> a1bdb76a
-
-    STD_REGIONS_EXPORT void v_HelmholtzMatrixOp(
-        const Array<OneD, const NekDouble> &inarray,
-        Array<OneD, NekDouble> &outarray, const StdMatrixKey &mkey) override;
 
     STD_REGIONS_EXPORT void v_MultiplyByStdQuadratureMetric(
         const Array<OneD, const NekDouble> &inarray,
-        Array<OneD, NekDouble> &outarray) override;
-
-<<<<<<< HEAD
-    STD_REGIONS_EXPORT void v_SVVLaplacianFilter(
-=======
+        Array<OneD, NekDouble> &outarray, const StdMatrixKey &mkey);
+
+    STD_REGIONS_EXPORT void v_MultiplyByStdQuadratureMetric(
+        const Array<OneD, const NekDouble> &inarray,
+        Array<OneD, NekDouble> &outarray) override;
+
     STD_REGIONS_EXPORT virtual void v_SVVLaplacianFilter(
->>>>>>> a1bdb76a
         Array<OneD, NekDouble> &array, const StdMatrixKey &mkey) override;
 
     STD_REGIONS_EXPORT void v_ExponentialFilter(
