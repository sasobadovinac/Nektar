///////////////////////////////////////////////////////////////////////////////
//
// File StdExpansion2D.cpp
//
// For more information, please see: http://www.nektar.info
//
// The MIT License
//
// Copyright (c) 2006 Division of Applied Mathematics, Brown University (USA),
// Department of Aeronautics, Imperial College London (UK), and Scientific
// Computing and Imaging Institute, University of Utah (USA).
//
// Permission is hereby granted, free of charge, to any person obtaining a
// copy of this software and associated documentation files (the "Software"),
// to deal in the Software without restriction, including without limitation
// the rights to use, copy, modify, merge, publish, distribute, sublicense,
// and/or sell copies of the Software, and to permit persons to whom the
// Software is furnished to do so, subject to the following conditions:
//
// The above copyright notice and this permission notice shall be included
// in all copies or substantial portions of the Software.
//
// THE SOFTWARE IS PROVIDED "AS IS", WITHOUT WARRANTY OF ANY KIND, EXPRESS
// OR IMPLIED, INCLUDING BUT NOT LIMITED TO THE WARRANTIES OF MERCHANTABILITY,
// FITNESS FOR A PARTICULAR PURPOSE AND NONINFRINGEMENT. IN NO EVENT SHALL
// THE AUTHORS OR COPYRIGHT HOLDERS BE LIABLE FOR ANY CLAIM, DAMAGES OR OTHER
// LIABILITY, WHETHER IN AN ACTION OF CONTRACT, TORT OR OTHERWISE, ARISING
// FROM, OUT OF OR IN CONNECTION WITH THE SOFTWARE OR THE USE OR OTHER
// DEALINGS IN THE SOFTWARE.
//
// Description: Daughter of StdExpansion. This class contains routine
// which are common to 2D expansion. Typically this inolves physiocal
// space operations.
//
///////////////////////////////////////////////////////////////////////////////

#include <StdRegions/StdExpansion2D.h>

#ifdef max
#undef max
#endif

namespace Nektar
{
namespace StdRegions
{

StdExpansion2D::StdExpansion2D()
{
}

StdExpansion2D::StdExpansion2D(int numcoeffs, const LibUtilities::BasisKey &Ba,
                               const LibUtilities::BasisKey &Bb)
    : StdExpansion(numcoeffs, 2, Ba, Bb)
{
}

StdExpansion2D::StdExpansion2D(const StdExpansion2D &T) : StdExpansion(T)
{
}

StdExpansion2D::~StdExpansion2D()
{
}

//----------------------------
// Differentiation Methods
//----------------------------

// find derivative of u (inarray) at all quad points
void StdExpansion2D::PhysTensorDeriv(
    const Array<OneD, const NekDouble> &inarray,
    Array<OneD, NekDouble> &outarray_d0, Array<OneD, NekDouble> &outarray_d1)
{
    int nquad0 = m_base[0]->GetNumPoints();
    int nquad1 = m_base[1]->GetNumPoints();

    if (outarray_d0.size() > 0) // calculate du/dx_0
    {
        DNekMatSharedPtr D0 = m_base[0]->GetD();
        if (inarray.data() == outarray_d0.data())
        {
            Array<OneD, NekDouble> wsp(nquad0 * nquad1);
            Vmath::Vcopy(nquad0 * nquad1, inarray.get(), 1, wsp.get(), 1);
            Blas::Dgemm('N', 'N', nquad0, nquad1, nquad0, 1.0,
                        &(D0->GetPtr())[0], nquad0, &wsp[0], nquad0, 0.0,
                        &outarray_d0[0], nquad0);
        }
        else
        {
            Blas::Dgemm('N', 'N', nquad0, nquad1, nquad0, 1.0,
                        &(D0->GetPtr())[0], nquad0, &inarray[0], nquad0, 0.0,
                        &outarray_d0[0], nquad0);
        }
    }

    if (outarray_d1.size() > 0) // calculate du/dx_1
    {
        DNekMatSharedPtr D1 = m_base[1]->GetD();
        if (inarray.data() == outarray_d1.data())
        {
            Array<OneD, NekDouble> wsp(nquad0 * nquad1);
            Vmath::Vcopy(nquad0 * nquad1, inarray.get(), 1, wsp.get(), 1);
            Blas::Dgemm('N', 'T', nquad0, nquad1, nquad1, 1.0, &wsp[0], nquad0,
                        &(D1->GetPtr())[0], nquad1, 0.0, &outarray_d1[0],
                        nquad0);
        }
        else
        {
            Blas::Dgemm('N', 'T', nquad0, nquad1, nquad1, 1.0, &inarray[0],
                        nquad0, &(D1->GetPtr())[0], nquad1, 0.0,
                        &outarray_d1[0], nquad0);
        }
    }
}

Array<OneD, NekDouble> StdExpansion2D::v_PhysEvaluateBasis(
    const Array<OneD, const Array<OneD, NekDouble>> coords,
    const Array<OneD, Array<OneD, NekDouble>> storage, int mode)
{
    int tot = GetTotPoints();
    Array<OneD, NekDouble> physall(tot), ret(coords[0].size());
    Vmath::Vcopy(tot, &storage[0][mode * tot], 1, &physall[0], 1);
    for (int i = 0; i < coords[0].size(); i++)
    {
        Array<OneD, NekDouble> ctemp(2);
        ctemp[0] = coords[0][i];
        ctemp[1] = coords[1][i];

        ret[i] = v_PhysEvaluate(ctemp, physall);
    }
    return ret;
}

Array<OneD, NekDouble> StdExpansion2D::v_PhysEvaluateBasis(
    const Array<OneD, const Array<OneD, NekDouble>> coords,
    Array<OneD, Array<OneD, NekDouble>> storage, Array<OneD, NekDouble> &out_d0,
    Array<OneD, NekDouble> &out_d1, Array<OneD, NekDouble> &out_d2)
{
    boost::ignore_unused(out_d2);

    int tot = GetTotPoints();

    int neq = m_ncoeffs;
    std::cout << "\n neq=" << neq << "\n";

    Array<OneD, NekDouble> physvals(tot);
    Array<OneD, NekDouble> coll(2);

    Array<OneD, NekDouble> out_eval(tot * neq);
    for (int k = 0; k < neq; k++)
    {
        Vmath::Vcopy(tot, &storage[0][k * tot], 1, &physvals[0], 1);

        for (int i = 0; i < coords[0].size(); i++)
        {
            coll[0] = coords[0][i];
            coll[1] = coords[1][i];

            out_eval[k * tot + i] = v_PhysEvaluate(coll, physvals);
        }
    }

    if (out_d0.size() > 0)
    {

        for (int k = 0; k < neq; k++)
        {
            Vmath::Vcopy(tot, &storage[1][k * tot], 1, &physvals[0], 1);

            for (int i = 0; i < coords[0].size(); i++)
            {
                coll[0]             = coords[0][i];
                coll[1]             = coords[1][i];
                out_d0[i + k * tot] = v_PhysEvaluate(coll, physvals);
            }
        }
    }
    if (out_d1.size() > 0)
    {

        for (int k = 0; k < neq; k++)
        {
            Vmath::Vcopy(tot, &storage[2][k * tot], 1, &physvals[0], 1);

            for (int i = 0; i < coords[0].size(); i++)
            {
                coll[0]             = coords[0][i];
                coll[1]             = coords[1][i];
                out_d1[k * tot + i] = v_PhysEvaluate(coll, physvals);
            }
        }
    }

    return out_eval;
}

// create and populate storage for slow versions of physderiv
// and physbasisderiv
Array<OneD, Array<OneD, NekDouble>> StdExpansion2D::v_GetPhysEvaluateStorage()
{

    Array<OneD, Array<OneD, NekDouble>> ret(3);
    NekDouble nq = GetTotPoints();

    ret[0] = Array<OneD, NekDouble>(m_ncoeffs * nq);
    ret[1] = Array<OneD, NekDouble>(m_ncoeffs * nq);
    ret[2] = Array<OneD, NekDouble>(m_ncoeffs * nq);
    for (int i = 0; i < m_ncoeffs; i++)
    {
        Array<OneD, NekDouble> tmp(nq);

        Array<OneD, NekDouble> tmp2(nq);

        Array<OneD, NekDouble> tmp3(nq);

        FillMode(i, tmp);
        Vmath::Vcopy(nq, &tmp[0], 1, &ret[0][i * nq], 1);

        PhysDeriv(0, tmp, tmp2);
        Vmath::Vcopy(nq, &tmp2[0], 1, &ret[1][i * nq], 1);

        PhysDeriv(1, tmp, tmp3);
        Vmath::Vcopy(nq, &tmp3[0], 1, &ret[2][i * nq], 1);
    }

    return ret;
}

// evaluates der of multiple points given in coords(2D array) with x-coords in
// coords[0] and ycoords in coords[1]

NekDouble StdExpansion2D::v_PhysEvaluate(
    const Array<OneD, const NekDouble> &coords,
    const Array<OneD, const NekDouble> &physvals)
{
    ASSERTL2(coords[0] > -1 - NekConstants::kNekZeroTol, "coord[0] < -1");
    ASSERTL2(coords[0] < 1 + NekConstants::kNekZeroTol, "coord[0] >  1");
    ASSERTL2(coords[1] > -1 - NekConstants::kNekZeroTol, "coord[1] < -1");
    ASSERTL2(coords[1] < 1 + NekConstants::kNekZeroTol, "coord[1] >  1");

    Array<OneD, NekDouble> coll(2);
    LocCoordToLocCollapsed(coords, coll);
    // coll=coords;
    const int nq0 = m_base[0]->GetNumPoints();
    const int nq1 = m_base[1]->GetNumPoints();

    Array<OneD, NekDouble> wsp(nq1);
    for (int i = 0; i < nq1; ++i)
    {
        wsp[i] = StdExpansion::BaryEvaluate<0>(coll[0], &physvals[0] + i * nq0);
    }

    return StdExpansion::BaryEvaluate<1>(coll[1], &wsp[0]);
}

NekDouble StdExpansion2D::v_PhysEvaluate(
    const Array<OneD, DNekMatSharedPtr> &I,
    const Array<OneD, const NekDouble> &physvals)
{
    NekDouble val;
    int i;
    int nq0 = m_base[0]->GetNumPoints();
    int nq1 = m_base[1]->GetNumPoints();
    Array<OneD, NekDouble> wsp1(nq1);

    // interpolate first coordinate direction
    for (i = 0; i < nq1; ++i)
    {
        wsp1[i] =
            Blas::Ddot(nq0, &(I[0]->GetPtr())[0], 1, &physvals[i * nq0], 1);
    }

    // interpolate in second coordinate direction
    val = Blas::Ddot(nq1, I[1]->GetPtr(), 1, wsp1, 1);

    return val;
}

NekDouble StdExpansion2D::v_PhysEvaluate(
    const Array<OneD, NekDouble> coord,
    const Array<OneD, const NekDouble> &inarray, NekDouble &out_d0,
    NekDouble &out_d1, NekDouble &out_d2)
{
    boost::ignore_unused(coord, inarray, out_d0, out_d1, out_d2);

    return 0;
}

//////////////////////////////
// Integration Methods
//////////////////////////////

NekDouble StdExpansion2D::Integral(const Array<OneD, const NekDouble> &inarray,
                                   const Array<OneD, const NekDouble> &w0,
                                   const Array<OneD, const NekDouble> &w1)
{
    int i;
    NekDouble Int = 0.0;
    int nquad0    = m_base[0]->GetNumPoints();
    int nquad1    = m_base[1]->GetNumPoints();
    Array<OneD, NekDouble> tmp(nquad0 * nquad1);

    // multiply by integration constants
    for (i = 0; i < nquad1; ++i)
    {
        Vmath::Vmul(nquad0, &inarray[0] + i * nquad0, 1, w0.get(), 1,
                    &tmp[0] + i * nquad0, 1);
    }

    for (i = 0; i < nquad0; ++i)
    {
        Vmath::Vmul(nquad1, &tmp[0] + i, nquad0, w1.get(), 1, &tmp[0] + i,
                    nquad0);
    }
    Int = Vmath::Vsum(nquad0 * nquad1, tmp, 1);

    return Int;
}

void StdExpansion2D::BwdTrans_SumFacKernel(
    const Array<OneD, const NekDouble> &base0,
    const Array<OneD, const NekDouble> &base1,
    const Array<OneD, const NekDouble> &inarray,
    Array<OneD, NekDouble> &outarray, Array<OneD, NekDouble> &wsp,
    bool doCheckCollDir0, bool doCheckCollDir1)
{
    v_BwdTrans_SumFacKernel(base0, base1, inarray, outarray, wsp,
                            doCheckCollDir0, doCheckCollDir1);
}

void StdExpansion2D::IProductWRTBase_SumFacKernel(
    const Array<OneD, const NekDouble> &base0,
    const Array<OneD, const NekDouble> &base1,
    const Array<OneD, const NekDouble> &inarray,
    Array<OneD, NekDouble> &outarray, Array<OneD, NekDouble> &wsp,
    bool doCheckCollDir0, bool doCheckCollDir1)
{
    v_IProductWRTBase_SumFacKernel(base0, base1, inarray, outarray, wsp,
                                   doCheckCollDir0, doCheckCollDir1);
}

void StdExpansion2D::v_LaplacianMatrixOp_MatFree(
    const Array<OneD, const NekDouble> &inarray,
    Array<OneD, NekDouble> &outarray, const StdRegions::StdMatrixKey &mkey)
{
    if (mkey.GetNVarCoeff() == 0 &&
        !mkey.ConstFactorExists(StdRegions::eFactorSVVCutoffRatio))
    {
        using std::max;

        // This implementation is only valid when there are no
        // coefficients associated to the Laplacian operator
        int nquad0  = m_base[0]->GetNumPoints();
        int nquad1  = m_base[1]->GetNumPoints();
        int nqtot   = nquad0 * nquad1;
        int nmodes0 = m_base[0]->GetNumModes();
        int nmodes1 = m_base[1]->GetNumModes();
        int wspsize =
            max(max(max(nqtot, m_ncoeffs), nquad1 * nmodes0), nquad0 * nmodes1);

        const Array<OneD, const NekDouble> &base0 = m_base[0]->GetBdata();
        const Array<OneD, const NekDouble> &base1 = m_base[1]->GetBdata();

        // Allocate temporary storage
        Array<OneD, NekDouble> wsp0(4 * wspsize);    // size wspsize
        Array<OneD, NekDouble> wsp1(wsp0 + wspsize); // size 3*wspsize

        if (!(m_base[0]->Collocation() && m_base[1]->Collocation()))
        {
            // LAPLACIAN MATRIX OPERATION
            // wsp0 = u       = B   * u_hat
            // wsp1 = du_dxi1 = D_xi1 * wsp0 = D_xi1 * u
            // wsp2 = du_dxi2 = D_xi2 * wsp0 = D_xi2 * u
            BwdTrans_SumFacKernel(base0, base1, inarray, wsp0, wsp1, true,
                                  true);
            LaplacianMatrixOp_MatFree_Kernel(wsp0, outarray, wsp1);
        }
        else
        {
            LaplacianMatrixOp_MatFree_Kernel(inarray, outarray, wsp1);
        }
<<<<<<< HEAD
    }
    else
    {
        StdExpansion::LaplacianMatrixOp_MatFree_GenericImpl(inarray, outarray,
                                                            mkey);
    }
}

void StdExpansion2D::v_HelmholtzMatrixOp_MatFree(
    const Array<OneD, const NekDouble> &inarray,
    Array<OneD, NekDouble> &outarray, const StdRegions::StdMatrixKey &mkey)
{
    if (mkey.GetNVarCoeff() == 0 &&
        !mkey.ConstFactorExists(StdRegions::eFactorSVVCutoffRatio))
    {
        using std::max;

        int nquad0  = m_base[0]->GetNumPoints();
        int nquad1  = m_base[1]->GetNumPoints();
        int nqtot   = nquad0 * nquad1;
        int nmodes0 = m_base[0]->GetNumModes();
        int nmodes1 = m_base[1]->GetNumModes();
        int wspsize =
            max(max(max(nqtot, m_ncoeffs), nquad1 * nmodes0), nquad0 * nmodes1);
        NekDouble lambda = mkey.GetConstFactor(StdRegions::eFactorLambda);

        const Array<OneD, const NekDouble> &base0 = m_base[0]->GetBdata();
        const Array<OneD, const NekDouble> &base1 = m_base[1]->GetBdata();

        // Allocate temporary storage
        Array<OneD, NekDouble> wsp0(5 * wspsize);        // size wspsize
        Array<OneD, NekDouble> wsp1(wsp0 + wspsize);     // size wspsize
        Array<OneD, NekDouble> wsp2(wsp0 + 2 * wspsize); // size 3*wspsize

        if (!(m_base[0]->Collocation() && m_base[1]->Collocation()))
        {
            // MASS MATRIX OPERATION
            // The following is being calculated:
            // wsp0     = B   * u_hat = u
            // wsp1     = W   * wsp0
            // outarray = B^T * wsp1  = B^T * W * B * u_hat = M * u_hat
            BwdTrans_SumFacKernel(base0, base1, inarray, wsp0, wsp2, true,
                                  true);
            MultiplyByQuadratureMetric(wsp0, wsp1);
            IProductWRTBase_SumFacKernel(base0, base1, wsp1, outarray, wsp2,
                                         true, true);

            LaplacianMatrixOp_MatFree_Kernel(wsp0, wsp1, wsp2);
=======

        void StdExpansion2D::v_GenStdMatBwdDeriv(
            const int dir,
                  DNekMatSharedPtr &mat)
        {
            ASSERTL1((dir==0) || (dir==1),
                     "Invalid direction.");

            int    nquad0  = m_base[0]->GetNumPoints();
            int    nquad1  = m_base[1]->GetNumPoints();
            int    nqtot   = nquad0*nquad1;
            int    nmodes0 = m_base[0]->GetNumModes();

            Array<OneD, NekDouble> tmp1(2*nqtot+m_ncoeffs+nmodes0*nquad1,0.0);
            Array<OneD, NekDouble> tmp3(tmp1 + 2*nqtot);
            Array<OneD, NekDouble> tmp4(tmp1 + 2*nqtot+m_ncoeffs);

            switch(dir)
            {
            case 0:
                for(int i=0; i<nqtot;i++)
                {
                    tmp1[i] =   1.0;
                    IProductWRTBase_SumFacKernel(
                        m_base[0]->GetDbdata(), m_base[1]->GetBdata(),
                        tmp1, tmp3, tmp4, false, true);
                    tmp1[i] =   0.0;
                    
                    for(int j=0; j<m_ncoeffs;j++)
                    {
                        (*mat)(j,i) =   tmp3[j];
                    }
                }
                break;
            case 1:
                for(int i=0; i<nqtot;i++)
                {
                    tmp1[i] =   1.0;
                    IProductWRTBase_SumFacKernel(
                        m_base[0]->GetBdata() , m_base[1]->GetDbdata(),
                        tmp1, tmp3, tmp4, true, false);
                    tmp1[i] =   0.0;
                    
                    for(int j=0; j<m_ncoeffs;j++)
                    {
                        (*mat)(j,i) =   tmp3[j];
                    }
                }
                break;
            default:
                NEKERROR(ErrorUtil::efatal, "Not a 2D expansion.");
                break;
            }
        }

        void StdExpansion2D::v_LaplacianMatrixOp_MatFree(
            const Array<OneD, const NekDouble> &inarray,
                  Array<OneD,NekDouble> &outarray,
            const StdRegions::StdMatrixKey &mkey)
        {
            if (mkey.GetNVarCoeff() == 0 && !mkey.ConstFactorExists(StdRegions::eFactorCoeffD00)
                &&!mkey.ConstFactorExists(StdRegions::eFactorSVVCutoffRatio))
            {
                using std::max;

                // This implementation is only valid when there are no
                // coefficients associated to the Laplacian operator
                int       nquad0  = m_base[0]->GetNumPoints();
                int       nquad1  = m_base[1]->GetNumPoints();
                int       nqtot   = nquad0*nquad1;
                int       nmodes0 = m_base[0]->GetNumModes();
                int       nmodes1 = m_base[1]->GetNumModes();
                int       wspsize = max(max(max(nqtot,m_ncoeffs),nquad1*nmodes0),nquad0*nmodes1);

                const Array<OneD, const NekDouble>& base0  = m_base[0]->GetBdata();
                const Array<OneD, const NekDouble>& base1  = m_base[1]->GetBdata();

                // Allocate temporary storage
                Array<OneD,NekDouble> wsp0(4*wspsize);      // size wspsize
                Array<OneD,NekDouble> wsp1(wsp0+wspsize);   // size 3*wspsize

                if(!(m_base[0]->Collocation() && m_base[1]->Collocation()))
                {
                    // LAPLACIAN MATRIX OPERATION
                    // wsp0 = u       = B   * u_hat
                    // wsp1 = du_dxi1 = D_xi1 * wsp0 = D_xi1 * u
                    // wsp2 = du_dxi2 = D_xi2 * wsp0 = D_xi2 * u
                    BwdTrans_SumFacKernel(base0,base1,inarray,wsp0,wsp1,true,true);
                    LaplacianMatrixOp_MatFree_Kernel(wsp0, outarray, wsp1);
                }
                else
                {
                    LaplacianMatrixOp_MatFree_Kernel(inarray, outarray, wsp1);
                }
            }
            else
            {
                StdExpansion::LaplacianMatrixOp_MatFree_GenericImpl(
                    inarray,outarray,mkey);
            }
>>>>>>> 5c19adb9
        }
        else
        {
<<<<<<< HEAD
            MultiplyByQuadratureMetric(inarray, outarray);
            LaplacianMatrixOp_MatFree_Kernel(inarray, wsp1, wsp2);
=======
            if (mkey.GetNVarCoeff() == 0 && !mkey.ConstFactorExists(StdRegions::eFactorCoeffD00)
                &&!mkey.ConstFactorExists(StdRegions::eFactorSVVCutoffRatio))
            {
                using std::max;

                int       nquad0  = m_base[0]->GetNumPoints();
                int       nquad1  = m_base[1]->GetNumPoints();
                int       nqtot   = nquad0*nquad1;
                int       nmodes0 = m_base[0]->GetNumModes();
                int       nmodes1 = m_base[1]->GetNumModes();
                int       wspsize = max(max(max(nqtot,m_ncoeffs),nquad1*nmodes0),
                                        nquad0*nmodes1);
                NekDouble lambda  =
                    mkey.GetConstFactor(StdRegions::eFactorLambda);

                const Array<OneD, const NekDouble>& base0 = m_base[0]->GetBdata();
                const Array<OneD, const NekDouble>& base1 = m_base[1]->GetBdata();

                // Allocate temporary storage
                Array<OneD,NekDouble> wsp0(5*wspsize);      // size wspsize
                Array<OneD,NekDouble> wsp1(wsp0 + wspsize);  // size wspsize
                Array<OneD,NekDouble> wsp2(wsp0 + 2*wspsize);// size 3*wspsize

                if (!(m_base[0]->Collocation() && m_base[1]->Collocation()))
                {
                    // MASS MATRIX OPERATION
                    // The following is being calculated:
                    // wsp0     = B   * u_hat = u
                    // wsp1     = W   * wsp0
                    // outarray = B^T * wsp1  = B^T * W * B * u_hat = M * u_hat
                    BwdTrans_SumFacKernel       (base0, base1, inarray,
                                                 wsp0, wsp2,true,true);
                    MultiplyByQuadratureMetric  (wsp0, wsp1);
                    IProductWRTBase_SumFacKernel(base0, base1, wsp1, outarray,
                                                 wsp2, true, true);

                    LaplacianMatrixOp_MatFree_Kernel(wsp0, wsp1, wsp2);
                }
                else
                {
                    MultiplyByQuadratureMetric(inarray,outarray);
                    LaplacianMatrixOp_MatFree_Kernel(inarray, wsp1, wsp2);
                }

                // outarray = lambda * outarray + wsp1
                //          = (lambda * M + L ) * u_hat
                Vmath::Svtvp(m_ncoeffs, lambda, &outarray[0], 1,
                              &wsp1[0], 1, &outarray[0], 1);
            }
            else
            {
                StdExpansion::HelmholtzMatrixOp_MatFree_GenericImpl(
                    inarray,outarray,mkey);
            }
>>>>>>> 5c19adb9
        }

        // outarray = lambda * outarray + wsp1
        //          = (lambda * M + L ) * u_hat
        Vmath::Svtvp(m_ncoeffs, lambda, &outarray[0], 1, &wsp1[0], 1,
                     &outarray[0], 1);
    }
    else
    {
        StdExpansion::HelmholtzMatrixOp_MatFree_GenericImpl(inarray, outarray,
                                                            mkey);
    }
}

} // namespace StdRegions
} // namespace Nektar<|MERGE_RESOLUTION|>--- conflicted
+++ resolved
@@ -42,394 +42,311 @@
 
 namespace Nektar
 {
-namespace StdRegions
-{
-
-StdExpansion2D::StdExpansion2D()
-{
-}
-
-StdExpansion2D::StdExpansion2D(int numcoeffs, const LibUtilities::BasisKey &Ba,
-                               const LibUtilities::BasisKey &Bb)
-    : StdExpansion(numcoeffs, 2, Ba, Bb)
-{
-}
-
-StdExpansion2D::StdExpansion2D(const StdExpansion2D &T) : StdExpansion(T)
-{
-}
-
-StdExpansion2D::~StdExpansion2D()
-{
-}
-
-//----------------------------
-// Differentiation Methods
-//----------------------------
-
-// find derivative of u (inarray) at all quad points
-void StdExpansion2D::PhysTensorDeriv(
-    const Array<OneD, const NekDouble> &inarray,
-    Array<OneD, NekDouble> &outarray_d0, Array<OneD, NekDouble> &outarray_d1)
-{
-    int nquad0 = m_base[0]->GetNumPoints();
-    int nquad1 = m_base[1]->GetNumPoints();
-
-    if (outarray_d0.size() > 0) // calculate du/dx_0
+    namespace StdRegions
     {
-        DNekMatSharedPtr D0 = m_base[0]->GetD();
-        if (inarray.data() == outarray_d0.data())
-        {
-            Array<OneD, NekDouble> wsp(nquad0 * nquad1);
-            Vmath::Vcopy(nquad0 * nquad1, inarray.get(), 1, wsp.get(), 1);
-            Blas::Dgemm('N', 'N', nquad0, nquad1, nquad0, 1.0,
-                        &(D0->GetPtr())[0], nquad0, &wsp[0], nquad0, 0.0,
-                        &outarray_d0[0], nquad0);
-        }
-        else
-        {
-            Blas::Dgemm('N', 'N', nquad0, nquad1, nquad0, 1.0,
-                        &(D0->GetPtr())[0], nquad0, &inarray[0], nquad0, 0.0,
-                        &outarray_d0[0], nquad0);
-        }
-    }
-
-    if (outarray_d1.size() > 0) // calculate du/dx_1
-    {
-        DNekMatSharedPtr D1 = m_base[1]->GetD();
-        if (inarray.data() == outarray_d1.data())
-        {
-            Array<OneD, NekDouble> wsp(nquad0 * nquad1);
-            Vmath::Vcopy(nquad0 * nquad1, inarray.get(), 1, wsp.get(), 1);
-            Blas::Dgemm('N', 'T', nquad0, nquad1, nquad1, 1.0, &wsp[0], nquad0,
-                        &(D1->GetPtr())[0], nquad1, 0.0, &outarray_d1[0],
-                        nquad0);
-        }
-        else
-        {
-            Blas::Dgemm('N', 'T', nquad0, nquad1, nquad1, 1.0, &inarray[0],
-                        nquad0, &(D1->GetPtr())[0], nquad1, 0.0,
-                        &outarray_d1[0], nquad0);
-        }
-    }
-}
-
-Array<OneD, NekDouble> StdExpansion2D::v_PhysEvaluateBasis(
-    const Array<OneD, const Array<OneD, NekDouble>> coords,
-    const Array<OneD, Array<OneD, NekDouble>> storage, int mode)
-{
-    int tot = GetTotPoints();
-    Array<OneD, NekDouble> physall(tot), ret(coords[0].size());
-    Vmath::Vcopy(tot, &storage[0][mode * tot], 1, &physall[0], 1);
-    for (int i = 0; i < coords[0].size(); i++)
-    {
-        Array<OneD, NekDouble> ctemp(2);
-        ctemp[0] = coords[0][i];
-        ctemp[1] = coords[1][i];
-
-        ret[i] = v_PhysEvaluate(ctemp, physall);
-    }
-    return ret;
-}
-
-Array<OneD, NekDouble> StdExpansion2D::v_PhysEvaluateBasis(
-    const Array<OneD, const Array<OneD, NekDouble>> coords,
-    Array<OneD, Array<OneD, NekDouble>> storage, Array<OneD, NekDouble> &out_d0,
-    Array<OneD, NekDouble> &out_d1, Array<OneD, NekDouble> &out_d2)
-{
-    boost::ignore_unused(out_d2);
-
-    int tot = GetTotPoints();
-
-    int neq = m_ncoeffs;
-    std::cout << "\n neq=" << neq << "\n";
-
-    Array<OneD, NekDouble> physvals(tot);
-    Array<OneD, NekDouble> coll(2);
-
-    Array<OneD, NekDouble> out_eval(tot * neq);
-    for (int k = 0; k < neq; k++)
-    {
-        Vmath::Vcopy(tot, &storage[0][k * tot], 1, &physvals[0], 1);
-
-        for (int i = 0; i < coords[0].size(); i++)
-        {
-            coll[0] = coords[0][i];
-            coll[1] = coords[1][i];
-
-            out_eval[k * tot + i] = v_PhysEvaluate(coll, physvals);
-        }
-    }
-
-    if (out_d0.size() > 0)
-    {
-
-        for (int k = 0; k < neq; k++)
-        {
-            Vmath::Vcopy(tot, &storage[1][k * tot], 1, &physvals[0], 1);
-
+
+        StdExpansion2D::StdExpansion2D()
+        {
+        }
+
+        StdExpansion2D::StdExpansion2D(int numcoeffs,
+                       const LibUtilities::BasisKey &Ba,
+                                       const LibUtilities::BasisKey &Bb):
+        StdExpansion(numcoeffs,2, Ba, Bb)
+        {
+        }
+
+        StdExpansion2D::StdExpansion2D(const StdExpansion2D &T):
+                StdExpansion(T)
+        {
+        }
+
+        StdExpansion2D::~StdExpansion2D()
+        {
+        }
+
+        //----------------------------
+        // Differentiation Methods
+        //----------------------------
+
+        // find derivative of u (inarray) at all quad points
+        void StdExpansion2D::PhysTensorDeriv(
+            const Array<OneD, const NekDouble> &inarray,
+            Array<OneD, NekDouble> &outarray_d0, Array<OneD, NekDouble> &outarray_d1)
+        {
+            int nquad0 = m_base[0]->GetNumPoints();
+            int nquad1 = m_base[1]->GetNumPoints();
+
+            if (outarray_d0.size() > 0) // calculate du/dx_0
+            {
+                DNekMatSharedPtr D0 = m_base[0]->GetD();
+                if(inarray.data() == outarray_d0.data())
+                {
+                    Array<OneD, NekDouble> wsp(nquad0 * nquad1);
+                    Vmath::Vcopy(nquad0 * nquad1,inarray.get(),1,wsp.get(),1);
+                    Blas::Dgemm('N', 'N', nquad0, nquad1, nquad0, 1.0,
+                                &(D0->GetPtr())[0], nquad0, &wsp[0], nquad0, 0.0,
+                                &outarray_d0[0], nquad0);
+                }
+                else
+                {
+                    Blas::Dgemm('N', 'N', nquad0, nquad1, nquad0, 1.0,
+                                &(D0->GetPtr())[0], nquad0, &inarray[0], nquad0, 0.0,
+                                &outarray_d0[0], nquad0);
+                }
+            }
+
+            if (outarray_d1.size() > 0) // calculate du/dx_1
+            {
+                DNekMatSharedPtr D1 = m_base[1]->GetD();
+                if(inarray.data() == outarray_d1.data())
+                {
+                    Array<OneD, NekDouble> wsp(nquad0 * nquad1);
+                    Vmath::Vcopy(nquad0 * nquad1,inarray.get(),1,wsp.get(),1);
+                    Blas:: Dgemm('N', 'T', nquad0, nquad1, nquad1, 1.0, &wsp[0], nquad0,
+                                 &(D1->GetPtr())[0], nquad1, 0.0, &outarray_d1[0], nquad0);
+                }
+                else
+                {
+                    Blas::Dgemm('N', 'T', nquad0, nquad1, nquad1, 1.0, &inarray[0],
+                                nquad0, &(D1->GetPtr())[0], nquad1, 0.0,
+                                &outarray_d1[0], nquad0);
+                }
+            }
+        }
+
+        Array<OneD, NekDouble> StdExpansion2D::v_PhysEvaluateBasis(
+            const Array<OneD, const Array<OneD, NekDouble>> coords,
+            const Array<OneD, Array<OneD, NekDouble>> storage, int mode)
+        {
+            int tot = GetTotPoints();
+            Array<OneD, NekDouble> physall(tot), ret(coords[0].size());
+            Vmath::Vcopy(tot, &storage[0][mode * tot], 1, &physall[0], 1);
             for (int i = 0; i < coords[0].size(); i++)
             {
-                coll[0]             = coords[0][i];
-                coll[1]             = coords[1][i];
-                out_d0[i + k * tot] = v_PhysEvaluate(coll, physvals);
-            }
-        }
-    }
-    if (out_d1.size() > 0)
-    {
-
-        for (int k = 0; k < neq; k++)
-        {
-            Vmath::Vcopy(tot, &storage[2][k * tot], 1, &physvals[0], 1);
-
-            for (int i = 0; i < coords[0].size(); i++)
-            {
-                coll[0]             = coords[0][i];
-                coll[1]             = coords[1][i];
-                out_d1[k * tot + i] = v_PhysEvaluate(coll, physvals);
-            }
-        }
-    }
-
-    return out_eval;
-}
-
-// create and populate storage for slow versions of physderiv
-// and physbasisderiv
-Array<OneD, Array<OneD, NekDouble>> StdExpansion2D::v_GetPhysEvaluateStorage()
-{
-
-    Array<OneD, Array<OneD, NekDouble>> ret(3);
-    NekDouble nq = GetTotPoints();
-
-    ret[0] = Array<OneD, NekDouble>(m_ncoeffs * nq);
-    ret[1] = Array<OneD, NekDouble>(m_ncoeffs * nq);
-    ret[2] = Array<OneD, NekDouble>(m_ncoeffs * nq);
-    for (int i = 0; i < m_ncoeffs; i++)
-    {
-        Array<OneD, NekDouble> tmp(nq);
-
-        Array<OneD, NekDouble> tmp2(nq);
-
-        Array<OneD, NekDouble> tmp3(nq);
-
-        FillMode(i, tmp);
-        Vmath::Vcopy(nq, &tmp[0], 1, &ret[0][i * nq], 1);
-
-        PhysDeriv(0, tmp, tmp2);
-        Vmath::Vcopy(nq, &tmp2[0], 1, &ret[1][i * nq], 1);
-
-        PhysDeriv(1, tmp, tmp3);
-        Vmath::Vcopy(nq, &tmp3[0], 1, &ret[2][i * nq], 1);
-    }
-
-    return ret;
-}
-
-// evaluates der of multiple points given in coords(2D array) with x-coords in
-// coords[0] and ycoords in coords[1]
-
-NekDouble StdExpansion2D::v_PhysEvaluate(
-    const Array<OneD, const NekDouble> &coords,
-    const Array<OneD, const NekDouble> &physvals)
-{
-    ASSERTL2(coords[0] > -1 - NekConstants::kNekZeroTol, "coord[0] < -1");
-    ASSERTL2(coords[0] < 1 + NekConstants::kNekZeroTol, "coord[0] >  1");
-    ASSERTL2(coords[1] > -1 - NekConstants::kNekZeroTol, "coord[1] < -1");
-    ASSERTL2(coords[1] < 1 + NekConstants::kNekZeroTol, "coord[1] >  1");
-
-    Array<OneD, NekDouble> coll(2);
-    LocCoordToLocCollapsed(coords, coll);
-    // coll=coords;
-    const int nq0 = m_base[0]->GetNumPoints();
-    const int nq1 = m_base[1]->GetNumPoints();
-
-    Array<OneD, NekDouble> wsp(nq1);
-    for (int i = 0; i < nq1; ++i)
-    {
-        wsp[i] = StdExpansion::BaryEvaluate<0>(coll[0], &physvals[0] + i * nq0);
-    }
-
-    return StdExpansion::BaryEvaluate<1>(coll[1], &wsp[0]);
-}
-
-NekDouble StdExpansion2D::v_PhysEvaluate(
-    const Array<OneD, DNekMatSharedPtr> &I,
-    const Array<OneD, const NekDouble> &physvals)
-{
-    NekDouble val;
-    int i;
-    int nq0 = m_base[0]->GetNumPoints();
-    int nq1 = m_base[1]->GetNumPoints();
-    Array<OneD, NekDouble> wsp1(nq1);
-
-    // interpolate first coordinate direction
-    for (i = 0; i < nq1; ++i)
-    {
-        wsp1[i] =
-            Blas::Ddot(nq0, &(I[0]->GetPtr())[0], 1, &physvals[i * nq0], 1);
-    }
-
-    // interpolate in second coordinate direction
-    val = Blas::Ddot(nq1, I[1]->GetPtr(), 1, wsp1, 1);
-
-    return val;
-}
-
-NekDouble StdExpansion2D::v_PhysEvaluate(
-    const Array<OneD, NekDouble> coord,
-    const Array<OneD, const NekDouble> &inarray, NekDouble &out_d0,
-    NekDouble &out_d1, NekDouble &out_d2)
-{
-    boost::ignore_unused(coord, inarray, out_d0, out_d1, out_d2);
-
-    return 0;
-}
-
-//////////////////////////////
-// Integration Methods
-//////////////////////////////
-
-NekDouble StdExpansion2D::Integral(const Array<OneD, const NekDouble> &inarray,
-                                   const Array<OneD, const NekDouble> &w0,
-                                   const Array<OneD, const NekDouble> &w1)
-{
-    int i;
-    NekDouble Int = 0.0;
-    int nquad0    = m_base[0]->GetNumPoints();
-    int nquad1    = m_base[1]->GetNumPoints();
-    Array<OneD, NekDouble> tmp(nquad0 * nquad1);
-
-    // multiply by integration constants
-    for (i = 0; i < nquad1; ++i)
-    {
-        Vmath::Vmul(nquad0, &inarray[0] + i * nquad0, 1, w0.get(), 1,
-                    &tmp[0] + i * nquad0, 1);
-    }
-
-    for (i = 0; i < nquad0; ++i)
-    {
-        Vmath::Vmul(nquad1, &tmp[0] + i, nquad0, w1.get(), 1, &tmp[0] + i,
-                    nquad0);
-    }
-    Int = Vmath::Vsum(nquad0 * nquad1, tmp, 1);
-
-    return Int;
-}
-
-void StdExpansion2D::BwdTrans_SumFacKernel(
-    const Array<OneD, const NekDouble> &base0,
-    const Array<OneD, const NekDouble> &base1,
-    const Array<OneD, const NekDouble> &inarray,
-    Array<OneD, NekDouble> &outarray, Array<OneD, NekDouble> &wsp,
-    bool doCheckCollDir0, bool doCheckCollDir1)
-{
-    v_BwdTrans_SumFacKernel(base0, base1, inarray, outarray, wsp,
-                            doCheckCollDir0, doCheckCollDir1);
-}
-
-void StdExpansion2D::IProductWRTBase_SumFacKernel(
-    const Array<OneD, const NekDouble> &base0,
-    const Array<OneD, const NekDouble> &base1,
-    const Array<OneD, const NekDouble> &inarray,
-    Array<OneD, NekDouble> &outarray, Array<OneD, NekDouble> &wsp,
-    bool doCheckCollDir0, bool doCheckCollDir1)
-{
-    v_IProductWRTBase_SumFacKernel(base0, base1, inarray, outarray, wsp,
-                                   doCheckCollDir0, doCheckCollDir1);
-}
-
-void StdExpansion2D::v_LaplacianMatrixOp_MatFree(
-    const Array<OneD, const NekDouble> &inarray,
-    Array<OneD, NekDouble> &outarray, const StdRegions::StdMatrixKey &mkey)
-{
-    if (mkey.GetNVarCoeff() == 0 &&
-        !mkey.ConstFactorExists(StdRegions::eFactorSVVCutoffRatio))
-    {
-        using std::max;
-
-        // This implementation is only valid when there are no
-        // coefficients associated to the Laplacian operator
-        int nquad0  = m_base[0]->GetNumPoints();
-        int nquad1  = m_base[1]->GetNumPoints();
-        int nqtot   = nquad0 * nquad1;
-        int nmodes0 = m_base[0]->GetNumModes();
-        int nmodes1 = m_base[1]->GetNumModes();
-        int wspsize =
-            max(max(max(nqtot, m_ncoeffs), nquad1 * nmodes0), nquad0 * nmodes1);
-
-        const Array<OneD, const NekDouble> &base0 = m_base[0]->GetBdata();
-        const Array<OneD, const NekDouble> &base1 = m_base[1]->GetBdata();
-
-        // Allocate temporary storage
-        Array<OneD, NekDouble> wsp0(4 * wspsize);    // size wspsize
-        Array<OneD, NekDouble> wsp1(wsp0 + wspsize); // size 3*wspsize
-
-        if (!(m_base[0]->Collocation() && m_base[1]->Collocation()))
-        {
-            // LAPLACIAN MATRIX OPERATION
-            // wsp0 = u       = B   * u_hat
-            // wsp1 = du_dxi1 = D_xi1 * wsp0 = D_xi1 * u
-            // wsp2 = du_dxi2 = D_xi2 * wsp0 = D_xi2 * u
-            BwdTrans_SumFacKernel(base0, base1, inarray, wsp0, wsp1, true,
-                                  true);
-            LaplacianMatrixOp_MatFree_Kernel(wsp0, outarray, wsp1);
-        }
-        else
-        {
-            LaplacianMatrixOp_MatFree_Kernel(inarray, outarray, wsp1);
-        }
-<<<<<<< HEAD
-    }
-    else
-    {
-        StdExpansion::LaplacianMatrixOp_MatFree_GenericImpl(inarray, outarray,
-                                                            mkey);
-    }
-}
-
-void StdExpansion2D::v_HelmholtzMatrixOp_MatFree(
-    const Array<OneD, const NekDouble> &inarray,
-    Array<OneD, NekDouble> &outarray, const StdRegions::StdMatrixKey &mkey)
-{
-    if (mkey.GetNVarCoeff() == 0 &&
-        !mkey.ConstFactorExists(StdRegions::eFactorSVVCutoffRatio))
-    {
-        using std::max;
-
-        int nquad0  = m_base[0]->GetNumPoints();
-        int nquad1  = m_base[1]->GetNumPoints();
-        int nqtot   = nquad0 * nquad1;
-        int nmodes0 = m_base[0]->GetNumModes();
-        int nmodes1 = m_base[1]->GetNumModes();
-        int wspsize =
-            max(max(max(nqtot, m_ncoeffs), nquad1 * nmodes0), nquad0 * nmodes1);
-        NekDouble lambda = mkey.GetConstFactor(StdRegions::eFactorLambda);
-
-        const Array<OneD, const NekDouble> &base0 = m_base[0]->GetBdata();
-        const Array<OneD, const NekDouble> &base1 = m_base[1]->GetBdata();
-
-        // Allocate temporary storage
-        Array<OneD, NekDouble> wsp0(5 * wspsize);        // size wspsize
-        Array<OneD, NekDouble> wsp1(wsp0 + wspsize);     // size wspsize
-        Array<OneD, NekDouble> wsp2(wsp0 + 2 * wspsize); // size 3*wspsize
-
-        if (!(m_base[0]->Collocation() && m_base[1]->Collocation()))
-        {
-            // MASS MATRIX OPERATION
-            // The following is being calculated:
-            // wsp0     = B   * u_hat = u
-            // wsp1     = W   * wsp0
-            // outarray = B^T * wsp1  = B^T * W * B * u_hat = M * u_hat
-            BwdTrans_SumFacKernel(base0, base1, inarray, wsp0, wsp2, true,
-                                  true);
-            MultiplyByQuadratureMetric(wsp0, wsp1);
-            IProductWRTBase_SumFacKernel(base0, base1, wsp1, outarray, wsp2,
-                                         true, true);
-
-            LaplacianMatrixOp_MatFree_Kernel(wsp0, wsp1, wsp2);
-=======
+                Array<OneD, NekDouble> ctemp(2);
+                ctemp[0] = coords[0][i];
+                ctemp[1] = coords[1][i];
+
+                ret[i] = v_PhysEvaluate(ctemp, physall);
+            }
+            return ret;
+        }
+
+        Array<OneD, NekDouble> StdExpansion2D::v_PhysEvaluateBasis(
+            const Array<OneD, const Array<OneD, NekDouble>> coords,
+            Array<OneD, Array<OneD, NekDouble>> storage, Array<OneD, NekDouble> &out_d0,
+            Array<OneD, NekDouble> &out_d1, Array<OneD, NekDouble> &out_d2)
+        {
+            boost::ignore_unused(out_d2);
+
+            int tot = GetTotPoints();
+
+            int neq = m_ncoeffs;
+            std::cout << "\n neq=" << neq << "\n";
+
+            Array<OneD, NekDouble> physvals(tot);
+            Array<OneD, NekDouble> coll(2);
+
+            Array<OneD, NekDouble> out_eval(tot * neq);
+            for (int k = 0; k < neq; k++)
+            {
+                Vmath::Vcopy(tot, &storage[0][k * tot], 1, &physvals[0], 1);
+
+                for (int i = 0; i < coords[0].size(); i++)
+                {
+                    coll[0] = coords[0][i];
+                    coll[1] = coords[1][i];
+
+                    out_eval[k * tot + i] = v_PhysEvaluate(coll, physvals);
+                }
+            }
+
+            if (out_d0.size() > 0)
+            {
+
+                for (int k = 0; k < neq; k++)
+                {
+                    Vmath::Vcopy(tot, &storage[1][k * tot], 1, &physvals[0], 1);
+
+                    for (int i = 0; i < coords[0].size(); i++)
+                    {
+                        coll[0]             = coords[0][i];
+                        coll[1]             = coords[1][i];
+                        out_d0[i + k * tot] = v_PhysEvaluate(coll, physvals);
+                    }
+                }
+            }
+            if (out_d1.size() > 0)
+            {
+
+                for (int k = 0; k < neq; k++)
+                {
+                    Vmath::Vcopy(tot, &storage[2][k * tot], 1, &physvals[0], 1);
+
+                    for (int i = 0; i < coords[0].size(); i++)
+                    {
+                        coll[0]             = coords[0][i];
+                        coll[1]             = coords[1][i];
+                        out_d1[k * tot + i] = v_PhysEvaluate(coll, physvals);
+                    }
+                }
+            }
+
+            return out_eval;
+        }
+
+        // create and populate storage for slow versions of physderiv
+        // and physbasisderiv
+        Array<OneD, Array<OneD, NekDouble>> StdExpansion2D::v_GetPhysEvaluateStorage()
+        {
+
+            Array<OneD, Array<OneD, NekDouble>> ret(3);
+            NekDouble nq = GetTotPoints();
+
+            ret[0] = Array<OneD, NekDouble>(m_ncoeffs * nq);
+            ret[1] = Array<OneD, NekDouble>(m_ncoeffs * nq);
+            ret[2] = Array<OneD, NekDouble>(m_ncoeffs * nq);
+            for (int i = 0; i < m_ncoeffs; i++)
+            {
+                Array<OneD, NekDouble> tmp(nq);
+
+                Array<OneD, NekDouble> tmp2(nq);
+
+                Array<OneD, NekDouble> tmp3(nq);
+
+                FillMode(i, tmp);
+                Vmath::Vcopy(nq, &tmp[0], 1, &ret[0][i * nq], 1);
+
+                PhysDeriv(0, tmp, tmp2);
+                Vmath::Vcopy(nq, &tmp2[0], 1, &ret[1][i * nq], 1);
+
+                PhysDeriv(1, tmp, tmp3);
+                Vmath::Vcopy(nq, &tmp3[0], 1, &ret[2][i * nq], 1);
+            }
+
+            return ret;
+        }
+
+        // evaluates der of multiple points given in coords(2D array) with x-coords in
+        // coords[0] and ycoords in coords[1]
+
+        NekDouble StdExpansion2D::v_PhysEvaluate(
+            const Array<OneD, const NekDouble> &coords,
+            const Array<OneD, const NekDouble> &physvals)
+        {
+            ASSERTL2(coords[0] > -1 - NekConstants::kNekZeroTol,
+                     "coord[0] < -1");
+            ASSERTL2(coords[0] <  1 + NekConstants::kNekZeroTol,
+                     "coord[0] >  1");
+            ASSERTL2(coords[1] > -1 - NekConstants::kNekZeroTol,
+                     "coord[1] < -1");
+            ASSERTL2(coords[1] <  1 + NekConstants::kNekZeroTol,
+                     "coord[1] >  1");
+
+            Array<OneD, NekDouble> coll(2);
+            LocCoordToLocCollapsed(coords,coll);
+
+            const int nq0 = m_base[0]->GetNumPoints();
+            const int nq1 = m_base[1]->GetNumPoints();
+
+            Array<OneD, NekDouble> wsp(nq1);
+            for (int i = 0; i < nq1; ++i)
+            {
+                wsp[i] = StdExpansion::BaryEvaluate<0>(
+                    coll[0], &physvals[0] + i * nq0);
+            }
+
+            return StdExpansion::BaryEvaluate<1>(coll[1], &wsp[0]);
+        }
+
+        NekDouble StdExpansion2D::v_PhysEvaluate(
+            const Array<OneD, DNekMatSharedPtr > &I,
+            const Array<OneD, const NekDouble> &physvals)
+        {
+            NekDouble val;
+            int i;
+            int nq0 = m_base[0]->GetNumPoints();
+            int nq1 = m_base[1]->GetNumPoints();
+            Array<OneD, NekDouble> wsp1(nq1);
+
+            // interpolate first coordinate direction
+            for (i = 0; i < nq1;++i)
+            {
+                wsp1[i] = Blas::Ddot(nq0, &(I[0]->GetPtr())[0], 1,
+                                     &physvals[i * nq0], 1);
+            }
+
+            // interpolate in second coordinate direction
+            val = Blas::Ddot(nq1, I[1]->GetPtr(), 1, wsp1, 1);
+
+            return val;
+        }
+
+        NekDouble StdExpansion2D::v_PhysEvaluate(
+            const Array<OneD, NekDouble> coord,
+            const Array<OneD, const NekDouble> &inarray, NekDouble &out_d0,
+            NekDouble &out_d1, NekDouble &out_d2)
+        {
+            boost::ignore_unused(coord, inarray, out_d0, out_d1, out_d2);
+
+            return 0;
+        }
+
+        //////////////////////////////
+        // Integration Methods
+        //////////////////////////////
+
+        NekDouble StdExpansion2D::Integral(const Array<OneD, const NekDouble>& inarray,
+                       const Array<OneD, const NekDouble>& w0,
+                       const Array<OneD, const NekDouble>& w1)
+        {
+            int i;
+            NekDouble Int = 0.0;
+            int nquad0 = m_base[0]->GetNumPoints();
+            int nquad1 = m_base[1]->GetNumPoints();
+            Array<OneD, NekDouble> tmp(nquad0 * nquad1);
+
+            // multiply by integration constants
+            for (i = 0; i < nquad1; ++i)
+            {
+                Vmath::Vmul(nquad0, &inarray[0] + i*nquad0, 1, w0.get(),
+                            1, &tmp[0] + i*nquad0, 1);
+            }
+
+            for (i = 0; i < nquad0; ++i)
+            {
+                Vmath::Vmul(nquad1, &tmp[0]+ i, nquad0, w1.get(), 1,
+                            &tmp[0] + i, nquad0);
+            }
+            Int = Vmath::Vsum(nquad0 * nquad1, tmp, 1);
+
+            return Int;
+        }
+
+        void StdExpansion2D::BwdTrans_SumFacKernel(
+                const Array<OneD, const NekDouble>& base0,
+                const Array<OneD, const NekDouble>& base1,
+                const Array<OneD, const NekDouble>& inarray,
+                Array<OneD, NekDouble> &outarray,
+                Array<OneD, NekDouble> &wsp,
+                bool doCheckCollDir0,
+                bool doCheckCollDir1)
+        {
+            v_BwdTrans_SumFacKernel(base0, base1, inarray, outarray, wsp, doCheckCollDir0, doCheckCollDir1);
+        }
+
+        void StdExpansion2D::IProductWRTBase_SumFacKernel(
+                const Array<OneD, const NekDouble>& base0,
+                const Array<OneD, const NekDouble>& base1,
+                const Array<OneD, const NekDouble>& inarray,
+                Array<OneD, NekDouble> &outarray,
+                Array<OneD, NekDouble> &wsp,
+                bool doCheckCollDir0,
+                bool doCheckCollDir1)
+        {
+            v_IProductWRTBase_SumFacKernel(base0, base1, inarray, outarray, wsp, doCheckCollDir0, doCheckCollDir1);
+        }
 
         void StdExpansion2D::v_GenStdMatBwdDeriv(
             const int dir,
@@ -457,7 +374,7 @@
                         m_base[0]->GetDbdata(), m_base[1]->GetBdata(),
                         tmp1, tmp3, tmp4, false, true);
                     tmp1[i] =   0.0;
-                    
+
                     for(int j=0; j<m_ncoeffs;j++)
                     {
                         (*mat)(j,i) =   tmp3[j];
@@ -472,7 +389,7 @@
                         m_base[0]->GetBdata() , m_base[1]->GetDbdata(),
                         tmp1, tmp3, tmp4, true, false);
                     tmp1[i] =   0.0;
-                    
+
                     for(int j=0; j<m_ncoeffs;j++)
                     {
                         (*mat)(j,i) =   tmp3[j];
@@ -530,14 +447,15 @@
                 StdExpansion::LaplacianMatrixOp_MatFree_GenericImpl(
                     inarray,outarray,mkey);
             }
->>>>>>> 5c19adb9
-        }
-        else
-        {
-<<<<<<< HEAD
-            MultiplyByQuadratureMetric(inarray, outarray);
-            LaplacianMatrixOp_MatFree_Kernel(inarray, wsp1, wsp2);
-=======
+        }
+
+
+
+        void StdExpansion2D::v_HelmholtzMatrixOp_MatFree(
+            const Array<OneD, const NekDouble> &inarray,
+                  Array<OneD,NekDouble> &outarray,
+            const StdRegions::StdMatrixKey &mkey)
+        {
             if (mkey.GetNVarCoeff() == 0 && !mkey.ConstFactorExists(StdRegions::eFactorCoeffD00)
                 &&!mkey.ConstFactorExists(StdRegions::eFactorSVVCutoffRatio))
             {
@@ -592,20 +510,7 @@
                 StdExpansion::HelmholtzMatrixOp_MatFree_GenericImpl(
                     inarray,outarray,mkey);
             }
->>>>>>> 5c19adb9
-        }
-
-        // outarray = lambda * outarray + wsp1
-        //          = (lambda * M + L ) * u_hat
-        Vmath::Svtvp(m_ncoeffs, lambda, &outarray[0], 1, &wsp1[0], 1,
-                     &outarray[0], 1);
-    }
-    else
-    {
-        StdExpansion::HelmholtzMatrixOp_MatFree_GenericImpl(inarray, outarray,
-                                                            mkey);
-    }
-}
-
-} // namespace StdRegions
-} // namespace Nektar+        }
+
+    } //end namespace
+} //end namespace