--- conflicted
+++ resolved
@@ -40,13 +40,10 @@
 {
 namespace StdRegions
 {
-<<<<<<< HEAD
-=======
 StdExpansion0D::StdExpansion0D()
 {
 }
 
->>>>>>> a1bdb76a
 StdExpansion0D::StdExpansion0D(int numcoeffs, const LibUtilities::BasisKey &Ba)
     : StdExpansion(numcoeffs, 1, Ba)
 {
@@ -87,7 +84,6 @@
 {
     ASSERTL2(Lcoord[0] >= -1 - NekConstants::kNekZeroTol, "Lcoord[0] < -1");
     ASSERTL2(Lcoord[0] <= 1 + NekConstants::kNekZeroTol, "Lcoord[0] >  1");
-<<<<<<< HEAD
 
     return StdExpansion::BaryEvaluate<0>(Lcoord[0], &physvals[0]);
 }
@@ -100,23 +96,9 @@
     int nquad = GetTotPoints();
 
     val = Blas::Ddot(nquad, I[0]->GetPtr(), 1, physvals, 1);
-=======
->>>>>>> a1bdb76a
 
-    return StdExpansion::BaryEvaluate<0>(Lcoord[0], &physvals[0]);
+    return val;
 }
-
-// NekDouble StdExpansion0D::v_PhysEvaluate(
-//    const Array<OneD, DNekMatSharedPtr> &I,
-//    const Array<OneD, const NekDouble> &physvals)
-//{
-//    NekDouble val;
-//    int nquad = GetTotPoints();
-//
-//    val = Blas::Ddot(nquad, I[0]->GetPtr(), 1, physvals, 1);
-//
-//    return val;
-//}
 
 } // namespace StdRegions
 } // namespace Nektar