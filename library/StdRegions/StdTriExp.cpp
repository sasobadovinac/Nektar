--- conflicted
+++ resolved
@@ -749,14 +749,6 @@
         {
             return 3;
         }
-<<<<<<< HEAD
-
-        int StdTriExp::v_GetNtraces() const
-        {
-            return 3;
-        }
-=======
->>>>>>> 81af24da
         
         LibUtilities::ShapeType StdTriExp::v_DetShapeType() const
         {
