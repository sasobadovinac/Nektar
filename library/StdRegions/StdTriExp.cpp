--- conflicted
+++ resolved
@@ -45,13 +45,6 @@
 {
 namespace StdRegions
 {
-<<<<<<< HEAD
-=======
-StdTriExp::StdTriExp()
-{
-}
-
->>>>>>> a1bdb76a
 StdTriExp::StdTriExp(const LibUtilities::BasisKey &Ba,
                      const LibUtilities::BasisKey &Bb)
     : StdExpansion(LibUtilities::StdTriData::getNumberOfCoefficients(
@@ -70,14 +63,6 @@
 {
 }
 
-<<<<<<< HEAD
-=======
-// Destructor
-StdTriExp::~StdTriExp()
-{
-}
-
->>>>>>> a1bdb76a
 //-------------------------------
 // Integration Methods
 //-------------------------------
