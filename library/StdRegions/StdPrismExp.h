--- conflicted
+++ resolved
@@ -164,17 +164,11 @@
             STD_REGIONS_EXPORT virtual void v_FillMode(
                 const int mode,
                 Array<OneD, NekDouble> &outarray);
-<<<<<<< HEAD
-            STD_REGIONS_EXPORT virtual void v_GetTraceNumModes(
-                    const int    fid,
-=======
             STD_REGIONS_EXPORT NekDouble v_PhysEvaluateBasis(
                 const Array<OneD, const NekDouble>& coords,
                 int mode) final;
-            STD_REGIONS_EXPORT virtual void v_GetFaceNumModes(
-                    const int                  fid,
-                    const Orientation          faceOrient,
->>>>>>> 96e8d53c
+            STD_REGIONS_EXPORT virtual void v_GetTraceNumModes(
+                    const int    fid,
                     int &numModes0,
                     int &numModes1,
                     Orientation  faceOrient = eDir1FwdDir1_Dir2FwdDir2);
