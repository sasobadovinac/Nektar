--- conflicted
+++ resolved
@@ -44,190 +44,242 @@
 
 namespace Nektar
 {
-namespace StdRegions
-{
-StdExpansion3D::StdExpansion3D()
-{
-}
-
-StdExpansion3D::StdExpansion3D(int numcoeffs, const LibUtilities::BasisKey &Ba,
-                               const LibUtilities::BasisKey &Bb,
-                               const LibUtilities::BasisKey &Bc)
-    : StdExpansion(numcoeffs, 3, Ba, Bb, Bc)
-{
-}
-
-StdExpansion3D::StdExpansion3D(const StdExpansion3D &T) : StdExpansion(T)
-{
-}
-
-StdExpansion3D::~StdExpansion3D()
-{
-}
-
-// find derivative of u (inarray) at all quad points
-void StdExpansion3D::PhysTensorDeriv(
-    const Array<OneD, const NekDouble> &inarray, Array<OneD, NekDouble> &out_dx,
-    Array<OneD, NekDouble> &out_dy, Array<OneD, NekDouble> &out_dz)
-{
-    const int nquad0 = m_base[0]->GetNumPoints();
-    const int nquad1 = m_base[1]->GetNumPoints();
-    const int nquad2 = m_base[2]->GetNumPoints();
-
-    Array<OneD, NekDouble> wsp(nquad0 * nquad1 * nquad2);
-
-    // copy inarray to wsp in case inarray is used as outarray
-    Vmath::Vcopy(nquad0 * nquad1 * nquad2, &inarray[0], 1, &wsp[0], 1);
-
-    if (out_dx.size() > 0)
+    namespace StdRegions
     {
-        NekDouble *D0 = &((m_base[0]->GetD())->GetPtr())[0];
-
-        Blas::Dgemm('N', 'N', nquad0, nquad1 * nquad2, nquad0, 1.0, D0, nquad0,
-                    &wsp[0], nquad0, 0.0, &out_dx[0], nquad0);
-    }
-
-    if (out_dy.size() > 0)
-    {
-        NekDouble *D1 = &((m_base[1]->GetD())->GetPtr())[0];
-        for (int j = 0; j < nquad2; ++j)
-        {
-            Blas::Dgemm('N', 'T', nquad0, nquad1, nquad1, 1.0,
-                        &wsp[j * nquad0 * nquad1], nquad0, D1, nquad1, 0.0,
-                        &out_dy[j * nquad0 * nquad1], nquad0);
-        }
-    }
-
-    if (out_dz.size() > 0)
-    {
-        NekDouble *D2 = &((m_base[2]->GetD())->GetPtr())[0];
-
-        Blas::Dgemm('N', 'T', nquad0 * nquad1, nquad2, nquad2, 1.0, &wsp[0],
-                    nquad0 * nquad1, D2, nquad2, 0.0, &out_dz[0],
-                    nquad0 * nquad1);
-    }
-    /*for(int k = 0; k < out_dz.size(); k++)
-        std::                cout<<out_dz[k]<<" ";
-    std::cout<<"\n*****\n";
-    */
-}
-
-void StdExpansion3D::BwdTrans_SumFacKernel(
-    const Array<OneD, const NekDouble> &base0,
-    const Array<OneD, const NekDouble> &base1,
-    const Array<OneD, const NekDouble> &base2,
-    const Array<OneD, const NekDouble> &inarray,
-    Array<OneD, NekDouble> &outarray, Array<OneD, NekDouble> &wsp,
-    bool doCheckCollDir0, bool doCheckCollDir1, bool doCheckCollDir2)
-{
-    v_BwdTrans_SumFacKernel(base0, base1, base2, inarray, outarray, wsp,
-                            doCheckCollDir0, doCheckCollDir1, doCheckCollDir2);
-}
-
-void StdExpansion3D::IProductWRTBase_SumFacKernel(
-    const Array<OneD, const NekDouble> &base0,
-    const Array<OneD, const NekDouble> &base1,
-    const Array<OneD, const NekDouble> &base2,
-    const Array<OneD, const NekDouble> &inarray,
-    Array<OneD, NekDouble> &outarray, Array<OneD, NekDouble> &wsp,
-    bool doCheckCollDir0, bool doCheckCollDir1, bool doCheckCollDir2)
-{
-    v_IProductWRTBase_SumFacKernel(base0, base1, base2, inarray, outarray, wsp,
-                                   doCheckCollDir0, doCheckCollDir1,
-                                   doCheckCollDir2);
-}
-
-Array<OneD, NekDouble> StdExpansion3D::v_PhysEvaluateBasis(
-    const Array<OneD, const Array<OneD, NekDouble>> coords,
-    const Array<OneD, Array<OneD, NekDouble>> storage, int mode)
-{
-    int tot = GetTotPoints();
-
-    Array<OneD, NekDouble> physall(tot), ret(coords[0].size());
-
-    Vmath::Vcopy(tot, &storage[0][mode * tot], 1, &physall[0], 1);
-    for (int i = 0; i < coords[0].size(); i++)
-    {
-        Array<OneD, NekDouble> ctemp(3);
-        ctemp[0] = coords[0][i];
-        ctemp[1] = coords[1][i];
-        ctemp[2] = coords[2][i];
-
-        ret[i] = v_PhysEvaluate(ctemp, physall);
-    }
-    return ret;
-}
-
-Array<OneD, NekDouble> StdExpansion3D::v_PhysEvaluateBasis(
-    const Array<OneD, const Array<OneD, NekDouble>> coords,
-    Array<OneD, Array<OneD, NekDouble>> storage, Array<OneD, NekDouble> &out_d0,
-    Array<OneD, NekDouble> &out_d1, Array<OneD, NekDouble> &out_d2)
-{
-    int tot = GetTotPoints();
-
-    Array<OneD, NekDouble> physall(tot);
-
-    const int nq1 = m_base[1]->GetNumPoints();
-    const int nq2 = m_base[2]->GetNumPoints();
-
-    int neq = m_ncoeffs;
-    Array<OneD, NekDouble> wsp1(nq1 * nq2), wsp2(nq2);
-    Array<OneD, NekDouble> out_eval(tot * neq);
-    for (int k = 0; k < neq; k++)
-    {
-        Vmath::Vcopy(tot, &storage[0][k * tot], 1, &physall[0], 1);
-        for (int i = 0; i < coords[0].size(); i++)
-        {
-            Array<OneD, NekDouble> ctemp(3);
-            ctemp[0] = coords[0][i];
-            ctemp[1] = coords[1][i];
-            ctemp[2] = coords[2][i];
-
-            out_eval[k * tot + i] = v_PhysEvaluate(ctemp, physall);
-        }
-    }
-
-    if (out_d0.size() > 0)
-    {
-        for (int k = 0; k < neq; k++)
-        {
-            Vmath::Vcopy(tot, &storage[1][k * tot], 1, &physall[0], 1);
-            for (int i = 0; i < tot; i++)
+        StdExpansion3D::StdExpansion3D()
+        {
+        }
+
+        StdExpansion3D::StdExpansion3D(int                           numcoeffs,
+                                       const LibUtilities::BasisKey &Ba,
+                                       const LibUtilities::BasisKey &Bb,
+                                       const LibUtilities::BasisKey &Bc) :
+            StdExpansion(numcoeffs,3,Ba,Bb,Bc)
+        {
+        }
+
+        StdExpansion3D::StdExpansion3D(const StdExpansion3D &T):
+            StdExpansion(T)
+        {
+        }
+
+        StdExpansion3D::~StdExpansion3D()
+        {
+        }
+
+        // find derivative of u (inarray) at all quad points
+        void StdExpansion3D::PhysTensorDeriv(
+            const Array<OneD, const NekDouble> &inarray,
+                  Array<OneD,       NekDouble> &out_dx,
+                  Array<OneD,       NekDouble> &out_dy,
+                  Array<OneD,       NekDouble> &out_dz)
+        {
+            const int nquad0 = m_base[0]->GetNumPoints();
+            const int nquad1 = m_base[1]->GetNumPoints();
+            const int nquad2 = m_base[2]->GetNumPoints();
+
+            Array<OneD, NekDouble> wsp(nquad0*nquad1*nquad2);
+
+            // copy inarray to wsp in case inarray is used as outarray
+            Vmath::Vcopy(nquad0*nquad1*nquad2, &inarray[0], 1, &wsp[0], 1);
+
+            if (out_dx.size() > 0)
+            {
+                NekDouble  *D0 = &((m_base[0]->GetD())->GetPtr())[0];
+
+                Blas::Dgemm('N','N', nquad0,nquad1*nquad2,nquad0,1.0,
+                            D0,nquad0,&wsp[0],nquad0,0.0,&out_dx[0],nquad0);
+            }
+
+            if (out_dy.size() > 0)
+            {
+                NekDouble   *D1 = &((m_base[1]->GetD())->GetPtr())[0];
+                for (int j = 0; j < nquad2; ++j)
+                {
+                    Blas::Dgemm('N', 'T', nquad0, nquad1,      nquad1,
+                                1.0, &wsp[j*nquad0*nquad1],    nquad0,
+                                D1,                            nquad1,
+                                0.0, &out_dy[j*nquad0*nquad1], nquad0);
+                }
+            }
+
+            if (out_dz.size() > 0)
+            {
+                NekDouble     *D2 = &((m_base[2]->GetD())->GetPtr())[0];
+
+                Blas::Dgemm('N','T',nquad0*nquad1,nquad2,nquad2,1.0,
+                            &wsp[0],nquad0*nquad1,D2,nquad2,0.0,&out_dz[0],
+                            nquad0*nquad1);
+            }
+        }
+
+        void StdExpansion3D::BwdTrans_SumFacKernel(
+            const Array<OneD, const NekDouble>& base0,
+            const Array<OneD, const NekDouble>& base1,
+            const Array<OneD, const NekDouble>& base2,
+            const Array<OneD, const NekDouble>& inarray,
+                  Array<OneD,       NekDouble>& outarray,
+                  Array<OneD,       NekDouble>& wsp,
+            bool                                doCheckCollDir0,
+            bool                                doCheckCollDir1,
+            bool                                doCheckCollDir2)
+        {
+            v_BwdTrans_SumFacKernel(base0, base1, base2, inarray, outarray, wsp, doCheckCollDir0, doCheckCollDir1, doCheckCollDir2);
+        }
+
+        void StdExpansion3D::IProductWRTBase_SumFacKernel(
+            const Array<OneD, const NekDouble> &base0,
+            const Array<OneD, const NekDouble> &base1,
+            const Array<OneD, const NekDouble> &base2,
+            const Array<OneD, const NekDouble> &inarray,
+            Array<OneD, NekDouble> &outarray, Array<OneD, NekDouble> &wsp,
+            bool doCheckCollDir0, bool doCheckCollDir1, bool doCheckCollDir2)
+        {
+            v_IProductWRTBase_SumFacKernel(base0, base1, base2, inarray, outarray, wsp,
+                                           doCheckCollDir0, doCheckCollDir1,
+                                           doCheckCollDir2);
+        }
+
+        Array<OneD, NekDouble> StdExpansion3D::v_PhysEvaluateBasis(
+            const Array<OneD, const Array<OneD, NekDouble>> coords,
+            const Array<OneD, Array<OneD, NekDouble>> storage, int mode)
+        {
+            int tot = GetTotPoints();
+
+            Array<OneD, NekDouble> physall(tot), ret(coords[0].size());
+
+            Vmath::Vcopy(tot, &storage[0][mode * tot], 1, &physall[0], 1);
+            for (int i = 0; i < coords[0].size(); i++)
             {
                 Array<OneD, NekDouble> ctemp(3);
                 ctemp[0] = coords[0][i];
                 ctemp[1] = coords[1][i];
                 ctemp[2] = coords[2][i];
 
-                out_d0[k * tot + i] = v_PhysEvaluate(ctemp, physall);
-            }
-        }
-    }
-
-    if (out_d1.size() > 0)
-    {
-
-        for (int k = 0; k < neq; k++)
-        {
-            Vmath::Vcopy(tot, &storage[2][k * tot], 1, &physall[0], 1);
-            for (int i = 0; i < tot; i++)
-            {
-                Array<OneD, NekDouble> ctemp(3);
-                ctemp[0] = coords[0][i];
-                ctemp[1] = coords[1][i];
-                ctemp[2] = coords[2][i];
-
-                out_d1[k * tot + i] = v_PhysEvaluate(ctemp, physall);
-            }
-        }
-    }
-
-    if (out_d2.size() > 0)
-    {
-
-<<<<<<< HEAD
-        for (int k = 0; k < neq; k++)
-=======
+                ret[i] = v_PhysEvaluate(ctemp, physall);
+            }
+            return ret;
+        }
+
+        Array<OneD, NekDouble> StdExpansion3D::v_PhysEvaluateBasis(
+            const Array<OneD, const Array<OneD, NekDouble>> coords,
+            Array<OneD, Array<OneD, NekDouble>> storage, Array<OneD, NekDouble> &out_d0,
+            Array<OneD, NekDouble> &out_d1, Array<OneD, NekDouble> &out_d2)
+        {
+            int tot = GetTotPoints();
+
+            Array<OneD, NekDouble> physall(tot);
+
+            const int nq1 = m_base[1]->GetNumPoints();
+            const int nq2 = m_base[2]->GetNumPoints();
+
+            int neq = m_ncoeffs;
+            Array<OneD, NekDouble> wsp1(nq1 * nq2), wsp2(nq2);
+            Array<OneD, NekDouble> out_eval(tot * neq);
+            for (int k = 0; k < neq; k++)
+            {
+                Vmath::Vcopy(tot, &storage[0][k * tot], 1, &physall[0], 1);
+                for (int i = 0; i < coords[0].size(); i++)
+                {
+                    Array<OneD, NekDouble> ctemp(3);
+                    ctemp[0] = coords[0][i];
+                    ctemp[1] = coords[1][i];
+                    ctemp[2] = coords[2][i];
+
+                    out_eval[k * tot + i] = v_PhysEvaluate(ctemp, physall);
+                }
+            }
+
+            if (out_d0.size() > 0)
+            {
+                for (int k = 0; k < neq; k++)
+                {
+                    Vmath::Vcopy(tot, &storage[1][k * tot], 1, &physall[0], 1);
+                    for (int i = 0; i < tot; i++)
+                    {
+                        Array<OneD, NekDouble> ctemp(3);
+                        ctemp[0] = coords[0][i];
+                        ctemp[1] = coords[1][i];
+                        ctemp[2] = coords[2][i];
+
+                        out_d0[k * tot + i] = v_PhysEvaluate(ctemp, physall);
+                    }
+                }
+            }
+
+            if (out_d1.size() > 0)
+            {
+
+                for (int k = 0; k < neq; k++)
+                {
+                    Vmath::Vcopy(tot, &storage[2][k * tot], 1, &physall[0], 1);
+                    for (int i = 0; i < tot; i++)
+                    {
+                        Array<OneD, NekDouble> ctemp(3);
+                        ctemp[0] = coords[0][i];
+                        ctemp[1] = coords[1][i];
+                        ctemp[2] = coords[2][i];
+
+                        out_d1[k * tot + i] = v_PhysEvaluate(ctemp, physall);
+                    }
+                }
+            }
+
+            if (out_d2.size() > 0)
+            {
+
+                for (int k = 0; k < neq; k++)
+                {
+                    Vmath::Vcopy(tot, &storage[3][k * tot], 1, &physall[0], 1);
+                    for (int i = 0; i < tot; i++)
+                    {
+                        Array<OneD, NekDouble> ctemp(3);
+                        ctemp[0] = coords[0][i];
+                        ctemp[1] = coords[1][i];
+                        ctemp[2] = coords[2][i];
+
+                        out_d2[k * tot + i] = v_PhysEvaluate(ctemp, physall);
+                    }
+                }
+            }
+
+            return out_eval;
+        }
+
+        Array<OneD, Array<OneD, NekDouble>> StdExpansion3D::v_GetPhysEvaluateStorage()
+        {
+            Array<OneD, Array<OneD, NekDouble>> ret(4);
+            NekDouble nq = GetTotPoints();
+
+            ret[0] = Array<OneD, NekDouble>(m_ncoeffs * nq);
+            ret[1] = Array<OneD, NekDouble>(m_ncoeffs * nq);
+            ret[2] = Array<OneD, NekDouble>(m_ncoeffs * nq);
+            ret[3] = Array<OneD, NekDouble>(m_ncoeffs * nq);
+            for (int i = 0; i < m_ncoeffs; i++)
+            {
+                Array<OneD, NekDouble> tmp(nq);
+
+                Array<OneD, NekDouble> tmp2(nq);
+
+                Array<OneD, NekDouble> tmp3(nq);
+
+                Array<OneD, NekDouble> tmp4(nq);
+
+                FillMode(i, tmp);
+                Vmath::Vcopy(nq, &tmp[0], 1, &ret[0][i * nq], 1);
+
+                PhysDeriv(0, tmp, tmp2);
+                Vmath::Vcopy(nq, &tmp2[0], 1, &ret[1][i * nq], 1);
+
+                PhysDeriv(1, tmp, tmp3);
+                Vmath::Vcopy(nq, &tmp3[0], 1, &ret[2][i * nq], 1);
+
+                PhysDeriv(2, tmp, tmp4);
+                Vmath::Vcopy(nq, &tmp4[0], 1, &ret[3][i * nq], 1);
+            }
+            return ret;
+        }
+
         void StdExpansion3D::v_GenStdMatBwdDeriv(
             const int dir,
                   DNekMatSharedPtr &mat)
@@ -240,7 +292,7 @@
             const int nq  = nq0*nq1*nq2;
             const int nm0 = m_base[0]->GetNumModes();
             const int nm1 = m_base[1]->GetNumModes();
- 
+
             Array<OneD, NekDouble> alloc(4*nq + m_ncoeffs + nm0*nq2*(nq1+nm1),0.0);
             Array<OneD, NekDouble> tmp1 (alloc);               // Quad metric
             Array<OneD, NekDouble> tmp2 (alloc +   nq);        // Dir1 metric
@@ -261,7 +313,7 @@
                                          false,true,true);
 
                     tmp2[i] =   0.0;
-                    
+
                     for(int j=0; j<m_ncoeffs;j++)
                     {
                         (*mat)(j,i) =   tmp5[j];
@@ -279,7 +331,7 @@
                                          true,false,true);
 
                     tmp2[i] =   0.0;
-                    
+
                     for(int j=0; j<m_ncoeffs;j++)
                     {
                         (*mat)(j,i) =   tmp5[j];
@@ -296,7 +348,7 @@
                                          tmp2,tmp5,wsp,
                                          true,true,false);
                     tmp2[i] =   0.0;
-                    
+
                     for(int j=0; j<m_ncoeffs;j++)
                     {
                         (*mat)(j,i) =   tmp5[j];
@@ -312,73 +364,88 @@
         NekDouble StdExpansion3D::v_PhysEvaluate(
             const Array<OneD, const NekDouble> &coords,
             const Array<OneD, const NekDouble> &physvals)
->>>>>>> 5c19adb9
-        {
-            Vmath::Vcopy(tot, &storage[3][k * tot], 1, &physall[0], 1);
-            for (int i = 0; i < tot; i++)
-            {
-                Array<OneD, NekDouble> ctemp(3);
-                ctemp[0] = coords[0][i];
-                ctemp[1] = coords[1][i];
-                ctemp[2] = coords[2][i];
-
-                out_d2[k * tot + i] = v_PhysEvaluate(ctemp, physall);
-            }
-        }
-    }
-
-    return out_eval;
+        {
+            Array<OneD, NekDouble> eta(3);
+
+            WARNINGL2(coords[0] >= -1 - NekConstants::kNekZeroTol,
+                      "coord[0] < -1");
+            WARNINGL2(coords[0] <=  1 + NekConstants::kNekZeroTol,
+                      "coord[0] >  1");
+            WARNINGL2(coords[1] >= -1 - NekConstants::kNekZeroTol,
+                      "coord[1] < -1");
+            WARNINGL2(coords[1] <=  1 + NekConstants::kNekZeroTol,
+                      "coord[1] >  1");
+            WARNINGL2(coords[2] >= -1 - NekConstants::kNekZeroTol,
+                      "coord[2] < -1");
+            WARNINGL2(coords[2] <=  1 + NekConstants::kNekZeroTol,
+                      "coord[2] >  1");
+
+            // Obtain local collapsed corodinate from Cartesian coordinate.
+            LocCoordToLocCollapsed(coords, eta);
+
+            const int nq0 = m_base[0]->GetNumPoints();
+            const int nq1 = m_base[1]->GetNumPoints();
+            const int nq2 = m_base[2]->GetNumPoints();
+
+            Array<OneD, NekDouble> wsp1(nq1 * nq2), wsp2(nq2);
+
+            // Construct the 2D square...
+            const NekDouble *ptr = &physvals[0];
+            for (int i = 0; i < nq1 * nq2; ++i, ptr += nq0)
+            {
+                wsp1[i] = StdExpansion::BaryEvaluate<0>(eta[0], ptr);
+            }
+
+            for (int i = 0; i < nq2; ++i)
+            {
+                wsp2[i] = StdExpansion::BaryEvaluate<1>(eta[1], &wsp1[i * nq1]);
+            }
+
+            return StdExpansion::BaryEvaluate<2>(eta[2], &wsp2[0]);
+        }
+
+        NekDouble StdExpansion3D::v_PhysEvaluate(
+            const Array<OneD, DNekMatSharedPtr > &I,
+            const Array<OneD, const NekDouble> &physvals)
+        {
+            NekDouble  value;
+
+            int Qx = m_base[0]->GetNumPoints();
+            int Qy = m_base[1]->GetNumPoints();
+            int Qz = m_base[2]->GetNumPoints();
+
+            Array<OneD, NekDouble> sumFactorization_qr = Array<OneD, NekDouble>(Qy*Qz);
+            Array<OneD, NekDouble> sumFactorization_r  = Array<OneD, NekDouble>(Qz);
+
+            // Lagrangian interpolation matrix
+            NekDouble *interpolatingNodes = 0;
+
+            // Interpolate first coordinate direction
+            interpolatingNodes = &I[0]->GetPtr()[0];
+
+            Blas::Dgemv('T',Qx,Qy*Qz,1.0,&physvals[0],Qx,&interpolatingNodes[0], 1, 0.0, &sumFactorization_qr[0], 1);
+
+            // Interpolate in second coordinate direction
+            interpolatingNodes = &I[1]->GetPtr()[0];
+
+            Blas::Dgemv('T',Qy,Qz,1.0,&sumFactorization_qr[0],Qy,&interpolatingNodes[0],1,0.0,&sumFactorization_r[0], 1);
+
+            // Interpolate in third coordinate direction
+            interpolatingNodes = &I[2]->GetPtr()[0];
+            value = Blas::Ddot(Qz, interpolatingNodes, 1, &sumFactorization_r[0], 1);
+
+            return value;
+        }
+
+NekDouble StdExpansion3D::v_PhysEvaluate(
+    const Array<OneD, NekDouble> coord,
+    const Array<OneD, const NekDouble> &inarray, NekDouble &out_d0,
+    NekDouble &out_d1, NekDouble &out_d2)
+{
+    boost::ignore_unused(coord, inarray, out_d0, out_d1, out_d2);
+    return 0;
 }
 
-Array<OneD, Array<OneD, NekDouble>> StdExpansion3D::v_GetPhysEvaluateStorage()
-{
-    Array<OneD, Array<OneD, NekDouble>> ret(4);
-    NekDouble nq = GetTotPoints();
-
-    ret[0] = Array<OneD, NekDouble>(m_ncoeffs * nq);
-    ret[1] = Array<OneD, NekDouble>(m_ncoeffs * nq);
-    ret[2] = Array<OneD, NekDouble>(m_ncoeffs * nq);
-    ret[3] = Array<OneD, NekDouble>(m_ncoeffs * nq);
-    for (int i = 0; i < m_ncoeffs; i++)
-    {
-        Array<OneD, NekDouble> tmp(nq);
-
-        Array<OneD, NekDouble> tmp2(nq);
-
-        Array<OneD, NekDouble> tmp3(nq);
-
-        Array<OneD, NekDouble> tmp4(nq);
-
-        FillMode(i, tmp);
-        Vmath::Vcopy(nq, &tmp[0], 1, &ret[0][i * nq], 1);
-
-        PhysDeriv(0, tmp, tmp2);
-        Vmath::Vcopy(nq, &tmp2[0], 1, &ret[1][i * nq], 1);
-
-        PhysDeriv(1, tmp, tmp3);
-        Vmath::Vcopy(nq, &tmp3[0], 1, &ret[2][i * nq], 1);
-
-        PhysDeriv(2, tmp, tmp4);
-        Vmath::Vcopy(nq, &tmp4[0], 1, &ret[3][i * nq], 1);
-    }
-    return ret;
-}
-
-NekDouble StdExpansion3D::v_PhysEvaluate(
-    const Array<OneD, const NekDouble> &coords,
-    const Array<OneD, const NekDouble> &physvals)
-{
-    Array<OneD, NekDouble> eta(3);
-
-<<<<<<< HEAD
-    WARNINGL2(coords[0] >= -1 - NekConstants::kNekZeroTol, "coord[0] < -1");
-    WARNINGL2(coords[0] <= 1 + NekConstants::kNekZeroTol, "coord[0] >  1");
-    WARNINGL2(coords[1] >= -1 - NekConstants::kNekZeroTol, "coord[1] < -1");
-    WARNINGL2(coords[1] <= 1 + NekConstants::kNekZeroTol, "coord[1] >  1");
-    WARNINGL2(coords[2] >= -1 - NekConstants::kNekZeroTol, "coord[2] < -1");
-    WARNINGL2(coords[2] <= 1 + NekConstants::kNekZeroTol, "coord[2] >  1");
-=======
-        
         /**
          * @param   inarray     Input coefficients.
          * @param   output      Output coefficients.
@@ -395,30 +462,37 @@
                 // This implementation is only valid when there are no
                 // coefficients associated to the Laplacian operator
                 int nqtot = GetTotPoints();
->>>>>>> 5c19adb9
-
-    // Obtain local collapsed coordinate from Cartesian coordinate.
-    LocCoordToLocCollapsed(coords, eta);
-
-    const int nq0 = m_base[0]->GetNumPoints();
-    const int nq1 = m_base[1]->GetNumPoints();
-    const int nq2 = m_base[2]->GetNumPoints();
-
-    Array<OneD, NekDouble> wsp1(nq1 * nq2), wsp2(nq2);
-
-    // Construct the 2D square...
-    const NekDouble *ptr = &physvals[0];
-    for (int i = 0; i < nq1 * nq2; ++i, ptr += nq0)
-    {
-        wsp1[i] = StdExpansion::BaryEvaluate<0>(eta[0], ptr);
-    }
-
-<<<<<<< HEAD
-    for (int i = 0; i < nq2; ++i)
-    {
-        wsp2[i] = StdExpansion::BaryEvaluate<1>(eta[1], &wsp1[i * nq1]);
-    }
-=======
+
+                const Array<OneD, const NekDouble>& base0  = m_base[0]->GetBdata();
+                const Array<OneD, const NekDouble>& base1  = m_base[1]->GetBdata();
+                const Array<OneD, const NekDouble>& base2  = m_base[2]->GetBdata();
+
+                // Allocate temporary storage
+                Array<OneD,NekDouble> wsp0(7*nqtot);
+                Array<OneD,NekDouble> wsp1(wsp0+nqtot);
+
+                if(!(m_base[0]->Collocation() && m_base[1]->Collocation() &&
+                     m_base[2]->Collocation()))
+                {
+                    // LAPLACIAN MATRIX OPERATION
+                    // wsp0 = u       = B   * u_hat
+                    // wsp1 = du_dxi1 = D_xi1 * wsp0 = D_xi1 * u
+                    // wsp2 = du_dxi2 = D_xi2 * wsp0 = D_xi2 * u
+                    BwdTrans_SumFacKernel(base0,base1,base2,inarray,wsp0,wsp1,true,true,true);
+                    LaplacianMatrixOp_MatFree_Kernel(wsp0,outarray,wsp1);
+                }
+                else
+                {
+                    LaplacianMatrixOp_MatFree_Kernel(inarray,outarray,wsp1);
+                }
+            }
+            else
+            {
+                StdExpansion::LaplacianMatrixOp_MatFree_GenericImpl(inarray,outarray,mkey);
+            }
+        }
+
+
         void StdExpansion3D::v_HelmholtzMatrixOp_MatFree(
                 const Array<OneD, const NekDouble> &inarray,
                       Array<OneD,NekDouble> &outarray,
@@ -469,366 +543,127 @@
                     MultiplyByQuadratureMetric      (inarray,outarray);
                     LaplacianMatrixOp_MatFree_Kernel(inarray,wsp1,wsp2);
                 }
->>>>>>> 5c19adb9
-
-    return StdExpansion::BaryEvaluate<2>(eta[2], &wsp2[0]);
-}
-
-NekDouble StdExpansion3D::v_PhysEvaluate(
-    const Array<OneD, DNekMatSharedPtr> &I,
-    const Array<OneD, const NekDouble> &physvals)
-{
-    NekDouble value;
-
-    int Qx = m_base[0]->GetNumPoints();
-    int Qy = m_base[1]->GetNumPoints();
-    int Qz = m_base[2]->GetNumPoints();
-
-    Array<OneD, NekDouble> sumFactorization_qr =
-        Array<OneD, NekDouble>(Qy * Qz);
-    Array<OneD, NekDouble> sumFactorization_r = Array<OneD, NekDouble>(Qz);
-
-    // Lagrangian interpolation matrix
-    NekDouble *interpolatingNodes = 0;
-
-    // Interpolate first coordinate direction
-    interpolatingNodes = &I[0]->GetPtr()[0];
-
-    Blas::Dgemv('T', Qx, Qy * Qz, 1.0, &physvals[0], Qx, &interpolatingNodes[0],
-                1, 0.0, &sumFactorization_qr[0], 1);
-
-    // Interpolate in second coordinate direction
-    interpolatingNodes = &I[1]->GetPtr()[0];
-
-    Blas::Dgemv('T', Qy, Qz, 1.0, &sumFactorization_qr[0], Qy,
-                &interpolatingNodes[0], 1, 0.0, &sumFactorization_r[0], 1);
-
-    // Interpolate in third coordinate direction
-    interpolatingNodes = &I[2]->GetPtr()[0];
-    value = Blas::Ddot(Qz, interpolatingNodes, 1, &sumFactorization_r[0], 1);
-
-    return value;
-}
-
-NekDouble StdExpansion3D::v_PhysEvaluate(
-    const Array<OneD, NekDouble> coord,
-    const Array<OneD, const NekDouble> &inarray, NekDouble &out_d0,
-    NekDouble &out_d1, NekDouble &out_d2)
-{
-    boost::ignore_unused(coord, inarray, out_d0, out_d1, out_d2);
-    return 0;
-}
-
-/**
- * @param   inarray     Input coefficients.
- * @param   output      Output coefficients.
- * @param   mkey        Matrix key
- */
-void StdExpansion3D::v_LaplacianMatrixOp_MatFree(
-    const Array<OneD, const NekDouble> &inarray,
-    Array<OneD, NekDouble> &outarray, const StdRegions::StdMatrixKey &mkey)
-{
-    if (mkey.GetNVarCoeff() == 0 &&
-        !mkey.ConstFactorExists(eFactorSVVCutoffRatio))
-    {
-        // This implementation is only valid when there are no
-        // coefficients associated to the Laplacian operator
-        int nqtot = GetTotPoints();
-
-        const Array<OneD, const NekDouble> &base0 = m_base[0]->GetBdata();
-        const Array<OneD, const NekDouble> &base1 = m_base[1]->GetBdata();
-        const Array<OneD, const NekDouble> &base2 = m_base[2]->GetBdata();
-
-        // Allocate temporary storage
-        Array<OneD, NekDouble> wsp0(7 * nqtot);
-        Array<OneD, NekDouble> wsp1(wsp0 + nqtot);
-
-        if (!(m_base[0]->Collocation() && m_base[1]->Collocation() &&
-              m_base[2]->Collocation()))
-        {
-            // LAPLACIAN MATRIX OPERATION
-            // wsp0 = u       = B   * u_hat
-            // wsp1 = du_dxi1 = D_xi1 * wsp0 = D_xi1 * u
-            // wsp2 = du_dxi2 = D_xi2 * wsp0 = D_xi2 * u
-            BwdTrans_SumFacKernel(base0, base1, base2, inarray, wsp0, wsp1,
-                                  true, true, true);
-            LaplacianMatrixOp_MatFree_Kernel(wsp0, outarray, wsp1);
-        }
-        else
-        {
-<<<<<<< HEAD
-            LaplacianMatrixOp_MatFree_Kernel(inarray, outarray, wsp1);
-=======
+
+                // outarray = lambda * outarray + wsp1
+                //          = (lambda * M + L ) * u_hat
+                Vmath::Svtvp(m_ncoeffs,lambda,&outarray[0],1,&wsp1[0],1,
+                             &outarray[0],1);
+            }
+            else
+            {
+                StdExpansion::HelmholtzMatrixOp_MatFree_GenericImpl(inarray,outarray,mkey);
+            }
+        }
+
+        NekDouble StdExpansion3D::v_Integral(
+            const Array<OneD, const NekDouble>& inarray)
+        {
+            const int nqtot = GetTotPoints();
+            Array<OneD, NekDouble> tmp(GetTotPoints());
+            v_MultiplyByStdQuadratureMetric(inarray, tmp);
+            return Vmath::Vsum(nqtot, tmp, 1);
+        }
+
+        int StdExpansion3D::v_GetNedges(void) const
+        {
             NEKERROR(ErrorUtil::efatal, "This function is not valid or not defined");
             return 0;
->>>>>>> 5c19adb9
-        }
-    }
-    else
-    {
-        StdExpansion::LaplacianMatrixOp_MatFree_GenericImpl(inarray, outarray,
-                                                            mkey);
-    }
-}
-
-void StdExpansion3D::v_HelmholtzMatrixOp_MatFree(
-    const Array<OneD, const NekDouble> &inarray,
-    Array<OneD, NekDouble> &outarray, const StdRegions::StdMatrixKey &mkey)
-{
-    if (mkey.GetNVarCoeff() == 0)
-    {
-        using std::max;
-
-        int nquad0  = m_base[0]->GetNumPoints();
-        int nquad1  = m_base[1]->GetNumPoints();
-        int nquad2  = m_base[2]->GetNumPoints();
-        int nmodes0 = m_base[0]->GetNumModes();
-        int nmodes1 = m_base[1]->GetNumModes();
-        int nmodes2 = m_base[2]->GetNumModes();
-        int wspsize = max(nquad0 * nmodes2 * (nmodes1 + nquad1),
-                          nquad0 * nquad1 * (nquad2 + nmodes0) +
-                              nmodes0 * nmodes1 * nquad2);
-
-        NekDouble lambda = mkey.GetConstFactor(StdRegions::eFactorLambda);
-
-        const Array<OneD, const NekDouble> &base0 = m_base[0]->GetBdata();
-        const Array<OneD, const NekDouble> &base1 = m_base[1]->GetBdata();
-        const Array<OneD, const NekDouble> &base2 = m_base[2]->GetBdata();
-        Array<OneD, NekDouble> wsp0(8 * wspsize);
-        Array<OneD, NekDouble> wsp1(wsp0 + 1 * wspsize);
-        Array<OneD, NekDouble> wsp2(wsp0 + 2 * wspsize);
-
-        if (!(m_base[0]->Collocation() && m_base[1]->Collocation() &&
-              m_base[2]->Collocation()))
-        {
-<<<<<<< HEAD
-            // MASS MATRIX OPERATION
-            // The following is being calculated:
-            // wsp0     = B   * u_hat = u
-            // wsp1     = W   * wsp0
-            // outarray = B^T * wsp1  = B^T * W * B * u_hat = M * u_hat
-            BwdTrans_SumFacKernel(base0, base1, base2, inarray, wsp0, wsp2,
-                                  true, true, true);
-            MultiplyByQuadratureMetric(wsp0, wsp1);
-            IProductWRTBase_SumFacKernel(base0, base1, base2, wsp1, outarray,
-                                         wsp2, true, true, true);
-            LaplacianMatrixOp_MatFree_Kernel(wsp0, wsp1, wsp2);
-=======
+        }
+
+        int StdExpansion3D::v_GetEdgeNcoeffs(const int i) const
+        {
             boost::ignore_unused(i);
             NEKERROR(ErrorUtil::efatal, "This function is not valid or not defined");
             return 0;
->>>>>>> 5c19adb9
-        }
-        else
-        {
-            // specialised implementation for the classical spectral
-            // element method
-            MultiplyByQuadratureMetric(inarray, outarray);
-            LaplacianMatrixOp_MatFree_Kernel(inarray, wsp1, wsp2);
-        }
-
-        // outarray = lambda * outarray + wsp1
-        //          = (lambda * M + L ) * u_hat
-        Vmath::Svtvp(m_ncoeffs, lambda, &outarray[0], 1, &wsp1[0], 1,
-                     &outarray[0], 1);
-    }
-    else
-    {
-        StdExpansion::HelmholtzMatrixOp_MatFree_GenericImpl(inarray, outarray,
-                                                            mkey);
-    }
-}
-
-NekDouble StdExpansion3D::v_Integral(
-    const Array<OneD, const NekDouble> &inarray)
-{
-    const int nqtot = GetTotPoints();
-    Array<OneD, NekDouble> tmp(GetTotPoints());
-    v_MultiplyByStdQuadratureMetric(inarray, tmp);
-    return Vmath::Vsum(nqtot, tmp, 1);
-}
-
-int StdExpansion3D::v_GetNedges(void) const
-{
-    ASSERTL0(false, "This function is not valid or not defined");
-    return 0;
-}
-
-int StdExpansion3D::v_GetEdgeNcoeffs(const int i) const
-{
-    boost::ignore_unused(i);
-    ASSERTL0(false, "This function is not valid or not defined");
-    return 0;
-}
-
-void StdExpansion3D::v_GetEdgeInteriorToElementMap(
-    const int tid, Array<OneD, unsigned int> &maparray,
-    Array<OneD, int> &signarray, Orientation traceOrient)
-{
-    boost::ignore_unused(tid, maparray, signarray, traceOrient);
-    NEKERROR(ErrorUtil::efatal, "Method does not exist for this shape");
-}
-
-LibUtilities::BasisKey EvaluateQuadFaceBasisKey(
-    const int facedir, const LibUtilities::BasisType faceDirBasisType,
-    const int numpoints, const int nummodes)
-{
-    boost::ignore_unused(facedir);
-
-    switch (faceDirBasisType)
-    {
-        case LibUtilities::eModified_A:
-        {
-            const LibUtilities::PointsKey pkey(
-                numpoints, LibUtilities::eGaussLobattoLegendre);
-            return LibUtilities::BasisKey(LibUtilities::eModified_A, nummodes,
-                                          pkey);
-        }
-        case LibUtilities::eModified_B:
-        case LibUtilities::eModified_C:
-        {
-            const LibUtilities::PointsKey pkey(
-                numpoints + 1, LibUtilities::eGaussLobattoLegendre);
-            return LibUtilities::BasisKey(LibUtilities::eModified_A, nummodes,
-                                          pkey);
-        }
-        case LibUtilities::eGLL_Lagrange:
-        {
-            const LibUtilities::PointsKey pkey(
-                numpoints, LibUtilities::eGaussLobattoLegendre);
-            return LibUtilities::BasisKey(LibUtilities::eGLL_Lagrange, nummodes,
-                                          pkey);
-        }
-        case LibUtilities::eOrtho_A:
-        {
-            const LibUtilities::PointsKey pkey(
-                numpoints, LibUtilities::eGaussLobattoLegendre);
-            return LibUtilities::BasisKey(LibUtilities::eOrtho_A, nummodes,
-                                          pkey);
-        }
-        case LibUtilities::eOrtho_B:
-        case LibUtilities::eOrtho_C:
-        {
-            const LibUtilities::PointsKey pkey(
-                numpoints + 1, LibUtilities::eGaussLobattoLegendre);
-            return LibUtilities::BasisKey(LibUtilities::eOrtho_A, nummodes,
-                                          pkey);
-        }
-        default:
-        {
-            ASSERTL0(false, "expansion type unknown");
-            break;
-        }
-    }
-
-    // Keep things happy by returning a value.
-    return LibUtilities::NullBasisKey;
-}
-
-LibUtilities::BasisKey EvaluateTriFaceBasisKey(
-    const int facedir, const LibUtilities::BasisType faceDirBasisType,
-    const int numpoints, const int nummodes)
-{
-    switch (faceDirBasisType)
-    {
-        case LibUtilities::eModified_A:
-        {
-            const LibUtilities::PointsKey pkey(
-                numpoints, LibUtilities::eGaussLobattoLegendre);
-            return LibUtilities::BasisKey(LibUtilities::eModified_A, nummodes,
-                                          pkey);
-        }
-        case LibUtilities::eModified_B:
-        case LibUtilities::eModified_C:
-        case LibUtilities::eModifiedPyr_C:
-        {
-            switch (facedir)
-            {
-                case 0:
-                {
-                    const LibUtilities::PointsKey pkey(
-                        numpoints + 1, LibUtilities::eGaussLobattoLegendre);
-                    return LibUtilities::BasisKey(LibUtilities::eModified_A,
-                                                  nummodes, pkey);
-                }
-                case 1:
-                {
-                    //                            const LibUtilities::PointsKey
-                    //                            pkey(
-                    //                                numpoints+1,
-                    //                                LibUtilities::eGaussLobattoLegendre);
-                    const LibUtilities::PointsKey pkey(
-                        numpoints, LibUtilities::eGaussRadauMAlpha1Beta0);
-                    return LibUtilities::BasisKey(LibUtilities::eModified_B,
-                                                  nummodes, pkey);
-                }
-                default:
-                {
-
-                    ASSERTL0(false, "invalid value to flag");
-                    break;
-                }
-            }
-            break;
-        }
-
-        case LibUtilities::eGLL_Lagrange:
-        {
-            switch (facedir)
-            {
-                case 0:
+        }
+
+        void StdExpansion3D::v_GetEdgeInteriorToElementMap(
+               const int                  tid,
+               Array<OneD, unsigned int> &maparray,
+               Array<OneD,          int> &signarray,
+               Orientation                traceOrient)
+        {
+            boost::ignore_unused(tid,maparray,signarray,traceOrient);
+            NEKERROR(ErrorUtil::efatal,"Method does not exist for this shape" );
+        }
+
+        LibUtilities::BasisKey EvaluateQuadFaceBasisKey(
+            const int                     facedir,
+            const LibUtilities::BasisType faceDirBasisType,
+            const int                     numpoints,
+            const int                     nummodes)
+        {
+            boost::ignore_unused(facedir);
+
+            switch(faceDirBasisType)
+            {
+                case LibUtilities::eModified_A:
                 {
                     const LibUtilities::PointsKey pkey(
                         numpoints, LibUtilities::eGaussLobattoLegendre);
-                    return LibUtilities::BasisKey(LibUtilities::eOrtho_A,
-                                                  nummodes, pkey);
-                }
-                case 1:
+                    return LibUtilities::BasisKey(
+                        LibUtilities::eModified_A, nummodes, pkey);
+                }
+                case LibUtilities::eModified_B:
+                case LibUtilities::eModified_C:
                 {
                     const LibUtilities::PointsKey pkey(
-                        numpoints, LibUtilities::eGaussRadauMAlpha1Beta0);
-                    return LibUtilities::BasisKey(LibUtilities::eOrtho_B,
-                                                  nummodes, pkey);
-                }
-                default:
-                {
-<<<<<<< HEAD
-                    ASSERTL0(false, "invalid value to flag");
-=======
-                    NEKERROR(ErrorUtil::efatal, "expansion type unknown");
->>>>>>> 5c19adb9
-                    break;
-                }
-            }
-            break;
-        }
-
-        case LibUtilities::eOrtho_A:
-        case LibUtilities::eOrtho_B:
-        case LibUtilities::eOrtho_C:
-        case LibUtilities::eOrthoPyr_C:
-        {
-            switch (facedir)
-            {
-                case 0:
+                        numpoints+1, LibUtilities::eGaussLobattoLegendre);
+                    return LibUtilities::BasisKey(
+                        LibUtilities::eModified_A, nummodes, pkey);
+                }
+                case LibUtilities::eGLL_Lagrange:
                 {
                     const LibUtilities::PointsKey pkey(
                         numpoints, LibUtilities::eGaussLobattoLegendre);
-                    return LibUtilities::BasisKey(LibUtilities::eOrtho_A,
-                                                  nummodes, pkey);
-                }
-                case 1:
-                {
-<<<<<<< HEAD
+                    return LibUtilities::BasisKey(
+                        LibUtilities::eGLL_Lagrange, nummodes, pkey);
+                }
+                case LibUtilities::eOrtho_A:
+                {
                     const LibUtilities::PointsKey pkey(
-                        numpoints, LibUtilities::eGaussRadauMAlpha1Beta0);
-                    return LibUtilities::BasisKey(LibUtilities::eOrtho_B,
-                                                  nummodes, pkey);
+                        numpoints, LibUtilities::eGaussLobattoLegendre);
+                    return LibUtilities::BasisKey(
+                        LibUtilities::eOrtho_A, nummodes, pkey);
+                }
+                case LibUtilities::eOrtho_B:
+                case LibUtilities::eOrtho_C:
+                {
+                    const LibUtilities::PointsKey pkey(
+                        numpoints+1, LibUtilities::eGaussLobattoLegendre);
+                    return LibUtilities::BasisKey(
+                        LibUtilities::eOrtho_A, nummodes, pkey);
                 }
                 default:
                 {
-                    ASSERTL0(false, "invalid value to flag");
-=======
+                    NEKERROR(ErrorUtil::efatal, "expansion type unknown");
+                    break;
+                }
+            }
+
+            // Keep things happy by returning a value.
+            return LibUtilities::NullBasisKey;
+        }
+
+        LibUtilities::BasisKey EvaluateTriFaceBasisKey(
+            const int                     facedir,
+            const LibUtilities::BasisType faceDirBasisType,
+            const int                     numpoints,
+            const int                     nummodes)
+        {
+            switch(faceDirBasisType)
+            {
+                case LibUtilities::eModified_A:
+                {
+                    const LibUtilities::PointsKey pkey(
+                        numpoints, LibUtilities::eGaussLobattoLegendre);
+                    return LibUtilities::BasisKey(
+                        LibUtilities::eModified_A, nummodes, pkey);
+                }
+                case LibUtilities::eModified_B:
+                case LibUtilities::eModified_C:
+                case LibUtilities::eModifiedPyr_C:
+                {
                     switch (facedir)
                     {
                         case 0:
@@ -923,21 +758,12 @@
                 default:
                 {
                     NEKERROR(ErrorUtil::efatal,"expansion type unknown");
->>>>>>> 5c19adb9
                     break;
                 }
             }
-            break;
-        }
-        default:
-        {
-            ASSERTL0(false, "expansion type unknown");
-            break;
-        }
-    }
-
-    // Keep things happy by returning a value.
-    return LibUtilities::NullBasisKey;
-}
-} // namespace StdRegions
-} // namespace Nektar+
+            // Keep things happy by returning a value.
+            return LibUtilities::NullBasisKey;
+        }
+    }//end namespace
+}//end namespace