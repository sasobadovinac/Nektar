--- conflicted
+++ resolved
@@ -904,27 +904,15 @@
            StdExpansion::BaryEvaluateBasis<2>(coll[2], mode2);
 }
 
-<<<<<<< HEAD
-NekDouble StdTetExp::v_PhysEvaluate(const Array<OneD, NekDouble> coord,
-                                    const Array<OneD, const NekDouble> &inarray,
-                                    NekDouble &out_d0, NekDouble &out_d1,
-                                    NekDouble &out_d2)
-=======
 NekDouble StdTetExp::v_PhysEvaluate(const Array<OneD, NekDouble> &coord,
                                     const Array<OneD, const NekDouble> &inarray,
                                     std::array<NekDouble, 3> &firstOrderDerivs)
->>>>>>> ca4486aa
 {
     // Collapse coordinates
     Array<OneD, NekDouble> coll(3, 0.0);
     LocCoordToLocCollapsed(coord, coll);
 
     // If near singularity do the old interpolation matrix method
-<<<<<<< HEAD
-    // @TODO: Dave thinks there might be a way in the Barycentric to
-    //        mathematically remove this singularity?
-=======
->>>>>>> ca4486aa
     if ((1 - coll[1]) < 1e-5 || (1 - coll[2]) < 1e-5)
     {
         int totPoints = GetTotPoints();
@@ -937,27 +925,6 @@
         I[1] = GetBase()[1]->GetI(coll + 1);
         I[2] = GetBase()[2]->GetI(coll + 2);
 
-<<<<<<< HEAD
-        out_d0 = PhysEvaluate(I, EphysDeriv0);
-        out_d1 = PhysEvaluate(I, EphysDeriv1);
-        out_d2 = PhysEvaluate(I, EphysDeriv2);
-        return PhysEvaluate(I, inarray);
-    }
-
-    NekDouble out_dEta0;
-    NekDouble out_dEta1;
-    NekDouble out_dEta2;
-
-    NekDouble val =
-        BaryTensorDeriv(coll, inarray, out_dEta0, out_dEta1, out_dEta2);
-
-    // calculate 2.0/((1-eta_1)(1-eta_2)) * Out_dEta0
-    NekDouble temp = 2.0 / ((1 - coll[1]) * (1 - coll[2]));
-    out_dEta0 *= temp;
-
-    // out_dxi0 = 4.0/((1-eta_1)(1-eta_2)) * Out_dEta0
-    out_d0 = 2 * out_dEta0;
-=======
         firstOrderDerivs[0] = PhysEvaluate(I, EphysDeriv0);
         firstOrderDerivs[1] = PhysEvaluate(I, EphysDeriv1);
         firstOrderDerivs[2] = PhysEvaluate(I, EphysDeriv2);
@@ -973,28 +940,12 @@
 
     // out_dxi0 = 4.0/((1-eta_1)(1-eta_2)) * Out_dEta0
     firstOrderDerivs[0] = 2 * interDeriv[0];
->>>>>>> ca4486aa
 
     // fac0 = 1 + eta_0
     NekDouble fac0;
     fac0 = 1 + coll[0];
 
     // calculate 2.0*(1+eta_0)/((1-eta_1)(1-eta_2)) * Out_dEta0
-<<<<<<< HEAD
-    out_dEta0 *= fac0;
-
-    // calculate 2/(1.0-eta_2) * out_dEta1
-    fac0 = 2 / (1 - coll[2]);
-    out_dEta1 *= fac0;
-
-    // calculate out_dxi1 = 2.0(1+eta_0)/((1-eta_1)(1-eta_2))
-    //  * Out_dEta0 + 2/(1.0-eta_2) out_dEta1
-    out_d1 = out_dEta0 + out_dEta1;
-
-    // calculate (1 + eta_1)/(1 -eta_2)*out_dEta1
-    fac0 = (1 + coll[1]) / 2;
-    out_dEta1 *= fac0;
-=======
     interDeriv[0] *= fac0;
 
     // calculate 2/(1.0-eta_2) * out_dEta1
@@ -1008,16 +959,11 @@
     // calculate (1 + eta_1)/(1 -eta_2)*out_dEta1
     fac0 = (1 + coll[1]) / 2;
     interDeriv[1] *= fac0;
->>>>>>> ca4486aa
 
     // calculate out_dxi2 =
     // 2.0(1+eta_0)/((1-eta_1)(1-eta_2)) Out_dEta0 +
     // (1 + eta_1)/(1 -eta_2)*out_dEta1 + out_dEta2
-<<<<<<< HEAD
-    out_d2 = out_dEta0 + out_dEta1 + out_dEta2;
-=======
     firstOrderDerivs[2] = interDeriv[0] + interDeriv[1] + interDeriv[2];
->>>>>>> ca4486aa
 
     return val;
 }
