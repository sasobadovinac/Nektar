///////////////////////////////////////////////////////////////////////////////
//
// File StdPrismExp.cpp
//
// For more information, please see: http://www.nektar.info
//
// The MIT License
//
// Copyright (c) 2006 Division of Applied Mathematics, Brown University (USA),
// Department of Aeronautics, Imperial College London (UK), and Scientific
// Computing and Imaging Institute, University of Utah (USA).
//
// License for the specific language governing rights and limitations under
// Permission is hereby granted, free of charge, to any person obtaining a
// copy of this software and associated documentation files (the "Software"),
// to deal in the Software without restriction, including without limitation
// the rights to use, copy, modify, merge, publish, distribute, sublicense,
// and/or sell copies of the Software, and to permit persons to whom the
// Software is furnished to do so, subject to the following conditions:
//
// The above copyright notice and this permission notice shall be included
// in all copies or substantial portions of the Software.
//
// THE SOFTWARE IS PROVIDED "AS IS", WITHOUT WARRANTY OF ANY KIND, EXPRESS
// OR IMPLIED, INCLUDING BUT NOT LIMITED TO THE WARRANTIES OF MERCHANTABILITY,
// FITNESS FOR A PARTICULAR PURPOSE AND NONINFRINGEMENT. IN NO EVENT SHALL
// THE AUTHORS OR COPYRIGHT HOLDERS BE LIABLE FOR ANY CLAIM, DAMAGES OR OTHER
// LIABILITY, WHETHER IN AN ACTION OF CONTRACT, TORT OR OTHERWISE, ARISING
// FROM, OUT OF OR IN CONNECTION WITH THE SOFTWARE OR THE USE OR OTHER
// DEALINGS IN THE SOFTWARE.
//
// Description: Prismatic routines built upon StdExpansion3D
//
///////////////////////////////////////////////////////////////////////////////

#include <StdRegions/StdPrismExp.h>
#include <LibUtilities/BasicUtils/ShapeType.hpp>

namespace Nektar
{
    namespace StdRegions
    {

        StdPrismExp::StdPrismExp() // Deafult construct of standard expansion directly called.
        {
        }

        StdPrismExp::StdPrismExp(const LibUtilities::BasisKey &Ba,
                                 const LibUtilities::BasisKey &Bb,
                                 const LibUtilities::BasisKey &Bc)
            : StdExpansion  (LibUtilities::StdPrismData::getNumberOfCoefficients(
                                 Ba.GetNumModes(),
                                 Bb.GetNumModes(),
                                 Bc.GetNumModes()),
                             3,Ba,Bb,Bc),
              StdExpansion3D(LibUtilities::StdPrismData::getNumberOfCoefficients(
                                 Ba.GetNumModes(),
                                 Bb.GetNumModes(),
                                 Bc.GetNumModes()),
                             Ba,Bb,Bc)
        {
            ASSERTL0(Ba.GetNumModes() <= Bc.GetNumModes(),
                     "order in 'a' direction is higher than order in 'c' direction");
        }

        StdPrismExp::StdPrismExp(const StdPrismExp &T)
            : StdExpansion(T),
              StdExpansion3D(T)
        {
        }


        // Destructor
        StdPrismExp::~StdPrismExp()
        {
        }

        //---------------------------------------
        // Differentiation Methods
        //---------------------------------------

        /**
         * \brief Calculate the derivative of the physical points
         *
         * The derivative is evaluated at the nodal physical points.
         * Derivatives with respect to the local Cartesian coordinates.
         *
         * \f$\begin{Bmatrix} \frac {\partial} {\partial \xi_1} \\ \frac
         * {\partial} {\partial \xi_2} \\ \frac {\partial} {\partial \xi_3}
         * \end{Bmatrix} = \begin{Bmatrix} \frac 2 {(1-\eta_3)} \frac \partial
         * {\partial \bar \eta_1} \\ \frac {\partial} {\partial \xi_2} \ \
         * \frac {(1 + \bar \eta_1)} {(1 - \eta_3)} \frac \partial {\partial
         * \bar \eta_1} + \frac {\partial} {\partial \eta_3} \end{Bmatrix}\f$
         */

        void StdPrismExp::v_PhysDeriv(const Array<OneD, const NekDouble>& u_physical,
                                      Array<OneD, NekDouble> &out_dxi1,
                                      Array<OneD, NekDouble> &out_dxi2,
                                      Array<OneD, NekDouble> &out_dxi3 )
        {
            int    Qx = m_base[0]->GetNumPoints();
            int    Qy = m_base[1]->GetNumPoints();
            int    Qz = m_base[2]->GetNumPoints();
            int    Qtot = Qx*Qy*Qz;

            Array<OneD, NekDouble> dEta_bar1(Qtot,0.0);

            Array<OneD, const NekDouble> eta_x, eta_z;
            eta_x = m_base[0]->GetZ();
            eta_z = m_base[2]->GetZ();

            int i, k;

            bool Do_1 = (out_dxi1.num_elements() > 0)? true:false;
            bool Do_3 = (out_dxi3.num_elements() > 0)? true:false;

            // out_dXi2 is just a tensor derivative so is just passed through
            if(Do_3)
            {
                PhysTensorDeriv(u_physical, dEta_bar1, out_dxi2, out_dxi3);
            }
            else if(Do_1)
            {
                PhysTensorDeriv(u_physical, dEta_bar1, out_dxi2, NullNekDouble1DArray);
            }
            else // case if just require 2nd direction
            {
                PhysTensorDeriv(u_physical, NullNekDouble1DArray,
                                out_dxi2, NullNekDouble1DArray);
            }

            if(Do_1)
            {
                for (k = 0; k < Qz; ++k)
                {
                    Vmath::Smul(Qx*Qy,2.0/(1.0-eta_z[k]),&dEta_bar1[0] + k*Qx*Qy,1,
                                &out_dxi1[0] + k*Qx*Qy,1);
                }
            }

            if(Do_3)
            {
                // divide dEta_Bar1 by (1-eta_z)
                for (k = 0; k < Qz; ++k)
                {
                    Vmath::Smul(Qx*Qy, 1.0/(1.0-eta_z[k]),&dEta_bar1[0]+k*Qx*Qy,1,
                                &dEta_bar1[0]+k*Qx*Qy,1);
                }

                // Multiply dEta_Bar1 by (1+eta_x) and add ot out_dxi3
                for (i = 0; i < Qx; ++i)
                {
                    Vmath::Svtvp(Qz*Qy,1.0+eta_x[i],&dEta_bar1[0]+i,Qx,
                                 &out_dxi3[0]+i,Qx,&out_dxi3[0]+i,Qx);
                }

            }
        }

        void StdPrismExp::v_PhysDeriv(const int dir,
                                      const Array<OneD, const NekDouble>& inarray,
                                            Array<OneD,       NekDouble>& outarray)
        {
            switch(dir)
            {
                case 0:
                {
                    v_PhysDeriv(inarray, outarray, NullNekDouble1DArray,
                                NullNekDouble1DArray);
                    break;
                }

                case 1:
                {
                    v_PhysDeriv(inarray, NullNekDouble1DArray, outarray,
                                NullNekDouble1DArray);
                    break;
                }

                case 2:
                {
                    v_PhysDeriv(inarray, NullNekDouble1DArray,
                                NullNekDouble1DArray, outarray);
                    break;
                }

                default:
                {
                    ASSERTL1(false,"input dir is out of range");
                }
                break;
            }
        }

        void StdPrismExp::v_StdPhysDeriv(const Array<OneD, const NekDouble>& inarray,
                                               Array<OneD,       NekDouble>& out_d0,
                                               Array<OneD,       NekDouble>& out_d1,
                                               Array<OneD,       NekDouble>& out_d2)
        {
            StdPrismExp::v_PhysDeriv(inarray, out_d0, out_d1, out_d2);
        }

        void StdPrismExp::v_StdPhysDeriv(const int dir,
                                      const Array<OneD, const NekDouble>& inarray,
                                            Array<OneD,       NekDouble>& outarray)
        {
            StdPrismExp::v_PhysDeriv(dir, inarray, outarray);
        }

        //---------------------------------------
        // Transforms
        //---------------------------------------

	/**
         * @note 'r' (base[2]) runs fastest in this element.
         *
         * Perform backwards transformation at the quadrature points:
         *
	 * \f$ u^{\delta} (\xi_{1i}, \xi_{2j}, \xi_{3k}) = \sum_{m(pqr)} \hat
	 *  u_{pqr} \phi_{pqr} (\xi_{1i}, \xi_{2j}, \xi_{3k})\f$
         *
         * In the prism this expansion becomes:
         *
	 * \f$ u (\xi_{1i}, \xi_{2j}, \xi_{3k}) = \sum_{p=0}^{Q_x} \psi_p^a
         *  (\xi_{1i}) \lbrace { \sum_{q=0}^{Q_y} \psi_{q}^a (\xi_{2j})
         *  \lbrace { \sum_{r=0}^{Q_z} \hat u_{pqr} \psi_{pr}^b (\xi_{3k})
         *  \rbrace} \rbrace}. \f$
         *
         * And sumfactorizing step of the form is as:\\
         *
         * \f$ f_{pr} (\xi_{3k}) = \sum_{r=0}^{Q_z} \hat u_{pqr} \psi_{pr}^b
         * (\xi_{3k}),\\
         *
         * g_{p} (\xi_{2j}, \xi_{3k}) = \sum_{r=0}^{Q_y} \psi_{p}^a (\xi_{2j})
         * f_{pr} (\xi_{3k}),\ \
         *
         * u(\xi_{1i}, \xi_{2j}, \xi_{3k}) = \sum_{p=0}^{Q_x} \psi_{p}^a
         *  (\xi_{1i}) g_{p} (\xi_{2j}, \xi_{3k}).  \f$
         */
        void StdPrismExp::v_BwdTrans(const Array<OneD, const NekDouble>& inarray,
                                           Array<OneD,       NekDouble>& outarray)
        {
            ASSERTL1((m_base[1]->GetBasisType() != LibUtilities::eOrtho_B)  ||
                     (m_base[1]->GetBasisType() != LibUtilities::eModified_B),
                     "Basis[1] is not a general tensor type");

            ASSERTL1((m_base[2]->GetBasisType() != LibUtilities::eOrtho_C) ||
                     (m_base[2]->GetBasisType() != LibUtilities::eModified_C),
                     "Basis[2] is not a general tensor type");

            if(m_base[0]->Collocation() &&
               m_base[1]->Collocation() &&
               m_base[2]->Collocation())
            {
                Vmath::Vcopy(m_base[0]->GetNumPoints()*
                             m_base[1]->GetNumPoints()*
                             m_base[2]->GetNumPoints(),
                             inarray, 1, outarray, 1);
            }
            else
            {
                StdPrismExp::v_BwdTrans_SumFac(inarray,outarray);
            }
        }

        void StdPrismExp::v_BwdTrans_SumFac(const Array<OneD, const NekDouble>& inarray,
                                                  Array<OneD,       NekDouble>& outarray)
        {
            int  nquad1 = m_base[1]->GetNumPoints();
            int  nquad2 = m_base[2]->GetNumPoints();
            int  order0 = m_base[0]->GetNumModes();
            int  order1 = m_base[1]->GetNumModes();

            Array<OneD, NekDouble> wsp(nquad2*order1*order0 +
                                       nquad1*nquad2*order0);

            BwdTrans_SumFacKernel(m_base[0]->GetBdata(),
                                  m_base[1]->GetBdata(),
                                  m_base[2]->GetBdata(),
                                  inarray,outarray,wsp,true,true,true);
        }


        void StdPrismExp::v_BwdTrans_SumFacKernel(
            const Array<OneD, const NekDouble> &base0,
            const Array<OneD, const NekDouble> &base1,
            const Array<OneD, const NekDouble> &base2,
            const Array<OneD, const NekDouble> &inarray,
                  Array<OneD,       NekDouble> &outarray,
                  Array<OneD,       NekDouble> &wsp,
            bool                                doCheckCollDir0,
            bool                                doCheckCollDir1,
            bool                                doCheckCollDir2)
        {
            int i, mode;
            int nquad0    = m_base[0]->GetNumPoints();
            int nquad1    = m_base[1]->GetNumPoints();
            int nquad2    = m_base[2]->GetNumPoints();
            int nummodes0 = m_base[0]->GetNumModes();
            int nummodes1 = m_base[1]->GetNumModes();
            int nummodes2 = m_base[2]->GetNumModes();
            Array<OneD, NekDouble> tmp0 = wsp;
            Array<OneD, NekDouble> tmp1 = tmp0 + nquad2*nummodes1*nummodes0;

            for (i = mode = 0; i < nummodes0; ++i)
            {
                Blas::Dgemm('N', 'N', nquad2, nummodes1, nummodes2-i,
                            1.0, base2.get()   + mode*nquad2,        nquad2,
                                 inarray.get() + mode*nummodes1,     nummodes2-i,
                            0.0, tmp0.get()    + i*nquad2*nummodes1, nquad2);
                mode += nummodes2-i;
            }

            if (m_base[0]->GetBasisType() == LibUtilities::eModified_A)
            {
                for(i = 0; i < nummodes1; i++)
                {
                    Blas::Daxpy(nquad2,inarray[1+i*nummodes2],base2.get()+nquad2,1,
                                tmp0.get()+nquad2*(nummodes1+i),1);
                }
            }

            for (i = 0; i < nummodes0; i++)
            {
                Blas::Dgemm('N', 'T', nquad1, nquad2, nummodes1,
                            1.0, base1.get(),                     nquad1,
                                 tmp0.get() + i*nquad2*nummodes1, nquad2,
                            0.0, tmp1.get() + i*nquad2*nquad1,    nquad1);
            }

            Blas::Dgemm('N', 'T', nquad0, nquad2*nquad1, nummodes0,
                        1.0, base0.get(),    nquad0,
                             tmp1.get(),     nquad2*nquad1,
                        0.0, outarray.get(), nquad0);
        }

	/**
         * \brief Forward transform from physical quadrature space stored in
         * \a inarray and evaluate the expansion coefficients and store in \a
         * outarray
         *
         *  Inputs:\n
         *  - \a inarray: array of physical quadrature points to be transformed
         *
         * Outputs:\n
         *  - \a outarray: updated array of expansion coefficients.
         */
        void StdPrismExp::v_FwdTrans(const Array<OneD, const NekDouble>& inarray,
                                           Array<OneD,       NekDouble>& outarray)
        {
            v_IProductWRTBase(inarray, outarray);

            // Get Mass matrix inverse
            StdMatrixKey      masskey(eInvMass,DetShapeType(),*this);
            DNekMatSharedPtr  matsys = GetStdMatrix(masskey);

            // copy inarray in case inarray == outarray
            DNekVec in (m_ncoeffs, outarray);
            DNekVec out(m_ncoeffs, outarray, eWrapper);

            out = (*matsys)*in;
        }


        //---------------------------------------
        // Inner product functions
        //---------------------------------------

        /**
         * \brief Calculate the inner product of inarray with respect to the
         * basis B=base0*base1*base2 and put into outarray:
         *
         * \f$ \begin{array}{rcl} I_{pqr} = (\phi_{pqr}, u)_{\delta} & = &
         * \sum_{i=0}^{nq_0} \sum_{j=0}^{nq_1} \sum_{k=0}^{nq_2} \psi_{p}^{a}
         * (\bar \eta_{1i}) \psi_{q}^{a} (\xi_{2j}) \psi_{pr}^{b} (\xi_{3k})
         * w_i w_j w_k u(\bar \eta_{1,i} \xi_{2,j} \xi_{3,k}) J_{i,j,k}\\ & =
         * & \sum_{i=0}^{nq_0} \psi_p^a(\bar \eta_{1,i}) \sum_{j=0}^{nq_1}
         * \psi_{q}^a(\xi_{2,j}) \sum_{k=0}^{nq_2} \psi_{pr}^b u(\bar
         * \eta_{1i},\xi_{2j},\xi_{3k}) J_{i,j,k} \end{array} \f$ \n
         *
         * where
         *
         * \f$ \phi_{pqr} (\xi_1 , \xi_2 , \xi_3) = \psi_p^a (\bar \eta_1)
         * \psi_{q}^a (\xi_2) \psi_{pr}^b (\xi_3) \f$ \n
         *
         * which can be implemented as \n
         *
         * \f$f_{pr} (\xi_{3k}) = \sum_{k=0}^{nq_3} \psi_{pr}^b u(\bar
         * \eta_{1i},\xi_{2j},\xi_{3k}) J_{i,j,k} = {\bf B_3 U} \f$ \n \f$
         * g_{q} (\xi_{3k}) = \sum_{j=0}^{nq_1} \psi_{q}^a (\xi_{2j}) f_{pr}
         * (\xi_{3k}) = {\bf B_2 F} \f$ \n \f$ (\phi_{pqr}, u)_{\delta} =
         * \sum_{k=0}^{nq_0} \psi_{p}^a (\xi_{3k}) g_{q} (\xi_{3k}) = {\bf B_1
         * G} \f$
         */
        void StdPrismExp::v_IProductWRTBase(
            const Array<OneD, const NekDouble>& inarray,
                  Array<OneD,       NekDouble>& outarray)
        {
            ASSERTL1( (m_base[1]->GetBasisType() != LibUtilities::eOrtho_B)  ||
                      (m_base[1]->GetBasisType() != LibUtilities::eModified_B),
                      "Basis[1] is not a general tensor type");

            ASSERTL1( (m_base[2]->GetBasisType() != LibUtilities::eOrtho_C) ||
                      (m_base[2]->GetBasisType() != LibUtilities::eModified_C),
                      "Basis[2] is not a general tensor type");

            if(m_base[0]->Collocation() && m_base[1]->Collocation())
            {
                MultiplyByQuadratureMetric(inarray,outarray);
            }
            else
            {
                StdPrismExp::v_IProductWRTBase_SumFac(inarray,outarray);
            }
        }

        /**
         * Implementation of the local matrix inner product operation.
         */
        void StdPrismExp::v_IProductWRTBase_MatOp(
            const Array<OneD, const NekDouble>& inarray,
                  Array<OneD,       NekDouble>& outarray)
        {
            int nq = GetTotPoints();
            StdMatrixKey      iprodmatkey(eIProductWRTBase,DetShapeType(),*this);
            DNekMatSharedPtr  iprodmat = GetStdMatrix(iprodmatkey);

            Blas::Dgemv('N',m_ncoeffs,nq,1.0,iprodmat->GetPtr().get(),
                        m_ncoeffs, inarray.get(), 1, 0.0, outarray.get(), 1);
        }

        void StdPrismExp::v_IProductWRTBase_SumFac(
            const Array<OneD, const NekDouble>& inarray,
            Array<OneD,       NekDouble>& outarray,
            bool multiplybyweights)
        {
            int nquad1 = m_base[1]->GetNumPoints();
            int nquad2 = m_base[2]->GetNumPoints();
            int order0 = m_base[0]->GetNumModes();
            int order1 = m_base[1]->GetNumModes();

            Array<OneD, NekDouble> wsp(order0*nquad2*(nquad1+order1));
            
            if(multiplybyweights)
            {
                Array<OneD, NekDouble> tmp(inarray.num_elements());
<<<<<<< HEAD
                MultiplyByQuadratureMetric(inarray,tmp);
                
=======

                MultiplyByQuadratureMetric(inarray,tmp);
>>>>>>> 6450b595
                IProductWRTBase_SumFacKernel(m_base[0]->GetBdata(),
                                             m_base[1]->GetBdata(),
                                             m_base[2]->GetBdata(),
                                             tmp,outarray,wsp,
                                             true,true,true);
            }
            else
            {
                IProductWRTBase_SumFacKernel(m_base[0]->GetBdata(),
                                             m_base[1]->GetBdata(),
                                             m_base[2]->GetBdata(),
                                             inarray,outarray,wsp,
                                             true,true,true);
            }
        }

        void StdPrismExp::v_IProductWRTBase_SumFacKernel(
            const Array<OneD, const NekDouble>& base0,
            const Array<OneD, const NekDouble>& base1,
            const Array<OneD, const NekDouble>& base2,
            const Array<OneD, const NekDouble>& inarray,
                  Array<OneD,       NekDouble> &outarray,
                  Array<OneD,       NekDouble> &wsp,
            bool                                doCheckCollDir0,
            bool                                doCheckCollDir1,
            bool                                doCheckCollDir2)
        {
            // Interior prism implementation based on Spen's book page
            // 119. and 608.
            const int nquad0 = m_base[0]->GetNumPoints();
            const int nquad1 = m_base[1]->GetNumPoints();
            const int nquad2 = m_base[2]->GetNumPoints();
            const int order0 = m_base[0]->GetNumModes ();
            const int order1 = m_base[1]->GetNumModes ();
            const int order2 = m_base[2]->GetNumModes ();

            int i, mode;

            ASSERTL1(wsp.num_elements() >= nquad1*nquad2*order0 +
                                           nquad2*order0*order1,
                     "Insufficient workspace size");

            Array<OneD, NekDouble> tmp0 = wsp;
            Array<OneD, NekDouble> tmp1 = wsp + nquad1*nquad2*order0;

            // Inner product with respect to the '0' direction
            Blas::Dgemm('T', 'N', nquad1*nquad2, order0, nquad0,
                        1.0, inarray.get(), nquad0,
                             base0.get(),   nquad0,
                        0.0, tmp0.get(),    nquad1*nquad2);

            // Inner product with respect to the '1' direction
            Blas::Dgemm('T', 'N', nquad2*order0, order1, nquad1,
                        1.0, tmp0.get(),  nquad1,
                             base1.get(), nquad1,
                        0.0, tmp1.get(),  nquad2*order0);

            // Inner product with respect to the '2' direction
            for (mode=i=0; i < order0; ++i)
            {
                Blas::Dgemm('T', 'N', order2-i, order1, nquad2,
                            1.0, base2.get() + mode*nquad2,  nquad2,
                                 tmp1.get() + i*nquad2,      nquad2*order0,
                            0.0, outarray.get()+mode*order1, order2-i);
                mode  += order2-i;
            }

            // Fix top singular vertices; performs phi_{0,q,1} +=
            // phi_1(xi_1)*phi_q(xi_2)*phi_{01}*phi_r(xi_2).
            if (m_base[0]->GetBasisType() == LibUtilities::eModified_A)
            {
                for (i = 0; i < order1; ++i)
                {
                    mode = GetMode(0,i,1);
                    outarray[mode] += Blas::Ddot(
                        nquad2, base2.get()+nquad2, 1,
                        tmp1.get()+i*order0*nquad2+nquad2, 1);
                }
            }
        }

        /**
         * \brief Inner product of \a inarray over region with respect to the
         * object's default expansion basis; output in \a outarray.
         */
        void StdPrismExp::v_IProductWRTDerivBase(
            const int                           dir,
            const Array<OneD, const NekDouble>& inarray,
                  Array<OneD,       NekDouble>& outarray)
        {
            v_IProductWRTDerivBase_SumFac(dir,inarray,outarray);
        }

        void StdPrismExp::v_IProductWRTDerivBase_MatOp(
            const int                           dir,
            const Array<OneD, const NekDouble>& inarray,
                  Array<OneD,       NekDouble>& outarray)
        {
            ASSERTL0(dir >= 0 && dir <= 2, "input dir is out of range");

            int nq = GetTotPoints();
            MatrixType mtype;

            switch (dir)
            {
                case 0:
                    mtype = eIProductWRTDerivBase0;
                    break;
                case 1:
                    mtype = eIProductWRTDerivBase1;
                    break;
                case 2:
                    mtype = eIProductWRTDerivBase2;
                    break;
            }

            StdMatrixKey      iprodmatkey(mtype,DetShapeType(),*this);
            DNekMatSharedPtr  iprodmat = GetStdMatrix(iprodmatkey);

            Blas::Dgemv('N',m_ncoeffs,nq,1.0,iprodmat->GetPtr().get(),
                        m_ncoeffs, inarray.get(), 1, 0.0, outarray.get(), 1);
        }

        void StdPrismExp::v_IProductWRTDerivBase_SumFac(
            const int                           dir,
            const Array<OneD, const NekDouble>& inarray,
                  Array<OneD,       NekDouble>& outarray)
        {
            ASSERTL0(dir >= 0 && dir <= 2, "input dir is out of range");

            int i;
            int order0  = m_base[0]->GetNumModes ();
            int order1  = m_base[1]->GetNumModes ();
            int nquad0  = m_base[0]->GetNumPoints();
            int nquad1  = m_base[1]->GetNumPoints();
            int nquad2  = m_base[2]->GetNumPoints();

            const Array<OneD, const NekDouble> &z0 = m_base[0]->GetZ();
            const Array<OneD, const NekDouble> &z2 = m_base[2]->GetZ();
            Array<OneD, NekDouble> gfac0(nquad0);
            Array<OneD, NekDouble> gfac2(nquad2);
            Array<OneD, NekDouble> tmp0 (nquad0*nquad1*nquad2);
            Array<OneD, NekDouble> wsp  (order0*nquad2*(nquad1+order1));

            // set up geometric factor: (1+z0)/2
            for (i = 0; i < nquad0; ++i)
            {
                gfac0[i] = 0.5*(1+z0[i]);
            }

            // Set up geometric factor: 2/(1-z2)
            for (i = 0; i < nquad2; ++i)
            {
            	gfac2[i] = 2.0/(1-z2[i]);
            }

            // Scale first derivative term by gfac2.
            if (dir != 1)
            {
                for (i = 0; i < nquad2; ++i)
                {
                    Vmath::Smul(nquad0*nquad1,gfac2[i],
                                &inarray[0]+i*nquad0*nquad1,1,
                                &tmp0   [0]+i*nquad0*nquad1,1);
                }
                MultiplyByQuadratureMetric(tmp0,tmp0);
            }

            switch (dir)
            {
                case 0:
                {
                    IProductWRTBase_SumFacKernel(m_base[0]->GetDbdata(),
                                                 m_base[1]->GetBdata (),
                                                 m_base[2]->GetBdata (),
                                                 tmp0,outarray,wsp,
                                                 true,true,true);
                    break;
                }

                case 1:
                {
                    MultiplyByQuadratureMetric(inarray,tmp0);
                    IProductWRTBase_SumFacKernel(m_base[0]->GetBdata (),
                                                 m_base[1]->GetDbdata(),
                                                 m_base[2]->GetBdata (),
                                                 tmp0,outarray,wsp,
                                                 true,true,true);
                    break;
                }

                case 2:
                {
                    Array<OneD, NekDouble> tmp1(m_ncoeffs);

                    // Scale eta_1 derivative with gfac0.
                    for(i = 0; i < nquad1*nquad2; ++i)
                    {
                        Vmath::Vmul(nquad0,&gfac0[0],1,&tmp0[0]+i*nquad0,1,&tmp0[0]+i*nquad0,1);
                    }

                    IProductWRTBase_SumFacKernel(m_base[0]->GetDbdata(),
                                                 m_base[1]->GetBdata(),
                                                 m_base[2]->GetBdata(),
                                                 tmp0,tmp1,wsp,
                                                 true,true,true);

                    MultiplyByQuadratureMetric(inarray, tmp0);
                    IProductWRTBase_SumFacKernel(m_base[0]->GetBdata(),
                                                 m_base[1]->GetBdata(),
                                                 m_base[2]->GetDbdata(),
                                                 tmp0,outarray,wsp,
                                                 true,true,true);

                    Vmath::Vadd(m_ncoeffs,&tmp1[0],1,&outarray[0],1,&outarray[0],1);
                    break;
                }
            }
        }


        //---------------------------------------
        // Evaluation functions
        //---------------------------------------



        void StdPrismExp::v_LocCoordToLocCollapsed(
                const Array<OneD, const NekDouble>& xi,
                Array<OneD, NekDouble>& eta)
        {

            if( fabs(xi[2]-1.0) < NekConstants::kNekZeroTol)
            {
                // Very top point of the prism
                eta[0] = -1.0;
                eta[1] = xi[1];
                eta[2] = 1.0;
            }
            else
            {
                // Third basis function collapsed to "pr" direction instead of
                // "qr" direction
                eta[2] = xi[2]; // eta_z = xi_z
                eta[1] = xi[1]; //eta_y = xi_y
                eta[0] = 2.0*(1.0 + xi[0])/(1.0 - xi[2]) - 1.0;
            }
        }

        void StdPrismExp::v_GetCoords(Array<OneD, NekDouble>& xi_x,
                                      Array<OneD, NekDouble>& xi_y,
                                      Array<OneD, NekDouble>& xi_z)
        {
            Array<OneD, const NekDouble> etaBar_x = m_base[0]->GetZ();
            Array<OneD, const NekDouble> eta_y    = m_base[1]->GetZ();
            Array<OneD, const NekDouble> eta_z    = m_base[2]->GetZ();
            int Qx = GetNumPoints(0);
            int Qy = GetNumPoints(1);
            int Qz = GetNumPoints(2);

            // Convert collapsed coordinates into cartesian coordinates: eta --> xi
            for (int k = 0; k < Qz; ++k) {
                for (int j = 0; j < Qy; ++j) {
                    for (int i = 0; i < Qx; ++i) {
                        int s = i + Qx*(j + Qy*k);
                        xi_x[s] = (1.0 - eta_z[k])*(1.0 + etaBar_x[i]) / 2.0  -  1.0;
                        xi_y[s] = eta_y[j];
                        xi_z[s] = eta_z[k];
                    }
                }
            }
        }

        void StdPrismExp::v_FillMode(const int mode, Array<OneD, NekDouble> &outarray)
        {
            Array<OneD, NekDouble> tmp(m_ncoeffs,0.0);
            tmp[mode] = 1.0;
            StdPrismExp::v_BwdTrans(tmp, outarray);
        }


        //---------------------------------------
        // Helper functions
        //---------------------------------------

        int StdPrismExp::v_GetNverts() const
        {
            return 6;
        }

        int StdPrismExp::v_GetNedges() const
        {
            return 9;
        }

        int StdPrismExp::v_GetNfaces() const
        {
            return 5;
        }

        /**
         * \brief Return Shape of region, using ShapeType enum list;
         * i.e. prism.
         */
        LibUtilities::ShapeType StdPrismExp::v_DetShapeType() const
        {
            return LibUtilities::ePrism;
        }

        int StdPrismExp::v_NumBndryCoeffs() const
        {
            ASSERTL1(GetBasisType(0) == LibUtilities::eModified_A ||
                     GetBasisType(0) == LibUtilities::eGLL_Lagrange,
                     "BasisType is not a boundary interior form");
            ASSERTL1(GetBasisType(1) == LibUtilities::eModified_A ||
                     GetBasisType(1) == LibUtilities::eGLL_Lagrange,
                     "BasisType is not a boundary interior form");
            ASSERTL1(GetBasisType(2) == LibUtilities::eModified_B ||
                     GetBasisType(2) == LibUtilities::eGLL_Lagrange,
                     "BasisType is not a boundary interior form");

            int P = m_base[0]->GetNumModes();
            int Q = m_base[1]->GetNumModes();
            int R = m_base[2]->GetNumModes();

            return LibUtilities::StdPrismData::
                                        getNumberOfBndCoefficients(P,Q,R);
        }

        int StdPrismExp::v_NumDGBndryCoeffs() const
        {
            ASSERTL1(GetBasisType(0) == LibUtilities::eModified_A ||
                     GetBasisType(0) == LibUtilities::eGLL_Lagrange,
                     "BasisType is not a boundary interior form");
            ASSERTL1(GetBasisType(1) == LibUtilities::eModified_A ||
                     GetBasisType(1) == LibUtilities::eGLL_Lagrange,
                     "BasisType is not a boundary interior form");
            ASSERTL1(GetBasisType(2) == LibUtilities::eModified_B ||
                     GetBasisType(2) == LibUtilities::eGLL_Lagrange,
                     "BasisType is not a boundary interior form");

            int P = m_base[0]->GetNumModes()-1;
            int Q = m_base[1]->GetNumModes()-1;
            int R = m_base[2]->GetNumModes()-1;

            return (P+1)*(Q+1)               // 1 rect. face on base
                + 2*(Q+1)*(R+1)              // other 2 rect. faces
                + 2*(R+1) + P*(1 + 2*R - P); // 2 tri. faces
        }

        int StdPrismExp::v_GetEdgeNcoeffs(const int i) const
        {
            ASSERTL2(i >= 0 && i <= 8, "edge id is out of range");

            if (i == 0 || i == 2)
            {
                return GetBasisNumModes(0);
            }
            else if (i == 1 || i == 3 || i == 8)
            {
                return GetBasisNumModes(1);
            }
            else
            {
                return GetBasisNumModes(2);
            }
        }

        int StdPrismExp::v_GetTotalEdgeIntNcoeffs() const
        {
            int P = GetBasisNumModes(0)-2;
            int Q = GetBasisNumModes(1)-2;
            int R = GetBasisNumModes(2)-2;

            return 2*P+3*Q+3*R;
	}

        int StdPrismExp::v_GetFaceNcoeffs(const int i) const
        {
            ASSERTL2(i >= 0 && i <= 4, "face id is out of range");
            if (i == 0)
            {
                return GetBasisNumModes(0)*GetBasisNumModes(1);
            }
            else if (i == 1 || i == 3)
            {
                int P = GetBasisNumModes(0)-1, Q = GetBasisNumModes(2)-1;
                return Q+1 + (P*(1 + 2*Q - P))/2;
            }
            else
            {
                return GetBasisNumModes(1)*GetBasisNumModes(2);
            }
        }

        int StdPrismExp::v_GetFaceIntNcoeffs(const int i) const
        {
            ASSERTL2(i >= 0 && i <= 4, "face id is out of range");

            int Pi = GetBasisNumModes(0) - 2;
            int Qi = GetBasisNumModes(1) - 2;
            int Ri = GetBasisNumModes(2) - 2;

            if (i == 0)
            {
                return Pi * Qi;
            }
            else if (i == 1 || i == 3)
            {
                return Pi * (2*Ri - Pi - 1) / 2;
            }
            else
            {
                return Qi * Ri;
            }
        }

        int StdPrismExp::v_GetTotalFaceIntNcoeffs() const
        {
            int Pi = GetBasisNumModes(0) - 2;
            int Qi = GetBasisNumModes(1) - 2;
            int Ri = GetBasisNumModes(2) - 2;

            return Pi * Qi +
                Pi * (2*Ri - Pi - 1) +
                2* Qi * Ri;
	}

        int StdPrismExp::v_GetFaceNumPoints(const int i) const
        {
            ASSERTL2(i >= 0 && i <= 4, "face id is out of range");

            if (i == 0)
            {
                return m_base[0]->GetNumPoints()*
                       m_base[1]->GetNumPoints();
            }
            else if (i == 1 || i == 3)
            {
                return m_base[0]->GetNumPoints()*
                       m_base[2]->GetNumPoints();
            }
            else
            {
                return m_base[1]->GetNumPoints()*
                       m_base[2]->GetNumPoints();
            }
        }

        LibUtilities::PointsKey StdPrismExp::v_GetFacePointsKey(
            const int i, const int j) const
        {
            ASSERTL2(i >= 0 && i <= 4, "face id is out of range");
            ASSERTL2(j == 0 || j == 1, "face direction is out of range");

            if (i == 0)
            {
                return m_base[j]->GetPointsKey();
            }
            else if (i == 1 || i == 3)
            {
                return m_base[2*j]->GetPointsKey();
            }
            else
            {
                return m_base[j+1]->GetPointsKey();
            }
        }

        const LibUtilities::BasisKey StdPrismExp::v_DetFaceBasisKey(
            const int i, const int k) const
        {
            ASSERTL2(i >= 0 && i <= 4, "face id is out of range");
            ASSERTL2(k >= 0 && k <= 1, "basis key id is out of range");

            switch(i)
            {
                case 0:
                {
                    return EvaluateQuadFaceBasisKey(k,
                                                    m_base[k]->GetBasisType(),
                                                    m_base[k]->GetNumPoints(),
                                                    m_base[k]->GetNumModes());
                }
                case 2:
                case 4:
                {
                    return EvaluateQuadFaceBasisKey(k,
                                                    m_base[k+1]->GetBasisType(),
                                                    m_base[k+1]->GetNumPoints(),
                                                    m_base[k+1]->GetNumModes());
                }
                case 1:
                case 3:
                {
                    return EvaluateTriFaceBasisKey(k,
                                                   m_base[2*k]->GetBasisType(),
                                                   m_base[2*k]->GetNumPoints(),
                                                   m_base[2*k]->GetNumModes());

                }
                break;
            }

            // Should never get here.
            return LibUtilities::NullBasisKey;
        }

        int StdPrismExp::v_CalcNumberOfCoefficients(const std::vector<unsigned int> &nummodes,
                                                    int &modes_offset)
        {
            int nmodes = LibUtilities::StdPrismData::getNumberOfCoefficients(
                nummodes[modes_offset],
                nummodes[modes_offset+1],
                nummodes[modes_offset+2]);

            modes_offset += 3;
            return nmodes;
        }

        LibUtilities::BasisType StdPrismExp::v_GetEdgeBasisType(const int i) const
        {
            ASSERTL2(i >= 0 && i <= 8, "edge id is out of range");
            if (i == 0 || i == 2)
            {
                return GetBasisType(0);
            }
            else if (i == 1 || i == 3 || i == 8)
            {
                return GetBasisType(1);
            }
            else
            {
                return GetBasisType(2);
            }
        }

        bool StdPrismExp::v_IsBoundaryInteriorExpansion()
        {
            return (m_base[0]->GetBasisType() == LibUtilities::eModified_A) &&
                   (m_base[1]->GetBasisType() == LibUtilities::eModified_A) &&
                   (m_base[2]->GetBasisType() == LibUtilities::eModified_B);
        }

        //---------------------------------------
        // Mappings
        //---------------------------------------


        void StdPrismExp::v_GetFaceToElementMap(
            const int                  fid,
            const Orientation      faceOrient,
            Array<OneD, unsigned int> &maparray,
            Array<OneD,          int> &signarray,
            int                        nummodesA,
            int                        nummodesB)
        {
            ASSERTL1(GetEdgeBasisType(0) == GetEdgeBasisType(1),
                     "Method only implemented if BasisType is identical"
                     "in x and y directions");
            ASSERTL1(GetEdgeBasisType(0) == LibUtilities::eModified_A &&
                     GetEdgeBasisType(4) == LibUtilities::eModified_B,
                     "Method only implemented for Modified_A BasisType"
                     "(x and y direction) and Modified_B BasisType (z "
                     "direction)");

            int i, j, p, q, r, nFaceCoeffs, idx = 0;

            if (nummodesA == -1)
            {
                switch (fid)
                {
                    case 0:
                        nummodesA = m_base[0]->GetNumModes();
                        nummodesB = m_base[1]->GetNumModes();
                        break;
                    case 1:
                    case 3:
                        nummodesA = m_base[0]->GetNumModes();
                        nummodesB = m_base[2]->GetNumModes();
                        break;
                    case 2:
                    case 4:
                        nummodesA = m_base[1]->GetNumModes();
                        nummodesB = m_base[2]->GetNumModes();
                        break;
                }
                nFaceCoeffs = GetFaceNcoeffs(fid);
            }
            else if (fid == 1 || fid == 3)
            {
                nFaceCoeffs = nummodesB + (nummodesA-1)*(1+2*(nummodesB-1)-(nummodesA-1))/2;
            }
            else
            {
                nFaceCoeffs = nummodesA*nummodesB;
            }

            // Allocate the map array and sign array; set sign array to ones (+)
            if (maparray.num_elements() != nFaceCoeffs)
            {
                maparray = Array<OneD, unsigned int>(nFaceCoeffs);
            }

            if (signarray.num_elements() != nFaceCoeffs)
            {
                signarray = Array<OneD, int>(nFaceCoeffs,1);
            }
            else
            {
                fill(signarray.get(), signarray.get() + nFaceCoeffs, 1);
            }

            // Set up an array indexing for quads, since the ordering may need
            // to be transposed.
            Array<OneD, int> arrayindx(nFaceCoeffs,-1);

            if (fid != 1 && fid != 3)
            {
                for (i = 0; i < nummodesB; i++)
                {
                    for (j = 0; j < nummodesA; j++)
                    {
                        if (faceOrient < 9)
                        {
                            arrayindx[i*nummodesA+j] = i*nummodesA+j;
                        }
                        else
                        {
                            arrayindx[i*nummodesA+j] = j*nummodesB+i;
                        }
                    }
                }
            }

            // Set up ordering inside each 2D face. Also for triangular faces,
            // populate signarray.
            switch (fid)
            {
                case 0: // Bottom quad
                    for (q = 0; q < nummodesB; ++q)
                    {
                        for (p = 0; p < nummodesA; ++p)
                        {
                            maparray[arrayindx[q*nummodesA+p]] = GetMode(p,q,0);
                        }
                    }
                    break;

                case 1: // Left triangle
                    for (p = 0; p < nummodesA; ++p)
                    {
                        for (r = 0; r < nummodesB-p; ++r)
                        {
                            if ((int)faceOrient == 7 && p > 1)
                            {
                                signarray[idx] = p % 2 ? -1 : 1;
                            }
                            maparray[idx++] = GetMode(p,0,r);
                        }
                    }
                    break;

                case 2: // Slanted quad
                    for (q = 0; q < nummodesA; ++q)
                    {
                        maparray[arrayindx[q]] = GetMode(1,q,0);
                    }
                    for (q = 0; q < nummodesA; ++q)
                    {
                        maparray[arrayindx[nummodesA+q]] = GetMode(0,q,1);
                    }
                    for (r = 1; r < nummodesB-1; ++r)
                    {
                        for (q = 0; q < nummodesA; ++q)
                        {
                            maparray[arrayindx[(r+1)*nummodesA+q]] = GetMode(1,q,r);
                        }
                    }
                    break;

                case 3: // Right triangle
                    for (p = 0; p < nummodesA; ++p)
                    {
                        for (r = 0; r < nummodesB-p; ++r)
                        {
                            if ((int)faceOrient == 7 && p > 1)
                            {
                                signarray[idx] = p % 2 ? -1 : 1;
                            }
                            maparray[idx++] = GetMode(p, 1, r);
                        }
                    }
                    break;

                case 4: // Rear quad
                    for (r = 0; r < nummodesB; ++r)
                    {
                        for (q = 0; q < nummodesA; ++q)
                        {
                            maparray[arrayindx[r*nummodesA+q]] = GetMode(0, q, r);
                        }
                    }
                    break;

                default:
                    ASSERTL0(false, "Face to element map unavailable.");
            }

            if (fid == 1 || fid == 3)
            {
                // Triangles only have one possible orientation (base
                // direction reversed); swap edge modes.
                if ((int)faceOrient == 7)
                {
                    swap(maparray[0], maparray[nummodesA]);
                    for (i = 1; i < nummodesA-1; ++i)
                    {
                        swap(maparray[i+1], maparray[nummodesA+i]);
                    }
                }
            }
            else
            {
                // The code below is exactly the same as that taken from
                // StdHexExp and reverses the 'b' and 'a' directions as
                // appropriate (1st and 2nd if statements respectively) in
                // quadrilateral faces.
                if (faceOrient == 6 || faceOrient == 8 ||
                    faceOrient == 11 || faceOrient == 12)
                {
                    if (faceOrient < 9)
                    {
                        for (i = 3; i < nummodesB; i += 2)
                        {
                            for (j = 0; j < nummodesA; j++)
                            {
                                signarray[arrayindx[i*nummodesA+j]] *= -1;
                            }
                        }

                        for (i = 0; i < nummodesA; i++)
                        {
                            swap(maparray [i], maparray [i+nummodesA]);
                            swap(signarray[i], signarray[i+nummodesA]);
                        }
                    }
                    else
                    {
                        for (i = 0; i < nummodesB; i++)
                        {
                            for (j = 3; j < nummodesA; j += 2)
                            {
                                signarray[arrayindx[i*nummodesA+j]] *= -1;
                            }
                        }

                        for (i = 0; i < nummodesB; i++)
                        {
                            swap (maparray [i], maparray [i+nummodesB]);
                            swap (signarray[i], signarray[i+nummodesB]);
                        }
                    }
                }

                if (faceOrient == 7 || faceOrient == 8 ||
                    faceOrient == 10 || faceOrient == 12)
                {
                    if (faceOrient < 9)
                    {
                        for (i = 0; i < nummodesB; i++)
                        {
                            for (j = 3; j < nummodesA; j += 2)
                            {
                                signarray[arrayindx[i*nummodesA+j]] *= -1;
                            }
                        }

                        for(i = 0; i < nummodesB; i++)
                        {
                            swap(maparray [i*nummodesA], maparray [i*nummodesA+1]);
                            swap(signarray[i*nummodesA], signarray[i*nummodesA+1]);
                        }
                    }
                    else
                    {
                        for (i = 3; i < nummodesB; i += 2)
                        {
                            for (j = 0; j < nummodesA; j++)
                            {
                                signarray[arrayindx[i*nummodesA+j]] *= -1;
                            }
                        }

                        for (i = 0; i < nummodesA; i++)
                        {
                            swap(maparray [i*nummodesB], maparray [i*nummodesB+1]);
                            swap(signarray[i*nummodesB], signarray[i*nummodesB+1]);
                        }
                    }
                }
            }
        }

        int StdPrismExp::v_GetVertexMap(const int vId, bool useCoeffPacking)
        {
            ASSERTL0(GetEdgeBasisType(vId) == LibUtilities::eModified_A ||
                     GetEdgeBasisType(vId) == LibUtilities::eModified_A ||
                     GetEdgeBasisType(vId) == LibUtilities::eModified_B,
                     "Mapping not defined for this type of basis");

            int l = 0;

            if(useCoeffPacking == true) // follow packing of coefficients i.e q,r,p
            {
                switch (vId)
                {
                case 0:
                    l = GetMode(0,0,0);
                    break;
                case 1:
                    l = GetMode(0,0,1);
                    break;
                case 2:
                    l = GetMode(0,1,0);
                    break;
                case 3:
                    l = GetMode(0,1,1);
                    break;
                case 4:
                    l = GetMode(1,0,0);
                    break;
                case 5:
                    l = GetMode(1,1,0);
                    break;
                default:
                    ASSERTL0(false, "local vertex id must be between 0 and 5");
                }
            }
            else
            {
                switch (vId)
                {
                case 0:
                    l = GetMode(0,0,0);
                    break;
                case 1:
                    l = GetMode(1,0,0);
                    break;
                case 2:
                    l = GetMode(1,1,0);
                    break;
                case 3:
                    l = GetMode(0,1,0);
                    break;
                case 4:
                    l = GetMode(0,0,1);
                    break;
                case 5:
                    l = GetMode(0,1,1);
                    break;
                default:
                    ASSERTL0(false, "local vertex id must be between 0 and 5");
                }
            }

            return l;
        }

        void StdPrismExp::v_GetEdgeInteriorMap(
            const int                  eid,
            const Orientation      edgeOrient,
            Array<OneD, unsigned int> &maparray,
            Array<OneD, int>          &signarray)
        {
            int       i;
            bool      signChange;
            const int P              = m_base[0]->GetNumModes() - 1;
            const int Q              = m_base[1]->GetNumModes() - 1;
            const int R              = m_base[2]->GetNumModes() - 1;
            const int nEdgeIntCoeffs = v_GetEdgeNcoeffs(eid)    - 2;

            if (maparray.num_elements() != nEdgeIntCoeffs)
            {
                maparray = Array<OneD, unsigned int>(nEdgeIntCoeffs);
            }

            if(signarray.num_elements() != nEdgeIntCoeffs)
            {
                signarray = Array<OneD, int>(nEdgeIntCoeffs,1);
            }
            else
            {
                fill(signarray.get(), signarray.get()+nEdgeIntCoeffs, 1);
            }

            // If edge is oriented backwards, change sign of modes which have
            // degree 2n+1, n >= 1.
            signChange = edgeOrient == eBackwards;

            switch (eid)
            {
                case 0:
                    for (i = 2; i <= P; ++i)
                    {
                        maparray[i-2] = GetMode(i,0,0);
                    }
                    break;

                case 1:
                    for (i = 2; i <= Q; ++i)
                    {
                        maparray[i-2] = GetMode(1,i,0);
                    }
                    break;

                case 2:
                    // Base quad; reverse direction.
                    //signChange = !signChange;
                    for (i = 2; i <= P; ++i)
                    {
                        maparray[i-2] = GetMode(i,1,0);
                    }
                    break;

                case 3:
                    // Base quad; reverse direction.
                    //signChange = !signChange;
                    for (i = 2; i <= Q; ++i)
                    {
                        maparray[i-2] = GetMode(0,i,0);
                    }
                    break;

                case 4:
                    for (i = 2; i <= R; ++i)
                    {
                        maparray[i-2] = GetMode(0,0,i);
                    }
                    break;

                case 5:
                    for (i = 1; i <= R-1; ++i)
                    {
                        maparray[i-1] = GetMode(1,0,i);
                    }
                    break;

                case 6:
                    for (i = 1; i <= R-1; ++i)
                    {
                        maparray[i-1] = GetMode(1,1,i);
                    }
                    break;

                case 7:
                    for (i = 2; i <= R; ++i)
                    {
                        maparray[i-2] = GetMode(0,1,i);
                    }
                    break;

                case 8:
                    for (i = 2; i <= Q; ++i)
                    {
                        maparray[i-2] = GetMode(0,i,1);
                    }
                    break;

                default:
                    ASSERTL0(false, "Edge not defined.");
                    break;
            }

            if (signChange)
            {
                for (i = 1; i < nEdgeIntCoeffs; i += 2)
                {
                    signarray[i] = -1;
                }
            }
        }

        void StdPrismExp::v_GetFaceInteriorMap(
            const int                  fid,
            const Orientation      faceOrient,
            Array<OneD, unsigned int> &maparray,
            Array<OneD, int>          &signarray)
        {
            const int P              = m_base[0]->GetNumModes() - 1;
            const int Q              = m_base[1]->GetNumModes() - 1;
            const int R              = m_base[2]->GetNumModes() - 1;
            const int nFaceIntCoeffs = v_GetFaceIntNcoeffs(fid);
            int       p, q, r, idx   = 0;
            int       nummodesA      = 0;
            int       nummodesB      = 0;
            int       i              = 0;
            int       j              = 0;

            if (maparray.num_elements() != nFaceIntCoeffs)
            {
                maparray = Array<OneD, unsigned int>(nFaceIntCoeffs);
            }

            if (signarray.num_elements() != nFaceIntCoeffs)
            {
                signarray = Array<OneD, int>(nFaceIntCoeffs, 1);
            }
            else
            {
                fill(signarray.get(), signarray.get()+nFaceIntCoeffs, 1);
            }

            // Set up an array indexing for quad faces, since the ordering may
            // need to be transposed depending on orientation.
            Array<OneD, int> arrayindx(nFaceIntCoeffs);
            if (fid != 1 && fid != 3)
            {
                if (fid == 0) // Base quad
                {
                    nummodesA = P-1;
                    nummodesB = Q-1;
                }
                else // front and back quad
                {
                    nummodesA = Q-1;
                    nummodesB = R-1;
                }

                for (i = 0; i < nummodesB; i++)
                {
                    for (j = 0; j < nummodesA; j++)
                    {
                        if (faceOrient < 9)
                        {
                            arrayindx[i*nummodesA+j] = i*nummodesA+j;
                        }
                        else
                        {
                            arrayindx[i*nummodesA+j] = j*nummodesB+i;
                        }
                    }
                }
            }

            switch (fid)
            {
                case 0: // Bottom quad
                    for (q = 2; q <= Q; ++q)
                    {
                        for (p = 2; p <= P; ++p)
                        {
                            maparray[arrayindx[(q-2)*nummodesA+(p-2)]] = GetMode(p,q,0);
                        }
                    }
                    break;

                case 1: // Left triangle
                    for (p = 2; p <= P; ++p)
                    {
                        for (r = 1; r <= R-p; ++r)
                        {
                            if ((int)faceOrient == 7)
                            {
                                signarray[idx] = p % 2 ? -1 : 1;
                            }
                            maparray[idx++] = GetMode(p,0,r);
                        }
                    }
                    break;

                case 2: // Slanted quad
                    for (r = 1; r <= R-1; ++r)
                    {
                        for (q = 2; q <= Q; ++q)
                        {
                            maparray[arrayindx[(r-1)*nummodesA+(q-2)]] = GetMode(1, q, r);
                        }
                    }
                    break;

                case 3: // Right triangle
                    for (p = 2; p <= P; ++p)
                    {
                        for (r = 1; r <= R-p; ++r)
                        {
                            if ((int)faceOrient == 7)
                            {
                                signarray[idx] = p % 2 ? -1 : 1;
                            }
                            maparray[idx++] = GetMode(p, 1, r);
                        }
                    }
                    break;

                case 4: // Back quad
                    for (r = 2; r <= R; ++r)
                    {
                        for (q = 2; q <= Q; ++q)
                        {
                            maparray[arrayindx[(r-2)*nummodesA+(q-2)]] = GetMode(0, q, r);
                        }
                    }
                    break;

                default:
                    ASSERTL0(false, "Face interior map not available.");
            }

            // Triangular faces are processed in the above switch loop; for
            // remaining quad faces, set up orientation if necessary.
            if (fid == 1 || fid == 3)
                return;

            if (faceOrient == 6 || faceOrient == 8 ||
                faceOrient == 11 || faceOrient == 12)
            {
                if (faceOrient < 9)
                {
                    for (i = 1; i < nummodesB; i += 2)
                    {
                        for (j = 0; j < nummodesA; j++)
                        {
                            signarray[arrayindx[i*nummodesA+j]] *= -1;
                        }
                    }
                }
                else
                {
                    for (i = 0; i < nummodesB; i++)
                    {
                        for (j = 1; j < nummodesA; j += 2)
                        {
                            signarray[arrayindx[i*nummodesA+j]] *= -1;
                        }
                    }
                }
            }

            if (faceOrient == 7 || faceOrient == 8 ||
                faceOrient == 10 || faceOrient == 12)
            {
                if (faceOrient < 9)
                {
                    for (i = 0; i < nummodesB; i++)
                    {
                        for (j = 1; j < nummodesA; j += 2)
                        {
                            signarray[arrayindx[i*nummodesA+j]] *= -1;
                        }
                    }
                }
                else
                {
                    for (i = 1; i < nummodesB; i += 2)
                    {
                        for (j = 0; j < nummodesA; j++)
                        {
                            signarray[arrayindx[i*nummodesA+j]] *= -1;
                        }
                    }
                }
            }
        }

        void StdPrismExp::v_GetInteriorMap(Array<OneD, unsigned int>& outarray)
        {
            ASSERTL1(GetBasisType(0) == LibUtilities::eModified_A ||
                     GetBasisType(0) == LibUtilities::eGLL_Lagrange,
                     "BasisType is not a boundary interior form");
            ASSERTL1(GetBasisType(1) == LibUtilities::eModified_A ||
                     GetBasisType(1) == LibUtilities::eGLL_Lagrange,
                     "BasisType is not a boundary interior form");
            ASSERTL1(GetBasisType(2) == LibUtilities::eModified_B ||
                     GetBasisType(2) == LibUtilities::eGLL_Lagrange,
                     "BasisType is not a boundary interior form");

            int P   = m_base[0]->GetNumModes() - 1, p;
            int Q   = m_base[1]->GetNumModes() - 1, q;
            int R   = m_base[2]->GetNumModes() - 1, r;

            int nIntCoeffs = m_ncoeffs - NumBndryCoeffs();

            if(outarray.num_elements()!=nIntCoeffs)
            {
                outarray = Array<OneD, unsigned int>(nIntCoeffs);
            }

            int idx = 0;

            // Loop over all interior modes.
            for (p = 2; p <= P; ++p)
            {
            	for (q = 2; q <= Q; ++q)
            	{
                    for (r = 1; r <= R-p; ++r)
                    {
                        outarray[idx++] = GetMode(p,q,r);
                    }
                }
            }
        }

        void StdPrismExp::v_GetBoundaryMap(Array<OneD, unsigned int> &maparray)
        {
            ASSERTL1(GetBasisType(0) == LibUtilities::eModified_A ||
                     GetBasisType(0) == LibUtilities::eGLL_Lagrange,
                     "BasisType is not a boundary interior form");
            ASSERTL1(GetBasisType(1) == LibUtilities::eModified_A ||
                     GetBasisType(1) == LibUtilities::eGLL_Lagrange,
                     "BasisType is not a boundary interior form");
            ASSERTL1(GetBasisType(2) == LibUtilities::eModified_B ||
                     GetBasisType(2) == LibUtilities::eGLL_Lagrange,
                     "BasisType is not a boundary interior form");

            int P   = m_base[0]->GetNumModes() - 1, p;
            int Q   = m_base[1]->GetNumModes() - 1, q;
            int R   = m_base[2]->GetNumModes() - 1, r;
            int idx = 0;

            // Loop over all boundary modes (in ascending order).
            for (p = 0; p <= P; ++p)
            {
                // First two q-r planes are entirely boundary modes.
                if (p <= 1)
                {
                    for (q = 0; q <= Q; ++q)
                    {
                        for (r = 0; r <= R-p; ++r)
                        {
                            maparray[idx++] = GetMode(p,q,r);
                        }
                    }
                }
                else
                {
                    // Remaining q-r planes contain boundary modes on the two
                    // left-hand sides and bottom edge.
                    for (q = 0; q <= Q; ++q)
                    {
                        if (q <= 1)
                        {
                            for (r = 0; r <= R-p; ++r)
                            {
                                maparray[idx++] = GetMode(p,q,r);
                            }
                        }
                        else
                        {
                            maparray[idx++] = GetMode(p,q,0);
                        }
                    }
                }
            }
        }



        //---------------------------------------
        // Wrapper functions
        //---------------------------------------

        DNekMatSharedPtr StdPrismExp::v_GenMatrix(const StdMatrixKey &mkey)
        {

            MatrixType mtype   = mkey.GetMatrixType();

            DNekMatSharedPtr Mat;

            switch(mtype)
            {
            case ePhysInterpToEquiSpaced:
                {
                    int nq0 = m_base[0]->GetNumPoints();
                    int nq1 = m_base[1]->GetNumPoints();
                    int nq2 = m_base[2]->GetNumPoints();
                    int nq = max(nq0,max(nq1,nq2));
                    int neq = LibUtilities::StdPrismData::
                                            getNumberOfCoefficients (nq,nq,nq);
                    Array<OneD, Array<OneD, NekDouble> > coords (neq);
                    Array<OneD, NekDouble>               coll   (3);
                    Array<OneD, DNekMatSharedPtr>        I      (3);
                    Array<OneD, NekDouble>               tmp    (nq0);

                    Mat = MemoryManager<DNekMat>::
                                            AllocateSharedPtr(neq,nq0*nq1*nq2);
                    int cnt = 0;
                    for(int i = 0; i < nq; ++i)
                    {
                        for(int j = 0; j < nq; ++j)
                        {
                            for(int k = 0; k < nq-i; ++k,++cnt)
                            {
                                coords[cnt] = Array<OneD, NekDouble>(3);
                                coords[cnt][0] = -1.0 + 2*k/(NekDouble)(nq-1);
                                coords[cnt][1] = -1.0 + 2*j/(NekDouble)(nq-1);
                                coords[cnt][2] = -1.0 + 2*i/(NekDouble)(nq-1);
                            }
                        }
                    }

                    for(int i = 0; i < neq; ++i)
                    {
                        LocCoordToLocCollapsed(coords[i],coll);

                        I[0] = m_base[0]->GetI(coll  );
                        I[1] = m_base[1]->GetI(coll+1);
                        I[2] = m_base[2]->GetI(coll+2);

                        // interpolate first coordinate direction
                        NekDouble fac;
                        for( int k = 0; k < nq2; ++k)
                        {
                            for (int j  = 0; j < nq1; ++j)
                            {

                                fac = (I[1]->GetPtr())[j]*(I[2]->GetPtr())[k];
                                Vmath::Smul(nq0,fac,I[0]->GetPtr(),1,tmp,1);

                                Vmath::Vcopy(nq0, &tmp[0], 1,
                                                  Mat->GetRawPtr() +
                                                      k * nq0 * nq1 * neq +
                                                      j * nq0 * neq + i,
                                                  neq);
                            }
                        }
                    }
                }
                break;
            default:
                {
                    Mat = StdExpansion::CreateGeneralMatrix(mkey);
                }
                break;
            }

            return Mat;
        }

        DNekMatSharedPtr StdPrismExp::v_CreateStdMatrix(const StdMatrixKey &mkey)
        {
            return v_GenMatrix(mkey);
        }



        /**
         * @brief Compute the local mode number in the expansion for a
         * particular tensorial combination.
         *
         * Modes are numbered with the r index travelling fastest, followed by
         * q and then p, and each q-r plane is of size (R+1-p). For example,
         * with P=1, Q=2, R=3, the indexing inside each q-r plane (with r
         * increasing upwards and q to the right) is:
         *
         * p = 0:       p = 1:
         * -----------------------
         * 3   7  11
         * 2   6  10    14  17  20
         * 1   5   9    13  16  19
         * 0   4   8    12  15  18
         *
         * Note that in this element, we must have that \f$ P <= R \f$.
         */
        int StdPrismExp::GetMode(int p, int q, int r)
        {
            int Q = m_base[1]->GetNumModes() - 1;
            int R = m_base[2]->GetNumModes() - 1;

            return r +                         // Skip along stacks  (r-direction)
                q*(R+1-p) +                    // Skip along columns (q-direction)
                (Q+1)*(p*R + 1-(p-2)*(p-1)/2); // Skip along rows    (p-direction)
        }

        void StdPrismExp::v_MultiplyByStdQuadratureMetric(
            const Array<OneD, const NekDouble>& inarray,
                  Array<OneD,       NekDouble>& outarray)
        {
            int i, j;
            int nquad0 = m_base[0]->GetNumPoints();
            int nquad1 = m_base[1]->GetNumPoints();
            int nquad2 = m_base[2]->GetNumPoints();

            const Array<OneD, const NekDouble>& w0 = m_base[0]->GetW();
            const Array<OneD, const NekDouble>& w1 = m_base[1]->GetW();
            const Array<OneD, const NekDouble>& w2 = m_base[2]->GetW();

            const Array<OneD, const NekDouble>& z2 = m_base[2]->GetZ();

            // Multiply by integration constants in x-direction
            for(i = 0; i < nquad1*nquad2; ++i)
            {
                Vmath::Vmul(nquad0, inarray.get()+i*nquad0, 1,
                            w0.get(), 1, outarray.get()+i*nquad0,1);
            }

            // Multiply by integration constants in y-direction
            for(j = 0; j < nquad2; ++j)
            {
                for(i = 0; i < nquad1; ++i)
                {
                    Blas::Dscal(nquad0,w1[i], &outarray[0]+i*nquad0 +
                                j*nquad0*nquad1,1);
                }
            }

            // Multiply by integration constants in z-direction; need to
            // incorporate factor (1-eta_3)/2 into weights, but only if using
            // GLL quadrature points.
            switch(m_base[2]->GetPointsType())
            {
                // (1,0) Jacobi inner product.
                case LibUtilities::eGaussRadauMAlpha1Beta0:
                    for(i = 0; i < nquad2; ++i)
                    {
                        Blas::Dscal(nquad0*nquad1, 0.5*w2[i],
                                    &outarray[0]+i*nquad0*nquad1, 1);
                    }
                    break;

                default:
                    for(i = 0; i < nquad2; ++i)
                    {
                        Blas::Dscal(nquad0*nquad1,0.25*(1-z2[i])*w2[i],
                                    &outarray[0]+i*nquad0*nquad1,1);
                    }
                    break;
            }

        }

        void StdPrismExp::v_SVVLaplacianFilter(Array<OneD, NekDouble> &array,
                                               const StdMatrixKey &mkey)
        {
            // Generate an orthonogal expansion
            int qa = m_base[0]->GetNumPoints();
            int qb = m_base[1]->GetNumPoints();
            int qc = m_base[2]->GetNumPoints();
            int nmodes_a = m_base[0]->GetNumModes();
            int nmodes_b = m_base[1]->GetNumModes();
            int nmodes_c = m_base[2]->GetNumModes();
            // Declare orthogonal basis.
            LibUtilities::PointsKey pa(qa,m_base[0]->GetPointsType());
            LibUtilities::PointsKey pb(qb,m_base[1]->GetPointsType());
            LibUtilities::PointsKey pc(qc,m_base[2]->GetPointsType());

            LibUtilities::BasisKey Ba(LibUtilities::eOrtho_A,nmodes_a,pa);
            LibUtilities::BasisKey Bb(LibUtilities::eOrtho_A,nmodes_b,pb);
            LibUtilities::BasisKey Bc(LibUtilities::eOrtho_B,nmodes_c,pc);
            StdPrismExp OrthoExp(Ba,Bb,Bc);

            Array<OneD, NekDouble> orthocoeffs(OrthoExp.GetNcoeffs());
            int i,j,k,cnt = 0;

            //SVV filter paramaters (how much added diffusion relative to physical one
            // and fraction of modes from which you start applying this added diffusion)
            //
            NekDouble  SvvDiffCoeff = mkey.GetConstFactor(StdRegions::eFactorSVVDiffCoeff);
            NekDouble  SVVCutOff = mkey.GetConstFactor(StdRegions::eFactorSVVCutoffRatio);

            //Defining the cut of mode
            int cutoff_a = (int) (SVVCutOff*nmodes_a);
            int cutoff_b = (int) (SVVCutOff*nmodes_b);
            int cutoff_c = (int) (SVVCutOff*nmodes_c);
            //To avoid the fac[j] from blowing up
            NekDouble epsilon = 1;

            // project onto modal  space.
            OrthoExp.FwdTrans(array,orthocoeffs);
            int nmodes = min(min(nmodes_a,nmodes_b),nmodes_c);
            NekDouble cutoff = min(min(cutoff_a,cutoff_b),cutoff_c);

            //------"New" Version August 22nd '13--------------------
            for(i = 0; i < nmodes_a; ++i)//P
            {
                for(j = 0; j < nmodes_b; ++j) //Q
                {
                    for(k = 0; k < nmodes_c-i; ++k) //R
                    {
                        if(j >= cutoff ||  i + k >= cutoff)
                        {
                            orthocoeffs[cnt] *= (1.0+SvvDiffCoeff*exp(-(i+k-nmodes)*(i+k-nmodes)/((NekDouble)((i+k-cutoff+epsilon)*(i+k-cutoff+epsilon))))*exp(-(j-nmodes)*(j-nmodes)/((NekDouble)((j-cutoff+epsilon)*(j-cutoff+epsilon)))));
                        }
                        cnt++;
                    }
                }
            }

            // backward transform to physical space
            OrthoExp.BwdTrans(orthocoeffs,array);
        }



        void StdPrismExp::v_ReduceOrderCoeffs(
            int                                 numMin,
            const Array<OneD, const NekDouble> &inarray,
                  Array<OneD,       NekDouble> &outarray)
        {
            int nquad0   = m_base[0]->GetNumPoints();
            int nquad1   = m_base[1]->GetNumPoints();
            int nquad2   = m_base[2]->GetNumPoints();
            int nqtot    = nquad0*nquad1*nquad2;
            int nmodes0  = m_base[0]->GetNumModes();
            int nmodes1  = m_base[1]->GetNumModes();
            int nmodes2  = m_base[2]->GetNumModes();
            int numMax   = nmodes0;

            Array<OneD, NekDouble> coeff     (m_ncoeffs);
            Array<OneD, NekDouble> coeff_tmp1(m_ncoeffs, 0.0);
            Array<OneD, NekDouble> phys_tmp  (nqtot,     0.0);
            Array<OneD, NekDouble> tmp, tmp2, tmp3, tmp4;


            const LibUtilities::PointsKey Pkey0 = m_base[0]->GetPointsKey();
            const LibUtilities::PointsKey Pkey1 = m_base[1]->GetPointsKey();
            const LibUtilities::PointsKey Pkey2 = m_base[2]->GetPointsKey();

            LibUtilities::BasisKey bortho0(
                LibUtilities::eOrtho_A,    nmodes0, Pkey0);
            LibUtilities::BasisKey bortho1(
                LibUtilities::eOrtho_A,    nmodes1, Pkey1);
            LibUtilities::BasisKey bortho2(
                LibUtilities::eOrtho_B,    nmodes2, Pkey2);

            int cnt = 0;
            int u   = 0;
            int i   = 0;
            StdRegions::StdPrismExpSharedPtr OrthoPrismExp;

            OrthoPrismExp = MemoryManager<StdRegions::StdPrismExp>
                ::AllocateSharedPtr(bortho0, bortho1, bortho2);

            BwdTrans(inarray,phys_tmp);
            OrthoPrismExp->FwdTrans(phys_tmp, coeff);

            // filtering
            for (u = 0; u < numMin; ++u)
            {
                 for (i = 0; i < numMin; ++i)
                 {
                     Vmath::Vcopy(numMin - u, tmp  = coeff      + cnt, 1,
                                              tmp2 = coeff_tmp1 + cnt, 1);
                     cnt   += numMax - u;
                 }

                 for (i = numMin; i < numMax; ++i)
                 {
                      cnt += numMax - u;
                 }
            }

            OrthoPrismExp->BwdTrans(coeff_tmp1, phys_tmp);
            StdPrismExp::FwdTrans(phys_tmp, outarray);
        }
    }//end namespace
}//end namespace<|MERGE_RESOLUTION|>--- conflicted
+++ resolved
@@ -444,13 +444,8 @@
             if(multiplybyweights)
             {
                 Array<OneD, NekDouble> tmp(inarray.num_elements());
-<<<<<<< HEAD
+
                 MultiplyByQuadratureMetric(inarray,tmp);
-                
-=======
-
-                MultiplyByQuadratureMetric(inarray,tmp);
->>>>>>> 6450b595
                 IProductWRTBase_SumFacKernel(m_base[0]->GetBdata(),
                                              m_base[1]->GetBdata(),
                                              m_base[2]->GetBdata(),
