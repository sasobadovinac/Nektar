///////////////////////////////////////////////////////////////////////////////
//
// File StdPrismExp.cpp
//
// For more information, please see: http://www.nektar.info
//
// The MIT License
//
// Copyright (c) 2006 Division of Applied Mathematics, Brown University (USA),
// Department of Aeronautics, Imperial College London (UK), and Scientific
// Computing and Imaging Institute, University of Utah (USA).
//
// Permission is hereby granted, free of charge, to any person obtaining a
// copy of this software and associated documentation files (the "Software"),
// to deal in the Software without restriction, including without limitation
// the rights to use, copy, modify, merge, publish, distribute, sublicense,
// and/or sell copies of the Software, and to permit persons to whom the
// Software is furnished to do so, subject to the following conditions:
//
// The above copyright notice and this permission notice shall be included
// in all copies or substantial portions of the Software.
//
// THE SOFTWARE IS PROVIDED "AS IS", WITHOUT WARRANTY OF ANY KIND, EXPRESS
// OR IMPLIED, INCLUDING BUT NOT LIMITED TO THE WARRANTIES OF MERCHANTABILITY,
// FITNESS FOR A PARTICULAR PURPOSE AND NONINFRINGEMENT. IN NO EVENT SHALL
// THE AUTHORS OR COPYRIGHT HOLDERS BE LIABLE FOR ANY CLAIM, DAMAGES OR OTHER
// LIABILITY, WHETHER IN AN ACTION OF CONTRACT, TORT OR OTHERWISE, ARISING
// FROM, OUT OF OR IN CONNECTION WITH THE SOFTWARE OR THE USE OR OTHER
// DEALINGS IN THE SOFTWARE.
//
// Description: Prismatic routines built upon StdExpansion3D
//
///////////////////////////////////////////////////////////////////////////////

#include <boost/core/ignore_unused.hpp>

#include <LibUtilities/BasicUtils/ShapeType.hpp>
#include <StdRegions/StdPrismExp.h>

using namespace std;

namespace Nektar
{
namespace StdRegions
{

StdPrismExp::StdPrismExp() // Deafult construct of standard expansion directly
                           // called.
{
}

StdPrismExp::StdPrismExp(const LibUtilities::BasisKey &Ba,
                         const LibUtilities::BasisKey &Bb,
                         const LibUtilities::BasisKey &Bc)
    : StdExpansion(LibUtilities::StdPrismData::getNumberOfCoefficients(
                       Ba.GetNumModes(), Bb.GetNumModes(), Bc.GetNumModes()),
                   3, Ba, Bb, Bc),
      StdExpansion3D(LibUtilities::StdPrismData::getNumberOfCoefficients(
                         Ba.GetNumModes(), Bb.GetNumModes(), Bc.GetNumModes()),
                     Ba, Bb, Bc)
{
    ASSERTL0(Ba.GetNumModes() <= Bc.GetNumModes(),
             "order in 'a' direction is higher than order in 'c' direction");
}

StdPrismExp::StdPrismExp(const StdPrismExp &T)
    : StdExpansion(T), StdExpansion3D(T)
{
}

// Destructor
StdPrismExp::~StdPrismExp()
{
}

//---------------------------------------
// Differentiation Methods
//---------------------------------------

/**
 * \brief Calculate the derivative of the physical points
 *
 * The derivative is evaluated at the nodal physical points.
 * Derivatives with respect to the local Cartesian coordinates.
 *
 * \f$\begin{Bmatrix} \frac {\partial} {\partial \xi_1} \\ \frac
 * {\partial} {\partial \xi_2} \\ \frac {\partial} {\partial \xi_3}
 * \end{Bmatrix} = \begin{Bmatrix} \frac 2 {(1-\eta_3)} \frac \partial
 * {\partial \bar \eta_1} \\ \frac {\partial} {\partial \xi_2} \ \
 * \frac {(1 + \bar \eta_1)} {(1 - \eta_3)} \frac \partial {\partial
 * \bar \eta_1} + \frac {\partial} {\partial \eta_3} \end{Bmatrix}\f$
 */

void StdPrismExp::v_PhysDeriv(const Array<OneD, const NekDouble> &u_physical,
                              Array<OneD, NekDouble> &out_dxi1,
                              Array<OneD, NekDouble> &out_dxi2,
                              Array<OneD, NekDouble> &out_dxi3)
{
    int Qx   = m_base[0]->GetNumPoints();
    int Qy   = m_base[1]->GetNumPoints();
    int Qz   = m_base[2]->GetNumPoints();
    int Qtot = Qx * Qy * Qz;

    Array<OneD, NekDouble> dEta_bar1(Qtot, 0.0);

    Array<OneD, const NekDouble> eta_x, eta_z;
    eta_x = m_base[0]->GetZ();
    eta_z = m_base[2]->GetZ();

    int i, k;

    bool Do_1 = (out_dxi1.size() > 0) ? true : false;
    bool Do_3 = (out_dxi3.size() > 0) ? true : false;

    // out_dXi2 is just a tensor derivative so is just passed through
    if (Do_3)
    {
        PhysTensorDeriv(u_physical, dEta_bar1, out_dxi2, out_dxi3);
    }
    else if (Do_1)
    {
        PhysTensorDeriv(u_physical, dEta_bar1, out_dxi2, NullNekDouble1DArray);
    }
    else // case if just require 2nd direction
    {
        PhysTensorDeriv(u_physical, NullNekDouble1DArray, out_dxi2,
                        NullNekDouble1DArray);
    }

    if (Do_1)
    {
        for (k = 0; k < Qz; ++k)
        {
            Vmath::Smul(Qx * Qy, 2.0 / (1.0 - eta_z[k]),
                        &dEta_bar1[0] + k * Qx * Qy, 1,
                        &out_dxi1[0] + k * Qx * Qy, 1);
        }
    }

    if (Do_3)
    {
        // divide dEta_Bar1 by (1-eta_z)
        for (k = 0; k < Qz; ++k)
        {
            Vmath::Smul(Qx * Qy, 1.0 / (1.0 - eta_z[k]),
                        &dEta_bar1[0] + k * Qx * Qy, 1,
                        &dEta_bar1[0] + k * Qx * Qy, 1);
        }

        // Multiply dEta_Bar1 by (1+eta_x) and add ot out_dxi3
        for (i = 0; i < Qx; ++i)
        {
            Vmath::Svtvp(Qz * Qy, 1.0 + eta_x[i], &dEta_bar1[0] + i, Qx,
                         &out_dxi3[0] + i, Qx, &out_dxi3[0] + i, Qx);
        }
    }
}

void StdPrismExp::v_PhysDeriv(const int dir,
                              const Array<OneD, const NekDouble> &inarray,
                              Array<OneD, NekDouble> &outarray)
{
    switch (dir)
    {
        case 0:
        {
            v_PhysDeriv(inarray, outarray, NullNekDouble1DArray,
                        NullNekDouble1DArray);
            break;
        }

        case 1:
        {
            v_PhysDeriv(inarray, NullNekDouble1DArray, outarray,
                        NullNekDouble1DArray);
            break;
        }

        case 2:
        {
            v_PhysDeriv(inarray, NullNekDouble1DArray, NullNekDouble1DArray,
                        outarray);
            break;
        }

        default:
        {
            ASSERTL1(false, "input dir is out of range");
        }
        break;
    }
}

void StdPrismExp::v_StdPhysDeriv(const Array<OneD, const NekDouble> &inarray,
                                 Array<OneD, NekDouble> &out_d0,
                                 Array<OneD, NekDouble> &out_d1,
                                 Array<OneD, NekDouble> &out_d2)
{
    StdPrismExp::v_PhysDeriv(inarray, out_d0, out_d1, out_d2);
}

void StdPrismExp::v_StdPhysDeriv(const int dir,
                                 const Array<OneD, const NekDouble> &inarray,
                                 Array<OneD, NekDouble> &outarray)
{
    StdPrismExp::v_PhysDeriv(dir, inarray, outarray);
}

//---------------------------------------
// Transforms
//---------------------------------------

/**
 * @note 'r' (base[2]) runs fastest in this element.
 *
 * Perform backwards transformation at the quadrature points:
 *
 * \f$ u^{\delta} (\xi_{1i}, \xi_{2j}, \xi_{3k}) = \sum_{m(pqr)} \hat
 *  u_{pqr} \phi_{pqr} (\xi_{1i}, \xi_{2j}, \xi_{3k})\f$
 *
 * In the prism this expansion becomes:
 *
 * \f$ u (\xi_{1i}, \xi_{2j}, \xi_{3k}) = \sum_{p=0}^{Q_x} \psi_p^a
 *  (\xi_{1i}) \lbrace { \sum_{q=0}^{Q_y} \psi_{q}^a (\xi_{2j})
 *  \lbrace { \sum_{r=0}^{Q_z} \hat u_{pqr} \psi_{pr}^b (\xi_{3k})
 *  \rbrace} \rbrace}. \f$
 *
 * And sumfactorizing step of the form is as:\\
 *
 * \f$ f_{pr} (\xi_{3k}) = \sum_{r=0}^{Q_z} \hat u_{pqr} \psi_{pr}^b
 * (\xi_{3k}),\\
 *
 * g_{p} (\xi_{2j}, \xi_{3k}) = \sum_{r=0}^{Q_y} \psi_{p}^a (\xi_{2j})
 * f_{pr} (\xi_{3k}),\ \
 *
 * u(\xi_{1i}, \xi_{2j}, \xi_{3k}) = \sum_{p=0}^{Q_x} \psi_{p}^a
 *  (\xi_{1i}) g_{p} (\xi_{2j}, \xi_{3k}).  \f$
 */
void StdPrismExp::v_BwdTrans(const Array<OneD, const NekDouble> &inarray,
                             Array<OneD, NekDouble> &outarray)
{
    ASSERTL1((m_base[1]->GetBasisType() != LibUtilities::eOrtho_B) ||
                 (m_base[1]->GetBasisType() != LibUtilities::eModified_B),
             "Basis[1] is not a general tensor type");

    ASSERTL1((m_base[2]->GetBasisType() != LibUtilities::eOrtho_C) ||
                 (m_base[2]->GetBasisType() != LibUtilities::eModified_C),
             "Basis[2] is not a general tensor type");

    if (m_base[0]->Collocation() && m_base[1]->Collocation() &&
        m_base[2]->Collocation())
    {
        Vmath::Vcopy(m_base[0]->GetNumPoints() * m_base[1]->GetNumPoints() *
                         m_base[2]->GetNumPoints(),
                     inarray, 1, outarray, 1);
    }
    else
    {
        StdPrismExp::v_BwdTrans_SumFac(inarray, outarray);
    }
}

void StdPrismExp::v_BwdTrans_SumFac(const Array<OneD, const NekDouble> &inarray,
                                    Array<OneD, NekDouble> &outarray)
{
    int nquad1 = m_base[1]->GetNumPoints();
    int nquad2 = m_base[2]->GetNumPoints();
    int order0 = m_base[0]->GetNumModes();
    int order1 = m_base[1]->GetNumModes();

    Array<OneD, NekDouble> wsp(nquad2 * order1 * order0 +
                               nquad1 * nquad2 * order0);

    BwdTrans_SumFacKernel(m_base[0]->GetBdata(), m_base[1]->GetBdata(),
                          m_base[2]->GetBdata(), inarray, outarray, wsp, true,
                          true, true);
}

void StdPrismExp::v_BwdTrans_SumFacKernel(
    const Array<OneD, const NekDouble> &base0,
    const Array<OneD, const NekDouble> &base1,
    const Array<OneD, const NekDouble> &base2,
    const Array<OneD, const NekDouble> &inarray,
    Array<OneD, NekDouble> &outarray, Array<OneD, NekDouble> &wsp,
    bool doCheckCollDir0, bool doCheckCollDir1, bool doCheckCollDir2)
{
    boost::ignore_unused(doCheckCollDir0, doCheckCollDir1, doCheckCollDir2);

    int i, mode;
    int nquad0                  = m_base[0]->GetNumPoints();
    int nquad1                  = m_base[1]->GetNumPoints();
    int nquad2                  = m_base[2]->GetNumPoints();
    int nummodes0               = m_base[0]->GetNumModes();
    int nummodes1               = m_base[1]->GetNumModes();
    int nummodes2               = m_base[2]->GetNumModes();
    Array<OneD, NekDouble> tmp0 = wsp;
    Array<OneD, NekDouble> tmp1 = tmp0 + nquad2 * nummodes1 * nummodes0;

    for (i = mode = 0; i < nummodes0; ++i)
    {
        Blas::Dgemm('N', 'N', nquad2, nummodes1, nummodes2 - i, 1.0,
                    base2.get() + mode * nquad2, nquad2,
                    inarray.get() + mode * nummodes1, nummodes2 - i, 0.0,
                    tmp0.get() + i * nquad2 * nummodes1, nquad2);
        mode += nummodes2 - i;
    }

    if (m_base[0]->GetBasisType() == LibUtilities::eModified_A)
    {
        for (i = 0; i < nummodes1; i++)
        {
            Blas::Daxpy(nquad2, inarray[1 + i * nummodes2],
                        base2.get() + nquad2, 1,
                        tmp0.get() + nquad2 * (nummodes1 + i), 1);
        }
    }

    for (i = 0; i < nummodes0; i++)
    {
        Blas::Dgemm('N', 'T', nquad1, nquad2, nummodes1, 1.0, base1.get(),
                    nquad1, tmp0.get() + i * nquad2 * nummodes1, nquad2, 0.0,
                    tmp1.get() + i * nquad2 * nquad1, nquad1);
    }

    Blas::Dgemm('N', 'T', nquad0, nquad2 * nquad1, nummodes0, 1.0, base0.get(),
                nquad0, tmp1.get(), nquad2 * nquad1, 0.0, outarray.get(),
                nquad0);
}

/**
 * \brief Forward transform from physical quadrature space stored in
 * \a inarray and evaluate the expansion coefficients and store in \a
 * outarray
 *
 *  Inputs:\n
 *  - \a inarray: array of physical quadrature points to be transformed
 *
 * Outputs:\n
 *  - \a outarray: updated array of expansion coefficients.
 */
void StdPrismExp::v_FwdTrans(const Array<OneD, const NekDouble> &inarray,
                             Array<OneD, NekDouble> &outarray)
{
    v_IProductWRTBase(inarray, outarray);

    // Get Mass matrix inverse
    StdMatrixKey masskey(eInvMass, DetShapeType(), *this);
    DNekMatSharedPtr matsys = GetStdMatrix(masskey);

    // copy inarray in case inarray == outarray
    DNekVec in(m_ncoeffs, outarray);
    DNekVec out(m_ncoeffs, outarray, eWrapper);

    out = (*matsys) * in;
}

//---------------------------------------
// Inner product functions
//---------------------------------------

/**
 * \brief Calculate the inner product of inarray with respect to the
 * basis B=base0*base1*base2 and put into outarray:
 *
 * \f$ \begin{array}{rcl} I_{pqr} = (\phi_{pqr}, u)_{\delta} & = &
 * \sum_{i=0}^{nq_0} \sum_{j=0}^{nq_1} \sum_{k=0}^{nq_2} \psi_{p}^{a}
 * (\bar \eta_{1i}) \psi_{q}^{a} (\xi_{2j}) \psi_{pr}^{b} (\xi_{3k})
 * w_i w_j w_k u(\bar \eta_{1,i} \xi_{2,j} \xi_{3,k}) J_{i,j,k}\\ & =
 * & \sum_{i=0}^{nq_0} \psi_p^a(\bar \eta_{1,i}) \sum_{j=0}^{nq_1}
 * \psi_{q}^a(\xi_{2,j}) \sum_{k=0}^{nq_2} \psi_{pr}^b u(\bar
 * \eta_{1i},\xi_{2j},\xi_{3k}) J_{i,j,k} \end{array} \f$ \n
 *
 * where
 *
 * \f$ \phi_{pqr} (\xi_1 , \xi_2 , \xi_3) = \psi_p^a (\bar \eta_1)
 * \psi_{q}^a (\xi_2) \psi_{pr}^b (\xi_3) \f$ \n
 *
 * which can be implemented as \n
 *
 * \f$f_{pr} (\xi_{3k}) = \sum_{k=0}^{nq_3} \psi_{pr}^b u(\bar
 * \eta_{1i},\xi_{2j},\xi_{3k}) J_{i,j,k} = {\bf B_3 U} \f$ \n \f$
 * g_{q} (\xi_{3k}) = \sum_{j=0}^{nq_1} \psi_{q}^a (\xi_{2j}) f_{pr}
 * (\xi_{3k}) = {\bf B_2 F} \f$ \n \f$ (\phi_{pqr}, u)_{\delta} =
 * \sum_{k=0}^{nq_0} \psi_{p}^a (\xi_{3k}) g_{q} (\xi_{3k}) = {\bf B_1
 * G} \f$
 */
void StdPrismExp::v_IProductWRTBase(const Array<OneD, const NekDouble> &inarray,
                                    Array<OneD, NekDouble> &outarray)
{
    ASSERTL1((m_base[1]->GetBasisType() != LibUtilities::eOrtho_B) ||
                 (m_base[1]->GetBasisType() != LibUtilities::eModified_B),
             "Basis[1] is not a general tensor type");

    ASSERTL1((m_base[2]->GetBasisType() != LibUtilities::eOrtho_C) ||
                 (m_base[2]->GetBasisType() != LibUtilities::eModified_C),
             "Basis[2] is not a general tensor type");

    if (m_base[0]->Collocation() && m_base[1]->Collocation())
    {
        MultiplyByQuadratureMetric(inarray, outarray);
    }
    else
    {
        StdPrismExp::v_IProductWRTBase_SumFac(inarray, outarray);
    }
}

/**
 * Implementation of the local matrix inner product operation.
 */
void StdPrismExp::v_IProductWRTBase_MatOp(
    const Array<OneD, const NekDouble> &inarray,
    Array<OneD, NekDouble> &outarray)
{
    int nq = GetTotPoints();
    StdMatrixKey iprodmatkey(eIProductWRTBase, DetShapeType(), *this);
    DNekMatSharedPtr iprodmat = GetStdMatrix(iprodmatkey);

    Blas::Dgemv('N', m_ncoeffs, nq, 1.0, iprodmat->GetPtr().get(), m_ncoeffs,
                inarray.get(), 1, 0.0, outarray.get(), 1);
}

void StdPrismExp::v_IProductWRTBase_SumFac(
    const Array<OneD, const NekDouble> &inarray,
    Array<OneD, NekDouble> &outarray, bool multiplybyweights)
{
    int nquad1 = m_base[1]->GetNumPoints();
    int nquad2 = m_base[2]->GetNumPoints();
    int order0 = m_base[0]->GetNumModes();
    int order1 = m_base[1]->GetNumModes();

    Array<OneD, NekDouble> wsp(order0 * nquad2 * (nquad1 + order1));

    if (multiplybyweights)
    {
        Array<OneD, NekDouble> tmp(inarray.size());

        MultiplyByQuadratureMetric(inarray, tmp);
        IProductWRTBase_SumFacKernel(
            m_base[0]->GetBdata(), m_base[1]->GetBdata(), m_base[2]->GetBdata(),
            tmp, outarray, wsp, true, true, true);
    }
    else
    {
        IProductWRTBase_SumFacKernel(
            m_base[0]->GetBdata(), m_base[1]->GetBdata(), m_base[2]->GetBdata(),
            inarray, outarray, wsp, true, true, true);
    }
}

void StdPrismExp::v_IProductWRTBase_SumFacKernel(
    const Array<OneD, const NekDouble> &base0,
    const Array<OneD, const NekDouble> &base1,
    const Array<OneD, const NekDouble> &base2,
    const Array<OneD, const NekDouble> &inarray,
    Array<OneD, NekDouble> &outarray, Array<OneD, NekDouble> &wsp,
    bool doCheckCollDir0, bool doCheckCollDir1, bool doCheckCollDir2)
{
    boost::ignore_unused(doCheckCollDir0, doCheckCollDir1, doCheckCollDir2);

    // Interior prism implementation based on Spen's book page
    // 119. and 608.
    const int nquad0 = m_base[0]->GetNumPoints();
    const int nquad1 = m_base[1]->GetNumPoints();
    const int nquad2 = m_base[2]->GetNumPoints();
    const int order0 = m_base[0]->GetNumModes();
    const int order1 = m_base[1]->GetNumModes();
    const int order2 = m_base[2]->GetNumModes();

    int i, mode;

    ASSERTL1(wsp.size() >= nquad1 * nquad2 * order0 + nquad2 * order0 * order1,
             "Insufficient workspace size");

    Array<OneD, NekDouble> tmp0 = wsp;
    Array<OneD, NekDouble> tmp1 = wsp + nquad1 * nquad2 * order0;

    // Inner product with respect to the '0' direction
    Blas::Dgemm('T', 'N', nquad1 * nquad2, order0, nquad0, 1.0, inarray.get(),
                nquad0, base0.get(), nquad0, 0.0, tmp0.get(), nquad1 * nquad2);

    // Inner product with respect to the '1' direction
    Blas::Dgemm('T', 'N', nquad2 * order0, order1, nquad1, 1.0, tmp0.get(),
                nquad1, base1.get(), nquad1, 0.0, tmp1.get(), nquad2 * order0);

    // Inner product with respect to the '2' direction
    for (mode = i = 0; i < order0; ++i)
    {
        Blas::Dgemm('T', 'N', order2 - i, order1, nquad2, 1.0,
                    base2.get() + mode * nquad2, nquad2,
                    tmp1.get() + i * nquad2, nquad2 * order0, 0.0,
                    outarray.get() + mode * order1, order2 - i);
        mode += order2 - i;
    }

    // Fix top singular vertices; performs phi_{0,q,1} +=
    // phi_1(xi_1)*phi_q(xi_2)*phi_{01}*phi_r(xi_2).
    if (m_base[0]->GetBasisType() == LibUtilities::eModified_A)
    {
        for (i = 0; i < order1; ++i)
        {
            mode = GetMode(0, i, 1);
            outarray[mode] +=
                Blas::Ddot(nquad2, base2.get() + nquad2, 1,
                           tmp1.get() + i * order0 * nquad2 + nquad2, 1);
        }
    }
}

/**
 * \brief Inner product of \a inarray over region with respect to the
 * object's default expansion basis; output in \a outarray.
 */
void StdPrismExp::v_IProductWRTDerivBase(
    const int dir, const Array<OneD, const NekDouble> &inarray,
    Array<OneD, NekDouble> &outarray)
{
    v_IProductWRTDerivBase_SumFac(dir, inarray, outarray);
}

void StdPrismExp::v_IProductWRTDerivBase_MatOp(
    const int dir, const Array<OneD, const NekDouble> &inarray,
    Array<OneD, NekDouble> &outarray)
{
    ASSERTL0(dir >= 0 && dir <= 2, "input dir is out of range");

    int nq           = GetTotPoints();
    MatrixType mtype = eIProductWRTDerivBase0;

    switch (dir)
    {
        case 0:
            mtype = eIProductWRTDerivBase0;
            break;
        case 1:
            mtype = eIProductWRTDerivBase1;
            break;
        case 2:
            mtype = eIProductWRTDerivBase2;
            break;
    }

    StdMatrixKey iprodmatkey(mtype, DetShapeType(), *this);
    DNekMatSharedPtr iprodmat = GetStdMatrix(iprodmatkey);

    Blas::Dgemv('N', m_ncoeffs, nq, 1.0, iprodmat->GetPtr().get(), m_ncoeffs,
                inarray.get(), 1, 0.0, outarray.get(), 1);
}

void StdPrismExp::v_IProductWRTDerivBase_SumFac(
    const int dir, const Array<OneD, const NekDouble> &inarray,
    Array<OneD, NekDouble> &outarray)
{
    ASSERTL0(dir >= 0 && dir <= 2, "input dir is out of range");

    int i;
    int order0 = m_base[0]->GetNumModes();
    int order1 = m_base[1]->GetNumModes();
    int nquad0 = m_base[0]->GetNumPoints();
    int nquad1 = m_base[1]->GetNumPoints();
    int nquad2 = m_base[2]->GetNumPoints();

    const Array<OneD, const NekDouble> &z0 = m_base[0]->GetZ();
    const Array<OneD, const NekDouble> &z2 = m_base[2]->GetZ();
    Array<OneD, NekDouble> gfac0(nquad0);
    Array<OneD, NekDouble> gfac2(nquad2);
    Array<OneD, NekDouble> tmp0(nquad0 * nquad1 * nquad2);
    Array<OneD, NekDouble> wsp(order0 * nquad2 * (nquad1 + order1));

    // set up geometric factor: (1+z0)/2
    for (i = 0; i < nquad0; ++i)
    {
        gfac0[i] = 0.5 * (1 + z0[i]);
    }

    // Set up geometric factor: 2/(1-z2)
    for (i = 0; i < nquad2; ++i)
    {
        gfac2[i] = 2.0 / (1 - z2[i]);
    }
<<<<<<< HEAD

    // Scale first derivative term by gfac2.
    if (dir != 1)
    {
        for (i = 0; i < nquad2; ++i)
        {
            Vmath::Smul(nquad0 * nquad1, gfac2[i],
                        &inarray[0] + i * nquad0 * nquad1, 1,
                        &tmp0[0] + i * nquad0 * nquad1, 1);
        }
        MultiplyByQuadratureMetric(tmp0, tmp0);
    }

    switch (dir)
    {
        case 0:
        {
            IProductWRTBase_SumFacKernel(
                m_base[0]->GetDbdata(), m_base[1]->GetBdata(),
                m_base[2]->GetBdata(), tmp0, outarray, wsp, true, true, true);
            break;
=======

    // Scale first derivative term by gfac2.
    if (dir != 1)
    {
        for (i = 0; i < nquad2; ++i)
        {
            Vmath::Smul(nquad0 * nquad1, gfac2[i],
                        &inarray[0] + i * nquad0 * nquad1, 1,
                        &tmp0[0] + i * nquad0 * nquad1, 1);
>>>>>>> 6a3e03cf
        }
        MultiplyByQuadratureMetric(tmp0, tmp0);
    }

<<<<<<< HEAD
        case 1:
        {
            MultiplyByQuadratureMetric(inarray, tmp0);
            IProductWRTBase_SumFacKernel(
                m_base[0]->GetBdata(), m_base[1]->GetDbdata(),
=======
    switch (dir)
    {
        case 0:
        {
            IProductWRTBase_SumFacKernel(
                m_base[0]->GetDbdata(), m_base[1]->GetBdata(),
>>>>>>> 6a3e03cf
                m_base[2]->GetBdata(), tmp0, outarray, wsp, true, true, true);
            break;
        }

<<<<<<< HEAD
        case 2:
        {
            Array<OneD, NekDouble> tmp1(m_ncoeffs);

            // Scale eta_1 derivative with gfac0.
            for (i = 0; i < nquad1 * nquad2; ++i)
            {
                Vmath::Vmul(nquad0, &gfac0[0], 1, &tmp0[0] + i * nquad0, 1,
                            &tmp0[0] + i * nquad0, 1);
            }

            IProductWRTBase_SumFacKernel(
                m_base[0]->GetDbdata(), m_base[1]->GetBdata(),
                m_base[2]->GetBdata(), tmp0, tmp1, wsp, true, true, true);

            MultiplyByQuadratureMetric(inarray, tmp0);
            IProductWRTBase_SumFacKernel(
                m_base[0]->GetBdata(), m_base[1]->GetBdata(),
                m_base[2]->GetDbdata(), tmp0, outarray, wsp, true, true, true);

            Vmath::Vadd(m_ncoeffs, &tmp1[0], 1, &outarray[0], 1, &outarray[0],
                        1);
            break;
        }
    }
}

//---------------------------------------
// Evaluation functions
//---------------------------------------

void StdPrismExp::v_LocCoordToLocCollapsed(
    const Array<OneD, const NekDouble> &xi, Array<OneD, NekDouble> &eta)
{
    NekDouble d2 = 1.0 - xi[2];
    if (fabs(d2) < NekConstants::kNekZeroTol)
    {
        if (d2 >= 0.)
        {
            d2 = NekConstants::kNekZeroTol;
        }
        else
        {
            d2 = -NekConstants::kNekZeroTol;
        }
    }
    eta[2] = xi[2]; // eta_z = xi_z
    eta[1] = xi[1]; // eta_y = xi_y
    eta[0] = 2.0 * (1.0 + xi[0]) / d2 - 1.0;
}

void StdPrismExp::v_LocCollapsedToLocCoord(
    const Array<OneD, const NekDouble> &eta, Array<OneD, NekDouble> &xi)
{
    xi[0] = (1.0 + eta[0]) * (1.0 - eta[2]) * 0.5 - 1.0;
    xi[1] = eta[1];
    xi[2] = eta[2];
}

void StdPrismExp::v_GetCoords(Array<OneD, NekDouble> &xi_x,
                              Array<OneD, NekDouble> &xi_y,
                              Array<OneD, NekDouble> &xi_z)
{
    Array<OneD, const NekDouble> etaBar_x = m_base[0]->GetZ();
    Array<OneD, const NekDouble> eta_y    = m_base[1]->GetZ();
    Array<OneD, const NekDouble> eta_z    = m_base[2]->GetZ();
    int Qx                                = GetNumPoints(0);
    int Qy                                = GetNumPoints(1);
    int Qz                                = GetNumPoints(2);

    // Convert collapsed coordinates into cartesian coordinates: eta --> xi
    for (int k = 0; k < Qz; ++k)
    {
        for (int j = 0; j < Qy; ++j)
        {
            for (int i = 0; i < Qx; ++i)
            {
                int s   = i + Qx * (j + Qy * k);
                xi_x[s] = (1.0 - eta_z[k]) * (1.0 + etaBar_x[i]) / 2.0 - 1.0;
                xi_y[s] = eta_y[j];
                xi_z[s] = eta_z[k];
            }
        }
    }
}

NekDouble StdPrismExp::v_PhysEvaluate(
    const Array<OneD, NekDouble> coord,
    const Array<OneD, const NekDouble> &inarray, NekDouble &out_d0,
    NekDouble &out_d1, NekDouble &out_d2)
{
    // Collapse coordinates
    Array<OneD, NekDouble> coll(3, 0.0);
    LocCoordToLocCollapsed(coord, coll);

    // If near singularity do the old interpolation matrix method
    // @TODO: Dave thinks there might be a way in the Barycentric to
    //        mathematically remove this singularity?
    if ((1 - coll[2]) < 1e-5)
    {
        int totPoints = GetTotPoints();
        Array<OneD, NekDouble> EphysDeriv0(totPoints), EphysDeriv1(totPoints),
            EphysDeriv2(totPoints);
        PhysDeriv(inarray, EphysDeriv0, EphysDeriv1, EphysDeriv2);

        Array<OneD, DNekMatSharedPtr> I(3);
        I[0] = GetBase()[0]->GetI(coll);
        I[1] = GetBase()[1]->GetI(coll + 1);
        I[2] = GetBase()[2]->GetI(coll + 2);

        out_d0 = PhysEvaluate(I, EphysDeriv0);
        out_d1 = PhysEvaluate(I, EphysDeriv1);
        out_d2 = PhysEvaluate(I, EphysDeriv2);
        return PhysEvaluate(I, inarray);
    }

    NekDouble dEta_bar1;
    NekDouble val = BaryTensorDeriv(coll, inarray, dEta_bar1, out_d1, out_d2);

    NekDouble fac = 2.0 / (1.0 - coll[2]);
    out_d0        = fac * dEta_bar1;

    // divide dEta_Bar1 by (1-eta_z)
    fac       = 1.0 / (1.0 - coll[2]);
    dEta_bar1 = fac * dEta_bar1;

    // Multiply dEta_Bar1 by (1+eta_x) and add ot out_dxi3
    fac = 1.0 + coll[0];
    out_d2 += fac * dEta_bar1;

    return val;
}

void StdPrismExp::v_FillMode(const int mode, Array<OneD, NekDouble> &outarray)
{
    Array<OneD, NekDouble> tmp(m_ncoeffs, 0.0);
    tmp[mode] = 1.0;
    StdPrismExp::v_BwdTrans(tmp, outarray);
}

NekDouble StdPrismExp::v_PhysEvaluateBasis(
    const Array<OneD, const NekDouble> &coords, int mode)
{
    Array<OneD, NekDouble> coll(3);
    LocCoordToLocCollapsed(coords, coll);

    const int nm1 = m_base[1]->GetNumModes();
    const int nm2 = m_base[2]->GetNumModes();
    const int b   = 2 * nm2 + 1;

    const int mode0 = floor(0.5 * (b - sqrt(b * b - 8.0 * mode / nm1)));
    const int tmp =
        mode - nm1 * (mode0 * (nm2 - 1) + 1 - (mode0 - 2) * (mode0 - 1) / 2);
    const int mode1 = tmp / (nm2 - mode0);
    const int mode2 = tmp % (nm2 - mode0);

=======
        case 1:
        {
            MultiplyByQuadratureMetric(inarray, tmp0);
            IProductWRTBase_SumFacKernel(
                m_base[0]->GetBdata(), m_base[1]->GetDbdata(),
                m_base[2]->GetBdata(), tmp0, outarray, wsp, true, true, true);
            break;
        }

        case 2:
        {
            Array<OneD, NekDouble> tmp1(m_ncoeffs);

            // Scale eta_1 derivative with gfac0.
            for (i = 0; i < nquad1 * nquad2; ++i)
            {
                Vmath::Vmul(nquad0, &gfac0[0], 1, &tmp0[0] + i * nquad0, 1,
                            &tmp0[0] + i * nquad0, 1);
            }

            IProductWRTBase_SumFacKernel(
                m_base[0]->GetDbdata(), m_base[1]->GetBdata(),
                m_base[2]->GetBdata(), tmp0, tmp1, wsp, true, true, true);

            MultiplyByQuadratureMetric(inarray, tmp0);
            IProductWRTBase_SumFacKernel(
                m_base[0]->GetBdata(), m_base[1]->GetBdata(),
                m_base[2]->GetDbdata(), tmp0, outarray, wsp, true, true, true);

            Vmath::Vadd(m_ncoeffs, &tmp1[0], 1, &outarray[0], 1, &outarray[0],
                        1);
            break;
        }
    }
}

//---------------------------------------
// Evaluation functions
//---------------------------------------

void StdPrismExp::v_LocCoordToLocCollapsed(
    const Array<OneD, const NekDouble> &xi, Array<OneD, NekDouble> &eta)
{
    NekDouble d2 = 1.0 - xi[2];
    if (fabs(d2) < NekConstants::kNekZeroTol)
    {
        if (d2 >= 0.)
        {
            d2 = NekConstants::kNekZeroTol;
        }
        else
        {
            d2 = -NekConstants::kNekZeroTol;
        }
    }
    eta[2] = xi[2]; // eta_z = xi_z
    eta[1] = xi[1]; // eta_y = xi_y
    eta[0] = 2.0 * (1.0 + xi[0]) / d2 - 1.0;
}

void StdPrismExp::v_LocCollapsedToLocCoord(
    const Array<OneD, const NekDouble> &eta, Array<OneD, NekDouble> &xi)
{
    xi[0] = (1.0 + eta[0]) * (1.0 - eta[2]) * 0.5 - 1.0;
    xi[1] = eta[1];
    xi[2] = eta[2];
}

void StdPrismExp::v_GetCoords(Array<OneD, NekDouble> &xi_x,
                              Array<OneD, NekDouble> &xi_y,
                              Array<OneD, NekDouble> &xi_z)
{
    Array<OneD, const NekDouble> etaBar_x = m_base[0]->GetZ();
    Array<OneD, const NekDouble> eta_y    = m_base[1]->GetZ();
    Array<OneD, const NekDouble> eta_z    = m_base[2]->GetZ();
    int Qx                                = GetNumPoints(0);
    int Qy                                = GetNumPoints(1);
    int Qz                                = GetNumPoints(2);

    // Convert collapsed coordinates into cartesian coordinates: eta --> xi
    for (int k = 0; k < Qz; ++k)
    {
        for (int j = 0; j < Qy; ++j)
        {
            for (int i = 0; i < Qx; ++i)
            {
                int s   = i + Qx * (j + Qy * k);
                xi_x[s] = (1.0 - eta_z[k]) * (1.0 + etaBar_x[i]) / 2.0 - 1.0;
                xi_y[s] = eta_y[j];
                xi_z[s] = eta_z[k];
            }
        }
    }
}

void StdPrismExp::v_FillMode(const int mode, Array<OneD, NekDouble> &outarray)
{
    Array<OneD, NekDouble> tmp(m_ncoeffs, 0.0);
    tmp[mode] = 1.0;
    StdPrismExp::v_BwdTrans(tmp, outarray);
}

NekDouble StdPrismExp::v_PhysEvaluateBasis(
    const Array<OneD, const NekDouble> &coords, int mode)
{
    Array<OneD, NekDouble> coll(3);
    LocCoordToLocCollapsed(coords, coll);

    const int nm1 = m_base[1]->GetNumModes();
    const int nm2 = m_base[2]->GetNumModes();
    const int b   = 2 * nm2 + 1;

    const int mode0 = floor(0.5 * (b - sqrt(b * b - 8.0 * mode / nm1)));
    const int tmp =
        mode - nm1 * (mode0 * (nm2 - 1) + 1 - (mode0 - 2) * (mode0 - 1) / 2);
    const int mode1 = tmp / (nm2 - mode0);
    const int mode2 = tmp % (nm2 - mode0);

>>>>>>> 6a3e03cf
    if (mode0 == 0 && mode2 == 1 &&
        m_base[0]->GetBasisType() == LibUtilities::eModified_A)
    {
        // handle collapsed top edge to remove mode0 terms
        return StdExpansion::BaryEvaluateBasis<1>(coll[1], mode1) *
               StdExpansion::BaryEvaluateBasis<2>(coll[2], mode2);
    }
    else
    {
        return StdExpansion::BaryEvaluateBasis<0>(coll[0], mode0) *
               StdExpansion::BaryEvaluateBasis<1>(coll[1], mode1) *
               StdExpansion::BaryEvaluateBasis<2>(coll[2], mode2);
    }
}

void StdPrismExp::v_GetTraceNumModes(const int fid, int &numModes0,
                                     int &numModes1, Orientation faceOrient)
{
    int nummodes[3] = {m_base[0]->GetNumModes(), m_base[1]->GetNumModes(),
                       m_base[2]->GetNumModes()};
    switch (fid)
    {
        // base quad
        case 0:
<<<<<<< HEAD
        {
            numModes0 = nummodes[0];
            numModes1 = nummodes[1];
        }
        break;
        // front and back quad
        case 2:
        case 4:
        {
            numModes0 = nummodes[1];
            numModes1 = nummodes[2];
        }
        break;
        // triangles
        case 1:
        case 3:
        {
            numModes0 = nummodes[0];
            numModes1 = nummodes[2];
        }
        break;
    }

    if (faceOrient >= eDir1FwdDir2_Dir2FwdDir1)
    {
        std::swap(numModes0, numModes1);
    }
}

int StdPrismExp::v_GetEdgeNcoeffs(const int i) const
{
    ASSERTL2(i >= 0 && i <= 8, "edge id is out of range");

    if (i == 0 || i == 2)
    {
        return GetBasisNumModes(0);
    }
    else if (i == 1 || i == 3 || i == 8)
    {
        return GetBasisNumModes(1);
    }
    else
    {
        return GetBasisNumModes(2);
    }
}

//---------------------------------------
// Helper functions
//---------------------------------------

int StdPrismExp::v_GetNverts() const
{
    return 6;
}

int StdPrismExp::v_GetNedges() const
{
    return 9;
}

int StdPrismExp::v_GetNtraces() const
{
    return 5;
}

/**
 * \brief Return Shape of region, using ShapeType enum list;
 * i.e. prism.
 */
LibUtilities::ShapeType StdPrismExp::v_DetShapeType() const
{
    return LibUtilities::ePrism;
}

int StdPrismExp::v_NumBndryCoeffs() const
{
    ASSERTL1(GetBasisType(0) == LibUtilities::eModified_A ||
                 GetBasisType(0) == LibUtilities::eGLL_Lagrange,
             "BasisType is not a boundary interior form");
    ASSERTL1(GetBasisType(1) == LibUtilities::eModified_A ||
                 GetBasisType(1) == LibUtilities::eGLL_Lagrange,
             "BasisType is not a boundary interior form");
    ASSERTL1(GetBasisType(2) == LibUtilities::eModified_B ||
                 GetBasisType(2) == LibUtilities::eGLL_Lagrange,
             "BasisType is not a boundary interior form");

    int P = m_base[0]->GetNumModes();
    int Q = m_base[1]->GetNumModes();
    int R = m_base[2]->GetNumModes();

    return LibUtilities::StdPrismData::getNumberOfBndCoefficients(P, Q, R);
}

int StdPrismExp::v_NumDGBndryCoeffs() const
{
    ASSERTL1(GetBasisType(0) == LibUtilities::eModified_A ||
                 GetBasisType(0) == LibUtilities::eGLL_Lagrange,
             "BasisType is not a boundary interior form");
    ASSERTL1(GetBasisType(1) == LibUtilities::eModified_A ||
                 GetBasisType(1) == LibUtilities::eGLL_Lagrange,
             "BasisType is not a boundary interior form");
    ASSERTL1(GetBasisType(2) == LibUtilities::eModified_B ||
                 GetBasisType(2) == LibUtilities::eGLL_Lagrange,
             "BasisType is not a boundary interior form");

    int P = m_base[0]->GetNumModes() - 1;
    int Q = m_base[1]->GetNumModes() - 1;
    int R = m_base[2]->GetNumModes() - 1;

    return (P + 1) * (Q + 1)                    // 1 rect. face on base
           + 2 * (Q + 1) * (R + 1)              // other 2 rect. faces
           + 2 * (R + 1) + P * (1 + 2 * R - P); // 2 tri. faces
}

int StdPrismExp::v_GetTraceNcoeffs(const int i) const
{
    ASSERTL2(i >= 0 && i <= 4, "face id is out of range");
    if (i == 0)
    {
        return GetBasisNumModes(0) * GetBasisNumModes(1);
    }
    else if (i == 1 || i == 3)
    {
        int P = GetBasisNumModes(0) - 1, Q = GetBasisNumModes(2) - 1;
        return Q + 1 + (P * (1 + 2 * Q - P)) / 2;
    }
    else
    {
        return GetBasisNumModes(1) * GetBasisNumModes(2);
    }
}

int StdPrismExp::v_GetTraceIntNcoeffs(const int i) const
{
    ASSERTL2(i >= 0 && i <= 4, "face id is out of range");

    int Pi = GetBasisNumModes(0) - 2;
    int Qi = GetBasisNumModes(1) - 2;
    int Ri = GetBasisNumModes(2) - 2;

    if (i == 0)
    {
        return Pi * Qi;
    }
    else if (i == 1 || i == 3)
    {
        return Pi * (2 * Ri - Pi - 1) / 2;
    }
    else
    {
        return Qi * Ri;
    }
}

int StdPrismExp::v_GetTotalTraceIntNcoeffs() const
{
    int Pi = GetBasisNumModes(0) - 2;
    int Qi = GetBasisNumModes(1) - 2;
    int Ri = GetBasisNumModes(2) - 2;

    return Pi * Qi + Pi * (2 * Ri - Pi - 1) + 2 * Qi * Ri;
}

int StdPrismExp::v_GetTraceNumPoints(const int i) const
{
    ASSERTL2(i >= 0 && i <= 4, "face id is out of range");

    if (i == 0)
    {
        return m_base[0]->GetNumPoints() * m_base[1]->GetNumPoints();
    }
    else if (i == 1 || i == 3)
    {
        return m_base[0]->GetNumPoints() * m_base[2]->GetNumPoints();
    }
    else
    {
        return m_base[1]->GetNumPoints() * m_base[2]->GetNumPoints();
    }
}

=======
        {
            numModes0 = nummodes[0];
            numModes1 = nummodes[1];
        }
        break;
        // front and back quad
        case 2:
        case 4:
        {
            numModes0 = nummodes[1];
            numModes1 = nummodes[2];
        }
        break;
        // triangles
        case 1:
        case 3:
        {
            numModes0 = nummodes[0];
            numModes1 = nummodes[2];
        }
        break;
    }

    if (faceOrient >= eDir1FwdDir2_Dir2FwdDir1)
    {
        std::swap(numModes0, numModes1);
    }
}

int StdPrismExp::v_GetEdgeNcoeffs(const int i) const
{
    ASSERTL2(i >= 0 && i <= 8, "edge id is out of range");

    if (i == 0 || i == 2)
    {
        return GetBasisNumModes(0);
    }
    else if (i == 1 || i == 3 || i == 8)
    {
        return GetBasisNumModes(1);
    }
    else
    {
        return GetBasisNumModes(2);
    }
}

//---------------------------------------
// Helper functions
//---------------------------------------

int StdPrismExp::v_GetNverts() const
{
    return 6;
}

int StdPrismExp::v_GetNedges() const
{
    return 9;
}

int StdPrismExp::v_GetNtraces() const
{
    return 5;
}

/**
 * \brief Return Shape of region, using ShapeType enum list;
 * i.e. prism.
 */
LibUtilities::ShapeType StdPrismExp::v_DetShapeType() const
{
    return LibUtilities::ePrism;
}

int StdPrismExp::v_NumBndryCoeffs() const
{
    ASSERTL1(GetBasisType(0) == LibUtilities::eModified_A ||
                 GetBasisType(0) == LibUtilities::eGLL_Lagrange,
             "BasisType is not a boundary interior form");
    ASSERTL1(GetBasisType(1) == LibUtilities::eModified_A ||
                 GetBasisType(1) == LibUtilities::eGLL_Lagrange,
             "BasisType is not a boundary interior form");
    ASSERTL1(GetBasisType(2) == LibUtilities::eModified_B ||
                 GetBasisType(2) == LibUtilities::eGLL_Lagrange,
             "BasisType is not a boundary interior form");

    int P = m_base[0]->GetNumModes();
    int Q = m_base[1]->GetNumModes();
    int R = m_base[2]->GetNumModes();

    return LibUtilities::StdPrismData::getNumberOfBndCoefficients(P, Q, R);
}

int StdPrismExp::v_NumDGBndryCoeffs() const
{
    ASSERTL1(GetBasisType(0) == LibUtilities::eModified_A ||
                 GetBasisType(0) == LibUtilities::eGLL_Lagrange,
             "BasisType is not a boundary interior form");
    ASSERTL1(GetBasisType(1) == LibUtilities::eModified_A ||
                 GetBasisType(1) == LibUtilities::eGLL_Lagrange,
             "BasisType is not a boundary interior form");
    ASSERTL1(GetBasisType(2) == LibUtilities::eModified_B ||
                 GetBasisType(2) == LibUtilities::eGLL_Lagrange,
             "BasisType is not a boundary interior form");

    int P = m_base[0]->GetNumModes() - 1;
    int Q = m_base[1]->GetNumModes() - 1;
    int R = m_base[2]->GetNumModes() - 1;

    return (P + 1) * (Q + 1)                    // 1 rect. face on base
           + 2 * (Q + 1) * (R + 1)              // other 2 rect. faces
           + 2 * (R + 1) + P * (1 + 2 * R - P); // 2 tri. faces
}

int StdPrismExp::v_GetTraceNcoeffs(const int i) const
{
    ASSERTL2(i >= 0 && i <= 4, "face id is out of range");
    if (i == 0)
    {
        return GetBasisNumModes(0) * GetBasisNumModes(1);
    }
    else if (i == 1 || i == 3)
    {
        int P = GetBasisNumModes(0) - 1, Q = GetBasisNumModes(2) - 1;
        return Q + 1 + (P * (1 + 2 * Q - P)) / 2;
    }
    else
    {
        return GetBasisNumModes(1) * GetBasisNumModes(2);
    }
}

int StdPrismExp::v_GetTraceIntNcoeffs(const int i) const
{
    ASSERTL2(i >= 0 && i <= 4, "face id is out of range");

    int Pi = GetBasisNumModes(0) - 2;
    int Qi = GetBasisNumModes(1) - 2;
    int Ri = GetBasisNumModes(2) - 2;

    if (i == 0)
    {
        return Pi * Qi;
    }
    else if (i == 1 || i == 3)
    {
        return Pi * (2 * Ri - Pi - 1) / 2;
    }
    else
    {
        return Qi * Ri;
    }
}

int StdPrismExp::v_GetTotalTraceIntNcoeffs() const
{
    int Pi = GetBasisNumModes(0) - 2;
    int Qi = GetBasisNumModes(1) - 2;
    int Ri = GetBasisNumModes(2) - 2;

    return Pi * Qi + Pi * (2 * Ri - Pi - 1) + 2 * Qi * Ri;
}

int StdPrismExp::v_GetTraceNumPoints(const int i) const
{
    ASSERTL2(i >= 0 && i <= 4, "face id is out of range");

    if (i == 0)
    {
        return m_base[0]->GetNumPoints() * m_base[1]->GetNumPoints();
    }
    else if (i == 1 || i == 3)
    {
        return m_base[0]->GetNumPoints() * m_base[2]->GetNumPoints();
    }
    else
    {
        return m_base[1]->GetNumPoints() * m_base[2]->GetNumPoints();
    }
}

>>>>>>> 6a3e03cf
LibUtilities::PointsKey StdPrismExp::v_GetTracePointsKey(const int i,
                                                         const int j) const
{
    ASSERTL2(i >= 0 && i <= 4, "face id is out of range");
    ASSERTL2(j == 0 || j == 1, "face direction is out of range");

    if (i == 0)
    {
        return m_base[j]->GetPointsKey();
    }
    else if (i == 1 || i == 3)
    {
        return m_base[2 * j]->GetPointsKey();
    }
    else
    {
        return m_base[j + 1]->GetPointsKey();
    }
}

const LibUtilities::BasisKey StdPrismExp::v_GetTraceBasisKey(const int i,
                                                             const int k) const
{
    ASSERTL2(i >= 0 && i <= 4, "face id is out of range");
    ASSERTL2(k >= 0 && k <= 1, "basis key id is out of range");

    switch (i)
    {
        case 0:
        {
            return EvaluateQuadFaceBasisKey(k, m_base[k]->GetBasisType(),
                                            m_base[k]->GetNumPoints(),
                                            m_base[k]->GetNumModes());
        }
        case 2:
        case 4:
        {
            return EvaluateQuadFaceBasisKey(k, m_base[k + 1]->GetBasisType(),
                                            m_base[k + 1]->GetNumPoints(),
                                            m_base[k + 1]->GetNumModes());
        }
        case 1:
        case 3:
        {
            return EvaluateTriFaceBasisKey(k, m_base[2 * k]->GetBasisType(),
                                           m_base[2 * k]->GetNumPoints(),
                                           m_base[2 * k]->GetNumModes());
        }
        break;
    }

    // Should never get here.
    return LibUtilities::NullBasisKey;
}

int StdPrismExp::v_CalcNumberOfCoefficients(
    const std::vector<unsigned int> &nummodes, int &modes_offset)
{
    int nmodes = LibUtilities::StdPrismData::getNumberOfCoefficients(
        nummodes[modes_offset], nummodes[modes_offset + 1],
        nummodes[modes_offset + 2]);

    modes_offset += 3;
    return nmodes;
}

bool StdPrismExp::v_IsBoundaryInteriorExpansion()
{
    return (m_base[0]->GetBasisType() == LibUtilities::eModified_A) &&
           (m_base[1]->GetBasisType() == LibUtilities::eModified_A) &&
           (m_base[2]->GetBasisType() == LibUtilities::eModified_B);
}

//---------------------------------------
// Mappings
//---------------------------------------
<<<<<<< HEAD

int StdPrismExp::v_GetVertexMap(const int vId, bool useCoeffPacking)
{
    ASSERTL1(GetBasisType(0) == LibUtilities::eModified_A ||
                 GetBasisType(1) == LibUtilities::eModified_A ||
                 GetBasisType(2) == LibUtilities::eModified_B,
             "Mapping not defined for this type of basis");

=======

int StdPrismExp::v_GetVertexMap(const int vId, bool useCoeffPacking)
{
    ASSERTL1(GetBasisType(0) == LibUtilities::eModified_A ||
                 GetBasisType(1) == LibUtilities::eModified_A ||
                 GetBasisType(2) == LibUtilities::eModified_B,
             "Mapping not defined for this type of basis");

>>>>>>> 6a3e03cf
    int l = 0;

    if (useCoeffPacking == true) // follow packing of coefficients i.e q,r,p
    {
        switch (vId)
        {
            case 0:
                l = GetMode(0, 0, 0);
                break;
            case 1:
                l = GetMode(0, 0, 1);
                break;
            case 2:
                l = GetMode(0, 1, 0);
                break;
            case 3:
                l = GetMode(0, 1, 1);
                break;
            case 4:
                l = GetMode(1, 0, 0);
                break;
            case 5:
                l = GetMode(1, 1, 0);
                break;
            default:
                ASSERTL0(false, "local vertex id must be between 0 and 5");
<<<<<<< HEAD
        }
    }
    else
    {
        switch (vId)
        {
            case 0:
                l = GetMode(0, 0, 0);
                break;
            case 1:
                l = GetMode(1, 0, 0);
                break;
            case 2:
                l = GetMode(1, 1, 0);
                break;
            case 3:
                l = GetMode(0, 1, 0);
                break;
            case 4:
                l = GetMode(0, 0, 1);
                break;
            case 5:
                l = GetMode(0, 1, 1);
                break;
            default:
                ASSERTL0(false, "local vertex id must be between 0 and 5");
        }
    }

    return l;
}

=======
        }
    }
    else
    {
        switch (vId)
        {
            case 0:
                l = GetMode(0, 0, 0);
                break;
            case 1:
                l = GetMode(1, 0, 0);
                break;
            case 2:
                l = GetMode(1, 1, 0);
                break;
            case 3:
                l = GetMode(0, 1, 0);
                break;
            case 4:
                l = GetMode(0, 0, 1);
                break;
            case 5:
                l = GetMode(0, 1, 1);
                break;
            default:
                ASSERTL0(false, "local vertex id must be between 0 and 5");
        }
    }

    return l;
}

>>>>>>> 6a3e03cf
void StdPrismExp::v_GetInteriorMap(Array<OneD, unsigned int> &outarray)
{
    ASSERTL1(GetBasisType(0) == LibUtilities::eModified_A ||
                 GetBasisType(0) == LibUtilities::eGLL_Lagrange,
             "BasisType is not a boundary interior form");
    ASSERTL1(GetBasisType(1) == LibUtilities::eModified_A ||
                 GetBasisType(1) == LibUtilities::eGLL_Lagrange,
             "BasisType is not a boundary interior form");
    ASSERTL1(GetBasisType(2) == LibUtilities::eModified_B ||
                 GetBasisType(2) == LibUtilities::eGLL_Lagrange,
             "BasisType is not a boundary interior form");

    int P = m_base[0]->GetNumModes() - 1, p;
    int Q = m_base[1]->GetNumModes() - 1, q;
    int R = m_base[2]->GetNumModes() - 1, r;

    int nIntCoeffs = m_ncoeffs - NumBndryCoeffs();

    if (outarray.size() != nIntCoeffs)
    {
        outarray = Array<OneD, unsigned int>(nIntCoeffs);
    }

    int idx = 0;

    // Loop over all interior modes.
    for (p = 2; p <= P; ++p)
    {
        for (q = 2; q <= Q; ++q)
        {
            for (r = 1; r <= R - p; ++r)
            {
                outarray[idx++] = GetMode(p, q, r);
            }
        }
    }
}

void StdPrismExp::v_GetBoundaryMap(Array<OneD, unsigned int> &maparray)
{
    ASSERTL1(GetBasisType(0) == LibUtilities::eModified_A ||
                 GetBasisType(0) == LibUtilities::eGLL_Lagrange,
             "BasisType is not a boundary interior form");
    ASSERTL1(GetBasisType(1) == LibUtilities::eModified_A ||
                 GetBasisType(1) == LibUtilities::eGLL_Lagrange,
             "BasisType is not a boundary interior form");
    ASSERTL1(GetBasisType(2) == LibUtilities::eModified_B ||
                 GetBasisType(2) == LibUtilities::eGLL_Lagrange,
             "BasisType is not a boundary interior form");

    int P   = m_base[0]->GetNumModes() - 1, p;
    int Q   = m_base[1]->GetNumModes() - 1, q;
    int R   = m_base[2]->GetNumModes() - 1, r;
    int idx = 0;

    int nBnd = NumBndryCoeffs();

    if (maparray.size() != nBnd)
    {
        maparray = Array<OneD, unsigned int>(nBnd);
    }

    // Loop over all boundary modes (in ascending order).
    for (p = 0; p <= P; ++p)
    {
        // First two q-r planes are entirely boundary modes.
        if (p <= 1)
        {
            for (q = 0; q <= Q; ++q)
            {
                for (r = 0; r <= R - p; ++r)
                {
                    maparray[idx++] = GetMode(p, q, r);
                }
            }
        }
        else
        {
            // Remaining q-r planes contain boundary modes on the two
            // left-hand sides and bottom edge.
            for (q = 0; q <= Q; ++q)
            {
                if (q <= 1)
                {
                    for (r = 0; r <= R - p; ++r)
                    {
                        maparray[idx++] = GetMode(p, q, r);
                    }
                }
                else
                {
                    maparray[idx++] = GetMode(p, q, 0);
                }
            }
        }
    }
}

void StdPrismExp::v_GetTraceCoeffMap(const unsigned int fid,
                                     Array<OneD, unsigned int> &maparray)
{
    ASSERTL1(GetBasisType(0) == GetBasisType(1),
             "Method only implemented if BasisType is identical"
             "in x and y directions");
    ASSERTL1(GetBasisType(0) == LibUtilities::eModified_A &&
                 GetBasisType(2) == LibUtilities::eModified_B,
             "Method only implemented for Modified_A BasisType"
             "(x and y direction) and Modified_B BasisType (z "
             "direction)");
    int p, q, r, idx = 0;
    int P = 0, Q = 0;

    switch (fid)
    {
        case 0:
            P = m_base[0]->GetNumModes();
            Q = m_base[1]->GetNumModes();
            break;
        case 1:
        case 3:
            P = m_base[0]->GetNumModes();
            Q = m_base[2]->GetNumModes();
            break;
        case 2:
        case 4:
            P = m_base[1]->GetNumModes();
            Q = m_base[2]->GetNumModes();
            break;
        default:
            ASSERTL0(false, "fid must be between 0 and 4");
    }

    if (maparray.size() != P * Q)
    {
        maparray = Array<OneD, unsigned int>(P * Q);
    }

    // Set up ordering inside each 2D face. Also for triangular faces,
    // populate signarray.
    switch (fid)
    {
        case 0: // Bottom quad
            for (q = 0; q < Q; ++q)
            {
                for (p = 0; p < P; ++p)
                {
                    maparray[q * P + p] = GetMode(p, q, 0);
                }
            }
            break;
        case 1: // Left triangle
            for (p = 0; p < P; ++p)
            {
                for (r = 0; r < Q - p; ++r)
                {
                    maparray[idx++] = GetMode(p, 0, r);
                }
            }
            break;
        case 2: // Slanted quad
            for (q = 0; q < P; ++q)
            {
                maparray[q] = GetMode(1, q, 0);
            }
            for (q = 0; q < P; ++q)
            {
                maparray[P + q] = GetMode(0, q, 1);
            }
            for (r = 1; r < Q - 1; ++r)
            {
                for (q = 0; q < P; ++q)
                {
                    maparray[(r + 1) * P + q] = GetMode(1, q, r);
                }
            }
            break;
        case 3: // Right triangle
            for (p = 0; p < P; ++p)
            {
                for (r = 0; r < Q - p; ++r)
                {
                    maparray[idx++] = GetMode(p, 1, r);
                }
            }
            break;
        case 4: // Rear quad
            for (r = 0; r < Q; ++r)
            {
                for (q = 0; q < P; ++q)
                {
                    maparray[r * P + q] = GetMode(0, q, r);
                }
            }
            break;
        default:
            ASSERTL0(false, "Face to element map unavailable.");
    }
}

void StdPrismExp::v_GetElmtTraceToTraceMap(const unsigned int fid,
                                           Array<OneD, unsigned int> &maparray,
                                           Array<OneD, int> &signarray,
                                           Orientation faceOrient, int P, int Q)
{
    ASSERTL1(GetBasisType(0) == GetBasisType(1),
             "Method only implemented if BasisType is identical"
             "in x and y directions");
    ASSERTL1(GetBasisType(0) == LibUtilities::eModified_A &&
                 GetBasisType(2) == LibUtilities::eModified_B,
             "Method only implemented for Modified_A BasisType"
             "(x and y direction) and Modified_B BasisType (z "
             "direction)");

    int i, j, k, p, r, nFaceCoeffs, idx = 0;
    int nummodesA = 0, nummodesB = 0;

    switch (fid)
    {
        case 0:
            nummodesA = m_base[0]->GetNumModes();
            nummodesB = m_base[1]->GetNumModes();
            break;
        case 1:
        case 3:
            nummodesA = m_base[0]->GetNumModes();
            nummodesB = m_base[2]->GetNumModes();
            break;
        case 2:
        case 4:
            nummodesA = m_base[1]->GetNumModes();
            nummodesB = m_base[2]->GetNumModes();
            break;
        default:
            ASSERTL0(false, "fid must be between 0 and 4");
    }

    if (P == -1)
    {
        P           = nummodesA;
        Q           = nummodesB;
        nFaceCoeffs = GetTraceNcoeffs(fid);
    }
    else if (fid == 1 || fid == 3)
    {
        nFaceCoeffs = P * (2 * Q - P + 1) / 2;
    }
    else
    {
        nFaceCoeffs = P * Q;
    }

    // Allocate the map array and sign array; set sign array to ones (+)
    if (maparray.size() != nFaceCoeffs)
    {
        maparray = Array<OneD, unsigned int>(nFaceCoeffs);
    }

    if (signarray.size() != nFaceCoeffs)
    {
        signarray = Array<OneD, int>(nFaceCoeffs, 1);
    }
    else
    {
        fill(signarray.get(), signarray.get() + nFaceCoeffs, 1);
    }

    int minPA = min(nummodesA, P);
    int minQB = min(nummodesB, Q);
    // triangular faces
    if (fid == 1 || fid == 3)
    {
        // zero signmap and set maparray to zero if elemental
        // modes are not as large as face modesl
        idx     = 0;
        int cnt = 0;

        for (j = 0; j < minPA; ++j)
        {
            // set maparray
            for (k = 0; k < minQB - j; ++k, ++cnt)
            {
                maparray[idx++] = cnt;
            }

            cnt += nummodesB - minQB;

            // idx += nummodesB-j;
            for (k = nummodesB - j; k < Q - j; ++k)
            {
                signarray[idx]  = 0.0;
                maparray[idx++] = maparray[0];
            }
        }
#if 0 // no required? 
                for (j = minPA; j < nummodesA; ++j)
                {
                    // set maparray
                    for (k = 0; k < minQB-j; ++k, ++cnt)
                    {
                        maparray[idx++] = cnt;
                    }

                    cnt += nummodesB-minQB;
                    
                    //idx += nummodesB-j;
                    for (k = nummodesB-j; k < Q-j; ++k)
                    {
                        signarray[idx]  = 0.0;
                        maparray[idx++] = maparray[0];
                    }
                }
#endif
        for (j = nummodesA; j < P; ++j)
        {
            for (k = 0; k < Q - j; ++k)
            {
                signarray[idx]  = 0.0;
                maparray[idx++] = maparray[0];
            }
        }

        // Triangles only have one possible orientation (base
        // direction reversed); swap edge modes.
        if (faceOrient == eDir1BwdDir1_Dir2FwdDir2)
        {
            idx = 0;
            for (p = 0; p < P; ++p)
            {
                for (r = 0; r < Q - p; ++r, idx++)
                {
                    if (p > 1)
                    {
                        signarray[idx] = p % 2 ? -1 : 1;
                    }
                }
            }

            swap(maparray[0], maparray[Q]);
            for (i = 1; i < Q - 1; ++i)
            {
                swap(maparray[i + 1], maparray[Q + i]);
            }
        }
    }
    else
    {
        // Set up an array indexing for quads, since the
        // ordering may need to be transposed.
        Array<OneD, int> arrayindx(nFaceCoeffs, -1);

        for (i = 0; i < Q; i++)
        {
            for (j = 0; j < P; j++)
            {
                if (faceOrient < eDir1FwdDir2_Dir2FwdDir1)
                {
                    arrayindx[i * P + j] = i * P + j;
                }
                else
                {
                    arrayindx[i * P + j] = j * Q + i;
                }
            }
        }

        // zero signmap and set maparray to zero if elemental
        // modes are not as large as face modesl
        for (j = 0; j < P; ++j)
        {
            // set up default maparray
            for (k = 0; k < Q; k++)
            {
                maparray[arrayindx[j + k * P]] = j + k * nummodesA;
            }

            for (k = nummodesB; k < Q; ++k)
            {
                signarray[arrayindx[j + k * P]] = 0.0;
                maparray[arrayindx[j + k * P]]  = maparray[0];
            }
        }

        for (j = nummodesA; j < P; ++j)
        {
            for (k = 0; k < Q; ++k)
            {
                signarray[arrayindx[j + k * P]] = 0.0;
                maparray[arrayindx[j + k * P]]  = maparray[0];
            }
        }

        // The code below is exactly the same as that taken from
        // StdHexExp and reverses the 'b' and 'a' directions as
        // appropriate (1st and 2nd if statements respectively) in
        // quadrilateral faces.
        if (faceOrient == eDir1FwdDir1_Dir2BwdDir2 ||
            faceOrient == eDir1BwdDir1_Dir2BwdDir2 ||
            faceOrient == eDir1BwdDir2_Dir2FwdDir1 ||
            faceOrient == eDir1BwdDir2_Dir2BwdDir1)
        {
            if (faceOrient < eDir1FwdDir2_Dir2FwdDir1)
            {
                for (i = 3; i < Q; i += 2)
                {
                    for (j = 0; j < P; j++)
                    {
                        signarray[arrayindx[i * P + j]] *= -1;
                    }
                }

                for (i = 0; i < P; i++)
                {
                    swap(maparray[i], maparray[i + P]);
                    swap(signarray[i], signarray[i + P]);
                }
            }
            else
            {
                for (i = 0; i < Q; i++)
                {
                    for (j = 3; j < P; j += 2)
                    {
                        signarray[arrayindx[i * P + j]] *= -1;
                    }
                }

                for (i = 0; i < Q; i++)
                {
                    swap(maparray[i], maparray[i + Q]);
                    swap(signarray[i], signarray[i + Q]);
                }
            }
        }

        if (faceOrient == eDir1BwdDir1_Dir2FwdDir2 ||
            faceOrient == eDir1BwdDir1_Dir2BwdDir2 ||
            faceOrient == eDir1FwdDir2_Dir2BwdDir1 ||
            faceOrient == eDir1BwdDir2_Dir2BwdDir1)
        {
            if (faceOrient < eDir1FwdDir2_Dir2FwdDir1)
            {
                for (i = 0; i < Q; i++)
                {
                    for (j = 3; j < P; j += 2)
                    {
                        signarray[arrayindx[i * P + j]] *= -1;
                    }
                }

                for (i = 0; i < Q; i++)
                {
                    swap(maparray[i * P], maparray[i * P + 1]);
                    swap(signarray[i * P], signarray[i * P + 1]);
                }
            }
            else
            {
                for (i = 3; i < Q; i += 2)
                {
                    for (j = 0; j < P; j++)
                    {
                        signarray[arrayindx[i * P + j]] *= -1;
                    }
                }

                for (i = 0; i < P; i++)
                {
                    swap(maparray[i * Q], maparray[i * Q + 1]);
                    swap(signarray[i * Q], signarray[i * Q + 1]);
                }
            }
        }
    }
}

void StdPrismExp::v_GetEdgeInteriorToElementMap(
    const int eid, Array<OneD, unsigned int> &maparray,
    Array<OneD, int> &signarray, const Orientation edgeOrient)
{
    int i;
    bool signChange;
    const int P              = m_base[0]->GetNumModes() - 1;
    const int Q              = m_base[1]->GetNumModes() - 1;
    const int R              = m_base[2]->GetNumModes() - 1;
    const int nEdgeIntCoeffs = v_GetEdgeNcoeffs(eid) - 2;

    if (maparray.size() != nEdgeIntCoeffs)
    {
        maparray = Array<OneD, unsigned int>(nEdgeIntCoeffs);
    }

    if (signarray.size() != nEdgeIntCoeffs)
    {
        signarray = Array<OneD, int>(nEdgeIntCoeffs, 1);
    }
    else
    {
        fill(signarray.get(), signarray.get() + nEdgeIntCoeffs, 1);
    }

    // If edge is oriented backwards, change sign of modes which have
    // degree 2n+1, n >= 1.
    signChange = edgeOrient == eBackwards;

    switch (eid)
    {
        case 0:
            for (i = 2; i <= P; ++i)
            {
                maparray[i - 2] = GetMode(i, 0, 0);
            }
            break;

        case 1:
            for (i = 2; i <= Q; ++i)
            {
                maparray[i - 2] = GetMode(1, i, 0);
            }
            break;

        case 2:
            // Base quad; reverse direction.
            // signChange = !signChange;
            for (i = 2; i <= P; ++i)
            {
                maparray[i - 2] = GetMode(i, 1, 0);
            }
            break;

        case 3:
            // Base quad; reverse direction.
            // signChange = !signChange;
            for (i = 2; i <= Q; ++i)
            {
                maparray[i - 2] = GetMode(0, i, 0);
            }
            break;

        case 4:
            for (i = 2; i <= R; ++i)
            {
                maparray[i - 2] = GetMode(0, 0, i);
            }
            break;

        case 5:
            for (i = 1; i <= R - 1; ++i)
            {
                maparray[i - 1] = GetMode(1, 0, i);
            }
            break;

        case 6:
            for (i = 1; i <= R - 1; ++i)
            {
                maparray[i - 1] = GetMode(1, 1, i);
            }
            break;

        case 7:
            for (i = 2; i <= R; ++i)
            {
                maparray[i - 2] = GetMode(0, 1, i);
            }
            break;

        case 8:
            for (i = 2; i <= Q; ++i)
            {
                maparray[i - 2] = GetMode(0, i, 1);
            }
            break;

        default:
            ASSERTL0(false, "Edge not defined.");
            break;
    }

    if (signChange)
    {
        for (i = 1; i < nEdgeIntCoeffs; i += 2)
        {
            signarray[i] = -1;
        }
    }
}

void StdPrismExp::v_GetTraceInteriorToElementMap(
    const int fid, Array<OneD, unsigned int> &maparray,
    Array<OneD, int> &signarray, const Orientation faceOrient)
{
    const int P              = m_base[0]->GetNumModes() - 1;
    const int Q              = m_base[1]->GetNumModes() - 1;
    const int R              = m_base[2]->GetNumModes() - 1;
    const int nFaceIntCoeffs = v_GetTraceIntNcoeffs(fid);
    int p, q, r, idx = 0;
    int nummodesA = 0;
    int nummodesB = 0;
    int i         = 0;
    int j         = 0;

    if (maparray.size() != nFaceIntCoeffs)
    {
        maparray = Array<OneD, unsigned int>(nFaceIntCoeffs);
    }

    if (signarray.size() != nFaceIntCoeffs)
    {
        signarray = Array<OneD, int>(nFaceIntCoeffs, 1);
    }
    else
    {
        fill(signarray.get(), signarray.get() + nFaceIntCoeffs, 1);
    }

    // Set up an array indexing for quad faces, since the ordering may
    // need to be transposed depending on orientation.
    Array<OneD, int> arrayindx(nFaceIntCoeffs);
    if (fid != 1 && fid != 3)
    {
        if (fid == 0) // Base quad
        {
            nummodesA = P - 1;
            nummodesB = Q - 1;
        }
        else // front and back quad
        {
            nummodesA = Q - 1;
            nummodesB = R - 1;
        }

        for (i = 0; i < nummodesB; i++)
        {
            for (j = 0; j < nummodesA; j++)
            {
                if (faceOrient < eDir1FwdDir2_Dir2FwdDir1)
                {
                    arrayindx[i * nummodesA + j] = i * nummodesA + j;
                }
                else
                {
                    arrayindx[i * nummodesA + j] = j * nummodesB + i;
                }
            }
        }
    }

    switch (fid)
    {
        case 0: // Bottom quad
            for (q = 2; q <= Q; ++q)
            {
                for (p = 2; p <= P; ++p)
                {
                    maparray[arrayindx[(q - 2) * nummodesA + (p - 2)]] =
                        GetMode(p, q, 0);
                }
            }
            break;

        case 1: // Left triangle
            for (p = 2; p <= P; ++p)
            {
                for (r = 1; r <= R - p; ++r)
                {
                    if (faceOrient == eDir1BwdDir1_Dir2FwdDir2)
                    {
                        signarray[idx] = p % 2 ? -1 : 1;
                    }
                    maparray[idx++] = GetMode(p, 0, r);
                }
            }
            break;

        case 2: // Slanted quad
            for (r = 1; r <= R - 1; ++r)
            {
                for (q = 2; q <= Q; ++q)
                {
                    maparray[arrayindx[(r - 1) * nummodesA + (q - 2)]] =
                        GetMode(1, q, r);
                }
            }
            break;

        case 3: // Right triangle
            for (p = 2; p <= P; ++p)
            {
                for (r = 1; r <= R - p; ++r)
                {
                    if (faceOrient == eDir1BwdDir1_Dir2FwdDir2)
                    {
                        signarray[idx] = p % 2 ? -1 : 1;
                    }
                    maparray[idx++] = GetMode(p, 1, r);
                }
            }
            break;

        case 4: // Back quad
            for (r = 2; r <= R; ++r)
            {
                for (q = 2; q <= Q; ++q)
                {
                    maparray[arrayindx[(r - 2) * nummodesA + (q - 2)]] =
                        GetMode(0, q, r);
                }
            }
            break;

        default:
            ASSERTL0(false, "Face interior map not available.");
    }

    // Triangular faces are processed in the above switch loop; for
    // remaining quad faces, set up orientation if necessary.
    if (fid == 1 || fid == 3)
        return;

    if (faceOrient == eDir1FwdDir1_Dir2BwdDir2 ||
        faceOrient == eDir1BwdDir1_Dir2BwdDir2 ||
        faceOrient == eDir1BwdDir2_Dir2FwdDir1 ||
        faceOrient == eDir1BwdDir2_Dir2BwdDir1)
    {
        if (faceOrient < eDir1FwdDir2_Dir2FwdDir1)
        {
            for (i = 1; i < nummodesB; i += 2)
            {
                for (j = 0; j < nummodesA; j++)
                {
                    signarray[arrayindx[i * nummodesA + j]] *= -1;
                }
            }
        }
        else
        {
            for (i = 0; i < nummodesB; i++)
            {
                for (j = 1; j < nummodesA; j += 2)
                {
                    signarray[arrayindx[i * nummodesA + j]] *= -1;
                }
            }
        }
    }

    if (faceOrient == eDir1BwdDir1_Dir2FwdDir2 ||
        faceOrient == eDir1BwdDir1_Dir2BwdDir2 ||
        faceOrient == eDir1FwdDir2_Dir2BwdDir1 ||
        faceOrient == eDir1BwdDir2_Dir2BwdDir1)
    {
        if (faceOrient < eDir1FwdDir2_Dir2FwdDir1)
        {
            for (i = 0; i < nummodesB; i++)
            {
                for (j = 1; j < nummodesA; j += 2)
                {
                    signarray[arrayindx[i * nummodesA + j]] *= -1;
                }
            }
        }
        else
        {
            for (i = 1; i < nummodesB; i += 2)
            {
                for (j = 0; j < nummodesA; j++)
                {
                    signarray[arrayindx[i * nummodesA + j]] *= -1;
                }
            }
        }
    }
}

//---------------------------------------
// Wrapper functions
//---------------------------------------

DNekMatSharedPtr StdPrismExp::v_GenMatrix(const StdMatrixKey &mkey)
{

    MatrixType mtype = mkey.GetMatrixType();

    DNekMatSharedPtr Mat;

    switch (mtype)
    {
        case ePhysInterpToEquiSpaced:
        {
            int nq0 = m_base[0]->GetNumPoints();
            int nq1 = m_base[1]->GetNumPoints();
            int nq2 = m_base[2]->GetNumPoints();
            int nq;

            // take definition from key
            if (mkey.ConstFactorExists(eFactorConst))
            {
                nq = (int)mkey.GetConstFactor(eFactorConst);
            }
            else
            {
                nq = max(nq0, max(nq1, nq2));
            }

            int neq =
                LibUtilities::StdPrismData::getNumberOfCoefficients(nq, nq, nq);
            Array<OneD, Array<OneD, NekDouble>> coords(neq);
            Array<OneD, NekDouble> coll(3);
            Array<OneD, DNekMatSharedPtr> I(3);
            Array<OneD, NekDouble> tmp(nq0);

            Mat =
                MemoryManager<DNekMat>::AllocateSharedPtr(neq, nq0 * nq1 * nq2);
            int cnt = 0;
            for (int i = 0; i < nq; ++i)
            {
                for (int j = 0; j < nq; ++j)
                {
                    for (int k = 0; k < nq - i; ++k, ++cnt)
                    {
                        coords[cnt]    = Array<OneD, NekDouble>(3);
                        coords[cnt][0] = -1.0 + 2 * k / (NekDouble)(nq - 1);
                        coords[cnt][1] = -1.0 + 2 * j / (NekDouble)(nq - 1);
                        coords[cnt][2] = -1.0 + 2 * i / (NekDouble)(nq - 1);
                    }
                }
            }

            for (int i = 0; i < neq; ++i)
            {
                LocCoordToLocCollapsed(coords[i], coll);

                I[0] = m_base[0]->GetI(coll);
                I[1] = m_base[1]->GetI(coll + 1);
                I[2] = m_base[2]->GetI(coll + 2);

                // interpolate first coordinate direction
                NekDouble fac;
                for (int k = 0; k < nq2; ++k)
                {
                    for (int j = 0; j < nq1; ++j)
                    {

                        fac = (I[1]->GetPtr())[j] * (I[2]->GetPtr())[k];
                        Vmath::Smul(nq0, fac, I[0]->GetPtr(), 1, tmp, 1);

                        Vmath::Vcopy(nq0, &tmp[0], 1,
                                     Mat->GetRawPtr() + k * nq0 * nq1 * neq +
                                         j * nq0 * neq + i,
                                     neq);
                    }
                }
            }
        }
        break;
        default:
        {
            Mat = StdExpansion::CreateGeneralMatrix(mkey);
        }
        break;
    }

    return Mat;
}

DNekMatSharedPtr StdPrismExp::v_CreateStdMatrix(const StdMatrixKey &mkey)
{
    return v_GenMatrix(mkey);
}

/**
 * @brief Compute the local mode number in the expansion for a
 * particular tensorial combination.
 *
 * Modes are numbered with the r index travelling fastest, followed by
 * q and then p, and each q-r plane is of size (R+1-p). For example,
 * with P=1, Q=2, R=3, the indexing inside each q-r plane (with r
 * increasing upwards and q to the right) is:
 *
 * p = 0:       p = 1:
 * -----------------------
 * 3   7  11
 * 2   6  10    14  17  20
 * 1   5   9    13  16  19
 * 0   4   8    12  15  18
 *
 * Note that in this element, we must have that \f$ P <= R \f$.
 */
int StdPrismExp::GetMode(int p, int q, int r)
{
    int Q = m_base[1]->GetNumModes() - 1;
    int R = m_base[2]->GetNumModes() - 1;

    return r +               // Skip along stacks  (r-direction)
           q * (R + 1 - p) + // Skip along columns (q-direction)
           (Q + 1) * (p * R + 1 -
                      (p - 2) * (p - 1) / 2); // Skip along rows (p-direction)
}

void StdPrismExp::v_MultiplyByStdQuadratureMetric(
    const Array<OneD, const NekDouble> &inarray,
    Array<OneD, NekDouble> &outarray)
{
    int i, j;
    int nquad0 = m_base[0]->GetNumPoints();
    int nquad1 = m_base[1]->GetNumPoints();
    int nquad2 = m_base[2]->GetNumPoints();

    const Array<OneD, const NekDouble> &w0 = m_base[0]->GetW();
    const Array<OneD, const NekDouble> &w1 = m_base[1]->GetW();
    const Array<OneD, const NekDouble> &w2 = m_base[2]->GetW();

    const Array<OneD, const NekDouble> &z2 = m_base[2]->GetZ();

    // Multiply by integration constants in x-direction
    for (i = 0; i < nquad1 * nquad2; ++i)
    {
        Vmath::Vmul(nquad0, inarray.get() + i * nquad0, 1, w0.get(), 1,
                    outarray.get() + i * nquad0, 1);
    }

    // Multiply by integration constants in y-direction
    for (j = 0; j < nquad2; ++j)
    {
        for (i = 0; i < nquad1; ++i)
        {
            Blas::Dscal(nquad0, w1[i],
                        &outarray[0] + i * nquad0 + j * nquad0 * nquad1, 1);
        }
    }

    // Multiply by integration constants in z-direction; need to
    // incorporate factor (1-eta_3)/2 into weights, but only if using
    // GLL quadrature points.
    switch (m_base[2]->GetPointsType())
    {
        // (1,0) Jacobi inner product.
        case LibUtilities::eGaussRadauMAlpha1Beta0:
            for (i = 0; i < nquad2; ++i)
            {
                Blas::Dscal(nquad0 * nquad1, 0.5 * w2[i],
                            &outarray[0] + i * nquad0 * nquad1, 1);
            }
            break;

        default:
            for (i = 0; i < nquad2; ++i)
            {
                Blas::Dscal(nquad0 * nquad1, 0.5 * (1 - z2[i]) * w2[i],
                            &outarray[0] + i * nquad0 * nquad1, 1);
            }
            break;
    }
}

void StdPrismExp::v_SVVLaplacianFilter(Array<OneD, NekDouble> &array,
                                       const StdMatrixKey &mkey)
{
    // Generate an orthonogal expansion
    int qa       = m_base[0]->GetNumPoints();
    int qb       = m_base[1]->GetNumPoints();
    int qc       = m_base[2]->GetNumPoints();
    int nmodes_a = m_base[0]->GetNumModes();
    int nmodes_b = m_base[1]->GetNumModes();
    int nmodes_c = m_base[2]->GetNumModes();
    // Declare orthogonal basis.
    LibUtilities::PointsKey pa(qa, m_base[0]->GetPointsType());
    LibUtilities::PointsKey pb(qb, m_base[1]->GetPointsType());
    LibUtilities::PointsKey pc(qc, m_base[2]->GetPointsType());

    LibUtilities::BasisKey Ba(LibUtilities::eOrtho_A, nmodes_a, pa);
    LibUtilities::BasisKey Bb(LibUtilities::eOrtho_A, nmodes_b, pb);
    LibUtilities::BasisKey Bc(LibUtilities::eOrtho_B, nmodes_c, pc);
    StdPrismExp OrthoExp(Ba, Bb, Bc);

    Array<OneD, NekDouble> orthocoeffs(OrthoExp.GetNcoeffs());
    int i, j, k, cnt = 0;

    // project onto modal  space.
    OrthoExp.FwdTrans(array, orthocoeffs);

    if (mkey.ConstFactorExists(eFactorSVVPowerKerDiffCoeff))
    {
        // Rodrigo's power kernel
        NekDouble cutoff = mkey.GetConstFactor(eFactorSVVCutoffRatio);
        NekDouble SvvDiffCoeff =
            mkey.GetConstFactor(eFactorSVVPowerKerDiffCoeff) *
            mkey.GetConstFactor(eFactorSVVDiffCoeff);

        for (int i = 0; i < nmodes_a; ++i)
        {
            for (int j = 0; j < nmodes_b; ++j)
            {
                NekDouble fac1 = std::max(
                    pow((1.0 * i) / (nmodes_a - 1), cutoff * nmodes_a),
                    pow((1.0 * j) / (nmodes_b - 1), cutoff * nmodes_b));

                for (int k = 0; k < nmodes_c - i; ++k)
                {
                    NekDouble fac =
                        std::max(fac1, pow((1.0 * k) / (nmodes_c - 1),
                                           cutoff * nmodes_c));

                    orthocoeffs[cnt] *= SvvDiffCoeff * fac;
                    cnt++;
                }
            }
        }
    }
    else if (mkey.ConstFactorExists(
                 eFactorSVVDGKerDiffCoeff)) // Rodrigo/Mansoor's DG Kernel
    {
        NekDouble SvvDiffCoeff = mkey.GetConstFactor(eFactorSVVDGKerDiffCoeff) *
                                 mkey.GetConstFactor(eFactorSVVDiffCoeff);

        int max_abc = max(nmodes_a - kSVVDGFiltermodesmin,
                          nmodes_b - kSVVDGFiltermodesmin);
        max_abc     = max(max_abc, nmodes_c - kSVVDGFiltermodesmin);
        // clamp max_abc
        max_abc = max(max_abc, 0);
        max_abc = min(max_abc, kSVVDGFiltermodesmax - kSVVDGFiltermodesmin);

        for (int i = 0; i < nmodes_a; ++i)
        {
            for (int j = 0; j < nmodes_b; ++j)
            {
                int maxij = max(i, j);

                for (int k = 0; k < nmodes_c - i; ++k)
                {
                    int maxijk = max(maxij, k);
                    maxijk     = min(maxijk, kSVVDGFiltermodesmax - 1);

                    orthocoeffs[cnt] *=
                        SvvDiffCoeff * kSVVDGFilter[max_abc][maxijk];
                    cnt++;
                }
            }
        }
    }
    else
    {
        // SVV filter paramaters (how much added diffusion relative
        // to physical one and fraction of modes from which you
        // start applying this added diffusion)
        //
        NekDouble SvvDiffCoeff =
            mkey.GetConstFactor(StdRegions::eFactorSVVDiffCoeff);
        NekDouble SVVCutOff =
            mkey.GetConstFactor(StdRegions::eFactorSVVCutoffRatio);

        // Defining the cut of mode
        int cutoff_a = (int)(SVVCutOff * nmodes_a);
        int cutoff_b = (int)(SVVCutOff * nmodes_b);
        int cutoff_c = (int)(SVVCutOff * nmodes_c);
        // To avoid the fac[j] from blowing up
        NekDouble epsilon = 1;

        int nmodes       = min(min(nmodes_a, nmodes_b), nmodes_c);
        NekDouble cutoff = min(min(cutoff_a, cutoff_b), cutoff_c);

        //------"New" Version August 22nd '13--------------------
        for (i = 0; i < nmodes_a; ++i) // P
        {
            for (j = 0; j < nmodes_b; ++j) // Q
            {
                for (k = 0; k < nmodes_c - i; ++k) // R
                {
                    if (j >= cutoff || i + k >= cutoff)
                    {
                        orthocoeffs[cnt] *=
                            (SvvDiffCoeff *
                             exp(-(i + k - nmodes) * (i + k - nmodes) /
                                 ((NekDouble)((i + k - cutoff + epsilon) *
                                              (i + k - cutoff + epsilon)))) *
                             exp(-(j - nmodes) * (j - nmodes) /
                                 ((NekDouble)((j - cutoff + epsilon) *
                                              (j - cutoff + epsilon)))));
                    }
                    else
                    {
                        orthocoeffs[cnt] *= 0.0;
                    }
                    cnt++;
                }
            }
        }
    }

    // backward transform to physical space
    OrthoExp.BwdTrans(orthocoeffs, array);
}

void StdPrismExp::v_ReduceOrderCoeffs(
    int numMin, const Array<OneD, const NekDouble> &inarray,
    Array<OneD, NekDouble> &outarray)
{
    int nquad0  = m_base[0]->GetNumPoints();
    int nquad1  = m_base[1]->GetNumPoints();
    int nquad2  = m_base[2]->GetNumPoints();
    int nqtot   = nquad0 * nquad1 * nquad2;
    int nmodes0 = m_base[0]->GetNumModes();
    int nmodes1 = m_base[1]->GetNumModes();
    int nmodes2 = m_base[2]->GetNumModes();
    int numMax  = nmodes0;

    Array<OneD, NekDouble> coeff(m_ncoeffs);
    Array<OneD, NekDouble> coeff_tmp1(m_ncoeffs, 0.0);
    Array<OneD, NekDouble> phys_tmp(nqtot, 0.0);
    Array<OneD, NekDouble> tmp, tmp2, tmp3, tmp4;

    const LibUtilities::PointsKey Pkey0 = m_base[0]->GetPointsKey();
    const LibUtilities::PointsKey Pkey1 = m_base[1]->GetPointsKey();
    const LibUtilities::PointsKey Pkey2 = m_base[2]->GetPointsKey();

    LibUtilities::BasisKey bortho0(LibUtilities::eOrtho_A, nmodes0, Pkey0);
    LibUtilities::BasisKey bortho1(LibUtilities::eOrtho_A, nmodes1, Pkey1);
    LibUtilities::BasisKey bortho2(LibUtilities::eOrtho_B, nmodes2, Pkey2);

    int cnt = 0;
    int u   = 0;
    int i   = 0;
    StdRegions::StdPrismExpSharedPtr OrthoPrismExp;

    OrthoPrismExp = MemoryManager<StdRegions::StdPrismExp>::AllocateSharedPtr(
        bortho0, bortho1, bortho2);

    BwdTrans(inarray, phys_tmp);
    OrthoPrismExp->FwdTrans(phys_tmp, coeff);

    // filtering
    for (u = 0; u < numMin; ++u)
    {
        for (i = 0; i < numMin; ++i)
        {
            Vmath::Vcopy(numMin - u, tmp = coeff + cnt, 1,
                         tmp2 = coeff_tmp1 + cnt, 1);
            cnt += numMax - u;
        }

        for (i = numMin; i < numMax; ++i)
        {
            cnt += numMax - u;
        }
    }

    OrthoPrismExp->BwdTrans(coeff_tmp1, phys_tmp);
    StdPrismExp::FwdTrans(phys_tmp, outarray);
}
} // namespace StdRegions
} // namespace Nektar<|MERGE_RESOLUTION|>--- conflicted
+++ resolved
@@ -578,7 +578,6 @@
     {
         gfac2[i] = 2.0 / (1 - z2[i]);
     }
-<<<<<<< HEAD
 
     // Scale first derivative term by gfac2.
     if (dir != 1)
@@ -600,40 +599,19 @@
                 m_base[0]->GetDbdata(), m_base[1]->GetBdata(),
                 m_base[2]->GetBdata(), tmp0, outarray, wsp, true, true, true);
             break;
-=======
-
-    // Scale first derivative term by gfac2.
-    if (dir != 1)
-    {
-        for (i = 0; i < nquad2; ++i)
-        {
-            Vmath::Smul(nquad0 * nquad1, gfac2[i],
-                        &inarray[0] + i * nquad0 * nquad1, 1,
-                        &tmp0[0] + i * nquad0 * nquad1, 1);
->>>>>>> 6a3e03cf
         }
         MultiplyByQuadratureMetric(tmp0, tmp0);
     }
 
-<<<<<<< HEAD
         case 1:
         {
             MultiplyByQuadratureMetric(inarray, tmp0);
             IProductWRTBase_SumFacKernel(
                 m_base[0]->GetBdata(), m_base[1]->GetDbdata(),
-=======
-    switch (dir)
-    {
-        case 0:
-        {
-            IProductWRTBase_SumFacKernel(
-                m_base[0]->GetDbdata(), m_base[1]->GetBdata(),
->>>>>>> 6a3e03cf
                 m_base[2]->GetBdata(), tmp0, outarray, wsp, true, true, true);
             break;
         }
 
-<<<<<<< HEAD
         case 2:
         {
             Array<OneD, NekDouble> tmp1(m_ncoeffs);
@@ -790,126 +768,6 @@
     const int mode1 = tmp / (nm2 - mode0);
     const int mode2 = tmp % (nm2 - mode0);
 
-=======
-        case 1:
-        {
-            MultiplyByQuadratureMetric(inarray, tmp0);
-            IProductWRTBase_SumFacKernel(
-                m_base[0]->GetBdata(), m_base[1]->GetDbdata(),
-                m_base[2]->GetBdata(), tmp0, outarray, wsp, true, true, true);
-            break;
-        }
-
-        case 2:
-        {
-            Array<OneD, NekDouble> tmp1(m_ncoeffs);
-
-            // Scale eta_1 derivative with gfac0.
-            for (i = 0; i < nquad1 * nquad2; ++i)
-            {
-                Vmath::Vmul(nquad0, &gfac0[0], 1, &tmp0[0] + i * nquad0, 1,
-                            &tmp0[0] + i * nquad0, 1);
-            }
-
-            IProductWRTBase_SumFacKernel(
-                m_base[0]->GetDbdata(), m_base[1]->GetBdata(),
-                m_base[2]->GetBdata(), tmp0, tmp1, wsp, true, true, true);
-
-            MultiplyByQuadratureMetric(inarray, tmp0);
-            IProductWRTBase_SumFacKernel(
-                m_base[0]->GetBdata(), m_base[1]->GetBdata(),
-                m_base[2]->GetDbdata(), tmp0, outarray, wsp, true, true, true);
-
-            Vmath::Vadd(m_ncoeffs, &tmp1[0], 1, &outarray[0], 1, &outarray[0],
-                        1);
-            break;
-        }
-    }
-}
-
-//---------------------------------------
-// Evaluation functions
-//---------------------------------------
-
-void StdPrismExp::v_LocCoordToLocCollapsed(
-    const Array<OneD, const NekDouble> &xi, Array<OneD, NekDouble> &eta)
-{
-    NekDouble d2 = 1.0 - xi[2];
-    if (fabs(d2) < NekConstants::kNekZeroTol)
-    {
-        if (d2 >= 0.)
-        {
-            d2 = NekConstants::kNekZeroTol;
-        }
-        else
-        {
-            d2 = -NekConstants::kNekZeroTol;
-        }
-    }
-    eta[2] = xi[2]; // eta_z = xi_z
-    eta[1] = xi[1]; // eta_y = xi_y
-    eta[0] = 2.0 * (1.0 + xi[0]) / d2 - 1.0;
-}
-
-void StdPrismExp::v_LocCollapsedToLocCoord(
-    const Array<OneD, const NekDouble> &eta, Array<OneD, NekDouble> &xi)
-{
-    xi[0] = (1.0 + eta[0]) * (1.0 - eta[2]) * 0.5 - 1.0;
-    xi[1] = eta[1];
-    xi[2] = eta[2];
-}
-
-void StdPrismExp::v_GetCoords(Array<OneD, NekDouble> &xi_x,
-                              Array<OneD, NekDouble> &xi_y,
-                              Array<OneD, NekDouble> &xi_z)
-{
-    Array<OneD, const NekDouble> etaBar_x = m_base[0]->GetZ();
-    Array<OneD, const NekDouble> eta_y    = m_base[1]->GetZ();
-    Array<OneD, const NekDouble> eta_z    = m_base[2]->GetZ();
-    int Qx                                = GetNumPoints(0);
-    int Qy                                = GetNumPoints(1);
-    int Qz                                = GetNumPoints(2);
-
-    // Convert collapsed coordinates into cartesian coordinates: eta --> xi
-    for (int k = 0; k < Qz; ++k)
-    {
-        for (int j = 0; j < Qy; ++j)
-        {
-            for (int i = 0; i < Qx; ++i)
-            {
-                int s   = i + Qx * (j + Qy * k);
-                xi_x[s] = (1.0 - eta_z[k]) * (1.0 + etaBar_x[i]) / 2.0 - 1.0;
-                xi_y[s] = eta_y[j];
-                xi_z[s] = eta_z[k];
-            }
-        }
-    }
-}
-
-void StdPrismExp::v_FillMode(const int mode, Array<OneD, NekDouble> &outarray)
-{
-    Array<OneD, NekDouble> tmp(m_ncoeffs, 0.0);
-    tmp[mode] = 1.0;
-    StdPrismExp::v_BwdTrans(tmp, outarray);
-}
-
-NekDouble StdPrismExp::v_PhysEvaluateBasis(
-    const Array<OneD, const NekDouble> &coords, int mode)
-{
-    Array<OneD, NekDouble> coll(3);
-    LocCoordToLocCollapsed(coords, coll);
-
-    const int nm1 = m_base[1]->GetNumModes();
-    const int nm2 = m_base[2]->GetNumModes();
-    const int b   = 2 * nm2 + 1;
-
-    const int mode0 = floor(0.5 * (b - sqrt(b * b - 8.0 * mode / nm1)));
-    const int tmp =
-        mode - nm1 * (mode0 * (nm2 - 1) + 1 - (mode0 - 2) * (mode0 - 1) / 2);
-    const int mode1 = tmp / (nm2 - mode0);
-    const int mode2 = tmp % (nm2 - mode0);
-
->>>>>>> 6a3e03cf
     if (mode0 == 0 && mode2 == 1 &&
         m_base[0]->GetBasisType() == LibUtilities::eModified_A)
     {
@@ -934,7 +792,6 @@
     {
         // base quad
         case 0:
-<<<<<<< HEAD
         {
             numModes0 = nummodes[0];
             numModes1 = nummodes[1];
@@ -1117,190 +974,6 @@
     }
 }
 
-=======
-        {
-            numModes0 = nummodes[0];
-            numModes1 = nummodes[1];
-        }
-        break;
-        // front and back quad
-        case 2:
-        case 4:
-        {
-            numModes0 = nummodes[1];
-            numModes1 = nummodes[2];
-        }
-        break;
-        // triangles
-        case 1:
-        case 3:
-        {
-            numModes0 = nummodes[0];
-            numModes1 = nummodes[2];
-        }
-        break;
-    }
-
-    if (faceOrient >= eDir1FwdDir2_Dir2FwdDir1)
-    {
-        std::swap(numModes0, numModes1);
-    }
-}
-
-int StdPrismExp::v_GetEdgeNcoeffs(const int i) const
-{
-    ASSERTL2(i >= 0 && i <= 8, "edge id is out of range");
-
-    if (i == 0 || i == 2)
-    {
-        return GetBasisNumModes(0);
-    }
-    else if (i == 1 || i == 3 || i == 8)
-    {
-        return GetBasisNumModes(1);
-    }
-    else
-    {
-        return GetBasisNumModes(2);
-    }
-}
-
-//---------------------------------------
-// Helper functions
-//---------------------------------------
-
-int StdPrismExp::v_GetNverts() const
-{
-    return 6;
-}
-
-int StdPrismExp::v_GetNedges() const
-{
-    return 9;
-}
-
-int StdPrismExp::v_GetNtraces() const
-{
-    return 5;
-}
-
-/**
- * \brief Return Shape of region, using ShapeType enum list;
- * i.e. prism.
- */
-LibUtilities::ShapeType StdPrismExp::v_DetShapeType() const
-{
-    return LibUtilities::ePrism;
-}
-
-int StdPrismExp::v_NumBndryCoeffs() const
-{
-    ASSERTL1(GetBasisType(0) == LibUtilities::eModified_A ||
-                 GetBasisType(0) == LibUtilities::eGLL_Lagrange,
-             "BasisType is not a boundary interior form");
-    ASSERTL1(GetBasisType(1) == LibUtilities::eModified_A ||
-                 GetBasisType(1) == LibUtilities::eGLL_Lagrange,
-             "BasisType is not a boundary interior form");
-    ASSERTL1(GetBasisType(2) == LibUtilities::eModified_B ||
-                 GetBasisType(2) == LibUtilities::eGLL_Lagrange,
-             "BasisType is not a boundary interior form");
-
-    int P = m_base[0]->GetNumModes();
-    int Q = m_base[1]->GetNumModes();
-    int R = m_base[2]->GetNumModes();
-
-    return LibUtilities::StdPrismData::getNumberOfBndCoefficients(P, Q, R);
-}
-
-int StdPrismExp::v_NumDGBndryCoeffs() const
-{
-    ASSERTL1(GetBasisType(0) == LibUtilities::eModified_A ||
-                 GetBasisType(0) == LibUtilities::eGLL_Lagrange,
-             "BasisType is not a boundary interior form");
-    ASSERTL1(GetBasisType(1) == LibUtilities::eModified_A ||
-                 GetBasisType(1) == LibUtilities::eGLL_Lagrange,
-             "BasisType is not a boundary interior form");
-    ASSERTL1(GetBasisType(2) == LibUtilities::eModified_B ||
-                 GetBasisType(2) == LibUtilities::eGLL_Lagrange,
-             "BasisType is not a boundary interior form");
-
-    int P = m_base[0]->GetNumModes() - 1;
-    int Q = m_base[1]->GetNumModes() - 1;
-    int R = m_base[2]->GetNumModes() - 1;
-
-    return (P + 1) * (Q + 1)                    // 1 rect. face on base
-           + 2 * (Q + 1) * (R + 1)              // other 2 rect. faces
-           + 2 * (R + 1) + P * (1 + 2 * R - P); // 2 tri. faces
-}
-
-int StdPrismExp::v_GetTraceNcoeffs(const int i) const
-{
-    ASSERTL2(i >= 0 && i <= 4, "face id is out of range");
-    if (i == 0)
-    {
-        return GetBasisNumModes(0) * GetBasisNumModes(1);
-    }
-    else if (i == 1 || i == 3)
-    {
-        int P = GetBasisNumModes(0) - 1, Q = GetBasisNumModes(2) - 1;
-        return Q + 1 + (P * (1 + 2 * Q - P)) / 2;
-    }
-    else
-    {
-        return GetBasisNumModes(1) * GetBasisNumModes(2);
-    }
-}
-
-int StdPrismExp::v_GetTraceIntNcoeffs(const int i) const
-{
-    ASSERTL2(i >= 0 && i <= 4, "face id is out of range");
-
-    int Pi = GetBasisNumModes(0) - 2;
-    int Qi = GetBasisNumModes(1) - 2;
-    int Ri = GetBasisNumModes(2) - 2;
-
-    if (i == 0)
-    {
-        return Pi * Qi;
-    }
-    else if (i == 1 || i == 3)
-    {
-        return Pi * (2 * Ri - Pi - 1) / 2;
-    }
-    else
-    {
-        return Qi * Ri;
-    }
-}
-
-int StdPrismExp::v_GetTotalTraceIntNcoeffs() const
-{
-    int Pi = GetBasisNumModes(0) - 2;
-    int Qi = GetBasisNumModes(1) - 2;
-    int Ri = GetBasisNumModes(2) - 2;
-
-    return Pi * Qi + Pi * (2 * Ri - Pi - 1) + 2 * Qi * Ri;
-}
-
-int StdPrismExp::v_GetTraceNumPoints(const int i) const
-{
-    ASSERTL2(i >= 0 && i <= 4, "face id is out of range");
-
-    if (i == 0)
-    {
-        return m_base[0]->GetNumPoints() * m_base[1]->GetNumPoints();
-    }
-    else if (i == 1 || i == 3)
-    {
-        return m_base[0]->GetNumPoints() * m_base[2]->GetNumPoints();
-    }
-    else
-    {
-        return m_base[1]->GetNumPoints() * m_base[2]->GetNumPoints();
-    }
-}
-
->>>>>>> 6a3e03cf
 LibUtilities::PointsKey StdPrismExp::v_GetTracePointsKey(const int i,
                                                          const int j) const
 {
@@ -1377,7 +1050,6 @@
 //---------------------------------------
 // Mappings
 //---------------------------------------
-<<<<<<< HEAD
 
 int StdPrismExp::v_GetVertexMap(const int vId, bool useCoeffPacking)
 {
@@ -1386,16 +1058,6 @@
                  GetBasisType(2) == LibUtilities::eModified_B,
              "Mapping not defined for this type of basis");
 
-=======
-
-int StdPrismExp::v_GetVertexMap(const int vId, bool useCoeffPacking)
-{
-    ASSERTL1(GetBasisType(0) == LibUtilities::eModified_A ||
-                 GetBasisType(1) == LibUtilities::eModified_A ||
-                 GetBasisType(2) == LibUtilities::eModified_B,
-             "Mapping not defined for this type of basis");
-
->>>>>>> 6a3e03cf
     int l = 0;
 
     if (useCoeffPacking == true) // follow packing of coefficients i.e q,r,p
@@ -1422,7 +1084,6 @@
                 break;
             default:
                 ASSERTL0(false, "local vertex id must be between 0 and 5");
-<<<<<<< HEAD
         }
     }
     else
@@ -1455,40 +1116,6 @@
     return l;
 }
 
-=======
-        }
-    }
-    else
-    {
-        switch (vId)
-        {
-            case 0:
-                l = GetMode(0, 0, 0);
-                break;
-            case 1:
-                l = GetMode(1, 0, 0);
-                break;
-            case 2:
-                l = GetMode(1, 1, 0);
-                break;
-            case 3:
-                l = GetMode(0, 1, 0);
-                break;
-            case 4:
-                l = GetMode(0, 0, 1);
-                break;
-            case 5:
-                l = GetMode(0, 1, 1);
-                break;
-            default:
-                ASSERTL0(false, "local vertex id must be between 0 and 5");
-        }
-    }
-
-    return l;
-}
-
->>>>>>> 6a3e03cf
 void StdPrismExp::v_GetInteriorMap(Array<OneD, unsigned int> &outarray)
 {
     ASSERTL1(GetBasisType(0) == LibUtilities::eModified_A ||
