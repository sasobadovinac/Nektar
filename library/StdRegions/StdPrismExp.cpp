///////////////////////////////////////////////////////////////////////////////
//
// File StdPrismExp.cpp
//
// For more information, please see: http://www.nektar.info
//
// The MIT License
//
// Copyright (c) 2006 Division of Applied Mathematics, Brown University (USA),
// Department of Aeronautics, Imperial College London (UK), and Scientific
// Computing and Imaging Institute, University of Utah (USA).
//
// Permission is hereby granted, free of charge, to any person obtaining a
// copy of this software and associated documentation files (the "Software"),
// to deal in the Software without restriction, including without limitation
// the rights to use, copy, modify, merge, publish, distribute, sublicense,
// and/or sell copies of the Software, and to permit persons to whom the
// Software is furnished to do so, subject to the following conditions:
//
// The above copyright notice and this permission notice shall be included
// in all copies or substantial portions of the Software.
//
// THE SOFTWARE IS PROVIDED "AS IS", WITHOUT WARRANTY OF ANY KIND, EXPRESS
// OR IMPLIED, INCLUDING BUT NOT LIMITED TO THE WARRANTIES OF MERCHANTABILITY,
// FITNESS FOR A PARTICULAR PURPOSE AND NONINFRINGEMENT. IN NO EVENT SHALL
// THE AUTHORS OR COPYRIGHT HOLDERS BE LIABLE FOR ANY CLAIM, DAMAGES OR OTHER
// LIABILITY, WHETHER IN AN ACTION OF CONTRACT, TORT OR OTHERWISE, ARISING
// FROM, OUT OF OR IN CONNECTION WITH THE SOFTWARE OR THE USE OR OTHER
// DEALINGS IN THE SOFTWARE.
//
// Description: Prismatic routines built upon StdExpansion3D
//
///////////////////////////////////////////////////////////////////////////////

#include <boost/core/ignore_unused.hpp>

#include <LibUtilities/BasicUtils/ShapeType.hpp>
#include <StdRegions/StdPrismExp.h>

using namespace std;

namespace Nektar
{
namespace StdRegions
{
StdPrismExp::StdPrismExp(const LibUtilities::BasisKey &Ba,
                         const LibUtilities::BasisKey &Bb,
                         const LibUtilities::BasisKey &Bc)
    : StdExpansion(LibUtilities::StdPrismData::getNumberOfCoefficients(
                       Ba.GetNumModes(), Bb.GetNumModes(), Bc.GetNumModes()),
                   3, Ba, Bb, Bc),
      StdExpansion3D(LibUtilities::StdPrismData::getNumberOfCoefficients(
                         Ba.GetNumModes(), Bb.GetNumModes(), Bc.GetNumModes()),
                     Ba, Bb, Bc)
{
    ASSERTL0(Ba.GetNumModes() <= Bc.GetNumModes(),
             "order in 'a' direction is higher than order in 'c' direction");
}

StdPrismExp::StdPrismExp(const StdPrismExp &T)
    : StdExpansion(T), StdExpansion3D(T)
{
}

//---------------------------------------
// Differentiation Methods
//---------------------------------------

/**
 * \brief Calculate the derivative of the physical points
 *
 * The derivative is evaluated at the nodal physical points.
 * Derivatives with respect to the local Cartesian coordinates.
 *
 * \f$\begin{Bmatrix} \frac {\partial} {\partial \xi_1} \\ \frac
 * {\partial} {\partial \xi_2} \\ \frac {\partial} {\partial \xi_3}
 * \end{Bmatrix} = \begin{Bmatrix} \frac 2 {(1-\eta_3)} \frac \partial
 * {\partial \bar \eta_1} \\ \frac {\partial} {\partial \xi_2} \ \
 * \frac {(1 + \bar \eta_1)} {(1 - \eta_3)} \frac \partial {\partial
 * \bar \eta_1} + \frac {\partial} {\partial \eta_3} \end{Bmatrix}\f$
 */

void StdPrismExp::v_PhysDeriv(const Array<OneD, const NekDouble> &u_physical,
                              Array<OneD, NekDouble> &out_dxi1,
                              Array<OneD, NekDouble> &out_dxi2,
                              Array<OneD, NekDouble> &out_dxi3)
{
    int Qx   = m_base[0]->GetNumPoints();
    int Qy   = m_base[1]->GetNumPoints();
    int Qz   = m_base[2]->GetNumPoints();
    int Qtot = Qx * Qy * Qz;

    Array<OneD, NekDouble> dEta_bar1(Qtot, 0.0);

    Array<OneD, const NekDouble> eta_x, eta_z;
    eta_x = m_base[0]->GetZ();
    eta_z = m_base[2]->GetZ();

    int i, k;

    bool Do_1 = (out_dxi1.size() > 0) ? true : false;
    bool Do_3 = (out_dxi3.size() > 0) ? true : false;

    // out_dXi2 is just a tensor derivative so is just passed through
    if (Do_3)
    {
        PhysTensorDeriv(u_physical, dEta_bar1, out_dxi2, out_dxi3);
    }
    else if (Do_1)
    {
        PhysTensorDeriv(u_physical, dEta_bar1, out_dxi2, NullNekDouble1DArray);
    }
    else // case if just require 2nd direction
    {
        PhysTensorDeriv(u_physical, NullNekDouble1DArray, out_dxi2,
                        NullNekDouble1DArray);
    }

    if (Do_1)
    {
        for (k = 0; k < Qz; ++k)
        {
            Vmath::Smul(Qx * Qy, 2.0 / (1.0 - eta_z[k]),
                        &dEta_bar1[0] + k * Qx * Qy, 1,
                        &out_dxi1[0] + k * Qx * Qy, 1);
        }
    }

    if (Do_3)
    {
        // divide dEta_Bar1 by (1-eta_z)
        for (k = 0; k < Qz; ++k)
        {
            Vmath::Smul(Qx * Qy, 1.0 / (1.0 - eta_z[k]),
                        &dEta_bar1[0] + k * Qx * Qy, 1,
                        &dEta_bar1[0] + k * Qx * Qy, 1);
        }

        // Multiply dEta_Bar1 by (1+eta_x) and add ot out_dxi3
        for (i = 0; i < Qx; ++i)
        {
            Vmath::Svtvp(Qz * Qy, 1.0 + eta_x[i], &dEta_bar1[0] + i, Qx,
                         &out_dxi3[0] + i, Qx, &out_dxi3[0] + i, Qx);
        }
    }
}

void StdPrismExp::v_PhysDeriv(const int dir,
                              const Array<OneD, const NekDouble> &inarray,
                              Array<OneD, NekDouble> &outarray)
{
    switch (dir)
    {
        case 0:
        {
            v_PhysDeriv(inarray, outarray, NullNekDouble1DArray,
                        NullNekDouble1DArray);
            break;
        }

        case 1:
        {
            v_PhysDeriv(inarray, NullNekDouble1DArray, outarray,
                        NullNekDouble1DArray);
            break;
        }

        case 2:
        {
            v_PhysDeriv(inarray, NullNekDouble1DArray, NullNekDouble1DArray,
                        outarray);
            break;
        }

        default:
        {
            ASSERTL1(false, "input dir is out of range");
        }
        break;
    }
}

void StdPrismExp::v_StdPhysDeriv(const Array<OneD, const NekDouble> &inarray,
                                 Array<OneD, NekDouble> &out_d0,
                                 Array<OneD, NekDouble> &out_d1,
                                 Array<OneD, NekDouble> &out_d2)
{
    StdPrismExp::v_PhysDeriv(inarray, out_d0, out_d1, out_d2);
}

void StdPrismExp::v_StdPhysDeriv(const int dir,
                                 const Array<OneD, const NekDouble> &inarray,
                                 Array<OneD, NekDouble> &outarray)
{
    StdPrismExp::v_PhysDeriv(dir, inarray, outarray);
}

//---------------------------------------
// Transforms
//---------------------------------------

/**
 * @note 'r' (base[2]) runs fastest in this element.
 *
 * Perform backwards transformation at the quadrature points:
 *
 * \f$ u^{\delta} (\xi_{1i}, \xi_{2j}, \xi_{3k}) = \sum_{m(pqr)} \hat
 *  u_{pqr} \phi_{pqr} (\xi_{1i}, \xi_{2j}, \xi_{3k})\f$
 *
 * In the prism this expansion becomes:
 *
 * \f$ u (\xi_{1i}, \xi_{2j}, \xi_{3k}) = \sum_{p=0}^{Q_x} \psi_p^a
 *  (\xi_{1i}) \lbrace { \sum_{q=0}^{Q_y} \psi_{q}^a (\xi_{2j})
 *  \lbrace { \sum_{r=0}^{Q_z} \hat u_{pqr} \psi_{pr}^b (\xi_{3k})
 *  \rbrace} \rbrace}. \f$
 *
 * And sumfactorizing step of the form is as:\\
 *
 * \f$ f_{pr} (\xi_{3k}) = \sum_{r=0}^{Q_z} \hat u_{pqr} \psi_{pr}^b
 * (\xi_{3k}),\\
 *
 * g_{p} (\xi_{2j}, \xi_{3k}) = \sum_{r=0}^{Q_y} \psi_{p}^a (\xi_{2j})
 * f_{pr} (\xi_{3k}),\ \
 *
 * u(\xi_{1i}, \xi_{2j}, \xi_{3k}) = \sum_{p=0}^{Q_x} \psi_{p}^a
 *  (\xi_{1i}) g_{p} (\xi_{2j}, \xi_{3k}).  \f$
 */
void StdPrismExp::v_BwdTrans(const Array<OneD, const NekDouble> &inarray,
                             Array<OneD, NekDouble> &outarray)
{
    ASSERTL1((m_base[1]->GetBasisType() != LibUtilities::eOrtho_B) ||
                 (m_base[1]->GetBasisType() != LibUtilities::eModified_B),
             "Basis[1] is not a general tensor type");

    ASSERTL1((m_base[2]->GetBasisType() != LibUtilities::eOrtho_C) ||
                 (m_base[2]->GetBasisType() != LibUtilities::eModified_C),
             "Basis[2] is not a general tensor type");

    if (m_base[0]->Collocation() && m_base[1]->Collocation() &&
        m_base[2]->Collocation())
    {
        Vmath::Vcopy(m_base[0]->GetNumPoints() * m_base[1]->GetNumPoints() *
                         m_base[2]->GetNumPoints(),
                     inarray, 1, outarray, 1);
    }
    else
    {
        StdPrismExp::v_BwdTrans_SumFac(inarray, outarray);
    }
}

void StdPrismExp::v_BwdTrans_SumFac(const Array<OneD, const NekDouble> &inarray,
                                    Array<OneD, NekDouble> &outarray)
{
    int nquad1 = m_base[1]->GetNumPoints();
    int nquad2 = m_base[2]->GetNumPoints();
    int order0 = m_base[0]->GetNumModes();
    int order1 = m_base[1]->GetNumModes();

    Array<OneD, NekDouble> wsp(nquad2 * order1 * order0 +
                               nquad1 * nquad2 * order0);

    BwdTrans_SumFacKernel(m_base[0]->GetBdata(), m_base[1]->GetBdata(),
                          m_base[2]->GetBdata(), inarray, outarray, wsp, true,
                          true, true);
}

void StdPrismExp::v_BwdTrans_SumFacKernel(
    const Array<OneD, const NekDouble> &base0,
    const Array<OneD, const NekDouble> &base1,
    const Array<OneD, const NekDouble> &base2,
    const Array<OneD, const NekDouble> &inarray,
    Array<OneD, NekDouble> &outarray, Array<OneD, NekDouble> &wsp,
    bool doCheckCollDir0, bool doCheckCollDir1, bool doCheckCollDir2)
{
    boost::ignore_unused(doCheckCollDir0, doCheckCollDir1, doCheckCollDir2);

    int i, mode;
    int nquad0                  = m_base[0]->GetNumPoints();
    int nquad1                  = m_base[1]->GetNumPoints();
    int nquad2                  = m_base[2]->GetNumPoints();
    int nummodes0               = m_base[0]->GetNumModes();
    int nummodes1               = m_base[1]->GetNumModes();
    int nummodes2               = m_base[2]->GetNumModes();
    Array<OneD, NekDouble> tmp0 = wsp;
    Array<OneD, NekDouble> tmp1 = tmp0 + nquad2 * nummodes1 * nummodes0;

    for (i = mode = 0; i < nummodes0; ++i)
    {
        Blas::Dgemm('N', 'N', nquad2, nummodes1, nummodes2 - i, 1.0,
                    base2.get() + mode * nquad2, nquad2,
                    inarray.get() + mode * nummodes1, nummodes2 - i, 0.0,
                    tmp0.get() + i * nquad2 * nummodes1, nquad2);
        mode += nummodes2 - i;
    }

    if (m_base[0]->GetBasisType() == LibUtilities::eModified_A)
    {
        for (i = 0; i < nummodes1; i++)
        {
            Blas::Daxpy(nquad2, inarray[1 + i * nummodes2],
                        base2.get() + nquad2, 1,
                        tmp0.get() + nquad2 * (nummodes1 + i), 1);
        }
    }

    for (i = 0; i < nummodes0; i++)
    {
        Blas::Dgemm('N', 'T', nquad1, nquad2, nummodes1, 1.0, base1.get(),
                    nquad1, tmp0.get() + i * nquad2 * nummodes1, nquad2, 0.0,
                    tmp1.get() + i * nquad2 * nquad1, nquad1);
    }

    Blas::Dgemm('N', 'T', nquad0, nquad2 * nquad1, nummodes0, 1.0, base0.get(),
                nquad0, tmp1.get(), nquad2 * nquad1, 0.0, outarray.get(),
                nquad0);
}

/**
 * \brief Forward transform from physical quadrature space stored in
 * \a inarray and evaluate the expansion coefficients and store in \a
 * outarray
 *
 *  Inputs:\n
 *  - \a inarray: array of physical quadrature points to be transformed
 *
 * Outputs:\n
 *  - \a outarray: updated array of expansion coefficients.
 */
void StdPrismExp::v_FwdTrans(const Array<OneD, const NekDouble> &inarray,
                             Array<OneD, NekDouble> &outarray)
{
    v_IProductWRTBase(inarray, outarray);

    // Get Mass matrix inverse
    StdMatrixKey masskey(eInvMass, DetShapeType(), *this);
    DNekMatSharedPtr matsys = GetStdMatrix(masskey);

    // copy inarray in case inarray == outarray
    DNekVec in(m_ncoeffs, outarray);
    DNekVec out(m_ncoeffs, outarray, eWrapper);

    out = (*matsys) * in;
}

//---------------------------------------
// Inner product functions
//---------------------------------------

/**
 * \brief Calculate the inner product of inarray with respect to the
 * basis B=base0*base1*base2 and put into outarray:
 *
 * \f$ \begin{array}{rcl} I_{pqr} = (\phi_{pqr}, u)_{\delta} & = &
 * \sum_{i=0}^{nq_0} \sum_{j=0}^{nq_1} \sum_{k=0}^{nq_2} \psi_{p}^{a}
 * (\bar \eta_{1i}) \psi_{q}^{a} (\xi_{2j}) \psi_{pr}^{b} (\xi_{3k})
 * w_i w_j w_k u(\bar \eta_{1,i} \xi_{2,j} \xi_{3,k}) J_{i,j,k}\\ & =
 * & \sum_{i=0}^{nq_0} \psi_p^a(\bar \eta_{1,i}) \sum_{j=0}^{nq_1}
 * \psi_{q}^a(\xi_{2,j}) \sum_{k=0}^{nq_2} \psi_{pr}^b u(\bar
 * \eta_{1i},\xi_{2j},\xi_{3k}) J_{i,j,k} \end{array} \f$ \n
 *
 * where
 *
 * \f$ \phi_{pqr} (\xi_1 , \xi_2 , \xi_3) = \psi_p^a (\bar \eta_1)
 * \psi_{q}^a (\xi_2) \psi_{pr}^b (\xi_3) \f$ \n
 *
 * which can be implemented as \n
 *
 * \f$f_{pr} (\xi_{3k}) = \sum_{k=0}^{nq_3} \psi_{pr}^b u(\bar
 * \eta_{1i},\xi_{2j},\xi_{3k}) J_{i,j,k} = {\bf B_3 U} \f$ \n \f$
 * g_{q} (\xi_{3k}) = \sum_{j=0}^{nq_1} \psi_{q}^a (\xi_{2j}) f_{pr}
 * (\xi_{3k}) = {\bf B_2 F} \f$ \n \f$ (\phi_{pqr}, u)_{\delta} =
 * \sum_{k=0}^{nq_0} \psi_{p}^a (\xi_{3k}) g_{q} (\xi_{3k}) = {\bf B_1
 * G} \f$
 */
void StdPrismExp::v_IProductWRTBase(const Array<OneD, const NekDouble> &inarray,
                                    Array<OneD, NekDouble> &outarray)
{
    ASSERTL1((m_base[1]->GetBasisType() != LibUtilities::eOrtho_B) ||
                 (m_base[1]->GetBasisType() != LibUtilities::eModified_B),
             "Basis[1] is not a general tensor type");

    ASSERTL1((m_base[2]->GetBasisType() != LibUtilities::eOrtho_C) ||
                 (m_base[2]->GetBasisType() != LibUtilities::eModified_C),
             "Basis[2] is not a general tensor type");

    if (m_base[0]->Collocation() && m_base[1]->Collocation())
    {
        MultiplyByQuadratureMetric(inarray, outarray);
    }
    else
    {
        StdPrismExp::v_IProductWRTBase_SumFac(inarray, outarray);
    }
}

/**
 * Implementation of the local matrix inner product operation.
 */
void StdPrismExp::v_IProductWRTBase_MatOp(
    const Array<OneD, const NekDouble> &inarray,
    Array<OneD, NekDouble> &outarray)
{
    int nq = GetTotPoints();
    StdMatrixKey iprodmatkey(eIProductWRTBase, DetShapeType(), *this);
    DNekMatSharedPtr iprodmat = GetStdMatrix(iprodmatkey);

    Blas::Dgemv('N', m_ncoeffs, nq, 1.0, iprodmat->GetPtr().get(), m_ncoeffs,
                inarray.get(), 1, 0.0, outarray.get(), 1);
}

void StdPrismExp::v_IProductWRTBase_SumFac(
    const Array<OneD, const NekDouble> &inarray,
    Array<OneD, NekDouble> &outarray, bool multiplybyweights)
{
    int nquad1 = m_base[1]->GetNumPoints();
    int nquad2 = m_base[2]->GetNumPoints();
    int order0 = m_base[0]->GetNumModes();
    int order1 = m_base[1]->GetNumModes();

    Array<OneD, NekDouble> wsp(order0 * nquad2 * (nquad1 + order1));

    if (multiplybyweights)
    {
        Array<OneD, NekDouble> tmp(inarray.size());

        MultiplyByQuadratureMetric(inarray, tmp);
        IProductWRTBase_SumFacKernel(
            m_base[0]->GetBdata(), m_base[1]->GetBdata(), m_base[2]->GetBdata(),
            tmp, outarray, wsp, true, true, true);
    }
    else
    {
        IProductWRTBase_SumFacKernel(
            m_base[0]->GetBdata(), m_base[1]->GetBdata(), m_base[2]->GetBdata(),
            inarray, outarray, wsp, true, true, true);
    }
}

void StdPrismExp::v_IProductWRTBase_SumFacKernel(
    const Array<OneD, const NekDouble> &base0,
    const Array<OneD, const NekDouble> &base1,
    const Array<OneD, const NekDouble> &base2,
    const Array<OneD, const NekDouble> &inarray,
    Array<OneD, NekDouble> &outarray, Array<OneD, NekDouble> &wsp,
    bool doCheckCollDir0, bool doCheckCollDir1, bool doCheckCollDir2)
{
    boost::ignore_unused(doCheckCollDir0, doCheckCollDir1, doCheckCollDir2);

    // Interior prism implementation based on Spen's book page
    // 119. and 608.
    const int nquad0 = m_base[0]->GetNumPoints();
    const int nquad1 = m_base[1]->GetNumPoints();
    const int nquad2 = m_base[2]->GetNumPoints();
    const int order0 = m_base[0]->GetNumModes();
    const int order1 = m_base[1]->GetNumModes();
    const int order2 = m_base[2]->GetNumModes();

    int i, mode;

    ASSERTL1(wsp.size() >= nquad1 * nquad2 * order0 + nquad2 * order0 * order1,
             "Insufficient workspace size");

    Array<OneD, NekDouble> tmp0 = wsp;
    Array<OneD, NekDouble> tmp1 = wsp + nquad1 * nquad2 * order0;

    // Inner product with respect to the '0' direction
    Blas::Dgemm('T', 'N', nquad1 * nquad2, order0, nquad0, 1.0, inarray.get(),
                nquad0, base0.get(), nquad0, 0.0, tmp0.get(), nquad1 * nquad2);

    // Inner product with respect to the '1' direction
    Blas::Dgemm('T', 'N', nquad2 * order0, order1, nquad1, 1.0, tmp0.get(),
                nquad1, base1.get(), nquad1, 0.0, tmp1.get(), nquad2 * order0);

    // Inner product with respect to the '2' direction
    for (mode = i = 0; i < order0; ++i)
    {
        Blas::Dgemm('T', 'N', order2 - i, order1, nquad2, 1.0,
                    base2.get() + mode * nquad2, nquad2,
                    tmp1.get() + i * nquad2, nquad2 * order0, 0.0,
                    outarray.get() + mode * order1, order2 - i);
        mode += order2 - i;
    }

    // Fix top singular vertices; performs phi_{0,q,1} +=
    // phi_1(xi_1)*phi_q(xi_2)*phi_{01}*phi_r(xi_2).
    if (m_base[0]->GetBasisType() == LibUtilities::eModified_A)
    {
        for (i = 0; i < order1; ++i)
        {
            mode = GetMode(0, i, 1);
            outarray[mode] +=
                Blas::Ddot(nquad2, base2.get() + nquad2, 1,
                           tmp1.get() + i * order0 * nquad2 + nquad2, 1);
        }
    }
}

/**
 * \brief Inner product of \a inarray over region with respect to the
 * object's default expansion basis; output in \a outarray.
 */
void StdPrismExp::v_IProductWRTDerivBase(
    const int dir, const Array<OneD, const NekDouble> &inarray,
    Array<OneD, NekDouble> &outarray)
{
    v_IProductWRTDerivBase_SumFac(dir, inarray, outarray);
}

void StdPrismExp::v_IProductWRTDerivBase_MatOp(
    const int dir, const Array<OneD, const NekDouble> &inarray,
    Array<OneD, NekDouble> &outarray)
{
    ASSERTL0(dir >= 0 && dir <= 2, "input dir is out of range");

    int nq           = GetTotPoints();
    MatrixType mtype = eIProductWRTDerivBase0;

    switch (dir)
    {
        case 0:
            mtype = eIProductWRTDerivBase0;
            break;
        case 1:
            mtype = eIProductWRTDerivBase1;
            break;
        case 2:
            mtype = eIProductWRTDerivBase2;
            break;
    }

    StdMatrixKey iprodmatkey(mtype, DetShapeType(), *this);
    DNekMatSharedPtr iprodmat = GetStdMatrix(iprodmatkey);

    Blas::Dgemv('N', m_ncoeffs, nq, 1.0, iprodmat->GetPtr().get(), m_ncoeffs,
                inarray.get(), 1, 0.0, outarray.get(), 1);
}

void StdPrismExp::v_IProductWRTDerivBase_SumFac(
    const int dir, const Array<OneD, const NekDouble> &inarray,
    Array<OneD, NekDouble> &outarray)
{
    ASSERTL0(dir >= 0 && dir <= 2, "input dir is out of range");

    int i;
    int order0 = m_base[0]->GetNumModes();
    int order1 = m_base[1]->GetNumModes();
    int nquad0 = m_base[0]->GetNumPoints();
    int nquad1 = m_base[1]->GetNumPoints();
    int nquad2 = m_base[2]->GetNumPoints();

    const Array<OneD, const NekDouble> &z0 = m_base[0]->GetZ();
    const Array<OneD, const NekDouble> &z2 = m_base[2]->GetZ();
    Array<OneD, NekDouble> gfac0(nquad0);
    Array<OneD, NekDouble> gfac2(nquad2);
    Array<OneD, NekDouble> tmp0(nquad0 * nquad1 * nquad2);
    Array<OneD, NekDouble> wsp(order0 * nquad2 * (nquad1 + order1));

    // set up geometric factor: (1+z0)/2
    for (i = 0; i < nquad0; ++i)
    {
        gfac0[i] = 0.5 * (1 + z0[i]);
    }

    // Set up geometric factor: 2/(1-z2)
    for (i = 0; i < nquad2; ++i)
    {
        gfac2[i] = 2.0 / (1 - z2[i]);
    }

    // Scale first derivative term by gfac2.
    if (dir != 1)
    {
        for (i = 0; i < nquad2; ++i)
        {
            Vmath::Smul(nquad0 * nquad1, gfac2[i],
                        &inarray[0] + i * nquad0 * nquad1, 1,
                        &tmp0[0] + i * nquad0 * nquad1, 1);
        }
        MultiplyByQuadratureMetric(tmp0, tmp0);
    }

    switch (dir)
    {
        case 0:
        {
            IProductWRTBase_SumFacKernel(
                m_base[0]->GetDbdata(), m_base[1]->GetBdata(),
                m_base[2]->GetBdata(), tmp0, outarray, wsp, true, true, true);
            break;
        }
        case 1:
        {
            MultiplyByQuadratureMetric(inarray, tmp0);
            IProductWRTBase_SumFacKernel(
                m_base[0]->GetBdata(), m_base[1]->GetDbdata(),
                m_base[2]->GetBdata(), tmp0, outarray, wsp, true, true, true);
            break;
        }

        case 2:
        {
            Array<OneD, NekDouble> tmp1(m_ncoeffs);

            // Scale eta_1 derivative with gfac0.
            for (i = 0; i < nquad1 * nquad2; ++i)
            {
                Vmath::Vmul(nquad0, &gfac0[0], 1, &tmp0[0] + i * nquad0, 1,
                            &tmp0[0] + i * nquad0, 1);
            }

            IProductWRTBase_SumFacKernel(
                m_base[0]->GetDbdata(), m_base[1]->GetBdata(),
                m_base[2]->GetBdata(), tmp0, tmp1, wsp, true, true, true);

            MultiplyByQuadratureMetric(inarray, tmp0);
            IProductWRTBase_SumFacKernel(
                m_base[0]->GetBdata(), m_base[1]->GetBdata(),
                m_base[2]->GetDbdata(), tmp0, outarray, wsp, true, true, true);

            Vmath::Vadd(m_ncoeffs, &tmp1[0], 1, &outarray[0], 1, &outarray[0],
                        1);
            break;
        }
    }
}

//---------------------------------------
// Evaluation functions
//---------------------------------------

void StdPrismExp::v_LocCoordToLocCollapsed(
    const Array<OneD, const NekDouble> &xi, Array<OneD, NekDouble> &eta)
{
    NekDouble d2 = 1.0 - xi[2];
    if (fabs(d2) < NekConstants::kNekZeroTol)
    {
        if (d2 >= 0.)
        {
            d2 = NekConstants::kNekZeroTol;
        }
        else
        {
            d2 = -NekConstants::kNekZeroTol;
        }
    }
    eta[2] = xi[2]; // eta_z = xi_z
    eta[1] = xi[1]; // eta_y = xi_y
    eta[0] = 2.0 * (1.0 + xi[0]) / d2 - 1.0;
}

void StdPrismExp::v_LocCollapsedToLocCoord(
    const Array<OneD, const NekDouble> &eta, Array<OneD, NekDouble> &xi)
{
    xi[0] = (1.0 + eta[0]) * (1.0 - eta[2]) * 0.5 - 1.0;
    xi[1] = eta[1];
    xi[2] = eta[2];
}

void StdPrismExp::v_GetCoords(Array<OneD, NekDouble> &xi_x,
                              Array<OneD, NekDouble> &xi_y,
                              Array<OneD, NekDouble> &xi_z)
{
    Array<OneD, const NekDouble> etaBar_x = m_base[0]->GetZ();
    Array<OneD, const NekDouble> eta_y    = m_base[1]->GetZ();
    Array<OneD, const NekDouble> eta_z    = m_base[2]->GetZ();
    int Qx                                = GetNumPoints(0);
    int Qy                                = GetNumPoints(1);
    int Qz                                = GetNumPoints(2);

    // Convert collapsed coordinates into cartesian coordinates: eta --> xi
    for (int k = 0; k < Qz; ++k)
    {
        for (int j = 0; j < Qy; ++j)
        {
            for (int i = 0; i < Qx; ++i)
            {
                int s   = i + Qx * (j + Qy * k);
                xi_x[s] = (1.0 - eta_z[k]) * (1.0 + etaBar_x[i]) / 2.0 - 1.0;
                xi_y[s] = eta_y[j];
                xi_z[s] = eta_z[k];
            }
        }
    }
}

NekDouble StdPrismExp::v_PhysEvaluate(
<<<<<<< HEAD
    const Array<OneD, NekDouble> coord,
    const Array<OneD, const NekDouble> &inarray, NekDouble &out_d0,
    NekDouble &out_d1, NekDouble &out_d2)
=======
    const Array<OneD, NekDouble> &coord,
    const Array<OneD, const NekDouble> &inarray,
    std::array<NekDouble, 3> &firstOrderDerivs)
>>>>>>> ca4486aa
{
    // Collapse coordinates
    Array<OneD, NekDouble> coll(3, 0.0);
    LocCoordToLocCollapsed(coord, coll);

    // If near singularity do the old interpolation matrix method
<<<<<<< HEAD
    // @TODO: Dave thinks there might be a way in the Barycentric to
    //        mathematically remove this singularity?
=======
>>>>>>> ca4486aa
    if ((1 - coll[2]) < 1e-5)
    {
        int totPoints = GetTotPoints();
        Array<OneD, NekDouble> EphysDeriv0(totPoints), EphysDeriv1(totPoints),
            EphysDeriv2(totPoints);
        PhysDeriv(inarray, EphysDeriv0, EphysDeriv1, EphysDeriv2);

        Array<OneD, DNekMatSharedPtr> I(3);
        I[0] = GetBase()[0]->GetI(coll);
        I[1] = GetBase()[1]->GetI(coll + 1);
        I[2] = GetBase()[2]->GetI(coll + 2);

<<<<<<< HEAD
        out_d0 = PhysEvaluate(I, EphysDeriv0);
        out_d1 = PhysEvaluate(I, EphysDeriv1);
        out_d2 = PhysEvaluate(I, EphysDeriv2);
        return PhysEvaluate(I, inarray);
    }

    NekDouble dEta_bar1;
    NekDouble val = BaryTensorDeriv(coll, inarray, dEta_bar1, out_d1, out_d2);

    NekDouble fac = 2.0 / (1.0 - coll[2]);
    out_d0        = fac * dEta_bar1;
=======
        firstOrderDerivs[0] = PhysEvaluate(I, EphysDeriv0);
        firstOrderDerivs[1] = PhysEvaluate(I, EphysDeriv1);
        firstOrderDerivs[2] = PhysEvaluate(I, EphysDeriv2);
        return PhysEvaluate(I, inarray);
    }

    NekDouble val = BaryTensorDeriv(coll, inarray, firstOrderDerivs);

    NekDouble dEta_bar1 = firstOrderDerivs[0];

    NekDouble fac       = 2.0 / (1.0 - coll[2]);
    firstOrderDerivs[0] = fac * dEta_bar1;
>>>>>>> ca4486aa

    // divide dEta_Bar1 by (1-eta_z)
    fac       = 1.0 / (1.0 - coll[2]);
    dEta_bar1 = fac * dEta_bar1;

    // Multiply dEta_Bar1 by (1+eta_x) and add ot out_dxi3
    fac = 1.0 + coll[0];
<<<<<<< HEAD
    out_d2 += fac * dEta_bar1;
=======
    firstOrderDerivs[2] += fac * dEta_bar1;
>>>>>>> ca4486aa

    return val;
}

void StdPrismExp::v_FillMode(const int mode, Array<OneD, NekDouble> &outarray)
{
    Array<OneD, NekDouble> tmp(m_ncoeffs, 0.0);
    tmp[mode] = 1.0;
    StdPrismExp::v_BwdTrans(tmp, outarray);
}

NekDouble StdPrismExp::v_PhysEvaluateBasis(
    const Array<OneD, const NekDouble> &coords, int mode)
{
    Array<OneD, NekDouble> coll(3);
    LocCoordToLocCollapsed(coords, coll);

    const int nm1 = m_base[1]->GetNumModes();
    const int nm2 = m_base[2]->GetNumModes();
    const int b   = 2 * nm2 + 1;

    const int mode0 = floor(0.5 * (b - sqrt(b * b - 8.0 * mode / nm1)));
    const int tmp =
        mode - nm1 * (mode0 * (nm2 - 1) + 1 - (mode0 - 2) * (mode0 - 1) / 2);
    const int mode1 = tmp / (nm2 - mode0);
    const int mode2 = tmp % (nm2 - mode0);

    if (mode0 == 0 && mode2 == 1 &&
        m_base[0]->GetBasisType() == LibUtilities::eModified_A)
    {
        // handle collapsed top edge to remove mode0 terms
        return StdExpansion::BaryEvaluateBasis<1>(coll[1], mode1) *
               StdExpansion::BaryEvaluateBasis<2>(coll[2], mode2);
    }
    else
    {
        return StdExpansion::BaryEvaluateBasis<0>(coll[0], mode0) *
               StdExpansion::BaryEvaluateBasis<1>(coll[1], mode1) *
               StdExpansion::BaryEvaluateBasis<2>(coll[2], mode2);
    }
}

void StdPrismExp::v_GetTraceNumModes(const int fid, int &numModes0,
                                     int &numModes1, Orientation faceOrient)
{
    int nummodes[3] = {m_base[0]->GetNumModes(), m_base[1]->GetNumModes(),
                       m_base[2]->GetNumModes()};
    switch (fid)
    {
        // base quad
        case 0:
        {
            numModes0 = nummodes[0];
            numModes1 = nummodes[1];
        }
        break;
        // front and back quad
        case 2:
        case 4:
        {
            numModes0 = nummodes[1];
            numModes1 = nummodes[2];
        }
        break;
        // triangles
        case 1:
        case 3:
        {
            numModes0 = nummodes[0];
            numModes1 = nummodes[2];
        }
        break;
    }

    if (faceOrient >= eDir1FwdDir2_Dir2FwdDir1)
    {
        std::swap(numModes0, numModes1);
    }
}

int StdPrismExp::v_GetEdgeNcoeffs(const int i) const
{
    ASSERTL2(i >= 0 && i <= 8, "edge id is out of range");

    if (i == 0 || i == 2)
    {
        return GetBasisNumModes(0);
    }
    else if (i == 1 || i == 3 || i == 8)
    {
        return GetBasisNumModes(1);
    }
    else
    {
        return GetBasisNumModes(2);
    }
}

//---------------------------------------
// Helper functions
//---------------------------------------

int StdPrismExp::v_GetNverts() const
{
    return 6;
}

int StdPrismExp::v_GetNedges() const
{
    return 9;
}

int StdPrismExp::v_GetNtraces() const
{
    return 5;
}

/**
 * \brief Return Shape of region, using ShapeType enum list;
 * i.e. prism.
 */
LibUtilities::ShapeType StdPrismExp::v_DetShapeType() const
{
    return LibUtilities::ePrism;
}

int StdPrismExp::v_NumBndryCoeffs() const
{
    ASSERTL1(GetBasisType(0) == LibUtilities::eModified_A ||
                 GetBasisType(0) == LibUtilities::eGLL_Lagrange,
             "BasisType is not a boundary interior form");
    ASSERTL1(GetBasisType(1) == LibUtilities::eModified_A ||
                 GetBasisType(1) == LibUtilities::eGLL_Lagrange,
             "BasisType is not a boundary interior form");
    ASSERTL1(GetBasisType(2) == LibUtilities::eModified_B ||
                 GetBasisType(2) == LibUtilities::eGLL_Lagrange,
             "BasisType is not a boundary interior form");

    int P = m_base[0]->GetNumModes();
    int Q = m_base[1]->GetNumModes();
    int R = m_base[2]->GetNumModes();

    return LibUtilities::StdPrismData::getNumberOfBndCoefficients(P, Q, R);
}

int StdPrismExp::v_NumDGBndryCoeffs() const
{
    ASSERTL1(GetBasisType(0) == LibUtilities::eModified_A ||
                 GetBasisType(0) == LibUtilities::eGLL_Lagrange,
             "BasisType is not a boundary interior form");
    ASSERTL1(GetBasisType(1) == LibUtilities::eModified_A ||
                 GetBasisType(1) == LibUtilities::eGLL_Lagrange,
             "BasisType is not a boundary interior form");
    ASSERTL1(GetBasisType(2) == LibUtilities::eModified_B ||
                 GetBasisType(2) == LibUtilities::eGLL_Lagrange,
             "BasisType is not a boundary interior form");

    int P = m_base[0]->GetNumModes() - 1;
    int Q = m_base[1]->GetNumModes() - 1;
    int R = m_base[2]->GetNumModes() - 1;

    return (P + 1) * (Q + 1)                    // 1 rect. face on base
           + 2 * (Q + 1) * (R + 1)              // other 2 rect. faces
           + 2 * (R + 1) + P * (1 + 2 * R - P); // 2 tri. faces
}

int StdPrismExp::v_GetTraceNcoeffs(const int i) const
{
    ASSERTL2(i >= 0 && i <= 4, "face id is out of range");
    if (i == 0)
    {
        return GetBasisNumModes(0) * GetBasisNumModes(1);
    }
    else if (i == 1 || i == 3)
    {
        int P = GetBasisNumModes(0) - 1, Q = GetBasisNumModes(2) - 1;
        return Q + 1 + (P * (1 + 2 * Q - P)) / 2;
    }
    else
    {
        return GetBasisNumModes(1) * GetBasisNumModes(2);
    }
}

int StdPrismExp::v_GetTraceIntNcoeffs(const int i) const
{
    ASSERTL2(i >= 0 && i <= 4, "face id is out of range");

    int Pi = GetBasisNumModes(0) - 2;
    int Qi = GetBasisNumModes(1) - 2;
    int Ri = GetBasisNumModes(2) - 2;

    if (i == 0)
    {
        return Pi * Qi;
    }
    else if (i == 1 || i == 3)
    {
        return Pi * (2 * Ri - Pi - 1) / 2;
    }
    else
    {
        return Qi * Ri;
    }
}

int StdPrismExp::v_GetTotalTraceIntNcoeffs() const
{
    int Pi = GetBasisNumModes(0) - 2;
    int Qi = GetBasisNumModes(1) - 2;
    int Ri = GetBasisNumModes(2) - 2;

    return Pi * Qi + Pi * (2 * Ri - Pi - 1) + 2 * Qi * Ri;
}

int StdPrismExp::v_GetTraceNumPoints(const int i) const
{
    ASSERTL2(i >= 0 && i <= 4, "face id is out of range");

    if (i == 0)
    {
        return m_base[0]->GetNumPoints() * m_base[1]->GetNumPoints();
    }
    else if (i == 1 || i == 3)
    {
        return m_base[0]->GetNumPoints() * m_base[2]->GetNumPoints();
    }
    else
    {
        return m_base[1]->GetNumPoints() * m_base[2]->GetNumPoints();
    }
}

LibUtilities::PointsKey StdPrismExp::v_GetTracePointsKey(const int i,
                                                         const int j) const
{
    ASSERTL2(i >= 0 && i <= 4, "face id is out of range");
    ASSERTL2(j == 0 || j == 1, "face direction is out of range");

    if (i == 0)
    {
        return m_base[j]->GetPointsKey();
    }
    else if (i == 1 || i == 3)
    {
        return m_base[2 * j]->GetPointsKey();
    }
    else
    {
        return m_base[j + 1]->GetPointsKey();
    }
}

const LibUtilities::BasisKey StdPrismExp::v_GetTraceBasisKey(const int i,
                                                             const int k) const
{
    ASSERTL2(i >= 0 && i <= 4, "face id is out of range");
    ASSERTL2(k >= 0 && k <= 1, "basis key id is out of range");

    switch (i)
    {
        case 0:
        {
            return EvaluateQuadFaceBasisKey(k, m_base[k]->GetBasisType(),
                                            m_base[k]->GetNumPoints(),
                                            m_base[k]->GetNumModes());
        }
        case 2:
        case 4:
        {
            return EvaluateQuadFaceBasisKey(k, m_base[k + 1]->GetBasisType(),
                                            m_base[k + 1]->GetNumPoints(),
                                            m_base[k + 1]->GetNumModes());
        }
        case 1:
        case 3:
        {
            return EvaluateTriFaceBasisKey(k, m_base[2 * k]->GetBasisType(),
                                           m_base[2 * k]->GetNumPoints(),
                                           m_base[2 * k]->GetNumModes());
        }
        break;
    }

    // Should never get here.
    return LibUtilities::NullBasisKey;
}

int StdPrismExp::v_CalcNumberOfCoefficients(
    const std::vector<unsigned int> &nummodes, int &modes_offset)
{
    int nmodes = LibUtilities::StdPrismData::getNumberOfCoefficients(
        nummodes[modes_offset], nummodes[modes_offset + 1],
        nummodes[modes_offset + 2]);

    modes_offset += 3;
    return nmodes;
}

bool StdPrismExp::v_IsBoundaryInteriorExpansion()
{
    return (m_base[0]->GetBasisType() == LibUtilities::eModified_A) &&
           (m_base[1]->GetBasisType() == LibUtilities::eModified_A) &&
           (m_base[2]->GetBasisType() == LibUtilities::eModified_B);
}

//---------------------------------------
// Mappings
//---------------------------------------

int StdPrismExp::v_GetVertexMap(const int vId, bool useCoeffPacking)
{
    ASSERTL1(GetBasisType(0) == LibUtilities::eModified_A ||
                 GetBasisType(1) == LibUtilities::eModified_A ||
                 GetBasisType(2) == LibUtilities::eModified_B,
             "Mapping not defined for this type of basis");

    int l = 0;

    if (useCoeffPacking == true) // follow packing of coefficients i.e q,r,p
    {
        switch (vId)
        {
            case 0:
                l = GetMode(0, 0, 0);
                break;
            case 1:
                l = GetMode(0, 0, 1);
                break;
            case 2:
                l = GetMode(0, 1, 0);
                break;
            case 3:
                l = GetMode(0, 1, 1);
                break;
            case 4:
                l = GetMode(1, 0, 0);
                break;
            case 5:
                l = GetMode(1, 1, 0);
                break;
            default:
                ASSERTL0(false, "local vertex id must be between 0 and 5");
        }
    }
    else
    {
        switch (vId)
        {
            case 0:
                l = GetMode(0, 0, 0);
                break;
            case 1:
                l = GetMode(1, 0, 0);
                break;
            case 2:
                l = GetMode(1, 1, 0);
                break;
            case 3:
                l = GetMode(0, 1, 0);
                break;
            case 4:
                l = GetMode(0, 0, 1);
                break;
            case 5:
                l = GetMode(0, 1, 1);
                break;
            default:
                ASSERTL0(false, "local vertex id must be between 0 and 5");
        }
    }

    return l;
}

void StdPrismExp::v_GetInteriorMap(Array<OneD, unsigned int> &outarray)
{
    ASSERTL1(GetBasisType(0) == LibUtilities::eModified_A ||
                 GetBasisType(0) == LibUtilities::eGLL_Lagrange,
             "BasisType is not a boundary interior form");
    ASSERTL1(GetBasisType(1) == LibUtilities::eModified_A ||
                 GetBasisType(1) == LibUtilities::eGLL_Lagrange,
             "BasisType is not a boundary interior form");
    ASSERTL1(GetBasisType(2) == LibUtilities::eModified_B ||
                 GetBasisType(2) == LibUtilities::eGLL_Lagrange,
             "BasisType is not a boundary interior form");

    int P = m_base[0]->GetNumModes() - 1, p;
    int Q = m_base[1]->GetNumModes() - 1, q;
    int R = m_base[2]->GetNumModes() - 1, r;

    int nIntCoeffs = m_ncoeffs - NumBndryCoeffs();

    if (outarray.size() != nIntCoeffs)
    {
        outarray = Array<OneD, unsigned int>(nIntCoeffs);
    }

    int idx = 0;

    // Loop over all interior modes.
    for (p = 2; p <= P; ++p)
    {
        for (q = 2; q <= Q; ++q)
        {
            for (r = 1; r <= R - p; ++r)
            {
                outarray[idx++] = GetMode(p, q, r);
            }
        }
    }
}

void StdPrismExp::v_GetBoundaryMap(Array<OneD, unsigned int> &maparray)
{
    ASSERTL1(GetBasisType(0) == LibUtilities::eModified_A ||
                 GetBasisType(0) == LibUtilities::eGLL_Lagrange,
             "BasisType is not a boundary interior form");
    ASSERTL1(GetBasisType(1) == LibUtilities::eModified_A ||
                 GetBasisType(1) == LibUtilities::eGLL_Lagrange,
             "BasisType is not a boundary interior form");
    ASSERTL1(GetBasisType(2) == LibUtilities::eModified_B ||
                 GetBasisType(2) == LibUtilities::eGLL_Lagrange,
             "BasisType is not a boundary interior form");

    int P   = m_base[0]->GetNumModes() - 1, p;
    int Q   = m_base[1]->GetNumModes() - 1, q;
    int R   = m_base[2]->GetNumModes() - 1, r;
    int idx = 0;

    int nBnd = NumBndryCoeffs();

    if (maparray.size() != nBnd)
    {
        maparray = Array<OneD, unsigned int>(nBnd);
    }

    // Loop over all boundary modes (in ascending order).
    for (p = 0; p <= P; ++p)
    {
        // First two q-r planes are entirely boundary modes.
        if (p <= 1)
        {
            for (q = 0; q <= Q; ++q)
            {
                for (r = 0; r <= R - p; ++r)
                {
                    maparray[idx++] = GetMode(p, q, r);
                }
            }
        }
        else
        {
            // Remaining q-r planes contain boundary modes on the two
            // left-hand sides and bottom edge.
            for (q = 0; q <= Q; ++q)
            {
                if (q <= 1)
                {
                    for (r = 0; r <= R - p; ++r)
                    {
                        maparray[idx++] = GetMode(p, q, r);
                    }
                }
                else
                {
                    maparray[idx++] = GetMode(p, q, 0);
                }
            }
        }
    }
}

void StdPrismExp::v_GetTraceCoeffMap(const unsigned int fid,
                                     Array<OneD, unsigned int> &maparray)
{
    ASSERTL1(GetBasisType(0) == GetBasisType(1),
             "Method only implemented if BasisType is identical"
             "in x and y directions");
    ASSERTL1(GetBasisType(0) == LibUtilities::eModified_A &&
                 GetBasisType(2) == LibUtilities::eModified_B,
             "Method only implemented for Modified_A BasisType"
             "(x and y direction) and Modified_B BasisType (z "
             "direction)");
    int p, q, r, idx = 0;
    int P = 0, Q = 0;

    switch (fid)
    {
        case 0:
            P = m_base[0]->GetNumModes();
            Q = m_base[1]->GetNumModes();
            break;
        case 1:
        case 3:
            P = m_base[0]->GetNumModes();
            Q = m_base[2]->GetNumModes();
            break;
        case 2:
        case 4:
            P = m_base[1]->GetNumModes();
            Q = m_base[2]->GetNumModes();
            break;
        default:
            ASSERTL0(false, "fid must be between 0 and 4");
    }

    if (maparray.size() != P * Q)
    {
        maparray = Array<OneD, unsigned int>(P * Q);
    }

    // Set up ordering inside each 2D face. Also for triangular faces,
    // populate signarray.
    switch (fid)
    {
        case 0: // Bottom quad
            for (q = 0; q < Q; ++q)
            {
                for (p = 0; p < P; ++p)
                {
                    maparray[q * P + p] = GetMode(p, q, 0);
                }
            }
            break;
        case 1: // Left triangle
            for (p = 0; p < P; ++p)
            {
                for (r = 0; r < Q - p; ++r)
                {
                    maparray[idx++] = GetMode(p, 0, r);
                }
            }
            break;
        case 2: // Slanted quad
            for (q = 0; q < P; ++q)
            {
                maparray[q] = GetMode(1, q, 0);
            }
            for (q = 0; q < P; ++q)
            {
                maparray[P + q] = GetMode(0, q, 1);
            }
            for (r = 1; r < Q - 1; ++r)
            {
                for (q = 0; q < P; ++q)
                {
                    maparray[(r + 1) * P + q] = GetMode(1, q, r);
                }
            }
            break;
        case 3: // Right triangle
            for (p = 0; p < P; ++p)
            {
                for (r = 0; r < Q - p; ++r)
                {
                    maparray[idx++] = GetMode(p, 1, r);
                }
            }
            break;
        case 4: // Rear quad
            for (r = 0; r < Q; ++r)
            {
                for (q = 0; q < P; ++q)
                {
                    maparray[r * P + q] = GetMode(0, q, r);
                }
            }
            break;
        default:
            ASSERTL0(false, "Face to element map unavailable.");
    }
}

void StdPrismExp::v_GetElmtTraceToTraceMap(const unsigned int fid,
                                           Array<OneD, unsigned int> &maparray,
                                           Array<OneD, int> &signarray,
                                           Orientation faceOrient, int P, int Q)
{
    ASSERTL1(GetBasisType(0) == GetBasisType(1),
             "Method only implemented if BasisType is identical"
             "in x and y directions");
    ASSERTL1(GetBasisType(0) == LibUtilities::eModified_A &&
                 GetBasisType(2) == LibUtilities::eModified_B,
             "Method only implemented for Modified_A BasisType"
             "(x and y direction) and Modified_B BasisType (z "
             "direction)");

    int i, j, k, p, r, nFaceCoeffs, idx = 0;
    int nummodesA = 0, nummodesB = 0;

    switch (fid)
    {
        case 0:
            nummodesA = m_base[0]->GetNumModes();
            nummodesB = m_base[1]->GetNumModes();
            break;
        case 1:
        case 3:
            nummodesA = m_base[0]->GetNumModes();
            nummodesB = m_base[2]->GetNumModes();
            break;
        case 2:
        case 4:
            nummodesA = m_base[1]->GetNumModes();
            nummodesB = m_base[2]->GetNumModes();
            break;
        default:
            ASSERTL0(false, "fid must be between 0 and 4");
    }

    if (P == -1)
    {
        P           = nummodesA;
        Q           = nummodesB;
        nFaceCoeffs = GetTraceNcoeffs(fid);
    }
    else if (fid == 1 || fid == 3)
    {
        nFaceCoeffs = P * (2 * Q - P + 1) / 2;
    }
    else
    {
        nFaceCoeffs = P * Q;
    }

    // Allocate the map array and sign array; set sign array to ones (+)
    if (maparray.size() != nFaceCoeffs)
    {
        maparray = Array<OneD, unsigned int>(nFaceCoeffs);
    }

    if (signarray.size() != nFaceCoeffs)
    {
        signarray = Array<OneD, int>(nFaceCoeffs, 1);
    }
    else
    {
        fill(signarray.get(), signarray.get() + nFaceCoeffs, 1);
    }

    int minPA = min(nummodesA, P);
    int minQB = min(nummodesB, Q);
    // triangular faces
    if (fid == 1 || fid == 3)
    {
        // zero signmap and set maparray to zero if elemental
        // modes are not as large as face modesl
        idx     = 0;
        int cnt = 0;

        for (j = 0; j < minPA; ++j)
        {
            // set maparray
            for (k = 0; k < minQB - j; ++k, ++cnt)
            {
                maparray[idx++] = cnt;
            }

            cnt += nummodesB - minQB;

            // idx += nummodesB-j;
            for (k = nummodesB - j; k < Q - j; ++k)
            {
                signarray[idx]  = 0.0;
                maparray[idx++] = maparray[0];
            }
        }
#if 0 // no required? 
                for (j = minPA; j < nummodesA; ++j)
                {
                    // set maparray
                    for (k = 0; k < minQB-j; ++k, ++cnt)
                    {
                        maparray[idx++] = cnt;
                    }

                    cnt += nummodesB-minQB;
                    
                    //idx += nummodesB-j;
                    for (k = nummodesB-j; k < Q-j; ++k)
                    {
                        signarray[idx]  = 0.0;
                        maparray[idx++] = maparray[0];
                    }
                }
#endif
        for (j = nummodesA; j < P; ++j)
        {
            for (k = 0; k < Q - j; ++k)
            {
                signarray[idx]  = 0.0;
                maparray[idx++] = maparray[0];
            }
        }

        // Triangles only have one possible orientation (base
        // direction reversed); swap edge modes.
        if (faceOrient == eDir1BwdDir1_Dir2FwdDir2)
        {
            idx = 0;
            for (p = 0; p < P; ++p)
            {
                for (r = 0; r < Q - p; ++r, idx++)
                {
                    if (p > 1)
                    {
                        signarray[idx] = p % 2 ? -1 : 1;
                    }
                }
            }

            swap(maparray[0], maparray[Q]);
            for (i = 1; i < Q - 1; ++i)
            {
                swap(maparray[i + 1], maparray[Q + i]);
            }
        }
    }
    else
    {
        // Set up an array indexing for quads, since the
        // ordering may need to be transposed.
        Array<OneD, int> arrayindx(nFaceCoeffs, -1);

        for (i = 0; i < Q; i++)
        {
            for (j = 0; j < P; j++)
            {
                if (faceOrient < eDir1FwdDir2_Dir2FwdDir1)
                {
                    arrayindx[i * P + j] = i * P + j;
                }
                else
                {
                    arrayindx[i * P + j] = j * Q + i;
                }
            }
        }

        // zero signmap and set maparray to zero if elemental
        // modes are not as large as face modesl
        for (j = 0; j < P; ++j)
        {
            // set up default maparray
            for (k = 0; k < Q; k++)
            {
                maparray[arrayindx[j + k * P]] = j + k * nummodesA;
            }

            for (k = nummodesB; k < Q; ++k)
            {
                signarray[arrayindx[j + k * P]] = 0.0;
                maparray[arrayindx[j + k * P]]  = maparray[0];
            }
        }

        for (j = nummodesA; j < P; ++j)
        {
            for (k = 0; k < Q; ++k)
            {
                signarray[arrayindx[j + k * P]] = 0.0;
                maparray[arrayindx[j + k * P]]  = maparray[0];
            }
        }

        // The code below is exactly the same as that taken from
        // StdHexExp and reverses the 'b' and 'a' directions as
        // appropriate (1st and 2nd if statements respectively) in
        // quadrilateral faces.
        if (faceOrient == eDir1FwdDir1_Dir2BwdDir2 ||
            faceOrient == eDir1BwdDir1_Dir2BwdDir2 ||
            faceOrient == eDir1BwdDir2_Dir2FwdDir1 ||
            faceOrient == eDir1BwdDir2_Dir2BwdDir1)
        {
            if (faceOrient < eDir1FwdDir2_Dir2FwdDir1)
            {
                for (i = 3; i < Q; i += 2)
                {
                    for (j = 0; j < P; j++)
                    {
                        signarray[arrayindx[i * P + j]] *= -1;
                    }
                }

                for (i = 0; i < P; i++)
                {
                    swap(maparray[i], maparray[i + P]);
                    swap(signarray[i], signarray[i + P]);
                }
            }
            else
            {
                for (i = 0; i < Q; i++)
                {
                    for (j = 3; j < P; j += 2)
                    {
                        signarray[arrayindx[i * P + j]] *= -1;
                    }
                }

                for (i = 0; i < Q; i++)
                {
                    swap(maparray[i], maparray[i + Q]);
                    swap(signarray[i], signarray[i + Q]);
                }
            }
        }

        if (faceOrient == eDir1BwdDir1_Dir2FwdDir2 ||
            faceOrient == eDir1BwdDir1_Dir2BwdDir2 ||
            faceOrient == eDir1FwdDir2_Dir2BwdDir1 ||
            faceOrient == eDir1BwdDir2_Dir2BwdDir1)
        {
            if (faceOrient < eDir1FwdDir2_Dir2FwdDir1)
            {
                for (i = 0; i < Q; i++)
                {
                    for (j = 3; j < P; j += 2)
                    {
                        signarray[arrayindx[i * P + j]] *= -1;
                    }
                }

                for (i = 0; i < Q; i++)
                {
                    swap(maparray[i * P], maparray[i * P + 1]);
                    swap(signarray[i * P], signarray[i * P + 1]);
                }
            }
            else
            {
                for (i = 3; i < Q; i += 2)
                {
                    for (j = 0; j < P; j++)
                    {
                        signarray[arrayindx[i * P + j]] *= -1;
                    }
                }

                for (i = 0; i < P; i++)
                {
                    swap(maparray[i * Q], maparray[i * Q + 1]);
                    swap(signarray[i * Q], signarray[i * Q + 1]);
                }
            }
        }
    }
}

void StdPrismExp::v_GetEdgeInteriorToElementMap(
    const int eid, Array<OneD, unsigned int> &maparray,
    Array<OneD, int> &signarray, const Orientation edgeOrient)
{
    int i;
    bool signChange;
    const int P              = m_base[0]->GetNumModes() - 1;
    const int Q              = m_base[1]->GetNumModes() - 1;
    const int R              = m_base[2]->GetNumModes() - 1;
    const int nEdgeIntCoeffs = v_GetEdgeNcoeffs(eid) - 2;

    if (maparray.size() != nEdgeIntCoeffs)
    {
        maparray = Array<OneD, unsigned int>(nEdgeIntCoeffs);
    }

    if (signarray.size() != nEdgeIntCoeffs)
    {
        signarray = Array<OneD, int>(nEdgeIntCoeffs, 1);
    }
    else
    {
        fill(signarray.get(), signarray.get() + nEdgeIntCoeffs, 1);
    }

    // If edge is oriented backwards, change sign of modes which have
    // degree 2n+1, n >= 1.
    signChange = edgeOrient == eBackwards;

    switch (eid)
    {
        case 0:
            for (i = 2; i <= P; ++i)
            {
                maparray[i - 2] = GetMode(i, 0, 0);
            }
            break;

        case 1:
            for (i = 2; i <= Q; ++i)
            {
                maparray[i - 2] = GetMode(1, i, 0);
            }
            break;

        case 2:
            // Base quad; reverse direction.
            // signChange = !signChange;
            for (i = 2; i <= P; ++i)
            {
                maparray[i - 2] = GetMode(i, 1, 0);
            }
            break;

        case 3:
            // Base quad; reverse direction.
            // signChange = !signChange;
            for (i = 2; i <= Q; ++i)
            {
                maparray[i - 2] = GetMode(0, i, 0);
            }
            break;

        case 4:
            for (i = 2; i <= R; ++i)
            {
                maparray[i - 2] = GetMode(0, 0, i);
            }
            break;

        case 5:
            for (i = 1; i <= R - 1; ++i)
            {
                maparray[i - 1] = GetMode(1, 0, i);
            }
            break;

        case 6:
            for (i = 1; i <= R - 1; ++i)
            {
                maparray[i - 1] = GetMode(1, 1, i);
            }
            break;

        case 7:
            for (i = 2; i <= R; ++i)
            {
                maparray[i - 2] = GetMode(0, 1, i);
            }
            break;

        case 8:
            for (i = 2; i <= Q; ++i)
            {
                maparray[i - 2] = GetMode(0, i, 1);
            }
            break;

        default:
            ASSERTL0(false, "Edge not defined.");
            break;
    }

    if (signChange)
    {
        for (i = 1; i < nEdgeIntCoeffs; i += 2)
        {
            signarray[i] = -1;
        }
    }
}

void StdPrismExp::v_GetTraceInteriorToElementMap(
    const int fid, Array<OneD, unsigned int> &maparray,
    Array<OneD, int> &signarray, const Orientation faceOrient)
{
    const int P              = m_base[0]->GetNumModes() - 1;
    const int Q              = m_base[1]->GetNumModes() - 1;
    const int R              = m_base[2]->GetNumModes() - 1;
    const int nFaceIntCoeffs = v_GetTraceIntNcoeffs(fid);
    int p, q, r, idx = 0;
    int nummodesA = 0;
    int nummodesB = 0;
    int i         = 0;
    int j         = 0;

    if (maparray.size() != nFaceIntCoeffs)
    {
        maparray = Array<OneD, unsigned int>(nFaceIntCoeffs);
    }

    if (signarray.size() != nFaceIntCoeffs)
    {
        signarray = Array<OneD, int>(nFaceIntCoeffs, 1);
    }
    else
    {
        fill(signarray.get(), signarray.get() + nFaceIntCoeffs, 1);
    }

    // Set up an array indexing for quad faces, since the ordering may
    // need to be transposed depending on orientation.
    Array<OneD, int> arrayindx(nFaceIntCoeffs);
    if (fid != 1 && fid != 3)
    {
        if (fid == 0) // Base quad
        {
            nummodesA = P - 1;
            nummodesB = Q - 1;
        }
        else // front and back quad
        {
            nummodesA = Q - 1;
            nummodesB = R - 1;
        }

        for (i = 0; i < nummodesB; i++)
        {
            for (j = 0; j < nummodesA; j++)
            {
                if (faceOrient < eDir1FwdDir2_Dir2FwdDir1)
                {
                    arrayindx[i * nummodesA + j] = i * nummodesA + j;
                }
                else
                {
                    arrayindx[i * nummodesA + j] = j * nummodesB + i;
                }
            }
        }
    }

    switch (fid)
    {
        case 0: // Bottom quad
            for (q = 2; q <= Q; ++q)
            {
                for (p = 2; p <= P; ++p)
                {
                    maparray[arrayindx[(q - 2) * nummodesA + (p - 2)]] =
                        GetMode(p, q, 0);
                }
            }
            break;

        case 1: // Left triangle
            for (p = 2; p <= P; ++p)
            {
                for (r = 1; r <= R - p; ++r)
                {
                    if (faceOrient == eDir1BwdDir1_Dir2FwdDir2)
                    {
                        signarray[idx] = p % 2 ? -1 : 1;
                    }
                    maparray[idx++] = GetMode(p, 0, r);
                }
            }
            break;

        case 2: // Slanted quad
            for (r = 1; r <= R - 1; ++r)
            {
                for (q = 2; q <= Q; ++q)
                {
                    maparray[arrayindx[(r - 1) * nummodesA + (q - 2)]] =
                        GetMode(1, q, r);
                }
            }
            break;

        case 3: // Right triangle
            for (p = 2; p <= P; ++p)
            {
                for (r = 1; r <= R - p; ++r)
                {
                    if (faceOrient == eDir1BwdDir1_Dir2FwdDir2)
                    {
                        signarray[idx] = p % 2 ? -1 : 1;
                    }
                    maparray[idx++] = GetMode(p, 1, r);
                }
            }
            break;

        case 4: // Back quad
            for (r = 2; r <= R; ++r)
            {
                for (q = 2; q <= Q; ++q)
                {
                    maparray[arrayindx[(r - 2) * nummodesA + (q - 2)]] =
                        GetMode(0, q, r);
                }
            }
            break;

        default:
            ASSERTL0(false, "Face interior map not available.");
    }

    // Triangular faces are processed in the above switch loop; for
    // remaining quad faces, set up orientation if necessary.
    if (fid == 1 || fid == 3)
        return;

    if (faceOrient == eDir1FwdDir1_Dir2BwdDir2 ||
        faceOrient == eDir1BwdDir1_Dir2BwdDir2 ||
        faceOrient == eDir1BwdDir2_Dir2FwdDir1 ||
        faceOrient == eDir1BwdDir2_Dir2BwdDir1)
    {
        if (faceOrient < eDir1FwdDir2_Dir2FwdDir1)
        {
            for (i = 1; i < nummodesB; i += 2)
            {
                for (j = 0; j < nummodesA; j++)
                {
                    signarray[arrayindx[i * nummodesA + j]] *= -1;
                }
            }
        }
        else
        {
            for (i = 0; i < nummodesB; i++)
            {
                for (j = 1; j < nummodesA; j += 2)
                {
                    signarray[arrayindx[i * nummodesA + j]] *= -1;
                }
            }
        }
    }

    if (faceOrient == eDir1BwdDir1_Dir2FwdDir2 ||
        faceOrient == eDir1BwdDir1_Dir2BwdDir2 ||
        faceOrient == eDir1FwdDir2_Dir2BwdDir1 ||
        faceOrient == eDir1BwdDir2_Dir2BwdDir1)
    {
        if (faceOrient < eDir1FwdDir2_Dir2FwdDir1)
        {
            for (i = 0; i < nummodesB; i++)
            {
                for (j = 1; j < nummodesA; j += 2)
                {
                    signarray[arrayindx[i * nummodesA + j]] *= -1;
                }
            }
        }
        else
        {
            for (i = 1; i < nummodesB; i += 2)
            {
                for (j = 0; j < nummodesA; j++)
                {
                    signarray[arrayindx[i * nummodesA + j]] *= -1;
                }
            }
        }
    }
}

//---------------------------------------
// Wrapper functions
//---------------------------------------

DNekMatSharedPtr StdPrismExp::v_GenMatrix(const StdMatrixKey &mkey)
{

    MatrixType mtype = mkey.GetMatrixType();

    DNekMatSharedPtr Mat;

    switch (mtype)
    {
        case ePhysInterpToEquiSpaced:
        {
            int nq0 = m_base[0]->GetNumPoints();
            int nq1 = m_base[1]->GetNumPoints();
            int nq2 = m_base[2]->GetNumPoints();
            int nq;

            // take definition from key
            if (mkey.ConstFactorExists(eFactorConst))
            {
                nq = (int)mkey.GetConstFactor(eFactorConst);
            }
            else
            {
                nq = max(nq0, max(nq1, nq2));
            }

            int neq =
                LibUtilities::StdPrismData::getNumberOfCoefficients(nq, nq, nq);
            Array<OneD, Array<OneD, NekDouble>> coords(neq);
            Array<OneD, NekDouble> coll(3);
            Array<OneD, DNekMatSharedPtr> I(3);
            Array<OneD, NekDouble> tmp(nq0);

            Mat =
                MemoryManager<DNekMat>::AllocateSharedPtr(neq, nq0 * nq1 * nq2);
            int cnt = 0;
            for (int i = 0; i < nq; ++i)
            {
                for (int j = 0; j < nq; ++j)
                {
                    for (int k = 0; k < nq - i; ++k, ++cnt)
                    {
                        coords[cnt]    = Array<OneD, NekDouble>(3);
                        coords[cnt][0] = -1.0 + 2 * k / (NekDouble)(nq - 1);
                        coords[cnt][1] = -1.0 + 2 * j / (NekDouble)(nq - 1);
                        coords[cnt][2] = -1.0 + 2 * i / (NekDouble)(nq - 1);
                    }
                }
            }

            for (int i = 0; i < neq; ++i)
            {
                LocCoordToLocCollapsed(coords[i], coll);

                I[0] = m_base[0]->GetI(coll);
                I[1] = m_base[1]->GetI(coll + 1);
                I[2] = m_base[2]->GetI(coll + 2);

                // interpolate first coordinate direction
                NekDouble fac;
                for (int k = 0; k < nq2; ++k)
                {
                    for (int j = 0; j < nq1; ++j)
                    {

                        fac = (I[1]->GetPtr())[j] * (I[2]->GetPtr())[k];
                        Vmath::Smul(nq0, fac, I[0]->GetPtr(), 1, tmp, 1);

                        Vmath::Vcopy(nq0, &tmp[0], 1,
                                     Mat->GetRawPtr() + k * nq0 * nq1 * neq +
                                         j * nq0 * neq + i,
                                     neq);
                    }
                }
            }
        }
        break;
        default:
        {
            Mat = StdExpansion::CreateGeneralMatrix(mkey);
        }
        break;
    }

    return Mat;
}

DNekMatSharedPtr StdPrismExp::v_CreateStdMatrix(const StdMatrixKey &mkey)
{
    return v_GenMatrix(mkey);
}

/**
 * @brief Compute the local mode number in the expansion for a
 * particular tensorial combination.
 *
 * Modes are numbered with the r index travelling fastest, followed by
 * q and then p, and each q-r plane is of size (R+1-p). For example,
 * with P=1, Q=2, R=3, the indexing inside each q-r plane (with r
 * increasing upwards and q to the right) is:
 *
 * p = 0:       p = 1:
 * -----------------------
 * 3   7  11
 * 2   6  10    14  17  20
 * 1   5   9    13  16  19
 * 0   4   8    12  15  18
 *
 * Note that in this element, we must have that \f$ P <= R \f$.
 */
int StdPrismExp::GetMode(int p, int q, int r)
{
    int Q = m_base[1]->GetNumModes() - 1;
    int R = m_base[2]->GetNumModes() - 1;

    return r +               // Skip along stacks  (r-direction)
           q * (R + 1 - p) + // Skip along columns (q-direction)
           (Q + 1) * (p * R + 1 -
                      (p - 2) * (p - 1) / 2); // Skip along rows (p-direction)
}

void StdPrismExp::v_MultiplyByStdQuadratureMetric(
    const Array<OneD, const NekDouble> &inarray,
    Array<OneD, NekDouble> &outarray)
{
    int i, j;
    int nquad0 = m_base[0]->GetNumPoints();
    int nquad1 = m_base[1]->GetNumPoints();
    int nquad2 = m_base[2]->GetNumPoints();

    const Array<OneD, const NekDouble> &w0 = m_base[0]->GetW();
    const Array<OneD, const NekDouble> &w1 = m_base[1]->GetW();
    const Array<OneD, const NekDouble> &w2 = m_base[2]->GetW();

    const Array<OneD, const NekDouble> &z2 = m_base[2]->GetZ();

    // Multiply by integration constants in x-direction
    for (i = 0; i < nquad1 * nquad2; ++i)
    {
        Vmath::Vmul(nquad0, inarray.get() + i * nquad0, 1, w0.get(), 1,
                    outarray.get() + i * nquad0, 1);
    }

    // Multiply by integration constants in y-direction
    for (j = 0; j < nquad2; ++j)
    {
        for (i = 0; i < nquad1; ++i)
        {
            Blas::Dscal(nquad0, w1[i],
                        &outarray[0] + i * nquad0 + j * nquad0 * nquad1, 1);
        }
    }

    // Multiply by integration constants in z-direction; need to
    // incorporate factor (1-eta_3)/2 into weights, but only if using
    // GLL quadrature points.
    switch (m_base[2]->GetPointsType())
    {
        // (1,0) Jacobi inner product.
        case LibUtilities::eGaussRadauMAlpha1Beta0:
            for (i = 0; i < nquad2; ++i)
            {
                Blas::Dscal(nquad0 * nquad1, 0.5 * w2[i],
                            &outarray[0] + i * nquad0 * nquad1, 1);
            }
            break;

        default:
            for (i = 0; i < nquad2; ++i)
            {
                Blas::Dscal(nquad0 * nquad1, 0.5 * (1 - z2[i]) * w2[i],
                            &outarray[0] + i * nquad0 * nquad1, 1);
            }
            break;
    }
}

void StdPrismExp::v_SVVLaplacianFilter(Array<OneD, NekDouble> &array,
                                       const StdMatrixKey &mkey)
{
    // Generate an orthonogal expansion
    int qa       = m_base[0]->GetNumPoints();
    int qb       = m_base[1]->GetNumPoints();
    int qc       = m_base[2]->GetNumPoints();
    int nmodes_a = m_base[0]->GetNumModes();
    int nmodes_b = m_base[1]->GetNumModes();
    int nmodes_c = m_base[2]->GetNumModes();
    // Declare orthogonal basis.
    LibUtilities::PointsKey pa(qa, m_base[0]->GetPointsType());
    LibUtilities::PointsKey pb(qb, m_base[1]->GetPointsType());
    LibUtilities::PointsKey pc(qc, m_base[2]->GetPointsType());

    LibUtilities::BasisKey Ba(LibUtilities::eOrtho_A, nmodes_a, pa);
    LibUtilities::BasisKey Bb(LibUtilities::eOrtho_A, nmodes_b, pb);
    LibUtilities::BasisKey Bc(LibUtilities::eOrtho_B, nmodes_c, pc);
    StdPrismExp OrthoExp(Ba, Bb, Bc);

    Array<OneD, NekDouble> orthocoeffs(OrthoExp.GetNcoeffs());
    int i, j, k, cnt = 0;

    // project onto modal  space.
    OrthoExp.FwdTrans(array, orthocoeffs);

    if (mkey.ConstFactorExists(eFactorSVVPowerKerDiffCoeff))
    {
        // Rodrigo's power kernel
        NekDouble cutoff = mkey.GetConstFactor(eFactorSVVCutoffRatio);
        NekDouble SvvDiffCoeff =
            mkey.GetConstFactor(eFactorSVVPowerKerDiffCoeff) *
            mkey.GetConstFactor(eFactorSVVDiffCoeff);

        for (int i = 0; i < nmodes_a; ++i)
        {
            for (int j = 0; j < nmodes_b; ++j)
            {
                NekDouble fac1 = std::max(
                    pow((1.0 * i) / (nmodes_a - 1), cutoff * nmodes_a),
                    pow((1.0 * j) / (nmodes_b - 1), cutoff * nmodes_b));

                for (int k = 0; k < nmodes_c - i; ++k)
                {
                    NekDouble fac =
                        std::max(fac1, pow((1.0 * k) / (nmodes_c - 1),
                                           cutoff * nmodes_c));

                    orthocoeffs[cnt] *= SvvDiffCoeff * fac;
                    cnt++;
                }
            }
        }
    }
    else if (mkey.ConstFactorExists(
                 eFactorSVVDGKerDiffCoeff)) // Rodrigo/Mansoor's DG Kernel
    {
        NekDouble SvvDiffCoeff = mkey.GetConstFactor(eFactorSVVDGKerDiffCoeff) *
                                 mkey.GetConstFactor(eFactorSVVDiffCoeff);

        int max_abc = max(nmodes_a - kSVVDGFiltermodesmin,
                          nmodes_b - kSVVDGFiltermodesmin);
        max_abc     = max(max_abc, nmodes_c - kSVVDGFiltermodesmin);
        // clamp max_abc
        max_abc = max(max_abc, 0);
        max_abc = min(max_abc, kSVVDGFiltermodesmax - kSVVDGFiltermodesmin);

        for (int i = 0; i < nmodes_a; ++i)
        {
            for (int j = 0; j < nmodes_b; ++j)
            {
                int maxij = max(i, j);

                for (int k = 0; k < nmodes_c - i; ++k)
                {
                    int maxijk = max(maxij, k);
                    maxijk     = min(maxijk, kSVVDGFiltermodesmax - 1);

                    orthocoeffs[cnt] *=
                        SvvDiffCoeff * kSVVDGFilter[max_abc][maxijk];
                    cnt++;
                }
            }
        }
    }
    else
    {
        // SVV filter paramaters (how much added diffusion relative
        // to physical one and fraction of modes from which you
        // start applying this added diffusion)
        //
        NekDouble SvvDiffCoeff =
            mkey.GetConstFactor(StdRegions::eFactorSVVDiffCoeff);
        NekDouble SVVCutOff =
            mkey.GetConstFactor(StdRegions::eFactorSVVCutoffRatio);

        // Defining the cut of mode
        int cutoff_a = (int)(SVVCutOff * nmodes_a);
        int cutoff_b = (int)(SVVCutOff * nmodes_b);
        int cutoff_c = (int)(SVVCutOff * nmodes_c);
        // To avoid the fac[j] from blowing up
        NekDouble epsilon = 1;

        int nmodes       = min(min(nmodes_a, nmodes_b), nmodes_c);
        NekDouble cutoff = min(min(cutoff_a, cutoff_b), cutoff_c);

        //------"New" Version August 22nd '13--------------------
        for (i = 0; i < nmodes_a; ++i) // P
        {
            for (j = 0; j < nmodes_b; ++j) // Q
            {
                for (k = 0; k < nmodes_c - i; ++k) // R
                {
                    if (j >= cutoff || i + k >= cutoff)
                    {
                        orthocoeffs[cnt] *=
                            (SvvDiffCoeff *
                             exp(-(i + k - nmodes) * (i + k - nmodes) /
                                 ((NekDouble)((i + k - cutoff + epsilon) *
                                              (i + k - cutoff + epsilon)))) *
                             exp(-(j - nmodes) * (j - nmodes) /
                                 ((NekDouble)((j - cutoff + epsilon) *
                                              (j - cutoff + epsilon)))));
                    }
                    else
                    {
                        orthocoeffs[cnt] *= 0.0;
                    }
                    cnt++;
                }
            }
        }
    }

    // backward transform to physical space
    OrthoExp.BwdTrans(orthocoeffs, array);
}

void StdPrismExp::v_ReduceOrderCoeffs(
    int numMin, const Array<OneD, const NekDouble> &inarray,
    Array<OneD, NekDouble> &outarray)
{
    int nquad0  = m_base[0]->GetNumPoints();
    int nquad1  = m_base[1]->GetNumPoints();
    int nquad2  = m_base[2]->GetNumPoints();
    int nqtot   = nquad0 * nquad1 * nquad2;
    int nmodes0 = m_base[0]->GetNumModes();
    int nmodes1 = m_base[1]->GetNumModes();
    int nmodes2 = m_base[2]->GetNumModes();
    int numMax  = nmodes0;

    Array<OneD, NekDouble> coeff(m_ncoeffs);
    Array<OneD, NekDouble> coeff_tmp1(m_ncoeffs, 0.0);
    Array<OneD, NekDouble> phys_tmp(nqtot, 0.0);
    Array<OneD, NekDouble> tmp, tmp2, tmp3, tmp4;

    const LibUtilities::PointsKey Pkey0 = m_base[0]->GetPointsKey();
    const LibUtilities::PointsKey Pkey1 = m_base[1]->GetPointsKey();
    const LibUtilities::PointsKey Pkey2 = m_base[2]->GetPointsKey();

    LibUtilities::BasisKey bortho0(LibUtilities::eOrtho_A, nmodes0, Pkey0);
    LibUtilities::BasisKey bortho1(LibUtilities::eOrtho_A, nmodes1, Pkey1);
    LibUtilities::BasisKey bortho2(LibUtilities::eOrtho_B, nmodes2, Pkey2);

    int cnt = 0;
    int u   = 0;
    int i   = 0;
    StdRegions::StdPrismExpSharedPtr OrthoPrismExp;

    OrthoPrismExp = MemoryManager<StdRegions::StdPrismExp>::AllocateSharedPtr(
        bortho0, bortho1, bortho2);

    BwdTrans(inarray, phys_tmp);
    OrthoPrismExp->FwdTrans(phys_tmp, coeff);

    // filtering
    for (u = 0; u < numMin; ++u)
    {
        for (i = 0; i < numMin; ++i)
        {
            Vmath::Vcopy(numMin - u, tmp = coeff + cnt, 1,
                         tmp2 = coeff_tmp1 + cnt, 1);
            cnt += numMax - u;
        }

        for (i = numMin; i < numMax; ++i)
        {
            cnt += numMax - u;
        }
    }

    OrthoPrismExp->BwdTrans(coeff_tmp1, phys_tmp);
    StdPrismExp::FwdTrans(phys_tmp, outarray);
}
} // namespace StdRegions
} // namespace Nektar<|MERGE_RESOLUTION|>--- conflicted
+++ resolved
@@ -685,26 +685,17 @@
 }
 
 NekDouble StdPrismExp::v_PhysEvaluate(
-<<<<<<< HEAD
-    const Array<OneD, NekDouble> coord,
-    const Array<OneD, const NekDouble> &inarray, NekDouble &out_d0,
-    NekDouble &out_d1, NekDouble &out_d2)
-=======
     const Array<OneD, NekDouble> &coord,
     const Array<OneD, const NekDouble> &inarray,
     std::array<NekDouble, 3> &firstOrderDerivs)
->>>>>>> ca4486aa
 {
     // Collapse coordinates
     Array<OneD, NekDouble> coll(3, 0.0);
     LocCoordToLocCollapsed(coord, coll);
 
     // If near singularity do the old interpolation matrix method
-<<<<<<< HEAD
     // @TODO: Dave thinks there might be a way in the Barycentric to
     //        mathematically remove this singularity?
-=======
->>>>>>> ca4486aa
     if ((1 - coll[2]) < 1e-5)
     {
         int totPoints = GetTotPoints();
@@ -717,19 +708,6 @@
         I[1] = GetBase()[1]->GetI(coll + 1);
         I[2] = GetBase()[2]->GetI(coll + 2);
 
-<<<<<<< HEAD
-        out_d0 = PhysEvaluate(I, EphysDeriv0);
-        out_d1 = PhysEvaluate(I, EphysDeriv1);
-        out_d2 = PhysEvaluate(I, EphysDeriv2);
-        return PhysEvaluate(I, inarray);
-    }
-
-    NekDouble dEta_bar1;
-    NekDouble val = BaryTensorDeriv(coll, inarray, dEta_bar1, out_d1, out_d2);
-
-    NekDouble fac = 2.0 / (1.0 - coll[2]);
-    out_d0        = fac * dEta_bar1;
-=======
         firstOrderDerivs[0] = PhysEvaluate(I, EphysDeriv0);
         firstOrderDerivs[1] = PhysEvaluate(I, EphysDeriv1);
         firstOrderDerivs[2] = PhysEvaluate(I, EphysDeriv2);
@@ -742,7 +720,6 @@
 
     NekDouble fac       = 2.0 / (1.0 - coll[2]);
     firstOrderDerivs[0] = fac * dEta_bar1;
->>>>>>> ca4486aa
 
     // divide dEta_Bar1 by (1-eta_z)
     fac       = 1.0 / (1.0 - coll[2]);
@@ -750,11 +727,7 @@
 
     // Multiply dEta_Bar1 by (1+eta_x) and add ot out_dxi3
     fac = 1.0 + coll[0];
-<<<<<<< HEAD
-    out_d2 += fac * dEta_bar1;
-=======
     firstOrderDerivs[2] += fac * dEta_bar1;
->>>>>>> ca4486aa
 
     return val;
 }
