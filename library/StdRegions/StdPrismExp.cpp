--- conflicted
+++ resolved
@@ -732,10 +732,6 @@
             StdPrismExp::v_BwdTrans(tmp, outarray);
         }
 
-<<<<<<< HEAD
-        void StdPrismExp::v_GetTraceNumModes(
-                    const int      fid,
-=======
         NekDouble StdPrismExp::v_PhysEvaluateBasis(
             const Array<OneD, const NekDouble>& coords,
             int mode)
@@ -770,10 +766,8 @@
             }
         }
 
-        void StdPrismExp::v_GetFaceNumModes(
-                    const int                  fid,
-                    const Orientation          faceOrient,
->>>>>>> 96e8d53c
+        void StdPrismExp::v_GetTraceNumModes(
+                    const int      fid,
                     int &numModes0,
                     int &numModes1,
                     Orientation   faceOrient)
