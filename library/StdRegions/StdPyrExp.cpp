///////////////////////////////////////////////////////////////////////////////
//
// File StdPyrExp.cpp
//
// For more information, please see: http://www.nektar.info
//
// The MIT License
//
// Copyright (c) 2006 Division of Applied Mathematics, Brown University (USA),
// Department of Aeronautics, Imperial College London (UK), and Scientific
// Computing and Imaging Institute, University of Utah (USA).
//
// Permission is hereby granted, free of charge, to any person obtaining a
// copy of this software and associated documentation files (the "Software"),
// to deal in the Software without restriction, including without limitation
// the rights to use, copy, modify, merge, publish, distribute, sublicense,
// and/or sell copies of the Software, and to permit persons to whom the
// Software is furnished to do so, subject to the following conditions:
//
// The above copyright notice and this permission notice shall be included
// in all copies or substantial portions of the Software.
//
// THE SOFTWARE IS PROVIDED "AS IS", WITHOUT WARRANTY OF ANY KIND, EXPRESS
// OR IMPLIED, INCLUDING BUT NOT LIMITED TO THE WARRANTIES OF MERCHANTABILITY,
// FITNESS FOR A PARTICULAR PURPOSE AND NONINFRINGEMENT. IN NO EVENT SHALL
// THE AUTHORS OR COPYRIGHT HOLDERS BE LIABLE FOR ANY CLAIM, DAMAGES OR OTHER
// LIABILITY, WHETHER IN AN ACTION OF CONTRACT, TORT OR OTHERWISE, ARISING
// FROM, OUT OF OR IN CONNECTION WITH THE SOFTWARE OR THE USE OR OTHER
// DEALINGS IN THE SOFTWARE.
//
// Description: pyramidic routines built upon StdExpansion3D
//
///////////////////////////////////////////////////////////////////////////////

#include <boost/core/ignore_unused.hpp>

#include <LibUtilities/Foundations/ManagerAccess.h>
#include <StdRegions/StdPyrExp.h>
#include <iomanip>

using namespace std;

namespace Nektar
{
namespace StdRegions
{
<<<<<<< HEAD
=======
StdPyrExp::StdPyrExp() // Deafult construct of standard expansion directly
                       // called.
{
}

>>>>>>> 6a3e03cf
StdPyrExp::StdPyrExp(const LibUtilities::BasisKey &Ba,
                     const LibUtilities::BasisKey &Bb,
                     const LibUtilities::BasisKey &Bc)
    : StdExpansion(LibUtilities::StdPyrData::getNumberOfCoefficients(
                       Ba.GetNumModes(), Bb.GetNumModes(), Bc.GetNumModes()),
                   3, Ba, Bb, Bc),
      StdExpansion3D(LibUtilities::StdPyrData::getNumberOfCoefficients(
                         Ba.GetNumModes(), Bb.GetNumModes(), Bc.GetNumModes()),
                     Ba, Bb, Bc)
{
<<<<<<< HEAD

    ASSERTL0(Ba.GetNumModes() <= Bc.GetNumModes(),
             "order in 'a' direction is higher "
             "than order in 'c' direction");
    ASSERTL0(Bb.GetNumModes() <= Bc.GetNumModes(),
             "order in 'b' direction is higher "
             "than order in 'c' direction");
    ASSERTL1(Bc.GetBasisType() == LibUtilities::eModifiedPyr_C ||
                 Bc.GetBasisType() == LibUtilities::eOrthoPyr_C,
             "Expected basis type in 'c' direction to be ModifiedPyr_C or "
             "OrthoPyr_C");
}

StdPyrExp::StdPyrExp(const StdPyrExp &T) : StdExpansion(T), StdExpansion3D(T)
=======

    ASSERTL0(Ba.GetNumModes() <= Bc.GetNumModes(),
             "order in 'a' direction is higher "
             "than order in 'c' direction");
    ASSERTL0(Bb.GetNumModes() <= Bc.GetNumModes(),
             "order in 'b' direction is higher "
             "than order in 'c' direction");
    ASSERTL1(Bc.GetBasisType() == LibUtilities::eModifiedPyr_C ||
                 Bc.GetBasisType() == LibUtilities::eOrthoPyr_C,
             "Expected basis type in 'c' direction to be ModifiedPyr_C or "
             "OrthoPyr_C");
}

StdPyrExp::StdPyrExp(const StdPyrExp &T) : StdExpansion(T), StdExpansion3D(T)
{
}

// Destructor
StdPyrExp::~StdPyrExp()
>>>>>>> 6a3e03cf
{
}

//---------------------------------------
// Differentiation/integration Methods
//---------------------------------------

/**
 * \brief Calculate the derivative of the physical points
 *
 * The derivative is evaluated at the nodal physical points.
 * Derivatives with respect to the local Cartesian coordinates.
 *
 * \f$\begin{Bmatrix} \frac {\partial} {\partial \xi_1} \\ \frac
 * {\partial} {\partial \xi_2} \\ \frac {\partial} {\partial \xi_3}
 * \end{Bmatrix} = \begin{Bmatrix} \frac 2 {(1-\eta_3)} \frac \partial
 * {\partial \bar \eta_1} \\ \frac {\partial} {\partial \xi_2} \ \
 * \frac {(1 + \bar \eta_1)} {(1 - \eta_3)} \frac \partial {\partial
 * \bar \eta_1} + \frac {\partial} {\partial \eta_3} \end{Bmatrix}\f$
 */
void StdPyrExp::v_PhysDeriv(const Array<OneD, const NekDouble> &u_physical,
                            Array<OneD, NekDouble> &out_dxi1,
                            Array<OneD, NekDouble> &out_dxi2,
                            Array<OneD, NekDouble> &out_dxi3)
{
    // PhysDerivative implementation based on Spen's book page 152.
    int Qx = m_base[0]->GetNumPoints();
    int Qy = m_base[1]->GetNumPoints();
    int Qz = m_base[2]->GetNumPoints();

    Array<OneD, NekDouble> dEta_bar1(Qx * Qy * Qz, 0.0);
    Array<OneD, NekDouble> dXi2(Qx * Qy * Qz, 0.0);
    Array<OneD, NekDouble> dEta3(Qx * Qy * Qz, 0.0);
    PhysTensorDeriv(u_physical, dEta_bar1, dXi2, dEta3);

    Array<OneD, const NekDouble> eta_x, eta_y, eta_z;
    eta_x = m_base[0]->GetZ();
    eta_y = m_base[1]->GetZ();
    eta_z = m_base[2]->GetZ();

    int i, j, k, n;

    if (out_dxi1.size() > 0)
    {
        for (k = 0, n = 0; k < Qz; ++k)
        {
            NekDouble fac = 2.0 / (1.0 - eta_z[k]);
            for (j = 0; j < Qy; ++j)
            {
                for (i = 0; i < Qx; ++i, ++n)
                {
                    out_dxi1[n] = fac * dEta_bar1[n];
                }
            }
        }
    }

    if (out_dxi2.size() > 0)
    {
        for (k = 0, n = 0; k < Qz; ++k)
        {
            NekDouble fac = 2.0 / (1.0 - eta_z[k]);
            for (j = 0; j < Qy; ++j)
            {
                for (i = 0; i < Qx; ++i, ++n)
                {
                    out_dxi2[n] = fac * dXi2[n];
                }
            }
        }
    }

    if (out_dxi3.size() > 0)
    {
        for (k = 0, n = 0; k < Qz; ++k)
        {
            NekDouble fac = 1.0 / (1.0 - eta_z[k]);
            for (j = 0; j < Qy; ++j)
            {
                NekDouble fac1 = (1.0 + eta_y[j]);
                for (i = 0; i < Qx; ++i, ++n)
                {
                    out_dxi3[n] = (1.0 + eta_x[i]) * fac * dEta_bar1[n] +
                                  fac1 * fac * dXi2[n] + dEta3[n];
                }
            }
        }
    }
}

void StdPyrExp::v_PhysDeriv(const int dir,
                            const Array<OneD, const NekDouble> &inarray,
                            Array<OneD, NekDouble> &outarray)
{
    switch (dir)
    {
        case 0:
        {
            v_PhysDeriv(inarray, outarray, NullNekDouble1DArray,
                        NullNekDouble1DArray);
            break;
        }

        case 1:
        {
            v_PhysDeriv(inarray, NullNekDouble1DArray, outarray,
                        NullNekDouble1DArray);
            break;
        }

        case 2:
        {
            v_PhysDeriv(inarray, NullNekDouble1DArray, NullNekDouble1DArray,
                        outarray);
            break;
        }

        default:
        {
            ASSERTL1(false, "input dir is out of range");
        }
        break;
    }
}

void StdPyrExp::v_StdPhysDeriv(const Array<OneD, const NekDouble> &inarray,
                               Array<OneD, NekDouble> &out_d0,
                               Array<OneD, NekDouble> &out_d1,
                               Array<OneD, NekDouble> &out_d2)
{
    StdPyrExp::v_PhysDeriv(inarray, out_d0, out_d1, out_d2);
}

void StdPyrExp::v_StdPhysDeriv(const int dir,
                               const Array<OneD, const NekDouble> &inarray,
                               Array<OneD, NekDouble> &outarray)
{
    StdPyrExp::v_PhysDeriv(dir, inarray, outarray);
}

//---------------------------------------
// Transforms
//---------------------------------------

/**
 * \brief Backward transformation is evaluated at the quadrature
 * points.
 *
 * \f$ u^{\delta} (\xi_{1i}, \xi_{2j}, \xi_{3k}) = \sum_{m(pqr)} \hat
 * u_{pqr} \phi_{pqr} (\xi_{1i}, \xi_{2j}, \xi_{3k})\f$
 *
 * Backward transformation is three dimensional tensorial expansion
 *
 * \f$ u (\xi_{1i}, \xi_{2j}, \xi_{3k}) = \sum_{p=0}^{Q_x} \psi_p^a
 *  (\xi_{1i}) \lbrace { \sum_{q=0}^{Q_y} \psi_{q}^a (\xi_{2j})
 *  \lbrace { \sum_{r=0}^{Q_z} \hat u_{pqr} \psi_{pqr}^c (\xi_{3k})
 *  \rbrace} \rbrace}. \f$
 *
 * And sumfactorizing step of the form is as:\ \ \f$ f_{pqr}
 * (\xi_{3k}) = \sum_{r=0}^{Q_z} \hat u_{pqr} \psi_{pqr}^c
 * (\xi_{3k}),\\ g_{p} (\xi_{2j}, \xi_{3k}) = \sum_{r=0}^{Q_y}
 * \psi_{p}^a (\xi_{2j}) f_{pqr} (\xi_{3k}),\\ u(\xi_{1i}, \xi_{2j},
 * \xi_{3k}) = \sum_{p=0}^{Q_x} \psi_{p}^a (\xi_{1i}) g_{p}
 * (\xi_{2j}, \xi_{3k}).  \f$
 **/
void StdPyrExp::v_BwdTrans(const Array<OneD, const NekDouble> &inarray,
                           Array<OneD, NekDouble> &outarray)
{
    if (m_base[0]->Collocation() && m_base[1]->Collocation() &&
        m_base[2]->Collocation())
    {
        Vmath::Vcopy(m_base[0]->GetNumPoints() * m_base[1]->GetNumPoints() *
                         m_base[2]->GetNumPoints(),
                     inarray, 1, outarray, 1);
    }
    else
    {
        StdPyrExp::v_BwdTrans_SumFac(inarray, outarray);
    }
}

/**
 * Sum-factorisation implementation of the BwdTrans operation.
 */
void StdPyrExp::v_BwdTrans_SumFac(const Array<OneD, const NekDouble> &inarray,
                                  Array<OneD, NekDouble> &outarray)
{
    int nquad0 = m_base[0]->GetNumPoints();
    int nquad1 = m_base[1]->GetNumPoints();
    int nquad2 = m_base[2]->GetNumPoints();
    int order0 = m_base[0]->GetNumModes();
    int order1 = m_base[1]->GetNumModes();

    Array<OneD, NekDouble> wsp(nquad2 * order0 * order1 +
                               nquad2 * nquad1 * nquad0);

    v_BwdTrans_SumFacKernel(m_base[0]->GetBdata(), m_base[1]->GetBdata(),
                            m_base[2]->GetBdata(), inarray, outarray, wsp, true,
                            true, true);
}

void StdPyrExp::v_BwdTrans_SumFacKernel(
    const Array<OneD, const NekDouble> &base0,
    const Array<OneD, const NekDouble> &base1,
    const Array<OneD, const NekDouble> &base2,
    const Array<OneD, const NekDouble> &inarray,
    Array<OneD, NekDouble> &outarray, Array<OneD, NekDouble> &wsp,
    bool doCheckCollDir0, bool doCheckCollDir1, bool doCheckCollDir2)
{
    boost::ignore_unused(doCheckCollDir0, doCheckCollDir1, doCheckCollDir2);

    int nquad0 = m_base[0]->GetNumPoints();
    int nquad1 = m_base[1]->GetNumPoints();
    int nquad2 = m_base[2]->GetNumPoints();

    int order0 = m_base[0]->GetNumModes();
    int order1 = m_base[1]->GetNumModes();
    int order2 = m_base[2]->GetNumModes();

    Array<OneD, NekDouble> tmp  = wsp;
    Array<OneD, NekDouble> tmp1 = tmp + nquad2 * order0 * order1;

    int i, j, mode, mode1, cnt;

    // Perform summation over '2' direction
    mode = mode1 = cnt = 0;
    for (i = 0; i < order0; ++i)
    {
        for (j = 0; j < order1; ++j, ++cnt)
        {
            int ijmax = max(i, j);
            Blas::Dgemv('N', nquad2, order2 - ijmax, 1.0,
                        base2.get() + mode * nquad2, nquad2,
                        inarray.get() + mode1, 1, 0.0, tmp.get() + cnt * nquad2,
                        1);
            mode += order2 - ijmax;
            mode1 += order2 - ijmax;
        }
        // increment mode in case order1!=order2
        for (j = order1; j < order2 - i; ++j)
        {
            int ijmax = max(i, j);
            mode += order2 - ijmax;
        }
    }

    // fix for modified basis by adding split of top singular
    // vertex mode - currently (1+c)/2 x (1-b)/2 x (1-a)/2
    // component is evaluated
    if (m_base[0]->GetBasisType() == LibUtilities::eModified_A)
    {

        // Not sure why we could not use basis as 1.0
        // top singular vertex - (1+c)/2 x (1+b)/2 x (1-a)/2 component
        Blas::Daxpy(nquad2, inarray[1], base2.get() + nquad2, 1,
                    &tmp[0] + nquad2, 1);

        // top singular vertex - (1+c)/2 x (1-b)/2 x (1+a)/2 component
        Blas::Daxpy(nquad2, inarray[1], base2.get() + nquad2, 1,
                    &tmp[0] + order1 * nquad2, 1);

        // top singular vertex - (1+c)/2 x (1+b)/2 x (1+a)/2 component
        Blas::Daxpy(nquad2, inarray[1], base2.get() + nquad2, 1,
                    &tmp[0] + order1 * nquad2 + nquad2, 1);
    }

    // Perform summation over '1' direction
    mode = 0;
    for (i = 0; i < order0; ++i)
    {
        Blas::Dgemm('N', 'T', nquad1, nquad2, order1, 1.0, base1.get(), nquad1,
                    tmp.get() + mode * nquad2, nquad2, 0.0,
                    tmp1.get() + i * nquad1 * nquad2, nquad1);
        mode += order1;
    }

    // Perform summation over '0' direction
    Blas::Dgemm('N', 'T', nquad0, nquad1 * nquad2, order0, 1.0, base0.get(),
                nquad0, tmp1.get(), nquad1 * nquad2, 0.0, outarray.get(),
                nquad0);
}

/** \brief Forward transform from physical quadrature space
    stored in \a inarray and evaluate the expansion coefficients and
    store in \a outarray

    Inputs:\n

    - \a inarray: array of physical quadrature points to be transformed

    Outputs:\n

    - \a outarray: updated array of expansion coefficients.

*/
void StdPyrExp::v_FwdTrans(const Array<OneD, const NekDouble> &inarray,
                           Array<OneD, NekDouble> &outarray)
{
    v_IProductWRTBase(inarray, outarray);

    // get Mass matrix inverse
    StdMatrixKey imasskey(eInvMass, DetShapeType(), *this);
    DNekMatSharedPtr imatsys = GetStdMatrix(imasskey);

    // copy inarray in case inarray == outarray
    DNekVec in(m_ncoeffs, outarray);
    DNekVec out(m_ncoeffs, outarray, eWrapper);

    out = (*imatsys) * in;
}

//---------------------------------------
// Inner product functions
//---------------------------------------

/** \brief  Inner product of \a inarray over region with respect to the
    expansion basis m_base[0]->GetBdata(),m_base[1]->GetBdata(),
   m_base[2]->GetBdata() and return in \a outarray

    Wrapper call to StdPyrExp::IProductWRTBase

    Input:\n

    - \a inarray: array of function evaluated at the physical collocation points

    Output:\n

    - \a outarray: array of inner product with respect to each basis over region

*/
void StdPyrExp::v_IProductWRTBase(const Array<OneD, const NekDouble> &inarray,
                                  Array<OneD, NekDouble> &outarray)
{
    if (m_base[0]->Collocation() && m_base[1]->Collocation() &&
        m_base[2]->Collocation())
    {
        v_MultiplyByStdQuadratureMetric(inarray, outarray);
    }
    else
    {
        StdPyrExp::v_IProductWRTBase_SumFac(inarray, outarray);
    }
}

void StdPyrExp::v_IProductWRTBase_SumFac(
    const Array<OneD, const NekDouble> &inarray,
    Array<OneD, NekDouble> &outarray, bool multiplybyweights)
{

    int nquad1 = m_base[1]->GetNumPoints();
    int nquad2 = m_base[2]->GetNumPoints();
    int order0 = m_base[0]->GetNumModes();
    int order1 = m_base[1]->GetNumModes();

    Array<OneD, NekDouble> wsp(order0 * nquad2 * (nquad1 + order1));

    if (multiplybyweights)
    {
        Array<OneD, NekDouble> tmp(inarray.size());

        v_MultiplyByStdQuadratureMetric(inarray, tmp);

        v_IProductWRTBase_SumFacKernel(
            m_base[0]->GetBdata(), m_base[1]->GetBdata(), m_base[2]->GetBdata(),
            tmp, outarray, wsp, true, true, true);
    }
    else
    {
        v_IProductWRTBase_SumFacKernel(
            m_base[0]->GetBdata(), m_base[1]->GetBdata(), m_base[2]->GetBdata(),
            inarray, outarray, wsp, true, true, true);
    }
}

void StdPyrExp::v_IProductWRTBase_SumFacKernel(
    const Array<OneD, const NekDouble> &base0,
    const Array<OneD, const NekDouble> &base1,
    const Array<OneD, const NekDouble> &base2,
    const Array<OneD, const NekDouble> &inarray,
    Array<OneD, NekDouble> &outarray, Array<OneD, NekDouble> &wsp,
    bool doCheckCollDir0, bool doCheckCollDir1, bool doCheckCollDir2)
{
    boost::ignore_unused(doCheckCollDir0, doCheckCollDir1, doCheckCollDir2);

    int nquad0 = m_base[0]->GetNumPoints();
    int nquad1 = m_base[1]->GetNumPoints();
    int nquad2 = m_base[2]->GetNumPoints();

    int order0 = m_base[0]->GetNumModes();
    int order1 = m_base[1]->GetNumModes();
    int order2 = m_base[2]->GetNumModes();

    ASSERTL1(wsp.size() >= nquad1 * nquad2 * order0 + nquad2 * order0 * order1,
             "Insufficient workspace size");

    Array<OneD, NekDouble> tmp1 = wsp;
    Array<OneD, NekDouble> tmp2 = wsp + nquad1 * nquad2 * order0;

    int i, j, mode, mode1, cnt;

    // Inner product with respect to the '0' direction
    Blas::Dgemm('T', 'N', nquad1 * nquad2, order0, nquad0, 1.0, inarray.get(),
                nquad0, base0.get(), nquad0, 0.0, tmp1.get(), nquad1 * nquad2);

    // Inner product with respect to the '1' direction
    for (mode = i = 0; i < order0; ++i)
    {
        Blas::Dgemm('T', 'N', nquad2, order1, nquad1, 1.0,
                    tmp1.get() + i * nquad1 * nquad2, nquad1, base1.get(),
                    nquad1, 0.0, tmp2.get() + mode * nquad2, nquad2);
        mode += order1;
    }

    // Inner product with respect to the '2' direction
    mode = mode1 = cnt = 0;
    for (i = 0; i < order0; ++i)
    {
        for (j = 0; j < order1; ++j, ++cnt)
        {
            int ijmax = max(i, j);

            Blas::Dgemv('T', nquad2, order2 - ijmax, 1.0,
                        base2.get() + mode * nquad2, nquad2,
                        tmp2.get() + cnt * nquad2, 1, 0.0,
                        outarray.get() + mode1, 1);
            mode += order2 - ijmax;
            mode1 += order2 - ijmax;
        }

        // increment mode in case order1!=order2
        for (j = order1; j < order2; ++j)
        {
            int ijmax = max(i, j);
            mode += order2 - ijmax;
        }
    }

    // fix for modified basis for top singular vertex component
    // Already have evaluated (1+c)/2 (1-b)/2 (1-a)/2
    if (m_base[0]->GetBasisType() == LibUtilities::eModified_A)
    {
        // add in (1+c)/2 (1+b)/2 (1-a)/2  component
        outarray[1] +=
            Blas::Ddot(nquad2, base2.get() + nquad2, 1, &tmp2[nquad2], 1);

        // add in (1+c)/2 (1-b)/2 (1+a)/2 component
        outarray[1] += Blas::Ddot(nquad2, base2.get() + nquad2, 1,
                                  &tmp2[nquad2 * order1], 1);

        // add in (1+c)/2 (1+b)/2 (1+a)/2 component
        outarray[1] += Blas::Ddot(nquad2, base2.get() + nquad2, 1,
                                  &tmp2[nquad2 * order1 + nquad2], 1);
    }
}

void StdPyrExp::v_IProductWRTDerivBase(
    const int dir, const Array<OneD, const NekDouble> &inarray,
    Array<OneD, NekDouble> &outarray)
{
    StdPyrExp::v_IProductWRTDerivBase_SumFac(dir, inarray, outarray);
}

/**
 * @param   inarray     Function evaluated at physical collocation
 *                      points.
 * @param   outarray    Inner product with respect to each basis
 *                      function over the element.
 */
void StdPyrExp::v_IProductWRTDerivBase_SumFac(
    const int dir, const Array<OneD, const NekDouble> &inarray,
    Array<OneD, NekDouble> &outarray)
{
    int i;
    int nquad0 = m_base[0]->GetNumPoints();
    int nquad1 = m_base[1]->GetNumPoints();
    int nquad2 = m_base[2]->GetNumPoints();
    int nqtot  = nquad0 * nquad1 * nquad2;

    Array<OneD, NekDouble> gfac0(nquad0);
    Array<OneD, NekDouble> gfac1(nquad1);
    Array<OneD, NekDouble> gfac2(nquad2);
    Array<OneD, NekDouble> tmp0(nqtot);

    int order0 = m_base[0]->GetNumModes();
    int order1 = m_base[1]->GetNumModes();

    Array<OneD, NekDouble> wsp(nquad1 * nquad2 * order0 +
                               nquad2 * order0 * order1);

    const Array<OneD, const NekDouble> &z0 = m_base[0]->GetZ();
    const Array<OneD, const NekDouble> &z1 = m_base[1]->GetZ();
    const Array<OneD, const NekDouble> &z2 = m_base[2]->GetZ();

    // set up geometric factor: (1+z0)/2
    for (i = 0; i < nquad0; ++i)
    {
        gfac0[i] = 0.5 * (1 + z0[i]);
    }

    // set up geometric factor: (1+z1)/2
    for (i = 0; i < nquad1; ++i)
    {
        gfac1[i] = 0.5 * (1 + z1[i]);
    }

    // Set up geometric factor: 2/(1-z2)
    for (i = 0; i < nquad2; ++i)
    {
        gfac2[i] = 2.0 / (1 - z2[i]);
    }

    // Derivative in first/second direction is always scaled as follows
    const int nq01 = nquad0 * nquad1;
    for (i = 0; i < nquad2; ++i)
    {
        Vmath::Smul(nq01, gfac2[i], &inarray[0] + i * nq01, 1,
                    &tmp0[0] + i * nq01, 1);
    }

    v_MultiplyByStdQuadratureMetric(tmp0, tmp0);

    switch (dir)
    {
        case 0:
        {
            IProductWRTBase_SumFacKernel(
                m_base[0]->GetDbdata(), m_base[1]->GetBdata(),
                m_base[2]->GetBdata(), tmp0, outarray, wsp, false, true, true);
            break;
        }
        case 1:
        {
            IProductWRTBase_SumFacKernel(
                m_base[0]->GetBdata(), m_base[1]->GetDbdata(),
                m_base[2]->GetBdata(), tmp0, outarray, wsp, true, false, true);
            break;
        }
        case 2:
        {
            Array<OneD, NekDouble> tmp3(m_ncoeffs);
            Array<OneD, NekDouble> tmp4(m_ncoeffs);

            // Scale eta_1 derivative by gfac0
            for (i = 0; i < nquad1 * nquad2; ++i)
            {
                Vmath::Vmul(nquad0, tmp0.get() + i * nquad0, 1, gfac0.get(), 1,
                            tmp0.get() + i * nquad0, 1);
            }
            IProductWRTBase_SumFacKernel(
                m_base[0]->GetDbdata(), m_base[1]->GetBdata(),
                m_base[2]->GetBdata(), tmp0, tmp3, wsp, false, true, true);

            // Scale eta_2 derivative by gfac1*gfac2
            for (i = 0; i < nquad2; ++i)
            {
                Vmath::Smul(nq01, gfac2[i], &inarray[0] + i * nq01, 1,
                            &tmp0[0] + i * nq01, 1);
            }
            for (i = 0; i < nquad1 * nquad2; ++i)
            {
                Vmath::Smul(nquad0, gfac1[i % nquad1], &tmp0[0] + i * nquad0, 1,
                            &tmp0[0] + i * nquad0, 1);
            }

            v_MultiplyByStdQuadratureMetric(tmp0, tmp0);
            IProductWRTBase_SumFacKernel(
                m_base[0]->GetBdata(), m_base[1]->GetDbdata(),
                m_base[2]->GetBdata(), tmp0, tmp4, wsp, true, false, true);

            v_MultiplyByStdQuadratureMetric(inarray, tmp0);
            IProductWRTBase_SumFacKernel(
                m_base[0]->GetBdata(), m_base[1]->GetBdata(),
                m_base[2]->GetDbdata(), tmp0, outarray, wsp, true, true, false);

            Vmath::Vadd(m_ncoeffs, &tmp3[0], 1, &outarray[0], 1, &outarray[0],
                        1);
            Vmath::Vadd(m_ncoeffs, &tmp4[0], 1, &outarray[0], 1, &outarray[0],
                        1);
            break;
<<<<<<< HEAD
        }
        default:
        {
            ASSERTL1(false, "input dir is out of range");
            break;
        }
=======
        }
        default:
        {
            ASSERTL1(false, "input dir is out of range");
            break;
        }
>>>>>>> 6a3e03cf
    }
}

//---------------------------------------
// Evaluation functions
//---------------------------------------

void StdPyrExp::v_LocCoordToLocCollapsed(const Array<OneD, const NekDouble> &xi,
                                         Array<OneD, NekDouble> &eta)
{
    NekDouble d2 = 1.0 - xi[2];
    if (fabs(d2) < NekConstants::kNekZeroTol)
    {
        if (d2 >= 0.)
        {
            d2 = NekConstants::kNekZeroTol;
        }
        else
        {
            d2 = -NekConstants::kNekZeroTol;
        }
    }
    eta[2] = xi[2]; // eta_z = xi_z
    eta[1] = 2.0 * (1.0 + xi[1]) / d2 - 1.0;
    eta[0] = 2.0 * (1.0 + xi[0]) / d2 - 1.0;
}

void StdPyrExp::v_LocCollapsedToLocCoord(
    const Array<OneD, const NekDouble> &eta, Array<OneD, NekDouble> &xi)
{
    xi[0] = (1.0 + eta[0]) * (1.0 - eta[2]) * 0.5 - 1.0;
    xi[1] = (1.0 + eta[1]) * (1.0 - eta[2]) * 0.5 - 1.0;
    xi[2] = eta[2];
}

void StdPyrExp::v_GetCoords(Array<OneD, NekDouble> &xi_x,
                            Array<OneD, NekDouble> &xi_y,
                            Array<OneD, NekDouble> &xi_z)
{
    Array<OneD, const NekDouble> etaBar_x = m_base[0]->GetZ();
    Array<OneD, const NekDouble> eta_y    = m_base[1]->GetZ();
    Array<OneD, const NekDouble> eta_z    = m_base[2]->GetZ();
    int Qx                                = GetNumPoints(0);
    int Qy                                = GetNumPoints(1);
    int Qz                                = GetNumPoints(2);

    // Convert collapsed coordinates into cartesian coordinates: eta --> xi
    for (int k = 0; k < Qz; ++k)
    {
        for (int j = 0; j < Qy; ++j)
        {
            for (int i = 0; i < Qx; ++i)
            {
                int s = i + Qx * (j + Qy * k);

                xi_z[s] = eta_z[k];
                xi_y[s] = (1.0 + eta_y[j]) * (1.0 - eta_z[k]) / 2.0 - 1.0;
                xi_x[s] = (1.0 + etaBar_x[i]) * (1.0 - eta_z[k]) / 2.0 - 1.0;
            }
        }
    }
}

<<<<<<< HEAD
NekDouble StdPyrExp::v_PhysEvaluate(const Array<OneD, NekDouble> &coord,
                                    const Array<OneD, const NekDouble> &inarray,
                                    std::array<NekDouble, 3> &firstOrderDerivs)
{
    // Collapse coordinates
    Array<OneD, NekDouble> coll(3, 0.0);
    LocCoordToLocCollapsed(coord, coll);

    // If near singularity do the old interpolation matrix method
    if ((1 - coll[2]) < 1e-5)
    {
        int totPoints = GetTotPoints();
        Array<OneD, NekDouble> EphysDeriv0(totPoints), EphysDeriv1(totPoints),
            EphysDeriv2(totPoints);
        PhysDeriv(inarray, EphysDeriv0, EphysDeriv1, EphysDeriv2);

        Array<OneD, DNekMatSharedPtr> I(3);
        I[0] = GetBase()[0]->GetI(coll);
        I[1] = GetBase()[1]->GetI(coll + 1);
        I[2] = GetBase()[2]->GetI(coll + 2);

        firstOrderDerivs[0] = PhysEvaluate(I, EphysDeriv0);
        firstOrderDerivs[1] = PhysEvaluate(I, EphysDeriv1);
        firstOrderDerivs[2] = PhysEvaluate(I, EphysDeriv2);
        return PhysEvaluate(I, inarray);
    }

    std::array<NekDouble, 3> interDeriv;
    NekDouble val = StdExpansion3D::BaryTensorDeriv(coll, inarray, interDeriv);

    NekDouble fac = 2.0 / (1.0 - coll[2]);

    firstOrderDerivs[0] = fac * interDeriv[0];
    firstOrderDerivs[1] = fac * interDeriv[1];
    firstOrderDerivs[2] = ((1.0 + coll[0]) / (1.0 - coll[2])) * interDeriv[0] +
                          ((1.0 + coll[1]) / (1.0 - coll[2])) * interDeriv[1] +
                          interDeriv[2];

    return val;
}

void StdPyrExp::v_FillMode(const int mode, Array<OneD, NekDouble> &outarray)
{
    Array<OneD, NekDouble> tmp(m_ncoeffs, 0.0);
    tmp[mode] = 1.0;
    v_BwdTrans(tmp, outarray);
}

=======
void StdPyrExp::v_FillMode(const int mode, Array<OneD, NekDouble> &outarray)
{
    Array<OneD, NekDouble> tmp(m_ncoeffs, 0.0);
    tmp[mode] = 1.0;
    v_BwdTrans(tmp, outarray);
}

>>>>>>> 6a3e03cf
void StdPyrExp::v_GetTraceNumModes(const int fid, int &numModes0,
                                   int &numModes1, Orientation faceOrient)
{
    int nummodes[3] = {m_base[0]->GetNumModes(), m_base[1]->GetNumModes(),
                       m_base[2]->GetNumModes()};
    switch (fid)
    {
        // quad
        case 0:
        {
            numModes0 = nummodes[0];
            numModes1 = nummodes[1];
        }
        break;
        case 1:
        case 3:
        {
            numModes0 = nummodes[0];
            numModes1 = nummodes[2];
        }
        break;
        case 2:
        case 4:
        {
            numModes0 = nummodes[1];
            numModes1 = nummodes[2];
        }
        break;
    }

    if (faceOrient >= 9)
    {
        std::swap(numModes0, numModes1);
    }
}

NekDouble StdPyrExp::v_PhysEvaluateBasis(
    const Array<OneD, const NekDouble> &coords, int mode)
{
    Array<OneD, NekDouble> coll(3);
    LocCoordToLocCollapsed(coords, coll);

    const int nm0 = m_base[0]->GetNumModes();
    const int nm1 = m_base[1]->GetNumModes();
    const int nm2 = m_base[2]->GetNumModes();

    int mode0 = 0, mode1 = 0, mode2 = 0, cnt = 0;

    bool found = false;
    for (mode0 = 0; mode0 < nm0; ++mode0)
    {
        for (mode1 = 0; mode1 < nm1; ++mode1)
        {
            int maxpq = max(mode0, mode1);
            for (mode2 = 0; mode2 < nm2 - maxpq; ++mode2, ++cnt)
            {
                if (cnt == mode)
                {
                    found = true;
                    break;
                }
            }

            if (found)
            {
                break;
            }
        }

        if (found)
        {
            break;
        }
<<<<<<< HEAD

        for (int j = nm1; j < nm2; ++j)
        {
            int ijmax = max(mode0, j);
            mode2 += nm2 - ijmax;
        }
    }

    if (mode == 1 && m_base[0]->GetBasisType() == LibUtilities::eModified_A)
    {
        return StdExpansion::BaryEvaluateBasis<2>(coll[2], 1);
    }
    else
    {
        return StdExpansion::BaryEvaluateBasis<0>(coll[0], mode0) *
               StdExpansion::BaryEvaluateBasis<1>(coll[1], mode1) *
               StdExpansion::BaryEvaluateBasis<2>(coll[2], mode2);
    }
}

//---------------------------------------
// Helper functions
//---------------------------------------

int StdPyrExp::v_GetNverts() const
{
    return 5;
}

int StdPyrExp::v_GetNedges() const
{
    return 8;
}

int StdPyrExp::v_GetNtraces() const
{
    return 5;
}

LibUtilities::ShapeType StdPyrExp::v_DetShapeType() const
{
    return LibUtilities::ePyramid;
}

int StdPyrExp::v_NumBndryCoeffs() const
{
    ASSERTL1(GetBasisType(0) == LibUtilities::eModified_A ||
                 GetBasisType(0) == LibUtilities::eGLL_Lagrange,
             "BasisType is not a boundary interior form");
    ASSERTL1(GetBasisType(1) == LibUtilities::eModified_A ||
                 GetBasisType(1) == LibUtilities::eGLL_Lagrange,
             "BasisType is not a boundary interior form");
    ASSERTL1(GetBasisType(2) == LibUtilities::eModifiedPyr_C ||
                 GetBasisType(2) == LibUtilities::eGLL_Lagrange,
             "BasisType is not a boundary interior form");

    int P = m_base[0]->GetNumModes();
    int Q = m_base[1]->GetNumModes();
    int R = m_base[2]->GetNumModes();

    return LibUtilities::StdPyrData::getNumberOfBndCoefficients(P, Q, R);
}

int StdPyrExp::v_NumDGBndryCoeffs() const
{
    ASSERTL1(GetBasisType(0) == LibUtilities::eModified_A ||
                 GetBasisType(0) == LibUtilities::eGLL_Lagrange,
             "BasisType is not a boundary interior form");
    ASSERTL1(GetBasisType(1) == LibUtilities::eModified_A ||
                 GetBasisType(1) == LibUtilities::eGLL_Lagrange,
             "BasisType is not a boundary interior form");
    ASSERTL1(GetBasisType(2) == LibUtilities::eModifiedPyr_C ||
                 GetBasisType(2) == LibUtilities::eGLL_Lagrange,
             "BasisType is not a boundary interior form");
=======

        for (int j = nm1; j < nm2; ++j)
        {
            int ijmax = max(mode0, j);
            mode2 += nm2 - ijmax;
        }
    }

    if (mode == 1 && m_base[0]->GetBasisType() == LibUtilities::eModified_A)
    {
        return StdExpansion::BaryEvaluateBasis<2>(coll[2], 1);
    }
    else
    {
        return StdExpansion::BaryEvaluateBasis<0>(coll[0], mode0) *
               StdExpansion::BaryEvaluateBasis<1>(coll[1], mode1) *
               StdExpansion::BaryEvaluateBasis<2>(coll[2], mode2);
    }
}

//---------------------------------------
// Helper functions
//---------------------------------------

int StdPyrExp::v_GetNverts() const
{
    return 5;
}

int StdPyrExp::v_GetNedges() const
{
    return 8;
}

int StdPyrExp::v_GetNtraces() const
{
    return 5;
}

LibUtilities::ShapeType StdPyrExp::v_DetShapeType() const
{
    return LibUtilities::ePyramid;
}

int StdPyrExp::v_NumBndryCoeffs() const
{
    ASSERTL1(GetBasisType(0) == LibUtilities::eModified_A ||
                 GetBasisType(0) == LibUtilities::eGLL_Lagrange,
             "BasisType is not a boundary interior form");
    ASSERTL1(GetBasisType(1) == LibUtilities::eModified_A ||
                 GetBasisType(1) == LibUtilities::eGLL_Lagrange,
             "BasisType is not a boundary interior form");
    ASSERTL1(GetBasisType(2) == LibUtilities::eModifiedPyr_C ||
                 GetBasisType(2) == LibUtilities::eGLL_Lagrange,
             "BasisType is not a boundary interior form");

    int P = m_base[0]->GetNumModes();
    int Q = m_base[1]->GetNumModes();
    int R = m_base[2]->GetNumModes();

    return LibUtilities::StdPyrData::getNumberOfBndCoefficients(P, Q, R);
}

int StdPyrExp::v_NumDGBndryCoeffs() const
{
    ASSERTL1(GetBasisType(0) == LibUtilities::eModified_A ||
                 GetBasisType(0) == LibUtilities::eGLL_Lagrange,
             "BasisType is not a boundary interior form");
    ASSERTL1(GetBasisType(1) == LibUtilities::eModified_A ||
                 GetBasisType(1) == LibUtilities::eGLL_Lagrange,
             "BasisType is not a boundary interior form");
    ASSERTL1(GetBasisType(2) == LibUtilities::eModifiedPyr_C ||
                 GetBasisType(2) == LibUtilities::eGLL_Lagrange,
             "BasisType is not a boundary interior form");

    int P = m_base[0]->GetNumModes() - 1;
    int Q = m_base[1]->GetNumModes() - 1;
    int R = m_base[2]->GetNumModes() - 1;

    return (P + 1) * (Q + 1)                    // 1 rect. face on base
           + 2 * (R + 1) + P * (1 + 2 * R - P)  // 2 tri. (P,R) faces
           + 2 * (R + 1) + Q * (1 + 2 * R - Q); // 2 tri. (Q,R) faces
}

int StdPyrExp::v_GetTraceNcoeffs(const int i) const
{
    ASSERTL2(i >= 0 && i <= 4, "face id is out of range");

    if (i == 0)
    {
        return GetBasisNumModes(0) * GetBasisNumModes(1);
    }
    else if (i == 1 || i == 3)
    {
        int P = GetBasisNumModes(0) - 1, Q = GetBasisNumModes(2) - 1;
        return Q + 1 + (P * (1 + 2 * Q - P)) / 2;
    }
    else
    {
        int P = GetBasisNumModes(1) - 1, Q = GetBasisNumModes(2) - 1;
        return Q + 1 + (P * (1 + 2 * Q - P)) / 2;
    }
}

int StdPyrExp::v_GetTraceIntNcoeffs(const int i) const
{
    ASSERTL2(i >= 0 && i <= 4, "face id is out of range");
>>>>>>> 6a3e03cf

    int P = m_base[0]->GetNumModes() - 1;
    int Q = m_base[1]->GetNumModes() - 1;
    int R = m_base[2]->GetNumModes() - 1;

<<<<<<< HEAD
    return (P + 1) * (Q + 1)                    // 1 rect. face on base
           + 2 * (R + 1) + P * (1 + 2 * R - P)  // 2 tri. (P,R) faces
           + 2 * (R + 1) + Q * (1 + 2 * R - Q); // 2 tri. (Q,R) faces
}

int StdPyrExp::v_GetTraceNcoeffs(const int i) const
=======
    if (i == 0)
    {
        return (P - 1) * (Q - 1);
    }
    else if (i == 1 || i == 3)
    {
        return (P - 1) * (2 * (R - 1) - (P - 1) - 1) / 2;
    }
    else
    {
        return (Q - 1) * (2 * (R - 1) - (Q - 1) - 1) / 2;
    }
}

int StdPyrExp::v_GetTraceNumPoints(const int i) const
>>>>>>> 6a3e03cf
{
    ASSERTL2(i >= 0 && i <= 4, "face id is out of range");

    if (i == 0)
    {
<<<<<<< HEAD
        return GetBasisNumModes(0) * GetBasisNumModes(1);
    }
    else if (i == 1 || i == 3)
    {
        int P = GetBasisNumModes(0) - 1, Q = GetBasisNumModes(2) - 1;
        return Q + 1 + (P * (1 + 2 * Q - P)) / 2;
    }
    else
    {
        int P = GetBasisNumModes(1) - 1, Q = GetBasisNumModes(2) - 1;
        return Q + 1 + (P * (1 + 2 * Q - P)) / 2;
    }
}

int StdPyrExp::v_GetTraceIntNcoeffs(const int i) const
{
    ASSERTL2(i >= 0 && i <= 4, "face id is out of range");

    int P = m_base[0]->GetNumModes() - 1;
    int Q = m_base[1]->GetNumModes() - 1;
    int R = m_base[2]->GetNumModes() - 1;

    if (i == 0)
    {
        return (P - 1) * (Q - 1);
    }
    else if (i == 1 || i == 3)
    {
        return (P - 1) * (2 * (R - 1) - (P - 1) - 1) / 2;
    }
    else
    {
        return (Q - 1) * (2 * (R - 1) - (Q - 1) - 1) / 2;
    }
}

int StdPyrExp::v_GetTraceNumPoints(const int i) const
{
    ASSERTL2(i >= 0 && i <= 4, "face id is out of range");

    if (i == 0)
    {
        return m_base[0]->GetNumPoints() * m_base[1]->GetNumPoints();
    }
    else if (i == 1 || i == 3)
    {
        return m_base[0]->GetNumPoints() * m_base[2]->GetNumPoints();
    }
    else
    {
        return m_base[1]->GetNumPoints() * m_base[2]->GetNumPoints();
    }
}

=======
        return m_base[0]->GetNumPoints() * m_base[1]->GetNumPoints();
    }
    else if (i == 1 || i == 3)
    {
        return m_base[0]->GetNumPoints() * m_base[2]->GetNumPoints();
    }
    else
    {
        return m_base[1]->GetNumPoints() * m_base[2]->GetNumPoints();
    }
}

>>>>>>> 6a3e03cf
int StdPyrExp::v_GetEdgeNcoeffs(const int i) const
{
    ASSERTL2(i >= 0 && i <= 7, "edge id is out of range");

    if (i == 0 || i == 2)
    {
        return GetBasisNumModes(0);
    }
    else if (i == 1 || i == 3)
    {
        return GetBasisNumModes(1);
    }
    else
    {
        return GetBasisNumModes(2);
    }
}

const LibUtilities::BasisKey StdPyrExp::v_GetTraceBasisKey(const int i,
                                                           const int k) const
{
    ASSERTL2(i >= 0 && i <= 4, "face id is out of range");
    ASSERTL2(k >= 0 && k <= 1, "basis key id is out of range");

    switch (i)
    {
        case 0:
        {
            return EvaluateQuadFaceBasisKey(k, m_base[k]->GetBasisType(),
                                            m_base[k]->GetNumPoints(),
                                            m_base[k]->GetNumModes());
        }
        case 1:
        case 3:
        {
            return EvaluateTriFaceBasisKey(k, m_base[2 * k]->GetBasisType(),
                                           m_base[2 * k]->GetNumPoints(),
                                           m_base[2 * k]->GetNumModes());
        }
        case 2:
        case 4:
        {
            return EvaluateTriFaceBasisKey(k, m_base[k + 1]->GetBasisType(),
                                           m_base[k + 1]->GetNumPoints(),
                                           m_base[k + 1]->GetNumModes());
        }
    }

    // Should never get here.
    return LibUtilities::NullBasisKey;
}

int StdPyrExp::v_CalcNumberOfCoefficients(
    const std::vector<unsigned int> &nummodes, int &modes_offset)
{
    int nmodes = LibUtilities::StdPyrData::getNumberOfCoefficients(
        nummodes[modes_offset], nummodes[modes_offset + 1],
        nummodes[modes_offset + 2]);

    modes_offset += 3;
    return nmodes;
}

int StdPyrExp::v_GetVertexMap(int vId, bool useCoeffPacking)
{
    ASSERTL1(GetBasisType(0) == LibUtilities::eModified_A ||
                 GetBasisType(1) == LibUtilities::eModified_A ||
                 GetBasisType(2) == LibUtilities::eModifiedPyr_C,
             "Mapping not defined for this type of basis");

    int l = 0;

    if (useCoeffPacking == true) // follow packing of coefficients i.e q,r,p
    {
        switch (vId)
<<<<<<< HEAD
=======
        {
            case 0:
                l = GetMode(0, 0, 0);
                break;
            case 1:
                l = GetMode(0, 0, 1);
                break;
            case 2:
                l = GetMode(0, 1, 0);
                break;
            case 3:
                l = GetMode(1, 0, 0);
                break;
            case 4:
                l = GetMode(1, 1, 0);
                break;
            default:
                ASSERTL0(false, "local vertex id must be between 0 and 4");
        }
    }
    else
    {
        switch (vId)
>>>>>>> 6a3e03cf
        {
            case 0:
                l = GetMode(0, 0, 0);
                break;
            case 1:
<<<<<<< HEAD
                l = GetMode(0, 0, 1);
                break;
            case 2:
                l = GetMode(0, 1, 0);
                break;
            case 3:
                l = GetMode(1, 0, 0);
                break;
            case 4:
                l = GetMode(1, 1, 0);
                break;
            default:
                ASSERTL0(false, "local vertex id must be between 0 and 4");
        }
    }
    else
    {
        switch (vId)
        {
            case 0:
                l = GetMode(0, 0, 0);
                break;
            case 1:
=======
>>>>>>> 6a3e03cf
                l = GetMode(1, 0, 0);
                break;
            case 2:
                l = GetMode(1, 1, 0);
                break;
            case 3:
                l = GetMode(0, 1, 0);
                break;
            case 4:
                l = GetMode(0, 0, 1);
                break;
            default:
                ASSERTL0(false, "local vertex id must be between 0 and 4");
        }
    }

    return l;
}

void StdPyrExp::v_GetInteriorMap(Array<OneD, unsigned int> &outarray)
{
    ASSERTL1(GetBasisType(0) == LibUtilities::eModified_A ||
                 GetBasisType(0) == LibUtilities::eGLL_Lagrange,
             "BasisType is not a boundary interior form");
    ASSERTL1(GetBasisType(1) == LibUtilities::eModified_A ||
                 GetBasisType(1) == LibUtilities::eGLL_Lagrange,
             "BasisType is not a boundary interior form");
    ASSERTL1(GetBasisType(2) == LibUtilities::eModifiedPyr_C ||
                 GetBasisType(2) == LibUtilities::eGLL_Lagrange,
             "BasisType is not a boundary interior form");

    int P = m_base[0]->GetNumModes() - 1, p;
    int Q = m_base[1]->GetNumModes() - 1, q;
    int R = m_base[2]->GetNumModes() - 1, r;

    int nIntCoeffs = m_ncoeffs - NumBndryCoeffs();

    if (outarray.size() != nIntCoeffs)
    {
        outarray = Array<OneD, unsigned int>(nIntCoeffs);
    }

    int idx = 0;

    // Loop over all interior modes.
    for (p = 2; p <= P; ++p)
    {
        for (q = 2; q <= Q; ++q)
        {
            int maxpq = max(p, q);
            for (r = 1; r <= R - maxpq; ++r)
            {
                outarray[idx++] = GetMode(p, q, r);
            }
        }
    }
}

void StdPyrExp::v_GetBoundaryMap(Array<OneD, unsigned int> &maparray)
{
    ASSERTL1(GetBasisType(0) == LibUtilities::eModified_A ||
                 GetBasisType(0) == LibUtilities::eGLL_Lagrange,
             "BasisType is not a boundary interior form");
    ASSERTL1(GetBasisType(1) == LibUtilities::eModified_A ||
                 GetBasisType(1) == LibUtilities::eGLL_Lagrange,
             "BasisType is not a boundary interior form");
    ASSERTL1(GetBasisType(2) == LibUtilities::eModifiedPyr_C ||
                 GetBasisType(2) == LibUtilities::eGLL_Lagrange,
             "BasisType is not a boundary interior form");

    int P   = m_base[0]->GetNumModes() - 1, p;
    int Q   = m_base[1]->GetNumModes() - 1, q;
    int R   = m_base[2]->GetNumModes() - 1, r;
    int idx = 0;

    int nBnd = NumBndryCoeffs();

    if (maparray.size() != nBnd)
    {
        maparray = Array<OneD, unsigned int>(nBnd);
    }

    // Loop over all boundary modes (in ascending order).
    for (p = 0; p <= P; ++p)
    {
        // First two q-r planes are entirely boundary modes.
        if (p <= 1)
        {
            for (q = 0; q <= Q; ++q)
            {
                int maxpq = max(p, q);
                for (r = 0; r <= R - maxpq; ++r)
                {
                    maparray[idx++] = GetMode(p, q, r);
                }
            }
        }
        else
        {
            // Remaining q-r planes contain boundary modes on the two
            // front and back sides and edges 0 2.
            for (q = 0; q <= Q; ++q)
            {
                if (q <= 1)
                {
                    for (r = 0; r <= R - p; ++r)
                    {
                        maparray[idx++] = GetMode(p, q, r);
                    }
                }
                else
                {
                    maparray[idx++] = GetMode(p, q, 0);
                }
            }
        }
    }
}

void StdPyrExp::v_GetTraceCoeffMap(const unsigned int fid,
                                   Array<OneD, unsigned int> &maparray)
{
    ASSERTL1(GetBasisType(0) == GetBasisType(1),
             "Method only implemented if BasisType is identical"
             "in x and y directions");
    ASSERTL1(GetBasisType(0) == LibUtilities::eModified_A &&
                 GetBasisType(2) == LibUtilities::eModifiedPyr_C,
             "Method only implemented for Modified_A BasisType"
             "(x and y direction) and ModifiedPyr_C BasisType (z "
             "direction)");

    int p, q, r, P = 0, Q = 0, idx = 0;

    int order0 = m_base[0]->GetNumModes();
    int order1 = m_base[1]->GetNumModes();
    int order2 = m_base[2]->GetNumModes();

    switch (fid)
    {
        case 0:
            P = order0;
            Q = order1;
            break;
        case 1:
        case 3:
            P = order0;
            Q = order2;
            break;
        case 2:
        case 4:
            P = order1;
            Q = order2;
            break;
        default:
            ASSERTL0(false, "fid must be between 0 and 4");
    }

    if (maparray.size() != P * Q)
    {
        maparray = Array<OneD, unsigned int>(P * Q);
    }

    // Set up ordering inside each 2D face. Also for triangular faces,
    // populate signarray.
    switch (fid)
    {
        case 0: // Bottom quad

            for (q = 0; q < Q; ++q)
            {
                for (p = 0; p < P; ++p)
                {
                    maparray[q * P + p] = GetMode(p, q, 0);
                }
            }
            break;

        case 1: // Front triangle
            for (p = 0; p < P; ++p)
            {
                for (r = 0; r < Q - p; ++r)
                {
                    maparray[idx++] = GetMode(p, 0, r);
                }
            }
            break;

        case 2: // Right triangle
            maparray[idx++] = GetMode(1, 0, 0);
            maparray[idx++] = GetMode(0, 0, 1);
            for (r = 1; r < Q - 1; ++r)
            {
                maparray[idx++] = GetMode(1, 0, r);
            }

            for (q = 1; q < P; ++q)
            {
                for (r = 0; r < Q - q; ++r)
                {
                    maparray[idx++] = GetMode(1, q, r);
                }
            }
            break;

        case 3: // Rear triangle
            maparray[idx++] = GetMode(0, 1, 0);
            maparray[idx++] = GetMode(0, 0, 1);
            for (r = 1; r < Q - 1; ++r)
            {
                maparray[idx++] = GetMode(0, 1, r);
            }

            for (p = 1; p < P; ++p)
            {
                for (r = 0; r < Q - p; ++r)
                {
                    maparray[idx++] = GetMode(p, 1, r);
                }
            }
            break;

        case 4: // Left triangle
            for (q = 0; q < P; ++q)
            {
                for (r = 0; r < Q - q; ++r)
                {
                    maparray[idx++] = GetMode(0, q, r);
                }
            }
            break;

        default:
            ASSERTL0(false, "Face to element map unavailable.");
    }
}

void StdPyrExp::v_GetElmtTraceToTraceMap(const unsigned int fid,
                                         Array<OneD, unsigned int> &maparray,
                                         Array<OneD, int> &signarray,
                                         Orientation faceOrient, int P, int Q)
{
    ASSERTL1(GetBasisType(0) == GetBasisType(1),
             "Method only implemented if BasisType is identical"
             "in x and y directions");
    ASSERTL1(GetBasisType(0) == LibUtilities::eModified_A &&
                 GetBasisType(2) == LibUtilities::eModifiedPyr_C,
             "Method only implemented for Modified_A BasisType"
             "(x and y direction) and ModifiedPyr_C BasisType (z "
             "direction)");

    int i, j, k, p, r, nFaceCoeffs;
    int nummodesA = 0, nummodesB = 0;

    int order0 = m_base[0]->GetNumModes();
    int order1 = m_base[1]->GetNumModes();
    int order2 = m_base[2]->GetNumModes();

    switch (fid)
    {
        case 0:
            nummodesA = order0;
            nummodesB = order1;
            break;
        case 1:
        case 3:
            nummodesA = order0;
            nummodesB = order2;
            break;
        case 2:
        case 4:
            nummodesA = order1;
            nummodesB = order2;
            break;
        default:
            ASSERTL0(false, "fid must be between 0 and 4");
    }

    if (P == -1)
    {
        P           = nummodesA;
        Q           = nummodesB;
        nFaceCoeffs = GetTraceNcoeffs(fid);
    }
    else if (fid > 0)
    {
        nFaceCoeffs = P * (2 * Q - P + 1) / 2;
    }
    else
    {
        nFaceCoeffs = P * Q;
    }

    // Allocate the map array and sign array; set sign array to ones (+)
    if (maparray.size() != nFaceCoeffs)
    {
        maparray = Array<OneD, unsigned int>(nFaceCoeffs);
    }

    if (signarray.size() != nFaceCoeffs)
    {
        signarray = Array<OneD, int>(nFaceCoeffs, 1);
    }
    else
    {
        fill(signarray.get(), signarray.get() + nFaceCoeffs, 1);
    }

    // triangular faces
    if (fid > 0)
    {
        // zero signmap and set maparray to zero if elemental
        // modes are not as large as face modesl
        int idx   = 0;
        int cnt   = 0;
        int minPA = min(nummodesA, P);
        int minQB = min(nummodesB, Q);

        for (j = 0; j < minPA; ++j)
        {
            // set maparray
            for (k = 0; k < minQB - j; ++k, ++cnt)
            {
                maparray[idx++] = cnt;
            }

            cnt += nummodesB - minQB;

            for (k = nummodesB - j; k < Q - j; ++k)
            {
                signarray[idx]  = 0.0;
                maparray[idx++] = maparray[0];
            }
        }
#if 0 // not required? 
                
                for (j = minPA; j < nummodesA; ++j)
                {
                    // set maparray
                    for (k = 0; k < minQB-j; ++k, ++cnt)
                    {
                        maparray[idx++] = cnt;
                    }

                    cnt += nummodesB-minQB;

                    for (k = nummodesB-j; k < Q-j; ++k)
                    {
                        signarray[idx]  = 0.0;
                        maparray[idx++] = maparray[0];
                    }
                }
#endif
        for (j = nummodesA; j < P; ++j)
        {
            for (k = 0; k < Q - j; ++k)
            {
                signarray[idx]  = 0.0;
                maparray[idx++] = maparray[0];
            }
        }

        // Triangles only have one possible orientation (base
        // direction reversed); swap edge modes.
        if (faceOrient == eDir1BwdDir1_Dir2FwdDir2)
        {
            swap(maparray[0], maparray[Q]);
            for (i = 1; i < Q - 1; ++i)
            {
                swap(maparray[i + 1], maparray[Q + i]);
            }

            idx = 0;
            for (p = 0; p < P; ++p)
            {
                for (r = 0; r < Q - p; ++r, idx++)
                {
                    if (p > 1)
                    {
                        signarray[idx] = p % 2 ? -1 : 1;
                    }
                }
            }
        }
    }
    else
    {

        // Set up an array indexing for quads, since the ordering may need
        // to be transposed.
        Array<OneD, int> arrayindx(nFaceCoeffs, -1);

        for (i = 0; i < Q; i++)
        {
            for (j = 0; j < P; j++)
            {
                if (faceOrient < eDir1FwdDir2_Dir2FwdDir1)
                {
                    arrayindx[i * P + j] = i * P + j;
                }
                else
                {
                    arrayindx[i * P + j] = j * Q + i;
                }
            }
        }

        // zero signmap and set maparray to zero if elemental
        // modes are not as large as face modesl
        for (j = 0; j < P; ++j)
        {
            // set up default maparray
            for (k = 0; k < Q; k++)
            {
                maparray[arrayindx[j + k * P]] = j + k * nummodesA;
            }

            for (k = nummodesB; k < Q; ++k)
            {
                signarray[arrayindx[j + k * P]] = 0.0;
                maparray[arrayindx[j + k * P]]  = maparray[0];
            }
        }

        for (j = nummodesA; j < P; ++j)
        {
            for (k = 0; k < Q; ++k)
            {
                signarray[arrayindx[j + k * P]] = 0.0;
                maparray[arrayindx[j + k * P]]  = maparray[0];
            }
        }

        // The code below is exactly the same as that taken from
        // StdHexExp and reverses the 'b' and 'a' directions as
        // appropriate (1st and 2nd if statements respectively) in
        // quadrilateral faces.
        if (faceOrient == eDir1FwdDir1_Dir2BwdDir2 ||
            faceOrient == eDir1BwdDir1_Dir2BwdDir2 ||
            faceOrient == eDir1BwdDir2_Dir2FwdDir1 ||
            faceOrient == eDir1BwdDir2_Dir2BwdDir1)
        {
            if (faceOrient < eDir1FwdDir2_Dir2FwdDir1)
            {
                for (i = 3; i < Q; i += 2)
                {
                    for (j = 0; j < P; j++)
                    {
                        signarray[arrayindx[i * P + j]] *= -1;
                    }
                }

                for (i = 0; i < P; i++)
                {
                    swap(maparray[i], maparray[i + P]);
                    swap(signarray[i], signarray[i + P]);
                }
            }
            else
            {
                for (i = 0; i < Q; i++)
                {
                    for (j = 3; j < P; j += 2)
                    {
                        signarray[arrayindx[i * P + j]] *= -1;
                    }
                }

                for (i = 0; i < Q; i++)
                {
                    swap(maparray[i], maparray[i + Q]);
                    swap(signarray[i], signarray[i + Q]);
                }
            }
        }

        if (faceOrient == eDir1BwdDir1_Dir2FwdDir2 ||
            faceOrient == eDir1BwdDir1_Dir2BwdDir2 ||
            faceOrient == eDir1FwdDir2_Dir2BwdDir1 ||
            faceOrient == eDir1BwdDir2_Dir2BwdDir1)
        {
            if (faceOrient < eDir1FwdDir2_Dir2FwdDir1)
            {
                for (i = 0; i < Q; i++)
                {
                    for (j = 3; j < P; j += 2)
                    {
                        signarray[arrayindx[i * P + j]] *= -1;
                    }
                }

                for (i = 0; i < Q; i++)
                {
                    swap(maparray[i * P], maparray[i * P + 1]);
                    swap(signarray[i * P], signarray[i * P + 1]);
                }
            }
            else
            {
                for (i = 3; i < Q; i += 2)
                {
                    for (j = 0; j < P; j++)
                    {
                        signarray[arrayindx[i * P + j]] *= -1;
                    }
                }

                for (i = 0; i < P; i++)
                {
                    swap(maparray[i * Q], maparray[i * Q + 1]);
                    swap(signarray[i * Q], signarray[i * Q + 1]);
                }
            }
        }
    }
}

void StdPyrExp::v_GetEdgeInteriorToElementMap(
    const int eid, Array<OneD, unsigned int> &maparray,
    Array<OneD, int> &signarray, const Orientation edgeOrient)
{
    int i;
    bool signChange;
    const int P              = m_base[0]->GetNumModes() - 1;
    const int Q              = m_base[1]->GetNumModes() - 1;
    const int R              = m_base[2]->GetNumModes() - 1;
    const int nEdgeIntCoeffs = v_GetEdgeNcoeffs(eid) - 2;

    if (maparray.size() != nEdgeIntCoeffs)
    {
        maparray = Array<OneD, unsigned int>(nEdgeIntCoeffs);
    }

    if (signarray.size() != nEdgeIntCoeffs)
    {
        signarray = Array<OneD, int>(nEdgeIntCoeffs, 1);
    }
    else
    {
        fill(signarray.get(), signarray.get() + nEdgeIntCoeffs, 1);
    }

    // If edge is oriented backwards, change sign of modes which have
    // degree 2n+1, n >= 1.
    signChange = edgeOrient == eBackwards;

    switch (eid)
    {
        case 0:
            for (i = 2; i <= P; ++i)
            {
                maparray[i - 2] = GetMode(i, 0, 0);
            }
            break;

        case 1:
            for (i = 2; i <= Q; ++i)
            {
                maparray[i - 2] = GetMode(1, i, 0);
            }
            break;
        case 2:
            for (i = 2; i <= P; ++i)
            {
                maparray[i - 2] = GetMode(i, 1, 0);
            }
            break;

        case 3:
            for (i = 2; i <= Q; ++i)
            {
                maparray[i - 2] = GetMode(0, i, 0);
            }
            break;
        case 4:
            for (i = 2; i <= R; ++i)
            {
                maparray[i - 2] = GetMode(0, 0, i);
            }
            break;

        case 5:
            for (i = 1; i <= R - 1; ++i)
            {
                maparray[i - 1] = GetMode(1, 0, i);
            }
            break;
        case 6:
            for (i = 1; i <= R - 1; ++i)
            {
                maparray[i - 1] = GetMode(1, 1, i);
            }
            break;

        case 7:
            for (i = 1; i <= R - 1; ++i)
            {
                maparray[i - 1] = GetMode(0, 1, i);
            }
            break;
        default:
            ASSERTL0(false, "Edge not defined.");
            break;
    }

    if (signChange)
    {
        for (i = 1; i < nEdgeIntCoeffs; i += 2)
        {
            signarray[i] = -1;
        }
    }
}

void StdPyrExp::v_GetTraceInteriorToElementMap(
    const int fid, Array<OneD, unsigned int> &maparray,
    Array<OneD, int> &signarray, const Orientation faceOrient)
{
    const int P              = m_base[0]->GetNumModes() - 1;
    const int Q              = m_base[1]->GetNumModes() - 1;
    const int R              = m_base[2]->GetNumModes() - 1;
    const int nFaceIntCoeffs = v_GetTraceIntNcoeffs(fid);
    int p, q, r, idx = 0;
    int nummodesA = 0;
    int nummodesB = 0;
    int i, j;

    if (maparray.size() != nFaceIntCoeffs)
    {
        maparray = Array<OneD, unsigned int>(nFaceIntCoeffs);
    }

    if (signarray.size() != nFaceIntCoeffs)
    {
        signarray = Array<OneD, int>(nFaceIntCoeffs, 1);
    }
    else
    {
        fill(signarray.get(), signarray.get() + nFaceIntCoeffs, 1);
    }

    // Set up an array indexing for quad faces, since the ordering may
    // need to be transposed depending on orientation.
    Array<OneD, int> arrayindx(nFaceIntCoeffs);
    if (fid == 0)
    {
        nummodesA = P - 1;
        nummodesB = Q - 1;

        for (i = 0; i < nummodesB; i++)
        {
            for (j = 0; j < nummodesA; j++)
            {
                if (faceOrient < 9)
                {
                    arrayindx[i * nummodesA + j] = i * nummodesA + j;
                }
                else
                {
                    arrayindx[i * nummodesA + j] = j * nummodesB + i;
                }
            }
        }
    }

    switch (fid)
    {
        case 0: // Bottom quad
            for (q = 2; q <= Q; ++q)
            {
                for (p = 2; p <= P; ++p)
                {
                    maparray[arrayindx[(q - 2) * nummodesA + (p - 2)]] =
                        GetMode(p, q, 0);
                }
            }
            break;
        case 1: // Front triangle
            for (p = 2; p <= P; ++p)
            {
                for (r = 1; r <= R - p; ++r)
                {
                    if ((int)faceOrient == 7)
                    {
                        signarray[idx] = p % 2 ? -1 : 1;
                    }
                    maparray[idx++] = GetMode(p, 0, r);
                }
            }
            break;
        case 2: // Right triangle
            for (q = 2; q <= Q; ++q)
            {
                for (r = 1; r <= R - q; ++r)
                {
                    if ((int)faceOrient == 7)
                    {
                        signarray[idx] = q % 2 ? -1 : 1;
                    }
                    maparray[idx++] = GetMode(1, q, r);
                }
            }
            break;

        case 3: // Rear triangle
            for (p = 2; p <= P; ++p)
            {
                for (r = 1; r <= R - p; ++r)
                {
                    if ((int)faceOrient == 7)
                    {
                        signarray[idx] = p % 2 ? -1 : 1;
                    }
                    maparray[idx++] = GetMode(p, 1, r);
                }
            }
            break;

        case 4: // Left triangle
            for (q = 2; q <= Q; ++q)
            {
                for (r = 1; r <= R - q; ++r)
                {
                    if ((int)faceOrient == 7)
                    {
                        signarray[idx] = q % 2 ? -1 : 1;
                    }
                    maparray[idx++] = GetMode(0, q, r);
                }
            }
            break;
        default:
            ASSERTL0(false, "Face interior map not available.");
    }

    // Triangular faces are processed in the above switch loop; for
    // remaining quad faces, set up orientation if necessary.
    if (fid > 0)
    {
        return;
    }

    if (faceOrient == 6 || faceOrient == 8 || faceOrient == 11 ||
        faceOrient == 12)
    {
        if (faceOrient < 9)
        {
            for (i = 1; i < nummodesB; i += 2)
            {
                for (j = 0; j < nummodesA; j++)
                {
                    signarray[arrayindx[i * nummodesA + j]] *= -1;
                }
            }
        }
        else
        {
            for (i = 0; i < nummodesB; i++)
            {
                for (j = 1; j < nummodesA; j += 2)
                {
                    signarray[arrayindx[i * nummodesA + j]] *= -1;
                }
            }
        }
    }

    if (faceOrient == 7 || faceOrient == 8 || faceOrient == 10 ||
        faceOrient == 12)
    {
        if (faceOrient < 9)
        {
            for (i = 0; i < nummodesB; i++)
            {
                for (j = 1; j < nummodesA; j += 2)
                {
                    signarray[arrayindx[i * nummodesA + j]] *= -1;
                }
            }
        }
        else
        {
            for (i = 1; i < nummodesB; i += 2)
            {
                for (j = 0; j < nummodesA; j++)
                {
                    signarray[arrayindx[i * nummodesA + j]] *= -1;
                }
            }
        }
    }
}

//---------------------------------------
// Wrapper functions
//---------------------------------------

DNekMatSharedPtr StdPyrExp::v_GenMatrix(const StdMatrixKey &mkey)
{
    return CreateGeneralMatrix(mkey);
}

DNekMatSharedPtr StdPyrExp::v_CreateStdMatrix(const StdMatrixKey &mkey)
{
    return v_GenMatrix(mkey);
}

/**
 * @brief Compute the mode number in the expansion for a
 * particular tensorial combination.
 *
 * Modes are numbered with the r index travelling fastest,
 * followed by q and then p, and each q-r plane is of size
 *
 * (R+1-p)*(Q+1) - l(l+1)/2 where l = max(0,Q-p)
 *
 * For example, when P=2, Q=3 and R=4 the indexing inside each
 * q-r plane (with r increasing upwards and q to the right)
 * is:
 *
 * p = 0:      p = 1:       p = 2:
 * ----------------------------------
 * 4
 * 3 8         17 21
 * 2 7 11      16 20 24     29 32 35
 * 1 6 10 13   15 19 23 26  28 31 34 37
 * 0 5 9  12   14 18 22 25  27 30 33 36
 *
 * Note that in this element, we must have that \f$ P,Q \leq
 * R\f$.
 */
int StdPyrExp::GetMode(const int I, const int J, const int K)
{
    const int Q = m_base[1]->GetNumModes() - 1;
    const int R = m_base[2]->GetNumModes() - 1;

    int i, l;
    int cnt = 0;

    // Traverse to q-r plane number I
    for (i = 0; i < I; ++i)
    {
        // Size of triangle part
        l = max(0, Q - i);

        // Size of rectangle part
        cnt += (R + 1 - i) * (Q + 1) - l * (l + 1) / 2;
    }

    // Traverse to q column J (Pretend this is a face of width J)
    l = max(0, J - 1 - I);
    cnt += (R + 1 - I) * J - l * (l + 1) / 2;

    // Traverse up stacks to K
    cnt += K;

    return cnt;
}

void StdPyrExp::v_MultiplyByStdQuadratureMetric(
    const Array<OneD, const NekDouble> &inarray,
    Array<OneD, NekDouble> &outarray)
{
    int i, j;

    int nquad0 = m_base[0]->GetNumPoints();
    int nquad1 = m_base[1]->GetNumPoints();
    int nquad2 = m_base[2]->GetNumPoints();

    const Array<OneD, const NekDouble> &w0 = m_base[0]->GetW();
    const Array<OneD, const NekDouble> &w1 = m_base[1]->GetW();
    const Array<OneD, const NekDouble> &w2 = m_base[2]->GetW();

    const Array<OneD, const NekDouble> &z2 = m_base[2]->GetZ();

    // Multiply by integration constants in x-direction
    for (i = 0; i < nquad1 * nquad2; ++i)
    {
        Vmath::Vmul(nquad0, inarray.get() + i * nquad0, 1, w0.get(), 1,
                    outarray.get() + i * nquad0, 1);
    }

    // Multiply by integration constants in y-direction
    for (j = 0; j < nquad2; ++j)
    {
        for (i = 0; i < nquad1; ++i)
        {
            Blas::Dscal(nquad0, w1[i],
                        &outarray[0] + i * nquad0 + j * nquad0 * nquad1, 1);
        }
    }

    // Multiply by integration constants in z-direction; need to
    // incorporate factor [(1-eta_3)/2]^2 into weights, but only if
    // using GLL quadrature points.
    switch (m_base[2]->GetPointsType())
    {
        // (2,0) Jacobi inner product.
        case LibUtilities::eGaussRadauMAlpha2Beta0:
            for (i = 0; i < nquad2; ++i)
            {
                Blas::Dscal(nquad0 * nquad1, 0.25 * w2[i],
                            &outarray[0] + i * nquad0 * nquad1, 1);
            }
            break;

        default:
            for (i = 0; i < nquad2; ++i)
            {
                Blas::Dscal(nquad0 * nquad1,
                            0.25 * (1 - z2[i]) * (1 - z2[i]) * w2[i],
                            &outarray[0] + i * nquad0 * nquad1, 1);
            }
            break;
    }
}

void StdPyrExp::v_SVVLaplacianFilter(Array<OneD, NekDouble> &array,
                                     const StdMatrixKey &mkey)
{
    // Generate an orthonogal expansion
    int qa       = m_base[0]->GetNumPoints();
    int qb       = m_base[1]->GetNumPoints();
    int qc       = m_base[2]->GetNumPoints();
    int nmodes_a = m_base[0]->GetNumModes();
    int nmodes_b = m_base[1]->GetNumModes();
    int nmodes_c = m_base[2]->GetNumModes();
    // Declare orthogonal basis.
    LibUtilities::PointsKey pa(qa, m_base[0]->GetPointsType());
    LibUtilities::PointsKey pb(qb, m_base[1]->GetPointsType());
    LibUtilities::PointsKey pc(qc, m_base[2]->GetPointsType());

    LibUtilities::BasisKey Ba(LibUtilities::eOrtho_A, nmodes_a, pa);
    LibUtilities::BasisKey Bb(LibUtilities::eOrtho_A, nmodes_b, pb);
    LibUtilities::BasisKey Bc(LibUtilities::eOrthoPyr_C, nmodes_c, pc);
    StdPyrExp OrthoExp(Ba, Bb, Bc);

    Array<OneD, NekDouble> orthocoeffs(OrthoExp.GetNcoeffs());
    int i, j, k, cnt = 0;

    // project onto modal  space.
    OrthoExp.FwdTrans(array, orthocoeffs);

    if (mkey.ConstFactorExists(eFactorSVVPowerKerDiffCoeff))
    {
        // Rodrigo's power kernel
        NekDouble cutoff = mkey.GetConstFactor(eFactorSVVCutoffRatio);
        NekDouble SvvDiffCoeff =
            mkey.GetConstFactor(eFactorSVVPowerKerDiffCoeff) *
            mkey.GetConstFactor(eFactorSVVDiffCoeff);

        for (int i = 0; i < nmodes_a; ++i)
        {
            for (int j = 0; j < nmodes_b; ++j)
            {
                int maxij      = max(i, j);
                NekDouble fac1 = std::max(
                    pow((1.0 * i) / (nmodes_a - 1), cutoff * nmodes_a),
                    pow((1.0 * j) / (nmodes_b - 1), cutoff * nmodes_b));

                for (int k = 0; k < nmodes_c - maxij; ++k)
                {
                    NekDouble fac =
                        std::max(fac1, pow((1.0 * k) / (nmodes_c - 1),
                                           cutoff * nmodes_c));

                    orthocoeffs[cnt] *= SvvDiffCoeff * fac;
                    cnt++;
                }
            }
        }
    }
    else if (mkey.ConstFactorExists(
                 eFactorSVVDGKerDiffCoeff)) // Rodrigo/Mansoor's DG Kernel
    {
        NekDouble SvvDiffCoeff = mkey.GetConstFactor(eFactorSVVDGKerDiffCoeff) *
                                 mkey.GetConstFactor(eFactorSVVDiffCoeff);

        int max_abc = max(nmodes_a - kSVVDGFiltermodesmin,
                          nmodes_b - kSVVDGFiltermodesmin);
        max_abc     = max(max_abc, nmodes_c - kSVVDGFiltermodesmin);
        // clamp max_abc
        max_abc = max(max_abc, 0);
        max_abc = min(max_abc, kSVVDGFiltermodesmax - kSVVDGFiltermodesmin);

        for (int i = 0; i < nmodes_a; ++i)
        {
            for (int j = 0; j < nmodes_b; ++j)
            {
                int maxij = max(i, j);

                for (int k = 0; k < nmodes_c - maxij; ++k)
                {
                    int maxijk = max(maxij, k);
                    maxijk     = min(maxijk, kSVVDGFiltermodesmax - 1);

                    orthocoeffs[cnt] *=
                        SvvDiffCoeff * kSVVDGFilter[max_abc][maxijk];
                    cnt++;
                }
            }
        }
    }
    else
    {
        // SVV filter paramaters (how much added diffusion relative
        // to physical one and fraction of modes from which you
        // start applying this added diffusion)
        //
        NekDouble SvvDiffCoeff =
            mkey.GetConstFactor(StdRegions::eFactorSVVDiffCoeff);
        NekDouble SVVCutOff =
            mkey.GetConstFactor(StdRegions::eFactorSVVCutoffRatio);

        // Defining the cut of mode
        int cutoff_a = (int)(SVVCutOff * nmodes_a);
        int cutoff_b = (int)(SVVCutOff * nmodes_b);
        int cutoff_c = (int)(SVVCutOff * nmodes_c);
        // To avoid the fac[j] from blowing up
        NekDouble epsilon = 1;

        int nmodes       = min(min(nmodes_a, nmodes_b), nmodes_c);
        NekDouble cutoff = min(min(cutoff_a, cutoff_b), cutoff_c);

        for (i = 0; i < nmodes_a; ++i) // P
        {
            for (j = 0; j < nmodes_b; ++j) // Q
            {
                int maxij = max(i, j);
                for (k = 0; k < nmodes_c - maxij; ++k) // R
                {
                    if (j + k >= cutoff || i + k >= cutoff)
                    {
                        orthocoeffs[cnt] *=
                            (SvvDiffCoeff *
                             exp(-(i + k - nmodes) * (i + k - nmodes) /
                                 ((NekDouble)((i + k - cutoff + epsilon) *
                                              (i + k - cutoff + epsilon)))) *
                             exp(-(j - nmodes) * (j - nmodes) /
                                 ((NekDouble)((j - cutoff + epsilon) *
                                              (j - cutoff + epsilon)))));
                    }
                    else
                    {
                        orthocoeffs[cnt] *= 0.0;
                    }
                    cnt++;
                }
            }
        }
    }

    // backward transform to physical space
    OrthoExp.BwdTrans(orthocoeffs, array);
}

void StdPyrExp::v_ReduceOrderCoeffs(int numMin,
                                    const Array<OneD, const NekDouble> &inarray,
                                    Array<OneD, NekDouble> &outarray)
{
    int nquad0  = m_base[0]->GetNumPoints();
    int nquad1  = m_base[1]->GetNumPoints();
    int nquad2  = m_base[2]->GetNumPoints();
    int nqtot   = nquad0 * nquad1 * nquad2;
    int nmodes0 = m_base[0]->GetNumModes();
    int nmodes1 = m_base[1]->GetNumModes();
    int nmodes2 = m_base[2]->GetNumModes();
    int numMax  = nmodes0;

    Array<OneD, NekDouble> coeff(m_ncoeffs);
    Array<OneD, NekDouble> coeff_tmp1(m_ncoeffs, 0.0);
    Array<OneD, NekDouble> phys_tmp(nqtot, 0.0);
    Array<OneD, NekDouble> tmp, tmp2, tmp3, tmp4;

    const LibUtilities::PointsKey Pkey0 = m_base[0]->GetPointsKey();
    const LibUtilities::PointsKey Pkey1 = m_base[1]->GetPointsKey();
    const LibUtilities::PointsKey Pkey2 = m_base[2]->GetPointsKey();

    LibUtilities::BasisKey bortho0(LibUtilities::eOrtho_A, nmodes0, Pkey0);
    LibUtilities::BasisKey bortho1(LibUtilities::eOrtho_A, nmodes1, Pkey1);
    LibUtilities::BasisKey bortho2(LibUtilities::eOrthoPyr_C, nmodes2, Pkey2);

    int cnt = 0;
    int u   = 0;
    int i   = 0;
    StdRegions::StdPyrExpSharedPtr OrthoPyrExp;

    OrthoPyrExp = MemoryManager<StdRegions::StdPyrExp>::AllocateSharedPtr(
        bortho0, bortho1, bortho2);

    BwdTrans(inarray, phys_tmp);
    OrthoPyrExp->FwdTrans(phys_tmp, coeff);

    // filtering
    for (u = 0; u < numMin; ++u)
    {
        for (i = 0; i < numMin; ++i)
        {

            int maxui = max(u, i);
            Vmath::Vcopy(numMin - maxui, tmp = coeff + cnt, 1,
                         tmp2 = coeff_tmp1 + cnt, 1);
            cnt += nmodes2 - maxui;
        }

        for (i = numMin; i < nmodes1; ++i)
        {
            int maxui = max(u, i);
            cnt += numMax - maxui;
        }
    }

    OrthoPyrExp->BwdTrans(coeff_tmp1, phys_tmp);
    StdPyrExp::FwdTrans(phys_tmp, outarray);
}

} // namespace StdRegions
} // namespace Nektar<|MERGE_RESOLUTION|>--- conflicted
+++ resolved
@@ -44,14 +44,6 @@
 {
 namespace StdRegions
 {
-<<<<<<< HEAD
-=======
-StdPyrExp::StdPyrExp() // Deafult construct of standard expansion directly
-                       // called.
-{
-}
-
->>>>>>> 6a3e03cf
 StdPyrExp::StdPyrExp(const LibUtilities::BasisKey &Ba,
                      const LibUtilities::BasisKey &Bb,
                      const LibUtilities::BasisKey &Bc)
@@ -62,7 +54,6 @@
                          Ba.GetNumModes(), Bb.GetNumModes(), Bc.GetNumModes()),
                      Ba, Bb, Bc)
 {
-<<<<<<< HEAD
 
     ASSERTL0(Ba.GetNumModes() <= Bc.GetNumModes(),
              "order in 'a' direction is higher "
@@ -77,27 +68,6 @@
 }
 
 StdPyrExp::StdPyrExp(const StdPyrExp &T) : StdExpansion(T), StdExpansion3D(T)
-=======
-
-    ASSERTL0(Ba.GetNumModes() <= Bc.GetNumModes(),
-             "order in 'a' direction is higher "
-             "than order in 'c' direction");
-    ASSERTL0(Bb.GetNumModes() <= Bc.GetNumModes(),
-             "order in 'b' direction is higher "
-             "than order in 'c' direction");
-    ASSERTL1(Bc.GetBasisType() == LibUtilities::eModifiedPyr_C ||
-                 Bc.GetBasisType() == LibUtilities::eOrthoPyr_C,
-             "Expected basis type in 'c' direction to be ModifiedPyr_C or "
-             "OrthoPyr_C");
-}
-
-StdPyrExp::StdPyrExp(const StdPyrExp &T) : StdExpansion(T), StdExpansion3D(T)
-{
-}
-
-// Destructor
-StdPyrExp::~StdPyrExp()
->>>>>>> 6a3e03cf
 {
 }
 
@@ -677,21 +647,12 @@
             Vmath::Vadd(m_ncoeffs, &tmp4[0], 1, &outarray[0], 1, &outarray[0],
                         1);
             break;
-<<<<<<< HEAD
         }
         default:
         {
             ASSERTL1(false, "input dir is out of range");
             break;
         }
-=======
-        }
-        default:
-        {
-            ASSERTL1(false, "input dir is out of range");
-            break;
-        }
->>>>>>> 6a3e03cf
     }
 }
 
@@ -755,7 +716,6 @@
     }
 }
 
-<<<<<<< HEAD
 NekDouble StdPyrExp::v_PhysEvaluate(const Array<OneD, NekDouble> &coord,
                                     const Array<OneD, const NekDouble> &inarray,
                                     std::array<NekDouble, 3> &firstOrderDerivs)
@@ -804,15 +764,6 @@
     v_BwdTrans(tmp, outarray);
 }
 
-=======
-void StdPyrExp::v_FillMode(const int mode, Array<OneD, NekDouble> &outarray)
-{
-    Array<OneD, NekDouble> tmp(m_ncoeffs, 0.0);
-    tmp[mode] = 1.0;
-    v_BwdTrans(tmp, outarray);
-}
-
->>>>>>> 6a3e03cf
 void StdPyrExp::v_GetTraceNumModes(const int fid, int &numModes0,
                                    int &numModes1, Orientation faceOrient)
 {
@@ -886,7 +837,6 @@
         {
             break;
         }
-<<<<<<< HEAD
 
         for (int j = nm1; j < nm2; ++j)
         {
@@ -961,81 +911,6 @@
     ASSERTL1(GetBasisType(2) == LibUtilities::eModifiedPyr_C ||
                  GetBasisType(2) == LibUtilities::eGLL_Lagrange,
              "BasisType is not a boundary interior form");
-=======
-
-        for (int j = nm1; j < nm2; ++j)
-        {
-            int ijmax = max(mode0, j);
-            mode2 += nm2 - ijmax;
-        }
-    }
-
-    if (mode == 1 && m_base[0]->GetBasisType() == LibUtilities::eModified_A)
-    {
-        return StdExpansion::BaryEvaluateBasis<2>(coll[2], 1);
-    }
-    else
-    {
-        return StdExpansion::BaryEvaluateBasis<0>(coll[0], mode0) *
-               StdExpansion::BaryEvaluateBasis<1>(coll[1], mode1) *
-               StdExpansion::BaryEvaluateBasis<2>(coll[2], mode2);
-    }
-}
-
-//---------------------------------------
-// Helper functions
-//---------------------------------------
-
-int StdPyrExp::v_GetNverts() const
-{
-    return 5;
-}
-
-int StdPyrExp::v_GetNedges() const
-{
-    return 8;
-}
-
-int StdPyrExp::v_GetNtraces() const
-{
-    return 5;
-}
-
-LibUtilities::ShapeType StdPyrExp::v_DetShapeType() const
-{
-    return LibUtilities::ePyramid;
-}
-
-int StdPyrExp::v_NumBndryCoeffs() const
-{
-    ASSERTL1(GetBasisType(0) == LibUtilities::eModified_A ||
-                 GetBasisType(0) == LibUtilities::eGLL_Lagrange,
-             "BasisType is not a boundary interior form");
-    ASSERTL1(GetBasisType(1) == LibUtilities::eModified_A ||
-                 GetBasisType(1) == LibUtilities::eGLL_Lagrange,
-             "BasisType is not a boundary interior form");
-    ASSERTL1(GetBasisType(2) == LibUtilities::eModifiedPyr_C ||
-                 GetBasisType(2) == LibUtilities::eGLL_Lagrange,
-             "BasisType is not a boundary interior form");
-
-    int P = m_base[0]->GetNumModes();
-    int Q = m_base[1]->GetNumModes();
-    int R = m_base[2]->GetNumModes();
-
-    return LibUtilities::StdPyrData::getNumberOfBndCoefficients(P, Q, R);
-}
-
-int StdPyrExp::v_NumDGBndryCoeffs() const
-{
-    ASSERTL1(GetBasisType(0) == LibUtilities::eModified_A ||
-                 GetBasisType(0) == LibUtilities::eGLL_Lagrange,
-             "BasisType is not a boundary interior form");
-    ASSERTL1(GetBasisType(1) == LibUtilities::eModified_A ||
-                 GetBasisType(1) == LibUtilities::eGLL_Lagrange,
-             "BasisType is not a boundary interior form");
-    ASSERTL1(GetBasisType(2) == LibUtilities::eModifiedPyr_C ||
-                 GetBasisType(2) == LibUtilities::eGLL_Lagrange,
-             "BasisType is not a boundary interior form");
 
     int P = m_base[0]->GetNumModes() - 1;
     int Q = m_base[1]->GetNumModes() - 1;
@@ -1069,20 +944,11 @@
 int StdPyrExp::v_GetTraceIntNcoeffs(const int i) const
 {
     ASSERTL2(i >= 0 && i <= 4, "face id is out of range");
->>>>>>> 6a3e03cf
 
     int P = m_base[0]->GetNumModes() - 1;
     int Q = m_base[1]->GetNumModes() - 1;
     int R = m_base[2]->GetNumModes() - 1;
 
-<<<<<<< HEAD
-    return (P + 1) * (Q + 1)                    // 1 rect. face on base
-           + 2 * (R + 1) + P * (1 + 2 * R - P)  // 2 tri. (P,R) faces
-           + 2 * (R + 1) + Q * (1 + 2 * R - Q); // 2 tri. (Q,R) faces
-}
-
-int StdPyrExp::v_GetTraceNcoeffs(const int i) const
-=======
     if (i == 0)
     {
         return (P - 1) * (Q - 1);
@@ -1098,81 +964,23 @@
 }
 
 int StdPyrExp::v_GetTraceNumPoints(const int i) const
->>>>>>> 6a3e03cf
 {
     ASSERTL2(i >= 0 && i <= 4, "face id is out of range");
 
     if (i == 0)
     {
-<<<<<<< HEAD
-        return GetBasisNumModes(0) * GetBasisNumModes(1);
+        return m_base[0]->GetNumPoints() * m_base[1]->GetNumPoints();
     }
     else if (i == 1 || i == 3)
     {
-        int P = GetBasisNumModes(0) - 1, Q = GetBasisNumModes(2) - 1;
-        return Q + 1 + (P * (1 + 2 * Q - P)) / 2;
+        return m_base[0]->GetNumPoints() * m_base[2]->GetNumPoints();
     }
     else
     {
-        int P = GetBasisNumModes(1) - 1, Q = GetBasisNumModes(2) - 1;
-        return Q + 1 + (P * (1 + 2 * Q - P)) / 2;
-    }
-}
-
-int StdPyrExp::v_GetTraceIntNcoeffs(const int i) const
-{
-    ASSERTL2(i >= 0 && i <= 4, "face id is out of range");
-
-    int P = m_base[0]->GetNumModes() - 1;
-    int Q = m_base[1]->GetNumModes() - 1;
-    int R = m_base[2]->GetNumModes() - 1;
-
-    if (i == 0)
-    {
-        return (P - 1) * (Q - 1);
-    }
-    else if (i == 1 || i == 3)
-    {
-        return (P - 1) * (2 * (R - 1) - (P - 1) - 1) / 2;
-    }
-    else
-    {
-        return (Q - 1) * (2 * (R - 1) - (Q - 1) - 1) / 2;
-    }
-}
-
-int StdPyrExp::v_GetTraceNumPoints(const int i) const
-{
-    ASSERTL2(i >= 0 && i <= 4, "face id is out of range");
-
-    if (i == 0)
-    {
-        return m_base[0]->GetNumPoints() * m_base[1]->GetNumPoints();
-    }
-    else if (i == 1 || i == 3)
-    {
-        return m_base[0]->GetNumPoints() * m_base[2]->GetNumPoints();
-    }
-    else
-    {
         return m_base[1]->GetNumPoints() * m_base[2]->GetNumPoints();
     }
 }
 
-=======
-        return m_base[0]->GetNumPoints() * m_base[1]->GetNumPoints();
-    }
-    else if (i == 1 || i == 3)
-    {
-        return m_base[0]->GetNumPoints() * m_base[2]->GetNumPoints();
-    }
-    else
-    {
-        return m_base[1]->GetNumPoints() * m_base[2]->GetNumPoints();
-    }
-}
-
->>>>>>> 6a3e03cf
 int StdPyrExp::v_GetEdgeNcoeffs(const int i) const
 {
     ASSERTL2(i >= 0 && i <= 7, "edge id is out of range");
@@ -1248,8 +1056,6 @@
     if (useCoeffPacking == true) // follow packing of coefficients i.e q,r,p
     {
         switch (vId)
-<<<<<<< HEAD
-=======
         {
             case 0:
                 l = GetMode(0, 0, 0);
@@ -1273,38 +1079,11 @@
     else
     {
         switch (vId)
->>>>>>> 6a3e03cf
         {
             case 0:
                 l = GetMode(0, 0, 0);
                 break;
             case 1:
-<<<<<<< HEAD
-                l = GetMode(0, 0, 1);
-                break;
-            case 2:
-                l = GetMode(0, 1, 0);
-                break;
-            case 3:
-                l = GetMode(1, 0, 0);
-                break;
-            case 4:
-                l = GetMode(1, 1, 0);
-                break;
-            default:
-                ASSERTL0(false, "local vertex id must be between 0 and 4");
-        }
-    }
-    else
-    {
-        switch (vId)
-        {
-            case 0:
-                l = GetMode(0, 0, 0);
-                break;
-            case 1:
-=======
->>>>>>> 6a3e03cf
                 l = GetMode(1, 0, 0);
                 break;
             case 2:
@@ -1629,6 +1408,7 @@
             {
                 maparray[idx++] = cnt;
             }
+        }
 
             cnt += nummodesB - minQB;
 
