///////////////////////////////////////////////////////////////////////////////
//
// File StdPyrExp.cpp
//
// For more information, please see: http://www.nektar.info
//
// The MIT License
//
// Copyright (c) 2006 Division of Applied Mathematics, Brown University (USA),
// Department of Aeronautics, Imperial College London (UK), and Scientific
// Computing and Imaging Institute, University of Utah (USA).
//
// Permission is hereby granted, free of charge, to any person obtaining a
// copy of this software and associated documentation files (the "Software"),
// to deal in the Software without restriction, including without limitation
// the rights to use, copy, modify, merge, publish, distribute, sublicense,
// and/or sell copies of the Software, and to permit persons to whom the
// Software is furnished to do so, subject to the following conditions:
//
// The above copyright notice and this permission notice shall be included
// in all copies or substantial portions of the Software.
//
// THE SOFTWARE IS PROVIDED "AS IS", WITHOUT WARRANTY OF ANY KIND, EXPRESS
// OR IMPLIED, INCLUDING BUT NOT LIMITED TO THE WARRANTIES OF MERCHANTABILITY,
// FITNESS FOR A PARTICULAR PURPOSE AND NONINFRINGEMENT. IN NO EVENT SHALL
// THE AUTHORS OR COPYRIGHT HOLDERS BE LIABLE FOR ANY CLAIM, DAMAGES OR OTHER
// LIABILITY, WHETHER IN AN ACTION OF CONTRACT, TORT OR OTHERWISE, ARISING
// FROM, OUT OF OR IN CONNECTION WITH THE SOFTWARE OR THE USE OR OTHER
// DEALINGS IN THE SOFTWARE.
//
// Description: pyramidic routines built upon StdExpansion3D
//
///////////////////////////////////////////////////////////////////////////////

#include <boost/core/ignore_unused.hpp>

#include <LibUtilities/Foundations/ManagerAccess.h>
#include <StdRegions/StdPyrExp.h>
#include <iomanip>

using namespace std;

namespace Nektar
{
namespace StdRegions
{
StdPyrExp::StdPyrExp(const LibUtilities::BasisKey &Ba,
                     const LibUtilities::BasisKey &Bb,
                     const LibUtilities::BasisKey &Bc)
    : StdExpansion(LibUtilities::StdPyrData::getNumberOfCoefficients(
                       Ba.GetNumModes(), Bb.GetNumModes(), Bc.GetNumModes()),
                   3, Ba, Bb, Bc),
      StdExpansion3D(LibUtilities::StdPyrData::getNumberOfCoefficients(
                         Ba.GetNumModes(), Bb.GetNumModes(), Bc.GetNumModes()),
                     Ba, Bb, Bc)
{

    ASSERTL0(Ba.GetNumModes() <= Bc.GetNumModes(),
             "order in 'a' direction is higher "
             "than order in 'c' direction");
    ASSERTL0(Bb.GetNumModes() <= Bc.GetNumModes(),
             "order in 'b' direction is higher "
             "than order in 'c' direction");
    ASSERTL1(Bc.GetBasisType() == LibUtilities::eModifiedPyr_C ||
                 Bc.GetBasisType() == LibUtilities::eOrthoPyr_C,
             "Expected basis type in 'c' direction to be ModifiedPyr_C or "
             "OrthoPyr_C");
}

StdPyrExp::StdPyrExp(const StdPyrExp &T) : StdExpansion(T), StdExpansion3D(T)
{
}

//---------------------------------------
// Differentiation/integration Methods
//---------------------------------------

/**
 * \brief Calculate the derivative of the physical points
 *
 * The derivative is evaluated at the nodal physical points.
 * Derivatives with respect to the local Cartesian coordinates.
 *
 * \f$\begin{Bmatrix} \frac {\partial} {\partial \xi_1} \\ \frac
 * {\partial} {\partial \xi_2} \\ \frac {\partial} {\partial \xi_3}
 * \end{Bmatrix} = \begin{Bmatrix} \frac 2 {(1-\eta_3)} \frac \partial
 * {\partial \bar \eta_1} \\ \frac {\partial} {\partial \xi_2} \ \
 * \frac {(1 + \bar \eta_1)} {(1 - \eta_3)} \frac \partial {\partial
 * \bar \eta_1} + \frac {\partial} {\partial \eta_3} \end{Bmatrix}\f$
 */
void StdPyrExp::v_PhysDeriv(const Array<OneD, const NekDouble> &u_physical,
                            Array<OneD, NekDouble> &out_dxi1,
                            Array<OneD, NekDouble> &out_dxi2,
                            Array<OneD, NekDouble> &out_dxi3)
{
    // PhysDerivative implementation based on Spen's book page 152.
    int Qx = m_base[0]->GetNumPoints();
    int Qy = m_base[1]->GetNumPoints();
    int Qz = m_base[2]->GetNumPoints();

    Array<OneD, NekDouble> dEta_bar1(Qx * Qy * Qz, 0.0);
    Array<OneD, NekDouble> dXi2(Qx * Qy * Qz, 0.0);
    Array<OneD, NekDouble> dEta3(Qx * Qy * Qz, 0.0);
    PhysTensorDeriv(u_physical, dEta_bar1, dXi2, dEta3);

    Array<OneD, const NekDouble> eta_x, eta_y, eta_z;
    eta_x = m_base[0]->GetZ();
    eta_y = m_base[1]->GetZ();
    eta_z = m_base[2]->GetZ();

    int i, j, k, n;

    if (out_dxi1.size() > 0)
    {
        for (k = 0, n = 0; k < Qz; ++k)
        {
            NekDouble fac = 2.0 / (1.0 - eta_z[k]);
            for (j = 0; j < Qy; ++j)
            {
                for (i = 0; i < Qx; ++i, ++n)
                {
                    out_dxi1[n] = fac * dEta_bar1[n];
                }
            }
        }
    }

    if (out_dxi2.size() > 0)
    {
        for (k = 0, n = 0; k < Qz; ++k)
        {
            NekDouble fac = 2.0 / (1.0 - eta_z[k]);
            for (j = 0; j < Qy; ++j)
            {
                for (i = 0; i < Qx; ++i, ++n)
                {
                    out_dxi2[n] = fac * dXi2[n];
                }
            }
        }
    }

    if (out_dxi3.size() > 0)
    {
        for (k = 0, n = 0; k < Qz; ++k)
        {
            NekDouble fac = 1.0 / (1.0 - eta_z[k]);
            for (j = 0; j < Qy; ++j)
            {
                NekDouble fac1 = (1.0 + eta_y[j]);
                for (i = 0; i < Qx; ++i, ++n)
                {
                    out_dxi3[n] = (1.0 + eta_x[i]) * fac * dEta_bar1[n] +
                                  fac1 * fac * dXi2[n] + dEta3[n];
                }
            }
        }
    }
}

void StdPyrExp::v_PhysDeriv(const int dir,
                            const Array<OneD, const NekDouble> &inarray,
                            Array<OneD, NekDouble> &outarray)
{
    switch (dir)
    {
        case 0:
        {
            v_PhysDeriv(inarray, outarray, NullNekDouble1DArray,
                        NullNekDouble1DArray);
            break;
        }

        case 1:
        {
            v_PhysDeriv(inarray, NullNekDouble1DArray, outarray,
                        NullNekDouble1DArray);
            break;
        }

        case 2:
        {
            v_PhysDeriv(inarray, NullNekDouble1DArray, NullNekDouble1DArray,
                        outarray);
            break;
        }

        default:
        {
            ASSERTL1(false, "input dir is out of range");
        }
        break;
    }
}

void StdPyrExp::v_StdPhysDeriv(const Array<OneD, const NekDouble> &inarray,
                               Array<OneD, NekDouble> &out_d0,
                               Array<OneD, NekDouble> &out_d1,
                               Array<OneD, NekDouble> &out_d2)
{
    StdPyrExp::v_PhysDeriv(inarray, out_d0, out_d1, out_d2);
}

void StdPyrExp::v_StdPhysDeriv(const int dir,
                               const Array<OneD, const NekDouble> &inarray,
                               Array<OneD, NekDouble> &outarray)
{
    StdPyrExp::v_PhysDeriv(dir, inarray, outarray);
}

//---------------------------------------
// Transforms
//---------------------------------------

/**
 * \brief Backward transformation is evaluated at the quadrature
 * points.
 *
 * \f$ u^{\delta} (\xi_{1i}, \xi_{2j}, \xi_{3k}) = \sum_{m(pqr)} \hat
 * u_{pqr} \phi_{pqr} (\xi_{1i}, \xi_{2j}, \xi_{3k})\f$
 *
 * Backward transformation is three dimensional tensorial expansion
 *
 * \f$ u (\xi_{1i}, \xi_{2j}, \xi_{3k}) = \sum_{p=0}^{Q_x} \psi_p^a
 *  (\xi_{1i}) \lbrace { \sum_{q=0}^{Q_y} \psi_{q}^a (\xi_{2j})
 *  \lbrace { \sum_{r=0}^{Q_z} \hat u_{pqr} \psi_{pqr}^c (\xi_{3k})
 *  \rbrace} \rbrace}. \f$
 *
 * And sumfactorizing step of the form is as:\ \ \f$ f_{pqr}
 * (\xi_{3k}) = \sum_{r=0}^{Q_z} \hat u_{pqr} \psi_{pqr}^c
 * (\xi_{3k}),\\ g_{p} (\xi_{2j}, \xi_{3k}) = \sum_{r=0}^{Q_y}
 * \psi_{p}^a (\xi_{2j}) f_{pqr} (\xi_{3k}),\\ u(\xi_{1i}, \xi_{2j},
 * \xi_{3k}) = \sum_{p=0}^{Q_x} \psi_{p}^a (\xi_{1i}) g_{p}
 * (\xi_{2j}, \xi_{3k}).  \f$
 **/
void StdPyrExp::v_BwdTrans(const Array<OneD, const NekDouble> &inarray,
                           Array<OneD, NekDouble> &outarray)
{
    if (m_base[0]->Collocation() && m_base[1]->Collocation() &&
        m_base[2]->Collocation())
    {
        Vmath::Vcopy(m_base[0]->GetNumPoints() * m_base[1]->GetNumPoints() *
                         m_base[2]->GetNumPoints(),
                     inarray, 1, outarray, 1);
    }
    else
    {
        StdPyrExp::v_BwdTrans_SumFac(inarray, outarray);
    }
}

/**
 * Sum-factorisation implementation of the BwdTrans operation.
 */
void StdPyrExp::v_BwdTrans_SumFac(const Array<OneD, const NekDouble> &inarray,
                                  Array<OneD, NekDouble> &outarray)
{
    int nquad0 = m_base[0]->GetNumPoints();
    int nquad1 = m_base[1]->GetNumPoints();
    int nquad2 = m_base[2]->GetNumPoints();
    int order0 = m_base[0]->GetNumModes();
    int order1 = m_base[1]->GetNumModes();

    Array<OneD, NekDouble> wsp(nquad2 * order0 * order1 +
                               nquad2 * nquad1 * nquad0);

    v_BwdTrans_SumFacKernel(m_base[0]->GetBdata(), m_base[1]->GetBdata(),
                            m_base[2]->GetBdata(), inarray, outarray, wsp, true,
                            true, true);
}

void StdPyrExp::v_BwdTrans_SumFacKernel(
    const Array<OneD, const NekDouble> &base0,
    const Array<OneD, const NekDouble> &base1,
    const Array<OneD, const NekDouble> &base2,
    const Array<OneD, const NekDouble> &inarray,
    Array<OneD, NekDouble> &outarray, Array<OneD, NekDouble> &wsp,
    bool doCheckCollDir0, bool doCheckCollDir1, bool doCheckCollDir2)
{
    boost::ignore_unused(doCheckCollDir0, doCheckCollDir1, doCheckCollDir2);

    int nquad0 = m_base[0]->GetNumPoints();
    int nquad1 = m_base[1]->GetNumPoints();
    int nquad2 = m_base[2]->GetNumPoints();

    int order0 = m_base[0]->GetNumModes();
    int order1 = m_base[1]->GetNumModes();
    int order2 = m_base[2]->GetNumModes();

    Array<OneD, NekDouble> tmp  = wsp;
    Array<OneD, NekDouble> tmp1 = tmp + nquad2 * order0 * order1;

    int i, j, mode, mode1, cnt;

    // Perform summation over '2' direction
    mode = mode1 = cnt = 0;
    for (i = 0; i < order0; ++i)
    {
        for (j = 0; j < order1; ++j, ++cnt)
        {
            int ijmax = max(i, j);
            Blas::Dgemv('N', nquad2, order2 - ijmax, 1.0,
                        base2.get() + mode * nquad2, nquad2,
                        inarray.get() + mode1, 1, 0.0, tmp.get() + cnt * nquad2,
                        1);
            mode += order2 - ijmax;
            mode1 += order2 - ijmax;
        }
        // increment mode in case order1!=order2
        for (j = order1; j < order2 - i; ++j)
        {
            int ijmax = max(i, j);
            mode += order2 - ijmax;
        }
    }

    // fix for modified basis by adding split of top singular
    // vertex mode - currently (1+c)/2 x (1-b)/2 x (1-a)/2
    // component is evaluated
    if (m_base[0]->GetBasisType() == LibUtilities::eModified_A)
    {

        // Not sure why we could not use basis as 1.0
        // top singular vertex - (1+c)/2 x (1+b)/2 x (1-a)/2 component
        Blas::Daxpy(nquad2, inarray[1], base2.get() + nquad2, 1,
                    &tmp[0] + nquad2, 1);

        // top singular vertex - (1+c)/2 x (1-b)/2 x (1+a)/2 component
        Blas::Daxpy(nquad2, inarray[1], base2.get() + nquad2, 1,
                    &tmp[0] + order1 * nquad2, 1);

        // top singular vertex - (1+c)/2 x (1+b)/2 x (1+a)/2 component
        Blas::Daxpy(nquad2, inarray[1], base2.get() + nquad2, 1,
                    &tmp[0] + order1 * nquad2 + nquad2, 1);
    }

    // Perform summation over '1' direction
    mode = 0;
    for (i = 0; i < order0; ++i)
    {
        Blas::Dgemm('N', 'T', nquad1, nquad2, order1, 1.0, base1.get(), nquad1,
                    tmp.get() + mode * nquad2, nquad2, 0.0,
                    tmp1.get() + i * nquad1 * nquad2, nquad1);
        mode += order1;
    }

    // Perform summation over '0' direction
    Blas::Dgemm('N', 'T', nquad0, nquad1 * nquad2, order0, 1.0, base0.get(),
                nquad0, tmp1.get(), nquad1 * nquad2, 0.0, outarray.get(),
                nquad0);
}

/** \brief Forward transform from physical quadrature space
    stored in \a inarray and evaluate the expansion coefficients and
    store in \a outarray

    Inputs:\n

    - \a inarray: array of physical quadrature points to be transformed

    Outputs:\n

    - \a outarray: updated array of expansion coefficients.

*/
void StdPyrExp::v_FwdTrans(const Array<OneD, const NekDouble> &inarray,
                           Array<OneD, NekDouble> &outarray)
{
    v_IProductWRTBase(inarray, outarray);

    // get Mass matrix inverse
    StdMatrixKey imasskey(eInvMass, DetShapeType(), *this);
    DNekMatSharedPtr imatsys = GetStdMatrix(imasskey);

    // copy inarray in case inarray == outarray
    DNekVec in(m_ncoeffs, outarray);
    DNekVec out(m_ncoeffs, outarray, eWrapper);

    out = (*imatsys) * in;
}

//---------------------------------------
// Inner product functions
//---------------------------------------

/** \brief  Inner product of \a inarray over region with respect to the
    expansion basis m_base[0]->GetBdata(),m_base[1]->GetBdata(),
   m_base[2]->GetBdata() and return in \a outarray

    Wrapper call to StdPyrExp::IProductWRTBase

    Input:\n

    - \a inarray: array of function evaluated at the physical collocation points

    Output:\n

    - \a outarray: array of inner product with respect to each basis over region

*/
void StdPyrExp::v_IProductWRTBase(const Array<OneD, const NekDouble> &inarray,
                                  Array<OneD, NekDouble> &outarray)
{
    if (m_base[0]->Collocation() && m_base[1]->Collocation() &&
        m_base[2]->Collocation())
    {
        v_MultiplyByStdQuadratureMetric(inarray, outarray);
    }
    else
    {
        StdPyrExp::v_IProductWRTBase_SumFac(inarray, outarray);
    }
}

void StdPyrExp::v_IProductWRTBase_SumFac(
    const Array<OneD, const NekDouble> &inarray,
    Array<OneD, NekDouble> &outarray, bool multiplybyweights)
{

    int nquad1 = m_base[1]->GetNumPoints();
    int nquad2 = m_base[2]->GetNumPoints();
    int order0 = m_base[0]->GetNumModes();
    int order1 = m_base[1]->GetNumModes();

    Array<OneD, NekDouble> wsp(order0 * nquad2 * (nquad1 + order1));

    if (multiplybyweights)
    {
        Array<OneD, NekDouble> tmp(inarray.size());

        v_MultiplyByStdQuadratureMetric(inarray, tmp);

        v_IProductWRTBase_SumFacKernel(
            m_base[0]->GetBdata(), m_base[1]->GetBdata(), m_base[2]->GetBdata(),
            tmp, outarray, wsp, true, true, true);
    }
    else
    {
        v_IProductWRTBase_SumFacKernel(
            m_base[0]->GetBdata(), m_base[1]->GetBdata(), m_base[2]->GetBdata(),
            inarray, outarray, wsp, true, true, true);
    }
}

void StdPyrExp::v_IProductWRTBase_SumFacKernel(
    const Array<OneD, const NekDouble> &base0,
    const Array<OneD, const NekDouble> &base1,
    const Array<OneD, const NekDouble> &base2,
    const Array<OneD, const NekDouble> &inarray,
    Array<OneD, NekDouble> &outarray, Array<OneD, NekDouble> &wsp,
    bool doCheckCollDir0, bool doCheckCollDir1, bool doCheckCollDir2)
{
    boost::ignore_unused(doCheckCollDir0, doCheckCollDir1, doCheckCollDir2);

    int nquad0 = m_base[0]->GetNumPoints();
    int nquad1 = m_base[1]->GetNumPoints();
    int nquad2 = m_base[2]->GetNumPoints();

    int order0 = m_base[0]->GetNumModes();
    int order1 = m_base[1]->GetNumModes();
    int order2 = m_base[2]->GetNumModes();

    ASSERTL1(wsp.size() >= nquad1 * nquad2 * order0 + nquad2 * order0 * order1,
             "Insufficient workspace size");

    Array<OneD, NekDouble> tmp1 = wsp;
    Array<OneD, NekDouble> tmp2 = wsp + nquad1 * nquad2 * order0;

    int i, j, mode, mode1, cnt;

    // Inner product with respect to the '0' direction
    Blas::Dgemm('T', 'N', nquad1 * nquad2, order0, nquad0, 1.0, inarray.get(),
                nquad0, base0.get(), nquad0, 0.0, tmp1.get(), nquad1 * nquad2);

    // Inner product with respect to the '1' direction
    for (mode = i = 0; i < order0; ++i)
    {
        Blas::Dgemm('T', 'N', nquad2, order1, nquad1, 1.0,
                    tmp1.get() + i * nquad1 * nquad2, nquad1, base1.get(),
                    nquad1, 0.0, tmp2.get() + mode * nquad2, nquad2);
        mode += order1;
    }

    // Inner product with respect to the '2' direction
    mode = mode1 = cnt = 0;
    for (i = 0; i < order0; ++i)
    {
        for (j = 0; j < order1; ++j, ++cnt)
        {
            int ijmax = max(i, j);

            Blas::Dgemv('T', nquad2, order2 - ijmax, 1.0,
                        base2.get() + mode * nquad2, nquad2,
                        tmp2.get() + cnt * nquad2, 1, 0.0,
                        outarray.get() + mode1, 1);
            mode += order2 - ijmax;
            mode1 += order2 - ijmax;
        }

        // increment mode in case order1!=order2
        for (j = order1; j < order2; ++j)
        {
            int ijmax = max(i, j);
            mode += order2 - ijmax;
        }
    }

    // fix for modified basis for top singular vertex component
    // Already have evaluated (1+c)/2 (1-b)/2 (1-a)/2
    if (m_base[0]->GetBasisType() == LibUtilities::eModified_A)
    {
        // add in (1+c)/2 (1+b)/2 (1-a)/2  component
        outarray[1] +=
            Blas::Ddot(nquad2, base2.get() + nquad2, 1, &tmp2[nquad2], 1);

        // add in (1+c)/2 (1-b)/2 (1+a)/2 component
        outarray[1] += Blas::Ddot(nquad2, base2.get() + nquad2, 1,
                                  &tmp2[nquad2 * order1], 1);

        // add in (1+c)/2 (1+b)/2 (1+a)/2 component
        outarray[1] += Blas::Ddot(nquad2, base2.get() + nquad2, 1,
                                  &tmp2[nquad2 * order1 + nquad2], 1);
    }
}

void StdPyrExp::v_IProductWRTDerivBase(
    const int dir, const Array<OneD, const NekDouble> &inarray,
    Array<OneD, NekDouble> &outarray)
{
    StdPyrExp::v_IProductWRTDerivBase_SumFac(dir, inarray, outarray);
}

/**
 * @param   inarray     Function evaluated at physical collocation
 *                      points.
 * @param   outarray    Inner product with respect to each basis
 *                      function over the element.
 */
void StdPyrExp::v_IProductWRTDerivBase_SumFac(
    const int dir, const Array<OneD, const NekDouble> &inarray,
    Array<OneD, NekDouble> &outarray)
{
    int i;
    int nquad0 = m_base[0]->GetNumPoints();
    int nquad1 = m_base[1]->GetNumPoints();
    int nquad2 = m_base[2]->GetNumPoints();
    int nqtot  = nquad0 * nquad1 * nquad2;

    Array<OneD, NekDouble> gfac0(nquad0);
    Array<OneD, NekDouble> gfac1(nquad1);
    Array<OneD, NekDouble> gfac2(nquad2);
    Array<OneD, NekDouble> tmp0(nqtot);

    int order0 = m_base[0]->GetNumModes();
    int order1 = m_base[1]->GetNumModes();

    Array<OneD, NekDouble> wsp(nquad1 * nquad2 * order0 +
                               nquad2 * order0 * order1);

    const Array<OneD, const NekDouble> &z0 = m_base[0]->GetZ();
    const Array<OneD, const NekDouble> &z1 = m_base[1]->GetZ();
    const Array<OneD, const NekDouble> &z2 = m_base[2]->GetZ();

    // set up geometric factor: (1+z0)/2
    for (i = 0; i < nquad0; ++i)
    {
        gfac0[i] = 0.5 * (1 + z0[i]);
    }

    // set up geometric factor: (1+z1)/2
    for (i = 0; i < nquad1; ++i)
    {
        gfac1[i] = 0.5 * (1 + z1[i]);
    }

    // Set up geometric factor: 2/(1-z2)
    for (i = 0; i < nquad2; ++i)
    {
        gfac2[i] = 2.0 / (1 - z2[i]);
    }

    // Derivative in first/second direction is always scaled as follows
    const int nq01 = nquad0 * nquad1;
    for (i = 0; i < nquad2; ++i)
    {
        Vmath::Smul(nq01, gfac2[i], &inarray[0] + i * nq01, 1,
                    &tmp0[0] + i * nq01, 1);
    }

    v_MultiplyByStdQuadratureMetric(tmp0, tmp0);

    switch (dir)
    {
        case 0:
        {
            IProductWRTBase_SumFacKernel(
                m_base[0]->GetDbdata(), m_base[1]->GetBdata(),
                m_base[2]->GetBdata(), tmp0, outarray, wsp, false, true, true);
            break;
        }
        case 1:
        {
            IProductWRTBase_SumFacKernel(
                m_base[0]->GetBdata(), m_base[1]->GetDbdata(),
                m_base[2]->GetBdata(), tmp0, outarray, wsp, true, false, true);
            break;
        }
        case 2:
        {
            Array<OneD, NekDouble> tmp3(m_ncoeffs);
            Array<OneD, NekDouble> tmp4(m_ncoeffs);

            // Scale eta_1 derivative by gfac0
            for (i = 0; i < nquad1 * nquad2; ++i)
            {
                Vmath::Vmul(nquad0, tmp0.get() + i * nquad0, 1, gfac0.get(), 1,
                            tmp0.get() + i * nquad0, 1);
            }
            IProductWRTBase_SumFacKernel(
                m_base[0]->GetDbdata(), m_base[1]->GetBdata(),
                m_base[2]->GetBdata(), tmp0, tmp3, wsp, false, true, true);

            // Scale eta_2 derivative by gfac1*gfac2
            for (i = 0; i < nquad2; ++i)
            {
                Vmath::Smul(nq01, gfac2[i], &inarray[0] + i * nq01, 1,
                            &tmp0[0] + i * nq01, 1);
            }
            for (i = 0; i < nquad1 * nquad2; ++i)
            {
                Vmath::Smul(nquad0, gfac1[i % nquad1], &tmp0[0] + i * nquad0, 1,
                            &tmp0[0] + i * nquad0, 1);
            }

            v_MultiplyByStdQuadratureMetric(tmp0, tmp0);
            IProductWRTBase_SumFacKernel(
                m_base[0]->GetBdata(), m_base[1]->GetDbdata(),
                m_base[2]->GetBdata(), tmp0, tmp4, wsp, true, false, true);

            v_MultiplyByStdQuadratureMetric(inarray, tmp0);
            IProductWRTBase_SumFacKernel(
                m_base[0]->GetBdata(), m_base[1]->GetBdata(),
                m_base[2]->GetDbdata(), tmp0, outarray, wsp, true, true, false);

            Vmath::Vadd(m_ncoeffs, &tmp3[0], 1, &outarray[0], 1, &outarray[0],
                        1);
            Vmath::Vadd(m_ncoeffs, &tmp4[0], 1, &outarray[0], 1, &outarray[0],
                        1);
            break;
        }
        default:
        {
            ASSERTL1(false, "input dir is out of range");
            break;
        }
    }
}

//---------------------------------------
// Evaluation functions
//---------------------------------------

void StdPyrExp::v_LocCoordToLocCollapsed(const Array<OneD, const NekDouble> &xi,
                                         Array<OneD, NekDouble> &eta)
{
    NekDouble d2 = 1.0 - xi[2];
    if (fabs(d2) < NekConstants::kNekZeroTol)
    {
        if (d2 >= 0.)
        {
            d2 = NekConstants::kNekZeroTol;
        }
        else
        {
            d2 = -NekConstants::kNekZeroTol;
        }
    }
    eta[2] = xi[2]; // eta_z = xi_z
    eta[1] = 2.0 * (1.0 + xi[1]) / d2 - 1.0;
    eta[0] = 2.0 * (1.0 + xi[0]) / d2 - 1.0;
}

void StdPyrExp::v_LocCollapsedToLocCoord(
    const Array<OneD, const NekDouble> &eta, Array<OneD, NekDouble> &xi)
{
    xi[0] = (1.0 + eta[0]) * (1.0 - eta[2]) * 0.5 - 1.0;
    xi[1] = (1.0 + eta[1]) * (1.0 - eta[2]) * 0.5 - 1.0;
    xi[2] = eta[2];
}

void StdPyrExp::v_GetCoords(Array<OneD, NekDouble> &xi_x,
                            Array<OneD, NekDouble> &xi_y,
                            Array<OneD, NekDouble> &xi_z)
{
    Array<OneD, const NekDouble> etaBar_x = m_base[0]->GetZ();
    Array<OneD, const NekDouble> eta_y    = m_base[1]->GetZ();
    Array<OneD, const NekDouble> eta_z    = m_base[2]->GetZ();
    int Qx                                = GetNumPoints(0);
    int Qy                                = GetNumPoints(1);
    int Qz                                = GetNumPoints(2);

    // Convert collapsed coordinates into cartesian coordinates: eta --> xi
    for (int k = 0; k < Qz; ++k)
    {
        for (int j = 0; j < Qy; ++j)
        {
            for (int i = 0; i < Qx; ++i)
            {
                int s = i + Qx * (j + Qy * k);

                xi_z[s] = eta_z[k];
                xi_y[s] = (1.0 + eta_y[j]) * (1.0 - eta_z[k]) / 2.0 - 1.0;
                xi_x[s] = (1.0 + etaBar_x[i]) * (1.0 - eta_z[k]) / 2.0 - 1.0;
            }
        }
    }
}

<<<<<<< HEAD
NekDouble StdPyrExp::v_PhysEvaluate(const Array<OneD, NekDouble> coord,
                                    const Array<OneD, const NekDouble> &inarray,
                                    NekDouble &out_d0, NekDouble &out_d1,
                                    NekDouble &out_d2)
=======
NekDouble StdPyrExp::v_PhysEvaluate(const Array<OneD, NekDouble> &coord,
                                    const Array<OneD, const NekDouble> &inarray,
                                    std::array<NekDouble, 3> &firstOrderDerivs)
>>>>>>> ca4486aa
{
    // Collapse coordinates
    Array<OneD, NekDouble> coll(3, 0.0);
    LocCoordToLocCollapsed(coord, coll);

    // If near singularity do the old interpolation matrix method
<<<<<<< HEAD
    // @TODO: Dave thinks there might be a way in the Barycentric to
    //        mathematically remove this singularity?
=======
>>>>>>> ca4486aa
    if ((1 - coll[2]) < 1e-5)
    {
        int totPoints = GetTotPoints();
        Array<OneD, NekDouble> EphysDeriv0(totPoints), EphysDeriv1(totPoints),
            EphysDeriv2(totPoints);
        PhysDeriv(inarray, EphysDeriv0, EphysDeriv1, EphysDeriv2);

        Array<OneD, DNekMatSharedPtr> I(3);
        I[0] = GetBase()[0]->GetI(coll);
        I[1] = GetBase()[1]->GetI(coll + 1);
        I[2] = GetBase()[2]->GetI(coll + 2);

<<<<<<< HEAD
        out_d0 = PhysEvaluate(I, EphysDeriv0);
        out_d1 = PhysEvaluate(I, EphysDeriv1);
        out_d2 = PhysEvaluate(I, EphysDeriv2);
        return PhysEvaluate(I, inarray);
    }

    NekDouble dEta_bar1;
    NekDouble dXi2;
    NekDouble dEta3;
    NekDouble val =
        StdExpansion3D::BaryTensorDeriv(coll, inarray, dEta_bar1, dXi2, dEta3);

    NekDouble fac = 2.0 / (1.0 - coll[2]);

    out_d0 = fac * dEta_bar1;
    out_d1 = fac * dXi2;
    out_d2 = ((1.0 + coll[0]) / (1.0 - coll[2])) * dEta_bar1 +
             ((1.0 + coll[1]) / (1.0 - coll[2])) * dXi2 + dEta3;
=======
        firstOrderDerivs[0] = PhysEvaluate(I, EphysDeriv0);
        firstOrderDerivs[1] = PhysEvaluate(I, EphysDeriv1);
        firstOrderDerivs[2] = PhysEvaluate(I, EphysDeriv2);
        return PhysEvaluate(I, inarray);
    }

    std::array<NekDouble, 3> interDeriv;
    NekDouble val = StdExpansion3D::BaryTensorDeriv(coll, inarray, interDeriv);

    NekDouble fac = 2.0 / (1.0 - coll[2]);

    firstOrderDerivs[0] = fac * interDeriv[0];
    firstOrderDerivs[1] = fac * interDeriv[1];
    firstOrderDerivs[2] = ((1.0 + coll[0]) / (1.0 - coll[2])) * interDeriv[0] +
                          ((1.0 + coll[1]) / (1.0 - coll[2])) * interDeriv[1] +
                          interDeriv[2];
>>>>>>> ca4486aa

    return val;
}

void StdPyrExp::v_FillMode(const int mode, Array<OneD, NekDouble> &outarray)
{
    Array<OneD, NekDouble> tmp(m_ncoeffs, 0.0);
    tmp[mode] = 1.0;
    v_BwdTrans(tmp, outarray);
}

void StdPyrExp::v_GetTraceNumModes(const int fid, int &numModes0,
                                   int &numModes1, Orientation faceOrient)
{
    int nummodes[3] = {m_base[0]->GetNumModes(), m_base[1]->GetNumModes(),
                       m_base[2]->GetNumModes()};
    switch (fid)
    {
        // quad
        case 0:
        {
            numModes0 = nummodes[0];
            numModes1 = nummodes[1];
        }
        break;
        case 1:
        case 3:
        {
            numModes0 = nummodes[0];
            numModes1 = nummodes[2];
        }
        break;
        case 2:
        case 4:
        {
            numModes0 = nummodes[1];
            numModes1 = nummodes[2];
        }
        break;
    }

    if (faceOrient >= 9)
    {
        std::swap(numModes0, numModes1);
    }
}

NekDouble StdPyrExp::v_PhysEvaluateBasis(
    const Array<OneD, const NekDouble> &coords, int mode)
{
    Array<OneD, NekDouble> coll(3);
    LocCoordToLocCollapsed(coords, coll);

    const int nm0 = m_base[0]->GetNumModes();
    const int nm1 = m_base[1]->GetNumModes();
    const int nm2 = m_base[2]->GetNumModes();

    int mode0 = 0, mode1 = 0, mode2 = 0, cnt = 0;

    bool found = false;
    for (mode0 = 0; mode0 < nm0; ++mode0)
    {
        for (mode1 = 0; mode1 < nm1; ++mode1)
        {
            int maxpq = max(mode0, mode1);
            for (mode2 = 0; mode2 < nm2 - maxpq; ++mode2, ++cnt)
            {
                if (cnt == mode)
                {
                    found = true;
                    break;
                }
            }

            if (found)
            {
                break;
            }
        }

        if (found)
        {
            break;
        }

        for (int j = nm1; j < nm2; ++j)
        {
            int ijmax = max(mode0, j);
            mode2 += nm2 - ijmax;
        }
    }

    if (mode == 1 && m_base[0]->GetBasisType() == LibUtilities::eModified_A)
    {
        return StdExpansion::BaryEvaluateBasis<2>(coll[2], 1);
    }
    else
    {
        return StdExpansion::BaryEvaluateBasis<0>(coll[0], mode0) *
               StdExpansion::BaryEvaluateBasis<1>(coll[1], mode1) *
               StdExpansion::BaryEvaluateBasis<2>(coll[2], mode2);
    }
}

//---------------------------------------
// Helper functions
//---------------------------------------

int StdPyrExp::v_GetNverts() const
{
    return 5;
}

int StdPyrExp::v_GetNedges() const
{
    return 8;
}

int StdPyrExp::v_GetNtraces() const
{
    return 5;
}

LibUtilities::ShapeType StdPyrExp::v_DetShapeType() const
{
    return LibUtilities::ePyramid;
}

int StdPyrExp::v_NumBndryCoeffs() const
{
    ASSERTL1(GetBasisType(0) == LibUtilities::eModified_A ||
                 GetBasisType(0) == LibUtilities::eGLL_Lagrange,
             "BasisType is not a boundary interior form");
    ASSERTL1(GetBasisType(1) == LibUtilities::eModified_A ||
                 GetBasisType(1) == LibUtilities::eGLL_Lagrange,
             "BasisType is not a boundary interior form");
    ASSERTL1(GetBasisType(2) == LibUtilities::eModifiedPyr_C ||
                 GetBasisType(2) == LibUtilities::eGLL_Lagrange,
             "BasisType is not a boundary interior form");

    int P = m_base[0]->GetNumModes();
    int Q = m_base[1]->GetNumModes();
    int R = m_base[2]->GetNumModes();

    return LibUtilities::StdPyrData::getNumberOfBndCoefficients(P, Q, R);
}

int StdPyrExp::v_NumDGBndryCoeffs() const
{
    ASSERTL1(GetBasisType(0) == LibUtilities::eModified_A ||
                 GetBasisType(0) == LibUtilities::eGLL_Lagrange,
             "BasisType is not a boundary interior form");
    ASSERTL1(GetBasisType(1) == LibUtilities::eModified_A ||
                 GetBasisType(1) == LibUtilities::eGLL_Lagrange,
             "BasisType is not a boundary interior form");
    ASSERTL1(GetBasisType(2) == LibUtilities::eModifiedPyr_C ||
                 GetBasisType(2) == LibUtilities::eGLL_Lagrange,
             "BasisType is not a boundary interior form");

    int P = m_base[0]->GetNumModes() - 1;
    int Q = m_base[1]->GetNumModes() - 1;
    int R = m_base[2]->GetNumModes() - 1;

    return (P + 1) * (Q + 1)                    // 1 rect. face on base
           + 2 * (R + 1) + P * (1 + 2 * R - P)  // 2 tri. (P,R) faces
           + 2 * (R + 1) + Q * (1 + 2 * R - Q); // 2 tri. (Q,R) faces
}

int StdPyrExp::v_GetTraceNcoeffs(const int i) const
{
    ASSERTL2(i >= 0 && i <= 4, "face id is out of range");

    if (i == 0)
    {
        return GetBasisNumModes(0) * GetBasisNumModes(1);
    }
    else if (i == 1 || i == 3)
    {
        int P = GetBasisNumModes(0) - 1, Q = GetBasisNumModes(2) - 1;
        return Q + 1 + (P * (1 + 2 * Q - P)) / 2;
    }
    else
    {
        int P = GetBasisNumModes(1) - 1, Q = GetBasisNumModes(2) - 1;
        return Q + 1 + (P * (1 + 2 * Q - P)) / 2;
    }
}

int StdPyrExp::v_GetTraceIntNcoeffs(const int i) const
{
    ASSERTL2(i >= 0 && i <= 4, "face id is out of range");

    int P = m_base[0]->GetNumModes() - 1;
    int Q = m_base[1]->GetNumModes() - 1;
    int R = m_base[2]->GetNumModes() - 1;

    if (i == 0)
    {
        return (P - 1) * (Q - 1);
    }
    else if (i == 1 || i == 3)
    {
        return (P - 1) * (2 * (R - 1) - (P - 1) - 1) / 2;
    }
    else
    {
        return (Q - 1) * (2 * (R - 1) - (Q - 1) - 1) / 2;
    }
}

int StdPyrExp::v_GetTraceNumPoints(const int i) const
{
    ASSERTL2(i >= 0 && i <= 4, "face id is out of range");

    if (i == 0)
    {
        return m_base[0]->GetNumPoints() * m_base[1]->GetNumPoints();
    }
    else if (i == 1 || i == 3)
    {
        return m_base[0]->GetNumPoints() * m_base[2]->GetNumPoints();
    }
    else
    {
        return m_base[1]->GetNumPoints() * m_base[2]->GetNumPoints();
    }
}

int StdPyrExp::v_GetEdgeNcoeffs(const int i) const
{
    ASSERTL2(i >= 0 && i <= 7, "edge id is out of range");

    if (i == 0 || i == 2)
    {
        return GetBasisNumModes(0);
    }
    else if (i == 1 || i == 3)
    {
        return GetBasisNumModes(1);
    }
    else
    {
        return GetBasisNumModes(2);
    }
}

const LibUtilities::BasisKey StdPyrExp::v_GetTraceBasisKey(const int i,
                                                           const int k) const
{
    ASSERTL2(i >= 0 && i <= 4, "face id is out of range");
    ASSERTL2(k >= 0 && k <= 1, "basis key id is out of range");

    switch (i)
    {
        case 0:
        {
            return EvaluateQuadFaceBasisKey(k, m_base[k]->GetBasisType(),
                                            m_base[k]->GetNumPoints(),
                                            m_base[k]->GetNumModes());
        }
        case 1:
        case 3:
        {
            return EvaluateTriFaceBasisKey(k, m_base[2 * k]->GetBasisType(),
                                           m_base[2 * k]->GetNumPoints(),
                                           m_base[2 * k]->GetNumModes());
        }
        case 2:
        case 4:
        {
            return EvaluateTriFaceBasisKey(k, m_base[k + 1]->GetBasisType(),
                                           m_base[k + 1]->GetNumPoints(),
                                           m_base[k + 1]->GetNumModes());
        }
    }

    // Should never get here.
    return LibUtilities::NullBasisKey;
}

int StdPyrExp::v_CalcNumberOfCoefficients(
    const std::vector<unsigned int> &nummodes, int &modes_offset)
{
    int nmodes = LibUtilities::StdPyrData::getNumberOfCoefficients(
        nummodes[modes_offset], nummodes[modes_offset + 1],
        nummodes[modes_offset + 2]);

    modes_offset += 3;
    return nmodes;
}

int StdPyrExp::v_GetVertexMap(int vId, bool useCoeffPacking)
{
    ASSERTL1(GetBasisType(0) == LibUtilities::eModified_A ||
                 GetBasisType(1) == LibUtilities::eModified_A ||
                 GetBasisType(2) == LibUtilities::eModifiedPyr_C,
             "Mapping not defined for this type of basis");

    int l = 0;

    if (useCoeffPacking == true) // follow packing of coefficients i.e q,r,p
    {
        switch (vId)
        {
            case 0:
                l = GetMode(0, 0, 0);
                break;
            case 1:
                l = GetMode(0, 0, 1);
                break;
            case 2:
                l = GetMode(0, 1, 0);
                break;
            case 3:
                l = GetMode(1, 0, 0);
                break;
            case 4:
                l = GetMode(1, 1, 0);
                break;
            default:
                ASSERTL0(false, "local vertex id must be between 0 and 4");
        }
    }
    else
    {
        switch (vId)
        {
            case 0:
                l = GetMode(0, 0, 0);
                break;
            case 1:
                l = GetMode(1, 0, 0);
                break;
            case 2:
                l = GetMode(1, 1, 0);
                break;
            case 3:
                l = GetMode(0, 1, 0);
                break;
            case 4:
                l = GetMode(0, 0, 1);
                break;
            default:
                ASSERTL0(false, "local vertex id must be between 0 and 4");
        }
    }

    return l;
}

void StdPyrExp::v_GetInteriorMap(Array<OneD, unsigned int> &outarray)
{
    ASSERTL1(GetBasisType(0) == LibUtilities::eModified_A ||
                 GetBasisType(0) == LibUtilities::eGLL_Lagrange,
             "BasisType is not a boundary interior form");
    ASSERTL1(GetBasisType(1) == LibUtilities::eModified_A ||
                 GetBasisType(1) == LibUtilities::eGLL_Lagrange,
             "BasisType is not a boundary interior form");
    ASSERTL1(GetBasisType(2) == LibUtilities::eModifiedPyr_C ||
                 GetBasisType(2) == LibUtilities::eGLL_Lagrange,
             "BasisType is not a boundary interior form");

    int P = m_base[0]->GetNumModes() - 1, p;
    int Q = m_base[1]->GetNumModes() - 1, q;
    int R = m_base[2]->GetNumModes() - 1, r;

    int nIntCoeffs = m_ncoeffs - NumBndryCoeffs();

    if (outarray.size() != nIntCoeffs)
    {
        outarray = Array<OneD, unsigned int>(nIntCoeffs);
    }

    int idx = 0;

    // Loop over all interior modes.
    for (p = 2; p <= P; ++p)
    {
        for (q = 2; q <= Q; ++q)
        {
            int maxpq = max(p, q);
            for (r = 1; r <= R - maxpq; ++r)
            {
                outarray[idx++] = GetMode(p, q, r);
            }
        }
    }
}

void StdPyrExp::v_GetBoundaryMap(Array<OneD, unsigned int> &maparray)
{
    ASSERTL1(GetBasisType(0) == LibUtilities::eModified_A ||
                 GetBasisType(0) == LibUtilities::eGLL_Lagrange,
             "BasisType is not a boundary interior form");
    ASSERTL1(GetBasisType(1) == LibUtilities::eModified_A ||
                 GetBasisType(1) == LibUtilities::eGLL_Lagrange,
             "BasisType is not a boundary interior form");
    ASSERTL1(GetBasisType(2) == LibUtilities::eModifiedPyr_C ||
                 GetBasisType(2) == LibUtilities::eGLL_Lagrange,
             "BasisType is not a boundary interior form");

    int P   = m_base[0]->GetNumModes() - 1, p;
    int Q   = m_base[1]->GetNumModes() - 1, q;
    int R   = m_base[2]->GetNumModes() - 1, r;
    int idx = 0;

    int nBnd = NumBndryCoeffs();

    if (maparray.size() != nBnd)
    {
        maparray = Array<OneD, unsigned int>(nBnd);
    }

    // Loop over all boundary modes (in ascending order).
    for (p = 0; p <= P; ++p)
    {
        // First two q-r planes are entirely boundary modes.
        if (p <= 1)
        {
            for (q = 0; q <= Q; ++q)
            {
                int maxpq = max(p, q);
                for (r = 0; r <= R - maxpq; ++r)
                {
                    maparray[idx++] = GetMode(p, q, r);
                }
            }
        }
        else
        {
            // Remaining q-r planes contain boundary modes on the two
            // front and back sides and edges 0 2.
            for (q = 0; q <= Q; ++q)
            {
                if (q <= 1)
                {
                    for (r = 0; r <= R - p; ++r)
                    {
                        maparray[idx++] = GetMode(p, q, r);
                    }
                }
                else
                {
                    maparray[idx++] = GetMode(p, q, 0);
                }
            }
        }
    }
}

void StdPyrExp::v_GetTraceCoeffMap(const unsigned int fid,
                                   Array<OneD, unsigned int> &maparray)
{
    ASSERTL1(GetBasisType(0) == GetBasisType(1),
             "Method only implemented if BasisType is identical"
             "in x and y directions");
    ASSERTL1(GetBasisType(0) == LibUtilities::eModified_A &&
                 GetBasisType(2) == LibUtilities::eModifiedPyr_C,
             "Method only implemented for Modified_A BasisType"
             "(x and y direction) and ModifiedPyr_C BasisType (z "
             "direction)");

    int p, q, r, P = 0, Q = 0, idx = 0;

    int order0 = m_base[0]->GetNumModes();
    int order1 = m_base[1]->GetNumModes();
    int order2 = m_base[2]->GetNumModes();

    switch (fid)
    {
        case 0:
            P = order0;
            Q = order1;
            break;
        case 1:
        case 3:
            P = order0;
            Q = order2;
            break;
        case 2:
        case 4:
            P = order1;
            Q = order2;
            break;
        default:
            ASSERTL0(false, "fid must be between 0 and 4");
    }

    if (maparray.size() != P * Q)
    {
        maparray = Array<OneD, unsigned int>(P * Q);
    }

    // Set up ordering inside each 2D face. Also for triangular faces,
    // populate signarray.
    switch (fid)
    {
        case 0: // Bottom quad

            for (q = 0; q < Q; ++q)
            {
                for (p = 0; p < P; ++p)
                {
                    maparray[q * P + p] = GetMode(p, q, 0);
                }
            }
            break;

        case 1: // Front triangle
            for (p = 0; p < P; ++p)
            {
                for (r = 0; r < Q - p; ++r)
                {
                    maparray[idx++] = GetMode(p, 0, r);
                }
            }
            break;

        case 2: // Right triangle
            maparray[idx++] = GetMode(1, 0, 0);
            maparray[idx++] = GetMode(0, 0, 1);
            for (r = 1; r < Q - 1; ++r)
            {
                maparray[idx++] = GetMode(1, 0, r);
            }

            for (q = 1; q < P; ++q)
            {
                for (r = 0; r < Q - q; ++r)
                {
                    maparray[idx++] = GetMode(1, q, r);
                }
            }
            break;

        case 3: // Rear triangle
            maparray[idx++] = GetMode(0, 1, 0);
            maparray[idx++] = GetMode(0, 0, 1);
            for (r = 1; r < Q - 1; ++r)
            {
                maparray[idx++] = GetMode(0, 1, r);
            }

            for (p = 1; p < P; ++p)
            {
                for (r = 0; r < Q - p; ++r)
                {
                    maparray[idx++] = GetMode(p, 1, r);
                }
            }
            break;

        case 4: // Left triangle
            for (q = 0; q < P; ++q)
            {
                for (r = 0; r < Q - q; ++r)
                {
                    maparray[idx++] = GetMode(0, q, r);
                }
            }
            break;

        default:
            ASSERTL0(false, "Face to element map unavailable.");
    }
}

void StdPyrExp::v_GetElmtTraceToTraceMap(const unsigned int fid,
                                         Array<OneD, unsigned int> &maparray,
                                         Array<OneD, int> &signarray,
                                         Orientation faceOrient, int P, int Q)
{
    ASSERTL1(GetBasisType(0) == GetBasisType(1),
             "Method only implemented if BasisType is identical"
             "in x and y directions");
    ASSERTL1(GetBasisType(0) == LibUtilities::eModified_A &&
                 GetBasisType(2) == LibUtilities::eModifiedPyr_C,
             "Method only implemented for Modified_A BasisType"
             "(x and y direction) and ModifiedPyr_C BasisType (z "
             "direction)");

    int i, j, k, p, r, nFaceCoeffs;
    int nummodesA = 0, nummodesB = 0;

    int order0 = m_base[0]->GetNumModes();
    int order1 = m_base[1]->GetNumModes();
    int order2 = m_base[2]->GetNumModes();

    switch (fid)
    {
        case 0:
            nummodesA = order0;
            nummodesB = order1;
            break;
        case 1:
        case 3:
            nummodesA = order0;
            nummodesB = order2;
            break;
        case 2:
        case 4:
            nummodesA = order1;
            nummodesB = order2;
            break;
        default:
            ASSERTL0(false, "fid must be between 0 and 4");
    }

    if (P == -1)
    {
        P           = nummodesA;
        Q           = nummodesB;
        nFaceCoeffs = GetTraceNcoeffs(fid);
    }
    else if (fid > 0)
    {
        nFaceCoeffs = P * (2 * Q - P + 1) / 2;
    }
    else
    {
        nFaceCoeffs = P * Q;
    }

    // Allocate the map array and sign array; set sign array to ones (+)
    if (maparray.size() != nFaceCoeffs)
    {
        maparray = Array<OneD, unsigned int>(nFaceCoeffs);
    }

    if (signarray.size() != nFaceCoeffs)
    {
        signarray = Array<OneD, int>(nFaceCoeffs, 1);
    }
    else
    {
        fill(signarray.get(), signarray.get() + nFaceCoeffs, 1);
    }

    // triangular faces
    if (fid > 0)
    {
        // zero signmap and set maparray to zero if elemental
        // modes are not as large as face modesl
        int idx   = 0;
        int cnt   = 0;
        int minPA = min(nummodesA, P);
        int minQB = min(nummodesB, Q);

        for (j = 0; j < minPA; ++j)
        {
            // set maparray
            for (k = 0; k < minQB - j; ++k, ++cnt)
            {
                maparray[idx++] = cnt;
            }

            cnt += nummodesB - minQB;

            for (k = nummodesB - j; k < Q - j; ++k)
            {
                signarray[idx]  = 0.0;
                maparray[idx++] = maparray[0];
            }
        }
#if 0 // not required? 
                
                for (j = minPA; j < nummodesA; ++j)
                {
                    // set maparray
                    for (k = 0; k < minQB-j; ++k, ++cnt)
                    {
                        maparray[idx++] = cnt;
                    }

                    cnt += nummodesB-minQB;

                    for (k = nummodesB-j; k < Q-j; ++k)
                    {
                        signarray[idx]  = 0.0;
                        maparray[idx++] = maparray[0];
                    }
                }
#endif
        for (j = nummodesA; j < P; ++j)
        {
            for (k = 0; k < Q - j; ++k)
            {
                signarray[idx]  = 0.0;
                maparray[idx++] = maparray[0];
            }
        }

        // Triangles only have one possible orientation (base
        // direction reversed); swap edge modes.
        if (faceOrient == eDir1BwdDir1_Dir2FwdDir2)
        {
            swap(maparray[0], maparray[Q]);
            for (i = 1; i < Q - 1; ++i)
            {
                swap(maparray[i + 1], maparray[Q + i]);
            }

            idx = 0;
            for (p = 0; p < P; ++p)
            {
                for (r = 0; r < Q - p; ++r, idx++)
                {
                    if (p > 1)
                    {
                        signarray[idx] = p % 2 ? -1 : 1;
                    }
                }
            }
        }
    }
    else
    {

        // Set up an array indexing for quads, since the ordering may need
        // to be transposed.
        Array<OneD, int> arrayindx(nFaceCoeffs, -1);

        for (i = 0; i < Q; i++)
        {
            for (j = 0; j < P; j++)
            {
                if (faceOrient < eDir1FwdDir2_Dir2FwdDir1)
                {
                    arrayindx[i * P + j] = i * P + j;
                }
                else
                {
                    arrayindx[i * P + j] = j * Q + i;
                }
            }
        }

        // zero signmap and set maparray to zero if elemental
        // modes are not as large as face modesl
        for (j = 0; j < P; ++j)
        {
            // set up default maparray
            for (k = 0; k < Q; k++)
            {
                maparray[arrayindx[j + k * P]] = j + k * nummodesA;
            }

            for (k = nummodesB; k < Q; ++k)
            {
                signarray[arrayindx[j + k * P]] = 0.0;
                maparray[arrayindx[j + k * P]]  = maparray[0];
            }
        }

        for (j = nummodesA; j < P; ++j)
        {
            for (k = 0; k < Q; ++k)
            {
                signarray[arrayindx[j + k * P]] = 0.0;
                maparray[arrayindx[j + k * P]]  = maparray[0];
            }
        }

        // The code below is exactly the same as that taken from
        // StdHexExp and reverses the 'b' and 'a' directions as
        // appropriate (1st and 2nd if statements respectively) in
        // quadrilateral faces.
        if (faceOrient == eDir1FwdDir1_Dir2BwdDir2 ||
            faceOrient == eDir1BwdDir1_Dir2BwdDir2 ||
            faceOrient == eDir1BwdDir2_Dir2FwdDir1 ||
            faceOrient == eDir1BwdDir2_Dir2BwdDir1)
        {
            if (faceOrient < eDir1FwdDir2_Dir2FwdDir1)
            {
                for (i = 3; i < Q; i += 2)
                {
                    for (j = 0; j < P; j++)
                    {
                        signarray[arrayindx[i * P + j]] *= -1;
                    }
                }

                for (i = 0; i < P; i++)
                {
                    swap(maparray[i], maparray[i + P]);
                    swap(signarray[i], signarray[i + P]);
                }
            }
            else
            {
                for (i = 0; i < Q; i++)
                {
                    for (j = 3; j < P; j += 2)
                    {
                        signarray[arrayindx[i * P + j]] *= -1;
                    }
                }

                for (i = 0; i < Q; i++)
                {
                    swap(maparray[i], maparray[i + Q]);
                    swap(signarray[i], signarray[i + Q]);
                }
            }
        }

        if (faceOrient == eDir1BwdDir1_Dir2FwdDir2 ||
            faceOrient == eDir1BwdDir1_Dir2BwdDir2 ||
            faceOrient == eDir1FwdDir2_Dir2BwdDir1 ||
            faceOrient == eDir1BwdDir2_Dir2BwdDir1)
        {
            if (faceOrient < eDir1FwdDir2_Dir2FwdDir1)
            {
                for (i = 0; i < Q; i++)
                {
                    for (j = 3; j < P; j += 2)
                    {
                        signarray[arrayindx[i * P + j]] *= -1;
                    }
                }

                for (i = 0; i < Q; i++)
                {
                    swap(maparray[i * P], maparray[i * P + 1]);
                    swap(signarray[i * P], signarray[i * P + 1]);
                }
            }
            else
            {
                for (i = 3; i < Q; i += 2)
                {
                    for (j = 0; j < P; j++)
                    {
                        signarray[arrayindx[i * P + j]] *= -1;
                    }
                }

                for (i = 0; i < P; i++)
                {
                    swap(maparray[i * Q], maparray[i * Q + 1]);
                    swap(signarray[i * Q], signarray[i * Q + 1]);
                }
            }
        }
    }
}

void StdPyrExp::v_GetEdgeInteriorToElementMap(
    const int eid, Array<OneD, unsigned int> &maparray,
    Array<OneD, int> &signarray, const Orientation edgeOrient)
{
    int i;
    bool signChange;
    const int P              = m_base[0]->GetNumModes() - 1;
    const int Q              = m_base[1]->GetNumModes() - 1;
    const int R              = m_base[2]->GetNumModes() - 1;
    const int nEdgeIntCoeffs = v_GetEdgeNcoeffs(eid) - 2;

    if (maparray.size() != nEdgeIntCoeffs)
    {
        maparray = Array<OneD, unsigned int>(nEdgeIntCoeffs);
    }

    if (signarray.size() != nEdgeIntCoeffs)
    {
        signarray = Array<OneD, int>(nEdgeIntCoeffs, 1);
    }
    else
    {
        fill(signarray.get(), signarray.get() + nEdgeIntCoeffs, 1);
    }

    // If edge is oriented backwards, change sign of modes which have
    // degree 2n+1, n >= 1.
    signChange = edgeOrient == eBackwards;

    switch (eid)
    {
        case 0:
            for (i = 2; i <= P; ++i)
            {
                maparray[i - 2] = GetMode(i, 0, 0);
            }
            break;

        case 1:
            for (i = 2; i <= Q; ++i)
            {
                maparray[i - 2] = GetMode(1, i, 0);
            }
            break;
        case 2:
            for (i = 2; i <= P; ++i)
            {
                maparray[i - 2] = GetMode(i, 1, 0);
            }
            break;

        case 3:
            for (i = 2; i <= Q; ++i)
            {
                maparray[i - 2] = GetMode(0, i, 0);
            }
            break;
        case 4:
            for (i = 2; i <= R; ++i)
            {
                maparray[i - 2] = GetMode(0, 0, i);
            }
            break;

        case 5:
            for (i = 1; i <= R - 1; ++i)
            {
                maparray[i - 1] = GetMode(1, 0, i);
            }
            break;
        case 6:
            for (i = 1; i <= R - 1; ++i)
            {
                maparray[i - 1] = GetMode(1, 1, i);
            }
            break;

        case 7:
            for (i = 1; i <= R - 1; ++i)
            {
                maparray[i - 1] = GetMode(0, 1, i);
            }
            break;
        default:
            ASSERTL0(false, "Edge not defined.");
            break;
    }

    if (signChange)
    {
        for (i = 1; i < nEdgeIntCoeffs; i += 2)
        {
            signarray[i] = -1;
        }
    }
}

void StdPyrExp::v_GetTraceInteriorToElementMap(
    const int fid, Array<OneD, unsigned int> &maparray,
    Array<OneD, int> &signarray, const Orientation faceOrient)
{
    const int P              = m_base[0]->GetNumModes() - 1;
    const int Q              = m_base[1]->GetNumModes() - 1;
    const int R              = m_base[2]->GetNumModes() - 1;
    const int nFaceIntCoeffs = v_GetTraceIntNcoeffs(fid);
    int p, q, r, idx = 0;
    int nummodesA = 0;
    int nummodesB = 0;
    int i, j;

    if (maparray.size() != nFaceIntCoeffs)
    {
        maparray = Array<OneD, unsigned int>(nFaceIntCoeffs);
    }

    if (signarray.size() != nFaceIntCoeffs)
    {
        signarray = Array<OneD, int>(nFaceIntCoeffs, 1);
    }
    else
    {
        fill(signarray.get(), signarray.get() + nFaceIntCoeffs, 1);
    }

    // Set up an array indexing for quad faces, since the ordering may
    // need to be transposed depending on orientation.
    Array<OneD, int> arrayindx(nFaceIntCoeffs);
    if (fid == 0)
    {
        nummodesA = P - 1;
        nummodesB = Q - 1;

        for (i = 0; i < nummodesB; i++)
        {
            for (j = 0; j < nummodesA; j++)
            {
                if (faceOrient < 9)
                {
                    arrayindx[i * nummodesA + j] = i * nummodesA + j;
                }
                else
                {
                    arrayindx[i * nummodesA + j] = j * nummodesB + i;
                }
            }
        }
    }

    switch (fid)
    {
        case 0: // Bottom quad
            for (q = 2; q <= Q; ++q)
            {
                for (p = 2; p <= P; ++p)
                {
                    maparray[arrayindx[(q - 2) * nummodesA + (p - 2)]] =
                        GetMode(p, q, 0);
                }
            }
            break;
        case 1: // Front triangle
            for (p = 2; p <= P; ++p)
            {
                for (r = 1; r <= R - p; ++r)
                {
                    if ((int)faceOrient == 7)
                    {
                        signarray[idx] = p % 2 ? -1 : 1;
                    }
                    maparray[idx++] = GetMode(p, 0, r);
                }
            }
            break;
        case 2: // Right triangle
            for (q = 2; q <= Q; ++q)
            {
                for (r = 1; r <= R - q; ++r)
                {
                    if ((int)faceOrient == 7)
                    {
                        signarray[idx] = q % 2 ? -1 : 1;
                    }
                    maparray[idx++] = GetMode(1, q, r);
                }
            }
            break;

        case 3: // Rear triangle
            for (p = 2; p <= P; ++p)
            {
                for (r = 1; r <= R - p; ++r)
                {
                    if ((int)faceOrient == 7)
                    {
                        signarray[idx] = p % 2 ? -1 : 1;
                    }
                    maparray[idx++] = GetMode(p, 1, r);
                }
            }
            break;

        case 4: // Left triangle
            for (q = 2; q <= Q; ++q)
            {
                for (r = 1; r <= R - q; ++r)
                {
                    if ((int)faceOrient == 7)
                    {
                        signarray[idx] = q % 2 ? -1 : 1;
                    }
                    maparray[idx++] = GetMode(0, q, r);
                }
            }
            break;
        default:
            ASSERTL0(false, "Face interior map not available.");
    }

    // Triangular faces are processed in the above switch loop; for
    // remaining quad faces, set up orientation if necessary.
    if (fid > 0)
    {
        return;
    }

    if (faceOrient == 6 || faceOrient == 8 || faceOrient == 11 ||
        faceOrient == 12)
    {
        if (faceOrient < 9)
        {
            for (i = 1; i < nummodesB; i += 2)
            {
                for (j = 0; j < nummodesA; j++)
                {
                    signarray[arrayindx[i * nummodesA + j]] *= -1;
                }
            }
        }
        else
        {
            for (i = 0; i < nummodesB; i++)
            {
                for (j = 1; j < nummodesA; j += 2)
                {
                    signarray[arrayindx[i * nummodesA + j]] *= -1;
                }
            }
        }
    }

    if (faceOrient == 7 || faceOrient == 8 || faceOrient == 10 ||
        faceOrient == 12)
    {
        if (faceOrient < 9)
        {
            for (i = 0; i < nummodesB; i++)
            {
                for (j = 1; j < nummodesA; j += 2)
                {
                    signarray[arrayindx[i * nummodesA + j]] *= -1;
                }
            }
        }
        else
        {
            for (i = 1; i < nummodesB; i += 2)
            {
                for (j = 0; j < nummodesA; j++)
                {
                    signarray[arrayindx[i * nummodesA + j]] *= -1;
                }
            }
        }
    }
}

//---------------------------------------
// Wrapper functions
//---------------------------------------

DNekMatSharedPtr StdPyrExp::v_GenMatrix(const StdMatrixKey &mkey)
{
    return CreateGeneralMatrix(mkey);
}

DNekMatSharedPtr StdPyrExp::v_CreateStdMatrix(const StdMatrixKey &mkey)
{
    return v_GenMatrix(mkey);
}

/**
 * @brief Compute the mode number in the expansion for a
 * particular tensorial combination.
 *
 * Modes are numbered with the r index travelling fastest,
 * followed by q and then p, and each q-r plane is of size
 *
 * (R+1-p)*(Q+1) - l(l+1)/2 where l = max(0,Q-p)
 *
 * For example, when P=2, Q=3 and R=4 the indexing inside each
 * q-r plane (with r increasing upwards and q to the right)
 * is:
 *
 * p = 0:      p = 1:       p = 2:
 * ----------------------------------
 * 4
 * 3 8         17 21
 * 2 7 11      16 20 24     29 32 35
 * 1 6 10 13   15 19 23 26  28 31 34 37
 * 0 5 9  12   14 18 22 25  27 30 33 36
 *
 * Note that in this element, we must have that \f$ P,Q \leq
 * R\f$.
 */
int StdPyrExp::GetMode(const int I, const int J, const int K)
{
    const int Q = m_base[1]->GetNumModes() - 1;
    const int R = m_base[2]->GetNumModes() - 1;

    int i, l;
    int cnt = 0;

    // Traverse to q-r plane number I
    for (i = 0; i < I; ++i)
    {
        // Size of triangle part
        l = max(0, Q - i);

        // Size of rectangle part
        cnt += (R + 1 - i) * (Q + 1) - l * (l + 1) / 2;
    }

    // Traverse to q column J (Pretend this is a face of width J)
    l = max(0, J - 1 - I);
    cnt += (R + 1 - I) * J - l * (l + 1) / 2;

    // Traverse up stacks to K
    cnt += K;

    return cnt;
}

void StdPyrExp::v_MultiplyByStdQuadratureMetric(
    const Array<OneD, const NekDouble> &inarray,
    Array<OneD, NekDouble> &outarray)
{
    int i, j;

    int nquad0 = m_base[0]->GetNumPoints();
    int nquad1 = m_base[1]->GetNumPoints();
    int nquad2 = m_base[2]->GetNumPoints();

    const Array<OneD, const NekDouble> &w0 = m_base[0]->GetW();
    const Array<OneD, const NekDouble> &w1 = m_base[1]->GetW();
    const Array<OneD, const NekDouble> &w2 = m_base[2]->GetW();

    const Array<OneD, const NekDouble> &z2 = m_base[2]->GetZ();

    // Multiply by integration constants in x-direction
    for (i = 0; i < nquad1 * nquad2; ++i)
    {
        Vmath::Vmul(nquad0, inarray.get() + i * nquad0, 1, w0.get(), 1,
                    outarray.get() + i * nquad0, 1);
    }

    // Multiply by integration constants in y-direction
    for (j = 0; j < nquad2; ++j)
    {
        for (i = 0; i < nquad1; ++i)
        {
            Blas::Dscal(nquad0, w1[i],
                        &outarray[0] + i * nquad0 + j * nquad0 * nquad1, 1);
        }
    }

    // Multiply by integration constants in z-direction; need to
    // incorporate factor [(1-eta_3)/2]^2 into weights, but only if
    // using GLL quadrature points.
    switch (m_base[2]->GetPointsType())
    {
        // (2,0) Jacobi inner product.
        case LibUtilities::eGaussRadauMAlpha2Beta0:
            for (i = 0; i < nquad2; ++i)
            {
                Blas::Dscal(nquad0 * nquad1, 0.25 * w2[i],
                            &outarray[0] + i * nquad0 * nquad1, 1);
            }
            break;

        default:
            for (i = 0; i < nquad2; ++i)
            {
                Blas::Dscal(nquad0 * nquad1,
                            0.25 * (1 - z2[i]) * (1 - z2[i]) * w2[i],
                            &outarray[0] + i * nquad0 * nquad1, 1);
            }
            break;
    }
}

void StdPyrExp::v_SVVLaplacianFilter(Array<OneD, NekDouble> &array,
                                     const StdMatrixKey &mkey)
{
    // Generate an orthonogal expansion
    int qa       = m_base[0]->GetNumPoints();
    int qb       = m_base[1]->GetNumPoints();
    int qc       = m_base[2]->GetNumPoints();
    int nmodes_a = m_base[0]->GetNumModes();
    int nmodes_b = m_base[1]->GetNumModes();
    int nmodes_c = m_base[2]->GetNumModes();
    // Declare orthogonal basis.
    LibUtilities::PointsKey pa(qa, m_base[0]->GetPointsType());
    LibUtilities::PointsKey pb(qb, m_base[1]->GetPointsType());
    LibUtilities::PointsKey pc(qc, m_base[2]->GetPointsType());

    LibUtilities::BasisKey Ba(LibUtilities::eOrtho_A, nmodes_a, pa);
    LibUtilities::BasisKey Bb(LibUtilities::eOrtho_A, nmodes_b, pb);
    LibUtilities::BasisKey Bc(LibUtilities::eOrthoPyr_C, nmodes_c, pc);
    StdPyrExp OrthoExp(Ba, Bb, Bc);

    Array<OneD, NekDouble> orthocoeffs(OrthoExp.GetNcoeffs());
    int i, j, k, cnt = 0;

    // project onto modal  space.
    OrthoExp.FwdTrans(array, orthocoeffs);

    if (mkey.ConstFactorExists(eFactorSVVPowerKerDiffCoeff))
    {
        // Rodrigo's power kernel
        NekDouble cutoff = mkey.GetConstFactor(eFactorSVVCutoffRatio);
        NekDouble SvvDiffCoeff =
            mkey.GetConstFactor(eFactorSVVPowerKerDiffCoeff) *
            mkey.GetConstFactor(eFactorSVVDiffCoeff);

        for (int i = 0; i < nmodes_a; ++i)
        {
            for (int j = 0; j < nmodes_b; ++j)
            {
                int maxij      = max(i, j);
                NekDouble fac1 = std::max(
                    pow((1.0 * i) / (nmodes_a - 1), cutoff * nmodes_a),
                    pow((1.0 * j) / (nmodes_b - 1), cutoff * nmodes_b));

                for (int k = 0; k < nmodes_c - maxij; ++k)
                {
                    NekDouble fac =
                        std::max(fac1, pow((1.0 * k) / (nmodes_c - 1),
                                           cutoff * nmodes_c));

                    orthocoeffs[cnt] *= SvvDiffCoeff * fac;
                    cnt++;
                }
            }
        }
    }
    else if (mkey.ConstFactorExists(
                 eFactorSVVDGKerDiffCoeff)) // Rodrigo/Mansoor's DG Kernel
    {
        NekDouble SvvDiffCoeff = mkey.GetConstFactor(eFactorSVVDGKerDiffCoeff) *
                                 mkey.GetConstFactor(eFactorSVVDiffCoeff);

        int max_abc = max(nmodes_a - kSVVDGFiltermodesmin,
                          nmodes_b - kSVVDGFiltermodesmin);
        max_abc     = max(max_abc, nmodes_c - kSVVDGFiltermodesmin);
        // clamp max_abc
        max_abc = max(max_abc, 0);
        max_abc = min(max_abc, kSVVDGFiltermodesmax - kSVVDGFiltermodesmin);

        for (int i = 0; i < nmodes_a; ++i)
        {
            for (int j = 0; j < nmodes_b; ++j)
            {
                int maxij = max(i, j);

                for (int k = 0; k < nmodes_c - maxij; ++k)
                {
                    int maxijk = max(maxij, k);
                    maxijk     = min(maxijk, kSVVDGFiltermodesmax - 1);

                    orthocoeffs[cnt] *=
                        SvvDiffCoeff * kSVVDGFilter[max_abc][maxijk];
                    cnt++;
                }
            }
        }
    }
    else
    {
        // SVV filter paramaters (how much added diffusion relative
        // to physical one and fraction of modes from which you
        // start applying this added diffusion)
        //
        NekDouble SvvDiffCoeff =
            mkey.GetConstFactor(StdRegions::eFactorSVVDiffCoeff);
        NekDouble SVVCutOff =
            mkey.GetConstFactor(StdRegions::eFactorSVVCutoffRatio);

        // Defining the cut of mode
        int cutoff_a = (int)(SVVCutOff * nmodes_a);
        int cutoff_b = (int)(SVVCutOff * nmodes_b);
        int cutoff_c = (int)(SVVCutOff * nmodes_c);
        // To avoid the fac[j] from blowing up
        NekDouble epsilon = 1;

        int nmodes       = min(min(nmodes_a, nmodes_b), nmodes_c);
        NekDouble cutoff = min(min(cutoff_a, cutoff_b), cutoff_c);

        for (i = 0; i < nmodes_a; ++i) // P
        {
            for (j = 0; j < nmodes_b; ++j) // Q
            {
                int maxij = max(i, j);
                for (k = 0; k < nmodes_c - maxij; ++k) // R
                {
                    if (j + k >= cutoff || i + k >= cutoff)
                    {
                        orthocoeffs[cnt] *=
                            (SvvDiffCoeff *
                             exp(-(i + k - nmodes) * (i + k - nmodes) /
                                 ((NekDouble)((i + k - cutoff + epsilon) *
                                              (i + k - cutoff + epsilon)))) *
                             exp(-(j - nmodes) * (j - nmodes) /
                                 ((NekDouble)((j - cutoff + epsilon) *
                                              (j - cutoff + epsilon)))));
                    }
                    else
                    {
                        orthocoeffs[cnt] *= 0.0;
                    }
                    cnt++;
                }
            }
        }
    }

    // backward transform to physical space
    OrthoExp.BwdTrans(orthocoeffs, array);
}

void StdPyrExp::v_ReduceOrderCoeffs(int numMin,
                                    const Array<OneD, const NekDouble> &inarray,
                                    Array<OneD, NekDouble> &outarray)
{
    int nquad0  = m_base[0]->GetNumPoints();
    int nquad1  = m_base[1]->GetNumPoints();
    int nquad2  = m_base[2]->GetNumPoints();
    int nqtot   = nquad0 * nquad1 * nquad2;
    int nmodes0 = m_base[0]->GetNumModes();
    int nmodes1 = m_base[1]->GetNumModes();
    int nmodes2 = m_base[2]->GetNumModes();
    int numMax  = nmodes0;

    Array<OneD, NekDouble> coeff(m_ncoeffs);
    Array<OneD, NekDouble> coeff_tmp1(m_ncoeffs, 0.0);
    Array<OneD, NekDouble> phys_tmp(nqtot, 0.0);
    Array<OneD, NekDouble> tmp, tmp2, tmp3, tmp4;

    const LibUtilities::PointsKey Pkey0 = m_base[0]->GetPointsKey();
    const LibUtilities::PointsKey Pkey1 = m_base[1]->GetPointsKey();
    const LibUtilities::PointsKey Pkey2 = m_base[2]->GetPointsKey();

    LibUtilities::BasisKey bortho0(LibUtilities::eOrtho_A, nmodes0, Pkey0);
    LibUtilities::BasisKey bortho1(LibUtilities::eOrtho_A, nmodes1, Pkey1);
    LibUtilities::BasisKey bortho2(LibUtilities::eOrthoPyr_C, nmodes2, Pkey2);

    int cnt = 0;
    int u   = 0;
    int i   = 0;
    StdRegions::StdPyrExpSharedPtr OrthoPyrExp;

    OrthoPyrExp = MemoryManager<StdRegions::StdPyrExp>::AllocateSharedPtr(
        bortho0, bortho1, bortho2);

    BwdTrans(inarray, phys_tmp);
    OrthoPyrExp->FwdTrans(phys_tmp, coeff);

    // filtering
    for (u = 0; u < numMin; ++u)
    {
        for (i = 0; i < numMin; ++i)
        {

            int maxui = max(u, i);
            Vmath::Vcopy(numMin - maxui, tmp = coeff + cnt, 1,
                         tmp2 = coeff_tmp1 + cnt, 1);
            cnt += nmodes2 - maxui;
        }

        for (i = numMin; i < nmodes1; ++i)
        {
            int maxui = max(u, i);
            cnt += numMax - maxui;
        }
    }

    OrthoPyrExp->BwdTrans(coeff_tmp1, phys_tmp);
    StdPyrExp::FwdTrans(phys_tmp, outarray);
}

} // namespace StdRegions
} // namespace Nektar<|MERGE_RESOLUTION|>--- conflicted
+++ resolved
@@ -716,27 +716,15 @@
     }
 }
 
-<<<<<<< HEAD
-NekDouble StdPyrExp::v_PhysEvaluate(const Array<OneD, NekDouble> coord,
-                                    const Array<OneD, const NekDouble> &inarray,
-                                    NekDouble &out_d0, NekDouble &out_d1,
-                                    NekDouble &out_d2)
-=======
 NekDouble StdPyrExp::v_PhysEvaluate(const Array<OneD, NekDouble> &coord,
                                     const Array<OneD, const NekDouble> &inarray,
                                     std::array<NekDouble, 3> &firstOrderDerivs)
->>>>>>> ca4486aa
 {
     // Collapse coordinates
     Array<OneD, NekDouble> coll(3, 0.0);
     LocCoordToLocCollapsed(coord, coll);
 
     // If near singularity do the old interpolation matrix method
-<<<<<<< HEAD
-    // @TODO: Dave thinks there might be a way in the Barycentric to
-    //        mathematically remove this singularity?
-=======
->>>>>>> ca4486aa
     if ((1 - coll[2]) < 1e-5)
     {
         int totPoints = GetTotPoints();
@@ -749,26 +737,6 @@
         I[1] = GetBase()[1]->GetI(coll + 1);
         I[2] = GetBase()[2]->GetI(coll + 2);
 
-<<<<<<< HEAD
-        out_d0 = PhysEvaluate(I, EphysDeriv0);
-        out_d1 = PhysEvaluate(I, EphysDeriv1);
-        out_d2 = PhysEvaluate(I, EphysDeriv2);
-        return PhysEvaluate(I, inarray);
-    }
-
-    NekDouble dEta_bar1;
-    NekDouble dXi2;
-    NekDouble dEta3;
-    NekDouble val =
-        StdExpansion3D::BaryTensorDeriv(coll, inarray, dEta_bar1, dXi2, dEta3);
-
-    NekDouble fac = 2.0 / (1.0 - coll[2]);
-
-    out_d0 = fac * dEta_bar1;
-    out_d1 = fac * dXi2;
-    out_d2 = ((1.0 + coll[0]) / (1.0 - coll[2])) * dEta_bar1 +
-             ((1.0 + coll[1]) / (1.0 - coll[2])) * dXi2 + dEta3;
-=======
         firstOrderDerivs[0] = PhysEvaluate(I, EphysDeriv0);
         firstOrderDerivs[1] = PhysEvaluate(I, EphysDeriv1);
         firstOrderDerivs[2] = PhysEvaluate(I, EphysDeriv2);
@@ -785,7 +753,6 @@
     firstOrderDerivs[2] = ((1.0 + coll[0]) / (1.0 - coll[2])) * interDeriv[0] +
                           ((1.0 + coll[1]) / (1.0 - coll[2])) * interDeriv[1] +
                           interDeriv[2];
->>>>>>> ca4486aa
 
     return val;
 }
