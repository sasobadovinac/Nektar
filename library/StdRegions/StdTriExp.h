///////////////////////////////////////////////////////////////////////////////
//
// File StdTriExp.h
//
// For more information, please see: http://www.nektar.info
//
// The MIT License
//
// Copyright (c) 2006 Division of Applied Mathematics, Brown University (USA),
// Department of Aeronautics, Imperial College London (UK), and Scientific
// Computing and Imaging Institute, University of Utah (USA).
//
// Permission is hereby granted, free of charge, to any person obtaining a
// copy of this software and associated documentation files (the "Software"),
// to deal in the Software without restriction, including without limitation
// the rights to use, copy, modify, merge, publish, distribute, sublicense,
// and/or sell copies of the Software, and to permit persons to whom the
// Software is furnished to do so, subject to the following conditions:
//
// The above copyright notice and this permission notice shall be included
// in all copies or substantial portions of the Software.
//
// THE SOFTWARE IS PROVIDED "AS IS", WITHOUT WARRANTY OF ANY KIND, EXPRESS
// OR IMPLIED, INCLUDING BUT NOT LIMITED TO THE WARRANTIES OF MERCHANTABILITY,
// FITNESS FOR A PARTICULAR PURPOSE AND NONINFRINGEMENT. IN NO EVENT SHALL
// THE AUTHORS OR COPYRIGHT HOLDERS BE LIABLE FOR ANY CLAIM, DAMAGES OR OTHER
// LIABILITY, WHETHER IN AN ACTION OF CONTRACT, TORT OR OTHERWISE, ARISING
// FROM, OUT OF OR IN CONNECTION WITH THE SOFTWARE OR THE USE OR OTHER
// DEALINGS IN THE SOFTWARE.
//
// Description: Header field for triangle routines built upon StdExpansion2D
//
///////////////////////////////////////////////////////////////////////////////

#ifndef NEKTAR_LIB_STDREGIONS_STDTRIEXP_H
#define NEKTAR_LIB_STDREGIONS_STDTRIEXP_H

#include <StdRegions/StdExpansion2D.h>
#include <StdRegions/StdRegions.hpp>
#include <StdRegions/StdRegionsDeclspec.h>

namespace Nektar
{
namespace StdRegions
{
class StdMatrixKey;

class StdTriExp : virtual public StdExpansion2D
{
public:
    STD_REGIONS_EXPORT StdTriExp() = default;
    STD_REGIONS_EXPORT StdTriExp(const LibUtilities::BasisKey &Ba,
                                 const LibUtilities::BasisKey &Bb);
    STD_REGIONS_EXPORT StdTriExp(const StdTriExp &T);
    STD_REGIONS_EXPORT ~StdTriExp() override = default;

protected:
    //-------------------------------
    // Integration Methods
    //-------------------------------
    STD_REGIONS_EXPORT NekDouble
    v_Integral(const Array<OneD, const NekDouble> &inarray) override;

    //----------------------------
    // Differentiation Methods
    //----------------------------
    STD_REGIONS_EXPORT void v_PhysDeriv(
        const Array<OneD, const NekDouble> &inarray,
        Array<OneD, NekDouble> &out_d0, Array<OneD, NekDouble> &out_d1,
        Array<OneD, NekDouble> &out_d2 = NullNekDouble1DArray) override;
    STD_REGIONS_EXPORT void v_PhysDeriv(
        const int dir, const Array<OneD, const NekDouble> &inarray,
        Array<OneD, NekDouble> &outarray) override;
    STD_REGIONS_EXPORT void v_StdPhysDeriv(
        const Array<OneD, const NekDouble> &inarray,
        Array<OneD, NekDouble> &out_d0, Array<OneD, NekDouble> &out_d1,
        Array<OneD, NekDouble> &out_d2 = NullNekDouble1DArray) override;
    STD_REGIONS_EXPORT void v_StdPhysDeriv(
        const int dir, const Array<OneD, const NekDouble> &inarray,
        Array<OneD, NekDouble> &outarray) override;

    //---------------------------------------
    // Transforms
    //---------------------------------------
    STD_REGIONS_EXPORT void v_BwdTrans(
        const Array<OneD, const NekDouble> &inarray,
        Array<OneD, NekDouble> &outarray) override;
    STD_REGIONS_EXPORT void v_BwdTrans_SumFac(
        const Array<OneD, const NekDouble> &inarray,
        Array<OneD, NekDouble> &outarray) override;
    STD_REGIONS_EXPORT void v_BwdTrans_SumFacKernel(
        const Array<OneD, const NekDouble> &base0,
        const Array<OneD, const NekDouble> &base1,
        const Array<OneD, const NekDouble> &inarray,
        Array<OneD, NekDouble> &outarray, Array<OneD, NekDouble> &wsp,
        bool doCheckCollDir0, bool doCheckCollDir1) override;
    STD_REGIONS_EXPORT void v_FwdTrans(
        const Array<OneD, const NekDouble> &inarray,
<<<<<<< HEAD
        Array<OneD, NekDouble> &outarray) override;
    STD_REGIONS_EXPORT void v_FwdTrans_BndConstrained(
=======
        Array<OneD, NekDouble> &outarray);
    STD_REGIONS_EXPORT virtual void v_FwdTransBndConstrained(
>>>>>>> f1598d5e
        const Array<OneD, const NekDouble> &inarray,
        Array<OneD, NekDouble> &outarray) override;

    //---------------------------------------
    // Inner product functions
    //---------------------------------------
    STD_REGIONS_EXPORT void v_IProductWRTBase(
        const Array<OneD, const NekDouble> &inarray,
        Array<OneD, NekDouble> &outarray) override;
    STD_REGIONS_EXPORT virtual void v_IProductWRTBase_MatOp(
        const Array<OneD, const NekDouble> &inarray,
        Array<OneD, NekDouble> &outarray);
    STD_REGIONS_EXPORT void v_IProductWRTBase_SumFac(
        const Array<OneD, const NekDouble> &inarray,
        Array<OneD, NekDouble> &outarray,
        bool multiplybyweights = true) override;
    STD_REGIONS_EXPORT void v_IProductWRTBase_SumFacKernel(
        const Array<OneD, const NekDouble> &base0,
        const Array<OneD, const NekDouble> &base1,
        const Array<OneD, const NekDouble> &inarray,
        Array<OneD, NekDouble> &outarray, Array<OneD, NekDouble> &wsp,
        bool doCheckCollDir0, bool doCheckCollDir1) override;
    STD_REGIONS_EXPORT void v_IProductWRTDerivBase(
        const int dir, const Array<OneD, const NekDouble> &inarray,
        Array<OneD, NekDouble> &outarray) override;
    STD_REGIONS_EXPORT virtual void v_IProductWRTDerivBase_MatOp(
        const int dir, const Array<OneD, const NekDouble> &inarray,
        Array<OneD, NekDouble> &outarray);
    STD_REGIONS_EXPORT void v_IProductWRTDerivBase_SumFac(
        const int dir, const Array<OneD, const NekDouble> &inarray,
        Array<OneD, NekDouble> &outarray) override;

    //---------------------------------------
    // Evaluation functions
    //---------------------------------------
    STD_REGIONS_EXPORT void v_LocCoordToLocCollapsed(
        const Array<OneD, const NekDouble> &xi,
        Array<OneD, NekDouble> &eta) override;
    STD_REGIONS_EXPORT void v_LocCollapsedToLocCoord(
        const Array<OneD, const NekDouble> &eta,
        Array<OneD, NekDouble> &xi) override;
    STD_REGIONS_EXPORT void v_FillMode(
        const int mode, Array<OneD, NekDouble> &outarray) override;
    STD_REGIONS_EXPORT NekDouble v_PhysEvaluateBasis(
        const Array<OneD, const NekDouble> &coords, int mode) final;

    STD_REGIONS_EXPORT NekDouble
    v_PhysEvaluate(const Array<OneD, NekDouble> &coord,
                   const Array<OneD, const NekDouble> &inarray,
                   std::array<NekDouble, 3> &firstOrderDerivs) override;

    //---------------------------
    // Helper functions
    //---------------------------
    STD_REGIONS_EXPORT int v_GetNverts() const override;
    STD_REGIONS_EXPORT int v_GetNtraces() const override;
    STD_REGIONS_EXPORT LibUtilities::ShapeType v_DetShapeType() const override;
    STD_REGIONS_EXPORT int v_NumBndryCoeffs() const override;
    STD_REGIONS_EXPORT int v_NumDGBndryCoeffs() const override;
    STD_REGIONS_EXPORT int v_GetTraceNcoeffs(const int i) const override;
    STD_REGIONS_EXPORT int v_GetTraceNumPoints(const int i) const override;
    STD_REGIONS_EXPORT int v_CalcNumberOfCoefficients(
        const std::vector<unsigned int> &nummodes, int &modes_offset) override;
    STD_REGIONS_EXPORT void v_GetCoords(
        Array<OneD, NekDouble> &coords_x, Array<OneD, NekDouble> &coords_y,
        Array<OneD, NekDouble> &coords_z) override;
    STD_REGIONS_EXPORT bool v_IsBoundaryInteriorExpansion() override;
    STD_REGIONS_EXPORT const LibUtilities::BasisKey v_GetTraceBasisKey(
        const int i, const int j) const override;

    //--------------------------
    // Mappings
    //--------------------------
    STD_REGIONS_EXPORT int v_GetVertexMap(
        int localVertexId, bool useCoeffPacking = false) override;
    STD_REGIONS_EXPORT void v_GetInteriorMap(
        Array<OneD, unsigned int> &outarray) override;

    STD_REGIONS_EXPORT void v_GetBoundaryMap(
        Array<OneD, unsigned int> &outarray) override;

    STD_REGIONS_EXPORT void v_GetTraceCoeffMap(
        const unsigned int traceid,
        Array<OneD, unsigned int> &maparray) override;
#if 0 
            STD_REGIONS_EXPORT  virtual void v_GetTraceToElementMap(
                const int                  eid,
                Array<OneD, unsigned int>& maparray,
                Array<OneD,          int>& signarray,
                Orientation          edgeOrient = eForwards,
                int P = -1,
                int Q = -1);
#endif

    STD_REGIONS_EXPORT void v_GetTraceInteriorToElementMap(
        const int eid, Array<OneD, unsigned int> &maparray,
        Array<OneD, int> &signarray,
        const Orientation edgeOrient = eForwards) override;

    //---------------------------------------
    // Wrapper functions
    //---------------------------------------
    STD_REGIONS_EXPORT DNekMatSharedPtr
    v_GenMatrix(const StdMatrixKey &mkey) override;
    STD_REGIONS_EXPORT DNekMatSharedPtr
    v_CreateStdMatrix(const StdMatrixKey &mkey) override;

    //---------------------------------------
    // Operator evaluation functions
    //---------------------------------------
    STD_REGIONS_EXPORT void v_MassMatrixOp(
        const Array<OneD, const NekDouble> &inarray,
        Array<OneD, NekDouble> &outarray, const StdMatrixKey &mkey) override;
    STD_REGIONS_EXPORT void v_LaplacianMatrixOp(
        const Array<OneD, const NekDouble> &inarray,
        Array<OneD, NekDouble> &outarray, const StdMatrixKey &mkey) override;
    STD_REGIONS_EXPORT void v_SVVLaplacianFilter(
        Array<OneD, NekDouble> &array, const StdMatrixKey &mkey) override;
    STD_REGIONS_EXPORT void v_ReduceOrderCoeffs(
        int numMin, const Array<OneD, const NekDouble> &inarray,
        Array<OneD, NekDouble> &outarray) override;
    STD_REGIONS_EXPORT void v_LaplacianMatrixOp(
        const int k1, const int k2, const Array<OneD, const NekDouble> &inarray,
        Array<OneD, NekDouble> &outarray, const StdMatrixKey &mkey) override;
    STD_REGIONS_EXPORT void v_WeakDerivMatrixOp(
        const int i, const Array<OneD, const NekDouble> &inarray,
        Array<OneD, NekDouble> &outarray, const StdMatrixKey &mkey) override;
    STD_REGIONS_EXPORT void v_HelmholtzMatrixOp(
        const Array<OneD, const NekDouble> &inarray,
        Array<OneD, NekDouble> &outarray, const StdMatrixKey &mkey) override;
    STD_REGIONS_EXPORT virtual void v_GeneralMatrixOp_MatOp(
        const Array<OneD, const NekDouble> &inarray,
        Array<OneD, NekDouble> &outarray, const StdMatrixKey &mkey);

    STD_REGIONS_EXPORT void v_MultiplyByStdQuadratureMetric(
        const Array<OneD, const NekDouble> &inarray,
        Array<OneD, NekDouble> &outarray) override;

    //---------------------------------------
    // Output interpolation functions
    //---------------------------------------
    STD_REGIONS_EXPORT void v_GetSimplexEquiSpacedConnectivity(
        Array<OneD, int> &conn, bool standard = true) override;
};
typedef std::shared_ptr<StdTriExp> StdTriExpSharedPtr;
} // namespace StdRegions
} // namespace Nektar
#endif // STDTRIEXP_H<|MERGE_RESOLUTION|>--- conflicted
+++ resolved
@@ -96,13 +96,8 @@
         bool doCheckCollDir0, bool doCheckCollDir1) override;
     STD_REGIONS_EXPORT void v_FwdTrans(
         const Array<OneD, const NekDouble> &inarray,
-<<<<<<< HEAD
-        Array<OneD, NekDouble> &outarray) override;
-    STD_REGIONS_EXPORT void v_FwdTrans_BndConstrained(
-=======
-        Array<OneD, NekDouble> &outarray);
-    STD_REGIONS_EXPORT virtual void v_FwdTransBndConstrained(
->>>>>>> f1598d5e
+        Array<OneD, NekDouble> &outarray) override;
+    STD_REGIONS_EXPORT void v_FwdTransBndConstrained(
         const Array<OneD, const NekDouble> &inarray,
         Array<OneD, NekDouble> &outarray) override;
 
