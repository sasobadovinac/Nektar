///////////////////////////////////////////////////////////////////////////////
//
// File: StdTriExp.h
//
// For more information, please see: http://www.nektar.info
//
// The MIT License
//
// Copyright (c) 2006 Division of Applied Mathematics, Brown University (USA),
// Department of Aeronautics, Imperial College London (UK), and Scientific
// Computing and Imaging Institute, University of Utah (USA).
//
// Permission is hereby granted, free of charge, to any person obtaining a
// copy of this software and associated documentation files (the "Software"),
// to deal in the Software without restriction, including without limitation
// the rights to use, copy, modify, merge, publish, distribute, sublicense,
// and/or sell copies of the Software, and to permit persons to whom the
// Software is furnished to do so, subject to the following conditions:
//
// The above copyright notice and this permission notice shall be included
// in all copies or substantial portions of the Software.
//
// THE SOFTWARE IS PROVIDED "AS IS", WITHOUT WARRANTY OF ANY KIND, EXPRESS
// OR IMPLIED, INCLUDING BUT NOT LIMITED TO THE WARRANTIES OF MERCHANTABILITY,
// FITNESS FOR A PARTICULAR PURPOSE AND NONINFRINGEMENT. IN NO EVENT SHALL
// THE AUTHORS OR COPYRIGHT HOLDERS BE LIABLE FOR ANY CLAIM, DAMAGES OR OTHER
// LIABILITY, WHETHER IN AN ACTION OF CONTRACT, TORT OR OTHERWISE, ARISING
// FROM, OUT OF OR IN CONNECTION WITH THE SOFTWARE OR THE USE OR OTHER
// DEALINGS IN THE SOFTWARE.
//
// Description: Header field for triangle routines built upon StdExpansion2D
//
///////////////////////////////////////////////////////////////////////////////

#ifndef NEKTAR_LIB_STDREGIONS_STDTRIEXP_H
#define NEKTAR_LIB_STDREGIONS_STDTRIEXP_H

#include <StdRegions/StdExpansion2D.h>
#include <StdRegions/StdRegions.hpp>
#include <StdRegions/StdRegionsDeclspec.h>

namespace Nektar
{
namespace StdRegions
{
class StdMatrixKey;

class StdTriExp : virtual public StdExpansion2D
{
public:
    STD_REGIONS_EXPORT StdTriExp() = default;
    STD_REGIONS_EXPORT StdTriExp(const LibUtilities::BasisKey &Ba,
                                 const LibUtilities::BasisKey &Bb);
    STD_REGIONS_EXPORT StdTriExp(const StdTriExp &T);
<<<<<<< HEAD
    STD_REGIONS_EXPORT ~StdTriExp() override = default;
=======
    STD_REGIONS_EXPORT virtual ~StdTriExp() override;
>>>>>>> a1bdb76a

protected:
    //-------------------------------
    // Integration Methods
    //-------------------------------
<<<<<<< HEAD
    STD_REGIONS_EXPORT NekDouble
    v_Integral(const Array<OneD, const NekDouble> &inarray) override;
=======
    STD_REGIONS_EXPORT virtual NekDouble v_Integral(
        const Array<OneD, const NekDouble> &inarray) override;
>>>>>>> a1bdb76a

    //----------------------------
    // Differentiation Methods
    //----------------------------
    STD_REGIONS_EXPORT void v_PhysDeriv(
        const Array<OneD, const NekDouble> &inarray,
        Array<OneD, NekDouble> &out_d0, Array<OneD, NekDouble> &out_d1,
        Array<OneD, NekDouble> &out_d2 = NullNekDouble1DArray) override;
<<<<<<< HEAD
    STD_REGIONS_EXPORT void v_PhysDeriv(
        const int dir, const Array<OneD, const NekDouble> &inarray,
        Array<OneD, NekDouble> &outarray) override;
    STD_REGIONS_EXPORT void v_StdPhysDeriv(
        const Array<OneD, const NekDouble> &inarray,
        Array<OneD, NekDouble> &out_d0, Array<OneD, NekDouble> &out_d1,
        Array<OneD, NekDouble> &out_d2 = NullNekDouble1DArray) override;
    STD_REGIONS_EXPORT void v_StdPhysDeriv(
=======
    STD_REGIONS_EXPORT virtual void v_PhysDeriv(
        const int dir, const Array<OneD, const NekDouble> &inarray,
        Array<OneD, NekDouble> &outarray) override;
    STD_REGIONS_EXPORT virtual void v_StdPhysDeriv(
        const Array<OneD, const NekDouble> &inarray,
        Array<OneD, NekDouble> &out_d0, Array<OneD, NekDouble> &out_d1,
        Array<OneD, NekDouble> &out_d2 = NullNekDouble1DArray) override;
    STD_REGIONS_EXPORT virtual void v_StdPhysDeriv(
>>>>>>> a1bdb76a
        const int dir, const Array<OneD, const NekDouble> &inarray,
        Array<OneD, NekDouble> &outarray) override;

    //---------------------------------------
    // Transforms
    //---------------------------------------
    STD_REGIONS_EXPORT void v_BwdTrans(
        const Array<OneD, const NekDouble> &inarray,
        Array<OneD, NekDouble> &outarray) override;
<<<<<<< HEAD
    STD_REGIONS_EXPORT void v_BwdTrans_SumFac(
        const Array<OneD, const NekDouble> &inarray,
        Array<OneD, NekDouble> &outarray) override;
    STD_REGIONS_EXPORT void v_BwdTrans_SumFacKernel(
=======
    STD_REGIONS_EXPORT virtual void v_BwdTrans_SumFac(
        const Array<OneD, const NekDouble> &inarray,
        Array<OneD, NekDouble> &outarray) override;
    STD_REGIONS_EXPORT virtual void v_BwdTrans_SumFacKernel(
>>>>>>> a1bdb76a
        const Array<OneD, const NekDouble> &base0,
        const Array<OneD, const NekDouble> &base1,
        const Array<OneD, const NekDouble> &inarray,
        Array<OneD, NekDouble> &outarray, Array<OneD, NekDouble> &wsp,
        bool doCheckCollDir0, bool doCheckCollDir1) override;
<<<<<<< HEAD
    STD_REGIONS_EXPORT void v_FwdTrans(
        const Array<OneD, const NekDouble> &inarray,
        Array<OneD, NekDouble> &outarray) override;
    STD_REGIONS_EXPORT void v_FwdTransBndConstrained(
=======
    STD_REGIONS_EXPORT virtual void v_FwdTrans(
        const Array<OneD, const NekDouble> &inarray,
        Array<OneD, NekDouble> &outarray) override;
    STD_REGIONS_EXPORT virtual void v_FwdTransBndConstrained(
>>>>>>> a1bdb76a
        const Array<OneD, const NekDouble> &inarray,
        Array<OneD, NekDouble> &outarray) override;

    //---------------------------------------
    // Inner product functions
    //---------------------------------------
    STD_REGIONS_EXPORT void v_IProductWRTBase(
<<<<<<< HEAD
        const Array<OneD, const NekDouble> &inarray,
        Array<OneD, NekDouble> &outarray) override;
    STD_REGIONS_EXPORT virtual void v_IProductWRTBase_MatOp(
        const Array<OneD, const NekDouble> &inarray,
        Array<OneD, NekDouble> &outarray);
    STD_REGIONS_EXPORT void v_IProductWRTBase_SumFac(
        const Array<OneD, const NekDouble> &inarray,
        Array<OneD, NekDouble> &outarray,
        bool multiplybyweights = true) override;
    STD_REGIONS_EXPORT void v_IProductWRTBase_SumFacKernel(
=======
        const Array<OneD, const NekDouble> &inarray,
        Array<OneD, NekDouble> &outarray) override;
    STD_REGIONS_EXPORT virtual void v_IProductWRTBase_SumFac(
        const Array<OneD, const NekDouble> &inarray,
        Array<OneD, NekDouble> &outarray,
        bool multiplybyweights = true) override;
    STD_REGIONS_EXPORT virtual void v_IProductWRTBase_SumFacKernel(
>>>>>>> a1bdb76a
        const Array<OneD, const NekDouble> &base0,
        const Array<OneD, const NekDouble> &base1,
        const Array<OneD, const NekDouble> &inarray,
        Array<OneD, NekDouble> &outarray, Array<OneD, NekDouble> &wsp,
        bool doCheckCollDir0, bool doCheckCollDir1) override;
<<<<<<< HEAD
    STD_REGIONS_EXPORT void v_IProductWRTDerivBase(
        const int dir, const Array<OneD, const NekDouble> &inarray,
        Array<OneD, NekDouble> &outarray) override;
    STD_REGIONS_EXPORT virtual void v_IProductWRTDerivBase_MatOp(
        const int dir, const Array<OneD, const NekDouble> &inarray,
        Array<OneD, NekDouble> &outarray);
    STD_REGIONS_EXPORT void v_IProductWRTDerivBase_SumFac(
=======
    STD_REGIONS_EXPORT virtual void v_IProductWRTDerivBase(
        const int dir, const Array<OneD, const NekDouble> &inarray,
        Array<OneD, NekDouble> &outarray) override;
    STD_REGIONS_EXPORT virtual void v_IProductWRTDerivBase_SumFac(
>>>>>>> a1bdb76a
        const int dir, const Array<OneD, const NekDouble> &inarray,
        Array<OneD, NekDouble> &outarray) override;

    //---------------------------------------
    // Evaluation functions
    //---------------------------------------
<<<<<<< HEAD
    STD_REGIONS_EXPORT void v_LocCoordToLocCollapsed(
        const Array<OneD, const NekDouble> &xi,
        Array<OneD, NekDouble> &eta) override;
    STD_REGIONS_EXPORT void v_LocCollapsedToLocCoord(
        const Array<OneD, const NekDouble> &eta,
        Array<OneD, NekDouble> &xi) override;
    STD_REGIONS_EXPORT void v_FillMode(
=======
    STD_REGIONS_EXPORT virtual void v_LocCoordToLocCollapsed(
        const Array<OneD, const NekDouble> &xi,
        Array<OneD, NekDouble> &eta) override;
    STD_REGIONS_EXPORT virtual void v_LocCollapsedToLocCoord(
        const Array<OneD, const NekDouble> &eta,
        Array<OneD, NekDouble> &xi) override;
    STD_REGIONS_EXPORT virtual void v_FillMode(
>>>>>>> a1bdb76a
        const int mode, Array<OneD, NekDouble> &outarray) override;
    STD_REGIONS_EXPORT NekDouble v_PhysEvaluateBasis(
        const Array<OneD, const NekDouble> &coords, int mode) final override;

    STD_REGIONS_EXPORT NekDouble
    v_PhysEvaluate(const Array<OneD, NekDouble> &coord,
                   const Array<OneD, const NekDouble> &inarray,
                   std::array<NekDouble, 3> &firstOrderDerivs) override;

    STD_REGIONS_EXPORT NekDouble
    v_PhysEvaluate(const Array<OneD, NekDouble> &coord,
                   const Array<OneD, const NekDouble> &inarray,
                   std::array<NekDouble, 3> &firstOrderDerivs) override;

    //---------------------------
    // Helper functions
    //---------------------------
<<<<<<< HEAD
    STD_REGIONS_EXPORT int v_GetNverts() const override;
    STD_REGIONS_EXPORT int v_GetNtraces() const override;
    STD_REGIONS_EXPORT LibUtilities::ShapeType v_DetShapeType() const override;
    STD_REGIONS_EXPORT int v_NumBndryCoeffs() const override;
    STD_REGIONS_EXPORT int v_NumDGBndryCoeffs() const override;
    STD_REGIONS_EXPORT int v_GetTraceNcoeffs(const int i) const override;
    STD_REGIONS_EXPORT int v_GetTraceNumPoints(const int i) const override;
    STD_REGIONS_EXPORT int v_CalcNumberOfCoefficients(
        const std::vector<unsigned int> &nummodes, int &modes_offset) override;
    STD_REGIONS_EXPORT void v_GetCoords(
        Array<OneD, NekDouble> &coords_x, Array<OneD, NekDouble> &coords_y,
        Array<OneD, NekDouble> &coords_z) override;
    STD_REGIONS_EXPORT bool v_IsBoundaryInteriorExpansion() override;
    STD_REGIONS_EXPORT const LibUtilities::BasisKey v_GetTraceBasisKey(
=======
    STD_REGIONS_EXPORT virtual int v_GetNverts() const final override;
    STD_REGIONS_EXPORT virtual int v_GetNtraces() const final override;
    STD_REGIONS_EXPORT virtual LibUtilities::ShapeType v_DetShapeType()
        const final override;
    STD_REGIONS_EXPORT virtual int v_NumBndryCoeffs() const override;
    STD_REGIONS_EXPORT virtual int v_NumDGBndryCoeffs() const override;
    STD_REGIONS_EXPORT virtual int v_GetTraceNcoeffs(
        const int i) const override;
    STD_REGIONS_EXPORT virtual int v_GetTraceIntNcoeffs(
        const int i) const override;
    STD_REGIONS_EXPORT virtual int v_GetTraceNumPoints(
        const int i) const override;
    STD_REGIONS_EXPORT virtual int v_CalcNumberOfCoefficients(
        const std::vector<unsigned int> &nummodes, int &modes_offset) override;
    STD_REGIONS_EXPORT virtual void v_GetCoords(
        Array<OneD, NekDouble> &coords_x, Array<OneD, NekDouble> &coords_y,
        Array<OneD, NekDouble> &coords_z) override;
    STD_REGIONS_EXPORT virtual bool v_IsBoundaryInteriorExpansion()
        const override;
    STD_REGIONS_EXPORT virtual const LibUtilities::BasisKey v_GetTraceBasisKey(
>>>>>>> a1bdb76a
        const int i, const int j) const override;

    //--------------------------
    // Mappings
    //--------------------------
<<<<<<< HEAD
    STD_REGIONS_EXPORT int v_GetVertexMap(
        int localVertexId, bool useCoeffPacking = false) override;
    STD_REGIONS_EXPORT void v_GetInteriorMap(
        Array<OneD, unsigned int> &outarray) override;

    STD_REGIONS_EXPORT void v_GetBoundaryMap(
        Array<OneD, unsigned int> &outarray) override;

    STD_REGIONS_EXPORT void v_GetTraceCoeffMap(
        const unsigned int traceid,
        Array<OneD, unsigned int> &maparray) override;
#if 0 
            STD_REGIONS_EXPORT  virtual void v_GetTraceToElementMap(
                const int                  eid,
                Array<OneD, unsigned int>& maparray,
                Array<OneD,          int>& signarray,
                Orientation          edgeOrient = eForwards,
                int P = -1,
                int Q = -1);
#endif
=======
    STD_REGIONS_EXPORT virtual int v_GetVertexMap(
        int localVertexId, bool useCoeffPacking = false) override;
    STD_REGIONS_EXPORT virtual void v_GetInteriorMap(
        Array<OneD, unsigned int> &outarray) override;

    STD_REGIONS_EXPORT virtual void v_GetBoundaryMap(
        Array<OneD, unsigned int> &outarray) override;

    STD_REGIONS_EXPORT virtual void v_GetTraceCoeffMap(
        const unsigned int traceid,
        Array<OneD, unsigned int> &maparray) override;
>>>>>>> a1bdb76a

    STD_REGIONS_EXPORT void v_GetTraceInteriorToElementMap(
        const int eid, Array<OneD, unsigned int> &maparray,
        Array<OneD, int> &signarray,
        const Orientation edgeOrient = eForwards) override;

    //---------------------------------------
    // Wrapper functions
    //---------------------------------------
<<<<<<< HEAD
    STD_REGIONS_EXPORT DNekMatSharedPtr
    v_GenMatrix(const StdMatrixKey &mkey) override;
    STD_REGIONS_EXPORT DNekMatSharedPtr
    v_CreateStdMatrix(const StdMatrixKey &mkey) override;
=======
    STD_REGIONS_EXPORT virtual DNekMatSharedPtr v_GenMatrix(
        const StdMatrixKey &mkey) override;
    STD_REGIONS_EXPORT virtual DNekMatSharedPtr v_CreateStdMatrix(
        const StdMatrixKey &mkey) override;
>>>>>>> a1bdb76a

    //---------------------------------------
    // Operator evaluation functions
    //---------------------------------------
    STD_REGIONS_EXPORT void v_MassMatrixOp(
        const Array<OneD, const NekDouble> &inarray,
        Array<OneD, NekDouble> &outarray, const StdMatrixKey &mkey) override;
<<<<<<< HEAD
    STD_REGIONS_EXPORT void v_LaplacianMatrixOp(
        const Array<OneD, const NekDouble> &inarray,
        Array<OneD, NekDouble> &outarray, const StdMatrixKey &mkey) override;
    STD_REGIONS_EXPORT void v_SVVLaplacianFilter(
        Array<OneD, NekDouble> &array, const StdMatrixKey &mkey) override;
    STD_REGIONS_EXPORT void v_ReduceOrderCoeffs(
        int numMin, const Array<OneD, const NekDouble> &inarray,
        Array<OneD, NekDouble> &outarray) override;
    STD_REGIONS_EXPORT void v_LaplacianMatrixOp(
        const int k1, const int k2, const Array<OneD, const NekDouble> &inarray,
        Array<OneD, NekDouble> &outarray, const StdMatrixKey &mkey) override;
    STD_REGIONS_EXPORT void v_WeakDerivMatrixOp(
        const int i, const Array<OneD, const NekDouble> &inarray,
        Array<OneD, NekDouble> &outarray, const StdMatrixKey &mkey) override;
    STD_REGIONS_EXPORT void v_HelmholtzMatrixOp(
        const Array<OneD, const NekDouble> &inarray,
        Array<OneD, NekDouble> &outarray, const StdMatrixKey &mkey) override;
    STD_REGIONS_EXPORT virtual void v_GeneralMatrixOp_MatOp(
        const Array<OneD, const NekDouble> &inarray,
        Array<OneD, NekDouble> &outarray, const StdMatrixKey &mkey);

    STD_REGIONS_EXPORT void v_MultiplyByStdQuadratureMetric(
=======
    STD_REGIONS_EXPORT virtual void v_LaplacianMatrixOp(
        const Array<OneD, const NekDouble> &inarray,
        Array<OneD, NekDouble> &outarray, const StdMatrixKey &mkey) override;
    STD_REGIONS_EXPORT virtual void v_SVVLaplacianFilter(
        Array<OneD, NekDouble> &array, const StdMatrixKey &mkey) override;
    STD_REGIONS_EXPORT virtual void v_ReduceOrderCoeffs(
        int numMin, const Array<OneD, const NekDouble> &inarray,
        Array<OneD, NekDouble> &outarray) override;
    STD_REGIONS_EXPORT virtual void v_LaplacianMatrixOp(
        const int k1, const int k2, const Array<OneD, const NekDouble> &inarray,
        Array<OneD, NekDouble> &outarray, const StdMatrixKey &mkey) override;
    STD_REGIONS_EXPORT virtual void v_WeakDerivMatrixOp(
        const int i, const Array<OneD, const NekDouble> &inarray,
        Array<OneD, NekDouble> &outarray, const StdMatrixKey &mkey) override;
    STD_REGIONS_EXPORT virtual void v_HelmholtzMatrixOp(
        const Array<OneD, const NekDouble> &inarray,
        Array<OneD, NekDouble> &outarray, const StdMatrixKey &mkey) override;
    STD_REGIONS_EXPORT virtual void v_MultiplyByStdQuadratureMetric(
>>>>>>> a1bdb76a
        const Array<OneD, const NekDouble> &inarray,
        Array<OneD, NekDouble> &outarray) override;

    //---------------------------------------
    // Output interpolation functions
    //---------------------------------------
<<<<<<< HEAD
    STD_REGIONS_EXPORT void v_GetSimplexEquiSpacedConnectivity(
=======
    STD_REGIONS_EXPORT virtual void v_GetSimplexEquiSpacedConnectivity(
>>>>>>> a1bdb76a
        Array<OneD, int> &conn, bool standard = true) override;
};
typedef std::shared_ptr<StdTriExp> StdTriExpSharedPtr;
} // namespace StdRegions
} // namespace Nektar
#endif // STDTRIEXP_H<|MERGE_RESOLUTION|>--- conflicted
+++ resolved
@@ -52,23 +52,14 @@
     STD_REGIONS_EXPORT StdTriExp(const LibUtilities::BasisKey &Ba,
                                  const LibUtilities::BasisKey &Bb);
     STD_REGIONS_EXPORT StdTriExp(const StdTriExp &T);
-<<<<<<< HEAD
-    STD_REGIONS_EXPORT ~StdTriExp() override = default;
-=======
-    STD_REGIONS_EXPORT virtual ~StdTriExp() override;
->>>>>>> a1bdb76a
+    STD_REGIONS_EXPORT virtual ~StdTriExp() override = default;
 
 protected:
     //-------------------------------
     // Integration Methods
     //-------------------------------
-<<<<<<< HEAD
-    STD_REGIONS_EXPORT NekDouble
-    v_Integral(const Array<OneD, const NekDouble> &inarray) override;
-=======
     STD_REGIONS_EXPORT virtual NekDouble v_Integral(
         const Array<OneD, const NekDouble> &inarray) override;
->>>>>>> a1bdb76a
 
     //----------------------------
     // Differentiation Methods
@@ -77,16 +68,6 @@
         const Array<OneD, const NekDouble> &inarray,
         Array<OneD, NekDouble> &out_d0, Array<OneD, NekDouble> &out_d1,
         Array<OneD, NekDouble> &out_d2 = NullNekDouble1DArray) override;
-<<<<<<< HEAD
-    STD_REGIONS_EXPORT void v_PhysDeriv(
-        const int dir, const Array<OneD, const NekDouble> &inarray,
-        Array<OneD, NekDouble> &outarray) override;
-    STD_REGIONS_EXPORT void v_StdPhysDeriv(
-        const Array<OneD, const NekDouble> &inarray,
-        Array<OneD, NekDouble> &out_d0, Array<OneD, NekDouble> &out_d1,
-        Array<OneD, NekDouble> &out_d2 = NullNekDouble1DArray) override;
-    STD_REGIONS_EXPORT void v_StdPhysDeriv(
-=======
     STD_REGIONS_EXPORT virtual void v_PhysDeriv(
         const int dir, const Array<OneD, const NekDouble> &inarray,
         Array<OneD, NekDouble> &outarray) override;
@@ -95,7 +76,6 @@
         Array<OneD, NekDouble> &out_d0, Array<OneD, NekDouble> &out_d1,
         Array<OneD, NekDouble> &out_d2 = NullNekDouble1DArray) override;
     STD_REGIONS_EXPORT virtual void v_StdPhysDeriv(
->>>>>>> a1bdb76a
         const int dir, const Array<OneD, const NekDouble> &inarray,
         Array<OneD, NekDouble> &outarray) override;
 
@@ -105,33 +85,19 @@
     STD_REGIONS_EXPORT void v_BwdTrans(
         const Array<OneD, const NekDouble> &inarray,
         Array<OneD, NekDouble> &outarray) override;
-<<<<<<< HEAD
-    STD_REGIONS_EXPORT void v_BwdTrans_SumFac(
-        const Array<OneD, const NekDouble> &inarray,
-        Array<OneD, NekDouble> &outarray) override;
-    STD_REGIONS_EXPORT void v_BwdTrans_SumFacKernel(
-=======
     STD_REGIONS_EXPORT virtual void v_BwdTrans_SumFac(
         const Array<OneD, const NekDouble> &inarray,
         Array<OneD, NekDouble> &outarray) override;
     STD_REGIONS_EXPORT virtual void v_BwdTrans_SumFacKernel(
->>>>>>> a1bdb76a
         const Array<OneD, const NekDouble> &base0,
         const Array<OneD, const NekDouble> &base1,
         const Array<OneD, const NekDouble> &inarray,
         Array<OneD, NekDouble> &outarray, Array<OneD, NekDouble> &wsp,
         bool doCheckCollDir0, bool doCheckCollDir1) override;
-<<<<<<< HEAD
-    STD_REGIONS_EXPORT void v_FwdTrans(
-        const Array<OneD, const NekDouble> &inarray,
-        Array<OneD, NekDouble> &outarray) override;
-    STD_REGIONS_EXPORT void v_FwdTransBndConstrained(
-=======
     STD_REGIONS_EXPORT virtual void v_FwdTrans(
         const Array<OneD, const NekDouble> &inarray,
         Array<OneD, NekDouble> &outarray) override;
     STD_REGIONS_EXPORT virtual void v_FwdTransBndConstrained(
->>>>>>> a1bdb76a
         const Array<OneD, const NekDouble> &inarray,
         Array<OneD, NekDouble> &outarray) override;
 
@@ -139,18 +105,6 @@
     // Inner product functions
     //---------------------------------------
     STD_REGIONS_EXPORT void v_IProductWRTBase(
-<<<<<<< HEAD
-        const Array<OneD, const NekDouble> &inarray,
-        Array<OneD, NekDouble> &outarray) override;
-    STD_REGIONS_EXPORT virtual void v_IProductWRTBase_MatOp(
-        const Array<OneD, const NekDouble> &inarray,
-        Array<OneD, NekDouble> &outarray);
-    STD_REGIONS_EXPORT void v_IProductWRTBase_SumFac(
-        const Array<OneD, const NekDouble> &inarray,
-        Array<OneD, NekDouble> &outarray,
-        bool multiplybyweights = true) override;
-    STD_REGIONS_EXPORT void v_IProductWRTBase_SumFacKernel(
-=======
         const Array<OneD, const NekDouble> &inarray,
         Array<OneD, NekDouble> &outarray) override;
     STD_REGIONS_EXPORT virtual void v_IProductWRTBase_SumFac(
@@ -158,41 +112,21 @@
         Array<OneD, NekDouble> &outarray,
         bool multiplybyweights = true) override;
     STD_REGIONS_EXPORT virtual void v_IProductWRTBase_SumFacKernel(
->>>>>>> a1bdb76a
         const Array<OneD, const NekDouble> &base0,
         const Array<OneD, const NekDouble> &base1,
         const Array<OneD, const NekDouble> &inarray,
         Array<OneD, NekDouble> &outarray, Array<OneD, NekDouble> &wsp,
         bool doCheckCollDir0, bool doCheckCollDir1) override;
-<<<<<<< HEAD
-    STD_REGIONS_EXPORT void v_IProductWRTDerivBase(
-        const int dir, const Array<OneD, const NekDouble> &inarray,
-        Array<OneD, NekDouble> &outarray) override;
-    STD_REGIONS_EXPORT virtual void v_IProductWRTDerivBase_MatOp(
-        const int dir, const Array<OneD, const NekDouble> &inarray,
-        Array<OneD, NekDouble> &outarray);
-    STD_REGIONS_EXPORT void v_IProductWRTDerivBase_SumFac(
-=======
     STD_REGIONS_EXPORT virtual void v_IProductWRTDerivBase(
         const int dir, const Array<OneD, const NekDouble> &inarray,
         Array<OneD, NekDouble> &outarray) override;
     STD_REGIONS_EXPORT virtual void v_IProductWRTDerivBase_SumFac(
->>>>>>> a1bdb76a
         const int dir, const Array<OneD, const NekDouble> &inarray,
         Array<OneD, NekDouble> &outarray) override;
 
     //---------------------------------------
     // Evaluation functions
     //---------------------------------------
-<<<<<<< HEAD
-    STD_REGIONS_EXPORT void v_LocCoordToLocCollapsed(
-        const Array<OneD, const NekDouble> &xi,
-        Array<OneD, NekDouble> &eta) override;
-    STD_REGIONS_EXPORT void v_LocCollapsedToLocCoord(
-        const Array<OneD, const NekDouble> &eta,
-        Array<OneD, NekDouble> &xi) override;
-    STD_REGIONS_EXPORT void v_FillMode(
-=======
     STD_REGIONS_EXPORT virtual void v_LocCoordToLocCollapsed(
         const Array<OneD, const NekDouble> &xi,
         Array<OneD, NekDouble> &eta) override;
@@ -200,7 +134,6 @@
         const Array<OneD, const NekDouble> &eta,
         Array<OneD, NekDouble> &xi) override;
     STD_REGIONS_EXPORT virtual void v_FillMode(
->>>>>>> a1bdb76a
         const int mode, Array<OneD, NekDouble> &outarray) override;
     STD_REGIONS_EXPORT NekDouble v_PhysEvaluateBasis(
         const Array<OneD, const NekDouble> &coords, int mode) final override;
@@ -209,31 +142,9 @@
     v_PhysEvaluate(const Array<OneD, NekDouble> &coord,
                    const Array<OneD, const NekDouble> &inarray,
                    std::array<NekDouble, 3> &firstOrderDerivs) override;
-
-    STD_REGIONS_EXPORT NekDouble
-    v_PhysEvaluate(const Array<OneD, NekDouble> &coord,
-                   const Array<OneD, const NekDouble> &inarray,
-                   std::array<NekDouble, 3> &firstOrderDerivs) override;
-
     //---------------------------
     // Helper functions
     //---------------------------
-<<<<<<< HEAD
-    STD_REGIONS_EXPORT int v_GetNverts() const override;
-    STD_REGIONS_EXPORT int v_GetNtraces() const override;
-    STD_REGIONS_EXPORT LibUtilities::ShapeType v_DetShapeType() const override;
-    STD_REGIONS_EXPORT int v_NumBndryCoeffs() const override;
-    STD_REGIONS_EXPORT int v_NumDGBndryCoeffs() const override;
-    STD_REGIONS_EXPORT int v_GetTraceNcoeffs(const int i) const override;
-    STD_REGIONS_EXPORT int v_GetTraceNumPoints(const int i) const override;
-    STD_REGIONS_EXPORT int v_CalcNumberOfCoefficients(
-        const std::vector<unsigned int> &nummodes, int &modes_offset) override;
-    STD_REGIONS_EXPORT void v_GetCoords(
-        Array<OneD, NekDouble> &coords_x, Array<OneD, NekDouble> &coords_y,
-        Array<OneD, NekDouble> &coords_z) override;
-    STD_REGIONS_EXPORT bool v_IsBoundaryInteriorExpansion() override;
-    STD_REGIONS_EXPORT const LibUtilities::BasisKey v_GetTraceBasisKey(
-=======
     STD_REGIONS_EXPORT virtual int v_GetNverts() const final override;
     STD_REGIONS_EXPORT virtual int v_GetNtraces() const final override;
     STD_REGIONS_EXPORT virtual LibUtilities::ShapeType v_DetShapeType()
@@ -254,22 +165,20 @@
     STD_REGIONS_EXPORT virtual bool v_IsBoundaryInteriorExpansion()
         const override;
     STD_REGIONS_EXPORT virtual const LibUtilities::BasisKey v_GetTraceBasisKey(
->>>>>>> a1bdb76a
         const int i, const int j) const override;
 
     //--------------------------
     // Mappings
     //--------------------------
-<<<<<<< HEAD
-    STD_REGIONS_EXPORT int v_GetVertexMap(
+    STD_REGIONS_EXPORT virtual int v_GetVertexMap(
         int localVertexId, bool useCoeffPacking = false) override;
-    STD_REGIONS_EXPORT void v_GetInteriorMap(
+    STD_REGIONS_EXPORT virtual void v_GetInteriorMap(
         Array<OneD, unsigned int> &outarray) override;
 
-    STD_REGIONS_EXPORT void v_GetBoundaryMap(
+    STD_REGIONS_EXPORT virtual void v_GetBoundaryMap(
         Array<OneD, unsigned int> &outarray) override;
 
-    STD_REGIONS_EXPORT void v_GetTraceCoeffMap(
+    STD_REGIONS_EXPORT virtual void v_GetTraceCoeffMap(
         const unsigned int traceid,
         Array<OneD, unsigned int> &maparray) override;
 #if 0 
@@ -281,19 +190,6 @@
                 int P = -1,
                 int Q = -1);
 #endif
-=======
-    STD_REGIONS_EXPORT virtual int v_GetVertexMap(
-        int localVertexId, bool useCoeffPacking = false) override;
-    STD_REGIONS_EXPORT virtual void v_GetInteriorMap(
-        Array<OneD, unsigned int> &outarray) override;
-
-    STD_REGIONS_EXPORT virtual void v_GetBoundaryMap(
-        Array<OneD, unsigned int> &outarray) override;
-
-    STD_REGIONS_EXPORT virtual void v_GetTraceCoeffMap(
-        const unsigned int traceid,
-        Array<OneD, unsigned int> &maparray) override;
->>>>>>> a1bdb76a
 
     STD_REGIONS_EXPORT void v_GetTraceInteriorToElementMap(
         const int eid, Array<OneD, unsigned int> &maparray,
@@ -303,17 +199,10 @@
     //---------------------------------------
     // Wrapper functions
     //---------------------------------------
-<<<<<<< HEAD
-    STD_REGIONS_EXPORT DNekMatSharedPtr
-    v_GenMatrix(const StdMatrixKey &mkey) override;
-    STD_REGIONS_EXPORT DNekMatSharedPtr
-    v_CreateStdMatrix(const StdMatrixKey &mkey) override;
-=======
     STD_REGIONS_EXPORT virtual DNekMatSharedPtr v_GenMatrix(
         const StdMatrixKey &mkey) override;
     STD_REGIONS_EXPORT virtual DNekMatSharedPtr v_CreateStdMatrix(
         const StdMatrixKey &mkey) override;
->>>>>>> a1bdb76a
 
     //---------------------------------------
     // Operator evaluation functions
@@ -321,30 +210,6 @@
     STD_REGIONS_EXPORT void v_MassMatrixOp(
         const Array<OneD, const NekDouble> &inarray,
         Array<OneD, NekDouble> &outarray, const StdMatrixKey &mkey) override;
-<<<<<<< HEAD
-    STD_REGIONS_EXPORT void v_LaplacianMatrixOp(
-        const Array<OneD, const NekDouble> &inarray,
-        Array<OneD, NekDouble> &outarray, const StdMatrixKey &mkey) override;
-    STD_REGIONS_EXPORT void v_SVVLaplacianFilter(
-        Array<OneD, NekDouble> &array, const StdMatrixKey &mkey) override;
-    STD_REGIONS_EXPORT void v_ReduceOrderCoeffs(
-        int numMin, const Array<OneD, const NekDouble> &inarray,
-        Array<OneD, NekDouble> &outarray) override;
-    STD_REGIONS_EXPORT void v_LaplacianMatrixOp(
-        const int k1, const int k2, const Array<OneD, const NekDouble> &inarray,
-        Array<OneD, NekDouble> &outarray, const StdMatrixKey &mkey) override;
-    STD_REGIONS_EXPORT void v_WeakDerivMatrixOp(
-        const int i, const Array<OneD, const NekDouble> &inarray,
-        Array<OneD, NekDouble> &outarray, const StdMatrixKey &mkey) override;
-    STD_REGIONS_EXPORT void v_HelmholtzMatrixOp(
-        const Array<OneD, const NekDouble> &inarray,
-        Array<OneD, NekDouble> &outarray, const StdMatrixKey &mkey) override;
-    STD_REGIONS_EXPORT virtual void v_GeneralMatrixOp_MatOp(
-        const Array<OneD, const NekDouble> &inarray,
-        Array<OneD, NekDouble> &outarray, const StdMatrixKey &mkey);
-
-    STD_REGIONS_EXPORT void v_MultiplyByStdQuadratureMetric(
-=======
     STD_REGIONS_EXPORT virtual void v_LaplacianMatrixOp(
         const Array<OneD, const NekDouble> &inarray,
         Array<OneD, NekDouble> &outarray, const StdMatrixKey &mkey) override;
@@ -362,19 +227,15 @@
     STD_REGIONS_EXPORT virtual void v_HelmholtzMatrixOp(
         const Array<OneD, const NekDouble> &inarray,
         Array<OneD, NekDouble> &outarray, const StdMatrixKey &mkey) override;
+
     STD_REGIONS_EXPORT virtual void v_MultiplyByStdQuadratureMetric(
->>>>>>> a1bdb76a
         const Array<OneD, const NekDouble> &inarray,
         Array<OneD, NekDouble> &outarray) override;
 
     //---------------------------------------
     // Output interpolation functions
     //---------------------------------------
-<<<<<<< HEAD
-    STD_REGIONS_EXPORT void v_GetSimplexEquiSpacedConnectivity(
-=======
     STD_REGIONS_EXPORT virtual void v_GetSimplexEquiSpacedConnectivity(
->>>>>>> a1bdb76a
         Array<OneD, int> &conn, bool standard = true) override;
 };
 typedef std::shared_ptr<StdTriExp> StdTriExpSharedPtr;
