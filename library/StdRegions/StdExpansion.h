///////////////////////////////////////////////////////////////////////////////
//
// File Stdexpansion.h
//
// For more information, please see: http://www.nektar.info
//
// The MIT License
//
// Copyright (c) 2006 Division of Applied Mathematics, Brown University (USA),
// Department of Aeronautics, Imperial College London (UK), and Scientific
// Computing and Imaging Institute, University of Utah (USA).
//
// Permission is hereby granted, free of charge, to any person obtaining a
// copy of this software and associated documentation files (the "Software"),
// to deal in the Software without restriction, including without limitation
// the rights to use, copy, modify, merge, publish, distribute, sublicense,
// and/or sell copies of the Software, and to permit persons to whom the
// Software is furnished to do so, subject to the following conditions:
//
// The above copyright notice and this permission notice shall be included
// in all copies or substantial portions of the Software.
//
// THE SOFTWARE IS PROVIDED "AS IS", WITHOUT WARRANTY OF ANY KIND, EXPRESS
// OR IMPLIED, INCLUDING BUT NOT LIMITED TO THE WARRANTIES OF MERCHANTABILITY,
// FITNESS FOR A PARTICULAR PURPOSE AND NONINFRINGEMENT. IN NO EVENT SHALL
// THE AUTHORS OR COPYRIGHT HOLDERS BE LIABLE FOR ANY CLAIM, DAMAGES OR OTHER
// LIABILITY, WHETHER IN AN ACTION OF CONTRACT, TORT OR OTHERWISE, ARISING
// FROM, OUT OF OR IN CONNECTION WITH THE SOFTWARE OR THE USE OR OTHER
// DEALINGS IN THE SOFTWARE.
//
// Description: Class definition StdExpansion which is the base class
// to all expansion shapes
//
///////////////////////////////////////////////////////////////////////////////

#ifndef NEKTAR_LIB_STDREGIONS_STANDARDEXPANSION_H
#define NEKTAR_LIB_STDREGIONS_STANDARDEXPANSION_H

#include <fstream>
#include <memory>
#include <vector>

#include <boost/core/ignore_unused.hpp>

#include <LibUtilities/LinearAlgebra/NekTypeDefs.hpp>
#include <StdRegions/StdMatrixKey.h>
#include <StdRegions/StdRegions.hpp>
#include <StdRegions/StdRegionsDeclspec.h>
namespace Nektar
{
namespace LocalRegions
{
class MatrixKey;
class Expansion;
} // namespace LocalRegions
} // namespace Nektar

namespace Nektar
{
    namespace StdRegions
    {

        /** \brief The base class for all shapes
         *
         *  This is the lowest level basic class for all shapes and so
         *  contains the definition of common data and common routine to all
         *  elements
         */
        class StdExpansion : public std::enable_shared_from_this<StdExpansion>
        {
        public:
            /** \brief Default Constructor */
            STD_REGIONS_EXPORT StdExpansion();

            /** \brief Constructor */
            STD_REGIONS_EXPORT StdExpansion(
                const int numcoeffs, const int numbases,
                const LibUtilities::BasisKey &Ba = LibUtilities::NullBasisKey,
                const LibUtilities::BasisKey &Bb = LibUtilities::NullBasisKey,
                const LibUtilities::BasisKey &Bc = LibUtilities::NullBasisKey);

            /** \brief Copy Constructor */
            STD_REGIONS_EXPORT StdExpansion(const StdExpansion &T);

            /** \brief Destructor */
            STD_REGIONS_EXPORT virtual ~StdExpansion();

            // Standard Expansion Routines Applicable Regardless of Region

            /** \brief This function returns the number of 1D bases used in
             *  the expansion
             *
             *  \return returns the number of 1D bases used in the expansion,
             *  which is equal to number dimension of the expansion
             */
            inline int GetNumBases() const
            {
                return m_base.size();
            }

            /** \brief This function gets the shared point to basis
             *
             *  \return returns the shared pointer to the bases
             */
            inline const Array<OneD, const LibUtilities::BasisSharedPtr> &GetBase()
                const
            {
                return (m_base);
            }

            /** \brief This function gets the shared point to basis in
             *  the \a dir direction
             *
             *  \return returns the shared pointer to the basis in
             *  directin \a dir
             */
            inline const LibUtilities::BasisSharedPtr &GetBasis(int dir) const
            {
                ASSERTL1(dir < m_base.size(), "dir is larger than number of bases");
                return (m_base[dir]);
            }

            /** \brief This function returns the total number of coefficients
             *  used in the expansion
             *
             *  \return returns the total number of coefficients (which is
             *  equivalent to the total number of modes) used in the expansion
             */
            inline int GetNcoeffs(void) const
            {
                return (m_ncoeffs);
            }

            /** \brief This function returns the total number of quadrature
             *  points used in the element
             *
             *  \return returns the total number of quadrature points
             */
            inline int GetTotPoints() const
            {
                int i;
                int nqtot = 1;

                for (i = 0; i < m_base.size(); ++i)
                {
                    nqtot *= m_base[i]->GetNumPoints();
                }

                return nqtot;
            }

            /** \brief This function returns the type of basis used in the \a dir
             *  direction
             *
             *  The different types of bases implemented in the code are defined
             *  in the LibUtilities::BasisType enumeration list. As a result, the
             *  function will return one of the types of this enumeration list.
             *
             *  \param dir the direction
             *  \return returns the type of basis used in the \a dir direction
             */
            inline LibUtilities::BasisType GetBasisType(const int dir) const
            {
                ASSERTL1(dir < m_base.size(), "dir is larger than m_numbases");
                return (m_base[dir]->GetBasisType());
            }

            /** \brief This function returns the number of expansion modes
             *  in the \a dir direction
             *
             *  \param dir the direction
             *  \return returns the number of expansion modes in the \a dir
             *  direction
             */
            inline int GetBasisNumModes(const int dir) const
            {
                ASSERTL1(dir < m_base.size(), "dir is larger than m_numbases");
                return (m_base[dir]->GetNumModes());
            }

            /** \brief This function returns the maximum number of
             *  expansion modes over all local directions
             *
             *  \return returns the maximum number of expansion modes
             *  over all local directions
             */
            inline int EvalBasisNumModesMax(void) const
            {
                int i;
                int returnval = 0;

                for (i = 0; i < m_base.size(); ++i)
                {
                    returnval = std::max(returnval, m_base[i]->GetNumModes());
                }

                return returnval;
            }

            /** \brief This function returns the type of quadrature points used
             *  in the \a dir direction
             *
             *  The different types of quadrature points implemented in the code
             *  are defined in the LibUtilities::PointsType enumeration list.
             *  As a result, the function will return one of the types of this
             *  enumeration list.
             *
             *  \param dir the direction
             *  \return returns the type of quadrature points  used in the \a dir
             *  direction
             */
            inline LibUtilities::PointsType GetPointsType(const int dir) const
            {
                ASSERTL1(dir < m_base.size(), "dir is larger than m_numbases");
                return (m_base[dir]->GetPointsType());
            }

            /** \brief This function returns the number of quadrature points
             *  in the \a dir direction
             *
             *  \param dir the direction
             *  \return returns the number of quadrature points in the \a dir
             *  direction
             */
            inline int GetNumPoints(const int dir) const
            {
                ASSERTL1(dir < m_base.size() || dir == 0,
                         "dir is larger than m_numbases");
                return (m_base.size() > 0 ? m_base[dir]->GetNumPoints() : 1);
            }

            /** \brief This function returns a pointer to the array containing
             *  the quadrature points in \a dir direction
             *
             *  \param dir the direction
             *  \return returns a pointer to the array containing
             *  the quadrature points in \a dir direction
             */
            inline const Array<OneD, const NekDouble> &GetPoints(const int dir) const
            {
                return m_base[dir]->GetZ();
            }

            // Wrappers around virtual Functions
            /** \brief This function returns the number of vertices of the
             *  expansion domain
             *
             *  This function is a wrapper around the virtual function
             *  \a v_GetNverts()
             *
             *  \return returns the number of vertices of the expansion domain
             */
            int GetNverts() const
            {
                return v_GetNverts();
            }

            /** \brief This function returns the number of expansion coefficients
             *  belonging to the \a i-th trace
             *
             *  This function is a wrapper around the virtual function
             *  \a v_GetTraceNcoeffs()
             *
             *  \param i specifies which trace
             *  \return returns the number of expansion coefficients belonging to
             *  the \a i-th trace
             */
            int GetTraceNcoeffs(const int i) const
            {
                return v_GetTraceNcoeffs(i);
            }

            int GetTraceIntNcoeffs(const int i) const
            {
                return v_GetTraceIntNcoeffs(i);
            }

            /** \brief This function returns the number of quadrature points
             *  belonging to the \a i-th trace
             *
             *  This function is a wrapper around the virtual function
             *  \a v_GetTraceNumPoints()
             *
             *  \param i specifies which trace id
             *  \return returns the number of quadrature points belonging to
             *   the \a i-th trace
             */
            int GetTraceNumPoints(const int i) const
            {
                return v_GetTraceNumPoints(i);
            }

            /** \brief This function returns the basis key belonging
             *   to the \a i-th trace
             *
             *  This function is a wrapper around the virtual function
             *  \a v_GetTraceBasisKey()
             *
             *  \param i specifies which trace id
             *  \param k is the direction of the basis key for 2D traces
             *
             *  \return returns the number of Basis key of the ith
             *  trace in the k th direction (when trace is a 2D
             *  object)
             */
            const LibUtilities::BasisKey GetTraceBasisKey(const int i, int k = -1) const
            {
                return v_GetTraceBasisKey(i, k);
            }

            /** \brief This function returns the basis key belonging
             *   to the \a i-th trace
             *
             *  This function is a wrapper around the virtual function
             *  \a v_GetTracePointsKey()
             *
             *  \param i specifies which trace id
             *  \param k is the direction of the basis key for 2D traces
             *
             *  \return returns the number of Points key of the ith
             *  trace in the k th direction (when trace is a 2D
             *  object)
             */
            LibUtilities::PointsKey GetTracePointsKey(const int i, int k = -1) const
            {
                return v_GetTracePointsKey(i, k);
            }

            int NumBndryCoeffs(void) const
            {
                return v_NumBndryCoeffs();
            }

            int NumDGBndryCoeffs(void) const
            {
                return v_NumDGBndryCoeffs();
            }

            /** \brief This function returns the type of expansion
             *  Nodal point type if defined
             *
             *  This function is a wrapper around the virtual function
             *  \a v_GetNodalPointsKey()
             *
             */
            const LibUtilities::PointsKey GetNodalPointsKey() const
            {
                return v_GetNodalPointsKey();
            };

            /**
             * @brief Returns the number of trace elements connected to this
             * element.
             *
             * For example, a quadrilateral has four edges, so this function
             * would return 4.
             */
            int GetNtraces() const
            {
                return v_GetNtraces();
            }

            /** \brief This function returns the shape of the expansion domain
             *
             *  This function is a wrapper around the virtual function
             *  \a v_DetShapeType()
             *
             *  The different shape types implemented in the code are defined
             *  in the ::ShapeType enumeration list. As a result, the
             *  function will return one of the types of this enumeration list.
             *
             *  \return returns the shape of the expansion domain
             */
            LibUtilities::ShapeType DetShapeType() const
            {
                return v_DetShapeType();
            }

            std::shared_ptr<StdExpansion> GetStdExp(void) const
            {
                return v_GetStdExp();
            }

            std::shared_ptr<StdExpansion> GetLinStdExp(void) const
            {
                return v_GetLinStdExp();
            }

            int GetShapeDimension() const
            {
                return v_GetShapeDimension();
            }

            bool IsBoundaryInteriorExpansion()
            {
                return v_IsBoundaryInteriorExpansion();
            }

            bool IsNodalNonTensorialExp()
            {
                return v_IsNodalNonTensorialExp();
            }

            /** \brief This function performs the Backward transformation from
             *  coefficient space to physical space
             *
             *  This function is a wrapper around the virtual function
             *  \a v_BwdTrans()
             *
             *  Based on the expansion coefficients, this function evaluates the
             *  expansion at the quadrature points. This is equivalent to the
             *  operation \f[ u(\xi_{1i}) =
             *  \sum_{p=0}^{P-1} \hat{u}_p \phi_p(\xi_{1i}) \f] which can be
             *  evaluated as \f$ {\bf u} = {\bf B}^T {\bf \hat{u}} \f$ with
             *  \f${\bf B}[i][j] = \phi_i(\xi_{j})\f$
             *
             *  This function requires that the coefficient array
             *  \f$\mathbf{\hat{u}}\f$ provided as \a inarray.
             *
             *  The resulting array
             *  \f$\mathbf{u}[m]=u(\mathbf{\xi}_m)\f$ containing the
             *  expansion evaluated at the quadrature points, is stored
             *  in the \a outarray.
             *
             *  \param inarray contains the values of the expansion
             *  coefficients (input of the function)
             *
             *  \param outarray contains the values of the expansion evaluated
             *  at the quadrature points (output of the function)
             */
            void BwdTrans(const Array<OneD, const NekDouble> &inarray,
                          Array<OneD, NekDouble> &outarray)
            {
                v_BwdTrans(inarray, outarray);
            }

            /**
             * @brief This function performs the Forward transformation from
             * physical space to coefficient space.
             */
            inline void FwdTrans(const Array<OneD, const NekDouble> &inarray,
                                 Array<OneD, NekDouble> &outarray);

            void FwdTrans_BndConstrained(const Array<OneD, const NekDouble> &inarray,
                                         Array<OneD, NekDouble> &outarray)
            {
                v_FwdTrans_BndConstrained(inarray, outarray);
            }

            /** \brief This function integrates the specified function over the
             *  domain
             *
             *  This function is a wrapper around the virtual function
             *  \a v_Integral()
             *
             *  Based on the values of the function evaluated at the quadrature
             *  points (which are stored in \a inarray), this function calculates
             *  the integral of this function over the domain.  This is
             *  equivalent to the numerical evaluation of the operation
             *  \f[ I=\int u(\mathbf{\xi})d \mathbf{\xi}\f]
             *
             *  \param inarray values of the function to be integrated evaluated
             *  at the quadrature points (i.e.
             *  \a inarray[m]=\f$u(\mathbf{\xi}_m)\f$)
             *  \return returns the value of the calculated integral
             *
             *              Inputs:\n

            - \a inarray: definition of function to be returned at quadrature point
            of expansion.

            Outputs:\n

            - returns \f$\int^1_{-1}\int^1_{-1} u(\xi_1, \xi_2) J[i,j] d
            \xi_1 d \xi_2 \f$ where \f$inarray[i,j] =
            u(\xi_{1i},\xi_{2j}) \f$ and \f$ J[i,j] \f$ is the
            Jacobian evaluated at the quadrature point.
             *
             */
            NekDouble Integral(const Array<OneD, const NekDouble> &inarray)
            {
                return v_Integral(inarray);
            }

            /** \brief This function fills the array \a outarray with the
             *  \a mode-th mode of the expansion
             *
             *  This function is a wrapper around the virtual function
             *  \a v_FillMode()
             *
             *  The requested mode is evaluated at the quadrature points
             *
             *  \param mode the mode that should be filled
             *  \param outarray contains the values of the \a mode-th mode of the
             *  expansion evaluated at the quadrature points (output of the
             *  function)
             */
            void FillMode(const int mode, Array<OneD, NekDouble> &outarray)
            {
                v_FillMode(mode, outarray);
            }

            /** \brief this function calculates the inner product of a given
             *  function \a f with the different modes of the expansion
             *
             *  This function is a wrapper around the virtual function
             *  \a v_IProductWRTBase()
             *
             *  This is equivalent to the numerical evaluation of
             *  \f[ I[p] = \int \phi_p(\mathbf{x}) f(\mathbf{x}) d\mathbf{x}\f]
             *            \f$ \begin{array}{rcl} I_{pq} = (\phi_q \phi_q, u) & = &
            \sum_{i=0}^{nq_0} \sum_{j=0}^{nq_1} \phi_p(\xi_{0,i})
            \phi_q(\xi_{1,j}) w^0_i w^1_j u(\xi_{0,i} \xi_{1,j})
            J_{i,j}\\ & = & \sum_{i=0}^{nq_0} \phi_p(\xi_{0,i})
            \sum_{j=0}^{nq_1} \phi_q(\xi_{1,j}) \tilde{u}_{i,j}
            J_{i,j} \end{array} \f$

            where

            \f$  \tilde{u}_{i,j} = w^0_i w^1_j u(\xi_{0,i},\xi_{1,j}) \f$

            which can be implemented as

            \f$  f_{qi} = \sum_{j=0}^{nq_1} \phi_q(\xi_{1,j}) \tilde{u}_{i,j} =
            {\bf B_1 U}  \f$
            \f$  I_{pq} = \sum_{i=0}^{nq_0} \phi_p(\xi_{0,i}) f_{qi} =
            {\bf B_0 F}  \f$
             *
             *  \param inarray contains the values of the function \a f
             *  evaluated at the quadrature points
             *  \param outarray contains the values of the inner product of \a f
             *  with the different modes, i.e. \f$ outarray[p] = I[p]\f$
             *  (output of the function)
             */
            void IProductWRTBase(const Array<OneD, const NekDouble> &inarray,
                                 Array<OneD, NekDouble> &outarray)
            {
                v_IProductWRTBase(inarray, outarray);
            }

            void IProductWRTBase(const Array<OneD, const NekDouble> &base,
                                 const Array<OneD, const NekDouble> &inarray,
                                 Array<OneD, NekDouble> &outarray, int coll_check)
            {
                v_IProductWRTBase(base, inarray, outarray, coll_check);
            }

            void IProductWRTDerivBase(const int dir,
                                      const Array<OneD, const NekDouble> &inarray,
                                      Array<OneD, NekDouble> &outarray)
            {
                v_IProductWRTDerivBase(dir, inarray, outarray);
            }

            void IProductWRTDirectionalDerivBase(
                const Array<OneD, const NekDouble> &direction,
                const Array<OneD, const NekDouble> &inarray,
                Array<OneD, NekDouble> &outarray)
            {
                v_IProductWRTDirectionalDerivBase(direction, inarray, outarray);
            }

            /// \brief Get the element id of this expansion when used
            /// in a list by returning value of #m_elmt_id
            inline int GetElmtId()
            {
                return m_elmt_id;
            }

            /// \brief Set the element id of this expansion when used
            /// in a list by returning value of #m_elmt_id
            inline void SetElmtId(const int id)
            {
                m_elmt_id = id;
            }

            /** \brief this function returns the physical coordinates of the
             *  quadrature points of the expansion
             *
             *  This function is a wrapper around the virtual function
             *  \a v_GetCoords()
             *
             *  \param coords an array containing the coordinates of the
             *  quadrature points (output of the function)
             */
            void GetCoords(Array<OneD, NekDouble> &coords_1,
                           Array<OneD, NekDouble> &coords_2 = NullNekDouble1DArray,
                           Array<OneD, NekDouble> &coords_3 = NullNekDouble1DArray)
            {
                v_GetCoords(coords_1, coords_2, coords_3);
            }

            /** \brief given the coordinates of a point of the element in the
             *  local collapsed coordinate system, this function calculates the
             *  physical coordinates of the point
             *
             *  This function is a wrapper around the virtual function
             *  \a v_GetCoord()
             *
             *  \param Lcoords the coordinates in the local collapsed
             *  coordinate system
             *  \param coords the physical coordinates (output of the function)
             */
            void GetCoord(const Array<OneD, const NekDouble> &Lcoord,
                          Array<OneD, NekDouble> &coord)
            {
                v_GetCoord(Lcoord, coord);
            }

            inline DNekMatSharedPtr GetStdMatrix(const StdMatrixKey &mkey)
            {
                return m_stdMatrixManager[mkey];
            }

            inline DNekBlkMatSharedPtr GetStdStaticCondMatrix(const StdMatrixKey &mkey)
            {
                return m_stdStaticCondMatrixManager[mkey];
            }

            void NormVectorIProductWRTBase(const Array<OneD, const NekDouble> &Fx,
                                           Array<OneD, NekDouble> &outarray)
            {
                v_NormVectorIProductWRTBase(Fx, outarray);
            }

            void NormVectorIProductWRTBase(const Array<OneD, const NekDouble> &Fx,
                                           const Array<OneD, NekDouble> &Fy,
                                           Array<OneD, NekDouble> &outarray)
            {
                v_NormVectorIProductWRTBase(Fx, Fy, outarray);
            }

            void NormVectorIProductWRTBase(const Array<OneD, const NekDouble> &Fx,
                                           const Array<OneD, const NekDouble> &Fy,
                                           const Array<OneD, const NekDouble> &Fz,
                                           Array<OneD, NekDouble> &outarray)
            {
                v_NormVectorIProductWRTBase(Fx, Fy, Fz, outarray);
            }

            void NormVectorIProductWRTBase(
                const Array<OneD, const Array<OneD, NekDouble>> &Fvec,
                Array<OneD, NekDouble> &outarray)
            {
                v_NormVectorIProductWRTBase(Fvec, outarray);
            }

            DNekScalBlkMatSharedPtr GetLocStaticCondMatrix(
                const LocalRegions::MatrixKey &mkey)
            {
                return v_GetLocStaticCondMatrix(mkey);
            }

            STD_REGIONS_EXPORT void DropLocStaticCondMatrix(
                const LocalRegions::MatrixKey &mkey)
            {
                return v_DropLocStaticCondMatrix(mkey);
            }

            int CalcNumberOfCoefficients(const std::vector<unsigned int> &nummodes,
                                         int &modes_offset)
            {
                return v_CalcNumberOfCoefficients(nummodes, modes_offset);
            }

            // virtual functions related to LocalRegions
            STD_REGIONS_EXPORT NekDouble
            StdPhysEvaluate(const Array<OneD, const NekDouble> &Lcoord,
                            const Array<OneD, const NekDouble> &physvals);

            int GetCoordim()
            {
                return v_GetCoordim();
            }

            void GetBoundaryMap(Array<OneD, unsigned int> &outarray)
            {
                v_GetBoundaryMap(outarray);
            }

            void GetInteriorMap(Array<OneD, unsigned int> &outarray)
            {
                v_GetInteriorMap(outarray);
            }

            int GetVertexMap(const int localVertexId, bool useCoeffPacking = false)
            {
                return v_GetVertexMap(localVertexId, useCoeffPacking);
            }

            void GetTraceToElementMap(const int tid,
                                      Array<OneD, unsigned int> &maparray,
                                      Array<OneD, int> &signarray,
                                      Orientation traceOrient = eForwards, int P = -1,
                                      int Q = -1)
            {
                v_GetTraceToElementMap(tid, maparray, signarray, traceOrient, P, Q);
            }

            void GetTraceInteriorToElementMap(const int tid,
                                              Array<OneD, unsigned int> &maparray,
                                              Array<OneD, int> &signarray,
                                              const Orientation traceOrient = eForwards)
            {
                v_GetTraceInteriorToElementMap(tid, maparray, signarray, traceOrient);
            }

            void GetTraceNumModes(
                const int tid, int &numModes0, int &numModes1,
                const Orientation traceOrient = eDir1FwdDir1_Dir2FwdDir2)
            {
                v_GetTraceNumModes(tid, numModes0, numModes1, traceOrient);
            }

            void MultiplyByQuadratureMetric(const Array<OneD, const NekDouble> &inarray,
                                            Array<OneD, NekDouble> &outarray)
            {
                v_MultiplyByQuadratureMetric(inarray, outarray);
            }

            void MultiplyByStdQuadratureMetric(
                const Array<OneD, const NekDouble> &inarray,
                Array<OneD, NekDouble> &outarray)
            {
                v_MultiplyByStdQuadratureMetric(inarray, outarray);
            }

            // Matrix Routines

            /** \brief this function generates the mass matrix
             *  \f$\mathbf{M}[i][j] =
             *  \int \phi_i(\mathbf{x}) \phi_j(\mathbf{x}) d\mathbf{x}\f$
             *
             *  \return returns the mass matrix
             */

            STD_REGIONS_EXPORT DNekMatSharedPtr
            CreateGeneralMatrix(const StdMatrixKey &mkey);

            STD_REGIONS_EXPORT void GeneralMatrixOp(
                const Array<OneD, const NekDouble> &inarray,
                Array<OneD, NekDouble> &outarray, const StdMatrixKey &mkey);

            void MassMatrixOp(const Array<OneD, const NekDouble> &inarray,
                              Array<OneD, NekDouble> &outarray,
                              const StdMatrixKey &mkey)
            {
                v_MassMatrixOp(inarray, outarray, mkey);
            }

            void LaplacianMatrixOp(const Array<OneD, const NekDouble> &inarray,
                                   Array<OneD, NekDouble> &outarray,
                                   const StdMatrixKey &mkey)
            {
                v_LaplacianMatrixOp(inarray, outarray, mkey);
            }

            void ReduceOrderCoeffs(int numMin,
                                   const Array<OneD, const NekDouble> &inarray,
                                   Array<OneD, NekDouble> &outarray)
            {
                v_ReduceOrderCoeffs(numMin, inarray, outarray);
            }

            void SVVLaplacianFilter(Array<OneD, NekDouble> &array,
                                    const StdMatrixKey &mkey)
            {
                v_SVVLaplacianFilter(array, mkey);
            }

            void ExponentialFilter(Array<OneD, NekDouble> &array, const NekDouble alpha,
                                   const NekDouble exponent, const NekDouble cutoff)
            {
                v_ExponentialFilter(array, alpha, exponent, cutoff);
            }

            void LaplacianMatrixOp(const int k1, const int k2,
                                   const Array<OneD, const NekDouble> &inarray,
                                   Array<OneD, NekDouble> &outarray,
                                   const StdMatrixKey &mkey)
            {
                v_LaplacianMatrixOp(k1, k2, inarray, outarray, mkey);
            }

            void WeakDerivMatrixOp(const int i,
                                   const Array<OneD, const NekDouble> &inarray,
                                   Array<OneD, NekDouble> &outarray,
                                   const StdMatrixKey &mkey)
            {
                v_WeakDerivMatrixOp(i, inarray, outarray, mkey);
            }

            void WeakDirectionalDerivMatrixOp(
                const Array<OneD, const NekDouble> &inarray,
                Array<OneD, NekDouble> &outarray, const StdMatrixKey &mkey)
            {
                v_WeakDirectionalDerivMatrixOp(inarray, outarray, mkey);
            }

            void MassLevelCurvatureMatrixOp(const Array<OneD, const NekDouble> &inarray,
                                            Array<OneD, NekDouble> &outarray,
                                            const StdMatrixKey &mkey)
            {
                v_MassLevelCurvatureMatrixOp(inarray, outarray, mkey);
            }

            void LinearAdvectionDiffusionReactionMatrixOp(
                const Array<OneD, const NekDouble> &inarray,
                Array<OneD, NekDouble> &outarray, const StdMatrixKey &mkey,
                bool addDiffusionTerm = true)
            {
                v_LinearAdvectionDiffusionReactionMatrixOp(inarray, outarray, mkey,
                                                           addDiffusionTerm);
            }

            /**
             * @param   inarray     Input array @f$ \mathbf{u} @f$.
             * @param   outarray    Output array @f$ \boldsymbol{\nabla^2u}
             *                          + \lambda \boldsymbol{u} @f$.
             * @param   mkey
             */
            void HelmholtzMatrixOp(const Array<OneD, const NekDouble> &inarray,
                                   Array<OneD, NekDouble> &outarray,
                                   const StdMatrixKey &mkey)
            {
                v_HelmholtzMatrixOp(inarray, outarray, mkey);
            }

            DNekMatSharedPtr GenMatrix(const StdMatrixKey &mkey)
            {
                return v_GenMatrix(mkey);
            }

            void PhysDeriv(const Array<OneD, const NekDouble> &inarray,
                           Array<OneD, NekDouble> &out_d0,
                           Array<OneD, NekDouble> &out_d1 = NullNekDouble1DArray,
                           Array<OneD, NekDouble> &out_d2 = NullNekDouble1DArray)
            {
                v_PhysDeriv(inarray, out_d0, out_d1, out_d2);
            }

            void PhysDeriv(const int dir, const Array<OneD, const NekDouble> &inarray,
                           Array<OneD, NekDouble> &outarray)
            {
                v_PhysDeriv(dir, inarray, outarray);
            }

            void PhysDeriv_s(const Array<OneD, const NekDouble> &inarray,
                             Array<OneD, NekDouble> &out_ds)
            {
                v_PhysDeriv_s(inarray, out_ds);
            }

            void PhysDeriv_n(const Array<OneD, const NekDouble> &inarray,
                             Array<OneD, NekDouble> &out_dn)
            {
                v_PhysDeriv_n(inarray, out_dn);
            }

            void PhysDirectionalDeriv(const Array<OneD, const NekDouble> &inarray,
                                      const Array<OneD, const NekDouble> &direction,
                                      Array<OneD, NekDouble> &outarray)
            {
                v_PhysDirectionalDeriv(inarray, direction, outarray);
            }

            void StdPhysDeriv(const Array<OneD, const NekDouble> &inarray,
                              Array<OneD, NekDouble> &out_d0,
                              Array<OneD, NekDouble> &out_d1 = NullNekDouble1DArray,
                              Array<OneD, NekDouble> &out_d2 = NullNekDouble1DArray)
            {
                v_StdPhysDeriv(inarray, out_d0, out_d1, out_d2);
            }

            void StdPhysDeriv(const int dir,
                              const Array<OneD, const NekDouble> &inarray,
                              Array<OneD, NekDouble> &outarray)
            {
                v_StdPhysDeriv(dir, inarray, outarray);
            }

            /** \brief This function evaluates the expansion at a single
             *  (arbitrary) point of the domain
             *
             *  This function is a wrapper around the virtual function
             *  \a v_PhysEvaluate()
             *
             *  Based on the value of the expansion at the quadrature
             *  points provided in \a physvals, this function
             *  calculates the value of the expansion at an arbitrary
             *  single points (with coordinates \f$ \mathbf{x_c}\f$
             *  given by the pointer \a coords). This operation,
             *  equivalent to \f[ u(\mathbf{x_c}) = \sum_p
             *  \phi_p(\mathbf{x_c}) \hat{u}_p \f] is evaluated using
             *  Lagrangian interpolants through the quadrature points:
             *  \f[ u(\mathbf{x_c}) = \sum_p h_p(\mathbf{x_c}) u_p\f]
             *
             *  \param coords the coordinates of the single point
             *  \param physvals the interpolated field at the quadrature points
             *
             *  \return returns the value of the expansion at the
             *  single point
             */
            inline NekDouble PhysEvaluate(const Array<OneD, const NekDouble> &coords,
                                   const Array<OneD, const NekDouble> &physvals)
            {
                return v_PhysEvaluate(coords, physvals);
            }

            /** \brief This function evaluates the derivative of the expansion
             * at a single (arbitrary) point of the domain
             *
             *  This function is a wrapper around the virtual function
             *  \a v_PhysEvaluate()

             *  Based on the value of the expansion at the quadrature
             *  points provided in \a physvals, this function
             *  calculates the value of the expansion at a set of points
             * given in \a coords
             */
            inline NekDouble PhysEvaluate(const Array<OneD, NekDouble> &coord,
                                          const Array<OneD, const NekDouble> &inarray,
                                          NekDouble &out_d0, NekDouble &out_d1,
                                          NekDouble &out_d2)

            {
                return v_PhysEvaluate(coord, inarray, out_d0, out_d1, out_d2);
            }

            inline NekDouble PhysEvaluate(const Array<OneD, NekDouble> &coord,
                                          const Array<OneD, const NekDouble> &inarray,
                                          NekDouble &out_d0, NekDouble &out_d1)

            {
                NekDouble unusedValue = 0.0;
                return v_PhysEvaluate(coord, inarray, out_d0, out_d1, unusedValue);
            }

            inline NekDouble PhysEvaluate(const Array<OneD, NekDouble> &coord,
                                          const Array<OneD, const NekDouble> &inarray,
                                          NekDouble &out_d0)

            {
                NekDouble unusedValue = 0.0;
                return v_PhysEvaluate(coord, inarray, out_d0, unusedValue, unusedValue);
            }

            /** \brief This function evaluates the expansion at a single
             *  (arbitrary) point of the domain
             *
             *  This function is a wrapper around the virtual function
             *  \a v_PhysEvaluate()
             *
             *  Based on the value of the expansion at the quadrature
             *  points provided in \a physvals, this function
             *  calculates the value of the expansion at an arbitrary
             *  single points associated with the interpolation
             *  matrices provided in \f$ I \f$.
             *
             *  \param I an Array of lagrange interpolantes evaluated
             *  at the coordinate and going through the local physical
             *  quadrature
             *  \param physvals the interpolated field at the quadrature points
             *
             *  \return returns the value of the expansion at the
             *  single point
             */
            NekDouble PhysEvaluate(const Array<OneD, DNekMatSharedPtr> &I,
                                   const Array<OneD, const NekDouble> &physvals)
            {
                return v_PhysEvaluate(I, physvals);
            }

            /**
             * @brief This function evaluates the basis function mode @p mode at an
             * array of points @p coords of the domain.
             *
             * This function uses barycentric interpolation with the tensor
             * product separation of the basis function to improve performance.
             *
             * @param coord   The coordinate inside the standard region.
             * @param mode    The mode number to be evaluated.
             *
             * @return The values of the basis function mode @p mode at @p coords.
             */
            Array<OneD, NekDouble> PhysEvaluateBasis(
                const Array<OneD, const Array<OneD, NekDouble>> coords,
                const Array<OneD, Array<OneD, NekDouble>> storage, int mode)

            {
                return v_PhysEvaluateBasis(coords, storage, mode);
            }

            /**
             * @brief This function populates the PhysEvaluateBasis storage
             * which is an array of arrays that holds the evaluation of
             * the basis functions at all the quad points, and the derivatives
             * of the same. This storage is required for slow implementation
             * of basisderiv interpolation. In fast implementation, this
             * will no longer be needed and should be deprecated.
             * @return array of arrays containing basis function evaluations.
             */
            Array<OneD, Array<OneD, NekDouble>> GetPhysEvaluateStorage()
            {
                return v_GetPhysEvaluateStorage();
            }

            /**
             * @brief This function evaluates all the modes of the basis function,
             * and their derivatives at a given set of points @p coords of the domain.
             *
             * This is a slow version which uses the pre-stored array of arrays
             * called m_physevalall. m_physevalall contains the evaluation
             * of the basis function for all the modes at all the
             * quad points, and the derivatives of the same.
             *
             *
             * @param coord   The coordinates inside the standard region..
             *
             * @return The value of the basis function for all the modes  at @p coords,
             * derivatives of the basis function for all the modes at @p coords.
             */

            Array<OneD, NekDouble> PhysEvaluateBasis(
                const Array<OneD, Array<OneD, NekDouble>> coords,
                const Array<OneD, Array<OneD, NekDouble>> storage,
                Array<OneD, NekDouble> &out_d0,
                Array<OneD, NekDouble> &out_d1,
                Array<OneD, NekDouble> &out_d2)
            {
                return v_PhysEvaluateBasis(coords, storage, out_d0, out_d1, out_d2);
            }

            /**
             * \brief Convert local cartesian coordinate \a xi into local
             * collapsed coordinates \a eta
             **/
            void LocCoordToLocCollapsed(const Array<OneD, const NekDouble> &xi,
                                        Array<OneD, NekDouble> &eta)
            {
                v_LocCoordToLocCollapsed(xi, eta);
            }

<<<<<<< HEAD
            STD_REGIONS_EXPORT virtual int v_CalcNumberOfCoefficients(
                const std::vector<unsigned int> &nummodes, int &modes_offset);
=======
            /**
             * \brief Convert local collapsed coordinates \a eta into local
             * cartesian coordinate \a xi
             **/
            void LocCollapsedToLocCoord(const Array<OneD, const NekDouble>& eta,
                                        Array<OneD, NekDouble>& xi)
            {
                v_LocCollapsedToLocCoord(eta,xi);
            }

            STD_REGIONS_EXPORT virtual int v_CalcNumberOfCoefficients
              (const std::vector<unsigned int>  &nummodes, int &modes_offset);
>>>>>>> 2510247d

            STD_REGIONS_EXPORT virtual void v_NormVectorIProductWRTBase(
                const Array<OneD, const NekDouble> &Fx,
                Array<OneD, NekDouble> &outarray);

            STD_REGIONS_EXPORT virtual void v_NormVectorIProductWRTBase(
                const Array<OneD, const NekDouble> &Fx,
                const Array<OneD, const NekDouble> &Fy,
                Array<OneD, NekDouble> &outarray);

            STD_REGIONS_EXPORT virtual void v_NormVectorIProductWRTBase(
                const Array<OneD, const NekDouble> &Fx,
                const Array<OneD, const NekDouble> &Fy,
                const Array<OneD, const NekDouble> &Fz,
                Array<OneD, NekDouble> &outarray);

            STD_REGIONS_EXPORT virtual void v_NormVectorIProductWRTBase(
                const Array<OneD, const Array<OneD, NekDouble>> &Fvec,
                Array<OneD, NekDouble> &outarray);

            STD_REGIONS_EXPORT virtual DNekScalBlkMatSharedPtr v_GetLocStaticCondMatrix(
                const LocalRegions::MatrixKey &mkey);

            STD_REGIONS_EXPORT virtual void v_DropLocStaticCondMatrix(
                const LocalRegions::MatrixKey &mkey);

            /** \brief Function to evaluate the discrete \f$ L_\infty\f$
             *  error \f$ |\epsilon|_\infty = \max |u - u_{exact}|\f$ where \f$
             *    u_{exact}\f$ is given by the array \a sol.
             *
             *    This function takes the physical value space array \a m_phys as
             *  approximate solution
             *
             *  \param sol array of solution function  at physical quadrature
             *  points
             *  \return returns the \f$ L_\infty \f$ error as a NekDouble.
             */
            STD_REGIONS_EXPORT NekDouble
            Linf(const Array<OneD, const NekDouble> &phys,
                 const Array<OneD, const NekDouble> &sol = NullNekDouble1DArray);

            /** \brief Function to evaluate the discrete \f$ L_2\f$ error,
             *  \f$ | \epsilon |_{2} = \left [ \int^1_{-1} [u - u_{exact}]^2
             *  dx \right]^{1/2} d\xi_1 \f$ where \f$ u_{exact}\f$ is given by
             *  the array \a sol.
             *
             *    This function takes the physical value space array \a m_phys as
             *  approximate solution
             *
             *  \param sol array of solution function  at physical quadrature
             *  points
             *  \return returns the \f$ L_2 \f$ error as a double.
             */
            STD_REGIONS_EXPORT NekDouble
            L2(const Array<OneD, const NekDouble> &phys,
               const Array<OneD, const NekDouble> &sol = NullNekDouble1DArray);

            /** \brief Function to evaluate the discrete \f$ H^1\f$
             *  error, \f$ | \epsilon |^1_{2} = \left [ \int^1_{-1} [u -
             *  u_{exact}]^2 + \nabla(u - u_{exact})\cdot\nabla(u -
             *  u_{exact})\cdot dx \right]^{1/2} d\xi_1 \f$ where \f$
             *  u_{exact}\f$ is given by the array \a sol.
             *
             *    This function takes the physical value space array
             *  \a m_phys as approximate solution
             *
             *  \param sol array of solution function  at physical quadrature
             *  points
             *  \return returns the \f$ H_1 \f$ error as a double.
             */
            STD_REGIONS_EXPORT NekDouble
            H1(const Array<OneD, const NekDouble> &phys,
               const Array<OneD, const NekDouble> &sol = NullNekDouble1DArray);

            // I/O routines
            const LibUtilities::PointsKeyVector GetPointsKeys() const
            {
                LibUtilities::PointsKeyVector p;
                p.reserve(m_base.size());
                for (int i = 0; i < m_base.size(); ++i)
                {
                    p.push_back(m_base[i]->GetPointsKey());
                }
                return p;
            }

            STD_REGIONS_EXPORT DNekMatSharedPtr BuildInverseTransformationMatrix(
                const DNekScalMatSharedPtr &m_transformationmatrix)
            {
                return v_BuildInverseTransformationMatrix(m_transformationmatrix);
            }

            /** \brief This function performs an interpolation from
             * the physical space points provided at input into an
             * array of equispaced points which are not the collapsed
             * coordinate. So for a tetrahedron you will only get a
             * tetrahedral number of values.
             *
             * This is primarily used for output purposes to get a
             * better distribution of points more suitable for most
             * postprocessing
             */
            STD_REGIONS_EXPORT void PhysInterpToSimplexEquiSpaced(
                const Array<OneD, const NekDouble> &inarray,
                Array<OneD, NekDouble> &outarray, int npset = -1);

            /** \brief This function provides the connectivity of
             *   local simplices (triangles or tets) to connect the
             *   equispaced data points provided by
             *   PhysInterpToSimplexEquiSpaced
             *
             *  This is a virtual call to the function
             *  \a v_GetSimplexEquiSpaceConnectivity
             */
            STD_REGIONS_EXPORT void GetSimplexEquiSpacedConnectivity(
                Array<OneD, int> &conn, bool standard = true)
            {
                v_GetSimplexEquiSpacedConnectivity(conn, standard);
            }

            /** \brief This function performs a
             * projection/interpolation from the equispaced points
             * sometimes used in post-processing onto the coefficient
             * space
             *
             * This is primarily used for output purposes to use a
             * more even distribution of points more suitable for alot of
             * postprocessing
             */
            STD_REGIONS_EXPORT void EquiSpacedToCoeffs(
                const Array<OneD, const NekDouble> &inarray,
                Array<OneD, NekDouble> &outarray);

            template <class T> std::shared_ptr<T> as()
            {
                return std::dynamic_pointer_cast<T>(shared_from_this());
            }

            void IProductWRTBase_SumFac(const Array<OneD, const NekDouble> &inarray,
                                        Array<OneD, NekDouble> &outarray,
                                        bool multiplybyweights = true)
            {
                v_IProductWRTBase_SumFac(inarray, outarray, multiplybyweights);
            }

        protected:
            Array<OneD, LibUtilities::BasisSharedPtr>
                m_base; /**< Bases needed for the expansion */
            int m_elmt_id;
            int m_ncoeffs; /**< Total number of coefficients used in the expansion */
            LibUtilities::NekManager<StdMatrixKey, DNekMat, StdMatrixKey::opLess>
                m_stdMatrixManager;
            LibUtilities::NekManager<StdMatrixKey, DNekBlkMat, StdMatrixKey::opLess>
                m_stdStaticCondMatrixManager;

            DNekMatSharedPtr CreateStdMatrix(const StdMatrixKey &mkey)
            {
                return v_CreateStdMatrix(mkey);
            }

            /** \brief Create the static condensation of a matrix when
                using a boundary interior decomposition

                If a matrix system can be represented by
                \f$ Mat = \left [ \begin{array}{cc}
                A & B \\
                C & D \end{array} \right ] \f$
                This routine creates a matrix containing the statically
                condense system of the form
                \f$ Mat = \left [ \begin{array}{cc}
                A - B D^{-1} C & B D^{-1} \\
                D^{-1} C       & D^{-1} \end{array} \right ] \f$
            **/
            STD_REGIONS_EXPORT DNekBlkMatSharedPtr
            CreateStdStaticCondMatrix(const StdMatrixKey &mkey);

            STD_REGIONS_EXPORT void BwdTrans_MatOp(
                const Array<OneD, const NekDouble> &inarray,
                Array<OneD, NekDouble> &outarray);

            void BwdTrans_SumFac(const Array<OneD, const NekDouble> &inarray,
                                 Array<OneD, NekDouble> &outarray)
            {
                v_BwdTrans_SumFac(inarray, outarray);
            }

            void IProductWRTDerivBase_SumFac(
                const int dir, const Array<OneD, const NekDouble> &inarray,
                Array<OneD, NekDouble> &outarray)
            {
                v_IProductWRTDerivBase_SumFac(dir, inarray, outarray);
            }

            void IProductWRTDirectionalDerivBase_SumFac(
                const Array<OneD, const NekDouble> &direction,
                const Array<OneD, const NekDouble> &inarray,
                Array<OneD, NekDouble> &outarray)
            {
                v_IProductWRTDirectionalDerivBase_SumFac(direction, inarray, outarray);
            }

            // The term _MatFree denotes that the action of the
            // MatrixOperation is done withouth actually using the
            // matrix (which then needs to be stored/calculated).
            // Although this does not strictly mean that no matrix
            // operations are involved in the evaluation of the
            // operation, we use this term in the same context used as
            // in the following paper: R. C. Kirby, M. G. Knepley,
            // A. Logg, and L. R. Scott, "Optimizing the evaluation of
            // finite element matrices," SISC 27:741-758 (2005)
            STD_REGIONS_EXPORT void GeneralMatrixOp_MatFree(
                const Array<OneD, const NekDouble> &inarray,
                Array<OneD, NekDouble> &outarray, const StdMatrixKey &mkey);

            STD_REGIONS_EXPORT void MassMatrixOp_MatFree(
                const Array<OneD, const NekDouble> &inarray,
                Array<OneD, NekDouble> &outarray, const StdMatrixKey &mkey);

            void LaplacianMatrixOp_MatFree(const Array<OneD, const NekDouble> &inarray,
                                           Array<OneD, NekDouble> &outarray,
                                           const StdMatrixKey &mkey)
            {
                v_LaplacianMatrixOp_MatFree(inarray, outarray, mkey);
            }

            STD_REGIONS_EXPORT void LaplacianMatrixOp_MatFree_Kernel(
                const Array<OneD, const NekDouble> &inarray,
                Array<OneD, NekDouble> &outarray, Array<OneD, NekDouble> &wsp)
            {
                v_LaplacianMatrixOp_MatFree_Kernel(inarray, outarray, wsp);
            }

            STD_REGIONS_EXPORT void LaplacianMatrixOp_MatFree_GenericImpl(
                const Array<OneD, const NekDouble> &inarray,
                Array<OneD, NekDouble> &outarray, const StdMatrixKey &mkey);

            STD_REGIONS_EXPORT void LaplacianMatrixOp_MatFree(
                const int k1, const int k2, const Array<OneD, const NekDouble> &inarray,
                Array<OneD, NekDouble> &outarray, const StdMatrixKey &mkey);

            STD_REGIONS_EXPORT void WeakDerivMatrixOp_MatFree(
                const int i, const Array<OneD, const NekDouble> &inarray,
                Array<OneD, NekDouble> &outarray, const StdMatrixKey &mkey);

            STD_REGIONS_EXPORT void WeakDirectionalDerivMatrixOp_MatFree(
                const Array<OneD, const NekDouble> &inarray,
                Array<OneD, NekDouble> &outarray, const StdMatrixKey &mkey);

            STD_REGIONS_EXPORT void MassLevelCurvatureMatrixOp_MatFree(
                const Array<OneD, const NekDouble> &inarray,
                Array<OneD, NekDouble> &outarray, const StdMatrixKey &mkey);

            STD_REGIONS_EXPORT void LinearAdvectionDiffusionReactionMatrixOp_MatFree(
                const Array<OneD, const NekDouble> &inarray,
                Array<OneD, NekDouble> &outarray, const StdMatrixKey &mkey,
                bool addDiffusionTerm = true);

            void HelmholtzMatrixOp_MatFree(const Array<OneD, const NekDouble> &inarray,
                                           Array<OneD, NekDouble> &outarray,
                                           const StdMatrixKey &mkey)
            {
                v_HelmholtzMatrixOp_MatFree(inarray, outarray, mkey);
            }

            STD_REGIONS_EXPORT void HelmholtzMatrixOp_MatFree_GenericImpl(
                const Array<OneD, const NekDouble> &inarray,
                Array<OneD, NekDouble> &outarray, const StdMatrixKey &mkey);

            STD_REGIONS_EXPORT virtual void v_SetCoeffsToOrientation(
                StdRegions::Orientation dir, Array<OneD, const NekDouble> &inarray,
                Array<OneD, NekDouble> &outarray);

            STD_REGIONS_EXPORT virtual void v_SetCoeffsToOrientation(
                Array<OneD, NekDouble> &coeffs, StdRegions::Orientation dir);

            STD_REGIONS_EXPORT virtual NekDouble v_StdPhysEvaluate(
                const Array<OneD, const NekDouble> &Lcoord,
                const Array<OneD, const NekDouble> &physvals);

            STD_REGIONS_EXPORT virtual void v_MultiplyByStdQuadratureMetric(
                const Array<OneD, const NekDouble> &inarray,
                Array<OneD, NekDouble> &outarray);

            /**
             * @brief This function performs the barycentric interpolation of
             * the polynomial stored in @p coord at a point @p physvals using
             * barycentric interpolation weights in direction @tparam DIR.
             * It can also perform the barycentric interpolation of the
             * derivative of the polynomial if @tparam DERIV is set to true,
             * which outputs in to @param deriv.
             *
             * This method is intended to be used a helper function for
             * StdExpansion::PhysEvaluate and its elemental instances, so that
             * the calling method should provide @p coord for x, y and z
             * sequentially and the appropriate @p physvals and @p weights for
             * that particular direction.
             *
             * @param  coord    The coordinate of the single point.
             * @param  physvals The polynomial stored at each quadrature point.
             * @param  deriv    The value of the derivative.
             * @tparam DIR      The direction of evaluation.
             * @tparam DERIV    Bool to find derivative.
             *
             * @return The value of @p physvals at @p coord in direction @p dir.
             */
            template <int DIR, bool DERIV = false>
            inline NekDouble BaryEvaluate(const NekDouble &coord,
                                          const NekDouble *physvals,
                                          NekDouble &deriv)
            {
                NekDouble numer1 = 0.0, numer2 = 0.0, numer3 = 0.0, denom = 0.0;

                ASSERTL2(DIR < m_base.size(),
                         "Direction should be less than shape dimension.");

                const Array<OneD, const NekDouble> &z  = m_base[DIR]->GetZ();
                const Array<OneD, const NekDouble> &bw = m_base[DIR]->GetBaryWeights();

                const auto nquad = z.size();
                for (int i = 0; i < nquad; ++i)
                {
                    NekDouble xdiff = z[i] - coord;
                    NekDouble pval  = physvals[i];

                    /*
                     * (in this specific case) you actually
                     * want to do the comparison exactly
                     * (believe it or not!) See chapter 7 of
                     * the paper here:
                     *https://people.maths.ox.ac.uk/trefethen/barycentric.pdf
                     */
                    if ((!DERIV && xdiff == 0.0) || (DERIV && std::abs(xdiff) < 1e-15))
                    {
                        if (DERIV)
                        {
                            DNekMatSharedPtr D0 = m_base[DIR]->GetD();

                            // take ith row of z and multiply with physvals
                            deriv = Vmath::Dot(z.size(), &(D0->GetPtr())[i], z.size(),
                                               &physvals[0], 1);
                        }

                        return pval;
                    }

                    NekDouble tmp = bw[i] / xdiff;
                    numer1 += tmp * physvals[i];
                    denom += tmp;

                    if (DERIV)
                    {
                        NekDouble tmp2 = tmp / xdiff;
                        numer2 += tmp2 * physvals[i];
                        numer3 += tmp2;
                    }
                }

                if (DERIV)
                {
                    deriv = (numer2 * denom - numer1 * numer3) / (denom * denom);
                }

                return numer1 / denom;
            }


            /**
             * @brief Helper function to pass an unused value by reference into
             * BaryEvaluate.
             *
             * @param  coord    The coordinate of the single point.
             * @param  physvals The polynomial stored at each quadrature point.
             * @tparam DIR      The direction of evaluation.
             * @tparam DERIV    Bool to find derivative.
             *
             * @return The value of @p physvals at @p coord in direction @p dir.
             */
            template <int DIR, bool DERIV = false>
            inline NekDouble BaryEvaluate(const NekDouble &coord,
                                          const NekDouble *physvals)
            {
                NekDouble unusedValue = 0.0;
                return BaryEvaluate<DIR, DERIV>(coord, physvals, unusedValue);
            }

        private:
            STD_REGIONS_EXPORT virtual Array<OneD, Array<OneD, NekDouble>>
            v_GetPhysEvaluateStorage();

            // Virtual functions
            STD_REGIONS_EXPORT virtual int v_GetNverts() const = 0;
            STD_REGIONS_EXPORT virtual int v_GetNtraces() const;

            STD_REGIONS_EXPORT virtual int v_NumBndryCoeffs() const;
            STD_REGIONS_EXPORT virtual int v_NumDGBndryCoeffs() const;

            STD_REGIONS_EXPORT virtual int v_GetTraceNcoeffs(const int i) const;
            STD_REGIONS_EXPORT virtual int v_GetTotalTraceIntNcoeffs() const;
            STD_REGIONS_EXPORT virtual int v_GetTraceIntNcoeffs(const int i) const;
            STD_REGIONS_EXPORT virtual int v_GetTraceNumPoints(const int i) const;

            STD_REGIONS_EXPORT virtual const LibUtilities::BasisKey v_GetTraceBasisKey(
                const int i, const int k) const;

            STD_REGIONS_EXPORT virtual LibUtilities::PointsKey v_GetTracePointsKey(
                const int i, const int j) const;

            STD_REGIONS_EXPORT virtual const LibUtilities::PointsKey v_GetNodalPointsKey()
                const;

            STD_REGIONS_EXPORT virtual LibUtilities::ShapeType v_DetShapeType() const;

            STD_REGIONS_EXPORT virtual std::shared_ptr<StdExpansion> v_GetStdExp(
                void) const;

            STD_REGIONS_EXPORT virtual std::shared_ptr<StdExpansion> v_GetLinStdExp(
                void) const;

            STD_REGIONS_EXPORT virtual int v_GetShapeDimension() const;

            STD_REGIONS_EXPORT virtual bool v_IsBoundaryInteriorExpansion();

            STD_REGIONS_EXPORT virtual bool v_IsNodalNonTensorialExp();

            STD_REGIONS_EXPORT virtual void v_BwdTrans(
                const Array<OneD, const NekDouble> &inarray,
                Array<OneD, NekDouble> &outarray) = 0;

            /**
             * @brief Transform a given function from physical quadrature space
             * to coefficient space.
             * @see StdExpansion::FwdTrans
             */
            STD_REGIONS_EXPORT virtual void v_FwdTrans(
                const Array<OneD, const NekDouble> &inarray,
                Array<OneD, NekDouble> &outarray) = 0;

            /**
             * @brief Calculates the inner product of a given function \a f
             * with the different modes of the expansion
             */
            STD_REGIONS_EXPORT virtual void v_IProductWRTBase(
                const Array<OneD, const NekDouble> &inarray,
                Array<OneD, NekDouble> &outarray) = 0;

            STD_REGIONS_EXPORT virtual void v_IProductWRTBase(
                const Array<OneD, const NekDouble> &base,
                const Array<OneD, const NekDouble> &inarray,
                Array<OneD, NekDouble> &outarray, int coll_check)
            {
                boost::ignore_unused(base, inarray, outarray, coll_check);
                NEKERROR(ErrorUtil::efatal, "StdExpansion::v_IProductWRTBase has no "
                                            "(and should have no) implementation");
            }

            STD_REGIONS_EXPORT virtual void v_IProductWRTDerivBase(
                const int dir, const Array<OneD, const NekDouble> &inarray,
                Array<OneD, NekDouble> &outarray);

            STD_REGIONS_EXPORT virtual void v_IProductWRTDirectionalDerivBase(
                const Array<OneD, const NekDouble> &direction,
                const Array<OneD, const NekDouble> &inarray,
                Array<OneD, NekDouble> &outarray);

            STD_REGIONS_EXPORT virtual void v_FwdTrans_BndConstrained(
                const Array<OneD, const NekDouble> &inarray,
                Array<OneD, NekDouble> &outarray);

            STD_REGIONS_EXPORT virtual NekDouble v_Integral(
                const Array<OneD, const NekDouble> &inarray);

            STD_REGIONS_EXPORT virtual void v_PhysDeriv(
                const Array<OneD, const NekDouble> &inarray,
                Array<OneD, NekDouble> &out_d1, Array<OneD, NekDouble> &out_d2,
                Array<OneD, NekDouble> &out_d3);

            STD_REGIONS_EXPORT virtual void v_PhysDeriv_s(
                const Array<OneD, const NekDouble> &inarray,
                Array<OneD, NekDouble> &out_ds);

            STD_REGIONS_EXPORT virtual void v_PhysDeriv_n(
                const Array<OneD, const NekDouble> &inarray,
                Array<OneD, NekDouble> &out_dn);

            STD_REGIONS_EXPORT virtual void v_PhysDeriv(
                const int dir, const Array<OneD, const NekDouble> &inarray,
                Array<OneD, NekDouble> &out_d0);

            STD_REGIONS_EXPORT virtual void v_PhysDirectionalDeriv(
                const Array<OneD, const NekDouble> &inarray,
                const Array<OneD, const NekDouble> &direction,
                Array<OneD, NekDouble> &outarray);

<<<<<<< HEAD
            STD_REGIONS_EXPORT virtual void v_StdPhysDeriv(
                const Array<OneD, const NekDouble> &inarray,
                Array<OneD, NekDouble> &out_d1, Array<OneD, NekDouble> &out_d2,
                Array<OneD, NekDouble> &out_d3);

            STD_REGIONS_EXPORT virtual void v_StdPhysDeriv(
                const int dir, const Array<OneD, const NekDouble> &inarray,
                Array<OneD, NekDouble> &outarray);

            STD_REGIONS_EXPORT virtual NekDouble v_PhysEvaluate(
                const Array<OneD, DNekMatSharedPtr> &I,
                const Array<OneD, const NekDouble> &physvals);
=======
            STD_REGIONS_EXPORT virtual void v_LocCollapsedToLocCoord(
                                        const Array<OneD, const NekDouble>& eta,
                                        Array<OneD, NekDouble>& xi);
>>>>>>> 2510247d

            STD_REGIONS_EXPORT virtual Array<OneD, NekDouble> v_PhysEvaluateBasis(
                const Array<OneD, const Array<OneD, NekDouble>> coords,
                const Array<OneD, Array<OneD, NekDouble>> storage, int mode);

            STD_REGIONS_EXPORT virtual NekDouble v_PhysEvaluate(
                const Array<OneD, const NekDouble> &coords,
                const Array<OneD, const NekDouble> &physvals);

            STD_REGIONS_EXPORT virtual NekDouble v_PhysEvaluate(
                const Array<OneD, NekDouble> coord,
                const Array<OneD, const NekDouble> &inarray,
                NekDouble &out_d0,
                NekDouble &out_d1,
                NekDouble &out_d2);

            STD_REGIONS_EXPORT virtual Array<OneD, NekDouble> v_PhysEvaluateBasis(
                const Array<OneD, const Array<OneD, NekDouble>> coords,
                const Array<OneD, Array<OneD, NekDouble>> storage,
                Array<OneD, NekDouble> &out_d0, Array<OneD, NekDouble> &out_d1,
                Array<OneD, NekDouble> &out_d2);

            STD_REGIONS_EXPORT virtual void v_LocCoordToLocCollapsed(
                const Array<OneD, const NekDouble> &xi, Array<OneD, NekDouble> &eta);

            STD_REGIONS_EXPORT virtual void v_FillMode(
                const int mode, Array<OneD, NekDouble> &outarray);

            STD_REGIONS_EXPORT virtual DNekMatSharedPtr v_GenMatrix(
                const StdMatrixKey &mkey);

            STD_REGIONS_EXPORT virtual DNekMatSharedPtr v_CreateStdMatrix(
                const StdMatrixKey &mkey);

            STD_REGIONS_EXPORT virtual void v_GetCoords(
                Array<OneD, NekDouble> &coords_0, Array<OneD, NekDouble> &coords_1,
                Array<OneD, NekDouble> &coords_2);

            STD_REGIONS_EXPORT virtual void v_GetCoord(
                const Array<OneD, const NekDouble> &Lcoord,
                Array<OneD, NekDouble> &coord);

            STD_REGIONS_EXPORT virtual int v_GetCoordim(void);

            STD_REGIONS_EXPORT virtual void v_GetBoundaryMap(
                Array<OneD, unsigned int> &outarray);

            STD_REGIONS_EXPORT virtual void v_GetInteriorMap(
                Array<OneD, unsigned int> &outarray);

            STD_REGIONS_EXPORT virtual int v_GetVertexMap(int localVertexId,
                                                          bool useCoeffPacking = false);

            STD_REGIONS_EXPORT virtual void v_GetTraceToElementMap(
                const int tid, Array<OneD, unsigned int> &maparray,
                Array<OneD, int> &signarray, Orientation traceOrient = eForwards,
                int P = -1, int Q = -1);

            STD_REGIONS_EXPORT virtual void v_GetTraceInteriorToElementMap(
                const int eid, Array<OneD, unsigned int> &maparray,
                Array<OneD, int> &signarray, const Orientation traceOrient = eForwards);

            STD_REGIONS_EXPORT virtual void v_GetTraceNumModes(
                const int fid, int &numModes0, int &numModes1,
                Orientation traceOrient = eDir1FwdDir1_Dir2FwdDir2);

            STD_REGIONS_EXPORT virtual void v_GetVertexPhysVals(
                const int vertex, const Array<OneD, const NekDouble> &inarray,
                NekDouble &outarray);

            STD_REGIONS_EXPORT virtual void v_MultiplyByQuadratureMetric(
                const Array<OneD, const NekDouble> &inarray,
                Array<OneD, NekDouble> &outarray);

            STD_REGIONS_EXPORT virtual void v_BwdTrans_SumFac(
                const Array<OneD, const NekDouble> &inarray,
                Array<OneD, NekDouble> &outarray);

            STD_REGIONS_EXPORT virtual void v_IProductWRTBase_SumFac(
                const Array<OneD, const NekDouble> &inarray,
                Array<OneD, NekDouble> &outarray, bool multiplybyweights = true);

            STD_REGIONS_EXPORT virtual void v_IProductWRTDerivBase_SumFac(
                const int dir, const Array<OneD, const NekDouble> &inarray,
                Array<OneD, NekDouble> &outarray);

            STD_REGIONS_EXPORT virtual void v_IProductWRTDirectionalDerivBase_SumFac(
                const Array<OneD, const NekDouble> &direction,
                const Array<OneD, const NekDouble> &inarray,
                Array<OneD, NekDouble> &outarray);

            STD_REGIONS_EXPORT virtual void v_MassMatrixOp(
                const Array<OneD, const NekDouble> &inarray,
                Array<OneD, NekDouble> &outarray, const StdMatrixKey &mkey);

            STD_REGIONS_EXPORT virtual void v_LaplacianMatrixOp(
                const Array<OneD, const NekDouble> &inarray,
                Array<OneD, NekDouble> &outarray, const StdMatrixKey &mkey);

            STD_REGIONS_EXPORT virtual void v_SVVLaplacianFilter(
                Array<OneD, NekDouble> &array, const StdMatrixKey &mkey);

            STD_REGIONS_EXPORT virtual void v_ExponentialFilter(
                Array<OneD, NekDouble> &array, const NekDouble alpha,
                const NekDouble exponent, const NekDouble cutoff);

            STD_REGIONS_EXPORT virtual void v_ReduceOrderCoeffs(
                int numMin, const Array<OneD, const NekDouble> &inarray,
                Array<OneD, NekDouble> &outarray);

            STD_REGIONS_EXPORT virtual void v_LaplacianMatrixOp(
                const int k1, const int k2, const Array<OneD, const NekDouble> &inarray,
                Array<OneD, NekDouble> &outarray, const StdMatrixKey &mkey);

            STD_REGIONS_EXPORT virtual void v_WeakDerivMatrixOp(
                const int i, const Array<OneD, const NekDouble> &inarray,
                Array<OneD, NekDouble> &outarray, const StdMatrixKey &mkey);

            STD_REGIONS_EXPORT virtual void v_WeakDirectionalDerivMatrixOp(
                const Array<OneD, const NekDouble> &inarray,
                Array<OneD, NekDouble> &outarray, const StdMatrixKey &mkey);

            STD_REGIONS_EXPORT virtual void v_MassLevelCurvatureMatrixOp(
                const Array<OneD, const NekDouble> &inarray,
                Array<OneD, NekDouble> &outarray, const StdMatrixKey &mkey);

            STD_REGIONS_EXPORT virtual void v_LinearAdvectionDiffusionReactionMatrixOp(
                const Array<OneD, const NekDouble> &inarray,
                Array<OneD, NekDouble> &outarray, const StdMatrixKey &mkey,
                bool addDiffusionTerm = true);

            STD_REGIONS_EXPORT virtual void v_HelmholtzMatrixOp(
                const Array<OneD, const NekDouble> &inarray,
                Array<OneD, NekDouble> &outarray, const StdMatrixKey &mkey);

            STD_REGIONS_EXPORT virtual void v_LaplacianMatrixOp_MatFree(
                const Array<OneD, const NekDouble> &inarray,
                Array<OneD, NekDouble> &outarray, const StdMatrixKey &mkey);

            STD_REGIONS_EXPORT virtual void v_LaplacianMatrixOp_MatFree_Kernel(
                const Array<OneD, const NekDouble> &inarray,
                Array<OneD, NekDouble> &outarray, Array<OneD, NekDouble> &wsp);

            STD_REGIONS_EXPORT virtual void v_HelmholtzMatrixOp_MatFree(
                const Array<OneD, const NekDouble> &inarray,
                Array<OneD, NekDouble> &outarray, const StdMatrixKey &mkey);

            STD_REGIONS_EXPORT virtual DNekMatSharedPtr v_BuildInverseTransformationMatrix(
                const DNekScalMatSharedPtr &m_transformationmatrix);

            STD_REGIONS_EXPORT virtual void v_GetSimplexEquiSpacedConnectivity(
                Array<OneD, int> &conn, bool standard = true);
        };

        typedef std::shared_ptr<StdExpansion> StdExpansionSharedPtr;
        typedef std::vector<StdExpansionSharedPtr> StdExpansionVector;

        /**
         *  This function is a wrapper around the virtual function
         *  \a v_FwdTrans()
         *
         *  Given a function evaluated at the quadrature points, this
         *  function calculates the expansion coefficients such that the
         *  resulting expansion approximates the original function.
         *
         *  The calculation of the expansion coefficients is done using a
         *  Galerkin projection. This is equivalent to the operation:
         *  \f[ \mathbf{\hat{u}} = \mathbf{M}^{-1} \mathbf{I}\f]
         *  where
         *  - \f$\mathbf{M}[p][q]= \int\phi_p(\mathbf{\xi})\phi_q(
         *  \mathbf{\xi}) d\mathbf{\xi}\f$ is the Mass matrix
         *  - \f$\mathbf{I}[p] = \int\phi_p(\mathbf{\xi}) u(\mathbf{\xi})
         *  d\mathbf{\xi}\f$
         *
         *  This function takes the array \a inarray as the values of the
         *  function evaluated at the quadrature points
         *  (i.e. \f$\mathbf{u}\f$),
         *  and stores the resulting coefficients \f$\mathbf{\hat{u}}\f$
         *  in the \a outarray
         *
         *  @param inarray array of the function discretely evaluated at the
         *  quadrature points
         *
         *  @param outarray array of the function coefficieints
         */
        inline void StdExpansion::FwdTrans(const Array<OneD, const NekDouble> &inarray,
                                           Array<OneD, NekDouble> &outarray)
        {
            v_FwdTrans(inarray, outarray);
        }

    } // namespace StdRegions
} // namespace Nektar

#endif // STANDARDDEXPANSION_H<|MERGE_RESOLUTION|>--- conflicted
+++ resolved
@@ -1041,10 +1041,6 @@
                 v_LocCoordToLocCollapsed(xi, eta);
             }
 
-<<<<<<< HEAD
-            STD_REGIONS_EXPORT virtual int v_CalcNumberOfCoefficients(
-                const std::vector<unsigned int> &nummodes, int &modes_offset);
-=======
             /**
              * \brief Convert local collapsed coordinates \a eta into local
              * cartesian coordinate \a xi
@@ -1057,7 +1053,6 @@
 
             STD_REGIONS_EXPORT virtual int v_CalcNumberOfCoefficients
               (const std::vector<unsigned int>  &nummodes, int &modes_offset);
->>>>>>> 2510247d
 
             STD_REGIONS_EXPORT virtual void v_NormVectorIProductWRTBase(
                 const Array<OneD, const NekDouble> &Fx,
@@ -1551,39 +1546,36 @@
                 const Array<OneD, const NekDouble> &direction,
                 Array<OneD, NekDouble> &outarray);
 
-<<<<<<< HEAD
-            STD_REGIONS_EXPORT virtual void v_StdPhysDeriv(
-                const Array<OneD, const NekDouble> &inarray,
-                Array<OneD, NekDouble> &out_d1, Array<OneD, NekDouble> &out_d2,
-                Array<OneD, NekDouble> &out_d3);
-
-            STD_REGIONS_EXPORT virtual void v_StdPhysDeriv(
-                const int dir, const Array<OneD, const NekDouble> &inarray,
-                Array<OneD, NekDouble> &outarray);
+            STD_REGIONS_EXPORT virtual void v_StdPhysDeriv
+                (const Array<OneD,
+                    const NekDouble>& inarray,
+                 Array<OneD, NekDouble> &out_d1,
+                 Array<OneD, NekDouble> &out_d2,
+                 Array<OneD, NekDouble> &out_d3);
+
+            STD_REGIONS_EXPORT virtual void   v_StdPhysDeriv
+                (const int dir,
+                 const Array<OneD, const NekDouble>& inarray,
+                 Array<OneD, NekDouble> &outarray);
 
             STD_REGIONS_EXPORT virtual NekDouble v_PhysEvaluate(
                 const Array<OneD, DNekMatSharedPtr> &I,
                 const Array<OneD, const NekDouble> &physvals);
-=======
-            STD_REGIONS_EXPORT virtual void v_LocCollapsedToLocCoord(
-                                        const Array<OneD, const NekDouble>& eta,
-                                        Array<OneD, NekDouble>& xi);
->>>>>>> 2510247d
+
+            STD_REGIONS_EXPORT virtual NekDouble v_PhysEvaluate(
+                const Array<OneD, const NekDouble> &coords,
+                const Array<OneD, const NekDouble> &physvals);
+
+            STD_REGIONS_EXPORT virtual NekDouble v_PhysEvaluate(
+                const Array<OneD, NekDouble> coord,
+                const Array<OneD, const NekDouble> &inarray,
+                NekDouble &out_d0,
+                NekDouble &out_d1,
+                NekDouble &out_d2);
 
             STD_REGIONS_EXPORT virtual Array<OneD, NekDouble> v_PhysEvaluateBasis(
                 const Array<OneD, const Array<OneD, NekDouble>> coords,
                 const Array<OneD, Array<OneD, NekDouble>> storage, int mode);
-
-            STD_REGIONS_EXPORT virtual NekDouble v_PhysEvaluate(
-                const Array<OneD, const NekDouble> &coords,
-                const Array<OneD, const NekDouble> &physvals);
-
-            STD_REGIONS_EXPORT virtual NekDouble v_PhysEvaluate(
-                const Array<OneD, NekDouble> coord,
-                const Array<OneD, const NekDouble> &inarray,
-                NekDouble &out_d0,
-                NekDouble &out_d1,
-                NekDouble &out_d2);
 
             STD_REGIONS_EXPORT virtual Array<OneD, NekDouble> v_PhysEvaluateBasis(
                 const Array<OneD, const Array<OneD, NekDouble>> coords,
@@ -1593,6 +1585,10 @@
 
             STD_REGIONS_EXPORT virtual void v_LocCoordToLocCollapsed(
                 const Array<OneD, const NekDouble> &xi, Array<OneD, NekDouble> &eta);
+
+            STD_REGIONS_EXPORT virtual void v_LocCollapsedToLocCoord(
+                const Array<OneD, const NekDouble>& eta,
+                Array<OneD, NekDouble>& xi);
 
             STD_REGIONS_EXPORT virtual void v_FillMode(
                 const int mode, Array<OneD, NekDouble> &outarray);
