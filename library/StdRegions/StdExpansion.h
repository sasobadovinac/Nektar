--- conflicted
+++ resolved
@@ -37,23 +37,16 @@
 #define NEKTAR_LIB_STDREGIONS_STANDARDEXPANSION_H
 
 #include <fstream>
+#include <vector>
 #include <memory>
-#include <vector>
 
 #include <boost/core/ignore_unused.hpp>
 
-#include <LibUtilities/LinearAlgebra/NekTypeDefs.hpp>
-#include <StdRegions/StdMatrixKey.h>
 #include <StdRegions/StdRegions.hpp>
 #include <StdRegions/StdRegionsDeclspec.h>
-namespace Nektar
-{
-namespace LocalRegions
-{
-class MatrixKey;
-class Expansion;
-} // namespace LocalRegions
-} // namespace Nektar
+#include <StdRegions/StdMatrixKey.h>
+#include <LibUtilities/LinearAlgebra/NekTypeDefs.hpp>
+namespace Nektar { namespace LocalRegions { class MatrixKey; class Expansion; } }
 
 namespace Nektar
 {
@@ -69,15 +62,16 @@
         class StdExpansion : public std::enable_shared_from_this<StdExpansion>
         {
         public:
+
             /** \brief Default Constructor */
             STD_REGIONS_EXPORT StdExpansion();
 
             /** \brief Constructor */
-            STD_REGIONS_EXPORT StdExpansion(
-                const int numcoeffs, const int numbases,
-                const LibUtilities::BasisKey &Ba = LibUtilities::NullBasisKey,
-                const LibUtilities::BasisKey &Bb = LibUtilities::NullBasisKey,
-                const LibUtilities::BasisKey &Bc = LibUtilities::NullBasisKey);
+            STD_REGIONS_EXPORT StdExpansion(const int numcoeffs, const int numbases,
+                         const LibUtilities::BasisKey &Ba = LibUtilities::NullBasisKey,
+                         const LibUtilities::BasisKey &Bb = LibUtilities::NullBasisKey,
+                         const LibUtilities::BasisKey &Bc = LibUtilities::NullBasisKey);
+
 
             /** \brief Copy Constructor */
             STD_REGIONS_EXPORT StdExpansion(const StdExpansion &T);
@@ -85,6 +79,7 @@
             /** \brief Destructor */
             STD_REGIONS_EXPORT virtual ~StdExpansion();
 
+
             // Standard Expansion Routines Applicable Regardless of Region
 
             /** \brief This function returns the number of 1D bases used in
@@ -102,10 +97,9 @@
              *
              *  \return returns the shared pointer to the bases
              */
-            inline const Array<OneD, const LibUtilities::BasisSharedPtr> &GetBase()
-                const
-            {
-                return (m_base);
+            inline const Array<OneD, const LibUtilities::BasisSharedPtr>& GetBase() const
+            {
+                return(m_base);
             }
 
             /** \brief This function gets the shared point to basis in
@@ -114,10 +108,11 @@
              *  \return returns the shared pointer to the basis in
              *  directin \a dir
              */
-            inline const LibUtilities::BasisSharedPtr &GetBasis(int dir) const
-            {
-                ASSERTL1(dir < m_base.size(), "dir is larger than number of bases");
-                return (m_base[dir]);
+            inline const LibUtilities::BasisSharedPtr& GetBasis(int dir) const
+            {
+                ASSERTL1(dir < m_base.size(),
+                         "dir is larger than number of bases");
+                return(m_base[dir]);
             }
 
             /** \brief This function returns the total number of coefficients
@@ -128,7 +123,7 @@
              */
             inline int GetNcoeffs(void) const
             {
-                return (m_ncoeffs);
+                return(m_ncoeffs);
             }
 
             /** \brief This function returns the total number of quadrature
@@ -136,18 +131,19 @@
              *
              *  \return returns the total number of quadrature points
              */
-            inline int GetTotPoints() const
+            inline  int GetTotPoints() const
             {
                 int i;
                 int nqtot = 1;
 
-                for (i = 0; i < m_base.size(); ++i)
+                for(i=0; i < m_base.size(); ++i)
                 {
                     nqtot *= m_base[i]->GetNumPoints();
                 }
 
-                return nqtot;
-            }
+                return  nqtot;
+            }
+
 
             /** \brief This function returns the type of basis used in the \a dir
              *  direction
@@ -159,10 +155,10 @@
              *  \param dir the direction
              *  \return returns the type of basis used in the \a dir direction
              */
-            inline LibUtilities::BasisType GetBasisType(const int dir) const
+            inline  LibUtilities::BasisType GetBasisType(const int dir) const
             {
                 ASSERTL1(dir < m_base.size(), "dir is larger than m_numbases");
-                return (m_base[dir]->GetBasisType());
+                return(m_base[dir]->GetBasisType());
             }
 
             /** \brief This function returns the number of expansion modes
@@ -174,8 +170,8 @@
              */
             inline int GetBasisNumModes(const int dir) const
             {
-                ASSERTL1(dir < m_base.size(), "dir is larger than m_numbases");
-                return (m_base[dir]->GetNumModes());
+                ASSERTL1(dir < m_base.size(),"dir is larger than m_numbases");
+                return(m_base[dir]->GetNumModes());
             }
 
             /** \brief This function returns the maximum number of
@@ -189,7 +185,7 @@
                 int i;
                 int returnval = 0;
 
-                for (i = 0; i < m_base.size(); ++i)
+                for(i = 0; i < m_base.size(); ++i)
                 {
                     returnval = std::max(returnval, m_base[i]->GetNumModes());
                 }
@@ -209,10 +205,10 @@
              *  \return returns the type of quadrature points  used in the \a dir
              *  direction
              */
-            inline LibUtilities::PointsType GetPointsType(const int dir) const
+            inline LibUtilities::PointsType GetPointsType(const int dir)  const
             {
                 ASSERTL1(dir < m_base.size(), "dir is larger than m_numbases");
-                return (m_base[dir]->GetPointsType());
+                return(m_base[dir]->GetPointsType());
             }
 
             /** \brief This function returns the number of quadrature points
@@ -226,7 +222,7 @@
             {
                 ASSERTL1(dir < m_base.size() || dir == 0,
                          "dir is larger than m_numbases");
-                return (m_base.size() > 0 ? m_base[dir]->GetNumPoints() : 1);
+                return(m_base.size() > 0 ? m_base[dir]->GetNumPoints() : 1);
             }
 
             /** \brief This function returns a pointer to the array containing
@@ -236,7 +232,7 @@
              *  \return returns a pointer to the array containing
              *  the quadrature points in \a dir direction
              */
-            inline const Array<OneD, const NekDouble> &GetPoints(const int dir) const
+            inline const Array<OneD, const NekDouble>& GetPoints(const int dir) const
             {
                 return m_base[dir]->GetZ();
             }
@@ -255,6 +251,7 @@
                 return v_GetNverts();
             }
 
+
             /** \brief This function returns the number of expansion coefficients
              *  belonging to the \a i-th trace
              *
@@ -275,6 +272,7 @@
                 return v_GetTraceIntNcoeffs(i);
             }
 
+            
             /** \brief This function returns the number of quadrature points
              *  belonging to the \a i-th trace
              *
@@ -303,7 +301,8 @@
              *  trace in the k th direction (when trace is a 2D
              *  object)
              */
-            const LibUtilities::BasisKey GetTraceBasisKey(const int i, int k = -1) const
+            const LibUtilities::BasisKey GetTraceBasisKey(const int i,
+                                                          int k = -1) const
             {
                 return v_GetTraceBasisKey(i, k);
             }
@@ -321,20 +320,23 @@
              *  trace in the k th direction (when trace is a 2D
              *  object)
              */
-            LibUtilities::PointsKey GetTracePointsKey(const int i, int k = -1) const
+            LibUtilities::PointsKey GetTracePointsKey(const int i,
+                                                      int k = -1) const
             {
                 return v_GetTracePointsKey(i, k);
             }
 
-            int NumBndryCoeffs(void) const
+
+            int NumBndryCoeffs(void)  const
             {
                 return v_NumBndryCoeffs();
             }
 
-            int NumDGBndryCoeffs(void) const
+            int NumDGBndryCoeffs(void)  const
             {
                 return v_NumDGBndryCoeffs();
             }
+
 
             /** \brief This function returns the type of expansion
              *  Nodal point type if defined
@@ -357,7 +359,7 @@
              */
             int GetNtraces() const
             {
-                return v_GetNtraces();
+                return v_GetNtraces(); 
             }
 
             /** \brief This function returns the shape of the expansion domain
@@ -428,23 +430,23 @@
              *  \param outarray contains the values of the expansion evaluated
              *  at the quadrature points (output of the function)
              */
-            void BwdTrans(const Array<OneD, const NekDouble> &inarray,
-                          Array<OneD, NekDouble> &outarray)
-            {
-                v_BwdTrans(inarray, outarray);
+            void  BwdTrans (const Array<OneD, const NekDouble>& inarray,
+                            Array<OneD, NekDouble> &outarray)
+            {
+                v_BwdTrans (inarray, outarray);
             }
 
             /**
              * @brief This function performs the Forward transformation from
              * physical space to coefficient space.
              */
-            inline void FwdTrans(const Array<OneD, const NekDouble> &inarray,
-                                 Array<OneD, NekDouble> &outarray);
-
-            void FwdTrans_BndConstrained(const Array<OneD, const NekDouble> &inarray,
+            inline void FwdTrans (const Array<OneD, const NekDouble>& inarray,
+                            Array<OneD, NekDouble> &outarray);
+
+            void FwdTrans_BndConstrained(const Array<OneD, const NekDouble>& inarray,
                                          Array<OneD, NekDouble> &outarray)
             {
-                v_FwdTrans_BndConstrained(inarray, outarray);
+                v_FwdTrans_BndConstrained(inarray,outarray);
             }
 
             /** \brief This function integrates the specified function over the
@@ -477,7 +479,7 @@
             Jacobian evaluated at the quadrature point.
              *
              */
-            NekDouble Integral(const Array<OneD, const NekDouble> &inarray)
+            NekDouble Integral(const Array<OneD, const NekDouble>& inarray )
             {
                 return v_Integral(inarray);
             }
@@ -532,30 +534,34 @@
              *  with the different modes, i.e. \f$ outarray[p] = I[p]\f$
              *  (output of the function)
              */
-            void IProductWRTBase(const Array<OneD, const NekDouble> &inarray,
+            void IProductWRTBase(const Array<OneD, const NekDouble>& inarray,
                                  Array<OneD, NekDouble> &outarray)
             {
                 v_IProductWRTBase(inarray, outarray);
             }
 
-            void IProductWRTBase(const Array<OneD, const NekDouble> &base,
-                                 const Array<OneD, const NekDouble> &inarray,
-                                 Array<OneD, NekDouble> &outarray, int coll_check)
+            void IProductWRTBase(
+                    const Array<OneD, const NekDouble>& base,
+                    const Array<OneD, const NekDouble>& inarray,
+                    Array<OneD, NekDouble> &outarray,
+                    int coll_check)
             {
                 v_IProductWRTBase(base, inarray, outarray, coll_check);
             }
 
-            void IProductWRTDerivBase(const int dir,
-                                      const Array<OneD, const NekDouble> &inarray,
-                                      Array<OneD, NekDouble> &outarray)
-            {
-                v_IProductWRTDerivBase(dir, inarray, outarray);
-            }
-
-            void IProductWRTDirectionalDerivBase(
-                const Array<OneD, const NekDouble> &direction,
-                const Array<OneD, const NekDouble> &inarray,
-                Array<OneD, NekDouble> &outarray)
+
+            void   IProductWRTDerivBase(
+                    const int dir,
+                    const Array<OneD, const NekDouble>& inarray,
+                          Array<OneD, NekDouble> &outarray)
+            {
+                v_IProductWRTDerivBase(dir,inarray, outarray);
+            }
+
+            void   IProductWRTDirectionalDerivBase(
+                    const Array<OneD, const NekDouble>& direction,
+                    const Array<OneD, const NekDouble>& inarray,
+                          Array<OneD, NekDouble> &outarray)
             {
                 v_IProductWRTDirectionalDerivBase(direction, inarray, outarray);
             }
@@ -567,6 +573,7 @@
                 return m_elmt_id;
             }
 
+
             /// \brief Set the element id of this expansion when used
             /// in a list by returning value of #m_elmt_id
             inline void SetElmtId(const int id)
@@ -587,7 +594,7 @@
                            Array<OneD, NekDouble> &coords_2 = NullNekDouble1DArray,
                            Array<OneD, NekDouble> &coords_3 = NullNekDouble1DArray)
             {
-                v_GetCoords(coords_1, coords_2, coords_3);
+                v_GetCoords(coords_1,coords_2,coords_3);
             }
 
             /** \brief given the coordinates of a point of the element in the
@@ -601,7 +608,7 @@
              *  coordinate system
              *  \param coords the physical coordinates (output of the function)
              */
-            void GetCoord(const Array<OneD, const NekDouble> &Lcoord,
+            void GetCoord(const Array<OneD, const NekDouble>& Lcoord,
                           Array<OneD, NekDouble> &coord)
             {
                 v_GetCoord(Lcoord, coord);
@@ -617,56 +624,60 @@
                 return m_stdStaticCondMatrixManager[mkey];
             }
 
-            void NormVectorIProductWRTBase(const Array<OneD, const NekDouble> &Fx,
-                                           Array<OneD, NekDouble> &outarray)
-            {
-                v_NormVectorIProductWRTBase(Fx, outarray);
-            }
-
-            void NormVectorIProductWRTBase(const Array<OneD, const NekDouble> &Fx,
-                                           const Array<OneD, NekDouble> &Fy,
-                                           Array<OneD, NekDouble> &outarray)
-            {
-                v_NormVectorIProductWRTBase(Fx, Fy, outarray);
-            }
-
-            void NormVectorIProductWRTBase(const Array<OneD, const NekDouble> &Fx,
-                                           const Array<OneD, const NekDouble> &Fy,
-                                           const Array<OneD, const NekDouble> &Fz,
-                                           Array<OneD, NekDouble> &outarray)
-            {
-                v_NormVectorIProductWRTBase(Fx, Fy, Fz, outarray);
-            }
-
-            void NormVectorIProductWRTBase(
-                const Array<OneD, const Array<OneD, NekDouble>> &Fvec,
-                Array<OneD, NekDouble> &outarray)
+            void NormVectorIProductWRTBase
+                (const Array<OneD, const NekDouble> &Fx,
+                 Array< OneD, NekDouble> &outarray)
+            {
+                v_NormVectorIProductWRTBase(Fx,outarray);
+            }
+
+            void NormVectorIProductWRTBase
+                (const Array<OneD, const NekDouble> &Fx,
+                 const Array<OneD, NekDouble> &Fy,
+                 Array< OneD, NekDouble> &outarray)
+            {
+                v_NormVectorIProductWRTBase(Fx,Fy,outarray);
+            }
+
+            void NormVectorIProductWRTBase
+                 (const Array<OneD, const NekDouble> &Fx,
+                  const Array<OneD, const NekDouble> &Fy,
+                  const Array<OneD, const NekDouble> &Fz,
+                  Array< OneD, NekDouble> &outarray)
+            {
+                v_NormVectorIProductWRTBase(Fx,Fy,Fz,outarray);
+            }
+
+            void NormVectorIProductWRTBase
+                 (const Array<OneD,
+                  const Array<OneD, NekDouble> > &Fvec,
+                  Array< OneD, NekDouble> &outarray)
             {
                 v_NormVectorIProductWRTBase(Fvec, outarray);
             }
 
-            DNekScalBlkMatSharedPtr GetLocStaticCondMatrix(
-                const LocalRegions::MatrixKey &mkey)
+            DNekScalBlkMatSharedPtr GetLocStaticCondMatrix
+                (const LocalRegions::MatrixKey &mkey)
             {
                 return v_GetLocStaticCondMatrix(mkey);
             }
 
-            STD_REGIONS_EXPORT void DropLocStaticCondMatrix(
-                const LocalRegions::MatrixKey &mkey)
+            STD_REGIONS_EXPORT void DropLocStaticCondMatrix
+                 (const LocalRegions::MatrixKey &mkey)
             {
                 return v_DropLocStaticCondMatrix(mkey);
             }
 
-            int CalcNumberOfCoefficients(const std::vector<unsigned int> &nummodes,
+            int CalcNumberOfCoefficients(const std::vector<unsigned int>  &nummodes,
                                          int &modes_offset)
             {
-                return v_CalcNumberOfCoefficients(nummodes, modes_offset);
+                return v_CalcNumberOfCoefficients(nummodes,modes_offset);
             }
 
             // virtual functions related to LocalRegions
-            STD_REGIONS_EXPORT NekDouble
-            StdPhysEvaluate(const Array<OneD, const NekDouble> &Lcoord,
-                            const Array<OneD, const NekDouble> &physvals);
+            STD_REGIONS_EXPORT NekDouble StdPhysEvaluate(
+                                            const Array<OneD, const NekDouble> &Lcoord,
+                                            const Array<OneD, const NekDouble> &physvals);
 
             int GetCoordim()
             {
@@ -683,44 +694,52 @@
                 v_GetInteriorMap(outarray);
             }
 
-            int GetVertexMap(const int localVertexId, bool useCoeffPacking = false)
-            {
-                return v_GetVertexMap(localVertexId, useCoeffPacking);
-            }
-
-            void GetTraceToElementMap(const int tid,
-                                      Array<OneD, unsigned int> &maparray,
-                                      Array<OneD, int> &signarray,
-                                      Orientation traceOrient = eForwards, int P = -1,
-                                      int Q = -1)
-            {
-                v_GetTraceToElementMap(tid, maparray, signarray, traceOrient, P, Q);
-            }
-
-            void GetTraceInteriorToElementMap(const int tid,
-                                              Array<OneD, unsigned int> &maparray,
-                                              Array<OneD, int> &signarray,
-                                              const Orientation traceOrient = eForwards)
-            {
-                v_GetTraceInteriorToElementMap(tid, maparray, signarray, traceOrient);
-            }
-
-            void GetTraceNumModes(
-                const int tid, int &numModes0, int &numModes1,
-                const Orientation traceOrient = eDir1FwdDir1_Dir2FwdDir2)
-            {
-                v_GetTraceNumModes(tid, numModes0, numModes1, traceOrient);
-            }
-
-            void MultiplyByQuadratureMetric(const Array<OneD, const NekDouble> &inarray,
-                                            Array<OneD, NekDouble> &outarray)
+            int GetVertexMap(const int localVertexId,
+                             bool useCoeffPacking = false)
+            {
+                return v_GetVertexMap(localVertexId,useCoeffPacking);
+            }
+
+            void GetTraceToElementMap(
+                    const int                  tid,
+                    Array<OneD, unsigned int> &maparray,
+                    Array<OneD,          int> &signarray,
+                    Orientation                traceOrient = eForwards,
+                    int                        P = -1,
+                    int                        Q = -1)
+            {
+                v_GetTraceToElementMap(tid,maparray,signarray,traceOrient,P,Q);
+            }
+
+            void GetTraceInteriorToElementMap(
+                    const int                  tid,
+                    Array<OneD, unsigned int> &maparray,
+                    Array<OneD,          int> &signarray,
+                    const Orientation          traceOrient = eForwards)
+            {
+                v_GetTraceInteriorToElementMap(tid,maparray,signarray,traceOrient);
+            }
+            
+
+            void GetTraceNumModes(const int tid, 
+                                 int &numModes0,
+                                 int &numModes1,
+                                 const Orientation traceOrient
+                                                     = eDir1FwdDir1_Dir2FwdDir2)
+            {
+                v_GetTraceNumModes(tid,numModes0,numModes1,traceOrient);
+            }
+
+            void MultiplyByQuadratureMetric(
+                    const Array<OneD, const NekDouble> &inarray,
+                          Array<OneD, NekDouble> &outarray)
             {
                 v_MultiplyByQuadratureMetric(inarray, outarray);
             }
 
             void MultiplyByStdQuadratureMetric(
-                const Array<OneD, const NekDouble> &inarray,
-                Array<OneD, NekDouble> &outarray)
+                    const Array<OneD, const NekDouble> &inarray,
+                          Array<OneD, NekDouble> & outarray)
             {
                 v_MultiplyByStdQuadratureMetric(inarray, outarray);
             }
@@ -734,83 +753,85 @@
              *  \return returns the mass matrix
              */
 
-            STD_REGIONS_EXPORT DNekMatSharedPtr
-            CreateGeneralMatrix(const StdMatrixKey &mkey);
-
-            STD_REGIONS_EXPORT void GeneralMatrixOp(
-                const Array<OneD, const NekDouble> &inarray,
-                Array<OneD, NekDouble> &outarray, const StdMatrixKey &mkey);
+            STD_REGIONS_EXPORT DNekMatSharedPtr CreateGeneralMatrix(const StdMatrixKey &mkey);
+
+            STD_REGIONS_EXPORT void GeneralMatrixOp(const Array<OneD, const NekDouble> &inarray,
+                                 Array<OneD,NekDouble> &outarray,
+                                 const StdMatrixKey &mkey);
 
             void MassMatrixOp(const Array<OneD, const NekDouble> &inarray,
-                              Array<OneD, NekDouble> &outarray,
+                              Array<OneD,NekDouble> &outarray,
                               const StdMatrixKey &mkey)
             {
-                v_MassMatrixOp(inarray, outarray, mkey);
+                v_MassMatrixOp(inarray,outarray,mkey);
             }
 
             void LaplacianMatrixOp(const Array<OneD, const NekDouble> &inarray,
-                                   Array<OneD, NekDouble> &outarray,
+                                   Array<OneD,NekDouble> &outarray,
                                    const StdMatrixKey &mkey)
             {
-                v_LaplacianMatrixOp(inarray, outarray, mkey);
+                v_LaplacianMatrixOp(inarray,outarray,mkey);
             }
 
             void ReduceOrderCoeffs(int numMin,
                                    const Array<OneD, const NekDouble> &inarray,
-                                   Array<OneD, NekDouble> &outarray)
-            {
-                v_ReduceOrderCoeffs(numMin, inarray, outarray);
-            }
-
-            void SVVLaplacianFilter(Array<OneD, NekDouble> &array,
+                                   Array<OneD,NekDouble> &outarray)
+            {
+                v_ReduceOrderCoeffs(numMin,inarray,outarray);
+            }
+
+            void SVVLaplacianFilter(Array<OneD,NekDouble> &array,
                                     const StdMatrixKey &mkey)
             {
-                v_SVVLaplacianFilter(array, mkey);
-            }
-
-            void ExponentialFilter(Array<OneD, NekDouble> &array, const NekDouble alpha,
-                                   const NekDouble exponent, const NekDouble cutoff)
+                v_SVVLaplacianFilter(array,mkey);
+            }
+
+            void ExponentialFilter( Array<OneD, NekDouble> &array,
+                                    const NekDouble        alpha,
+                                    const NekDouble        exponent,
+                                    const NekDouble        cutoff)
             {
                 v_ExponentialFilter(array, alpha, exponent, cutoff);
             }
 
             void LaplacianMatrixOp(const int k1, const int k2,
                                    const Array<OneD, const NekDouble> &inarray,
-                                   Array<OneD, NekDouble> &outarray,
+                                   Array<OneD,NekDouble> &outarray,
                                    const StdMatrixKey &mkey)
             {
-                v_LaplacianMatrixOp(k1, k2, inarray, outarray, mkey);
+                v_LaplacianMatrixOp(k1,k2,inarray,outarray,mkey);
             }
 
             void WeakDerivMatrixOp(const int i,
                                    const Array<OneD, const NekDouble> &inarray,
-                                   Array<OneD, NekDouble> &outarray,
+                                   Array<OneD,NekDouble> &outarray,
                                    const StdMatrixKey &mkey)
             {
-                v_WeakDerivMatrixOp(i, inarray, outarray, mkey);
-            }
-
-            void WeakDirectionalDerivMatrixOp(
-                const Array<OneD, const NekDouble> &inarray,
-                Array<OneD, NekDouble> &outarray, const StdMatrixKey &mkey)
-            {
-                v_WeakDirectionalDerivMatrixOp(inarray, outarray, mkey);
+                v_WeakDerivMatrixOp(i,inarray,outarray,mkey);
+            }
+
+            void WeakDirectionalDerivMatrixOp(const Array<OneD, const NekDouble> &inarray,
+                                              Array<OneD,NekDouble> &outarray,
+                                              const StdMatrixKey &mkey)
+            {
+                v_WeakDirectionalDerivMatrixOp(inarray,outarray,mkey);
             }
 
             void MassLevelCurvatureMatrixOp(const Array<OneD, const NekDouble> &inarray,
-                                            Array<OneD, NekDouble> &outarray,
+                                            Array<OneD,NekDouble> &outarray,
                                             const StdMatrixKey &mkey)
             {
-                v_MassLevelCurvatureMatrixOp(inarray, outarray, mkey);
+                v_MassLevelCurvatureMatrixOp(inarray,outarray,mkey);
             }
 
             void LinearAdvectionDiffusionReactionMatrixOp(
-                const Array<OneD, const NekDouble> &inarray,
-                Array<OneD, NekDouble> &outarray, const StdMatrixKey &mkey,
-                bool addDiffusionTerm = true)
-            {
-                v_LinearAdvectionDiffusionReactionMatrixOp(inarray, outarray, mkey,
-                                                           addDiffusionTerm);
+                                        const Array<OneD, const NekDouble> &inarray,
+                                        Array<OneD,NekDouble> &outarray,
+                                        const StdMatrixKey &mkey,
+                                        bool addDiffusionTerm = true)
+            {
+                v_LinearAdvectionDiffusionReactionMatrixOp
+                    (inarray,outarray,mkey,addDiffusionTerm);
             }
 
             /**
@@ -820,51 +841,52 @@
              * @param   mkey
              */
             void HelmholtzMatrixOp(const Array<OneD, const NekDouble> &inarray,
-                                   Array<OneD, NekDouble> &outarray,
+                                   Array<OneD,NekDouble> &outarray,
                                    const StdMatrixKey &mkey)
             {
-                v_HelmholtzMatrixOp(inarray, outarray, mkey);
-            }
-
-            DNekMatSharedPtr GenMatrix(const StdMatrixKey &mkey)
+                v_HelmholtzMatrixOp(inarray,outarray,mkey);
+            }
+
+            DNekMatSharedPtr GenMatrix (const StdMatrixKey &mkey)
             {
                 return v_GenMatrix(mkey);
             }
 
-            void PhysDeriv(const Array<OneD, const NekDouble> &inarray,
-                           Array<OneD, NekDouble> &out_d0,
-                           Array<OneD, NekDouble> &out_d1 = NullNekDouble1DArray,
-                           Array<OneD, NekDouble> &out_d2 = NullNekDouble1DArray)
-            {
-                v_PhysDeriv(inarray, out_d0, out_d1, out_d2);
-            }
-
-            void PhysDeriv(const int dir, const Array<OneD, const NekDouble> &inarray,
+            void PhysDeriv (const Array<OneD, const NekDouble>& inarray,
+                            Array<OneD, NekDouble> &out_d0,
+                            Array<OneD, NekDouble> &out_d1 = NullNekDouble1DArray,
+                            Array<OneD, NekDouble> &out_d2 = NullNekDouble1DArray)
+            {
+                v_PhysDeriv (inarray, out_d0, out_d1, out_d2);
+            }
+
+            void PhysDeriv(const int dir,
+                           const Array<OneD, const NekDouble>& inarray,
                            Array<OneD, NekDouble> &outarray)
             {
-                v_PhysDeriv(dir, inarray, outarray);
-            }
-
-            void PhysDeriv_s(const Array<OneD, const NekDouble> &inarray,
+                v_PhysDeriv (dir, inarray, outarray);
+            }
+
+            void PhysDeriv_s(const Array<OneD, const NekDouble>& inarray,
                              Array<OneD, NekDouble> &out_ds)
             {
-                v_PhysDeriv_s(inarray, out_ds);
-            }
-
-            void PhysDeriv_n(const Array<OneD, const NekDouble> &inarray,
-                             Array<OneD, NekDouble> &out_dn)
-            {
-                v_PhysDeriv_n(inarray, out_dn);
-            }
-
-            void PhysDirectionalDeriv(const Array<OneD, const NekDouble> &inarray,
-                                      const Array<OneD, const NekDouble> &direction,
+                v_PhysDeriv_s(inarray,out_ds);
+            }
+
+            void PhysDeriv_n(const Array<OneD, const NekDouble>& inarray,
+            	             Array<OneD, NekDouble>& out_dn)
+            {
+            	 v_PhysDeriv_n(inarray,out_dn);
+            }
+
+            void PhysDirectionalDeriv(const Array<OneD, const NekDouble>& inarray,
+                                      const Array<OneD, const NekDouble>& direction,
                                       Array<OneD, NekDouble> &outarray)
             {
-                v_PhysDirectionalDeriv(inarray, direction, outarray);
-            }
-
-            void StdPhysDeriv(const Array<OneD, const NekDouble> &inarray,
+                v_PhysDirectionalDeriv (inarray, direction, outarray);
+            }
+
+            void StdPhysDeriv(const Array<OneD, const NekDouble>& inarray,
                               Array<OneD, NekDouble> &out_d0,
                               Array<OneD, NekDouble> &out_d1 = NullNekDouble1DArray,
                               Array<OneD, NekDouble> &out_d2 = NullNekDouble1DArray)
@@ -872,11 +894,11 @@
                 v_StdPhysDeriv(inarray, out_d0, out_d1, out_d2);
             }
 
-            void StdPhysDeriv(const int dir,
-                              const Array<OneD, const NekDouble> &inarray,
-                              Array<OneD, NekDouble> &outarray)
-            {
-                v_StdPhysDeriv(dir, inarray, outarray);
+            void StdPhysDeriv (const int dir,
+                               const Array<OneD, const NekDouble>& inarray,
+                               Array<OneD, NekDouble> &outarray)
+            {
+                v_StdPhysDeriv(dir,inarray,outarray);
             }
 
             /** \brief This function evaluates the expansion at a single
@@ -901,10 +923,10 @@
              *  \return returns the value of the expansion at the
              *  single point
              */
-            inline NekDouble PhysEvaluate(const Array<OneD, const NekDouble> &coords,
-                                   const Array<OneD, const NekDouble> &physvals)
-            {
-                return v_PhysEvaluate(coords, physvals);
+            NekDouble PhysEvaluate(const Array<OneD, const NekDouble>& coords,
+                                   const Array<OneD, const NekDouble>& physvals)
+            {
+                return v_PhysEvaluate(coords,physvals);
             }
 
             /** \brief This function evaluates the derivative of the expansion
@@ -974,15 +996,15 @@
              *  \return returns the value of the expansion at the
              *  single point
              */
-            NekDouble PhysEvaluate(const Array<OneD, DNekMatSharedPtr> &I,
-                                   const Array<OneD, const NekDouble> &physvals)
-            {
-                return v_PhysEvaluate(I, physvals);
+            NekDouble PhysEvaluate(const Array<OneD, DNekMatSharedPtr>& I,
+                                   const Array<OneD, const NekDouble >& physvals)
+            {
+                return v_PhysEvaluate(I,physvals);
             }
 
             /**
-             * @brief This function evaluates the basis function mode @p mode at an
-             * array of points @p coords of the domain.
+             * @brief This function evaluates the basis function mode @p mode at a
+             * point @p coords of the domain.
              *
              * This function uses barycentric interpolation with the tensor
              * product separation of the basis function to improve performance.
@@ -1063,30 +1085,29 @@
             STD_REGIONS_EXPORT virtual int v_CalcNumberOfCoefficients
               (const std::vector<unsigned int>  &nummodes, int &modes_offset);
 
+            STD_REGIONS_EXPORT virtual void v_NormVectorIProductWRTBase
+            (const Array<OneD, const NekDouble> &Fx, Array< OneD, NekDouble> &outarray);
+
             STD_REGIONS_EXPORT virtual void v_NormVectorIProductWRTBase(
-                const Array<OneD, const NekDouble> &Fx,
-                Array<OneD, NekDouble> &outarray);
+                     const Array<OneD, const NekDouble> &Fx,
+                     const Array<OneD, const NekDouble> &Fy,
+                     Array< OneD, NekDouble> &outarray);
 
             STD_REGIONS_EXPORT virtual void v_NormVectorIProductWRTBase(
-                const Array<OneD, const NekDouble> &Fx,
-                const Array<OneD, const NekDouble> &Fy,
-                Array<OneD, NekDouble> &outarray);
-
+                     const Array<OneD, const NekDouble> &Fx,
+                     const Array<OneD, const NekDouble> &Fy,
+                     const Array<OneD, const NekDouble> &Fz,
+                     Array< OneD, NekDouble> &outarray);
+            
             STD_REGIONS_EXPORT virtual void v_NormVectorIProductWRTBase(
-                const Array<OneD, const NekDouble> &Fx,
-                const Array<OneD, const NekDouble> &Fy,
-                const Array<OneD, const NekDouble> &Fz,
-                Array<OneD, NekDouble> &outarray);
-
-            STD_REGIONS_EXPORT virtual void v_NormVectorIProductWRTBase(
-                const Array<OneD, const Array<OneD, NekDouble>> &Fvec,
-                Array<OneD, NekDouble> &outarray);
-
-            STD_REGIONS_EXPORT virtual DNekScalBlkMatSharedPtr v_GetLocStaticCondMatrix(
-                const LocalRegions::MatrixKey &mkey);
-
-            STD_REGIONS_EXPORT virtual void v_DropLocStaticCondMatrix(
-                const LocalRegions::MatrixKey &mkey);
+                     const Array<OneD, const Array<OneD, NekDouble> > &Fvec,
+                     Array< OneD, NekDouble> &outarray);
+
+            STD_REGIONS_EXPORT virtual DNekScalBlkMatSharedPtr
+              v_GetLocStaticCondMatrix(const LocalRegions::MatrixKey &mkey);
+
+            STD_REGIONS_EXPORT virtual void
+              v_DropLocStaticCondMatrix(const LocalRegions::MatrixKey &mkey);
 
             /** \brief Function to evaluate the discrete \f$ L_\infty\f$
              *  error \f$ |\epsilon|_\infty = \max |u - u_{exact}|\f$ where \f$
@@ -1099,10 +1120,12 @@
              *  points
              *  \return returns the \f$ L_\infty \f$ error as a NekDouble.
              */
-            STD_REGIONS_EXPORT NekDouble
-            Linf(const Array<OneD, const NekDouble> &phys,
-                 const Array<OneD, const NekDouble> &sol = NullNekDouble1DArray);
-
+             STD_REGIONS_EXPORT NekDouble Linf(
+                                      const Array<OneD,
+                                      const NekDouble>& phys,
+                                      const Array<OneD,
+                                      const NekDouble>& sol = NullNekDouble1DArray);
+            
             /** \brief Function to evaluate the discrete \f$ L_2\f$ error,
              *  \f$ | \epsilon |_{2} = \left [ \int^1_{-1} [u - u_{exact}]^2
              *  dx \right]^{1/2} d\xi_1 \f$ where \f$ u_{exact}\f$ is given by
@@ -1115,9 +1138,10 @@
              *  points
              *  \return returns the \f$ L_2 \f$ error as a double.
              */
-            STD_REGIONS_EXPORT NekDouble
-            L2(const Array<OneD, const NekDouble> &phys,
-               const Array<OneD, const NekDouble> &sol = NullNekDouble1DArray);
+             STD_REGIONS_EXPORT NekDouble L2(
+                                  const Array<OneD, const NekDouble>& phys,
+                                  const Array<OneD, const NekDouble>& sol =
+                                  NullNekDouble1DArray);
 
             /** \brief Function to evaluate the discrete \f$ H^1\f$
              *  error, \f$ | \epsilon |^1_{2} = \left [ \int^1_{-1} [u -
@@ -1132,9 +1156,10 @@
              *  points
              *  \return returns the \f$ H_1 \f$ error as a double.
              */
-            STD_REGIONS_EXPORT NekDouble
-            H1(const Array<OneD, const NekDouble> &phys,
-               const Array<OneD, const NekDouble> &sol = NullNekDouble1DArray);
+             STD_REGIONS_EXPORT NekDouble H1(
+                        const Array<OneD,
+                        const NekDouble>& phys,
+                        const Array<OneD, const NekDouble>& sol = NullNekDouble1DArray);
 
             // I/O routines
             const LibUtilities::PointsKeyVector GetPointsKeys() const
@@ -1149,10 +1174,12 @@
             }
 
             STD_REGIONS_EXPORT DNekMatSharedPtr BuildInverseTransformationMatrix(
-                const DNekScalMatSharedPtr &m_transformationmatrix)
-            {
-                return v_BuildInverseTransformationMatrix(m_transformationmatrix);
-            }
+                const DNekScalMatSharedPtr & m_transformationmatrix)
+            {
+                return v_BuildInverseTransformationMatrix(
+                    m_transformationmatrix);
+            }
+
 
             /** \brief This function performs an interpolation from
              * the physical space points provided at input into an
@@ -1166,7 +1193,9 @@
              */
             STD_REGIONS_EXPORT void PhysInterpToSimplexEquiSpaced(
                 const Array<OneD, const NekDouble> &inarray,
-                Array<OneD, NekDouble> &outarray, int npset = -1);
+                Array<OneD, NekDouble>       &outarray,
+                int npset = -1);
+
 
             /** \brief This function provides the connectivity of
              *   local simplices (triangles or tets) to connect the
@@ -1177,9 +1206,10 @@
              *  \a v_GetSimplexEquiSpaceConnectivity
              */
             STD_REGIONS_EXPORT void GetSimplexEquiSpacedConnectivity(
-                Array<OneD, int> &conn, bool standard = true)
-            {
-                v_GetSimplexEquiSpacedConnectivity(conn, standard);
+                Array<OneD, int> &conn,
+                bool              standard = true)
+            {
+                v_GetSimplexEquiSpacedConnectivity(conn,standard);
             }
 
             /** \brief This function performs a
@@ -1191,20 +1221,21 @@
              * more even distribution of points more suitable for alot of
              * postprocessing
              */
-            STD_REGIONS_EXPORT void EquiSpacedToCoeffs(
-                const Array<OneD, const NekDouble> &inarray,
-                Array<OneD, NekDouble> &outarray);
-
-            template <class T> std::shared_ptr<T> as()
-            {
-                return std::dynamic_pointer_cast<T>(shared_from_this());
-            }
-
-            void IProductWRTBase_SumFac(const Array<OneD, const NekDouble> &inarray,
+             STD_REGIONS_EXPORT void EquiSpacedToCoeffs(
+                           const Array<OneD, const NekDouble> &inarray,
+                           Array<OneD, NekDouble>       &outarray);
+
+            template<class T>
+            std::shared_ptr<T> as()
+            {
+                return std::dynamic_pointer_cast<T>( shared_from_this() );
+            }
+
+            void IProductWRTBase_SumFac(const Array<OneD, const NekDouble>& inarray,
                                         Array<OneD, NekDouble> &outarray,
                                         bool multiplybyweights = true)
             {
-                v_IProductWRTBase_SumFac(inarray, outarray, multiplybyweights);
+                v_IProductWRTBase_SumFac(inarray,outarray,multiplybyweights);
             }
 
             STD_REGIONS_EXPORT void GenStdMatBwdDeriv(
@@ -1215,19 +1246,14 @@
             }
 
         protected:
-            Array<OneD, LibUtilities::BasisSharedPtr>
-                m_base; /**< Bases needed for the expansion */
+            Array<OneD, LibUtilities::BasisSharedPtr> m_base; /**< Bases needed for the expansion */
             int m_elmt_id;
-<<<<<<< HEAD
-            int m_ncoeffs; /**< Total number of coefficients used in the expansion */
-=======
             int m_ncoeffs;                                   /**< Total number of coefficients used in the expansion */
 
->>>>>>> 5c19adb9
             LibUtilities::NekManager<StdMatrixKey, DNekMat, StdMatrixKey::opLess>
-                m_stdMatrixManager;
+            m_stdMatrixManager;
             LibUtilities::NekManager<StdMatrixKey, DNekBlkMat, StdMatrixKey::opLess>
-                m_stdStaticCondMatrixManager;
+            m_stdStaticCondMatrixManager;
 
             DNekMatSharedPtr CreateStdMatrix(const StdMatrixKey &mkey)
             {
@@ -1247,33 +1273,38 @@
                 A - B D^{-1} C & B D^{-1} \\
                 D^{-1} C       & D^{-1} \end{array} \right ] \f$
             **/
-            STD_REGIONS_EXPORT DNekBlkMatSharedPtr
-            CreateStdStaticCondMatrix(const StdMatrixKey &mkey);
-
-            STD_REGIONS_EXPORT void BwdTrans_MatOp(
-                const Array<OneD, const NekDouble> &inarray,
-                Array<OneD, NekDouble> &outarray);
-
-            void BwdTrans_SumFac(const Array<OneD, const NekDouble> &inarray,
+            STD_REGIONS_EXPORT DNekBlkMatSharedPtr CreateStdStaticCondMatrix
+                         (const StdMatrixKey &mkey);
+
+
+            STD_REGIONS_EXPORT void BwdTrans_MatOp
+                      (const Array<OneD, const NekDouble>& inarray,
+                       Array<OneD, NekDouble> &outarray);
+
+            void BwdTrans_SumFac(const Array<OneD, const NekDouble>& inarray,
                                  Array<OneD, NekDouble> &outarray)
             {
-                v_BwdTrans_SumFac(inarray, outarray);
+                v_BwdTrans_SumFac(inarray,outarray);
             }
 
             void IProductWRTDerivBase_SumFac(
-                const int dir, const Array<OneD, const NekDouble> &inarray,
-                Array<OneD, NekDouble> &outarray)
-            {
-                v_IProductWRTDerivBase_SumFac(dir, inarray, outarray);
-            }
+                    const int dir,
+                    const Array<OneD, const NekDouble>& inarray,
+                          Array<OneD, NekDouble> &outarray)
+            {
+                v_IProductWRTDerivBase_SumFac(dir,inarray,outarray);
+            }
+
 
             void IProductWRTDirectionalDerivBase_SumFac(
-                const Array<OneD, const NekDouble> &direction,
-                const Array<OneD, const NekDouble> &inarray,
-                Array<OneD, NekDouble> &outarray)
-            {
-                v_IProductWRTDirectionalDerivBase_SumFac(direction, inarray, outarray);
-            }
+                    const Array<OneD, const NekDouble>& direction,
+                    const Array<OneD, const NekDouble>& inarray,
+                          Array<OneD, NekDouble> &outarray)
+            {
+                v_IProductWRTDirectionalDerivBase_SumFac(direction,
+                                                         inarray,outarray);
+            }
+
 
             // The term _MatFree denotes that the action of the
             // MatrixOperation is done withouth actually using the
@@ -1284,74 +1315,87 @@
             // in the following paper: R. C. Kirby, M. G. Knepley,
             // A. Logg, and L. R. Scott, "Optimizing the evaluation of
             // finite element matrices," SISC 27:741-758 (2005)
-            STD_REGIONS_EXPORT void GeneralMatrixOp_MatFree(
-                const Array<OneD, const NekDouble> &inarray,
-                Array<OneD, NekDouble> &outarray, const StdMatrixKey &mkey);
-
-            STD_REGIONS_EXPORT void MassMatrixOp_MatFree(
-                const Array<OneD, const NekDouble> &inarray,
-                Array<OneD, NekDouble> &outarray, const StdMatrixKey &mkey);
+            STD_REGIONS_EXPORT void GeneralMatrixOp_MatFree
+                                (const Array<OneD, const NekDouble> &inarray,
+                                 Array<OneD,NekDouble> &outarray,
+                                 const StdMatrixKey &mkey);
+
+            STD_REGIONS_EXPORT void MassMatrixOp_MatFree
+                                 (const Array<OneD, const NekDouble> &inarray,
+                                  Array<OneD,NekDouble> &outarray,
+                                  const StdMatrixKey &mkey);
 
             void LaplacianMatrixOp_MatFree(const Array<OneD, const NekDouble> &inarray,
-                                           Array<OneD, NekDouble> &outarray,
-                                           const StdMatrixKey &mkey)
-            {
-                v_LaplacianMatrixOp_MatFree(inarray, outarray, mkey);
+                                                 Array<OneD,NekDouble> &outarray,
+                                                 const StdMatrixKey &mkey)
+            {
+                v_LaplacianMatrixOp_MatFree(inarray,outarray,mkey);
             }
 
             STD_REGIONS_EXPORT void LaplacianMatrixOp_MatFree_Kernel(
                 const Array<OneD, const NekDouble> &inarray,
-                Array<OneD, NekDouble> &outarray, Array<OneD, NekDouble> &wsp)
+                      Array<OneD,       NekDouble> &outarray,
+                      Array<OneD,       NekDouble> &wsp)
             {
                 v_LaplacianMatrixOp_MatFree_Kernel(inarray, outarray, wsp);
             }
 
-            STD_REGIONS_EXPORT void LaplacianMatrixOp_MatFree_GenericImpl(
-                const Array<OneD, const NekDouble> &inarray,
-                Array<OneD, NekDouble> &outarray, const StdMatrixKey &mkey);
-
-            STD_REGIONS_EXPORT void LaplacianMatrixOp_MatFree(
-                const int k1, const int k2, const Array<OneD, const NekDouble> &inarray,
-                Array<OneD, NekDouble> &outarray, const StdMatrixKey &mkey);
-
-            STD_REGIONS_EXPORT void WeakDerivMatrixOp_MatFree(
-                const int i, const Array<OneD, const NekDouble> &inarray,
-                Array<OneD, NekDouble> &outarray, const StdMatrixKey &mkey);
-
-            STD_REGIONS_EXPORT void WeakDirectionalDerivMatrixOp_MatFree(
-                const Array<OneD, const NekDouble> &inarray,
-                Array<OneD, NekDouble> &outarray, const StdMatrixKey &mkey);
-
-            STD_REGIONS_EXPORT void MassLevelCurvatureMatrixOp_MatFree(
-                const Array<OneD, const NekDouble> &inarray,
-                Array<OneD, NekDouble> &outarray, const StdMatrixKey &mkey);
-
-            STD_REGIONS_EXPORT void LinearAdvectionDiffusionReactionMatrixOp_MatFree(
-                const Array<OneD, const NekDouble> &inarray,
-                Array<OneD, NekDouble> &outarray, const StdMatrixKey &mkey,
-                bool addDiffusionTerm = true);
+            STD_REGIONS_EXPORT void LaplacianMatrixOp_MatFree_GenericImpl
+                       (const Array<OneD, const NekDouble> &inarray,
+                        Array<OneD,NekDouble> &outarray,
+                        const StdMatrixKey &mkey);
+
+            STD_REGIONS_EXPORT void LaplacianMatrixOp_MatFree
+                        (const int k1, const int k2,
+                         const Array<OneD, const NekDouble> &inarray,
+                         Array<OneD,NekDouble> &outarray,
+                         const StdMatrixKey &mkey);
+
+            STD_REGIONS_EXPORT void WeakDerivMatrixOp_MatFree(const int i,
+                                      const Array<OneD, const NekDouble> &inarray,
+                                      Array<OneD,NekDouble> &outarray,
+                                      const StdMatrixKey &mkey);
+
+            STD_REGIONS_EXPORT void WeakDirectionalDerivMatrixOp_MatFree
+                                   (const Array<OneD, const NekDouble> &inarray,
+                                    Array<OneD,NekDouble> &outarray,
+                                    const StdMatrixKey &mkey);
+
+            STD_REGIONS_EXPORT void MassLevelCurvatureMatrixOp_MatFree
+                                    (const Array<OneD, const NekDouble> &inarray,
+                                     Array<OneD,NekDouble> &outarray,
+                                     const StdMatrixKey &mkey);
+            
+            STD_REGIONS_EXPORT void LinearAdvectionDiffusionReactionMatrixOp_MatFree
+                                    (const Array<OneD, const NekDouble> &inarray,
+                                     Array<OneD,NekDouble> &outarray,
+                                     const StdMatrixKey &mkey,
+                                     bool addDiffusionTerm = true);
 
             void HelmholtzMatrixOp_MatFree(const Array<OneD, const NekDouble> &inarray,
-                                           Array<OneD, NekDouble> &outarray,
+                                           Array<OneD,NekDouble> &outarray,
                                            const StdMatrixKey &mkey)
             {
-                v_HelmholtzMatrixOp_MatFree(inarray, outarray, mkey);
-            }
-
-            STD_REGIONS_EXPORT void HelmholtzMatrixOp_MatFree_GenericImpl(
-                const Array<OneD, const NekDouble> &inarray,
-                Array<OneD, NekDouble> &outarray, const StdMatrixKey &mkey);
-
-            STD_REGIONS_EXPORT virtual void v_SetCoeffsToOrientation(
-                StdRegions::Orientation dir, Array<OneD, const NekDouble> &inarray,
-                Array<OneD, NekDouble> &outarray);
-
-            STD_REGIONS_EXPORT virtual void v_SetCoeffsToOrientation(
-                Array<OneD, NekDouble> &coeffs, StdRegions::Orientation dir);
-
+                v_HelmholtzMatrixOp_MatFree(inarray,outarray,mkey);
+            }
+
+            STD_REGIONS_EXPORT void HelmholtzMatrixOp_MatFree_GenericImpl
+                                      (const Array<OneD, const NekDouble> &inarray,
+                                       Array<OneD,NekDouble> &outarray,
+                                       const StdMatrixKey &mkey);
+
+            STD_REGIONS_EXPORT virtual void v_SetCoeffsToOrientation
+                                      (StdRegions::Orientation dir,
+                                       Array<OneD, const NekDouble> &inarray,
+                                       Array<OneD, NekDouble> &outarray);
+
+            STD_REGIONS_EXPORT virtual void v_SetCoeffsToOrientation
+                                       (Array<OneD, NekDouble> &coeffs,
+                                        StdRegions::Orientation dir);
+            
             STD_REGIONS_EXPORT virtual NekDouble v_StdPhysEvaluate(
-                const Array<OneD, const NekDouble> &Lcoord,
-                const Array<OneD, const NekDouble> &physvals);
+                                const Array<OneD, const NekDouble> &Lcoord,
+                                const Array<OneD, const NekDouble> &physvals);
 
             STD_REGIONS_EXPORT virtual void v_GenStdMatBwdDeriv(
                   const int dir,
@@ -1362,8 +1406,8 @@
             }
 
             STD_REGIONS_EXPORT virtual void v_MultiplyByStdQuadratureMetric(
-                const Array<OneD, const NekDouble> &inarray,
-                Array<OneD, NekDouble> &outarray);
+                    const Array<OneD, const NekDouble> &inarray,
+                    Array<OneD, NekDouble> &outarray);
 
             /**
              * @brief This function performs the barycentric interpolation of
@@ -1525,71 +1569,62 @@
             STD_REGIONS_EXPORT virtual int v_GetTraceIntNcoeffs(const int i) const;
             STD_REGIONS_EXPORT virtual int v_GetTraceNumPoints(const int i) const;
 
-            STD_REGIONS_EXPORT virtual const LibUtilities::BasisKey v_GetTraceBasisKey(
-                const int i, const int k) const;
-
-            STD_REGIONS_EXPORT virtual LibUtilities::PointsKey v_GetTracePointsKey(
-                const int i, const int j) const;
-
-            STD_REGIONS_EXPORT virtual const LibUtilities::PointsKey v_GetNodalPointsKey()
-                const;
-
-            STD_REGIONS_EXPORT virtual LibUtilities::ShapeType v_DetShapeType() const;
-
-            STD_REGIONS_EXPORT virtual std::shared_ptr<StdExpansion> v_GetStdExp(
-                void) const;
-
-            STD_REGIONS_EXPORT virtual std::shared_ptr<StdExpansion> v_GetLinStdExp(
-                void) const;
-
-            STD_REGIONS_EXPORT virtual int v_GetShapeDimension() const;
-
-            STD_REGIONS_EXPORT virtual bool v_IsBoundaryInteriorExpansion();
-
-            STD_REGIONS_EXPORT virtual bool v_IsNodalNonTensorialExp();
-
-            STD_REGIONS_EXPORT virtual void v_BwdTrans(
-                const Array<OneD, const NekDouble> &inarray,
-                Array<OneD, NekDouble> &outarray) = 0;
+
+            STD_REGIONS_EXPORT virtual const LibUtilities::BasisKey
+                v_GetTraceBasisKey(const int i, const int k) const;
+
+            STD_REGIONS_EXPORT virtual LibUtilities::PointsKey
+                v_GetTracePointsKey(const int i, const int j) const;
+
+            STD_REGIONS_EXPORT virtual const LibUtilities::PointsKey
+                v_GetNodalPointsKey() const;
+
+            STD_REGIONS_EXPORT virtual LibUtilities::ShapeType
+                v_DetShapeType() const;
+
+            STD_REGIONS_EXPORT virtual std::shared_ptr<StdExpansion>
+                v_GetStdExp(void) const;
+
+            STD_REGIONS_EXPORT virtual std::shared_ptr<StdExpansion>
+                v_GetLinStdExp(void) const;
+
+            STD_REGIONS_EXPORT virtual int
+                v_GetShapeDimension() const;
+
+            STD_REGIONS_EXPORT virtual bool
+                v_IsBoundaryInteriorExpansion();
+
+            STD_REGIONS_EXPORT virtual bool
+                v_IsNodalNonTensorialExp();
+
+            STD_REGIONS_EXPORT virtual void   v_BwdTrans
+                  (const Array<OneD, const NekDouble>& inarray,
+                   Array<OneD, NekDouble> &outarray) = 0;
 
             /**
              * @brief Transform a given function from physical quadrature space
              * to coefficient space.
              * @see StdExpansion::FwdTrans
              */
-            STD_REGIONS_EXPORT virtual void v_FwdTrans(
-                const Array<OneD, const NekDouble> &inarray,
-                Array<OneD, NekDouble> &outarray) = 0;
+            STD_REGIONS_EXPORT virtual void   v_FwdTrans   (
+                            const Array<OneD, const NekDouble>& inarray,
+                                  Array<OneD,       NekDouble> &outarray) = 0;
 
             /**
              * @brief Calculates the inner product of a given function \a f
              * with the different modes of the expansion
              */
+            STD_REGIONS_EXPORT virtual void  v_IProductWRTBase(
+                            const Array<OneD, const NekDouble>& inarray,
+                                  Array<OneD,       NekDouble> &outarray) = 0;
+
             STD_REGIONS_EXPORT virtual void v_IProductWRTBase(
-                const Array<OneD, const NekDouble> &inarray,
-                Array<OneD, NekDouble> &outarray) = 0;
-
-            STD_REGIONS_EXPORT virtual void v_IProductWRTBase(
-                const Array<OneD, const NekDouble> &base,
-                const Array<OneD, const NekDouble> &inarray,
-                Array<OneD, NekDouble> &outarray, int coll_check)
+                            const Array<OneD, const NekDouble>& base,
+                            const Array<OneD, const NekDouble>& inarray,
+                                  Array<OneD,       NekDouble>& outarray,
+                                  int coll_check)
             {
                 boost::ignore_unused(base, inarray, outarray, coll_check);
-<<<<<<< HEAD
-                NEKERROR(ErrorUtil::efatal, "StdExpansion::v_IProductWRTBase has no "
-                                            "(and should have no) implementation");
-            }
-
-            STD_REGIONS_EXPORT virtual void v_IProductWRTDerivBase(
-                const int dir, const Array<OneD, const NekDouble> &inarray,
-                Array<OneD, NekDouble> &outarray);
-
-            STD_REGIONS_EXPORT virtual void v_IProductWRTDirectionalDerivBase(
-                const Array<OneD, const NekDouble> &direction,
-                const Array<OneD, const NekDouble> &inarray,
-                Array<OneD, NekDouble> &outarray);
-
-=======
                 NEKERROR(ErrorUtil::efatal,
                          "StdExpansion::v_IProductWRTBase has no "
                          "(and should have no) implementation");
@@ -1599,49 +1634,50 @@
              const int dir,
              const Array<OneD, const NekDouble>& inarray,
              Array<OneD, NekDouble> &outarray);
-    
+            
             STD_REGIONS_EXPORT virtual void  v_IProductWRTDirectionalDerivBase(
              const Array<OneD, const NekDouble>& direction,
              const Array<OneD, const NekDouble>& inarray,
              Array<OneD, NekDouble> &outarray);
             
->>>>>>> 5c19adb9
             STD_REGIONS_EXPORT virtual void v_FwdTrans_BndConstrained(
-                const Array<OneD, const NekDouble> &inarray,
-                Array<OneD, NekDouble> &outarray);
-
+             const Array<OneD, const NekDouble>& inarray,
+             Array<OneD, NekDouble> &outarray);
+            
             STD_REGIONS_EXPORT virtual NekDouble v_Integral(
-                const Array<OneD, const NekDouble> &inarray);
-
-            STD_REGIONS_EXPORT virtual void v_PhysDeriv(
-                const Array<OneD, const NekDouble> &inarray,
-                Array<OneD, NekDouble> &out_d1, Array<OneD, NekDouble> &out_d2,
-                Array<OneD, NekDouble> &out_d3);
-
-            STD_REGIONS_EXPORT virtual void v_PhysDeriv_s(
-                const Array<OneD, const NekDouble> &inarray,
-                Array<OneD, NekDouble> &out_ds);
-
-            STD_REGIONS_EXPORT virtual void v_PhysDeriv_n(
-                const Array<OneD, const NekDouble> &inarray,
-                Array<OneD, NekDouble> &out_dn);
-
-            STD_REGIONS_EXPORT virtual void v_PhysDeriv(
-                const int dir, const Array<OneD, const NekDouble> &inarray,
-                Array<OneD, NekDouble> &out_d0);
-
-            STD_REGIONS_EXPORT virtual void v_PhysDirectionalDeriv(
-                const Array<OneD, const NekDouble> &inarray,
-                const Array<OneD, const NekDouble> &direction,
-                Array<OneD, NekDouble> &outarray);
-
+             const Array<OneD, const NekDouble>& inarray );
+
+            STD_REGIONS_EXPORT virtual void   v_PhysDeriv
+            (const Array<OneD, const NekDouble>& inarray,
+             Array<OneD, NekDouble> &out_d1,
+             Array<OneD, NekDouble> &out_d2,
+             Array<OneD, NekDouble> &out_d3);
+
+	    STD_REGIONS_EXPORT virtual void v_PhysDeriv_s
+            (const Array<OneD, const NekDouble>& inarray,
+             Array<OneD, NekDouble> &out_ds);
+
+            STD_REGIONS_EXPORT virtual void v_PhysDeriv_n
+            (const Array<OneD, const NekDouble>& inarray,
+             Array<OneD, NekDouble>& out_dn);
+
+            STD_REGIONS_EXPORT virtual void v_PhysDeriv
+            (const int dir,
+             const Array<OneD, const NekDouble>& inarray,
+             Array<OneD, NekDouble> &out_d0);
+
+            STD_REGIONS_EXPORT virtual void v_PhysDirectionalDeriv
+            (const Array<OneD, const NekDouble>& inarray,
+             const Array<OneD, const NekDouble>& direction,
+             Array<OneD, NekDouble> &outarray);
+            
             STD_REGIONS_EXPORT virtual void v_StdPhysDeriv
-                (const Array<OneD,
-                    const NekDouble>& inarray,
-                 Array<OneD, NekDouble> &out_d1,
-                 Array<OneD, NekDouble> &out_d2,
-                 Array<OneD, NekDouble> &out_d3);
-
+            (const Array<OneD,
+             const NekDouble>& inarray,
+             Array<OneD, NekDouble> &out_d1,
+             Array<OneD, NekDouble> &out_d2,
+             Array<OneD, NekDouble> &out_d3);
+            
             STD_REGIONS_EXPORT virtual void   v_StdPhysDeriv
                 (const int dir,
                  const Array<OneD, const NekDouble>& inarray,
@@ -1679,143 +1715,179 @@
                 Array<OneD, NekDouble> &out_d2);
 
             STD_REGIONS_EXPORT virtual void v_LocCoordToLocCollapsed(
-                const Array<OneD, const NekDouble> &xi, Array<OneD, NekDouble> &eta);
+                                        const Array<OneD, const NekDouble>& xi,
+                                        Array<OneD, NekDouble>& eta);
 
             STD_REGIONS_EXPORT virtual void v_LocCollapsedToLocCoord(
-                const Array<OneD, const NekDouble>& eta,
-                Array<OneD, NekDouble>& xi);
-
-            STD_REGIONS_EXPORT virtual void v_FillMode(
-                const int mode, Array<OneD, NekDouble> &outarray);
+                                        const Array<OneD, const NekDouble>& eta,
+                                        Array<OneD, NekDouble>& xi);
+
+            STD_REGIONS_EXPORT virtual void v_FillMode(const int mode,
+                                                  Array<OneD, NekDouble> &outarray);
 
             STD_REGIONS_EXPORT virtual DNekMatSharedPtr v_GenMatrix(
-                const StdMatrixKey &mkey);
+                                                  const StdMatrixKey &mkey);
 
             STD_REGIONS_EXPORT virtual DNekMatSharedPtr v_CreateStdMatrix(
-                const StdMatrixKey &mkey);
+                                                  const StdMatrixKey &mkey);
 
             STD_REGIONS_EXPORT virtual void v_GetCoords(
-                Array<OneD, NekDouble> &coords_0, Array<OneD, NekDouble> &coords_1,
-                Array<OneD, NekDouble> &coords_2);
+                                                   Array<OneD, NekDouble> &coords_0,
+                                                   Array<OneD, NekDouble> &coords_1,
+                                                   Array<OneD, NekDouble> &coords_2);
 
             STD_REGIONS_EXPORT virtual void v_GetCoord(
-                const Array<OneD, const NekDouble> &Lcoord,
-                Array<OneD, NekDouble> &coord);
-
+                                          const Array<OneD, const NekDouble>& Lcoord,
+                                          Array<OneD, NekDouble> &coord);
+            
             STD_REGIONS_EXPORT virtual int v_GetCoordim(void);
 
             STD_REGIONS_EXPORT virtual void v_GetBoundaryMap(
-                Array<OneD, unsigned int> &outarray);
+                                          Array<OneD, unsigned int>& outarray);
 
             STD_REGIONS_EXPORT virtual void v_GetInteriorMap(
-                Array<OneD, unsigned int> &outarray);
+                                          Array<OneD, unsigned int>& outarray);
 
             STD_REGIONS_EXPORT virtual int v_GetVertexMap(int localVertexId,
-                                                          bool useCoeffPacking = false);
+                                            bool useCoeffPacking = false);
 
             STD_REGIONS_EXPORT virtual void v_GetTraceToElementMap(
-                const int tid, Array<OneD, unsigned int> &maparray,
-                Array<OneD, int> &signarray, Orientation traceOrient = eForwards,
-                int P = -1, int Q = -1);
-
-            STD_REGIONS_EXPORT virtual void v_GetTraceInteriorToElementMap(
-                const int eid, Array<OneD, unsigned int> &maparray,
-                Array<OneD, int> &signarray, const Orientation traceOrient = eForwards);
+                 const int                  tid,
+                 Array<OneD, unsigned int> &maparray,
+                 Array<OneD,          int> &signarray,
+                 Orientation                traceOrient = eForwards,
+                 int                        P = -1,
+                 int                        Q = -1);
+
+            STD_REGIONS_EXPORT  virtual void v_GetTraceInteriorToElementMap(
+                const int                  eid,
+                Array<OneD, unsigned int>& maparray,
+                Array<OneD,          int>& signarray,
+                const Orientation          traceOrient = eForwards);
+
 
             STD_REGIONS_EXPORT virtual void v_GetTraceNumModes(
-                const int fid, int &numModes0, int &numModes1,
-                Orientation traceOrient = eDir1FwdDir1_Dir2FwdDir2);
-
-            STD_REGIONS_EXPORT virtual void v_GetVertexPhysVals(
-                const int vertex, const Array<OneD, const NekDouble> &inarray,
-                NekDouble &outarray);
+                                              const int fid,
+                                              int &numModes0,
+                                              int &numModes1,
+                                              Orientation traceOrient
+                                                     = eDir1FwdDir1_Dir2FwdDir2);
+            
+            STD_REGIONS_EXPORT virtual void v_GetVertexPhysVals
+            (const int vertex,
+             const Array<OneD, const NekDouble> &inarray,
+             NekDouble &outarray);
 
             STD_REGIONS_EXPORT virtual void v_MultiplyByQuadratureMetric(
-                const Array<OneD, const NekDouble> &inarray,
-                Array<OneD, NekDouble> &outarray);
-
-            STD_REGIONS_EXPORT virtual void v_BwdTrans_SumFac(
-                const Array<OneD, const NekDouble> &inarray,
-                Array<OneD, NekDouble> &outarray);
-
-            STD_REGIONS_EXPORT virtual void v_IProductWRTBase_SumFac(
-                const Array<OneD, const NekDouble> &inarray,
-                Array<OneD, NekDouble> &outarray, bool multiplybyweights = true);
+                    const Array<OneD, const NekDouble> &inarray,
+                    Array<OneD, NekDouble> &outarray);
+
+            STD_REGIONS_EXPORT virtual void v_BwdTrans_SumFac
+                    (const Array<OneD, const NekDouble>& inarray,
+                     Array<OneD, NekDouble> &outarray);
+
+
+            STD_REGIONS_EXPORT virtual void v_IProductWRTBase_SumFac
+                    (const Array<OneD, const NekDouble>& inarray,
+                     Array<OneD, NekDouble> &outarray,
+                     bool multiplybyweights = true);
 
             STD_REGIONS_EXPORT virtual void v_IProductWRTDerivBase_SumFac(
-                const int dir, const Array<OneD, const NekDouble> &inarray,
-                Array<OneD, NekDouble> &outarray);
-
-            STD_REGIONS_EXPORT virtual void v_IProductWRTDirectionalDerivBase_SumFac(
-                const Array<OneD, const NekDouble> &direction,
-                const Array<OneD, const NekDouble> &inarray,
-                Array<OneD, NekDouble> &outarray);
-
-            STD_REGIONS_EXPORT virtual void v_MassMatrixOp(
-                const Array<OneD, const NekDouble> &inarray,
-                Array<OneD, NekDouble> &outarray, const StdMatrixKey &mkey);
+                const int dir,
+                const Array<OneD, const NekDouble>& inarray,
+                      Array<OneD, NekDouble> &outarray);
+
+            STD_REGIONS_EXPORT virtual void
+                    v_IProductWRTDirectionalDerivBase_SumFac(
+                const Array<OneD, const NekDouble>& direction,
+                const Array<OneD, const NekDouble>& inarray,
+                      Array<OneD, NekDouble> &outarray);
+
+            STD_REGIONS_EXPORT virtual void v_MassMatrixOp
+                     (const Array<OneD, const NekDouble> &inarray,
+                      Array<OneD,NekDouble> &outarray,
+                      const StdMatrixKey &mkey);
+
+            STD_REGIONS_EXPORT virtual void v_LaplacianMatrixOp
+                     (const Array<OneD, const NekDouble> &inarray,
+                      Array<OneD,NekDouble> &outarray,
+                      const StdMatrixKey &mkey);
+
+            STD_REGIONS_EXPORT virtual void v_SVVLaplacianFilter
+                      (Array<OneD,NekDouble> &array,
+                       const StdMatrixKey &mkey);
+
+            STD_REGIONS_EXPORT virtual void v_ExponentialFilter(
+                                          Array<OneD, NekDouble> &array,
+                                    const NekDouble        alpha,
+                                    const NekDouble        exponent,
+                                    const NekDouble        cutoff);
+
+            STD_REGIONS_EXPORT virtual void v_ReduceOrderCoeffs(
+                                          int numMin,
+                                          const Array<OneD, const NekDouble> &inarray,
+                                          Array<OneD,NekDouble> &outarray);
 
             STD_REGIONS_EXPORT virtual void v_LaplacianMatrixOp(
-                const Array<OneD, const NekDouble> &inarray,
-                Array<OneD, NekDouble> &outarray, const StdMatrixKey &mkey);
-
-            STD_REGIONS_EXPORT virtual void v_SVVLaplacianFilter(
-                Array<OneD, NekDouble> &array, const StdMatrixKey &mkey);
-
-            STD_REGIONS_EXPORT virtual void v_ExponentialFilter(
-                Array<OneD, NekDouble> &array, const NekDouble alpha,
-                const NekDouble exponent, const NekDouble cutoff);
-
-            STD_REGIONS_EXPORT virtual void v_ReduceOrderCoeffs(
-                int numMin, const Array<OneD, const NekDouble> &inarray,
-                Array<OneD, NekDouble> &outarray);
-
-            STD_REGIONS_EXPORT virtual void v_LaplacianMatrixOp(
-                const int k1, const int k2, const Array<OneD, const NekDouble> &inarray,
-                Array<OneD, NekDouble> &outarray, const StdMatrixKey &mkey);
-
+                                          const int k1, const int k2,
+                                          const Array<OneD, const NekDouble> &inarray,
+                                          Array<OneD,NekDouble> &outarray,
+                                          const StdMatrixKey &mkey);
+            
             STD_REGIONS_EXPORT virtual void v_WeakDerivMatrixOp(
-                const int i, const Array<OneD, const NekDouble> &inarray,
-                Array<OneD, NekDouble> &outarray, const StdMatrixKey &mkey);
-
+                                          const int i,
+                                          const Array<OneD, const NekDouble> &inarray,
+                                          Array<OneD,NekDouble> &outarray,
+                                          const StdMatrixKey &mkey);
+            
             STD_REGIONS_EXPORT virtual void v_WeakDirectionalDerivMatrixOp(
-                const Array<OneD, const NekDouble> &inarray,
-                Array<OneD, NekDouble> &outarray, const StdMatrixKey &mkey);
+                                          const Array<OneD, const NekDouble> &inarray,
+                                          Array<OneD,NekDouble> &outarray,
+                                          const StdMatrixKey &mkey);
 
             STD_REGIONS_EXPORT virtual void v_MassLevelCurvatureMatrixOp(
-                const Array<OneD, const NekDouble> &inarray,
-                Array<OneD, NekDouble> &outarray, const StdMatrixKey &mkey);
+                                          const Array<OneD, const NekDouble> &inarray,
+                                          Array<OneD,NekDouble> &outarray,
+                                          const StdMatrixKey &mkey);
 
             STD_REGIONS_EXPORT virtual void v_LinearAdvectionDiffusionReactionMatrixOp(
-                const Array<OneD, const NekDouble> &inarray,
-                Array<OneD, NekDouble> &outarray, const StdMatrixKey &mkey,
-                bool addDiffusionTerm = true);
-
+                                          const Array<OneD,
+                                          const NekDouble> &inarray,
+                                          Array<OneD,NekDouble> &outarray,
+                                          const StdMatrixKey &mkey,
+                                          bool addDiffusionTerm=true);
+            
             STD_REGIONS_EXPORT virtual void v_HelmholtzMatrixOp(
-                const Array<OneD, const NekDouble> &inarray,
-                Array<OneD, NekDouble> &outarray, const StdMatrixKey &mkey);
-
+                                          const Array<OneD, const NekDouble> &inarray,
+                                          Array<OneD,NekDouble> &outarray,
+                                          const StdMatrixKey &mkey);
+            
             STD_REGIONS_EXPORT virtual void v_LaplacianMatrixOp_MatFree(
-                const Array<OneD, const NekDouble> &inarray,
-                Array<OneD, NekDouble> &outarray, const StdMatrixKey &mkey);
-
+                                           const Array<OneD, const NekDouble> &inarray,
+                                           Array<OneD,NekDouble> &outarray,
+                                           const StdMatrixKey &mkey);
+            
             STD_REGIONS_EXPORT virtual void v_LaplacianMatrixOp_MatFree_Kernel(
-                const Array<OneD, const NekDouble> &inarray,
-                Array<OneD, NekDouble> &outarray, Array<OneD, NekDouble> &wsp);
+                                const Array<OneD, const NekDouble> &inarray,
+                                      Array<OneD,       NekDouble> &outarray,
+                                      Array<OneD,       NekDouble> &wsp);
 
             STD_REGIONS_EXPORT virtual void v_HelmholtzMatrixOp_MatFree(
-                const Array<OneD, const NekDouble> &inarray,
-                Array<OneD, NekDouble> &outarray, const StdMatrixKey &mkey);
-
-            STD_REGIONS_EXPORT virtual DNekMatSharedPtr v_BuildInverseTransformationMatrix(
-                const DNekScalMatSharedPtr &m_transformationmatrix);
+                                           const Array<OneD, const NekDouble> &inarray,
+                                           Array<OneD,NekDouble> &outarray,
+                                           const StdMatrixKey &mkey);
+            
+            STD_REGIONS_EXPORT virtual DNekMatSharedPtr
+               v_BuildInverseTransformationMatrix(const DNekScalMatSharedPtr &
+                                                  m_transformationmatrix);
 
             STD_REGIONS_EXPORT virtual void v_GetSimplexEquiSpacedConnectivity(
-                Array<OneD, int> &conn, bool standard = true);
+                Array<OneD, int> &conn,
+                bool              standard = true);
         };
 
         typedef std::shared_ptr<StdExpansion> StdExpansionSharedPtr;
-        typedef std::vector<StdExpansionSharedPtr> StdExpansionVector;
+        typedef std::vector< StdExpansionSharedPtr > StdExpansionVector;
 
         /**
          *  This function is a wrapper around the virtual function
@@ -1845,13 +1917,13 @@
          *
          *  @param outarray array of the function coefficieints
          */
-        inline void StdExpansion::FwdTrans(const Array<OneD, const NekDouble> &inarray,
-                                           Array<OneD, NekDouble> &outarray)
+        inline void StdExpansion::FwdTrans (const Array<OneD, const NekDouble>& inarray,
+                        Array<OneD, NekDouble> &outarray)
         {
-            v_FwdTrans(inarray, outarray);
+            v_FwdTrans(inarray,outarray);
         }
 
-    } // namespace StdRegions
-} // namespace Nektar
-
-#endif // STANDARDDEXPANSION_H+    } //end of namespace
+} //end of namespace
+
+#endif //STANDARDDEXPANSION_H