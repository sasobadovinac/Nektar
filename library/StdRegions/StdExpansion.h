--- conflicted
+++ resolved
@@ -1546,11 +1546,6 @@
                 const Array<OneD, const NekDouble> &direction,
                 Array<OneD, NekDouble> &outarray);
 
-<<<<<<< HEAD
-            STD_REGIONS_EXPORT virtual void v_LocCollapsedToLocCoord(
-                                        const Array<OneD, const NekDouble>& eta,
-                                        Array<OneD, NekDouble>& xi);
-=======
             STD_REGIONS_EXPORT virtual void v_StdPhysDeriv
                 (const Array<OneD,
                     const NekDouble>& inarray,
@@ -1566,7 +1561,6 @@
             STD_REGIONS_EXPORT virtual NekDouble v_PhysEvaluate(
                 const Array<OneD, DNekMatSharedPtr> &I,
                 const Array<OneD, const NekDouble> &physvals);
->>>>>>> f76801f1
 
             STD_REGIONS_EXPORT virtual NekDouble v_PhysEvaluate(
                 const Array<OneD, const NekDouble> &coords,
