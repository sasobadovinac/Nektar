--- conflicted
+++ resolved
@@ -818,13 +818,6 @@
         v_MassLevelCurvatureMatrixOp(inarray, outarray, mkey);
     }
 
-    void LinearAdvectionMatrixOp(const Array<OneD, const NekDouble> &inarray,
-                                 Array<OneD, NekDouble> &outarray,
-                                 const StdMatrixKey &mkey)
-    {
-        v_LinearAdvectionMatrixOp(inarray, outarray, mkey);
-    }
-
     void LinearAdvectionDiffusionReactionMatrixOp(
         const Array<OneD, const NekDouble> &inarray,
         Array<OneD, NekDouble> &outarray, const StdMatrixKey &mkey,
@@ -1278,10 +1271,6 @@
         const Array<OneD, const NekDouble> &inarray,
         Array<OneD, NekDouble> &outarray, const StdMatrixKey &mkey);
 
-    STD_REGIONS_EXPORT void LinearAdvectionMatrixOp_MatFree(
-        const Array<OneD, const NekDouble> &inarray,
-        Array<OneD, NekDouble> &outarray, const StdMatrixKey &mkey);
-
     STD_REGIONS_EXPORT void LinearAdvectionDiffusionReactionMatrixOp_MatFree(
         const Array<OneD, const NekDouble> &inarray,
         Array<OneD, NekDouble> &outarray, const StdMatrixKey &mkey,
@@ -1357,14 +1346,9 @@
         const Array<OneD, const NekDouble> &z  = m_base[DIR]->GetZ();
         const Array<OneD, const NekDouble> &bw = m_base[DIR]->GetBaryWeights();
 
-<<<<<<< HEAD
-        const auto nquad = z.size();
-        for (int i = 0; i < nquad; ++i)
-=======
         const size_t nquad = z.size();
 
         for (size_t i = 0; i < nquad; ++i)
->>>>>>> a1bdb76a
         {
             NekDouble xdiff = z[i] - coord;
             NekDouble pval  = physvals[i];
@@ -1425,7 +1409,6 @@
                     numer5 += tmp3;
                 }
             }
-<<<<<<< HEAD
         }
 
         if (DERIV || DERIV2)
@@ -1444,26 +1427,6 @@
             }
         }
 
-=======
-        }
-
-        if (DERIV || DERIV2)
-        {
-            NekDouble denomdenom   = denom * denom;
-            NekDouble numer1numer3 = numer1 * numer3;
-
-            deriv = (numer2 * denom - numer1numer3) / (denomdenom);
-
-            if (DERIV2)
-            {
-                deriv2 = (2.0 * numer4 / denom) -
-                         (2.0 * numer5 * numer1) / (denomdenom) -
-                         (2.0 * numer2 * numer3) / (denomdenom) +
-                         (2.0 * numer3 * numer1numer3) / (denomdenom * denom);
-            }
-        }
-
->>>>>>> a1bdb76a
         return numer1 / denom;
     }
 
@@ -1763,10 +1726,6 @@
         Array<OneD, NekDouble> &outarray, const StdMatrixKey &mkey);
 
     STD_REGIONS_EXPORT virtual void v_MassLevelCurvatureMatrixOp(
-        const Array<OneD, const NekDouble> &inarray,
-        Array<OneD, NekDouble> &outarray, const StdMatrixKey &mkey);
-
-    STD_REGIONS_EXPORT virtual void v_LinearAdvectionMatrixOp(
         const Array<OneD, const NekDouble> &inarray,
         Array<OneD, NekDouble> &outarray, const StdMatrixKey &mkey);
 
