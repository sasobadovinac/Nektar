--- conflicted
+++ resolved
@@ -246,17 +246,10 @@
             STD_REGIONS_EXPORT virtual void v_SVVLaplacianFilter(
                     Array<OneD, NekDouble> &array,
                     const StdMatrixKey &mkey);
-<<<<<<< HEAD
             STD_REGIONS_EXPORT virtual void v_ReduceOrderCoeffs(
                     int numMin,
                     const Array<OneD, const NekDouble> &inarray,
                     Array<OneD, NekDouble> &outarray);
-            STD_REGIONS_EXPORT virtual void v_HelmholtzMatrixOp_MatFree(
-                    const Array<OneD, const NekDouble> &inarray,
-                    Array<OneD,NekDouble> &outarray,
-                    const StdMatrixKey &mkey);
-=======
->>>>>>> c6280ab0
             STD_REGIONS_EXPORT void v_GeneralMatrixOp_MatOp(const Array<OneD, 
                     const NekDouble> &inarray,
                     Array<OneD,NekDouble> &outarray,
