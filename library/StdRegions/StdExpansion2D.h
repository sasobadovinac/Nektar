--- conflicted
+++ resolved
@@ -102,16 +102,9 @@
     // find derivative of u (inarray) at all coords points
     STD_REGIONS_EXPORT inline NekDouble BaryTensorDeriv(
         const Array<OneD, NekDouble> &coord,
-<<<<<<< HEAD
-        const Array<OneD, const NekDouble> &inarray, NekDouble &out_d0,
-        NekDouble &out_d1)
-    {
-        // int sz = GetTotPoints();
-=======
         const Array<OneD, const NekDouble> &inarray,
         std::array<NekDouble, 3> &firstOrderDerivs)
     {
->>>>>>> ca4486aa
         const int nq0 = m_base[0]->GetNumPoints();
         const int nq1 = m_base[1]->GetNumPoints();
 
@@ -124,17 +117,11 @@
             phys0[j] =
                 StdExpansion::BaryEvaluate<0, true>(coord[0], ptr, deriv0[j]);
         }
-<<<<<<< HEAD
-        out_d0 = StdExpansion::BaryEvaluate<1, false>(coord[1], &deriv0[0]);
-
-        return StdExpansion::BaryEvaluate<1, true>(coord[1], &phys0[0], out_d1);
-=======
         firstOrderDerivs[0] =
             StdExpansion::BaryEvaluate<1, false>(coord[1], &deriv0[0]);
 
         return StdExpansion::BaryEvaluate<1, true>(coord[1], &phys0[0],
                                                    firstOrderDerivs[1]);
->>>>>>> ca4486aa
     }
 
     STD_REGIONS_EXPORT void BwdTrans_SumFacKernel(
@@ -183,15 +170,9 @@
         const Array<OneD, const NekDouble> &physvals) override;
 
     STD_REGIONS_EXPORT virtual NekDouble v_PhysEvaluate(
-<<<<<<< HEAD
-        const Array<OneD, NekDouble> coord,
-        const Array<OneD, const NekDouble> &inarray, NekDouble &out_d0,
-        NekDouble &out_d1, NekDouble &out_d2) override;
-=======
         const Array<OneD, NekDouble> &coord,
         const Array<OneD, const NekDouble> &inarray,
         std::array<NekDouble, 3> &firstOrderDerivs) override;
->>>>>>> ca4486aa
 
     STD_REGIONS_EXPORT virtual void v_BwdTrans_SumFacKernel(
         const Array<OneD, const NekDouble> &base0,
