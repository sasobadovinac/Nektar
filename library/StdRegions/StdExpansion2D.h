--- conflicted
+++ resolved
@@ -45,196 +45,8 @@
 namespace StdRegions
 {
 
-class StdExpansion2D : virtual public StdExpansion
-{
-public:
-    STD_REGIONS_EXPORT StdExpansion2D();
-    STD_REGIONS_EXPORT StdExpansion2D(int numcoeffs,
-                                      const LibUtilities::BasisKey &Ba,
-                                      const LibUtilities::BasisKey &Bb);
-    STD_REGIONS_EXPORT StdExpansion2D(const StdExpansion2D &T);
-    STD_REGIONS_EXPORT virtual ~StdExpansion2D();
-
-    // Generic operations in different element
-
-    /** \brief Calculate the 2D derivative in the local
-     *  tensor/collapsed coordinate at the physical points
-     *
-     *  This function is independent of the expansion basis and can
-     *  therefore be defined for all tensor product distribution of
-     *  quadrature points in a generic manner.  The key operations are:
-     *
-     *  - \f$ \frac{d}{d\eta_1} \rightarrow {\bf D^T_0 u } \f$ \n
-     *  - \f$ \frac{d}{d\eta_2} \rightarrow {\bf D_1 u } \f$
-     *
-     *  \param inarray array of physical points to be differentiated
-     *  \param  outarray_d0 the resulting array of derivative in the
-     *  \f$\eta_1\f$ direction will be stored in outarray_d0 as output
-     *  of the function
-     *  \param outarray_d1 the resulting array of derivative in the
-     *  \f$\eta_2\f$ direction will be stored in outarray_d1 as output
-     *  of the function
-     *
-     *  Recall that:
-     *  \f$
-     *  \hspace{1cm} \begin{array}{llll}
-     *  \mbox{Shape}    & \mbox{Cartesian coordinate range} &
-     *  \mbox{Collapsed coord.}      &
-     *  \mbox{Collapsed coordinate definition}\\
-     *  \mbox{Quadrilateral}  & -1 \leq \xi_1,\xi_2 \leq  1
-     *  & -1 \leq \eta_1,\eta_2 \leq 1
-     *  & \eta_1 = \xi_1, \eta_2 = \xi_2\\
-     *  \mbox{Triangle}  & -1 \leq \xi_1,\xi_2; \xi_1+\xi_2 \leq  0
-     *  & -1 \leq \eta_1,\eta_2 \leq 1
-     *  & \eta_1 = \frac{2(1+\xi_1)}{(1-\xi_2)}-1, \eta_2 = \xi_2 \\
-     *  \end{array} \f$
-     */
-    STD_REGIONS_EXPORT void PhysTensorDeriv(
-        const Array<OneD, const NekDouble> &inarray,
-        Array<OneD, NekDouble> &outarray_d0,
-        Array<OneD, NekDouble> &outarray_d1);
-
-    // find derivative of u (inarray) at all coords points
-    STD_REGIONS_EXPORT inline NekDouble BaryTensorDeriv(
-        const Array<OneD, NekDouble> &coord,
-        const Array<OneD, const NekDouble> &inarray,
-        NekDouble &out_d0,
-        NekDouble &out_d1)
+    class StdExpansion2D: virtual public StdExpansion
     {
-        // int sz = GetTotPoints();
-        const int nq0 = m_base[0]->GetNumPoints();
-        const int nq1 = m_base[1]->GetNumPoints();
-
-        const NekDouble *ptr = &inarray[0];
-        Array<OneD, NekDouble> deriv0(nq1, 0.0);
-        Array<OneD, NekDouble> phys0(nq1, 0.0);
-
-        for (int j = 0; j < nq1; ++j, ptr += nq0)
-        {
-            phys0[j] =
-                StdExpansion::BaryEvaluate<0, true>(coord[0], ptr, deriv0[j]);
-        }
-
-        out_d0 = StdExpansion::BaryEvaluate<1, false>(coord[1], &deriv0[0]);
-
-        return StdExpansion::BaryEvaluate<1, true>(coord[1], &phys0[0], out_d1);
-    }
-
-    STD_REGIONS_EXPORT NekDouble
-    Integral(const Array<OneD, const NekDouble> &inarray,
-             const Array<OneD, const NekDouble> &w0,
-             const Array<OneD, const NekDouble> &w1);
-
-    STD_REGIONS_EXPORT void BwdTrans_SumFacKernel(
-        const Array<OneD, const NekDouble> &base0,
-        const Array<OneD, const NekDouble> &base1,
-        const Array<OneD, const NekDouble> &inarray,
-        Array<OneD, NekDouble> &outarray, Array<OneD, NekDouble> &wsp,
-        bool doCheckCollDir0 = true, bool doCheckCollDir1 = true);
-
-    STD_REGIONS_EXPORT void IProductWRTBase_SumFacKernel(
-        const Array<OneD, const NekDouble> &base0,
-        const Array<OneD, const NekDouble> &base1,
-        const Array<OneD, const NekDouble> &inarray,
-        Array<OneD, NekDouble> &outarray, Array<OneD, NekDouble> &wsp,
-        bool doCheckCollDir0 = true, bool doCheckCollDir1 = true);
-
-    STD_REGIONS_EXPORT virtual Array<OneD, NekDouble> v_PhysEvaluateBasis(
-        const Array<OneD, const Array<OneD, NekDouble>> coords,
-        const Array<OneD, Array<OneD, NekDouble>> storage, int mode) final;
-
-protected:
-    /** \brief This function evaluates the expansion at a single
-     *  (arbitrary) point of the domain
-     *
-     *  This function is a wrapper around the virtual function
-     *  \a v_PhysEvaluate()
-     *
-     *  Based on the value of the expansion at the quadrature points,
-     *  this function calculates the value of the expansion at an
-     *  arbitrary single points (with coordinates \f$ \mathbf{x_c}\f$
-     *  given by the pointer \a coords). This operation, equivalent to
-     *  \f[ u(\mathbf{x_c})  = \sum_p \phi_p(\mathbf{x_c}) \hat{u}_p \f]
-     *  is evaluated using Lagrangian interpolants through the quadrature
-     *  points:
-     *  \f[ u(\mathbf{x_c}) = \sum_p h_p(\mathbf{x_c}) u_p\f]
-     *
-     *  This function requires that the physical value array
-     *  \f$\mathbf{u}\f$ (implemented as the attribute #m_phys)
-     *  is set.
-     *
-     *  \param coords the coordinates of the single point
-     *  \return returns the value of the expansion at the single point
-     */
-
-    STD_REGIONS_EXPORT virtual NekDouble v_PhysEvaluate(
-        const Array<OneD, const NekDouble> &coords,
-        const Array<OneD, const NekDouble> &physvals) override;
-
-    STD_REGIONS_EXPORT virtual NekDouble v_PhysEvaluate(
-        const Array<OneD, DNekMatSharedPtr> &I,
-        const Array<OneD, const NekDouble> &physvals) override;
-
-    STD_REGIONS_EXPORT virtual NekDouble v_PhysEvaluate(
-        const Array<OneD, NekDouble> coord,
-        const Array<OneD, const NekDouble> &inarray,
-        NekDouble &out_d0,
-        NekDouble &out_d1,
-        NekDouble &out_d2) override;
-
-    STD_REGIONS_EXPORT virtual Array<OneD, Array<OneD, NekDouble>>
-    v_GetPhysEvaluateStorage() final;
-
-    STD_REGIONS_EXPORT virtual Array<OneD, NekDouble> v_PhysEvaluateBasis(
-        const Array<OneD, const Array<OneD, NekDouble>> coords,
-        Array<OneD, Array<OneD, NekDouble>> storage,
-        Array<OneD, NekDouble> &out_d0, Array<OneD, NekDouble> &out_d1,
-        Array<OneD, NekDouble> &out_d2 = NullNekDouble1DArray) final;
-
-    STD_REGIONS_EXPORT virtual void v_BwdTrans_SumFacKernel(
-        const Array<OneD, const NekDouble> &base0,
-        const Array<OneD, const NekDouble> &base1,
-        const Array<OneD, const NekDouble> &inarray,
-        Array<OneD, NekDouble> &outarray, Array<OneD, NekDouble> &wsp,
-        bool doCheckCollDir0, bool doCheckCollDir1) = 0;
-
-    STD_REGIONS_EXPORT virtual void v_IProductWRTBase_SumFacKernel(
-        const Array<OneD, const NekDouble> &base0,
-        const Array<OneD, const NekDouble> &base1,
-        const Array<OneD, const NekDouble> &inarray,
-        Array<OneD, NekDouble> &outarray, Array<OneD, NekDouble> &wsp,
-        bool doCheckCollDir0, bool doCheckCollDir1) = 0;
-
-    STD_REGIONS_EXPORT virtual void v_LaplacianMatrixOp_MatFree(
-        const Array<OneD, const NekDouble> &inarray,
-        Array<OneD, NekDouble> &outarray,
-        const StdRegions::StdMatrixKey &mkey) final;
-    STD_REGIONS_EXPORT virtual void v_HelmholtzMatrixOp_MatFree(
-        const Array<OneD, const NekDouble> &inarray,
-        Array<OneD, NekDouble> &outarray,
-        const StdRegions::StdMatrixKey &mkey) final;
-
-private:
-    // Virtual Functions ----------------------------------------
-    virtual int v_GetShapeDimension() const override
-    {
-        return 2;
-    }
-
-    virtual int v_GetCoordim(void) override
-    {
-<<<<<<< HEAD
-        return 2;
-    }
-};
-
-typedef std::shared_ptr<StdExpansion2D> StdExpansion2DSharedPtr;
-
-} // namespace StdRegions
-} // namespace Nektar
-
-#endif // STDEXP2D_H
-=======
         public:
             STD_REGIONS_EXPORT StdExpansion2D();
             STD_REGIONS_EXPORT StdExpansion2D(int numcoeffs, const LibUtilities::BasisKey &Ba,
@@ -281,31 +93,58 @@
                           Array<OneD, NekDouble> &outarray_d0,
                           Array<OneD, NekDouble> &outarray_d1);
 
-            STD_REGIONS_EXPORT NekDouble Integral(
-                    const Array<OneD, const NekDouble>& inarray,
-                    const Array<OneD, const NekDouble>& w0,
-                    const Array<OneD, const NekDouble>& w1);
+            // find derivative of u (inarray) at all coords points
+            STD_REGIONS_EXPORT inline NekDouble BaryTensorDeriv(
+                const Array<OneD, NekDouble> &coord,
+                const Array<OneD, const NekDouble> &inarray,
+                NekDouble &out_d0,
+                NekDouble &out_d1)
+            {
+                // int sz = GetTotPoints();
+                const int nq0 = m_base[0]->GetNumPoints();
+                const int nq1 = m_base[1]->GetNumPoints();
+
+                const NekDouble *ptr = &inarray[0];
+                Array<OneD, NekDouble> deriv0(nq1, 0.0);
+                Array<OneD, NekDouble> phys0(nq1, 0.0);
+
+                for (int j = 0; j < nq1; ++j, ptr += nq0)
+                {
+                    phys0[j] =
+                        StdExpansion::BaryEvaluate<0, true>(coord[0], ptr, deriv0[j]);
+                }
+
+                out_d0 = StdExpansion::BaryEvaluate<1, false>(coord[1], &deriv0[0]);
+
+                return StdExpansion::BaryEvaluate<1, true>(coord[1], &phys0[0], out_d1);
+            }
+
+            STD_REGIONS_EXPORT NekDouble
+            Integral(const Array<OneD, const NekDouble> &inarray,
+                     const Array<OneD, const NekDouble> &w0,
+                     const Array<OneD, const NekDouble> &w1);
 
             STD_REGIONS_EXPORT void BwdTrans_SumFacKernel(
-                    const Array<OneD, const NekDouble>& base0,
-                    const Array<OneD, const NekDouble>& base1,
-                    const Array<OneD, const NekDouble>& inarray,
+                    const Array<OneD, const NekDouble> &base0,
+                    const Array<OneD, const NekDouble> &base1,
+                    const Array<OneD, const NekDouble> &inarray,
+                    Array<OneD, NekDouble> &outarray, Array<OneD, NekDouble> &wsp,
+                    bool doCheckCollDir0 = true, bool doCheckCollDir1 = true);
+
+            STD_REGIONS_EXPORT void IProductWRTBase_SumFacKernel(
+                    const Array<OneD, const NekDouble> &base0,
+                    const Array<OneD, const NekDouble> &base1,
+                    const Array<OneD, const NekDouble> &inarray,
                     Array<OneD, NekDouble> &outarray,
                     Array<OneD, NekDouble> &wsp,
                     bool doCheckCollDir0 = true,
                     bool doCheckCollDir1 = true);
 
-            STD_REGIONS_EXPORT void IProductWRTBase_SumFacKernel(
-                    const Array<OneD, const NekDouble>& base0,
-                    const Array<OneD, const NekDouble>& base1,
-                    const Array<OneD, const NekDouble>& inarray,
-                    Array<OneD, NekDouble> &outarray,
-                    Array<OneD, NekDouble> &wsp,
-                    bool doCheckCollDir0 = true,
-                    bool doCheckCollDir1 = true);
+            STD_REGIONS_EXPORT virtual Array<OneD, NekDouble> v_PhysEvaluateBasis(
+                const Array<OneD, const Array<OneD, NekDouble>> coords,
+                const Array<OneD, Array<OneD, NekDouble>> storage, int mode) final;
 
         protected:
-
             /** \brief This function evaluates the expansion at a single
              *  (arbitrary) point of the domain
              *
@@ -329,12 +168,28 @@
              *  \return returns the value of the expansion at the single point
              */
             STD_REGIONS_EXPORT virtual NekDouble v_PhysEvaluate(
-                    const Array<OneD, const NekDouble>& coords,
-                    const Array<OneD, const NekDouble>& physvals);
+                const Array<OneD, const NekDouble> &coords,
+                const Array<OneD, const NekDouble> &physvals) override;
 
             STD_REGIONS_EXPORT virtual NekDouble v_PhysEvaluate(
-                    const Array<OneD, DNekMatSharedPtr>& I,
-                    const Array<OneD, const NekDouble> & physvals);
+                const Array<OneD, DNekMatSharedPtr> &I,
+                const Array<OneD, const NekDouble> &physvals) override;
+
+            STD_REGIONS_EXPORT virtual NekDouble v_PhysEvaluate(
+                const Array<OneD, NekDouble> coord,
+                const Array<OneD, const NekDouble> &inarray,
+                NekDouble &out_d0,
+                NekDouble &out_d1,
+                NekDouble &out_d2) override;
+
+            STD_REGIONS_EXPORT virtual Array<OneD, Array<OneD, NekDouble>>
+            v_GetPhysEvaluateStorage() final;
+
+            STD_REGIONS_EXPORT virtual Array<OneD, NekDouble> v_PhysEvaluateBasis(
+                const Array<OneD, const Array<OneD, NekDouble>> coords,
+                Array<OneD, Array<OneD, NekDouble>> storage,
+                Array<OneD, NekDouble> &out_d0, Array<OneD, NekDouble> &out_d1,
+                Array<OneD, NekDouble> &out_d2 = NullNekDouble1DArray) final;
             
             STD_REGIONS_EXPORT virtual void v_BwdTrans_SumFacKernel(
                     const Array<OneD, const NekDouble>& base0,
@@ -385,5 +240,4 @@
 } //end of namespace
 } //end of namespace
 
-#endif //STDEXP2D_H
->>>>>>> 5c19adb9
+#endif //STDEXP2D_H