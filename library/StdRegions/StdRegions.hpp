///////////////////////////////////////////////////////////////////////////////
//
// File StdRegions.hpp
//
// For more information, please see: http://www.nektar.info
//
// The MIT License
//
// Copyright (c) 2006 Division of Applied Mathematics, Brown University (USA),
// Department of Aeronautics, Imperial College London (UK), and Scientific
// Computing and Imaging Institute, University of Utah (USA).
//
// License for the specific language governing rights and limitations under
// Permission is hereby granted, free of charge, to any person obtaining a
// copy of this software and associated documentation files (the "Software"),
// to deal in the Software without restriction, including without limitation
// the rights to use, copy, modify, merge, publish, distribute, sublicense,
// and/or sell copies of the Software, and to permit persons to whom the
// Software is furnished to do so, subject to the following conditions:
//
// The above copyright notice and this permission notice shall be included
// in all copies or substantial portions of the Software.
//
// THE SOFTWARE IS PROVIDED "AS IS", WITHOUT WARRANTY OF ANY KIND, EXPRESS
// OR IMPLIED, INCLUDING BUT NOT LIMITED TO THE WARRANTIES OF MERCHANTABILITY,
// FITNESS FOR A PARTICULAR PURPOSE AND NONINFRINGEMENT. IN NO EVENT SHALL
// THE AUTHORS OR COPYRIGHT HOLDERS BE LIABLE FOR ANY CLAIM, DAMAGES OR OTHER
// LIABILITY, WHETHER IN AN ACTION OF CONTRACT, TORT OR OTHERWISE, ARISING
// FROM, OUT OF OR IN CONNECTION WITH THE SOFTWARE OR THE USE OR OTHER
// DEALINGS IN THE SOFTWARE.
//
// Description: Definition of enum lists and constants
//
///////////////////////////////////////////////////////////////////////////////

#ifndef STDREGIONS_HPP
#define STDREGIONS_HPP


#include<map>
#include <LibUtilities/BasicUtils/SharedArray.hpp>  // for Array, etc
#include <LibUtilities/BasicUtils/ShapeType.hpp> 

namespace Nektar
{

    /** \brief The namespace associated with the the StdRegions library
     * (\ref pageStdRegions "StdRegions introduction")
     */
    namespace StdRegions
    {
        enum ElementType
        {
			//eStdPointExp,
            eStdSegExp,
            eSegExp,
            eStdQuadExp,
            eStdTriExp,
            eStdNodalTriExp,
            eQuadExp,
            eTriExp,
            eNodalTriExp,
            eStdHexExp,
            eStdPrismExp,
            eStdPyrExp,
            eStdTetExp,
            eStdNodalTetExp,
            eHexExp,
            ePrismExp,
            ePyrExp,
            eTetExp,
            eNodalTetExp,
            SIZE_ElementType
        };

        const char* const ElementTypeMap[] =
        {
			//"StdPointExp",
            "StdSegExp",
            "SegExp",
            "StdQuadExp",
            "StdTriExp",
            "StdNodalTriExp",
            "QuadExp",
            "TriExp",
            "NodalTriExp",
            "StdHexExp",
            "StdPrismExp",
            "StdPyrExp",
            "StdTetExp",
            "StdNodalTetExp",
            "HexExp",
            "PrismExp",
            "PyrExp",
            "TetExp",
            "NodalTetExp",
        };

        /** @todo we need to tidy up matrix construction approach
         *  probably using a factory type approach                 */
        enum MatrixType
        {
            eMass,
            eInvMass,
            eLaplacian,
            eLaplacian00,
            eLaplacian01,
            eLaplacian02,
            eLaplacian10,
            eLaplacian11,
            eLaplacian12,
            eLaplacian20,
            eLaplacian21,
            eLaplacian22,
            eInvLaplacianWithUnityMean,
            eWeakDeriv0,
            eWeakDeriv1,
            eWeakDeriv2,
            eWeakDirectionalDeriv,
            eMassLevelCurvature,
            eLinearAdvectionReaction,
            eLinearAdvectionDiffusionReaction,
            eNBasisTrans,
            eInvNBasisTrans,
            eBwdTrans,
            eIProductWRTBase,
            eIProductWRTDerivBase0,
            eIProductWRTDerivBase1,
            eIProductWRTDerivBase2,
            eHelmholtz,
            eHybridDGHelmholtz,
            eInvHybridDGHelmholtz,
            eHybridDGHelmBndLam,
            eHybridDGLamToQ0,
            eHybridDGLamToQ1,
            eHybridDGLamToQ2,
            eHybridDGLamToU,
            eFwdTrans,
            ePreconR,
            ePreconRT,
            SIZE_MatrixType
        };

        const char* const MatrixTypeMap[] =
        {
            "Mass",
            "InvMass",
            "Laplacian",
            "Laplacian00",
            "Laplacian01",
            "Laplacian02",
            "Laplacian10",
            "Laplacian11",
            "Laplacian12",
            "Laplacian20",
            "Laplacian21",
            "Laplacian22",
            "InvLaplacianWithUnityMean",
            "WeakDeriv0",
            "WeakDeriv1",
            "WeakDeriv2",
            "WeakDirectionalDeriv",
            "MassLevelCurvature",
            "LinearAdvectionReaction",
            "LinearAdvectionDiffusionReaction",
            "NBasisTrans",
            "InvNBasisTrans",
            "BwdTrans",
            "IProductWRTBase",
            "IProductWRTDerivBase0",
            "IProductWRTDerivBase1",
            "IProductWRTDerivBase2",
            "Helmholtz",
            "HybridDGHelmholz",
            "InvHybridDGHelmholtz",
            "HybridDGHelmBndLam",
            "HybridDGLamToQ0",
            "HybridDGLamToQ1",
            "HybridDGLamToQ2",
            "HybridDGLamToU",
            "FwdTrans",
<<<<<<< HEAD
            "PreconR",
            "PreconRT"
=======
            "Preconditioner",
>>>>>>> e7b481f5
        };

        enum VarCoeffType
        {
            eVarCoeffMass,
            eVarCoeffLaplacian,
            eVarCoeffWeakDeriv,
            eVarCoeffD00,
            eVarCoeffD11,
            eVarCoeffD22,
            eVarCoeffD01,
            eVarCoeffD02,
            eVarCoeffD12,
            eVarCoeffVelX,
            eVarCoeffVelY
        };

        const char* const VarCoeffTypeMap[] = {
            "VarCoeffMass",
            "VarCoeffLaplacian",
            "VarCoeffWeakDeriv",
            "VarCoeffD00",
            "VarCoeffD11",
            "VarCoeffD22",
            "VarCoeffD01",
            "VarCoeffD02",
            "VarCoeffD12",
            "VarCoeffVelX",
            "VarCoeffVelY"
        };
        typedef std::map<StdRegions::VarCoeffType, Array<OneD, NekDouble> > VarCoeffMap;
        static VarCoeffMap NullVarCoeffMap;

        enum ConstFactorType
        {
            eFactorLambda,
            eFactorTau,
            eFactorTime,
            eFactorSVVCutoffRatio,
            eFactorSVVDiffCoeff
        };

        const char* const ConstFactorTypeMap[] = {
            "FactorLambda",
            "FactorTau",
            "FactorTime",
            "FactorSVVCutoffRatio",
            "FactorSVVDiffCoeff"
        };
        typedef std::map<ConstFactorType, NekDouble> ConstFactorMap;
        static ConstFactorMap NullConstFactorMap;

        enum IndexMapType
            {
                eEdgeToElement,
                eFaceToElement,
                eEdgeInterior,
                eFaceInterior,
                eBoundary,
                eVertex
		};
        
        const char* const IndexMapTypeMap[] =
            {
                "EdgeToElement",
                "FaceToElement",
                "EdgeInterior",
                "FaceInterior",
                "Boundary",
                "Vertex"
            };
	
        enum Orientation
            {
                eNoOrientation,
                eFwd,
                eBwd,
                eForwards,
                eBackwards,
                eDir1FwdDir1_Dir2FwdDir2,
                eDir1FwdDir1_Dir2BwdDir2,
                eDir1BwdDir1_Dir2FwdDir2,
                eDir1BwdDir1_Dir2BwdDir2,
                eDir1FwdDir2_Dir2FwdDir1,
                eDir1FwdDir2_Dir2BwdDir1,
                eDir1BwdDir2_Dir2FwdDir1,
                eDir1BwdDir2_Dir2BwdDir1,
                SIZE_Orientation
            };
	
        const char* const OrientationMap[] =
            {
                "NoOrientation",
                "Fwd",
                "Bwd",
                "Forwards",
                "Backwards",
                "Dir1FwdDir1_Dir2FwdDir2",
                "Dir1FwdDir1_Dir2BwdDir2",
                "Dir1BwdDir1_Dir2FwdDir2",
                "Dir1BwdDir1_Dir2BwdDir2",
                "Dir1FwdDir2_Dir2FwdDir1",
                "Dir1FwdDir2_Dir2BwdDir1",
                "Dir1BwdDir2_Dir2FwdDir1",
                "Dir1BwdDir2_Dir2BwdDir1"
            };
        
        // Defines a "fast find"
        // Assumes that first/last define the beginning/ending of
        // a continuous range of classes, and that start is
        // an iterator between first and last

        template<class InputIterator, class EqualityComparable>
        InputIterator find(InputIterator first, InputIterator last,
                           InputIterator startingpoint,
                           const EqualityComparable& value)
        {
            InputIterator val;

            if(startingpoint == first)
            {
                val = find(first,last,value);
            }
            else
            {
                val = find(startingpoint,last,value);
                if(val == last)
                {
                    val = find(first,startingpoint,value);
                    if(val == startingpoint)
                    {
                        val = last;
                    }
                }
            }
            return val;
        }

    } // end of namespace
} // end of namespace

#endif //STDREGIONS_H
<|MERGE_RESOLUTION|>--- conflicted
+++ resolved
@@ -179,12 +179,8 @@
             "HybridDGLamToQ2",
             "HybridDGLamToU",
             "FwdTrans",
-<<<<<<< HEAD
             "PreconR",
             "PreconRT"
-=======
-            "Preconditioner",
->>>>>>> e7b481f5
         };
 
         enum VarCoeffType
