--- conflicted
+++ resolved
@@ -51,11 +51,7 @@
                                       const LibUtilities::BasisKey &Bc,
                                       const LibUtilities::PointsType Ntype);
     STD_REGIONS_EXPORT StdNodalTetExp(const StdNodalTetExp &T);
-<<<<<<< HEAD
-    STD_REGIONS_EXPORT ~StdNodalTetExp() override = default;
-=======
-    STD_REGIONS_EXPORT ~StdNodalTetExp() override;
->>>>>>> a1bdb76a
+    STD_REGIONS_EXPORT virtual ~StdNodalTetExp() override = default;
 
     //-------------------------------
     // Nodal basis specific routines
