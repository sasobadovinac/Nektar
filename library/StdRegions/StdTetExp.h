--- conflicted
+++ resolved
@@ -143,15 +143,11 @@
             // Evaluation functions
             //---------------------------------------
             STD_REGIONS_EXPORT virtual void v_LocCoordToLocCollapsed(
-<<<<<<< HEAD
-                const Array<OneD, const NekDouble> &xi, Array<OneD, NekDouble> &eta);
-=======
                                    const Array<OneD, const NekDouble>& xi,
                                    Array<OneD, NekDouble>& eta);
             STD_REGIONS_EXPORT virtual void v_LocCollapsedToLocCoord(
                                    const Array<OneD, const NekDouble>& eta,
                                    Array<OneD, NekDouble>& xi);
->>>>>>> 2510247d
             STD_REGIONS_EXPORT virtual void v_GetCoords(
                 Array<OneD, NekDouble> &coords_x, Array<OneD, NekDouble> &coords_y,
                 Array<OneD, NekDouble> &coords_z);
