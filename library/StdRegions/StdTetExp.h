///////////////////////////////////////////////////////////////////////////////
//
// File StdTetExp.h
//
// For more information, please see: http://www.nektar.info
//
// The MIT License
//
// Copyright (c) 2006 Division of Applied Mathematics, Brown University (USA),
// Department of Aeronautics, Imperial College London (UK), and Scientific
// Computing and Imaging Institute, University of Utah (USA).
//
// Permission is hereby granted, free of charge, to any person obtaining a
// copy of this software and associated documentation files (the "Software"),
// to deal in the Software without restriction, including without limitation
// the rights to use, copy, modify, merge, publish, distribute, sublicense,
// and/or sell copies of the Software, and to permit persons to whom the
// Software is furnished to do so, subject to the following conditions:
//
// The above copyright notice and this permission notice shall be included
// in all copies or substantial portions of the Software.
//
// THE SOFTWARE IS PROVIDED "AS IS", WITHOUT WARRANTY OF ANY KIND, EXPRESS
// OR IMPLIED, INCLUDING BUT NOT LIMITED TO THE WARRANTIES OF MERCHANTABILITY,
// FITNESS FOR A PARTICULAR PURPOSE AND NONINFRINGEMENT. IN NO EVENT SHALL
// THE AUTHORS OR COPYRIGHT HOLDERS BE LIABLE FOR ANY CLAIM, DAMAGES OR OTHER
// LIABILITY, WHETHER IN AN ACTION OF CONTRACT, TORT OR OTHERWISE, ARISING
// FROM, OUT OF OR IN CONNECTION WITH THE SOFTWARE OR THE USE OR OTHER
// DEALINGS IN THE SOFTWARE.
//
// Description: Header field for tetrahedral routines built upon
// StdExpansion3D
//
///////////////////////////////////////////////////////////////////////////////

#ifndef NEKTAR_LIB_STDREGIONS_STDTETEXP_H
#define NEKTAR_LIB_STDREGIONS_STDTETEXP_H

#include <StdRegions/StdExpansion3D.h>
#include <StdRegions/StdRegions.hpp>
#include <StdRegions/StdRegionsDeclspec.h>

namespace Nektar
{
namespace StdRegions
{
class StdMatrixKey;

class StdTetExp : virtual public StdExpansion3D
{

public:
    STD_REGIONS_EXPORT StdTetExp() = default;
    STD_REGIONS_EXPORT StdTetExp(const LibUtilities::BasisKey &Ba,
                                 const LibUtilities::BasisKey &Bb,
                                 const LibUtilities::BasisKey &Bc);
    STD_REGIONS_EXPORT StdTetExp(const LibUtilities::BasisKey &Ba,
                                 const LibUtilities::BasisKey &Bb,
                                 const LibUtilities::BasisKey &Bc,
                                 NekDouble *coeffs, NekDouble *phys);
    STD_REGIONS_EXPORT StdTetExp(const StdTetExp &T);
    STD_REGIONS_EXPORT ~StdTetExp() override = default;

    LibUtilities::ShapeType DetShapeType() const
    {
        return LibUtilities::eTetrahedron;
    }

    /** \brief Single Point Evaluation */
    STD_REGIONS_EXPORT NekDouble
    PhysEvaluate3D(const Array<OneD, const NekDouble> &coords,
                   const Array<OneD, const NekDouble> &physvals);

protected:
    //----------------------------
    // Differentiation Methods
    //----------------------------
    STD_REGIONS_EXPORT void v_PhysDeriv(
        const Array<OneD, const NekDouble> &inarray,
        Array<OneD, NekDouble> &out_dx, Array<OneD, NekDouble> &out_dy,
        Array<OneD, NekDouble> &out_dz) override;
    STD_REGIONS_EXPORT void v_PhysDeriv(
        const int dir, const Array<OneD, const NekDouble> &inarray,
        Array<OneD, NekDouble> &outarray) override;
    STD_REGIONS_EXPORT void v_StdPhysDeriv(
        const Array<OneD, const NekDouble> &inarray,
        Array<OneD, NekDouble> &out_d0, Array<OneD, NekDouble> &out_d1,
        Array<OneD, NekDouble> &out_d2) override;
    STD_REGIONS_EXPORT void v_StdPhysDeriv(
        const int dir, const Array<OneD, const NekDouble> &inarray,
        Array<OneD, NekDouble> &outarray) override;

    //---------------------------------------
    // Transforms
    //---------------------------------------
    STD_REGIONS_EXPORT void v_BwdTrans(
        const Array<OneD, const NekDouble> &inarray,
        Array<OneD, NekDouble> &outarray) override;
    STD_REGIONS_EXPORT void v_BwdTrans_SumFac(
        const Array<OneD, const NekDouble> &inarray,
        Array<OneD, NekDouble> &outarray) override;
    STD_REGIONS_EXPORT void v_BwdTrans_SumFacKernel(
        const Array<OneD, const NekDouble> &base0,
        const Array<OneD, const NekDouble> &base1,
        const Array<OneD, const NekDouble> &base2,
        const Array<OneD, const NekDouble> &inarray,
        Array<OneD, NekDouble> &outarray, Array<OneD, NekDouble> &wsp,
        bool doCheckCollDir0, bool doCheckCollDir1,
        bool doCheckCollDir2) override;
    STD_REGIONS_EXPORT void v_FwdTrans(
        const Array<OneD, const NekDouble> &inarray,
        Array<OneD, NekDouble> &outarray) override;

    //---------------------------------------
    // Inner product functions
    //---------------------------------------
    STD_REGIONS_EXPORT void v_IProductWRTBase(
        const Array<OneD, const NekDouble> &inarray,
        Array<OneD, NekDouble> &outarray) override;
    STD_REGIONS_EXPORT void v_IProductWRTBase_MatOp(
        const Array<OneD, const NekDouble> &inarray,
        Array<OneD, NekDouble> &outarray);
    STD_REGIONS_EXPORT void v_IProductWRTBase_SumFac(
        const Array<OneD, const NekDouble> &inarray,
        Array<OneD, NekDouble> &outarray,
        bool multiplybyweights = true) override;
    STD_REGIONS_EXPORT void v_IProductWRTBase_SumFacKernel(
        const Array<OneD, const NekDouble> &base0,
        const Array<OneD, const NekDouble> &base1,
        const Array<OneD, const NekDouble> &base2,
        const Array<OneD, const NekDouble> &inarray,
        Array<OneD, NekDouble> &outarray, Array<OneD, NekDouble> &wsp,
        bool doCheckCollDir0, bool doCheckCollDir1,
        bool doCheckCollDir2) override;
    STD_REGIONS_EXPORT void v_IProductWRTDerivBase(
        const int dir, const Array<OneD, const NekDouble> &inarray,
        Array<OneD, NekDouble> &outarray) override;
    STD_REGIONS_EXPORT void v_IProductWRTDerivBase_MatOp(
        const int dir, const Array<OneD, const NekDouble> &inarray,
        Array<OneD, NekDouble> &outarray);
    STD_REGIONS_EXPORT void v_IProductWRTDerivBase_SumFac(
        const int dir, const Array<OneD, const NekDouble> &inarray,
        Array<OneD, NekDouble> &outarray) override;

    //---------------------------------------
    // Evaluation functions
    //---------------------------------------
    STD_REGIONS_EXPORT void v_LocCoordToLocCollapsed(
        const Array<OneD, const NekDouble> &xi,
        Array<OneD, NekDouble> &eta) override;
    STD_REGIONS_EXPORT void v_LocCollapsedToLocCoord(
        const Array<OneD, const NekDouble> &eta,
        Array<OneD, NekDouble> &xi) override;
    STD_REGIONS_EXPORT void v_GetCoords(
        Array<OneD, NekDouble> &coords_x, Array<OneD, NekDouble> &coords_y,
        Array<OneD, NekDouble> &coords_z) override;
    STD_REGIONS_EXPORT void v_FillMode(
        const int mode, Array<OneD, NekDouble> &outarray) override;

    STD_REGIONS_EXPORT NekDouble v_PhysEvaluateBasis(
        const Array<OneD, const NekDouble> &coords, int mode) final;

<<<<<<< HEAD
    STD_REGIONS_EXPORT virtual NekDouble v_PhysEvaluate(
        const Array<OneD, NekDouble> coord,
        const Array<OneD, const NekDouble> &inarray, NekDouble &out_d0,
        NekDouble &out_d1, NekDouble &out_d2);

    STD_REGIONS_EXPORT virtual void v_GetTraceNumModes(
=======
    STD_REGIONS_EXPORT NekDouble
    v_PhysEvaluate(const Array<OneD, NekDouble> &coord,
                   const Array<OneD, const NekDouble> &inarray,
                   std::array<NekDouble, 3> &firstOrderDerivs) override;

    STD_REGIONS_EXPORT void v_GetTraceNumModes(
>>>>>>> ca4486aa
        const int fid, int &numModes0, int &numModes1,
        Orientation traceOrient = eDir1FwdDir1_Dir2FwdDir2) override;

    //---------------------------
    // Helper functions
    //---------------------------
    STD_REGIONS_EXPORT int v_GetNverts() const override;
    STD_REGIONS_EXPORT int v_GetNedges() const override;
    STD_REGIONS_EXPORT int v_GetNtraces() const override;
    STD_REGIONS_EXPORT LibUtilities::ShapeType v_DetShapeType() const override;
    STD_REGIONS_EXPORT int v_NumBndryCoeffs() const override;
    STD_REGIONS_EXPORT int v_NumDGBndryCoeffs() const override;
    STD_REGIONS_EXPORT int v_GetTraceNcoeffs(const int i) const override;
    STD_REGIONS_EXPORT int v_GetTotalTraceIntNcoeffs() const override;
    STD_REGIONS_EXPORT int v_GetTraceIntNcoeffs(const int i) const override;
    STD_REGIONS_EXPORT int v_GetTraceNumPoints(const int i) const override;
    STD_REGIONS_EXPORT int v_GetEdgeNcoeffs(const int i) const override;
    STD_REGIONS_EXPORT LibUtilities::PointsKey v_GetTracePointsKey(
        const int i, const int j) const override;
    STD_REGIONS_EXPORT int v_CalcNumberOfCoefficients(
        const std::vector<unsigned int> &nummodes, int &modes_offset) override;
    STD_REGIONS_EXPORT const LibUtilities::BasisKey v_GetTraceBasisKey(
        const int i, const int k) const override;
    STD_REGIONS_EXPORT bool v_IsBoundaryInteriorExpansion() override;

    //--------------------------
    // Mappings
    //--------------------------
    STD_REGIONS_EXPORT int v_GetVertexMap(
        int localVertexId, bool useCoeffPacking = false) override;
    STD_REGIONS_EXPORT void v_GetInteriorMap(
        Array<OneD, unsigned int> &outarray) override;
    STD_REGIONS_EXPORT void v_GetBoundaryMap(
        Array<OneD, unsigned int> &outarray) override;
    STD_REGIONS_EXPORT void v_GetTraceCoeffMap(
        const unsigned int fid, Array<OneD, unsigned int> &maparray) override;

    STD_REGIONS_EXPORT void v_GetElmtTraceToTraceMap(
        const unsigned int tid, Array<OneD, unsigned int> &maparray,
        Array<OneD, int> &signarray, Orientation traceOrient = eForwards,
        int P = -1, int Q = -1) override;

    STD_REGIONS_EXPORT void v_GetEdgeInteriorToElementMap(
        const int tid, Array<OneD, unsigned int> &maparray,
        Array<OneD, int> &signarray,
        const Orientation traceOrient = eDir1FwdDir1_Dir2FwdDir2) override;

    STD_REGIONS_EXPORT void v_GetTraceInteriorToElementMap(
        const int tid, Array<OneD, unsigned int> &maparray,
        Array<OneD, int> &signarray,
        const Orientation traceOrient = eDir1FwdDir1_Dir2FwdDir2) override;

    //---------------------------------------
    // Wrapper functions
    //---------------------------------------
    STD_REGIONS_EXPORT DNekMatSharedPtr
    v_GenMatrix(const StdMatrixKey &mkey) override;
    STD_REGIONS_EXPORT DNekMatSharedPtr
    v_CreateStdMatrix(const StdMatrixKey &mkey) override;

    STD_REGIONS_EXPORT void v_MultiplyByStdQuadratureMetric(
        const Array<OneD, const NekDouble> &inarray,
        Array<OneD, NekDouble> &outarray) override;

    STD_REGIONS_EXPORT void v_SVVLaplacianFilter(
        Array<OneD, NekDouble> &array, const StdMatrixKey &mkey) override;

    //---------------------------------------
    // Method for applying sensors
    //---------------------------------------
    STD_REGIONS_EXPORT void v_ReduceOrderCoeffs(
        int numMin, const Array<OneD, const NekDouble> &inarray,
        Array<OneD, NekDouble> &outarray) override;

    //---------------------------------------
    // Output interpolation functions
    //---------------------------------------

    STD_REGIONS_EXPORT void v_GetSimplexEquiSpacedConnectivity(
        Array<OneD, int> &conn, bool standard = true) override;

private:
    //---------------------------------------
    // Private helper functions
    //---------------------------------------
    STD_REGIONS_EXPORT int GetMode(const int i, const int j, const int k);
};

typedef std::shared_ptr<StdTetExp> StdTetExpSharedPtr;
} // namespace StdRegions
} // namespace Nektar

#endif // STDTETEXP_H<|MERGE_RESOLUTION|>--- conflicted
+++ resolved
@@ -160,21 +160,12 @@
     STD_REGIONS_EXPORT NekDouble v_PhysEvaluateBasis(
         const Array<OneD, const NekDouble> &coords, int mode) final;
 
-<<<<<<< HEAD
-    STD_REGIONS_EXPORT virtual NekDouble v_PhysEvaluate(
-        const Array<OneD, NekDouble> coord,
-        const Array<OneD, const NekDouble> &inarray, NekDouble &out_d0,
-        NekDouble &out_d1, NekDouble &out_d2);
-
-    STD_REGIONS_EXPORT virtual void v_GetTraceNumModes(
-=======
     STD_REGIONS_EXPORT NekDouble
     v_PhysEvaluate(const Array<OneD, NekDouble> &coord,
                    const Array<OneD, const NekDouble> &inarray,
                    std::array<NekDouble, 3> &firstOrderDerivs) override;
 
     STD_REGIONS_EXPORT void v_GetTraceNumModes(
->>>>>>> ca4486aa
         const int fid, int &numModes0, int &numModes1,
         Orientation traceOrient = eDir1FwdDir1_Dir2FwdDir2) override;
 
