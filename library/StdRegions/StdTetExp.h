--- conflicted
+++ resolved
@@ -59,11 +59,7 @@
                                  const LibUtilities::BasisKey &Bc,
                                  NekDouble *coeffs, NekDouble *phys);
     STD_REGIONS_EXPORT StdTetExp(const StdTetExp &T);
-<<<<<<< HEAD
-    STD_REGIONS_EXPORT ~StdTetExp() override = default;
-=======
-    STD_REGIONS_EXPORT virtual ~StdTetExp() override;
->>>>>>> a1bdb76a
+    STD_REGIONS_EXPORT virtual ~StdTetExp() override = default;
 
     LibUtilities::ShapeType DetShapeType() const
     {
@@ -83,16 +79,6 @@
         const Array<OneD, const NekDouble> &inarray,
         Array<OneD, NekDouble> &out_dx, Array<OneD, NekDouble> &out_dy,
         Array<OneD, NekDouble> &out_dz) override;
-<<<<<<< HEAD
-    STD_REGIONS_EXPORT void v_PhysDeriv(
-        const int dir, const Array<OneD, const NekDouble> &inarray,
-        Array<OneD, NekDouble> &outarray) override;
-    STD_REGIONS_EXPORT void v_StdPhysDeriv(
-        const Array<OneD, const NekDouble> &inarray,
-        Array<OneD, NekDouble> &out_d0, Array<OneD, NekDouble> &out_d1,
-        Array<OneD, NekDouble> &out_d2) override;
-    STD_REGIONS_EXPORT void v_StdPhysDeriv(
-=======
     STD_REGIONS_EXPORT virtual void v_PhysDeriv(
         const int dir, const Array<OneD, const NekDouble> &inarray,
         Array<OneD, NekDouble> &outarray) override;
@@ -101,7 +87,6 @@
         Array<OneD, NekDouble> &out_d0, Array<OneD, NekDouble> &out_d1,
         Array<OneD, NekDouble> &out_d2) override;
     STD_REGIONS_EXPORT virtual void v_StdPhysDeriv(
->>>>>>> a1bdb76a
         const int dir, const Array<OneD, const NekDouble> &inarray,
         Array<OneD, NekDouble> &outarray) override;
 
@@ -111,17 +96,10 @@
     STD_REGIONS_EXPORT void v_BwdTrans(
         const Array<OneD, const NekDouble> &inarray,
         Array<OneD, NekDouble> &outarray) override;
-<<<<<<< HEAD
-    STD_REGIONS_EXPORT void v_BwdTrans_SumFac(
-        const Array<OneD, const NekDouble> &inarray,
-        Array<OneD, NekDouble> &outarray) override;
-    STD_REGIONS_EXPORT void v_BwdTrans_SumFacKernel(
-=======
     STD_REGIONS_EXPORT virtual void v_BwdTrans_SumFac(
         const Array<OneD, const NekDouble> &inarray,
         Array<OneD, NekDouble> &outarray) override;
     STD_REGIONS_EXPORT virtual void v_BwdTrans_SumFacKernel(
->>>>>>> a1bdb76a
         const Array<OneD, const NekDouble> &base0,
         const Array<OneD, const NekDouble> &base1,
         const Array<OneD, const NekDouble> &base2,
@@ -129,11 +107,7 @@
         Array<OneD, NekDouble> &outarray, Array<OneD, NekDouble> &wsp,
         bool doCheckCollDir0, bool doCheckCollDir1,
         bool doCheckCollDir2) override;
-<<<<<<< HEAD
-    STD_REGIONS_EXPORT void v_FwdTrans(
-=======
     STD_REGIONS_EXPORT virtual void v_FwdTrans(
->>>>>>> a1bdb76a
         const Array<OneD, const NekDouble> &inarray,
         Array<OneD, NekDouble> &outarray) override;
 
@@ -141,26 +115,16 @@
     // Inner product functions
     //---------------------------------------
     STD_REGIONS_EXPORT void v_IProductWRTBase(
-<<<<<<< HEAD
         const Array<OneD, const NekDouble> &inarray,
         Array<OneD, NekDouble> &outarray) override;
     STD_REGIONS_EXPORT void v_IProductWRTBase_MatOp(
         const Array<OneD, const NekDouble> &inarray,
         Array<OneD, NekDouble> &outarray);
-    STD_REGIONS_EXPORT void v_IProductWRTBase_SumFac(
-        const Array<OneD, const NekDouble> &inarray,
-        Array<OneD, NekDouble> &outarray,
-        bool multiplybyweights = true) override;
-    STD_REGIONS_EXPORT void v_IProductWRTBase_SumFacKernel(
-=======
-        const Array<OneD, const NekDouble> &inarray,
-        Array<OneD, NekDouble> &outarray) override;
     STD_REGIONS_EXPORT virtual void v_IProductWRTBase_SumFac(
         const Array<OneD, const NekDouble> &inarray,
         Array<OneD, NekDouble> &outarray,
         bool multiplybyweights = true) override;
     STD_REGIONS_EXPORT virtual void v_IProductWRTBase_SumFacKernel(
->>>>>>> a1bdb76a
         const Array<OneD, const NekDouble> &base0,
         const Array<OneD, const NekDouble> &base1,
         const Array<OneD, const NekDouble> &base2,
@@ -168,38 +132,19 @@
         Array<OneD, NekDouble> &outarray, Array<OneD, NekDouble> &wsp,
         bool doCheckCollDir0, bool doCheckCollDir1,
         bool doCheckCollDir2) override;
-<<<<<<< HEAD
-    STD_REGIONS_EXPORT void v_IProductWRTDerivBase(
+    STD_REGIONS_EXPORT virtual void v_IProductWRTDerivBase(
         const int dir, const Array<OneD, const NekDouble> &inarray,
         Array<OneD, NekDouble> &outarray) override;
     STD_REGIONS_EXPORT void v_IProductWRTDerivBase_MatOp(
         const int dir, const Array<OneD, const NekDouble> &inarray,
         Array<OneD, NekDouble> &outarray);
-    STD_REGIONS_EXPORT void v_IProductWRTDerivBase_SumFac(
-=======
-    STD_REGIONS_EXPORT virtual void v_IProductWRTDerivBase(
-        const int dir, const Array<OneD, const NekDouble> &inarray,
-        Array<OneD, NekDouble> &outarray) override;
     STD_REGIONS_EXPORT virtual void v_IProductWRTDerivBase_SumFac(
->>>>>>> a1bdb76a
         const int dir, const Array<OneD, const NekDouble> &inarray,
         Array<OneD, NekDouble> &outarray) override;
 
     //---------------------------------------
     // Evaluation functions
     //---------------------------------------
-<<<<<<< HEAD
-    STD_REGIONS_EXPORT void v_LocCoordToLocCollapsed(
-        const Array<OneD, const NekDouble> &xi,
-        Array<OneD, NekDouble> &eta) override;
-    STD_REGIONS_EXPORT void v_LocCollapsedToLocCoord(
-        const Array<OneD, const NekDouble> &eta,
-        Array<OneD, NekDouble> &xi) override;
-    STD_REGIONS_EXPORT void v_GetCoords(
-        Array<OneD, NekDouble> &coords_x, Array<OneD, NekDouble> &coords_y,
-        Array<OneD, NekDouble> &coords_z) override;
-    STD_REGIONS_EXPORT void v_FillMode(
-=======
     STD_REGIONS_EXPORT virtual void v_LocCoordToLocCollapsed(
         const Array<OneD, const NekDouble> &xi,
         Array<OneD, NekDouble> &eta) override;
@@ -210,7 +155,6 @@
         Array<OneD, NekDouble> &coords_x, Array<OneD, NekDouble> &coords_y,
         Array<OneD, NekDouble> &coords_z) override;
     STD_REGIONS_EXPORT virtual void v_FillMode(
->>>>>>> a1bdb76a
         const int mode, Array<OneD, NekDouble> &outarray) override;
 
     STD_REGIONS_EXPORT NekDouble v_PhysEvaluateBasis(
@@ -221,14 +165,6 @@
                    const Array<OneD, const NekDouble> &inarray,
                    std::array<NekDouble, 3> &firstOrderDerivs) override;
 
-<<<<<<< HEAD
-    STD_REGIONS_EXPORT NekDouble
-    v_PhysEvaluate(const Array<OneD, NekDouble> &coord,
-                   const Array<OneD, const NekDouble> &inarray,
-                   std::array<NekDouble, 3> &firstOrderDerivs) override;
-
-=======
->>>>>>> a1bdb76a
     STD_REGIONS_EXPORT void v_GetTraceNumModes(
         const int fid, int &numModes0, int &numModes1,
         Orientation traceOrient = eDir1FwdDir1_Dir2FwdDir2) override;
@@ -236,26 +172,6 @@
     //---------------------------
     // Helper functions
     //---------------------------
-<<<<<<< HEAD
-    STD_REGIONS_EXPORT int v_GetNverts() const override;
-    STD_REGIONS_EXPORT int v_GetNedges() const override;
-    STD_REGIONS_EXPORT int v_GetNtraces() const override;
-    STD_REGIONS_EXPORT LibUtilities::ShapeType v_DetShapeType() const override;
-    STD_REGIONS_EXPORT int v_NumBndryCoeffs() const override;
-    STD_REGIONS_EXPORT int v_NumDGBndryCoeffs() const override;
-    STD_REGIONS_EXPORT int v_GetTraceNcoeffs(const int i) const override;
-    STD_REGIONS_EXPORT int v_GetTotalTraceIntNcoeffs() const override;
-    STD_REGIONS_EXPORT int v_GetTraceIntNcoeffs(const int i) const override;
-    STD_REGIONS_EXPORT int v_GetTraceNumPoints(const int i) const override;
-    STD_REGIONS_EXPORT int v_GetEdgeNcoeffs(const int i) const override;
-    STD_REGIONS_EXPORT LibUtilities::PointsKey v_GetTracePointsKey(
-        const int i, const int j) const override;
-    STD_REGIONS_EXPORT int v_CalcNumberOfCoefficients(
-        const std::vector<unsigned int> &nummodes, int &modes_offset) override;
-    STD_REGIONS_EXPORT const LibUtilities::BasisKey v_GetTraceBasisKey(
-        const int i, const int k) const override;
-    STD_REGIONS_EXPORT bool v_IsBoundaryInteriorExpansion() override;
-=======
     STD_REGIONS_EXPORT virtual int v_GetNverts() const override;
     STD_REGIONS_EXPORT virtual int v_GetNedges() const override;
     STD_REGIONS_EXPORT virtual int v_GetNtraces() const override;
@@ -278,20 +194,10 @@
         const int i, const int k) const override;
     STD_REGIONS_EXPORT virtual bool v_IsBoundaryInteriorExpansion()
         const override;
->>>>>>> a1bdb76a
 
     //--------------------------
     // Mappings
     //--------------------------
-<<<<<<< HEAD
-    STD_REGIONS_EXPORT int v_GetVertexMap(
-        int localVertexId, bool useCoeffPacking = false) override;
-    STD_REGIONS_EXPORT void v_GetInteriorMap(
-        Array<OneD, unsigned int> &outarray) override;
-    STD_REGIONS_EXPORT void v_GetBoundaryMap(
-        Array<OneD, unsigned int> &outarray) override;
-    STD_REGIONS_EXPORT void v_GetTraceCoeffMap(
-=======
     STD_REGIONS_EXPORT virtual int v_GetVertexMap(
         int localVertexId, bool useCoeffPacking = false) override;
     STD_REGIONS_EXPORT virtual void v_GetInteriorMap(
@@ -299,7 +205,6 @@
     STD_REGIONS_EXPORT virtual void v_GetBoundaryMap(
         Array<OneD, unsigned int> &outarray) override;
     STD_REGIONS_EXPORT virtual void v_GetTraceCoeffMap(
->>>>>>> a1bdb76a
         const unsigned int fid, Array<OneD, unsigned int> &maparray) override;
 
     STD_REGIONS_EXPORT void v_GetElmtTraceToTraceMap(
@@ -320,27 +225,16 @@
     //---------------------------------------
     // Wrapper functions
     //---------------------------------------
-<<<<<<< HEAD
-    STD_REGIONS_EXPORT DNekMatSharedPtr
-    v_GenMatrix(const StdMatrixKey &mkey) override;
-    STD_REGIONS_EXPORT DNekMatSharedPtr
-    v_CreateStdMatrix(const StdMatrixKey &mkey) override;
-=======
     STD_REGIONS_EXPORT virtual DNekMatSharedPtr v_GenMatrix(
         const StdMatrixKey &mkey) override;
     STD_REGIONS_EXPORT virtual DNekMatSharedPtr v_CreateStdMatrix(
         const StdMatrixKey &mkey) override;
->>>>>>> a1bdb76a
 
     STD_REGIONS_EXPORT void v_MultiplyByStdQuadratureMetric(
         const Array<OneD, const NekDouble> &inarray,
         Array<OneD, NekDouble> &outarray) override;
 
-<<<<<<< HEAD
-    STD_REGIONS_EXPORT void v_SVVLaplacianFilter(
-=======
     STD_REGIONS_EXPORT virtual void v_SVVLaplacianFilter(
->>>>>>> a1bdb76a
         Array<OneD, NekDouble> &array, const StdMatrixKey &mkey) override;
 
     //---------------------------------------
@@ -354,11 +248,7 @@
     // Output interpolation functions
     //---------------------------------------
 
-<<<<<<< HEAD
-    STD_REGIONS_EXPORT void v_GetSimplexEquiSpacedConnectivity(
-=======
     STD_REGIONS_EXPORT virtual void v_GetSimplexEquiSpacedConnectivity(
->>>>>>> a1bdb76a
         Array<OneD, int> &conn, bool standard = true) override;
 
 private:
