--- conflicted
+++ resolved
@@ -85,13 +85,6 @@
 }
 
 NekDouble StdExpansion1D::v_PhysEvaluate(
-<<<<<<< HEAD
-    const Array<OneD, NekDouble> coord,
-    const Array<OneD, const NekDouble> &inarray, NekDouble &out_d0,
-    NekDouble &out_d1, NekDouble &out_d2)
-{
-    boost::ignore_unused(coord, inarray, out_d0, out_d1, out_d2);
-=======
     const Array<OneD, NekDouble> &coord,
     const Array<OneD, const NekDouble> &inarray,
     std::array<NekDouble, 3> &firstOrderDerivs)
@@ -107,7 +100,6 @@
     std::array<NekDouble, 6> &secondOrderDerivs)
 {
     boost::ignore_unused(coord, inarray, firstOrderDerivs, secondOrderDerivs);
->>>>>>> ca4486aa
     return 0;
 }
 
