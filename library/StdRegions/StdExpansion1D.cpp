///////////////////////////////////////////////////////////////////////////////
//
// File StdExpansion1D.cpp
//
// For more information, please see: http://www.nektar.info
//
// The MIT License
//
// Copyright (c) 2006 Division of Applied Mathematics, Brown University (USA),
// Department of Aeronautics, Imperial College London (UK), and Scientific
// Computing and Imaging Institute, University of Utah (USA).
//
// Permission is hereby granted, free of charge, to any person obtaining a
// copy of this software and associated documentation files (the "Software"),
// to deal in the Software without restriction, including without limitation
// the rights to use, copy, modify, merge, publish, distribute, sublicense,
// and/or sell copies of the Software, and to permit persons to whom the
// Software is furnished to do so, subject to the following conditions:
//
// The above copyright notice and this permission notice shall be included
// in all copies or substantial portions of the Software.
//
// THE SOFTWARE IS PROVIDED "AS IS", WITHOUT WARRANTY OF ANY KIND, EXPRESS
// OR IMPLIED, INCLUDING BUT NOT LIMITED TO THE WARRANTIES OF MERCHANTABILITY,
// FITNESS FOR A PARTICULAR PURPOSE AND NONINFRINGEMENT. IN NO EVENT SHALL
// THE AUTHORS OR COPYRIGHT HOLDERS BE LIABLE FOR ANY CLAIM, DAMAGES OR OTHER
// LIABILITY, WHETHER IN AN ACTION OF CONTRACT, TORT OR OTHERWISE, ARISING
// FROM, OUT OF OR IN CONNECTION WITH THE SOFTWARE OR THE USE OR OTHER
// DEALINGS IN THE SOFTWARE.
//
// Description: Daughter of StdExpansion. This class contains routine
// which are common to 1d expansion. Typically this inolves physiocal
// space operations.
//
///////////////////////////////////////////////////////////////////////////////

#include <StdRegions/StdExpansion1D.h>

namespace Nektar
{
    namespace StdRegions
    {

    StdExpansion1D::StdExpansion1D()
    {
    }

    StdExpansion1D::StdExpansion1D(int numcoeffs, const LibUtilities::BasisKey &Ba):
        StdExpansion(numcoeffs,1,Ba)
    {
    }

    StdExpansion1D::StdExpansion1D(const StdExpansion1D &T):StdExpansion(T)
    {
    }

    StdExpansion1D::~StdExpansion1D()
    {
    }


    //----------------------------
    // Differentiation Methods
    //-----------------------------

    void StdExpansion1D::PhysTensorDeriv(const Array<OneD, const NekDouble>& inarray,
                         Array<OneD, NekDouble>& outarray)
    {
        int nquad = GetTotPoints();
        DNekMatSharedPtr D = m_base[0]->GetD();

        if( inarray.data() == outarray.data())
        {
            Array<OneD, NekDouble> wsp(nquad);
            CopyArray(inarray, wsp);
            Blas::Dgemv('N',nquad,nquad,1.0,&(D->GetPtr())[0],nquad,
                        &wsp[0],1,0.0,&outarray[0],1);
        }
        else
        {
            Blas::Dgemv('N',nquad,nquad,1.0,&(D->GetPtr())[0],nquad,
                        &inarray[0],1,0.0,&outarray[0],1);
        }
    }

    NekDouble StdExpansion1D::v_PhysEvaluate(
        const Array<OneD, const NekDouble>& Lcoord,
        const Array<OneD, const NekDouble>& physvals)
    {
        ASSERTL2(Lcoord[0] >= -1 - NekConstants::kNekZeroTol,"Lcoord[0] < -1");
        ASSERTL2(Lcoord[0] <=  1 + NekConstants::kNekZeroTol,"Lcoord[0] >  1");

        return StdExpansion::BaryEvaluate<0>(Lcoord[0], &physvals[0]);
    }
<<<<<<< HEAD
	
    /** @brief: This method provides the value of the derivative of
        the normal component of the basis along the trace. (Note by
        definition this is a constant value along the trace). In
        addition it also provides an index of the elemental local
        coefficient location of that trace coefficients (n) and hte
        derivative of the basis (m)q.
    */
    void StdExpansion1D::v_DerivNormalBasisOnTrace
    (Array<OneD, Array<OneD, Array<OneD, NekDouble> > > &dbasis,
     Array<OneD, Array<OneD, Array<OneD, unsigned int> > > &TraceToCoeffMap)
    {
        int    nquad = GetTotPoints();

        if(dbasis.size() < 2)
        {
            dbasis = Array<OneD, Array<OneD, Array<OneD, NekDouble> > >(2);
            TraceToCoeffMap = Array<OneD, Array<OneD, Array<OneD, unsigned int> > > (2);

            // in 1D number of coefficients along trace is always 1
            dbasis[0] = Array<OneD, Array<OneD, NekDouble> > (1);
            dbasis[1] = Array<OneD, Array<OneD, NekDouble> > (1);
            TraceToCoeffMap[0] = Array<OneD, Array<OneD, unsigned int> > (1);
            TraceToCoeffMap[1] = Array<OneD, Array<OneD, unsigned int> > (1);
        }

        if(dbasis[0][0].size() < m_ncoeffs)
        {
            dbasis[0][0] = Array<OneD, NekDouble>(m_ncoeffs);
            dbasis[1][0] = Array<OneD, NekDouble>(m_ncoeffs);
            TraceToCoeffMap[0][0] = Array<OneD, unsigned int>(m_ncoeffs);
            TraceToCoeffMap[1][0] = Array<OneD, unsigned int>(m_ncoeffs);
        }
        
        const Array<OneD, const NekDouble> DerivBasis =  m_base[0]->GetDbdata();
        
        
        for(unsigned int i = 0; i < m_ncoeffs; ++i)
        {
            dbasis[0][0][i] = DerivBasis[i*nquad];
            dbasis[1][0][i] = DerivBasis[(i+1)*nquad-1];
            TraceToCoeffMap[0][0][i] = i;
            TraceToCoeffMap[1][0][i] = i; 
        }
    }
        
=======

>>>>>>> 707783cc
    }//end namespace
}//end namespace<|MERGE_RESOLUTION|>--- conflicted
+++ resolved
@@ -92,55 +92,6 @@
 
         return StdExpansion::BaryEvaluate<0>(Lcoord[0], &physvals[0]);
     }
-<<<<<<< HEAD
-	
-    /** @brief: This method provides the value of the derivative of
-        the normal component of the basis along the trace. (Note by
-        definition this is a constant value along the trace). In
-        addition it also provides an index of the elemental local
-        coefficient location of that trace coefficients (n) and hte
-        derivative of the basis (m)q.
-    */
-    void StdExpansion1D::v_DerivNormalBasisOnTrace
-    (Array<OneD, Array<OneD, Array<OneD, NekDouble> > > &dbasis,
-     Array<OneD, Array<OneD, Array<OneD, unsigned int> > > &TraceToCoeffMap)
-    {
-        int    nquad = GetTotPoints();
 
-        if(dbasis.size() < 2)
-        {
-            dbasis = Array<OneD, Array<OneD, Array<OneD, NekDouble> > >(2);
-            TraceToCoeffMap = Array<OneD, Array<OneD, Array<OneD, unsigned int> > > (2);
-
-            // in 1D number of coefficients along trace is always 1
-            dbasis[0] = Array<OneD, Array<OneD, NekDouble> > (1);
-            dbasis[1] = Array<OneD, Array<OneD, NekDouble> > (1);
-            TraceToCoeffMap[0] = Array<OneD, Array<OneD, unsigned int> > (1);
-            TraceToCoeffMap[1] = Array<OneD, Array<OneD, unsigned int> > (1);
-        }
-
-        if(dbasis[0][0].size() < m_ncoeffs)
-        {
-            dbasis[0][0] = Array<OneD, NekDouble>(m_ncoeffs);
-            dbasis[1][0] = Array<OneD, NekDouble>(m_ncoeffs);
-            TraceToCoeffMap[0][0] = Array<OneD, unsigned int>(m_ncoeffs);
-            TraceToCoeffMap[1][0] = Array<OneD, unsigned int>(m_ncoeffs);
-        }
-        
-        const Array<OneD, const NekDouble> DerivBasis =  m_base[0]->GetDbdata();
-        
-        
-        for(unsigned int i = 0; i < m_ncoeffs; ++i)
-        {
-            dbasis[0][0][i] = DerivBasis[i*nquad];
-            dbasis[1][0][i] = DerivBasis[(i+1)*nquad-1];
-            TraceToCoeffMap[0][0][i] = i;
-            TraceToCoeffMap[1][0][i] = i; 
-        }
-    }
-        
-=======
-
->>>>>>> 707783cc
     }//end namespace
 }//end namespace