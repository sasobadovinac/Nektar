--- conflicted
+++ resolved
@@ -1296,24 +1296,6 @@
 }
 
 NekDouble StdExpansion::v_PhysEvaluate(
-<<<<<<< HEAD
-    const Array<OneD, NekDouble> coord,
-    const Array<OneD, const NekDouble> &inarray, NekDouble &out_d0,
-    NekDouble &out_d1, NekDouble &out_d2)
-{
-    boost::ignore_unused(coord, inarray, out_d0, out_d1, out_d2);
-    NEKERROR(ErrorUtil::efatal, "Method does not exist for this shape");
-    return 0;
-}
-
-NekDouble StdExpansion::v_PhysEvaluate2ndDeriv(
-    const Array<OneD, NekDouble> coord,
-    const Array<OneD, const NekDouble> &inarray, NekDouble &out_d0,
-    NekDouble &out_2d0)
-{
-    boost::ignore_unused(coord, inarray, out_d0, out_2d0);
-    NEKERROR(ErrorUtil::efatal, "Method does not exist for this shape");
-=======
     const Array<OneD, NekDouble> &coord,
     const Array<OneD, const NekDouble> &inarray,
     std::array<NekDouble, 3> &firstOrderDerivs)
@@ -1339,7 +1321,6 @@
              " for this shape type: " +
                  static_cast<std::string>(
                      LibUtilities::ShapeTypeMap[DetShapeType()]));
->>>>>>> ca4486aa
     return 0;
 }
 
