--- conflicted
+++ resolved
@@ -986,7 +986,6 @@
         if ((localVertexId % 4) % 3 > 0)
         {
             if (GetBasisType(0) == LibUtilities::eGLL_Lagrange)
-<<<<<<< HEAD
             {
                 p = nummodes[0] - 1;
             }
@@ -994,15 +993,6 @@
             {
                 p = 1;
             }
-=======
-            {
-                p = nummodes[0] - 1;
-            }
-            else
-            {
-                p = 1;
-            }
->>>>>>> 6a3e03cf
         }
         // Back face (vertices 2,3,6,7)
         if (localVertexId % 4 > 1)
@@ -1062,7 +1052,6 @@
 
     const LibUtilities::BasisType Btype[3] = {GetBasisType(0), GetBasisType(1),
                                               GetBasisType(2)};
-<<<<<<< HEAD
 
     int p, q, r;
     int cnt = 0;
@@ -1492,44 +1481,135 @@
                 {
                     swap(maparray[i], maparray[i + P]);
                     swap(signarray[i], signarray[i + P]);
-=======
-
-    int p, q, r;
-    int cnt = 0;
-
-    int IntIdx[3][2];
-
-    for (i = 0; i < 3; i++)
-    {
-        if (Btype[i] == LibUtilities::eModified_A)
-        {
-            IntIdx[i][0] = 2;
-            IntIdx[i][1] = nummodes[i];
+                }
+            }
+            else
+            {
+                for (int i = 0; i < P; i++)
+                {
+                    for (int j = 0; j < Q / 2; j++)
+                    {
+                        swap(maparray[i + j * P],
+                             maparray[i + P * Q - P - j * P]);
+                        swap(signarray[i + j * P],
+                             signarray[i + P * Q - P - j * P]);
+                    }
+                }
+            }
         }
         else
         {
-            IntIdx[i][0] = 1;
-            IntIdx[i][1] = nummodes[i] - 1;
-        }
-    }
-
-    for (r = IntIdx[2][0]; r < IntIdx[2][1]; r++)
-    {
-        for (q = IntIdx[1][0]; q < IntIdx[1][1]; q++)
-        {
-            for (p = IntIdx[0][0]; p < IntIdx[0][1]; p++)
-            {
-                outarray[cnt++] =
-                    r * nummodes[0] * nummodes[1] + q * nummodes[0] + p;
+            if (modified)
+            {
+                for (int i = 0; i < Q; i++)
+                {
+                    for (int j = 3; j < P; j += 2)
+                    {
+                        signarray[arrayindx[i * P + j]] *= -1;
+                    }
+                }
+
+                for (int i = 0; i < Q; i++)
+                {
+                    swap(maparray[i], maparray[i + Q]);
+                    swap(signarray[i], signarray[i + Q]);
+                }
+            }
+            else
+            {
+                for (int i = 0; i < P; i++)
+                {
+                    for (int j = 0; j < Q / 2; j++)
+                    {
+                        swap(maparray[i * Q + j], maparray[i * Q + Q - 1 - j]);
+                        swap(signarray[i * Q + j],
+                             signarray[i * Q + Q - 1 - j]);
+                    }
+                }
+            }
+        }
+    }
+
+    if ((faceOrient == eDir1BwdDir1_Dir2FwdDir2) ||
+        (faceOrient == eDir1BwdDir1_Dir2BwdDir2) ||
+        (faceOrient == eDir1FwdDir2_Dir2BwdDir1) ||
+        (faceOrient == eDir1BwdDir2_Dir2BwdDir1))
+    {
+        if (faceOrient < eDir1FwdDir2_Dir2FwdDir1)
+        {
+            if (modified)
+            {
+                for (i = 0; i < Q; i++)
+                {
+                    for (j = 3; j < P; j += 2)
+                    {
+                        signarray[arrayindx[i * P + j]] *= -1;
+                    }
+                }
+
+                for (i = 0; i < Q; i++)
+                {
+                    swap(maparray[i * P], maparray[i * P + 1]);
+                    swap(signarray[i * P], signarray[i * P + 1]);
+                }
+            }
+            else
+            {
+                for (i = 0; i < Q; i++)
+                {
+                    for (j = 0; j < P / 2; j++)
+                    {
+                        swap(maparray[i * P + j], maparray[i * P + P - 1 - j]);
+                        swap(signarray[i * P + j],
+                             signarray[i * P + P - 1 - j]);
+                    }
+                }
+            }
+        }
+        else
+        {
+            if (modified)
+            {
+                for (i = 3; i < Q; i += 2)
+                {
+                    for (j = 0; j < P; j++)
+                    {
+                        signarray[arrayindx[i * P + j]] *= -1;
+                    }
+                }
+
+                for (i = 0; i < P; i++)
+                {
+                    swap(maparray[i * Q], maparray[i * Q + 1]);
+                    swap(signarray[i * Q], signarray[i * Q + 1]);
+                }
+            }
+            else
+            {
+                for (i = 0; i < Q; i++)
+                {
+                    for (j = 0; j < P / 2; j++)
+                    {
+                        swap(maparray[i + j * Q],
+                             maparray[i + P * Q - Q - j * Q]);
+                        swap(signarray[i + j * Q],
+                             signarray[i + P * Q - Q - j * Q]);
+                    }
+                }
             }
         }
     }
 }
 
 /**
- * @param   outarray    Storage for computed map.
+ * @param   eid         The edge to compute the numbering for.
+ * @param   edgeOrient  Orientation of the edge.
+ * @param   maparray    Storage for computed mapping array.
+ * @param   signarray   ?
  */
-void StdHexExp::v_GetBoundaryMap(Array<OneD, unsigned int> &outarray)
+void StdHexExp::v_GetEdgeInteriorToElementMap(
+    const int eid, Array<OneD, unsigned int> &maparray,
+    Array<OneD, int> &signarray, const Orientation edgeOrient)
 {
     ASSERTL1(GetBasisType(0) == LibUtilities::eModified_A ||
                  GetBasisType(0) == LibUtilities::eGLL_Lagrange,
@@ -1541,508 +1621,288 @@
                  GetBasisType(2) == LibUtilities::eGLL_Lagrange,
              "BasisType is not a boundary interior form");
 
-    int i;
+    ASSERTL1((eid >= 0) && (eid < 12),
+             "local edge id must be between 0 and 11");
+
+    int nEdgeIntCoeffs = GetEdgeNcoeffs(eid) - 2;
+
+    if (maparray.size() != nEdgeIntCoeffs)
+    {
+        maparray = Array<OneD, unsigned int>(nEdgeIntCoeffs);
+    }
+
+    if (signarray.size() != nEdgeIntCoeffs)
+    {
+        signarray = Array<OneD, int>(nEdgeIntCoeffs, 1);
+    }
+    else
+    {
+        fill(signarray.get(), signarray.get() + nEdgeIntCoeffs, 1);
+    }
+
     int nummodes[3] = {m_base[0]->GetNumModes(), m_base[1]->GetNumModes(),
                        m_base[2]->GetNumModes()};
 
-    int nBndCoeffs = NumBndryCoeffs();
-
-    if (outarray.size() != nBndCoeffs)
-    {
-        outarray = Array<OneD, unsigned int>(nBndCoeffs);
-    }
-
-    const LibUtilities::BasisType Btype[3] = {GetBasisType(0), GetBasisType(1),
+    const LibUtilities::BasisType bType[3] = {GetBasisType(0), GetBasisType(1),
                                               GetBasisType(2)};
 
-    int p, q, r;
+    bool reverseOrdering = false;
+    bool signChange      = false;
+
+    int IdxRange[3][2] = {{0, 0}, {0, 0}, {0, 0}};
+
+    switch (eid)
+    {
+        case 0:
+        case 1:
+        case 2:
+        case 3:
+        {
+            IdxRange[2][0] = 0;
+            IdxRange[2][1] = 1;
+        }
+        break;
+        case 8:
+        case 9:
+        case 10:
+        case 11:
+        {
+            if (bType[2] == LibUtilities::eGLL_Lagrange)
+            {
+                IdxRange[2][0] = nummodes[2] - 1;
+                IdxRange[2][1] = nummodes[2];
+            }
+            else
+            {
+                IdxRange[2][0] = 1;
+                IdxRange[2][1] = 2;
+            }
+        }
+        break;
+        case 4:
+        case 5:
+        case 6:
+        case 7:
+        {
+            if (bType[2] == LibUtilities::eGLL_Lagrange)
+            {
+                IdxRange[2][0] = 1;
+                IdxRange[2][1] = nummodes[2] - 1;
+
+                if (edgeOrient == eBackwards)
+                {
+                    reverseOrdering = true;
+                }
+            }
+            else
+            {
+                IdxRange[2][0] = 2;
+                IdxRange[2][1] = nummodes[2];
+
+                if (edgeOrient == eBackwards)
+                {
+                    signChange = true;
+                }
+            }
+        }
+        break;
+    }
+
+    switch (eid)
+    {
+        case 0:
+        case 4:
+        case 5:
+        case 8:
+        {
+            IdxRange[1][0] = 0;
+            IdxRange[1][1] = 1;
+        }
+        break;
+        case 2:
+        case 6:
+        case 7:
+        case 10:
+        {
+            if (bType[1] == LibUtilities::eGLL_Lagrange)
+            {
+                IdxRange[1][0] = nummodes[1] - 1;
+                IdxRange[1][1] = nummodes[1];
+            }
+            else
+            {
+                IdxRange[1][0] = 1;
+                IdxRange[1][1] = 2;
+            }
+        }
+        break;
+        case 1:
+        case 9:
+        {
+            if (bType[1] == LibUtilities::eGLL_Lagrange)
+            {
+                IdxRange[1][0] = 1;
+                IdxRange[1][1] = nummodes[1] - 1;
+
+                if (edgeOrient == eBackwards)
+                {
+                    reverseOrdering = true;
+                }
+            }
+            else
+            {
+                IdxRange[1][0] = 2;
+                IdxRange[1][1] = nummodes[1];
+
+                if (edgeOrient == eBackwards)
+                {
+                    signChange = true;
+                }
+            }
+        }
+        break;
+        case 3:
+        case 11:
+        {
+            if (bType[1] == LibUtilities::eGLL_Lagrange)
+            {
+                IdxRange[1][0] = 1;
+                IdxRange[1][1] = nummodes[1] - 1;
+
+                if (edgeOrient == eForwards)
+                {
+                    reverseOrdering = true;
+                }
+            }
+            else
+            {
+                IdxRange[1][0] = 2;
+                IdxRange[1][1] = nummodes[1];
+
+                if (edgeOrient == eForwards)
+                {
+                    signChange = true;
+                }
+            }
+        }
+        break;
+    }
+
+    switch (eid)
+    {
+        case 3:
+        case 4:
+        case 7:
+        case 11:
+        {
+            IdxRange[0][0] = 0;
+            IdxRange[0][1] = 1;
+        }
+        break;
+        case 1:
+        case 5:
+        case 6:
+        case 9:
+        {
+            if (bType[0] == LibUtilities::eGLL_Lagrange)
+            {
+                IdxRange[0][0] = nummodes[0] - 1;
+                IdxRange[0][1] = nummodes[0];
+            }
+            else
+            {
+                IdxRange[0][0] = 1;
+                IdxRange[0][1] = 2;
+            }
+        }
+        break;
+        case 0:
+        case 8:
+        {
+            if (bType[0] == LibUtilities::eGLL_Lagrange)
+            {
+                IdxRange[0][0] = 1;
+                IdxRange[0][1] = nummodes[0] - 1;
+
+                if (edgeOrient == eBackwards)
+                {
+                    reverseOrdering = true;
+                }
+            }
+            else
+            {
+                IdxRange[0][0] = 2;
+                IdxRange[0][1] = nummodes[0];
+
+                if (edgeOrient == eBackwards)
+                {
+                    signChange = true;
+                }
+            }
+        }
+        break;
+        case 2:
+        case 10:
+        {
+            if (bType[0] == LibUtilities::eGLL_Lagrange)
+            {
+                IdxRange[0][0] = 1;
+                IdxRange[0][1] = nummodes[0] - 1;
+
+                if (edgeOrient == eForwards)
+                {
+                    reverseOrdering = true;
+                }
+            }
+            else
+            {
+                IdxRange[0][0] = 2;
+                IdxRange[0][1] = nummodes[0];
+
+                if (edgeOrient == eForwards)
+                {
+                    signChange = true;
+                }
+            }
+        }
+        break;
+    }
+
     int cnt = 0;
 
-    int BndIdx[3][2];
-    int IntIdx[3][2];
-
-    for (i = 0; i < 3; i++)
-    {
-        BndIdx[i][0] = 0;
-
-        if (Btype[i] == LibUtilities::eModified_A)
-        {
-            BndIdx[i][1] = 1;
-            IntIdx[i][0] = 2;
-            IntIdx[i][1] = nummodes[i];
-        }
-        else
-        {
-            BndIdx[i][1] = nummodes[i] - 1;
-            IntIdx[i][0] = 1;
-            IntIdx[i][1] = nummodes[i] - 1;
-        }
-    }
-
-    for (i = 0; i < 2; i++)
-    {
-        r = BndIdx[2][i];
-        for (q = 0; q < nummodes[1]; q++)
-        {
-            for (p = 0; p < nummodes[0]; p++)
-            {
-                outarray[cnt++] =
+    for (int r = IdxRange[2][0]; r < IdxRange[2][1]; r++)
+    {
+        for (int q = IdxRange[1][0]; q < IdxRange[1][1]; q++)
+        {
+            for (int p = IdxRange[0][0]; p < IdxRange[0][1]; p++)
+            {
+                maparray[cnt++] =
                     r * nummodes[0] * nummodes[1] + q * nummodes[0] + p;
             }
         }
     }
 
-    for (r = IntIdx[2][0]; r < IntIdx[2][1]; r++)
-    {
-        for (i = 0; i < 2; i++)
-        {
-            q = BndIdx[1][i];
-            for (p = 0; p < nummodes[0]; p++)
-            {
-                outarray[cnt++] =
-                    r * nummodes[0] * nummodes[1] + q * nummodes[0] + p;
-            }
-        }
-
-        for (q = IntIdx[1][0]; q < IntIdx[1][1]; q++)
-        {
-            for (i = 0; i < 2; i++)
-            {
-                p = BndIdx[0][i];
-                outarray[cnt++] =
-                    r * nummodes[0] * nummodes[1] + q * nummodes[0] + p;
-            }
-        }
-    }
-
-    sort(outarray.get(), outarray.get() + nBndCoeffs);
+    if (reverseOrdering)
+    {
+        reverse(maparray.get(), maparray.get() + nEdgeIntCoeffs);
+    }
+
+    if (signChange)
+    {
+        for (int p = 1; p < nEdgeIntCoeffs; p += 2)
+        {
+            signarray[p] = -1;
+        }
+    }
 }
 
 /**
- * Only for basis type Modified_A or GLL_LAGRANGE in all directions.
+ * Generate mapping describing which elemental modes lie on the
+ * interior of a given face. Accounts for face orientation.
  */
-void StdHexExp::v_GetTraceCoeffMap(const unsigned int fid,
-                                   Array<OneD, unsigned int> &maparray)
-{
-    int i, j;
-    int nummodesA = 0, nummodesB = 0;
-
-    ASSERTL1(GetBasisType(0) == GetBasisType(1) &&
-                 GetBasisType(0) == GetBasisType(2),
-             "Method only implemented if BasisType is indentical in "
-             "all directions");
-    ASSERTL1(GetBasisType(0) == LibUtilities::eModified_A ||
-                 GetBasisType(0) == LibUtilities::eGLL_Lagrange,
-             "Method only implemented for Modified_A or "
-             "GLL_Lagrange BasisType");
-
-    const int nummodes0 = m_base[0]->GetNumModes();
-    const int nummodes1 = m_base[1]->GetNumModes();
-    const int nummodes2 = m_base[2]->GetNumModes();
-
-    switch (fid)
-    {
-        case 0:
-        case 5:
-            nummodesA = nummodes0;
-            nummodesB = nummodes1;
-            break;
-        case 1:
-        case 3:
-            nummodesA = nummodes0;
-            nummodesB = nummodes2;
-            break;
-        case 2:
-        case 4:
-            nummodesA = nummodes1;
-            nummodesB = nummodes2;
-            break;
-        default:
-            ASSERTL0(false, "fid must be between 0 and 5");
-    }
-
-    int nFaceCoeffs = nummodesA * nummodesB;
-
-    if (maparray.size() != nFaceCoeffs)
-    {
-        maparray = Array<OneD, unsigned int>(nFaceCoeffs);
-    }
-
-    bool modified = (GetBasisType(0) == LibUtilities::eModified_A);
-
-    int offset = 0;
-    int jump1  = 1;
-    int jump2  = 1;
-
-    switch (fid)
-    {
-        case 5:
-        {
-            if (modified)
-            {
-                offset = nummodes0 * nummodes1;
-            }
-            else
-            {
-                offset = (nummodes2 - 1) * nummodes0 * nummodes1;
-                jump1  = nummodes0;
-            }
-        }
-        /* Falls through. */
-        case 0:
-        {
-            jump1 = nummodes0;
-            break;
-        }
-        case 3:
-        {
-            if (modified)
-            {
-                offset = nummodes0;
-            }
-            else
-            {
-                offset = nummodes0 * (nummodes1 - 1);
-                jump1  = nummodes0 * nummodes1;
-            }
-        }
-        /* Falls through. */
-        case 1:
-        {
-            jump1 = nummodes0 * nummodes1;
-            break;
-        }
-        case 2:
-        {
-            if (modified)
-            {
-                offset = 1;
-            }
-            else
-            {
-                offset = nummodes0 - 1;
-                jump1  = nummodes0 * nummodes1;
-                jump2  = nummodes0;
-            }
-        }
-        /* Falls through. */
-        case 4:
-        {
-            jump1 = nummodes0 * nummodes1;
-            jump2 = nummodes0;
-            break;
-        }
-        default:
-            ASSERTL0(false, "fid must be between 0 and 5");
-    }
-
-    for (i = 0; i < nummodesB; i++)
-    {
-        for (j = 0; j < nummodesA; j++)
-        {
-            maparray[i * nummodesA + j] = i * jump1 + j * jump2 + offset;
-        }
-    }
-}
-
-void StdHexExp::v_GetElmtTraceToTraceMap(const unsigned int fid,
-                                         Array<OneD, unsigned int> &maparray,
-                                         Array<OneD, int> &signarray,
-                                         Orientation faceOrient, int P, int Q)
-{
-    int i, j;
-    int nummodesA = 0, nummodesB = 0;
-
-    ASSERTL1(GetBasisType(0) == GetBasisType(1) &&
-                 GetBasisType(0) == GetBasisType(2),
-             "Method only implemented if BasisType is indentical in "
-             "all directions");
-    ASSERTL1(GetBasisType(0) == LibUtilities::eModified_A ||
-                 GetBasisType(0) == LibUtilities::eGLL_Lagrange,
-             "Method only implemented for Modified_A or "
-             "GLL_Lagrange BasisType");
-
-    const int nummodes0 = m_base[0]->GetNumModes();
-    const int nummodes1 = m_base[1]->GetNumModes();
-    const int nummodes2 = m_base[2]->GetNumModes();
-
-    switch (fid)
-    {
-        case 0:
-        case 5:
-            nummodesA = nummodes0;
-            nummodesB = nummodes1;
-            break;
-        case 1:
-        case 3:
-            nummodesA = nummodes0;
-            nummodesB = nummodes2;
-            break;
-        case 2:
-        case 4:
-            nummodesA = nummodes1;
-            nummodesB = nummodes2;
-            break;
-        default:
-            ASSERTL0(false, "fid must be between 0 and 5");
-    }
-
-    if (P == -1)
-    {
-        P = nummodesA;
-        Q = nummodesB;
-    }
-
-    bool modified = (GetBasisType(0) == LibUtilities::eModified_A);
-
-    // check that
-    if (modified == false)
-    {
-        ASSERTL1((P == nummodesA) || (Q == nummodesB),
-                 "Different trace space face dimention "
-                 "and element face dimention not possible for "
-                 "GLL-Lagrange bases");
-    }
-
-    int nFaceCoeffs = P * Q;
-
-    if (maparray.size() != nFaceCoeffs)
-    {
-        maparray = Array<OneD, unsigned int>(nFaceCoeffs);
-    }
-
-    // fill default mapping as increasing index
-    for (i = 0; i < nFaceCoeffs; ++i)
-    {
-        maparray[i] = i;
-    }
-
-    if (signarray.size() != nFaceCoeffs)
-    {
-        signarray = Array<OneD, int>(nFaceCoeffs, 1);
-    }
-    else
-    {
-        fill(signarray.get(), signarray.get() + nFaceCoeffs, 1);
-    }
-
-    // setup indexing to manage transpose directions
-    Array<OneD, int> arrayindx(nFaceCoeffs);
-    for (i = 0; i < Q; i++)
-    {
-        for (j = 0; j < P; j++)
-        {
-            if (faceOrient < eDir1FwdDir2_Dir2FwdDir1)
-            {
-                arrayindx[i * P + j] = i * P + j;
-            }
-            else
-            {
-                arrayindx[i * P + j] = j * Q + i;
-            }
-        }
-    }
-
-    // zero signmap and set maparray to zero if elemental
-    // modes are not as large as face models
-    for (i = 0; i < nummodesB; i++)
-    {
-        for (j = nummodesA; j < P; j++)
-        {
-            signarray[arrayindx[i * P + j]] = 0.0;
-            maparray[arrayindx[i * P + j]]  = maparray[0];
-        }
-    }
-
-    for (i = nummodesB; i < Q; i++)
-    {
-        for (j = 0; j < P; j++)
-        {
-            signarray[arrayindx[i * P + j]] = 0.0;
-            maparray[arrayindx[i * P + j]]  = maparray[0];
-        }
-    }
-
-    // zero signmap and set maparray to zero entry if
-    // elemental modes are not as large as face modesl
-    for (i = 0; i < Q; i++)
-    {
-        // fill values into map array of trace size
-        // for element face index
-        for (j = 0; j < P; j++)
-        {
-            maparray[arrayindx[i * P + j]] = i * nummodesA + j;
-        }
-
-        // zero values if P > numModesA
-        for (j = nummodesA; j < P; j++)
-        {
-            signarray[arrayindx[i * P + j]] = 0.0;
-            maparray[arrayindx[i * P + j]]  = maparray[0];
-        }
-    }
-
-    // zero values if Q > numModesB
-    for (i = nummodesB; i < Q; i++)
-    {
-        for (j = 0; j < P; j++)
-        {
-            signarray[arrayindx[i * P + j]] = 0.0;
-            maparray[arrayindx[i * P + j]]  = maparray[0];
-        }
-    }
-
-    // Now reorientate indices accordign to orientation
-    if ((faceOrient == eDir1FwdDir1_Dir2BwdDir2) ||
-        (faceOrient == eDir1BwdDir1_Dir2BwdDir2) ||
-        (faceOrient == eDir1BwdDir2_Dir2FwdDir1) ||
-        (faceOrient == eDir1BwdDir2_Dir2BwdDir1))
-    {
-        if (faceOrient < eDir1FwdDir2_Dir2FwdDir1)
-        {
-            if (modified)
-            {
-                for (int i = 3; i < Q; i += 2)
-                {
-                    for (int j = 0; j < P; j++)
-                    {
-                        signarray[arrayindx[i * P + j]] *= -1;
-                    }
-                }
-
-                for (int i = 0; i < P; i++)
-                {
-                    swap(maparray[i], maparray[i + P]);
-                    swap(signarray[i], signarray[i + P]);
-                }
-            }
-            else
-            {
-                for (int i = 0; i < P; i++)
-                {
-                    for (int j = 0; j < Q / 2; j++)
-                    {
-                        swap(maparray[i + j * P],
-                             maparray[i + P * Q - P - j * P]);
-                        swap(signarray[i + j * P],
-                             signarray[i + P * Q - P - j * P]);
-                    }
-                }
-            }
-        }
-        else
-        {
-            if (modified)
-            {
-                for (int i = 0; i < Q; i++)
-                {
-                    for (int j = 3; j < P; j += 2)
-                    {
-                        signarray[arrayindx[i * P + j]] *= -1;
-                    }
-                }
-
-                for (int i = 0; i < Q; i++)
-                {
-                    swap(maparray[i], maparray[i + Q]);
-                    swap(signarray[i], signarray[i + Q]);
-                }
-            }
-            else
-            {
-                for (int i = 0; i < P; i++)
-                {
-                    for (int j = 0; j < Q / 2; j++)
-                    {
-                        swap(maparray[i * Q + j], maparray[i * Q + Q - 1 - j]);
-                        swap(signarray[i * Q + j],
-                             signarray[i * Q + Q - 1 - j]);
-                    }
-                }
-            }
-        }
-    }
-
-    if ((faceOrient == eDir1BwdDir1_Dir2FwdDir2) ||
-        (faceOrient == eDir1BwdDir1_Dir2BwdDir2) ||
-        (faceOrient == eDir1FwdDir2_Dir2BwdDir1) ||
-        (faceOrient == eDir1BwdDir2_Dir2BwdDir1))
-    {
-        if (faceOrient < eDir1FwdDir2_Dir2FwdDir1)
-        {
-            if (modified)
-            {
-                for (i = 0; i < Q; i++)
-                {
-                    for (j = 3; j < P; j += 2)
-                    {
-                        signarray[arrayindx[i * P + j]] *= -1;
-                    }
-                }
-
-                for (i = 0; i < Q; i++)
-                {
-                    swap(maparray[i * P], maparray[i * P + 1]);
-                    swap(signarray[i * P], signarray[i * P + 1]);
-                }
-            }
-            else
-            {
-                for (i = 0; i < Q; i++)
-                {
-                    for (j = 0; j < P / 2; j++)
-                    {
-                        swap(maparray[i * P + j], maparray[i * P + P - 1 - j]);
-                        swap(signarray[i * P + j],
-                             signarray[i * P + P - 1 - j]);
-                    }
-                }
-            }
-        }
-        else
-        {
-            if (modified)
-            {
-                for (i = 3; i < Q; i += 2)
-                {
-                    for (j = 0; j < P; j++)
-                    {
-                        signarray[arrayindx[i * P + j]] *= -1;
-                    }
-                }
-
-                for (i = 0; i < P; i++)
-                {
-                    swap(maparray[i * Q], maparray[i * Q + 1]);
-                    swap(signarray[i * Q], signarray[i * Q + 1]);
-                }
-            }
-            else
-            {
-                for (i = 0; i < Q; i++)
-                {
-                    for (j = 0; j < P / 2; j++)
-                    {
-                        swap(maparray[i + j * Q],
-                             maparray[i + P * Q - Q - j * Q]);
-                        swap(signarray[i + j * Q],
-                             signarray[i + P * Q - Q - j * Q]);
-                    }
-                }
-            }
-        }
-    }
-}
-
-/**
- * @param   eid         The edge to compute the numbering for.
- * @param   edgeOrient  Orientation of the edge.
- * @param   maparray    Storage for computed mapping array.
- * @param   signarray   ?
- */
-void StdHexExp::v_GetEdgeInteriorToElementMap(
-    const int eid, Array<OneD, unsigned int> &maparray,
-    Array<OneD, int> &signarray, const Orientation edgeOrient)
+void StdHexExp::v_GetTraceInteriorToElementMap(
+    const int fid, Array<OneD, unsigned int> &maparray,
+    Array<OneD, int> &signarray, const Orientation faceOrient)
 {
     ASSERTL1(GetBasisType(0) == LibUtilities::eModified_A ||
                  GetBasisType(0) == LibUtilities::eGLL_Lagrange,
@@ -2054,646 +1914,6 @@
                  GetBasisType(2) == LibUtilities::eGLL_Lagrange,
              "BasisType is not a boundary interior form");
 
-    ASSERTL1((eid >= 0) && (eid < 12),
-             "local edge id must be between 0 and 11");
-
-    int nEdgeIntCoeffs = GetEdgeNcoeffs(eid) - 2;
-
-    if (maparray.size() != nEdgeIntCoeffs)
-    {
-        maparray = Array<OneD, unsigned int>(nEdgeIntCoeffs);
-    }
-
-    if (signarray.size() != nEdgeIntCoeffs)
-    {
-        signarray = Array<OneD, int>(nEdgeIntCoeffs, 1);
-    }
-    else
-    {
-        fill(signarray.get(), signarray.get() + nEdgeIntCoeffs, 1);
-    }
-
-    int nummodes[3] = {m_base[0]->GetNumModes(), m_base[1]->GetNumModes(),
-                       m_base[2]->GetNumModes()};
-
-    const LibUtilities::BasisType bType[3] = {GetBasisType(0), GetBasisType(1),
-                                              GetBasisType(2)};
-
-    bool reverseOrdering = false;
-    bool signChange      = false;
-
-    int IdxRange[3][2] = {{0, 0}, {0, 0}, {0, 0}};
-
-    switch (eid)
-    {
-        case 0:
-        case 1:
-        case 2:
-        case 3:
-        {
-            IdxRange[2][0] = 0;
-            IdxRange[2][1] = 1;
-        }
-        break;
-        case 8:
-        case 9:
-        case 10:
-        case 11:
-        {
-            if (bType[2] == LibUtilities::eGLL_Lagrange)
-            {
-                IdxRange[2][0] = nummodes[2] - 1;
-                IdxRange[2][1] = nummodes[2];
-            }
-            else
-            {
-                IdxRange[2][0] = 1;
-                IdxRange[2][1] = 2;
-            }
-        }
-        break;
-        case 4:
-        case 5:
-        case 6:
-        case 7:
-        {
-            if (bType[2] == LibUtilities::eGLL_Lagrange)
-            {
-                IdxRange[2][0] = 1;
-                IdxRange[2][1] = nummodes[2] - 1;
-
-                if (edgeOrient == eBackwards)
-                {
-                    reverseOrdering = true;
-                }
-            }
-            else
-            {
-                IdxRange[2][0] = 2;
-                IdxRange[2][1] = nummodes[2];
-
-                if (edgeOrient == eBackwards)
-                {
-                    signChange = true;
-                }
-            }
-        }
-        break;
-    }
-
-    switch (eid)
-    {
-        case 0:
-        case 4:
-        case 5:
-        case 8:
-        {
-            IdxRange[1][0] = 0;
-            IdxRange[1][1] = 1;
-        }
-        break;
-        case 2:
-        case 6:
-        case 7:
-        case 10:
-        {
-            if (bType[1] == LibUtilities::eGLL_Lagrange)
-            {
-                IdxRange[1][0] = nummodes[1] - 1;
-                IdxRange[1][1] = nummodes[1];
-            }
-            else
-            {
-                IdxRange[1][0] = 1;
-                IdxRange[1][1] = 2;
-            }
-        }
-        break;
-        case 1:
-        case 9:
-        {
-            if (bType[1] == LibUtilities::eGLL_Lagrange)
-            {
-                IdxRange[1][0] = 1;
-                IdxRange[1][1] = nummodes[1] - 1;
-
-                if (edgeOrient == eBackwards)
-                {
-                    reverseOrdering = true;
-                }
-            }
-            else
-            {
-                IdxRange[1][0] = 2;
-                IdxRange[1][1] = nummodes[1];
-
-                if (edgeOrient == eBackwards)
-                {
-                    signChange = true;
-                }
-            }
-        }
-        break;
-        case 3:
-        case 11:
-        {
-            if (bType[1] == LibUtilities::eGLL_Lagrange)
-            {
-                IdxRange[1][0] = 1;
-                IdxRange[1][1] = nummodes[1] - 1;
-
-                if (edgeOrient == eForwards)
-                {
-                    reverseOrdering = true;
->>>>>>> 6a3e03cf
-                }
-            }
-            else
-            {
-<<<<<<< HEAD
-                for (int i = 0; i < P; i++)
-                {
-                    for (int j = 0; j < Q / 2; j++)
-                    {
-                        swap(maparray[i + j * P],
-                             maparray[i + P * Q - P - j * P]);
-                        swap(signarray[i + j * P],
-                             signarray[i + P * Q - P - j * P]);
-                    }
-                }
-            }
-        }
-        else
-        {
-            if (modified)
-            {
-                for (int i = 0; i < Q; i++)
-                {
-                    for (int j = 3; j < P; j += 2)
-                    {
-                        signarray[arrayindx[i * P + j]] *= -1;
-                    }
-                }
-
-                for (int i = 0; i < Q; i++)
-                {
-                    swap(maparray[i], maparray[i + Q]);
-                    swap(signarray[i], signarray[i + Q]);
-                }
-            }
-            else
-            {
-                for (int i = 0; i < P; i++)
-                {
-                    for (int j = 0; j < Q / 2; j++)
-                    {
-                        swap(maparray[i * Q + j], maparray[i * Q + Q - 1 - j]);
-                        swap(signarray[i * Q + j],
-                             signarray[i * Q + Q - 1 - j]);
-                    }
-                }
-            }
-        }
-    }
-
-    if ((faceOrient == eDir1BwdDir1_Dir2FwdDir2) ||
-        (faceOrient == eDir1BwdDir1_Dir2BwdDir2) ||
-        (faceOrient == eDir1FwdDir2_Dir2BwdDir1) ||
-        (faceOrient == eDir1BwdDir2_Dir2BwdDir1))
-    {
-        if (faceOrient < eDir1FwdDir2_Dir2FwdDir1)
-        {
-            if (modified)
-            {
-                for (i = 0; i < Q; i++)
-                {
-                    for (j = 3; j < P; j += 2)
-                    {
-                        signarray[arrayindx[i * P + j]] *= -1;
-                    }
-                }
-
-                for (i = 0; i < Q; i++)
-                {
-                    swap(maparray[i * P], maparray[i * P + 1]);
-                    swap(signarray[i * P], signarray[i * P + 1]);
-=======
-                IdxRange[1][0] = 2;
-                IdxRange[1][1] = nummodes[1];
-
-                if (edgeOrient == eForwards)
-                {
-                    signChange = true;
-                }
-            }
-        }
-        break;
-    }
-
-    switch (eid)
-    {
-        case 3:
-        case 4:
-        case 7:
-        case 11:
-        {
-            IdxRange[0][0] = 0;
-            IdxRange[0][1] = 1;
-        }
-        break;
-        case 1:
-        case 5:
-        case 6:
-        case 9:
-        {
-            if (bType[0] == LibUtilities::eGLL_Lagrange)
-            {
-                IdxRange[0][0] = nummodes[0] - 1;
-                IdxRange[0][1] = nummodes[0];
-            }
-            else
-            {
-                IdxRange[0][0] = 1;
-                IdxRange[0][1] = 2;
-            }
-        }
-        break;
-        case 0:
-        case 8:
-        {
-            if (bType[0] == LibUtilities::eGLL_Lagrange)
-            {
-                IdxRange[0][0] = 1;
-                IdxRange[0][1] = nummodes[0] - 1;
-
-                if (edgeOrient == eBackwards)
-                {
-                    reverseOrdering = true;
->>>>>>> 6a3e03cf
-                }
-            }
-            else
-            {
-<<<<<<< HEAD
-                for (i = 0; i < Q; i++)
-                {
-                    for (j = 0; j < P / 2; j++)
-                    {
-                        swap(maparray[i * P + j], maparray[i * P + P - 1 - j]);
-                        swap(signarray[i * P + j],
-                             signarray[i * P + P - 1 - j]);
-                    }
-                }
-            }
-        }
-        else
-        {
-            if (modified)
-            {
-                for (i = 3; i < Q; i += 2)
-                {
-                    for (j = 0; j < P; j++)
-                    {
-                        signarray[arrayindx[i * P + j]] *= -1;
-                    }
-                }
-
-                for (i = 0; i < P; i++)
-                {
-                    swap(maparray[i * Q], maparray[i * Q + 1]);
-                    swap(signarray[i * Q], signarray[i * Q + 1]);
-                }
-            }
-            else
-            {
-                for (i = 0; i < Q; i++)
-                {
-                    for (j = 0; j < P / 2; j++)
-                    {
-                        swap(maparray[i + j * Q],
-                             maparray[i + P * Q - Q - j * Q]);
-                        swap(signarray[i + j * Q],
-                             signarray[i + P * Q - Q - j * Q]);
-                    }
-                }
-            }
-        }
-    }
-}
-
-/**
- * @param   eid         The edge to compute the numbering for.
- * @param   edgeOrient  Orientation of the edge.
- * @param   maparray    Storage for computed mapping array.
- * @param   signarray   ?
- */
-void StdHexExp::v_GetEdgeInteriorToElementMap(
-    const int eid, Array<OneD, unsigned int> &maparray,
-    Array<OneD, int> &signarray, const Orientation edgeOrient)
-{
-    ASSERTL1(GetBasisType(0) == LibUtilities::eModified_A ||
-                 GetBasisType(0) == LibUtilities::eGLL_Lagrange,
-             "BasisType is not a boundary interior form");
-    ASSERTL1(GetBasisType(1) == LibUtilities::eModified_A ||
-                 GetBasisType(1) == LibUtilities::eGLL_Lagrange,
-             "BasisType is not a boundary interior form");
-    ASSERTL1(GetBasisType(2) == LibUtilities::eModified_A ||
-                 GetBasisType(2) == LibUtilities::eGLL_Lagrange,
-             "BasisType is not a boundary interior form");
-
-    ASSERTL1((eid >= 0) && (eid < 12),
-             "local edge id must be between 0 and 11");
-
-    int nEdgeIntCoeffs = GetEdgeNcoeffs(eid) - 2;
-
-    if (maparray.size() != nEdgeIntCoeffs)
-    {
-        maparray = Array<OneD, unsigned int>(nEdgeIntCoeffs);
-    }
-
-    if (signarray.size() != nEdgeIntCoeffs)
-    {
-        signarray = Array<OneD, int>(nEdgeIntCoeffs, 1);
-    }
-    else
-    {
-        fill(signarray.get(), signarray.get() + nEdgeIntCoeffs, 1);
-    }
-
-    int nummodes[3] = {m_base[0]->GetNumModes(), m_base[1]->GetNumModes(),
-                       m_base[2]->GetNumModes()};
-
-    const LibUtilities::BasisType bType[3] = {GetBasisType(0), GetBasisType(1),
-                                              GetBasisType(2)};
-
-    bool reverseOrdering = false;
-    bool signChange      = false;
-
-    int IdxRange[3][2] = {{0, 0}, {0, 0}, {0, 0}};
-
-    switch (eid)
-    {
-        case 0:
-        case 1:
-        case 2:
-        case 3:
-        {
-            IdxRange[2][0] = 0;
-            IdxRange[2][1] = 1;
-        }
-        break;
-        case 8:
-        case 9:
-        case 10:
-        case 11:
-        {
-            if (bType[2] == LibUtilities::eGLL_Lagrange)
-            {
-                IdxRange[2][0] = nummodes[2] - 1;
-                IdxRange[2][1] = nummodes[2];
-            }
-            else
-            {
-                IdxRange[2][0] = 1;
-                IdxRange[2][1] = 2;
-            }
-        }
-        break;
-        case 4:
-        case 5:
-        case 6:
-        case 7:
-        {
-            if (bType[2] == LibUtilities::eGLL_Lagrange)
-            {
-                IdxRange[2][0] = 1;
-                IdxRange[2][1] = nummodes[2] - 1;
-
-                if (edgeOrient == eBackwards)
-                {
-                    reverseOrdering = true;
-                }
-            }
-            else
-            {
-                IdxRange[2][0] = 2;
-                IdxRange[2][1] = nummodes[2];
-
-                if (edgeOrient == eBackwards)
-                {
-                    signChange = true;
-                }
-            }
-        }
-        break;
-    }
-
-    switch (eid)
-    {
-        case 0:
-        case 4:
-        case 5:
-        case 8:
-        {
-            IdxRange[1][0] = 0;
-            IdxRange[1][1] = 1;
-        }
-        break;
-        case 2:
-        case 6:
-        case 7:
-        case 10:
-        {
-            if (bType[1] == LibUtilities::eGLL_Lagrange)
-            {
-                IdxRange[1][0] = nummodes[1] - 1;
-                IdxRange[1][1] = nummodes[1];
-            }
-            else
-            {
-                IdxRange[1][0] = 1;
-                IdxRange[1][1] = 2;
-            }
-        }
-        break;
-        case 1:
-        case 9:
-        {
-            if (bType[1] == LibUtilities::eGLL_Lagrange)
-            {
-                IdxRange[1][0] = 1;
-                IdxRange[1][1] = nummodes[1] - 1;
-
-                if (edgeOrient == eBackwards)
-                {
-                    reverseOrdering = true;
-                }
-            }
-            else
-            {
-                IdxRange[1][0] = 2;
-                IdxRange[1][1] = nummodes[1];
-
-                if (edgeOrient == eBackwards)
-                {
-                    signChange = true;
-                }
-            }
-        }
-        break;
-        case 3:
-        case 11:
-        {
-            if (bType[1] == LibUtilities::eGLL_Lagrange)
-            {
-                IdxRange[1][0] = 1;
-                IdxRange[1][1] = nummodes[1] - 1;
-
-                if (edgeOrient == eForwards)
-                {
-                    reverseOrdering = true;
-                }
-            }
-            else
-            {
-                IdxRange[1][0] = 2;
-                IdxRange[1][1] = nummodes[1];
-
-                if (edgeOrient == eForwards)
-                {
-                    signChange = true;
-                }
-            }
-        }
-        break;
-    }
-
-    switch (eid)
-    {
-        case 3:
-        case 4:
-        case 7:
-        case 11:
-        {
-            IdxRange[0][0] = 0;
-            IdxRange[0][1] = 1;
-        }
-        break;
-        case 1:
-        case 5:
-        case 6:
-        case 9:
-        {
-            if (bType[0] == LibUtilities::eGLL_Lagrange)
-            {
-                IdxRange[0][0] = nummodes[0] - 1;
-                IdxRange[0][1] = nummodes[0];
-            }
-            else
-            {
-                IdxRange[0][0] = 1;
-                IdxRange[0][1] = 2;
-            }
-        }
-        break;
-        case 0:
-        case 8:
-        {
-            if (bType[0] == LibUtilities::eGLL_Lagrange)
-            {
-                IdxRange[0][0] = 1;
-                IdxRange[0][1] = nummodes[0] - 1;
-
-                if (edgeOrient == eBackwards)
-                {
-                    reverseOrdering = true;
-                }
-            }
-            else
-            {
-                IdxRange[0][0] = 2;
-                IdxRange[0][1] = nummodes[0];
-
-                if (edgeOrient == eBackwards)
-                {
-                    signChange = true;
-                }
-            }
-        }
-        break;
-        case 2:
-        case 10:
-        {
-            if (bType[0] == LibUtilities::eGLL_Lagrange)
-            {
-                IdxRange[0][0] = 1;
-                IdxRange[0][1] = nummodes[0] - 1;
-
-                if (edgeOrient == eForwards)
-                {
-                    reverseOrdering = true;
-                }
-            }
-            else
-            {
-                IdxRange[0][0] = 2;
-                IdxRange[0][1] = nummodes[0];
-
-                if (edgeOrient == eForwards)
-                {
-                    signChange = true;
-                }
-            }
-        }
-        break;
-    }
-
-    int cnt = 0;
-
-    for (int r = IdxRange[2][0]; r < IdxRange[2][1]; r++)
-    {
-        for (int q = IdxRange[1][0]; q < IdxRange[1][1]; q++)
-        {
-            for (int p = IdxRange[0][0]; p < IdxRange[0][1]; p++)
-            {
-                maparray[cnt++] =
-                    r * nummodes[0] * nummodes[1] + q * nummodes[0] + p;
-            }
-        }
-    }
-
-    if (reverseOrdering)
-    {
-        reverse(maparray.get(), maparray.get() + nEdgeIntCoeffs);
-    }
-
-    if (signChange)
-    {
-        for (int p = 1; p < nEdgeIntCoeffs; p += 2)
-        {
-            signarray[p] = -1;
-        }
-    }
-}
-
-/**
- * Generate mapping describing which elemental modes lie on the
- * interior of a given face. Accounts for face orientation.
- */
-void StdHexExp::v_GetTraceInteriorToElementMap(
-    const int fid, Array<OneD, unsigned int> &maparray,
-    Array<OneD, int> &signarray, const Orientation faceOrient)
-{
-    ASSERTL1(GetBasisType(0) == LibUtilities::eModified_A ||
-                 GetBasisType(0) == LibUtilities::eGLL_Lagrange,
-             "BasisType is not a boundary interior form");
-    ASSERTL1(GetBasisType(1) == LibUtilities::eModified_A ||
-                 GetBasisType(1) == LibUtilities::eGLL_Lagrange,
-             "BasisType is not a boundary interior form");
-    ASSERTL1(GetBasisType(2) == LibUtilities::eModified_A ||
-                 GetBasisType(2) == LibUtilities::eGLL_Lagrange,
-             "BasisType is not a boundary interior form");
-
     ASSERTL1((fid >= 0) && (fid < 6), "local face id must be between 0 and 5");
 
     int nFaceIntCoeffs = v_GetTraceIntNcoeffs(fid);
@@ -2799,196 +2019,6 @@
                 Incr[2]        = 1;
             }
         }
-=======
-                IdxRange[0][0] = 2;
-                IdxRange[0][1] = nummodes[0];
-
-                if (edgeOrient == eBackwards)
-                {
-                    signChange = true;
-                }
-            }
-        }
-        break;
-        case 2:
-        case 10:
-        {
-            if (bType[0] == LibUtilities::eGLL_Lagrange)
-            {
-                IdxRange[0][0] = 1;
-                IdxRange[0][1] = nummodes[0] - 1;
-
-                if (edgeOrient == eForwards)
-                {
-                    reverseOrdering = true;
-                }
-            }
-            else
-            {
-                IdxRange[0][0] = 2;
-                IdxRange[0][1] = nummodes[0];
-
-                if (edgeOrient == eForwards)
-                {
-                    signChange = true;
-                }
-            }
-        }
-        break;
-    }
-
-    int cnt = 0;
-
-    for (int r = IdxRange[2][0]; r < IdxRange[2][1]; r++)
-    {
-        for (int q = IdxRange[1][0]; q < IdxRange[1][1]; q++)
-        {
-            for (int p = IdxRange[0][0]; p < IdxRange[0][1]; p++)
-            {
-                maparray[cnt++] =
-                    r * nummodes[0] * nummodes[1] + q * nummodes[0] + p;
-            }
-        }
-    }
-
-    if (reverseOrdering)
-    {
-        reverse(maparray.get(), maparray.get() + nEdgeIntCoeffs);
-    }
-
-    if (signChange)
-    {
-        for (int p = 1; p < nEdgeIntCoeffs; p += 2)
-        {
-            signarray[p] = -1;
-        }
-    }
-}
-
-/**
- * Generate mapping describing which elemental modes lie on the
- * interior of a given face. Accounts for face orientation.
- */
-void StdHexExp::v_GetTraceInteriorToElementMap(
-    const int fid, Array<OneD, unsigned int> &maparray,
-    Array<OneD, int> &signarray, const Orientation faceOrient)
-{
-    ASSERTL1(GetBasisType(0) == LibUtilities::eModified_A ||
-                 GetBasisType(0) == LibUtilities::eGLL_Lagrange,
-             "BasisType is not a boundary interior form");
-    ASSERTL1(GetBasisType(1) == LibUtilities::eModified_A ||
-                 GetBasisType(1) == LibUtilities::eGLL_Lagrange,
-             "BasisType is not a boundary interior form");
-    ASSERTL1(GetBasisType(2) == LibUtilities::eModified_A ||
-                 GetBasisType(2) == LibUtilities::eGLL_Lagrange,
-             "BasisType is not a boundary interior form");
-
-    ASSERTL1((fid >= 0) && (fid < 6), "local face id must be between 0 and 5");
-
-    int nFaceIntCoeffs = v_GetTraceIntNcoeffs(fid);
-
-    if (maparray.size() != nFaceIntCoeffs)
-    {
-        maparray = Array<OneD, unsigned int>(nFaceIntCoeffs);
-    }
-
-    if (signarray.size() != nFaceIntCoeffs)
-    {
-        signarray = Array<OneD, int>(nFaceIntCoeffs, 1);
-    }
-    else
-    {
-        fill(signarray.get(), signarray.get() + nFaceIntCoeffs, 1);
-    }
-
-    int nummodes[3] = {m_base[0]->GetNumModes(), m_base[1]->GetNumModes(),
-                       m_base[2]->GetNumModes()};
-
-    const LibUtilities::BasisType bType[3] = {GetBasisType(0), GetBasisType(1),
-                                              GetBasisType(2)};
-
-    int nummodesA = 0;
-    int nummodesB = 0;
-
-    // Determine the number of modes in face directions A & B based
-    // on the face index given.
-    switch (fid)
-    {
-        case 0:
-        case 5:
-        {
-            nummodesA = nummodes[0];
-            nummodesB = nummodes[1];
-        }
-        break;
-        case 1:
-        case 3:
-        {
-            nummodesA = nummodes[0];
-            nummodesB = nummodes[2];
-        }
-        break;
-        case 2:
-        case 4:
-        {
-            nummodesA = nummodes[1];
-            nummodesB = nummodes[2];
-        }
-    }
-
-    Array<OneD, int> arrayindx(nFaceIntCoeffs);
-
-    // Create a mapping array to account for transposition of the
-    // coordinates due to face orientation.
-    for (int i = 0; i < (nummodesB - 2); i++)
-    {
-        for (int j = 0; j < (nummodesA - 2); j++)
-        {
-            if (faceOrient < eDir1FwdDir2_Dir2FwdDir1)
-            {
-                arrayindx[i * (nummodesA - 2) + j] = i * (nummodesA - 2) + j;
-            }
-            else
-            {
-                arrayindx[i * (nummodesA - 2) + j] = j * (nummodesB - 2) + i;
-            }
-        }
-    }
-
-    int IdxRange[3][2];
-    int Incr[3];
-
-    Array<OneD, int> sign0(nummodes[0], 1);
-    Array<OneD, int> sign1(nummodes[1], 1);
-    Array<OneD, int> sign2(nummodes[2], 1);
-
-    // Set the upper and lower bounds, and increment for the faces
-    // involving the first coordinate direction.
-    switch (fid)
-    {
-        case 0: // bottom face
-        {
-            IdxRange[2][0] = 0;
-            IdxRange[2][1] = 1;
-            Incr[2]        = 1;
-        }
-        break;
-        case 5: // top face
-        {
-            if (bType[2] == LibUtilities::eGLL_Lagrange)
-            {
-                IdxRange[2][0] = nummodes[2] - 1;
-                IdxRange[2][1] = nummodes[2];
-                Incr[2]        = 1;
-            }
-            else
-            {
-                IdxRange[2][0] = 1;
-                IdxRange[2][1] = 2;
-                Incr[2]        = 1;
-            }
-        }
->>>>>>> 6a3e03cf
         break;
         default: // all other faces
         {
@@ -3044,7 +2074,6 @@
                 Incr[1]        = 1;
             }
             else
-<<<<<<< HEAD
             {
                 IdxRange[1][0] = 1;
                 IdxRange[1][1] = 2;
@@ -3057,20 +2086,6 @@
         {
             if (bType[1] == LibUtilities::eGLL_Lagrange)
             {
-=======
-            {
-                IdxRange[1][0] = 1;
-                IdxRange[1][1] = 2;
-                Incr[1]        = 1;
-            }
-        }
-        break;
-        case 0:
-        case 5:
-        {
-            if (bType[1] == LibUtilities::eGLL_Lagrange)
-            {
->>>>>>> 6a3e03cf
                 if (((int)(faceOrient - eDir1FwdDir1_Dir2FwdDir2)) % 2)
                 {
                     IdxRange[1][0] = nummodes[1] - 2;
@@ -3146,7 +2161,6 @@
         case 2:
         {
             if (bType[0] == LibUtilities::eGLL_Lagrange)
-<<<<<<< HEAD
             {
                 IdxRange[0][0] = nummodes[0] - 1;
                 IdxRange[0][1] = nummodes[0];
@@ -3154,15 +2168,6 @@
             }
             else
             {
-=======
-            {
-                IdxRange[0][0] = nummodes[0] - 1;
-                IdxRange[0][1] = nummodes[0];
-                Incr[0]        = 1;
-            }
-            else
-            {
->>>>>>> 6a3e03cf
                 IdxRange[0][0] = 1;
                 IdxRange[0][1] = 2;
                 Incr[0]        = 1;
@@ -3174,7 +2179,6 @@
             if (bType[0] == LibUtilities::eGLL_Lagrange)
             {
                 if (((int)(faceOrient - eDir1FwdDir1_Dir2FwdDir2)) % 4 > 1)
-<<<<<<< HEAD
                 {
                     IdxRange[0][0] = nummodes[0] - 2;
                     IdxRange[0][1] = 0;
@@ -3495,245 +2499,6 @@
             {
                 int maxij = max(i, j);
 
-=======
-                {
-                    IdxRange[0][0] = nummodes[0] - 2;
-                    IdxRange[0][1] = 0;
-                    Incr[0]        = -1;
-                }
-                else
-                {
-                    IdxRange[0][0] = 1;
-                    IdxRange[0][1] = nummodes[0] - 1;
-                    Incr[0]        = 1;
-                }
-            }
-            else
-            {
-                IdxRange[0][0] = 2;
-                IdxRange[0][1] = nummodes[0];
-                Incr[0]        = 1;
-
-                if (((int)(faceOrient - eDir1FwdDir1_Dir2FwdDir2)) % 4 > 1)
-                {
-                    for (int i = 3; i < nummodes[0]; i += 2)
-                    {
-                        sign0[i] = -1;
-                    }
-                }
-            }
-        }
-    }
-
-    int cnt = 0;
-
-    for (int r = IdxRange[2][0]; r != IdxRange[2][1]; r += Incr[2])
-    {
-        for (int q = IdxRange[1][0]; q != IdxRange[1][1]; q += Incr[1])
-        {
-            for (int p = IdxRange[0][0]; p != IdxRange[0][1]; p += Incr[0])
-            {
-                maparray[arrayindx[cnt]] =
-                    r * nummodes[0] * nummodes[1] + q * nummodes[0] + p;
-                signarray[arrayindx[cnt++]] = sign0[p] * sign1[q] * sign2[r];
-            }
-        }
-    }
-}
-
-int StdHexExp::v_GetEdgeNcoeffs(const int i) const
-{
-    ASSERTL2((i >= 0) && (i <= 11), "edge id is out of range");
-
-    if ((i == 0) || (i == 2) || (i == 8) || (i == 10))
-    {
-        return GetBasisNumModes(0);
-    }
-    else if ((i == 1) || (i == 3) || (i == 9) || (i == 11))
-    {
-        return GetBasisNumModes(1);
-    }
-    else
-    {
-        return GetBasisNumModes(2);
-    }
-}
-
-DNekMatSharedPtr StdHexExp::v_GenMatrix(const StdMatrixKey &mkey)
-{
-    return StdExpansion::CreateGeneralMatrix(mkey);
-}
-
-DNekMatSharedPtr StdHexExp::v_CreateStdMatrix(const StdMatrixKey &mkey)
-{
-    return StdExpansion::CreateGeneralMatrix(mkey);
-}
-
-void StdHexExp::v_MassMatrixOp(const Array<OneD, const NekDouble> &inarray,
-                               Array<OneD, NekDouble> &outarray,
-                               const StdMatrixKey &mkey)
-{
-    StdExpansion::MassMatrixOp_MatFree(inarray, outarray, mkey);
-}
-
-void StdHexExp::v_LaplacianMatrixOp(const Array<OneD, const NekDouble> &inarray,
-                                    Array<OneD, NekDouble> &outarray,
-                                    const StdMatrixKey &mkey)
-{
-    StdHexExp::v_LaplacianMatrixOp_MatFree(inarray, outarray, mkey);
-}
-
-void StdHexExp::v_LaplacianMatrixOp(const int k1, const int k2,
-                                    const Array<OneD, const NekDouble> &inarray,
-                                    Array<OneD, NekDouble> &outarray,
-                                    const StdMatrixKey &mkey)
-{
-    StdExpansion::LaplacianMatrixOp_MatFree(k1, k2, inarray, outarray, mkey);
-}
-
-void StdHexExp::v_WeakDerivMatrixOp(const int i,
-                                    const Array<OneD, const NekDouble> &inarray,
-                                    Array<OneD, NekDouble> &outarray,
-                                    const StdMatrixKey &mkey)
-{
-    StdExpansion::WeakDerivMatrixOp_MatFree(i, inarray, outarray, mkey);
-}
-
-void StdHexExp::v_HelmholtzMatrixOp(const Array<OneD, const NekDouble> &inarray,
-                                    Array<OneD, NekDouble> &outarray,
-                                    const StdMatrixKey &mkey)
-{
-    StdHexExp::v_HelmholtzMatrixOp_MatFree(inarray, outarray, mkey);
-}
-
-void StdHexExp::v_GeneralMatrixOp_MatOp(
-    const Array<OneD, const NekDouble> &inarray,
-    Array<OneD, NekDouble> &outarray, const StdMatrixKey &mkey)
-{
-    DNekMatSharedPtr mat = m_stdMatrixManager[mkey];
-
-    if (inarray.get() == outarray.get())
-    {
-        Array<OneD, NekDouble> tmp(m_ncoeffs);
-        Vmath::Vcopy(m_ncoeffs, inarray.get(), 1, tmp.get(), 1);
-
-        Blas::Dgemv('N', m_ncoeffs, m_ncoeffs, 1.0, mat->GetPtr().get(),
-                    m_ncoeffs, tmp.get(), 1, 0.0, outarray.get(), 1);
-    }
-    else
-    {
-        Blas::Dgemv('N', m_ncoeffs, m_ncoeffs, 1.0, mat->GetPtr().get(),
-                    m_ncoeffs, inarray.get(), 1, 0.0, outarray.get(), 1);
-    }
-}
-
-void StdHexExp::v_MultiplyByStdQuadratureMetric(
-    const Array<OneD, const NekDouble> &inarray,
-    Array<OneD, NekDouble> &outarray)
-{
-    int nquad0 = m_base[0]->GetNumPoints();
-    int nquad1 = m_base[1]->GetNumPoints();
-    int nquad2 = m_base[2]->GetNumPoints();
-    int nq01   = nquad0 * nquad1;
-    int nq12   = nquad1 * nquad2;
-
-    const Array<OneD, const NekDouble> &w0 = m_base[0]->GetW();
-    const Array<OneD, const NekDouble> &w1 = m_base[1]->GetW();
-    const Array<OneD, const NekDouble> &w2 = m_base[2]->GetW();
-
-    for (int i = 0; i < nq12; ++i)
-    {
-        Vmath::Vmul(nquad0, inarray.get() + i * nquad0, 1, w0.get(), 1,
-                    outarray.get() + i * nquad0, 1);
-    }
-
-    for (int i = 0; i < nq12; ++i)
-    {
-        Vmath::Smul(nquad0, w1[i % nquad1], outarray.get() + i * nquad0, 1,
-                    outarray.get() + i * nquad0, 1);
-    }
-
-    for (int i = 0; i < nquad2; ++i)
-    {
-        Vmath::Smul(nq01, w2[i], outarray.get() + i * nq01, 1,
-                    outarray.get() + i * nq01, 1);
-    }
-}
-
-void StdHexExp::v_SVVLaplacianFilter(Array<OneD, NekDouble> &array,
-                                     const StdMatrixKey &mkey)
-{
-    // Generate an orthonogal expansion
-    int qa       = m_base[0]->GetNumPoints();
-    int qb       = m_base[1]->GetNumPoints();
-    int qc       = m_base[2]->GetNumPoints();
-    int nmodes_a = m_base[0]->GetNumModes();
-    int nmodes_b = m_base[1]->GetNumModes();
-    int nmodes_c = m_base[2]->GetNumModes();
-    // Declare orthogonal basis.
-    LibUtilities::PointsKey pa(qa, m_base[0]->GetPointsType());
-    LibUtilities::PointsKey pb(qb, m_base[1]->GetPointsType());
-    LibUtilities::PointsKey pc(qc, m_base[2]->GetPointsType());
-
-    LibUtilities::BasisKey Ba(LibUtilities::eOrtho_A, nmodes_a, pa);
-    LibUtilities::BasisKey Bb(LibUtilities::eOrtho_A, nmodes_b, pb);
-    LibUtilities::BasisKey Bc(LibUtilities::eOrtho_A, nmodes_c, pc);
-    StdHexExp OrthoExp(Ba, Bb, Bc);
-
-    Array<OneD, NekDouble> orthocoeffs(OrthoExp.GetNcoeffs());
-    int cnt = 0;
-
-    // project onto modal  space.
-    OrthoExp.FwdTrans(array, orthocoeffs);
-
-    if (mkey.ConstFactorExists(eFactorSVVPowerKerDiffCoeff))
-    {
-        // Rodrigo's power kernel
-        NekDouble cutoff = mkey.GetConstFactor(eFactorSVVCutoffRatio);
-        NekDouble SvvDiffCoeff =
-            mkey.GetConstFactor(eFactorSVVPowerKerDiffCoeff) *
-            mkey.GetConstFactor(eFactorSVVDiffCoeff);
-
-        for (int i = 0; i < nmodes_a; ++i)
-        {
-            for (int j = 0; j < nmodes_b; ++j)
-            {
-                NekDouble fac1 = std::max(
-                    pow((1.0 * i) / (nmodes_a - 1), cutoff * nmodes_a),
-                    pow((1.0 * j) / (nmodes_b - 1), cutoff * nmodes_b));
-
-                for (int k = 0; k < nmodes_c; ++k)
-                {
-                    NekDouble fac =
-                        std::max(fac1, pow((1.0 * k) / (nmodes_c - 1),
-                                           cutoff * nmodes_c));
-
-                    orthocoeffs[cnt] *= SvvDiffCoeff * fac;
-                    cnt++;
-                }
-            }
-        }
-    }
-    else if (mkey.ConstFactorExists(
-                 eFactorSVVDGKerDiffCoeff)) // Rodrigo/Mansoor's DG Kernel
-    {
-        NekDouble SvvDiffCoeff = mkey.GetConstFactor(eFactorSVVDGKerDiffCoeff) *
-                                 mkey.GetConstFactor(eFactorSVVDiffCoeff);
-
-        int max_abc = max(nmodes_a - kSVVDGFiltermodesmin,
-                          nmodes_b - kSVVDGFiltermodesmin);
-        max_abc     = max(max_abc, nmodes_c - kSVVDGFiltermodesmin);
-        // clamp max_abc
-        max_abc = max(max_abc, 0);
-        max_abc = min(max_abc, kSVVDGFiltermodesmax - kSVVDGFiltermodesmin);
-
-        for (int i = 0; i < nmodes_a; ++i)
-        {
-            for (int j = 0; j < nmodes_b; ++j)
-            {
-                int maxij = max(i, j);
-
->>>>>>> 6a3e03cf
                 for (int k = 0; k < nmodes_c; ++k)
                 {
                     int maxijk = max(maxij, k);
@@ -3770,7 +2535,6 @@
                 for (int k = 0; k < nmodes_c; ++k)
                 {
                     if ((i >= cutoff) || (j >= cutoff) || (k >= cutoff))
-<<<<<<< HEAD
                     {
                         orthocoeffs[i * nmodes_a * nmodes_b + j * nmodes_c +
                                     k] *=
@@ -3779,16 +2543,6 @@
                     else
                     {
                         orthocoeffs[i * nmodes_a * nmodes_b + j * nmodes_c +
-=======
-                    {
-                        orthocoeffs[i * nmodes_a * nmodes_b + j * nmodes_c +
-                                    k] *=
-                            (SvvDiffCoeff * exp(-(fac[i] + fac[j] + fac[k])));
-                    }
-                    else
-                    {
-                        orthocoeffs[i * nmodes_a * nmodes_b + j * nmodes_c +
->>>>>>> 6a3e03cf
                                     k] *= 0.0;
                     }
                 }
@@ -3855,7 +2609,6 @@
                     orthocoeffs[index] *= exp(-alpha * fac);
                 }
             }
-<<<<<<< HEAD
         }
     }
 
@@ -3895,17 +2648,12 @@
                 conn[cnt++] = plane + row + k + 1;
             }
             row += np;
-=======
->>>>>>> 6a3e03cf
         }
         plane += np * np;
     }
-<<<<<<< HEAD
-=======
 
     // backward transform to physical space
     OrthoExp.BwdTrans(orthocoeffs, array);
->>>>>>> 6a3e03cf
 }
 } // namespace StdRegions
 } // namespace Nektar