///////////////////////////////////////////////////////////////////////////////
//
// File StdHexExp.cpp
//
// For more information, please see: http://www.nektar.info
//
// The MIT License
//
// Copyright (c) 2006 Division of Applied Mathematics, Brown University (USA),
// Department of Aeronautics, Imperial College London (UK), and Scientific
// Computing and Imaging Institute, University of Utah (USA).
//
// Permission is hereby granted, free of charge, to any person obtaining a
// copy of this software and associated documentation files (the "Software"),
// to deal in the Software without restriction, including without limitation
// the rights to use, copy, modify, merge, publish, distribute, sublicense,
// and/or sell copies of the Software, and to permit persons to whom the
// Software is furnished to do so, subject to the following conditions:
//
// The above copyright notice and this permission notice shall be included
// in all copies or substantial portions of the Software.
//
// THE SOFTWARE IS PROVIDED "AS IS", WITHOUT WARRANTY OF ANY KIND, EXPRESS
// OR IMPLIED, INCLUDING BUT NOT LIMITED TO THE WARRANTIES OF MERCHANTABILITY,
// FITNESS FOR A PARTICULAR PURPOSE AND NONINFRINGEMENT. IN NO EVENT SHALL
// THE AUTHORS OR COPYRIGHT HOLDERS BE LIABLE FOR ANY CLAIM, DAMAGES OR OTHER
// LIABILITY, WHETHER IN AN ACTION OF CONTRACT, TORT OR OTHERWISE, ARISING
// FROM, OUT OF OR IN CONNECTION WITH THE SOFTWARE OR THE USE OR OTHER
// DEALINGS IN THE SOFTWARE.
//
// Description: Heaxhedral methods
//
///////////////////////////////////////////////////////////////////////////////

#include <StdRegions/StdHexExp.h>

#ifdef max
#undef max
#endif

using namespace std;

namespace Nektar
{
    namespace StdRegions
    {

        StdHexExp::StdHexExp()
        {
        }

        StdHexExp::StdHexExp(const LibUtilities::BasisKey &Ba,
                        const LibUtilities::BasisKey &Bb,
                        const LibUtilities::BasisKey &Bc):
            StdExpansion(Ba.GetNumModes()*Bb.GetNumModes()*Bc.GetNumModes(), 3,
                                                   Ba, Bb, Bc),
            StdExpansion3D(Ba.GetNumModes()*Bb.GetNumModes()*Bc.GetNumModes(),
                           Ba, Bb, Bc)
        {
        }

        StdHexExp::StdHexExp(const StdHexExp &T):
            StdExpansion(T),
            StdExpansion3D(T)
        {
        }

        StdHexExp::~StdHexExp()
        {
        }

        bool StdHexExp::v_IsBoundaryInteriorExpansion()
        {
            return
                (m_base[0]->GetBasisType() == LibUtilities::eModified_A &&
                 m_base[1]->GetBasisType() == LibUtilities::eModified_A &&
                 m_base[2]->GetBasisType() == LibUtilities::eModified_A) ||
                (m_base[0]->GetBasisType() == LibUtilities::eGLL_Lagrange &&
                 m_base[1]->GetBasisType() == LibUtilities::eGLL_Lagrange &&
                 m_base[1]->GetBasisType() == LibUtilities::eGLL_Lagrange);
        }

        ///////////////////////////////
        /// Differentiation Methods
        ///////////////////////////////
        /**
         * For Hexahedral region can use the PhysTensorDeriv function defined
         * under StdExpansion. Following tenserproduct:
         */
        void StdHexExp::v_PhysDeriv(const Array<OneD, const NekDouble>& inarray,
                                  Array<OneD, NekDouble> &out_d0,
                                  Array<OneD, NekDouble> &out_d1,
                                  Array<OneD, NekDouble> &out_d2)
        {
            StdExpansion3D::PhysTensorDeriv(inarray, out_d0, out_d1, out_d2);
        }

        /**
         * @param   dir         Direction in which to compute derivative.
         *                      Valid values are 0, 1, 2.
         * @param   inarray     Input array.
         * @param   outarray    Output array.
         */
        void StdHexExp::v_PhysDeriv(const int dir,
                               const Array<OneD, const NekDouble>& inarray,
                                     Array<OneD,       NekDouble>& outarray)
        {
            switch(dir)
            {
            case 0:
                {
                    PhysDeriv(inarray, outarray, NullNekDouble1DArray,
                              NullNekDouble1DArray);
                }
                break;
            case 1:
                {
                    PhysDeriv(inarray, NullNekDouble1DArray, outarray,
                              NullNekDouble1DArray);
                }
                break;
            case 2:
                {
                    PhysDeriv(inarray, NullNekDouble1DArray,
                              NullNekDouble1DArray, outarray);
                }
                break;
            default:
                {
                    ASSERTL1(false,"input dir is out of range");
                }
                break;
            }
        }

        void StdHexExp::v_StdPhysDeriv(
            const Array<OneD, const NekDouble> &inarray,
                  Array<OneD,       NekDouble> &out_d0,
                  Array<OneD,       NekDouble> &out_d1,
                  Array<OneD,       NekDouble> &out_d2)
        {
            StdHexExp::v_PhysDeriv(inarray, out_d0, out_d1, out_d2);
        }

        void StdHexExp::v_StdPhysDeriv(const int dir,
                               const Array<OneD, const NekDouble>& inarray,
                                     Array<OneD,       NekDouble>& outarray)
        {
            StdHexExp::v_PhysDeriv(dir, inarray, outarray);
        }

        /**
         * Backward transformation is three dimensional tensorial expansion
         * \f$ u (\xi_{1i}, \xi_{2j}, \xi_{3k})
         *  = \sum_{p=0}^{Q_x} \psi_p^a (\xi_{1i})
         *  \lbrace { \sum_{q=0}^{Q_y} \psi_{q}^a (\xi_{2j})
         *    \lbrace { \sum_{r=0}^{Q_z} \hat u_{pqr} \psi_{r}^a (\xi_{3k})
         *    \rbrace}
         *  \rbrace}. \f$
         * And sumfactorizing step of the form is as:\\
         * \f$ f_{r} (\xi_{3k})
         * = \sum_{r=0}^{Q_z} \hat u_{pqr} \psi_{r}^a (\xi_{3k}),\\
         * g_{p} (\xi_{2j}, \xi_{3k})
         * = \sum_{r=0}^{Q_y} \psi_{p}^a (\xi_{2j}) f_{r} (\xi_{3k}),\\
         * u(\xi_{1i}, \xi_{2j}, \xi_{3k})
         * = \sum_{p=0}^{Q_x} \psi_{p}^a (\xi_{1i}) g_{p} (\xi_{2j}, \xi_{3k}).
         * \f$
         *
         * @param   inarray     ?
         * @param   outarray    ?
         */
        void StdHexExp::v_BwdTrans(
                                const Array<OneD, const NekDouble>& inarray,
                                      Array<OneD, NekDouble> &outarray)
        {
            ASSERTL1( (m_base[1]->GetBasisType() != LibUtilities::eOrtho_B)  ||
                      (m_base[1]->GetBasisType() != LibUtilities::eModified_B),
                      "Basis[1] is not a general tensor type");

            ASSERTL1( (m_base[2]->GetBasisType() != LibUtilities::eOrtho_C) ||
                      (m_base[2]->GetBasisType() != LibUtilities::eModified_C),
                      "Basis[2] is not a general tensor type");

            if(m_base[0]->Collocation() && m_base[1]->Collocation()
                    && m_base[2]->Collocation())
            {
                Vmath::Vcopy(m_base[0]->GetNumPoints()
                                * m_base[1]->GetNumPoints()
                                * m_base[2]->GetNumPoints(),
                             inarray, 1, outarray, 1);
            }
            else
            {
                StdHexExp::BwdTrans_SumFac(inarray,outarray);
            }
        }


        /**
         *
         */
        void StdHexExp::v_BwdTrans_SumFac(const Array<OneD, const NekDouble>& inarray,
                                         Array<OneD, NekDouble> &outarray)
        {
            Array<OneD, NekDouble> wsp(m_base[0]->GetNumPoints()*
                                       m_base[2]->GetNumModes()*
                                       (m_base[1]->GetNumModes() + m_base[1]->GetNumPoints())); // FIX THIS

            BwdTrans_SumFacKernel(m_base[0]->GetBdata(),
                                    m_base[1]->GetBdata(),
                                    m_base[2]->GetBdata(),
                                    inarray,outarray,wsp,true,true,true);
        }

        /**
         * @param   base0       x-dirn basis matrix
         * @param   base1       y-dirn basis matrix
         * @param   base2       z-dirn basis matrix
         * @param   inarray     Input vector of modes.
         * @param   outarray    Output vector of physical space data.
         * @param   wsp         Workspace of size Q_x*P_z*(P_y+Q_y)
         * @param   doCheckCollDir0     Check for collocation of basis.
         * @param   doCheckCollDir1     Check for collocation of basis.
         * @param   doCheckCollDir2     Check for collocation of basis.
         * @todo    Account for some directions being collocated. See
         *          StdQuadExp as an example.
         */
        void StdHexExp::v_BwdTrans_SumFacKernel(
                    const Array<OneD, const NekDouble>& base0,
                    const Array<OneD, const NekDouble>& base1,
                    const Array<OneD, const NekDouble>& base2,
                    const Array<OneD, const NekDouble>& inarray,
                          Array<OneD, NekDouble> &outarray,
                          Array<OneD, NekDouble> &wsp,
                    bool doCheckCollDir0,
                    bool doCheckCollDir1,
                    bool doCheckCollDir2)
        {
            int  nquad0  = m_base[0]->GetNumPoints();
            int  nquad1  = m_base[1]->GetNumPoints();
            int  nquad2  = m_base[2]->GetNumPoints();
            int  nmodes0 = m_base[0]->GetNumModes();
            int  nmodes1 = m_base[1]->GetNumModes();
            int  nmodes2 = m_base[2]->GetNumModes();

            // Check if using collocation, if requested.
            bool colldir0 = doCheckCollDir0?(m_base[0]->Collocation()):false;
            bool colldir1 = doCheckCollDir1?(m_base[1]->Collocation()):false;
            bool colldir2 = doCheckCollDir2?(m_base[2]->Collocation()):false;

            // If collocation in all directions, Physical values at quadrature
            // points is just a copy of the modes.
            if(colldir0 && colldir1 && colldir2)
            {
                Vmath::Vcopy(m_ncoeffs,inarray.get(),1,outarray.get(),1);
            }
            else
            {
                // Check sufficiently large workspace.
                ASSERTL1(wsp.size()>=nquad0*nmodes2*(nmodes1+nquad1),
                         "Workspace size is not sufficient");

                // Assign second half of workspace for 2nd DGEMM operation.
                Array<OneD, NekDouble> wsp2 = wsp + nquad0*nmodes1*nmodes2;

                // BwdTrans in each direction using DGEMM
                Blas::Dgemm('T','T', nmodes1*nmodes2, nquad0, nmodes0,
                            1.0, &inarray[0],   nmodes0,
                                 base0.get(),   nquad0,
                            0.0, &wsp[0],       nmodes1*nmodes2);
                Blas::Dgemm('T','T', nquad0*nmodes2,  nquad1, nmodes1,
                            1.0, &wsp[0],       nmodes1,
                                 base1.get(),   nquad1,
                            0.0, &wsp2[0],      nquad0*nmodes2);
                Blas::Dgemm('T','T', nquad0*nquad1,   nquad2, nmodes2,
                            1.0, &wsp2[0],      nmodes2,
                                 base2.get(),   nquad2,
                            0.0, &outarray[0],  nquad0*nquad1);
            }
        }

        /**
         * Solves the system
         * \f$ \mathbf{B^{\top}WB\hat{u}}=\mathbf{B^{\top}Wu^{\delta}} \f$
         *
         * @param   inarray     array of physical quadrature points to be
         *                      transformed, \f$ \mathbf{u^{\delta}} \f$.
         * @param   outarray    array of expansion coefficients,
         *                      \f$ \mathbf{\hat{u}} \f$.
         */
        void StdHexExp::v_FwdTrans(
                    const Array<OneD, const NekDouble>& inarray,
                          Array<OneD, NekDouble> &outarray)
        {
            // If using collocation expansion, coefficients match physical
            // data points so just do a direct copy.
            if( (m_base[0]->Collocation())
                    &&(m_base[1]->Collocation())
                    &&(m_base[2]->Collocation()) )
            {
                Vmath::Vcopy(GetNcoeffs(), &inarray[0], 1, &outarray[0], 1);
            }
            else
            {
                // Compute B^TWu
                IProductWRTBase(inarray,outarray);

                // get Mass matrix inverse
                StdMatrixKey      masskey(eInvMass,DetShapeType(),*this);
                DNekMatSharedPtr matsys = GetStdMatrix(masskey);

                // copy inarray in case inarray == outarray
                DNekVec in (m_ncoeffs,outarray);
                DNekVec out(m_ncoeffs,outarray,eWrapper);

                // Solve for coefficients.
                out = (*matsys)*in;

            }
        }

        /**
         * \f$
         * \begin{array}{rcl}
         * I_{pqr} = (\phi_{pqr}, u)_{\delta} & = &
         * \sum_{i=0}^{nq_0} \sum_{j=0}^{nq_1} \sum_{k=0}^{nq_2}
         * \psi_{p}^{a}(\xi_{1i}) \psi_{q}^{a}(\xi_{2j}) \psi_{r}^{a}(\xi_{3k})
         * w_i w_j w_k u(\xi_{1,i} \xi_{2,j} \xi_{3,k})
         *
         * J_{i,j,k}\\ & = & \sum_{i=0}^{nq_0} \psi_p^a(\xi_{1,i})
         *                   \sum_{j=0}^{nq_1} \psi_{q}^a(\xi_{2,j})
         *                   \sum_{k=0}^{nq_2} \psi_{r}^a
         *                   u(\xi_{1i},\xi_{2j},\xi_{3k}) J_{i,j,k}
         * \end{array} \f$ \n
         * where
         * \f$ \phi_{pqr} (\xi_1 , \xi_2 , \xi_3)
         *  = \psi_p^a( \xi_1) \psi_{q}^a(\xi_2) \psi_{r}^a(\xi_3) \f$ \n
         * which can be implemented as \n
         * \f$f_{r} (\xi_{3k})
         *  = \sum_{k=0}^{nq_3} \psi_{r}^a u(\xi_{1i},\xi_{2j}, \xi_{3k})
         * J_{i,j,k} = {\bf B_3 U}   \f$ \n
         * \f$ g_{q} (\xi_{3k})
         *  = \sum_{j=0}^{nq_1} \psi_{q}^a(\xi_{2j}) f_{r}(\xi_{3k})
         *  = {\bf B_2 F}  \f$ \n
         * \f$ (\phi_{pqr}, u)_{\delta}
         *  = \sum_{k=0}^{nq_0} \psi_{p}^a (\xi_{3k})  g_{q} (\xi_{3k})
         *  = {\bf B_1 G} \f$
         *
         * @param   inarray     ?
         * @param   outarray    ?
         */
        void StdHexExp::v_IProductWRTBase(
                const Array<OneD, const NekDouble> &inarray,
                      Array<OneD,       NekDouble> &outarray)
        {
            if(m_base[0]->Collocation() &&
               m_base[1]->Collocation() &&
               m_base[2]->Collocation())
            {
                MultiplyByQuadratureMetric(inarray,outarray);
            }
            else
            {
                StdHexExp::v_IProductWRTBase_SumFac(inarray,outarray);
            }
        }

        /**
         * Implementation of the local matrix inner product operation.
         */
        void StdHexExp::v_IProductWRTBase_MatOp
                               (const Array<OneD, const NekDouble>& inarray,
                                Array<OneD, NekDouble> &outarray)
        {
            int nq = GetTotPoints();
            StdMatrixKey      iprodmatkey(eIProductWRTBase,DetShapeType(),*this);
            DNekMatSharedPtr  iprodmat = GetStdMatrix(iprodmatkey);

            Blas::Dgemv('N',m_ncoeffs,nq,1.0,iprodmat->GetPtr().get(),
                        m_ncoeffs, inarray.get(), 1, 0.0, outarray.get(), 1);
        }

        /**
         * Implementation of the sum-factorization inner product operation.
         */
        void StdHexExp::v_IProductWRTBase_SumFac(
            const Array<OneD, const NekDouble>& inarray,
                  Array<OneD,       NekDouble> &outarray,
            bool                                multiplybyweights)
        {
            int    nquad0 = m_base[0]->GetNumPoints();
            int    nquad1 = m_base[1]->GetNumPoints();
            int    nquad2 = m_base[2]->GetNumPoints();
            int    order0 = m_base[0]->GetNumModes();
            int    order1 = m_base[1]->GetNumModes();

            Array<OneD, NekDouble> wsp(nquad0*nquad1*(nquad2+order0) +
                                       order0*order1*nquad2);

            if(multiplybyweights)
            {
                Array<OneD, NekDouble> tmp(inarray.size());
                MultiplyByQuadratureMetric(inarray,tmp);

                StdHexExp::IProductWRTBase_SumFacKernel(m_base[0]->GetBdata(),
                                           m_base[1]->GetBdata(),
                                           m_base[2]->GetBdata(),
                                           tmp,outarray,wsp,true,true,true);
            }
            else
            {
                StdHexExp::IProductWRTBase_SumFacKernel(m_base[0]->GetBdata(),
                                           m_base[1]->GetBdata(),
                                           m_base[2]->GetBdata(),
                                           inarray,outarray,wsp,true,true,true);
            }
        }


        /**
         * Implementation of the sum-factorisation inner product operation.
         * @todo    Implement cases where only some directions are collocated.
         */
        void StdHexExp::v_IProductWRTBase_SumFacKernel
                              (const Array<OneD, const NekDouble>& base0,
                               const Array<OneD, const NekDouble>& base1,
                               const Array<OneD, const NekDouble>& base2,
                               const Array<OneD, const NekDouble>& inarray,
                               Array<OneD, NekDouble> &outarray,
                               Array<OneD, NekDouble> &wsp,
                               bool doCheckCollDir0,
                               bool doCheckCollDir1,
                               bool doCheckCollDir2)
        {
            int  nquad0  = m_base[0]->GetNumPoints();
            int  nquad1  = m_base[1]->GetNumPoints();
            int  nquad2  = m_base[2]->GetNumPoints();
            int  nmodes0 = m_base[0]->GetNumModes();
            int  nmodes1 = m_base[1]->GetNumModes();
            int  nmodes2 = m_base[2]->GetNumModes();

            bool colldir0 = doCheckCollDir0?(m_base[0]->Collocation()):false;
            bool colldir1 = doCheckCollDir1?(m_base[1]->Collocation()):false;
            bool colldir2 = doCheckCollDir2?(m_base[2]->Collocation()):false;

            if(colldir0 && colldir1 && colldir2)
            {
                Vmath::Vcopy(m_ncoeffs,inarray.get(),1,outarray.get(),1);
            }
            else
            {
                ASSERTL1(wsp.size() >= nmodes0*nquad2*(nquad1+nmodes1),
                         "Insufficient workspace size");

                Array<OneD, NekDouble> tmp0 = wsp;
                Array<OneD, NekDouble> tmp1 = wsp + nmodes0*nquad1*nquad2;


               if(colldir0)
               {
                    // reshuffle data for next operation.
                    for(int n = 0; n < nmodes0; ++n)
                    {
                        Vmath::Vcopy(nquad1*nquad2,inarray.get()+n,nquad0,
                                     tmp0.get()+nquad1*nquad2*n,1);
                    }
                }
                else
                {
                    Blas::Dgemm('T', 'N', nquad1*nquad2, nmodes0, nquad0,
                                1.0, inarray.get(),  nquad0,
                                 base0.get(),    nquad0,
                                0.0, tmp0.get(),     nquad1*nquad2);
                }

                if(colldir1)
                {
                    // reshuffle data for next operation.
                    for(int n = 0; n < nmodes1; ++n)
                    {
                        Vmath::Vcopy(nquad2*nmodes0,tmp0.get()+n,nquad1,
                                     tmp1.get()+nquad2*nmodes0*n,1);
                    }
                }
                else
                {
                    Blas::Dgemm('T', 'N', nquad2*nmodes0, nmodes1, nquad1,
                                1.0, tmp0.get(),     nquad1,
                                base1.get(),    nquad1,
                                0.0, tmp1.get(),     nquad2*nmodes0);
                }

                if(colldir2)
                {
                    // reshuffle data for next operation.
                    for(int n = 0; n < nmodes2; ++n)
                    {
                        Vmath::Vcopy(nmodes0*nmodes1,tmp1.get()+n,nquad2,
                                     outarray.get()+nmodes0*nmodes1*n,1);
                    }
                }
                else
                {
                    Blas::Dgemm('T', 'N', nmodes0*nmodes1, nmodes2, nquad2,
                                1.0, tmp1.get(),     nquad2,
                                base2.get(),    nquad2,
                                0.0, outarray.get(), nmodes0*nmodes1);
                }
           }
        }

        void StdHexExp::v_IProductWRTDerivBase(const int dir,
                const Array<OneD, const NekDouble>& inarray,
                Array<OneD, NekDouble> & outarray)
        {
            StdHexExp::IProductWRTDerivBase_SumFac(dir,inarray,outarray);
        }


        void StdHexExp::v_IProductWRTDerivBase_MatOp
                               (const int dir,
                                const Array<OneD, const NekDouble>& inarray,
                                Array<OneD, NekDouble> &outarray)
        {
            ASSERTL0((dir==0)||(dir==1)||(dir==2),"input dir is out of range");

            int nq = GetTotPoints();
            MatrixType mtype = eIProductWRTDerivBase0;

            switch (dir)
            {
                case 0:
                    mtype = eIProductWRTDerivBase0;
                    break;
                case 1:
                    mtype = eIProductWRTDerivBase1;
                    break;
                case 2:
                    mtype = eIProductWRTDerivBase2;
                    break;
            }

            StdMatrixKey      iprodmatkey(mtype,DetShapeType(),*this);
            DNekMatSharedPtr  iprodmat = GetStdMatrix(iprodmatkey);

            Blas::Dgemv('N',m_ncoeffs,nq,1.0,iprodmat->GetPtr().get(),
                        m_ncoeffs, inarray.get(), 1, 0.0, outarray.get(), 1);
        }


        void StdHexExp::v_IProductWRTDerivBase_SumFac
                              (const int dir,
                               const Array<OneD, const NekDouble>& inarray,
                               Array<OneD, NekDouble> &outarray)
        {
            ASSERTL0((dir==0)||(dir==1)||(dir==2),"input dir is out of range");

            int    nquad1 = m_base[1]->GetNumPoints();
            int    nquad2 = m_base[2]->GetNumPoints();
            int    order0 = m_base[0]->GetNumModes();
            int    order1 = m_base[1]->GetNumModes();

            // If outarray > inarray then no need for temporary storage.
            Array<OneD, NekDouble> tmp = outarray;
            if (outarray.size() < inarray.size())
            {
                tmp = Array<OneD, NekDouble>(inarray.size());
            }

            // Need workspace for sumfackernel though
            Array<OneD, NekDouble> wsp(order0*nquad2*(nquad1+order1));

            // multiply by integration constants
            MultiplyByQuadratureMetric(inarray,tmp);

            // perform sum-factorisation
            switch (dir)
            {
                case 0:
                    IProductWRTBase_SumFacKernel(m_base[0]->GetDbdata(),
                                                 m_base[1]->GetBdata(),
                                                 m_base[2]->GetBdata(),
                                                 tmp,outarray,wsp,
                                                 false,true,true);
                    break;
                case 1:
                    IProductWRTBase_SumFacKernel(m_base[0]->GetBdata(),
                                                 m_base[1]->GetDbdata(),
                                                 m_base[2]->GetBdata(),
                                                 tmp,outarray,wsp,
                                                 true,false,true);
                    break;
                case 2:
                    IProductWRTBase_SumFacKernel(m_base[0]->GetBdata(),
                                                 m_base[1]->GetBdata(),
                                                 m_base[2]->GetDbdata(),
                                                 tmp,outarray,wsp,
                                                 true,true,false);
                    break;
            }
        }

        void StdHexExp::v_LocCoordToLocCollapsed
                          (const Array<OneD, const NekDouble>& xi,
                           Array<OneD, NekDouble>& eta)
        {
            eta[0] = xi[0];
            eta[1] = xi[1];
            eta[2] = xi[2];
        }

        /**
         * @note for hexahedral expansions _base[0] (i.e. p) modes run fastest.
         */
        void StdHexExp::v_FillMode(const int mode,
                                Array<OneD, NekDouble> &outarray)
        {
            int   nquad0 = m_base[0]->GetNumPoints();
            int   nquad1 = m_base[1]->GetNumPoints();
            int   nquad2 = m_base[2]->GetNumPoints();

            Array<OneD, const NekDouble> base0  = m_base[0]->GetBdata();
            Array<OneD, const NekDouble> base1  = m_base[1]->GetBdata();
            Array<OneD, const NekDouble> base2  = m_base[2]->GetBdata();

            int   btmp0 = m_base[0]->GetNumModes();
            int   btmp1 = m_base[1]->GetNumModes();
            int   mode2 = mode/(btmp0*btmp1);
            int   mode1 = (mode-mode2*btmp0*btmp1)/btmp0;
            int   mode0 = (mode-mode2*btmp0*btmp1)%btmp0;

            ASSERTL2(mode == mode2 * btmp0 * btmp1 + mode1 * btmp1 + mode0,
                     "Mode lookup failed.");
            ASSERTL2(mode < m_ncoeffs,
                     "Calling argument mode is larger than total expansion "
                     "order");

            for(int i = 0; i < nquad1*nquad2; ++i)
            {
                Vmath::Vcopy(nquad0,(NekDouble *)(base0.get() + mode0*nquad0),1,
                             &outarray[0]+i*nquad0, 1);
            }

            for(int j = 0; j < nquad2; ++j)
            {
                for(int i = 0; i < nquad0; ++i)
                {
                    Vmath::Vmul(nquad1,(NekDouble *)(base1.get() + mode1*nquad1),1,
                                &outarray[0]+i+j*nquad0*nquad1, nquad0,
                                &outarray[0]+i+j*nquad0*nquad1, nquad0);
                }
            }

            for(int i = 0; i < nquad2; i++)
            {
                Blas::Dscal(nquad0*nquad1,base2[mode2*nquad2+i],
                            &outarray[0]+i*nquad0*nquad1,1);
            }
        }

        NekDouble StdHexExp::v_PhysEvaluateBasis(
            const Array<OneD, const NekDouble>& coords,
            int mode)
        {
            ASSERTL2(coords[0] > -1 - NekConstants::kNekZeroTol,
                     "coord[0] < -1");
            ASSERTL2(coords[0] <  1 + NekConstants::kNekZeroTol,
                     "coord[0] >  1");
            ASSERTL2(coords[1] > -1 - NekConstants::kNekZeroTol,
                     "coord[1] < -1");
            ASSERTL2(coords[1] <  1 + NekConstants::kNekZeroTol,
                     "coord[1] >  1");
            ASSERTL2(coords[2] > -1 - NekConstants::kNekZeroTol,
                     "coord[2] < -1");
            ASSERTL2(coords[2] <  1 + NekConstants::kNekZeroTol,
                     "coord[2] >  1");

            const int nm0 = m_base[0]->GetNumModes();
            const int nm1 = m_base[1]->GetNumModes();
            const int mode2 = mode / (nm0 * nm1);
            const int mode1 = (mode - mode2 * nm0 * nm1) / nm0;
            const int mode0 = (mode - mode2 * nm0 * nm1) % nm0;

            return
                StdExpansion::BaryEvaluateBasis<0>(coords[0], mode0) *
                StdExpansion::BaryEvaluateBasis<1>(coords[1], mode1) *
                StdExpansion::BaryEvaluateBasis<2>(coords[2], mode2);
        }

        int StdHexExp::v_GetNverts() const
        {
            return 8;
        }

        int StdHexExp::v_GetNedges() const
        {
            return 12;
        }

        int StdHexExp::v_GetNtraces() const
        {
            return 6;
        }
        
        LibUtilities::ShapeType StdHexExp::v_DetShapeType() const
        {
            return LibUtilities::eHexahedron;
        }


        int StdHexExp::v_NumBndryCoeffs() const
        {
            ASSERTL1(GetBasisType(0) == LibUtilities::eModified_A ||
                     GetBasisType(0) == LibUtilities::eGLL_Lagrange,
                     "BasisType is not a boundary interior form");
            ASSERTL1(GetBasisType(1) == LibUtilities::eModified_A ||
                     GetBasisType(1) == LibUtilities::eGLL_Lagrange,
                     "BasisType is not a boundary interior form");
            ASSERTL1(GetBasisType(2) == LibUtilities::eModified_A ||
                     GetBasisType(2) == LibUtilities::eGLL_Lagrange,
                     "BasisType is not a boundary interior form");

            int nmodes0 = m_base[0]->GetNumModes();
            int nmodes1 = m_base[1]->GetNumModes();
            int nmodes2 = m_base[2]->GetNumModes();

            return ( 2*( nmodes0*nmodes1 + nmodes0*nmodes2
                        + nmodes1*nmodes2)
                     - 4*( nmodes0 + nmodes1 + nmodes2 ) + 8 );
        }

        int StdHexExp::v_NumDGBndryCoeffs() const
        {
            ASSERTL1(GetBasisType(0) == LibUtilities::eModified_A ||
                     GetBasisType(0) == LibUtilities::eGLL_Lagrange,
                     "BasisType is not a boundary interior form");
            ASSERTL1(GetBasisType(1) == LibUtilities::eModified_A ||
                     GetBasisType(1) == LibUtilities::eGLL_Lagrange,
                     "BasisType is not a boundary interior form");
            ASSERTL1(GetBasisType(2) == LibUtilities::eModified_A ||
                     GetBasisType(2) == LibUtilities::eGLL_Lagrange,
                     "BasisType is not a boundary interior form");

            int nmodes0 = m_base[0]->GetNumModes();
            int nmodes1 = m_base[1]->GetNumModes();
            int nmodes2 = m_base[2]->GetNumModes();

            return  2*( nmodes0*nmodes1 + nmodes0*nmodes2
                        + nmodes1*nmodes2 );
        }

        int StdHexExp::v_GetTraceNcoeffs(const int i) const
        {
            ASSERTL2((i >= 0) && (i <= 5), "face id is out of range");
            if((i == 0) || (i == 5))
            {
                return GetBasisNumModes(0)*GetBasisNumModes(1);
            }
            else if((i == 1) || (i == 3))
            {
                return GetBasisNumModes(0)*GetBasisNumModes(2);
            }
            else
            {
                return GetBasisNumModes(1)*GetBasisNumModes(2);
            }
        }

        int StdHexExp::v_GetTraceIntNcoeffs(const int i) const
        {
            ASSERTL2((i >= 0) && (i <= 5), "face id is out of range");
            if((i == 0) || (i == 5))
            {
                return (GetBasisNumModes(0)-2)*(GetBasisNumModes(1)-2);
            }
            else if((i == 1) || (i == 3))
            {
                return (GetBasisNumModes(0)-2)*(GetBasisNumModes(2)-2);
            }
            else
            {
                return (GetBasisNumModes(1)-2)*(GetBasisNumModes(2)-2);
            }

        }

        int StdHexExp::v_GetTotalTraceIntNcoeffs() const
        {
            return 2*((GetBasisNumModes(0)-2)*(GetBasisNumModes(1)-2)+
                      (GetBasisNumModes(0)-2)*(GetBasisNumModes(2)-2)+
                (GetBasisNumModes(1)-2)*(GetBasisNumModes(2)-2));
        }

        int StdHexExp::v_GetTraceNumPoints(const int i) const
        {
            ASSERTL2(i >= 0 && i <= 5, "face id is out of range");

            if (i == 0 || i == 5)
            {
                return m_base[0]->GetNumPoints()*
                       m_base[1]->GetNumPoints();
            }
            else if (i == 1 || i == 3)
            {
                return m_base[0]->GetNumPoints()*
                       m_base[2]->GetNumPoints();
            }
            else
            {
                return m_base[1]->GetNumPoints()*
                       m_base[2]->GetNumPoints();
            }
        }

        LibUtilities::PointsKey StdHexExp::v_GetTracePointsKey(
            const int i, const int j) const
        {
            ASSERTL2(i >= 0 && i <= 5, "face id is out of range");
            ASSERTL2(j == 0 || j == 1, "face direction is out of range");

            if (i == 0 || i == 5)
            {
                return m_base[j]->GetPointsKey();
            }
            else if (i == 1 || i == 3)
            {
                return m_base[2*j]->GetPointsKey();
            }
            else
            {
                return m_base[j+1]->GetPointsKey();
            }
        }

        int StdHexExp::v_CalcNumberOfCoefficients(const std::vector<unsigned int> &nummodes, int &modes_offset)
        {
            int nmodes = nummodes[modes_offset]*nummodes[modes_offset+1]*nummodes[modes_offset+2];
            modes_offset += 3;

            return nmodes;
        }

        const LibUtilities::BasisKey StdHexExp::v_GetTraceBasisKey(
            const int i, const int k) const
        {
            ASSERTL2(i >= 0 && i <= 5, "face id is out of range");
            ASSERTL2(k >= 0 && k <= 1, "basis key id is out of range");

            int dir = k;
            switch(i)
            {
                case 0:
                case 5:
                    dir = k;
                    break;
                case 1:
                case 3:
                    dir = 2*k;
                    break;
                case 2:
                case 4:
                    dir = k+1;
                    break;
            }

            return EvaluateQuadFaceBasisKey(k,
                                            m_base[dir]->GetBasisType(),
                                            m_base[dir]->GetNumPoints(),
                                            m_base[dir]->GetNumModes());
        }

        void StdHexExp::v_GetCoords( Array<OneD, NekDouble> & xi_x,
                                Array<OneD, NekDouble> & xi_y,
                                Array<OneD, NekDouble> & xi_z)
        {
            Array<OneD, const NekDouble> eta_x = m_base[0]->GetZ();
            Array<OneD, const NekDouble> eta_y = m_base[1]->GetZ();
            Array<OneD, const NekDouble> eta_z = m_base[2]->GetZ();
            int Qx = GetNumPoints(0);
            int Qy = GetNumPoints(1);
            int Qz = GetNumPoints(2);

            // Convert collapsed coordinates into cartesian coordinates:
            // eta --> xi
            for( int k = 0; k < Qz; ++k ) {
                for( int j = 0; j < Qy; ++j ) {
                    for( int i = 0; i < Qx; ++i ) {
                        int s = i + Qx*(j + Qy*k);
                        xi_x[s] = eta_x[i];
                        xi_y[s] = eta_y[j];
                        xi_z[s] = eta_z[k];

                    }
                }
            }
        }

        void StdHexExp::v_GetTraceNumModes(
                    const int    fid,
                    int &numModes0,
                    int &numModes1,
                    Orientation  faceOrient)
        {
            int nummodes [3] = {m_base[0]->GetNumModes(),
                                m_base[1]->GetNumModes(),
                                m_base[2]->GetNumModes()};
            switch(fid)
            {
            case 0:
            case 5:
                {
                    numModes0 = nummodes[0];
                    numModes1 = nummodes[1];
                }
                break;
            case 1:
            case 3:
                {
                    numModes0 = nummodes[0];
                    numModes1 = nummodes[2];
                }
                break;
            case 2:
            case 4:
                {
                    numModes0 = nummodes[1];
                    numModes1 = nummodes[2];
                }
                break;
            default:
                {
                    ASSERTL0(false,"fid out of range");
                }
                break;
            }

            if ( faceOrient >= eDir1FwdDir2_Dir2FwdDir1 )
            {
                std::swap(numModes0, numModes1);
            }
        }


        /**
         * Expansions in each of the three dimensions must be of type
         * LibUtilities#eModified_A or LibUtilities#eGLL_Lagrange.
         *
         * @param   localVertexId   ID of vertex (0..7)
         * @returns Position of vertex in local numbering scheme.
         */
        int StdHexExp::v_GetVertexMap(const int localVertexId, bool useCoeffPacking)
        {
<<<<<<< HEAD
            ASSERTL1(GetBasisType(0) == LibUtilities::eModified_A ||
                     GetBasisType(0) == LibUtilities::eGLL_Lagrange,
                     "BasisType is not a boundary interior form");
            ASSERTL1(GetBasisType(1) == LibUtilities::eModified_A ||
                     GetBasisType(1) == LibUtilities::eGLL_Lagrange,
                     "BasisType is not a boundary interior form");
            ASSERTL1(GetBasisType(2) == LibUtilities::eModified_A ||
                     GetBasisType(2) == LibUtilities::eGLL_Lagrange,
                     "BasisType is not a boundary interior form");
=======
            int nummodesA=0, nummodesB=0;

            ASSERTL1(GetEdgeBasisType(0) == GetEdgeBasisType(1) &&
                     GetEdgeBasisType(0) == GetEdgeBasisType(2),
                     "Method only implemented if BasisType is indentical in "
                     "all directions");
            ASSERTL1(GetEdgeBasisType(0) == LibUtilities::eModified_A ||
                     GetEdgeBasisType(0) == LibUtilities::eGLL_Lagrange,
                     "Method only implemented for Modified_A or GLL_Lagrange BasisType");

            const int nummodes0 = m_base[0]->GetNumModes();
            const int nummodes1 = m_base[1]->GetNumModes();
            const int nummodes2 = m_base[2]->GetNumModes();

            switch(fid)
            {
            case 0:
            case 5:
                nummodesA = nummodes0;
                nummodesB = nummodes1;
                break;
            case 1:
            case 3:
                nummodesA = nummodes0;
                nummodesB = nummodes2;
                break;
            case 2:
            case 4:
                nummodesA = nummodes1;
                nummodesB = nummodes2;
                break;
            default:
                ASSERTL0(false,"fid must be between 0 and 5");
            }

            bool CheckForZeroedModes = false;

            if (P == -1)
            {
                P = nummodesA;
                Q = nummodesB;
            }

            if((P != nummodesA)||(Q != nummodesB))
            {
                CheckForZeroedModes = true;
            }

            bool modified = (GetEdgeBasisType(0) == LibUtilities::eModified_A);
            int nFaceCoeffs = P*Q;
>>>>>>> 96e8d53c

            ASSERTL1((localVertexId>=0)&&(localVertexId<8),
                     "local vertex id must be between 0 and 7");

            int p = 0;
            int q = 0;
            int r = 0;

            // Retrieve the number of modes in each dimension.
            int nummodes [3] = {m_base[0]->GetNumModes(),
                                m_base[1]->GetNumModes(),
                                m_base[2]->GetNumModes()};

<<<<<<< HEAD
            if(useCoeffPacking == true) // follow packing of coefficients i.e q,r,p
            {
                if(localVertexId > 3)
=======
            for(int i = 0; i < Q; i++)
            {
                for(int j = 0; j < P; j++)
>>>>>>> 96e8d53c
                {
                    if( GetBasisType(2) == LibUtilities::eGLL_Lagrange)
                    {
                        r = nummodes[2]-1;
                    }
                    else
                    {
                        r = 1;
                    }
                }

                switch(localVertexId % 4)
                {
                case 0:
                    break;
                case 1:
                    {
                        if( GetBasisType(0) == LibUtilities::eGLL_Lagrange)
                        {
                            p = nummodes[0]-1;
                        }
                        else
                        {
                            p = 1;
                        }
                    }
                    break;
                case 2:
                    {
                        if( GetBasisType(1) == LibUtilities::eGLL_Lagrange)
                        {
                            q = nummodes[1]-1;
                        }
                        else
                        {
                            q = 1;
                        }
                    }
                    break;
                case 3:
                    {
                        if( GetBasisType(1) == LibUtilities::eGLL_Lagrange)
                        {
                            p = nummodes[0]-1;
                            q = nummodes[1]-1;
                        }
                        else
                        {
                            p = 1;
                            q = 1;
                        }
                    }
                    break;
                }
            }
            else
            {
                // Right face (vertices 1,2,5,6)
                if( (localVertexId % 4) % 3 > 0 )
                {
                    if( GetBasisType(0) == LibUtilities::eGLL_Lagrange)
                    {
                        p = nummodes[0]-1;
                    }
                    else
                    {
                        p = 1;
                    }
                }

                // Back face (vertices 2,3,6,7)
                if( localVertexId % 4 > 1 )
                {
                    if( GetBasisType(1) == LibUtilities::eGLL_Lagrange)
                    {
                        q = nummodes[1]-1;
                    }
                    else
                    {
                        q = 1;
                    }
                }

<<<<<<< HEAD
                // Top face (vertices 4,5,6,7)
                if( localVertexId > 3)
=======
            for(int i = 0; i < Q; i++)
            {
                for(int j = 0; j < P; j++)
>>>>>>> 96e8d53c
                {
                    if( GetBasisType(2) == LibUtilities::eGLL_Lagrange)
                    {
                        r = nummodes[2]-1;
                    }
                    else
                    {
                        r = 1;
                    }
                }
            }
            // Compute the local number.
            return r*nummodes[0]*nummodes[1] + q*nummodes[0] + p;
        }


        /**
         * @param   outarray    Storage area for computed map.
         */
        void StdHexExp::v_GetInteriorMap(Array<OneD, unsigned int>& outarray)
        {
            ASSERTL1(GetBasisType(0) == LibUtilities::eModified_A ||
                     GetBasisType(0) == LibUtilities::eGLL_Lagrange,
                     "BasisType is not a boundary interior form");
            ASSERTL1(GetBasisType(1) == LibUtilities::eModified_A ||
                     GetBasisType(1) == LibUtilities::eGLL_Lagrange,
                     "BasisType is not a boundary interior form");
            ASSERTL1(GetBasisType(2) == LibUtilities::eModified_A ||
                     GetBasisType(2) == LibUtilities::eGLL_Lagrange,
                     "BasisType is not a boundary interior form");

            int i;
            int nummodes [3] = {m_base[0]->GetNumModes(),
                                m_base[1]->GetNumModes(),
                                m_base[2]->GetNumModes()};

            int nIntCoeffs = m_ncoeffs - NumBndryCoeffs();

            if(outarray.size() != nIntCoeffs)
            {
                outarray = Array<OneD, unsigned int>(nIntCoeffs);
            }

            const LibUtilities::BasisType Btype [3] = {GetBasisType(0),
                                                       GetBasisType(1),
                                                       GetBasisType(2)};

            int p,q,r;
            int cnt = 0;

            int IntIdx [3][2];

            for(i = 0; i < 3; i++)
            {
                if( Btype[i] == LibUtilities::eModified_A)
                {
                    IntIdx[i][0]  = 2;
                    IntIdx[i][1]  = nummodes[i];
                }
                else
                {
                    IntIdx[i][0]  = 1;
                    IntIdx[i][1]  = nummodes[i]-1;
                }
            }

            for(r = IntIdx[2][0]; r < IntIdx[2][1]; r++)
            {
                for( q = IntIdx[1][0]; q < IntIdx[1][1]; q++)
                {
                    for( p = IntIdx[0][0]; p < IntIdx[0][1]; p++)
                    {
                        outarray[cnt++] = r*nummodes[0]*nummodes[1] +
                            q*nummodes[0] + p;
                    }
                }
            }
        }


        /**
         * @param   outarray    Storage for computed map.
         */
        void StdHexExp::v_GetBoundaryMap(Array<OneD, unsigned int>& outarray)
        {
            ASSERTL1(GetBasisType(0) == LibUtilities::eModified_A ||
                     GetBasisType(0) == LibUtilities::eGLL_Lagrange,
                     "BasisType is not a boundary interior form");
            ASSERTL1(GetBasisType(1) == LibUtilities::eModified_A ||
                     GetBasisType(1) == LibUtilities::eGLL_Lagrange,
                     "BasisType is not a boundary interior form");
            ASSERTL1(GetBasisType(2) == LibUtilities::eModified_A ||
                     GetBasisType(2) == LibUtilities::eGLL_Lagrange,
                     "BasisType is not a boundary interior form");

            int i;
            int nummodes [3] = {m_base[0]->GetNumModes(),
                                m_base[1]->GetNumModes(),
                                m_base[2]->GetNumModes()};

            int nBndCoeffs = NumBndryCoeffs();

            if(outarray.size()!=nBndCoeffs)
            {
                outarray = Array<OneD, unsigned int>(nBndCoeffs);
            }

            const LibUtilities::BasisType Btype [3] = {GetBasisType(0),
                                                       GetBasisType(1),
                                                       GetBasisType(2)};

            int p,q,r;
            int cnt = 0;

            int BndIdx [3][2];
            int IntIdx [3][2];

            for(i = 0; i < 3; i++)
            {
                BndIdx[i][0] = 0;

                if( Btype[i] == LibUtilities::eModified_A)
                {
                    BndIdx[i][1] = 1;
                    IntIdx[i][0]  = 2;
                    IntIdx[i][1]  = nummodes[i];
                }
                else
                {
                    BndIdx[i][1] = nummodes[i]-1;
                    IntIdx[i][0]  = 1;
                    IntIdx[i][1]  = nummodes[i]-1;
                }
            }


            for(i = 0; i < 2; i++)
            {
                r = BndIdx[2][i];
                for( q = 0; q < nummodes[1]; q++)
                {
                    for( p = 0; p < nummodes[0]; p++)
                    {
                        outarray[cnt++] = r*nummodes[0]*nummodes[1]+q*nummodes[0] + p;
                    }
                }
            }

            for(r = IntIdx[2][0]; r < IntIdx[2][1]; r++)
            {
                for( i = 0; i < 2; i++)
                {
                    q = BndIdx[1][i];
                    for( p = 0; p < nummodes[0]; p++)
                    {
                        outarray[cnt++] = r*nummodes[0]*nummodes[1] +
                            q*nummodes[0] + p;
                    }
                }

                for( q = IntIdx[1][0]; q < IntIdx[1][1]; q++)
                {
                    for( i = 0; i < 2; i++)
                    {
                        p = BndIdx[0][i];
                        outarray[cnt++] = r*nummodes[0]*nummodes[1] +
                            q*nummodes[0] + p;
                    }
                }
            }

            sort(outarray.get(), outarray.get() + nBndCoeffs);
        }

        /**
         * Only for basis type Modified_A or GLL_LAGRANGE in all directions.
         */
        void StdHexExp::v_GetTraceToElementMap(
            const int                  fid,
            Array<OneD, unsigned int> &maparray,
            Array<OneD,          int> &signarray,
            Orientation                faceOrient,
            int                        P,
            int                        Q)
        {
            int i,j;
            int nummodesA=0, nummodesB=0;

            ASSERTL1(GetBasisType(0) == GetBasisType(1) &&
                     GetBasisType(0) == GetBasisType(2),
                     "Method only implemented if BasisType is indentical in "
                     "all directions");
            ASSERTL1(GetBasisType(0) == LibUtilities::eModified_A ||
                     GetBasisType(0) == LibUtilities::eGLL_Lagrange,
                     "Method only implemented for Modified_A or "
                     "GLL_Lagrange BasisType");

            const int nummodes0 = m_base[0]->GetNumModes();
            const int nummodes1 = m_base[1]->GetNumModes();
            const int nummodes2 = m_base[2]->GetNumModes();

            switch(fid)
            {
            case 0:
            case 5:
                nummodesA = nummodes0;
                nummodesB = nummodes1;
                break;
            case 1:
            case 3:
                nummodesA = nummodes0;
                nummodesB = nummodes2;
                break;
            case 2:
            case 4:
                nummodesA = nummodes1;
                nummodesB = nummodes2;
                break;
            default:
                ASSERTL0(false,"fid must be between 0 and 5");
            }

            bool CheckForZeroedModes = false;

            if (P == -1)
            {
                P = nummodesA;
                Q = nummodesB;
            }

            if((P != nummodesA)||(Q != nummodesB))
            {
                CheckForZeroedModes = true;
            }

            bool modified = (GetBasisType(0) == LibUtilities::eModified_A);
            int nFaceCoeffs = P*Q;

            if(maparray.size() != nFaceCoeffs)
            {
                maparray = Array<OneD, unsigned int>(nFaceCoeffs);
            }

            if(signarray.size() != nFaceCoeffs)
            {
                signarray = Array<OneD, int>(nFaceCoeffs,1);
            }
            else
            {
                fill( signarray.get() , signarray.get()+nFaceCoeffs, 1 );
            }

            Array<OneD, int> arrayindx(nFaceCoeffs);

            for(i = 0; i < Q; i++)
            {
                for(j = 0; j < P; j++)
                {
                    if( faceOrient < eDir1FwdDir2_Dir2FwdDir1 )
                    {
                        arrayindx[i*P+j] = i*P+j;
                    }
                    else
                    {
                        arrayindx[i*P+j] = j*Q+i;
                    }
                }
            }

            int offset = 0;
            int jump1 = 1;
            int jump2 = 1;

            switch(fid)
            {
                case 5:
                {
                    if (modified)
                    {
                        offset = nummodes0*nummodes1;
                    }
                    else
                    {
                        offset = (nummodes2-1)*nummodes0*nummodes1;
                        jump1 = nummodes0;
                    }
                }
                /* Falls through. */
                case 0:
                {
                    jump1 = nummodes0;
                    break;
                }
                case 3:
                {
                    if (modified)
                    {
                        offset = nummodes0;
                    }
                    else
                    {
                        offset = nummodes0*(nummodes1-1);
                        jump1 = nummodes0*nummodes1;
                    }
                }
                /* Falls through. */
                case 1:
                {
                    jump1 = nummodes0*nummodes1;
                    break;
                }
                case 2:
                {
                    if (modified)
                    {
                        offset = 1;
                    }
                    else
                    {
                        offset = nummodes0-1;
                        jump1 = nummodes0*nummodes1;
                        jump2 = nummodes0;

                    }
                }
                /* Falls through. */
                case 4:
                {
                    jump1 = nummodes0*nummodes1;
                    jump2 = nummodes0;
                    break;
                }
                default:
                    ASSERTL0(false,"fid must be between 0 and 5");
            }

            for(i = 0; i < Q; i++)
            {
                for(j = 0; j < P; j++)
                {
                    maparray[ arrayindx[i*P+j] ]
                    = i*jump1 + j*jump2 + offset;
                }
            }


            if(CheckForZeroedModes)
            {
                if(modified)
                {
                    // zero signmap and set maparray to zero if elemental
                    // modes are not as large as face modesl
                    for(int i = 0; i < nummodesB; i++)
                    {
                        for(int j = nummodesA; j < P; j++)
                        {
                            signarray[arrayindx[i*P+j]] = 0.0;
                            maparray[arrayindx[i*P+j]]  = maparray[0];
                        }
                    }

                    for(int i = nummodesB; i < Q; i++)
                    {
                        for(int j = 0; j < P; j++)
                        {
                            signarray[arrayindx[i*P+j]] = 0.0;
                            maparray[arrayindx[i*P+j]]  = maparray[0];
                        }
                    }
                }
                else
                {
                    ASSERTL0(false,"Different trace space face dimention and element face dimention not possible for GLL-Lagrange bases");
                }
            }

            if( (faceOrient==eDir1FwdDir1_Dir2BwdDir2) ||
                (faceOrient==eDir1BwdDir1_Dir2BwdDir2) ||
                (faceOrient==eDir1BwdDir2_Dir2FwdDir1) ||
                (faceOrient==eDir1BwdDir2_Dir2BwdDir1) )
            {
                if(faceOrient<eDir1FwdDir2_Dir2FwdDir1)
                {
                    if (modified)
                    {
                        for(int i = 3; i < Q; i+=2)
                        {
                            for(int j = 0; j < P; j++)
                            {
                                signarray[ arrayindx[i*P+j] ] *= -1;
                            }
                        }

                        for(int i = 0; i < P; i++)
                        {
                            swap( maparray[i] , maparray[i+P] );
                            swap( signarray[i] , signarray[i+P] );
                        }

                    }
                    else
                    {
                        for(int i = 0; i < P; i++)
                        {
                            for(int j = 0; j < Q/2; j++)
                            {
                                swap( maparray[i + j*P],
                                     maparray[i+P*Q
                                              -P -j*P] );
                                swap( signarray[i + j*P],
                                     signarray[i+P*Q
                                              -P -j*P]);
                            }
                        }
                    }
                }
                else
                {
                    if (modified)
                    {
                        for(int i = 0; i < Q; i++)
                        {
                            for(int j = 3; j < P; j+=2)
                            {
                                signarray[ arrayindx[i*P+j] ] *= -1;
                            }
                        }

                        for(int i = 0; i < Q; i++)
                        {
                            swap( maparray[i] , maparray[i+Q] );
                            swap( signarray[i] , signarray[i+Q] );
                        }

                    }
                    else
                    {
                        for(int i = 0; i < P; i++)
                        {
<<<<<<< HEAD
                            for(j = 0; j < Q/2; j++)
=======
                            for(int j = 0; j < Q/2; j++)
>>>>>>> 96e8d53c
                            {
                                swap( maparray[i*Q + j],
                                     maparray[i*Q + Q -1 -j]);
                                swap( signarray[i*Q + j],
                                     signarray[i*Q + Q -1 -j]);
                            }
<<<<<<< HEAD
=======
                        }
                    }
                }
            }

            if( (faceOrient==eDir1BwdDir1_Dir2FwdDir2) ||
                (faceOrient==eDir1BwdDir1_Dir2BwdDir2) ||
                (faceOrient==eDir1FwdDir2_Dir2BwdDir1) ||
                (faceOrient==eDir1BwdDir2_Dir2BwdDir1) )
            {
                if(faceOrient<eDir1FwdDir2_Dir2FwdDir1)
                {
                    if (modified)
                    {
                        for(int i = 0; i < Q; i++)
                        {
                            for(int j = 3; j < P; j+=2)
                            {
                                signarray[ arrayindx[i*P+j] ] *= -1;
                            }
                        }

                        for(int i = 0; i < Q; i++)
                        {
                            swap( maparray[i*P],
                                 maparray[i*P+1]);
                            swap( signarray[i*P],
                                 signarray[i*P+1]);
                        }
                    }
                    else
                    {
                        for(int i = 0; i < Q; i++)
                        {
                            for(int j = 0; j < P/2; j++)
                            {
                                swap( maparray[i*P + j],
                                     maparray[i*P + P -1 -j]);
                                swap( signarray[i*P + j],
                                     signarray[i*P + P -1 -j]);
                            }
                        }
                    }



                }
                else
                {
                    if (modified)
                    {
                        for(int i = 3; i < Q; i+=2)
                        {
                            for(int j = 0; j < P; j++)
                            {
                                signarray[ arrayindx[i*P+j] ] *= -1;
                            }
                        }

                        for(int i = 0; i < P; i++)
                        {
                            swap( maparray[i*Q],
                                 maparray[i*Q+1]);
                            swap( signarray[i*Q],
                                 signarray[i*Q+1]);
                        }
                    }
                    else
                    {
                        for(int i = 0; i < Q; i++)
                        {
                            for(int j = 0; j < P/2; j++)
                            {
                                swap( maparray[i + j*Q] ,
                                     maparray[i+P*Q - Q -j*Q] );
                                swap( signarray[i + j*Q] ,
                                     signarray[i+P*Q - Q -j*Q] );
                            }
                        }
                    }
                }
            }
        }



        /**
         * Expansions in each of the three dimensions must be of type
         * LibUtilities#eModified_A or LibUtilities#eGLL_Lagrange.
         *
         * @param   localVertexId   ID of vertex (0..7)
         * @returns Position of vertex in local numbering scheme.
         */
        int StdHexExp::v_GetVertexMap(const int localVertexId, bool useCoeffPacking)
        {
            ASSERTL1(GetBasisType(0) == LibUtilities::eModified_A ||
                     GetBasisType(0) == LibUtilities::eGLL_Lagrange,
                     "BasisType is not a boundary interior form");
            ASSERTL1(GetBasisType(1) == LibUtilities::eModified_A ||
                     GetBasisType(1) == LibUtilities::eGLL_Lagrange,
                     "BasisType is not a boundary interior form");
            ASSERTL1(GetBasisType(2) == LibUtilities::eModified_A ||
                     GetBasisType(2) == LibUtilities::eGLL_Lagrange,
                     "BasisType is not a boundary interior form");

            ASSERTL1((localVertexId>=0)&&(localVertexId<8),
                     "local vertex id must be between 0 and 7");

            int p = 0;
            int q = 0;
            int r = 0;

            // Retrieve the number of modes in each dimension.
            int nummodes [3] = {m_base[0]->GetNumModes(),
                                m_base[1]->GetNumModes(),
                                m_base[2]->GetNumModes()};

            if(useCoeffPacking == true) // follow packing of coefficients i.e q,r,p
            {
                if(localVertexId > 3)
                {
                    if( GetBasisType(2) == LibUtilities::eGLL_Lagrange)
                    {
                        r = nummodes[2]-1;
                    }
                    else
                    {
                        r = 1;
                    }
                }

                switch(localVertexId % 4)
                {
                case 0:
                    break;
                case 1:
                    {
                        if( GetBasisType(0) == LibUtilities::eGLL_Lagrange)
                        {
                            p = nummodes[0]-1;
                        }
                        else
                        {
                            p = 1;
                        }
                    }
                    break;
                case 2:
                    {
                        if( GetBasisType(1) == LibUtilities::eGLL_Lagrange)
                        {
                            q = nummodes[1]-1;
                        }
                        else
                        {
                            q = 1;
                        }
                    }
                    break;
                case 3:
                    {
                        if( GetBasisType(1) == LibUtilities::eGLL_Lagrange)
                        {
                            p = nummodes[0]-1;
                            q = nummodes[1]-1;
                        }
                        else
                        {
                            p = 1;
                            q = 1;
>>>>>>> 96e8d53c
                        }
                    }
                }
            }

            if( (faceOrient==eDir1BwdDir1_Dir2FwdDir2) ||
                (faceOrient==eDir1BwdDir1_Dir2BwdDir2) ||
                (faceOrient==eDir1FwdDir2_Dir2BwdDir1) ||
                (faceOrient==eDir1BwdDir2_Dir2BwdDir1) )
            {
                if(faceOrient<eDir1FwdDir2_Dir2FwdDir1)
                {
                    if (modified)
                    {
                        for(i = 0; i < Q; i++)
                        {
                            for(j = 3; j < P; j+=2)
                            {
                                signarray[ arrayindx[i*P+j] ] *= -1;
                            }
                        }

                        for(i = 0; i < Q; i++)
                        {
                            swap( maparray[i*P],
                                 maparray[i*P+1]);
                            swap( signarray[i*P],
                                 signarray[i*P+1]);
                        }
                    }
                    else
                    {
                        for(i = 0; i < Q; i++)
                        {
                            for(j = 0; j < P/2; j++)
                            {
                                swap( maparray[i*P + j],
                                     maparray[i*P + P -1 -j]);
                                swap( signarray[i*P + j],
                                     signarray[i*P + P -1 -j]);
                            }
                        }
                    }



                }
                else
                {
                    if (modified)
                    {
                        for(i = 3; i < Q; i+=2)
                        {
                            for(j = 0; j < P; j++)
                            {
                                signarray[ arrayindx[i*P+j] ] *= -1;
                            }
                        }

                        for(i = 0; i < P; i++)
                        {
                            swap( maparray[i*Q],
                                 maparray[i*Q+1]);
                            swap( signarray[i*Q],
                                 signarray[i*Q+1]);
                        }
                    }
                    else
                    {
                        for(i = 0; i < Q; i++)
                        {
                            for(j = 0; j < P/2; j++)
                            {
                                swap( maparray[i + j*Q] ,
                                     maparray[i+P*Q - Q -j*Q] );
                                swap( signarray[i + j*Q] ,
                                     signarray[i+P*Q - Q -j*Q] );
                            }
                        }
                    }
                }
            }
        }

        /**
         * @param   eid         The edge to compute the numbering for.
         * @param   edgeOrient  Orientation of the edge.
         * @param   maparray    Storage for computed mapping array.
         * @param   signarray   ?
         */
        void StdHexExp::v_GetEdgeInteriorToElementMap
                               (const int eid,
                                Array<OneD, unsigned int> &maparray,
                                Array<OneD, int> &signarray,
                                const Orientation edgeOrient)
        {
            ASSERTL1(GetBasisType(0) == LibUtilities::eModified_A ||
                     GetBasisType(0) == LibUtilities::eGLL_Lagrange,
                     "BasisType is not a boundary interior form");
            ASSERTL1(GetBasisType(1) == LibUtilities::eModified_A ||
                     GetBasisType(1) == LibUtilities::eGLL_Lagrange,
                     "BasisType is not a boundary interior form");
            ASSERTL1(GetBasisType(2) == LibUtilities::eModified_A ||
                     GetBasisType(2) == LibUtilities::eGLL_Lagrange,
                     "BasisType is not a boundary interior form");

            ASSERTL1((eid>=0)&&(eid<12),
                     "local edge id must be between 0 and 11");

            int nEdgeIntCoeffs = GetEdgeNcoeffs(eid)-2;

            if(maparray.size()!=nEdgeIntCoeffs)
            {
                maparray = Array<OneD, unsigned int>(nEdgeIntCoeffs);
            }

            if(signarray.size() != nEdgeIntCoeffs)
            {
                signarray = Array<OneD, int>(nEdgeIntCoeffs,1);
            }
            else
            {
                fill( signarray.get() , signarray.get()+nEdgeIntCoeffs, 1 );
            }

            int nummodes [3] = {m_base[0]->GetNumModes(),
                                m_base[1]->GetNumModes(),
                                m_base[2]->GetNumModes()};

            const LibUtilities::BasisType bType [3] = {GetBasisType(0),
                                                       GetBasisType(1),
                                                       GetBasisType(2)};

            bool reverseOrdering = false;
            bool signChange = false;

            int IdxRange [3][2] = {{0,0},{0,0},{0,0}};

            switch(eid)
            {
            case 0:
            case 1:
            case 2:
            case 3:
                {
                    IdxRange[2][0] = 0;
                    IdxRange[2][1] = 1;
                }
                break;
            case 8:
            case 9:
            case 10:
            case 11:
                {
                    if( bType[2] == LibUtilities::eGLL_Lagrange)
                    {
                        IdxRange[2][0] = nummodes[2] - 1;
                        IdxRange[2][1] = nummodes[2];
                    }
                    else
                    {
                        IdxRange[2][0] = 1;
                        IdxRange[2][1] = 2;
                    }
                }
                break;
            case 4:
            case 5:
            case 6:
            case 7:
                {
                    if( bType[2] == LibUtilities::eGLL_Lagrange)
                    {
                        IdxRange[2][0] = 1;
                        IdxRange[2][1] = nummodes[2] - 1;

                        if(edgeOrient==eBackwards)
                        {
                            reverseOrdering = true;
                        }
                    }
                    else
                    {
                        IdxRange[2][0] = 2;
                        IdxRange[2][1] = nummodes[2];

                        if(edgeOrient==eBackwards)
                        {
                            signChange = true;
                        }
                    }
                }
                break;
            }

            switch(eid)
            {
            case 0:
            case 4:
            case 5:
            case 8:
                {
                    IdxRange[1][0] = 0;
                    IdxRange[1][1] = 1;
                }
                break;
            case 2:
            case 6:
            case 7:
            case 10:
                {
                    if( bType[1] == LibUtilities::eGLL_Lagrange)
                    {
                        IdxRange[1][0] = nummodes[1] - 1;
                        IdxRange[1][1] = nummodes[1];
                    }
                    else
                    {
                        IdxRange[1][0] = 1;
                        IdxRange[1][1] = 2;
                    }
                }
                break;
            case 1:
            case 9:
                {
                    if( bType[1] == LibUtilities::eGLL_Lagrange)
                    {
                        IdxRange[1][0] = 1;
                        IdxRange[1][1] = nummodes[1] - 1;

                        if(edgeOrient==eBackwards)
                        {
                            reverseOrdering = true;
                        }
                    }
                    else
                    {
                        IdxRange[1][0] = 2;
                        IdxRange[1][1] = nummodes[1];

                        if(edgeOrient==eBackwards)
                        {
                            signChange = true;
                        }
                    }
                }
                break;
            case 3:
            case 11:
                {
                    if( bType[1] == LibUtilities::eGLL_Lagrange)
                    {
                        IdxRange[1][0] = 1;
                        IdxRange[1][1] = nummodes[1] - 1;

                        if(edgeOrient==eForwards)
                        {
                            reverseOrdering = true;
                        }
                    }
                    else
                    {
                        IdxRange[1][0] = 2;
                        IdxRange[1][1] = nummodes[1];

                        if(edgeOrient==eForwards)
                        {
                            signChange = true;
                        }
                    }
                }
                break;
            }

            switch(eid)
            {
            case 3:
            case 4:
            case 7:
            case 11:
                {
                    IdxRange[0][0] = 0;
                    IdxRange[0][1] = 1;
                }
                break;
            case 1:
            case 5:
            case 6:
            case 9:
                {
                    if( bType[0] == LibUtilities::eGLL_Lagrange)
                    {
                        IdxRange[0][0] = nummodes[0] - 1;
                        IdxRange[0][1] = nummodes[0];
                    }
                    else
                    {
                        IdxRange[0][0] = 1;
                        IdxRange[0][1] = 2;
                    }
                }
                break;
            case 0:
            case 8:
                {
                    if( bType[0] == LibUtilities::eGLL_Lagrange)
                    {
                        IdxRange[0][0] = 1;
                        IdxRange[0][1] = nummodes[0] - 1;

                        if(edgeOrient==eBackwards)
                        {
                            reverseOrdering = true;
                        }
                    }
                    else
                    {
                        IdxRange[0][0] = 2;
                        IdxRange[0][1] = nummodes[0];

                        if(edgeOrient==eBackwards)
                        {
                            signChange = true;
                        }
                    }
                }
                break;
            case 2:
            case 10:
                {
                    if( bType[0] == LibUtilities::eGLL_Lagrange)
                    {
                        IdxRange[0][0] = 1;
                        IdxRange[0][1] = nummodes[0] - 1;

                        if(edgeOrient==eForwards)
                        {
                            reverseOrdering = true;
                        }
                    }
                    else
                    {
                        IdxRange[0][0] = 2;
                        IdxRange[0][1] = nummodes[0];

                        if(edgeOrient==eForwards)
                        {
                            signChange = true;
                        }
                    }
                }
                break;
            }

            int cnt = 0;

            for(int r = IdxRange[2][0]; r < IdxRange[2][1]; r++)
            {
                for(int q = IdxRange[1][0]; q < IdxRange[1][1]; q++)
                {
                    for(int p = IdxRange[0][0]; p < IdxRange[0][1]; p++)
                    {
                        maparray[cnt++]
                                = r*nummodes[0]*nummodes[1] + q*nummodes[0] + p;
                    }
                }
            }

            if( reverseOrdering )
            {
                reverse( maparray.get() , maparray.get()+nEdgeIntCoeffs );
            }

            if(signChange)
            {
                for(int p = 1; p < nEdgeIntCoeffs; p+=2)
                {
                    signarray[p] = -1;
                }
            }
        }


        /**
         * Generate mapping describing which elemental modes lie on the
         * interior of a given face. Accounts for face orientation.
         */
        void StdHexExp::v_GetTraceInteriorToElementMap(const int fid,
                                              Array<OneD, unsigned int> &maparray,
                                              Array<OneD, int>& signarray,
                                              const Orientation faceOrient)
        {
            ASSERTL1(GetBasisType(0) == LibUtilities::eModified_A ||
                     GetBasisType(0) == LibUtilities::eGLL_Lagrange,
                     "BasisType is not a boundary interior form");
            ASSERTL1(GetBasisType(1) == LibUtilities::eModified_A ||
                     GetBasisType(1) == LibUtilities::eGLL_Lagrange,
                     "BasisType is not a boundary interior form");
            ASSERTL1(GetBasisType(2) == LibUtilities::eModified_A ||
                     GetBasisType(2) == LibUtilities::eGLL_Lagrange,
                     "BasisType is not a boundary interior form");

            ASSERTL1((fid>=0)&&(fid<6),
                     "local face id must be between 0 and 5");

            int nFaceIntCoeffs = v_GetTraceIntNcoeffs(fid);

            if(maparray.size()!=nFaceIntCoeffs)
            {
                maparray = Array<OneD, unsigned int>(nFaceIntCoeffs);
            }

            if(signarray.size() != nFaceIntCoeffs)
            {
                signarray = Array<OneD, int>(nFaceIntCoeffs,1);
            }
            else
            {
                fill( signarray.get() , signarray.get()+nFaceIntCoeffs, 1 );
            }

            int nummodes [3] = {m_base[0]->GetNumModes(),
                                m_base[1]->GetNumModes(),
                                m_base[2]->GetNumModes()};

            const LibUtilities::BasisType bType [3] = {GetBasisType(0),
                                                       GetBasisType(1),
                                                       GetBasisType(2)};

            int nummodesA = 0;
            int nummodesB = 0;

            // Determine the number of modes in face directions A & B based
            // on the face index given.
            switch(fid)
            {
            case 0:
            case 5:
                {
                    nummodesA = nummodes[0];
                    nummodesB = nummodes[1];
                }
                break;
            case 1:
            case 3:
                {
                    nummodesA = nummodes[0];
                    nummodesB = nummodes[2];
                }
                break;
            case 2:
            case 4:
                {
                    nummodesA = nummodes[1];
                    nummodesB = nummodes[2];
                }
            }

            Array<OneD, int> arrayindx(nFaceIntCoeffs);

            // Create a mapping array to account for transposition of the
            // coordinates due to face orientation.
            for(int i = 0; i < (nummodesB-2); i++)
            {
                for(int j = 0; j < (nummodesA-2); j++)
                {
                    if( faceOrient < eDir1FwdDir2_Dir2FwdDir1 )
                    {
                        arrayindx[i*(nummodesA-2)+j] = i*(nummodesA-2)+j;
                    }
                    else
                    {
                        arrayindx[i*(nummodesA-2)+j] = j*(nummodesB-2)+i;
                    }
                }
            }

            int IdxRange [3][2];
            int Incr[3];

            Array<OneD, int> sign0(nummodes[0], 1);
            Array<OneD, int> sign1(nummodes[1], 1);
            Array<OneD, int> sign2(nummodes[2], 1);

            // Set the upper and lower bounds, and increment for the faces
            // involving the first coordinate direction.
            switch(fid)
            {
            case 0: // bottom face
                {
                    IdxRange[2][0] = 0;
                    IdxRange[2][1] = 1;
                    Incr[2] = 1;
                }
                break;
            case 5: // top face
                {
                    if( bType[2] == LibUtilities::eGLL_Lagrange)
                    {
                        IdxRange[2][0] = nummodes[2] - 1;
                        IdxRange[2][1] = nummodes[2];
                        Incr[2] = 1;
                    }
                    else
                    {
                        IdxRange[2][0] = 1;
                        IdxRange[2][1] = 2;
                        Incr[2] = 1;
                    }

                }
                break;
            default: // all other faces
                {
                    if( bType[2] == LibUtilities::eGLL_Lagrange)
                    {
                        if( ((int) (faceOrient-eDir1FwdDir1_Dir2FwdDir2)) % 2 )
                        {
                            IdxRange[2][0] = nummodes[2] - 2;
                            IdxRange[2][1] = 0;
                            Incr[2] = -1;

                        }
                        else
                        {
                            IdxRange[2][0] = 1;
                            IdxRange[2][1] = nummodes[2] - 1;
                            Incr[2] = 1;
                        }
                    }
                    else
                    {
                        IdxRange[2][0] = 2;
                        IdxRange[2][1] = nummodes[2];
                        Incr[2] = 1;

                        if( ((int) (faceOrient-eDir1FwdDir1_Dir2FwdDir2)) % 2 )
                        {
                            for(int i = 3; i < nummodes[2]; i+=2)
                            {
                                sign2[i] = -1;
                            }
                        }
                    }
                }
            }

            // Set the upper and lower bounds, and increment for the faces
            // involving the second coordinate direction.
            switch(fid)
            {
            case 1:
                {
                    IdxRange[1][0] = 0;
                    IdxRange[1][1] = 1;
                    Incr[1] = 1;
                }
                break;
            case 3:
                {
                    if( bType[1] == LibUtilities::eGLL_Lagrange)
                    {
                        IdxRange[1][0] = nummodes[1] - 1;
                        IdxRange[1][1] = nummodes[1];
                        Incr[1] = 1;
                    }
                    else
                    {
                        IdxRange[1][0] = 1;
                        IdxRange[1][1] = 2;
                        Incr[1] = 1;
                    }
                }
                break;
            case 0:
            case 5:
                {
                    if( bType[1] == LibUtilities::eGLL_Lagrange)
                    {
                        if( ((int) (faceOrient-eDir1FwdDir1_Dir2FwdDir2)) % 2 )
                        {
                            IdxRange[1][0] = nummodes[1] - 2;
                            IdxRange[1][1] = 0;
                            Incr[1] = -1;

                        }
                        else
                        {
                            IdxRange[1][0] = 1;
                            IdxRange[1][1] = nummodes[1] - 1;
                            Incr[1] = 1;
                        }
                    }
                    else
                    {
                        IdxRange[1][0] = 2;
                        IdxRange[1][1] = nummodes[1];
                        Incr[1] = 1;

                        if( ((int) (faceOrient-eDir1FwdDir1_Dir2FwdDir2)) % 2 )
                        {
                            for(int i = 3; i < nummodes[1]; i+=2)
                            {
                                sign1[i] = -1;
                            }
                        }
                    }
                }
                break;
            default: // case2: case4:
                {
                    if( bType[1] == LibUtilities::eGLL_Lagrange)
                    {
                        if( ((int) (faceOrient-eDir1FwdDir1_Dir2FwdDir2)) % 4 > 1 )
                        {
                            IdxRange[1][0] = nummodes[1] - 2;
                            IdxRange[1][1] = 0;
                            Incr[1] = -1;

                        }
                        else
                        {
                            IdxRange[1][0] = 1;
                            IdxRange[1][1] = nummodes[1] - 1;
                            Incr[1] = 1;
                        }
                    }
                    else
                    {
                        IdxRange[1][0] = 2;
                        IdxRange[1][1] = nummodes[1];
                        Incr[1] = 1;

                        if( ((int) (faceOrient-eDir1FwdDir1_Dir2FwdDir2)) % 4 > 1 )
                        {
                            for(int i = 3; i < nummodes[1]; i+=2)
                            {
                                sign1[i] = -1;
                            }
                        }
                    }
                }
            }

            switch(fid)
            {
            case 4:
                {
                    IdxRange[0][0] = 0;
                    IdxRange[0][1] = 1;
                    Incr[0] = 1;
                }
                break;
            case 2:
                {
                    if( bType[0] == LibUtilities::eGLL_Lagrange)
                    {
                        IdxRange[0][0] = nummodes[0] - 1;
                        IdxRange[0][1] = nummodes[0];
                        Incr[0] = 1;
                    }
                    else
                    {
                        IdxRange[0][0] = 1;
                        IdxRange[0][1] = 2;
                        Incr[0] = 1;
                    }
                }
                break;
            default:
                {
                    if( bType[0] == LibUtilities::eGLL_Lagrange)
                    {
                        if( ((int) (faceOrient-eDir1FwdDir1_Dir2FwdDir2)) % 4 > 1 )
                        {
                            IdxRange[0][0] = nummodes[0] - 2;
                            IdxRange[0][1] = 0;
                            Incr[0] = -1;

                        }
                        else
                        {
                            IdxRange[0][0] = 1;
                            IdxRange[0][1] = nummodes[0] - 1;
                            Incr[0] = 1;
                        }
                    }
                    else
                    {
                        IdxRange[0][0] = 2;
                        IdxRange[0][1] = nummodes[0];
                        Incr[0] = 1;

                        if( ((int) (faceOrient-eDir1FwdDir1_Dir2FwdDir2)) % 4 > 1 )
                        {
                            for(int i = 3; i < nummodes[0]; i+=2)
                            {
                                sign0[i] = -1;
                            }
                        }
                    }
                }
            }

            int cnt = 0;

            for(int r = IdxRange[2][0]; r != IdxRange[2][1]; r+=Incr[2])
            {
                for(int q = IdxRange[1][0]; q != IdxRange[1][1]; q+=Incr[1])
                {
                    for(int p = IdxRange[0][0]; p != IdxRange[0][1]; p+=Incr[0])
                    {
                        maparray [ arrayindx[cnt  ] ]
                                = r*nummodes[0]*nummodes[1] + q*nummodes[0] + p;
                        signarray[ arrayindx[cnt++] ]
                                = sign0[p] * sign1[q] * sign2[r];
                    }
                }
            }
        }

<<<<<<< HEAD
        int StdHexExp::v_GetEdgeNcoeffs(const int i) const
        {
            ASSERTL2((i >= 0)&&(i <= 11),"edge id is out of range");

            if((i == 0)||(i == 2)||(i == 8)||(i == 10))
=======

        /**
         * @param   outarray    Storage area for computed map.
         */
        void StdHexExp::v_GetInteriorMap(Array<OneD, unsigned int>& outarray)
        {
            ASSERTL1(GetBasisType(0) == LibUtilities::eModified_A ||
                     GetBasisType(0) == LibUtilities::eGLL_Lagrange,
                     "BasisType is not a boundary interior form");
            ASSERTL1(GetBasisType(1) == LibUtilities::eModified_A ||
                     GetBasisType(1) == LibUtilities::eGLL_Lagrange,
                     "BasisType is not a boundary interior form");
            ASSERTL1(GetBasisType(2) == LibUtilities::eModified_A ||
                     GetBasisType(2) == LibUtilities::eGLL_Lagrange,
                     "BasisType is not a boundary interior form");

            int nummodes [3] = {m_base[0]->GetNumModes(),
                                m_base[1]->GetNumModes(),
                                m_base[2]->GetNumModes()};

            int nIntCoeffs = m_ncoeffs - NumBndryCoeffs();

            if(outarray.size() != nIntCoeffs)
            {
                outarray = Array<OneD, unsigned int>(nIntCoeffs);
            }

            const LibUtilities::BasisType Btype [3] = {GetBasisType(0),
                                                       GetBasisType(1),
                                                       GetBasisType(2)};
            int cnt = 0;

            int IntIdx [3][2];

            for(int i = 0; i < 3; i++)
            {
                if( Btype[i] == LibUtilities::eModified_A)
                {
                    IntIdx[i][0]  = 2;
                    IntIdx[i][1]  = nummodes[i];
                }
                else
                {
                    IntIdx[i][0]  = 1;
                    IntIdx[i][1]  = nummodes[i]-1;
                }
            }

            for(int r = IntIdx[2][0]; r < IntIdx[2][1]; r++)
            {
                for(int q = IntIdx[1][0]; q < IntIdx[1][1]; q++)
                {
                    for(int p = IntIdx[0][0]; p < IntIdx[0][1]; p++)
                    {
                        outarray[cnt++] = r*nummodes[0]*nummodes[1] +
                            q*nummodes[0] + p;
                    }
                }
            }
        }


        /**
         * @param   outarray    Storage for computed map.
         */
        void StdHexExp::v_GetBoundaryMap(Array<OneD, unsigned int>& outarray)
        {
            ASSERTL1(GetBasisType(0) == LibUtilities::eModified_A ||
                     GetBasisType(0) == LibUtilities::eGLL_Lagrange,
                     "BasisType is not a boundary interior form");
            ASSERTL1(GetBasisType(1) == LibUtilities::eModified_A ||
                     GetBasisType(1) == LibUtilities::eGLL_Lagrange,
                     "BasisType is not a boundary interior form");
            ASSERTL1(GetBasisType(2) == LibUtilities::eModified_A ||
                     GetBasisType(2) == LibUtilities::eGLL_Lagrange,
                     "BasisType is not a boundary interior form");

            int nummodes [3] = {m_base[0]->GetNumModes(),
                                m_base[1]->GetNumModes(),
                                m_base[2]->GetNumModes()};

            int nBndCoeffs = NumBndryCoeffs();

            if(outarray.size()!=nBndCoeffs)
            {
                outarray = Array<OneD, unsigned int>(nBndCoeffs);
            }

            const LibUtilities::BasisType Btype [3] = {GetBasisType(0),
                                                       GetBasisType(1),
                                                       GetBasisType(2)};

            int cnt = 0;

            int BndIdx [3][2];
            int IntIdx [3][2];

            for(int i = 0; i < 3; i++)
>>>>>>> 96e8d53c
            {
                return  GetBasisNumModes(0);
            }
<<<<<<< HEAD
            else if((i == 1)||(i == 3)||(i == 9)||(i == 11))
            {
                return  GetBasisNumModes(1);
            }
            else
            {
                return GetBasisNumModes(2);
=======


            for(int i = 0; i < 2; i++)
            {
                int r = BndIdx[2][i];
                for(int q = 0; q < nummodes[1]; q++)
                {
                    for(int p = 0; p < nummodes[0]; p++)
                    {
                        outarray[cnt++] = r*nummodes[0]*nummodes[1]+q*nummodes[0] + p;
                    }
                }
            }

            for(int r = IntIdx[2][0]; r < IntIdx[2][1]; r++)
            {
                for( int i = 0; i < 2; i++)
                {
                    int q = BndIdx[1][i];
                    for( int p = 0; p < nummodes[0]; p++)
                    {
                        outarray[cnt++] = r*nummodes[0]*nummodes[1] +
                            q*nummodes[0] + p;
                    }
                }

                for( int q = IntIdx[1][0]; q < IntIdx[1][1]; q++)
                {
                    for( int i = 0; i < 2; i++)
                    {
                        int p = BndIdx[0][i];
                        outarray[cnt++] = r*nummodes[0]*nummodes[1] +
                            q*nummodes[0] + p;
                    }
                }
>>>>>>> 96e8d53c
            }
        }

        DNekMatSharedPtr StdHexExp::v_GenMatrix(const StdMatrixKey &mkey)
        {
            return StdExpansion::CreateGeneralMatrix(mkey);
        }


        DNekMatSharedPtr StdHexExp::v_CreateStdMatrix(const StdMatrixKey &mkey)
        {
            return StdExpansion::CreateGeneralMatrix(mkey);
        }


        void StdHexExp::v_MassMatrixOp(
                            const Array<OneD, const NekDouble> &inarray,
                            Array<OneD,NekDouble> &outarray,
                            const StdMatrixKey &mkey)
        {
            StdExpansion::MassMatrixOp_MatFree(inarray,outarray,mkey);
        }


        void StdHexExp::v_LaplacianMatrixOp(
                            const Array<OneD, const NekDouble> &inarray,
                            Array<OneD,NekDouble> &outarray,
                            const StdMatrixKey &mkey)
        {
            StdHexExp::v_LaplacianMatrixOp_MatFree(inarray,outarray,mkey);
        }


        void StdHexExp::v_LaplacianMatrixOp(const int k1, const int k2,
                            const Array<OneD, const NekDouble> &inarray,
                            Array<OneD,NekDouble> &outarray,
                            const StdMatrixKey &mkey)
        {
            StdExpansion::LaplacianMatrixOp_MatFree(k1,k2,inarray,outarray,
                                                        mkey);
        }


        void StdHexExp::v_WeakDerivMatrixOp(const int i,
                            const Array<OneD, const NekDouble> &inarray,
                            Array<OneD,NekDouble> &outarray,
                            const StdMatrixKey &mkey)
        {
            StdExpansion::WeakDerivMatrixOp_MatFree(i,inarray,outarray,
                                                        mkey);
        }

        void StdHexExp::v_HelmholtzMatrixOp(
                            const Array<OneD, const NekDouble> &inarray,
                            Array<OneD,NekDouble> &outarray,
                            const StdMatrixKey &mkey)
        {
            StdHexExp::v_HelmholtzMatrixOp_MatFree(inarray,outarray,mkey);
        }


        void StdHexExp::v_GeneralMatrixOp_MatOp(
                            const Array<OneD, const NekDouble> &inarray,
                            Array<OneD,NekDouble> &outarray,
                            const StdMatrixKey &mkey)
        {
            DNekMatSharedPtr mat = m_stdMatrixManager[mkey];

            if(inarray.get() == outarray.get())
            {
                Array<OneD,NekDouble> tmp(m_ncoeffs);
                Vmath::Vcopy(m_ncoeffs,inarray.get(),1,tmp.get(),1);

                Blas::Dgemv('N', m_ncoeffs, m_ncoeffs, 1.0, mat->GetPtr().get(),
                            m_ncoeffs, tmp.get(), 1, 0.0, outarray.get(), 1);
            }
            else
            {
                Blas::Dgemv('N', m_ncoeffs, m_ncoeffs, 1.0, mat->GetPtr().get(),
                            m_ncoeffs, inarray.get(), 1, 0.0, outarray.get(), 1);
            }
        }


        void StdHexExp::v_MultiplyByStdQuadratureMetric(const Array<OneD, const NekDouble>& inarray,
                                                 Array<OneD, NekDouble> &outarray)
        {
            int    nquad0 = m_base[0]->GetNumPoints();
            int    nquad1 = m_base[1]->GetNumPoints();
            int    nquad2 = m_base[2]->GetNumPoints();
            int nq01 = nquad0*nquad1;
            int nq12 = nquad1*nquad2;

            const Array<OneD, const NekDouble>& w0 = m_base[0]->GetW();
            const Array<OneD, const NekDouble>& w1 = m_base[1]->GetW();
            const Array<OneD, const NekDouble>& w2 = m_base[2]->GetW();

            for(int i = 0; i < nq12; ++i)
            {
                Vmath::Vmul(nquad0, inarray.get()+i*nquad0, 1,
                            w0.get(), 1, outarray.get()+i*nquad0,1);
            }

            for(int i = 0; i < nq12; ++i)
            {
                Vmath::Smul(nquad0, w1[i%nquad1], outarray.get()+i*nquad0, 1,
                            outarray.get()+i*nquad0, 1);
            }

            for(int i = 0; i < nquad2; ++i)
            {
                Vmath::Smul(nq01, w2[i], outarray.get()+i*nq01, 1,
                            outarray.get()+i*nq01, 1);
            }
        }

        void StdHexExp::v_SVVLaplacianFilter(Array<OneD, NekDouble> &array,
                                              const StdMatrixKey &mkey)
        {
            // Generate an orthonogal expansion
            int qa = m_base[0]->GetNumPoints();
            int qb = m_base[1]->GetNumPoints();
            int qc = m_base[2]->GetNumPoints();
            int nmodes_a = m_base[0]->GetNumModes();
            int nmodes_b = m_base[1]->GetNumModes();
            int nmodes_c = m_base[2]->GetNumModes();
            // Declare orthogonal basis.
            LibUtilities::PointsKey pa(qa,m_base[0]->GetPointsType());
            LibUtilities::PointsKey pb(qb,m_base[1]->GetPointsType());
            LibUtilities::PointsKey pc(qc,m_base[2]->GetPointsType());

            LibUtilities::BasisKey Ba(LibUtilities::eOrtho_A,nmodes_a,pa);
            LibUtilities::BasisKey Bb(LibUtilities::eOrtho_A,nmodes_b,pb);
            LibUtilities::BasisKey Bc(LibUtilities::eOrtho_A,nmodes_c,pc);
            StdHexExp OrthoExp(Ba,Bb,Bc);

            Array<OneD, NekDouble> orthocoeffs(OrthoExp.GetNcoeffs());
            int cnt=0;

            // project onto modal  space.
            OrthoExp.FwdTrans(array,orthocoeffs);

            if(mkey.ConstFactorExists(eFactorSVVPowerKerDiffCoeff))
            {
                // Rodrigo's power kernel
                NekDouble cutoff = mkey.GetConstFactor(eFactorSVVCutoffRatio);
                NekDouble  SvvDiffCoeff  =
                    mkey.GetConstFactor(eFactorSVVPowerKerDiffCoeff)*
                    mkey.GetConstFactor(eFactorSVVDiffCoeff);

                for(int i = 0; i < nmodes_a; ++i)
                {
                    for(int j = 0; j < nmodes_b; ++j)
                    {
                        NekDouble fac1 = std::max(
                                   pow((1.0*i)/(nmodes_a-1),cutoff*nmodes_a),
                                   pow((1.0*j)/(nmodes_b-1),cutoff*nmodes_b));

                        for(int k = 0; k < nmodes_c; ++k)
                        {
                            NekDouble fac = std::max(fac1,
                                     pow((1.0*k)/(nmodes_c-1),cutoff*nmodes_c));

                            orthocoeffs[cnt]
                                *= SvvDiffCoeff * fac;
                            cnt++;
                        }
                    }
                }
            }
            else if(mkey.ConstFactorExists(eFactorSVVDGKerDiffCoeff))  // Rodrigo/Mansoor's DG Kernel
            {
                NekDouble  SvvDiffCoeff  =
                    mkey.GetConstFactor(eFactorSVVDGKerDiffCoeff)*
                    mkey.GetConstFactor(eFactorSVVDiffCoeff);

                int max_abc = max(nmodes_a-kSVVDGFiltermodesmin,
                                  nmodes_b-kSVVDGFiltermodesmin);
                max_abc = max(max_abc, nmodes_c-kSVVDGFiltermodesmin);
                // clamp max_abc
                max_abc = max(max_abc,0);
                max_abc = min(max_abc,kSVVDGFiltermodesmax-kSVVDGFiltermodesmin);

                for(int i = 0; i < nmodes_a; ++i)
                {
                    for(int j = 0; j < nmodes_b; ++j)
                    {
                        int maxij = max(i,j);

                        for(int k = 0; k < nmodes_c; ++k)
                        {
                            int maxijk = max(maxij,k);
                            maxijk = min(maxijk,kSVVDGFiltermodesmax-1);

                            orthocoeffs[cnt] *= SvvDiffCoeff *
                                kSVVDGFilter[max_abc][maxijk];
                            cnt++;
                        }
                    }
                }
            }
            else
            {

                int cutoff = (int) (mkey.GetConstFactor(eFactorSVVCutoffRatio)*min(nmodes_a,nmodes_b));
                NekDouble  SvvDiffCoeff  = mkey.GetConstFactor(eFactorSVVDiffCoeff);
                //  Filter just trilinear space
                int nmodes = max(nmodes_a,nmodes_b);
                nmodes = max(nmodes,nmodes_c);

                Array<OneD, NekDouble> fac(nmodes,1.0);
                for(int j = cutoff; j < nmodes; ++j)
                {
                    fac[j] = fabs((j-nmodes)/((NekDouble) (j-cutoff+1.0)));
                    fac[j] *= fac[j]; //added this line to conform with equation
                }

                for(int i = 0; i < nmodes_a; ++i)
                {
                    for(int j = 0; j < nmodes_b; ++j)
                    {
                        for(int k =  0; k < nmodes_c; ++k)
                        {
                            if((i >= cutoff)||(j >= cutoff)||(k >= cutoff))
                            {
                                orthocoeffs[i*nmodes_a*nmodes_b +
                                            j*nmodes_c + k] *=
                                    (SvvDiffCoeff*exp(-(fac[i]+fac[j]+fac[k])));
                            }
                            else
                            {
                                orthocoeffs[i*nmodes_a*nmodes_b + j*nmodes_c + k] *= 0.0;
                            }
                        }
                    }
                }
            }

            // backward transform to physical space
            OrthoExp.BwdTrans(orthocoeffs,array);
        }

        void StdHexExp::v_ExponentialFilter(
                                          Array<OneD, NekDouble> &array,
                                    const NekDouble        alpha,
                                    const NekDouble        exponent,
                                    const NekDouble        cutoff)
        {
            // Generate an orthogonal expansion
            int qa      = m_base[0]->GetNumPoints();
            int qb      = m_base[1]->GetNumPoints();
            int qc      = m_base[2]->GetNumPoints();
            int nmodesA = m_base[0]->GetNumModes();
            int nmodesB = m_base[1]->GetNumModes();
            int nmodesC = m_base[2]->GetNumModes();
            int P  = nmodesA - 1;
            int Q  = nmodesB - 1;
            int R  = nmodesC - 1;

            // Declare orthogonal basis.
            LibUtilities::PointsKey pa(qa,m_base[0]->GetPointsType());
            LibUtilities::PointsKey pb(qb,m_base[1]->GetPointsType());
            LibUtilities::PointsKey pc(qc,m_base[2]->GetPointsType());

            LibUtilities::BasisKey Ba(LibUtilities::eOrtho_A, nmodesA, pa);
            LibUtilities::BasisKey Bb(LibUtilities::eOrtho_A, nmodesB, pb);
            LibUtilities::BasisKey Bc(LibUtilities::eOrtho_A, nmodesC, pc);
            StdHexExp OrthoExp(Ba,Bb,Bc);

            // Cutoff
            int Pcut = cutoff*P;
            int Qcut = cutoff*Q;
            int Rcut = cutoff*R;

            // Project onto orthogonal space.
            Array<OneD, NekDouble> orthocoeffs(OrthoExp.GetNcoeffs());
            OrthoExp.FwdTrans(array,orthocoeffs);

            //
            NekDouble fac, fac1, fac2, fac3;
            int index = 0;
            for(int i = 0; i < nmodesA; ++i)
            {
                for(int j = 0; j < nmodesB; ++j)
                {
                    for(int k = 0; k < nmodesC; ++k, ++index)
                    {
                        //to filter out only the "high-modes"
                        if(i > Pcut || j > Qcut || k > Rcut)
                        {
                            fac1 = (NekDouble) (i - Pcut)/( (NekDouble)(P - Pcut) );
                            fac2 = (NekDouble) (j - Qcut)/( (NekDouble)(Q - Qcut) );
                            fac3 = (NekDouble) (k - Rcut)/( (NekDouble)(R - Rcut) );
                            fac  = max( max(fac1, fac2), fac3);
                            fac  = pow(fac, exponent);
                            orthocoeffs[index] *= exp(-alpha*fac);
                        }
                    }
                }
            }

            // backward transform to physical space
            OrthoExp.BwdTrans(orthocoeffs,array);
        }

    }
}<|MERGE_RESOLUTION|>--- conflicted
+++ resolved
@@ -950,7 +950,6 @@
          */
         int StdHexExp::v_GetVertexMap(const int localVertexId, bool useCoeffPacking)
         {
-<<<<<<< HEAD
             ASSERTL1(GetBasisType(0) == LibUtilities::eModified_A ||
                      GetBasisType(0) == LibUtilities::eGLL_Lagrange,
                      "BasisType is not a boundary interior form");
@@ -960,58 +959,6 @@
             ASSERTL1(GetBasisType(2) == LibUtilities::eModified_A ||
                      GetBasisType(2) == LibUtilities::eGLL_Lagrange,
                      "BasisType is not a boundary interior form");
-=======
-            int nummodesA=0, nummodesB=0;
-
-            ASSERTL1(GetEdgeBasisType(0) == GetEdgeBasisType(1) &&
-                     GetEdgeBasisType(0) == GetEdgeBasisType(2),
-                     "Method only implemented if BasisType is indentical in "
-                     "all directions");
-            ASSERTL1(GetEdgeBasisType(0) == LibUtilities::eModified_A ||
-                     GetEdgeBasisType(0) == LibUtilities::eGLL_Lagrange,
-                     "Method only implemented for Modified_A or GLL_Lagrange BasisType");
-
-            const int nummodes0 = m_base[0]->GetNumModes();
-            const int nummodes1 = m_base[1]->GetNumModes();
-            const int nummodes2 = m_base[2]->GetNumModes();
-
-            switch(fid)
-            {
-            case 0:
-            case 5:
-                nummodesA = nummodes0;
-                nummodesB = nummodes1;
-                break;
-            case 1:
-            case 3:
-                nummodesA = nummodes0;
-                nummodesB = nummodes2;
-                break;
-            case 2:
-            case 4:
-                nummodesA = nummodes1;
-                nummodesB = nummodes2;
-                break;
-            default:
-                ASSERTL0(false,"fid must be between 0 and 5");
-            }
-
-            bool CheckForZeroedModes = false;
-
-            if (P == -1)
-            {
-                P = nummodesA;
-                Q = nummodesB;
-            }
-
-            if((P != nummodesA)||(Q != nummodesB))
-            {
-                CheckForZeroedModes = true;
-            }
-
-            bool modified = (GetEdgeBasisType(0) == LibUtilities::eModified_A);
-            int nFaceCoeffs = P*Q;
->>>>>>> 96e8d53c
 
             ASSERTL1((localVertexId>=0)&&(localVertexId<8),
                      "local vertex id must be between 0 and 7");
@@ -1025,15 +972,9 @@
                                 m_base[1]->GetNumModes(),
                                 m_base[2]->GetNumModes()};
 
-<<<<<<< HEAD
             if(useCoeffPacking == true) // follow packing of coefficients i.e q,r,p
             {
                 if(localVertexId > 3)
-=======
-            for(int i = 0; i < Q; i++)
-            {
-                for(int j = 0; j < P; j++)
->>>>>>> 96e8d53c
                 {
                     if( GetBasisType(2) == LibUtilities::eGLL_Lagrange)
                     {
@@ -1117,14 +1058,8 @@
                     }
                 }
 
-<<<<<<< HEAD
                 // Top face (vertices 4,5,6,7)
                 if( localVertexId > 3)
-=======
-            for(int i = 0; i < Q; i++)
-            {
-                for(int j = 0; j < P; j++)
->>>>>>> 96e8d53c
                 {
                     if( GetBasisType(2) == LibUtilities::eGLL_Lagrange)
                     {
@@ -1564,190 +1499,13 @@
                     {
                         for(int i = 0; i < P; i++)
                         {
-<<<<<<< HEAD
-                            for(j = 0; j < Q/2; j++)
-=======
                             for(int j = 0; j < Q/2; j++)
->>>>>>> 96e8d53c
                             {
                                 swap( maparray[i*Q + j],
                                      maparray[i*Q + Q -1 -j]);
                                 swap( signarray[i*Q + j],
                                      signarray[i*Q + Q -1 -j]);
                             }
-<<<<<<< HEAD
-=======
-                        }
-                    }
-                }
-            }
-
-            if( (faceOrient==eDir1BwdDir1_Dir2FwdDir2) ||
-                (faceOrient==eDir1BwdDir1_Dir2BwdDir2) ||
-                (faceOrient==eDir1FwdDir2_Dir2BwdDir1) ||
-                (faceOrient==eDir1BwdDir2_Dir2BwdDir1) )
-            {
-                if(faceOrient<eDir1FwdDir2_Dir2FwdDir1)
-                {
-                    if (modified)
-                    {
-                        for(int i = 0; i < Q; i++)
-                        {
-                            for(int j = 3; j < P; j+=2)
-                            {
-                                signarray[ arrayindx[i*P+j] ] *= -1;
-                            }
-                        }
-
-                        for(int i = 0; i < Q; i++)
-                        {
-                            swap( maparray[i*P],
-                                 maparray[i*P+1]);
-                            swap( signarray[i*P],
-                                 signarray[i*P+1]);
-                        }
-                    }
-                    else
-                    {
-                        for(int i = 0; i < Q; i++)
-                        {
-                            for(int j = 0; j < P/2; j++)
-                            {
-                                swap( maparray[i*P + j],
-                                     maparray[i*P + P -1 -j]);
-                                swap( signarray[i*P + j],
-                                     signarray[i*P + P -1 -j]);
-                            }
-                        }
-                    }
-
-
-
-                }
-                else
-                {
-                    if (modified)
-                    {
-                        for(int i = 3; i < Q; i+=2)
-                        {
-                            for(int j = 0; j < P; j++)
-                            {
-                                signarray[ arrayindx[i*P+j] ] *= -1;
-                            }
-                        }
-
-                        for(int i = 0; i < P; i++)
-                        {
-                            swap( maparray[i*Q],
-                                 maparray[i*Q+1]);
-                            swap( signarray[i*Q],
-                                 signarray[i*Q+1]);
-                        }
-                    }
-                    else
-                    {
-                        for(int i = 0; i < Q; i++)
-                        {
-                            for(int j = 0; j < P/2; j++)
-                            {
-                                swap( maparray[i + j*Q] ,
-                                     maparray[i+P*Q - Q -j*Q] );
-                                swap( signarray[i + j*Q] ,
-                                     signarray[i+P*Q - Q -j*Q] );
-                            }
-                        }
-                    }
-                }
-            }
-        }
-
-
-
-        /**
-         * Expansions in each of the three dimensions must be of type
-         * LibUtilities#eModified_A or LibUtilities#eGLL_Lagrange.
-         *
-         * @param   localVertexId   ID of vertex (0..7)
-         * @returns Position of vertex in local numbering scheme.
-         */
-        int StdHexExp::v_GetVertexMap(const int localVertexId, bool useCoeffPacking)
-        {
-            ASSERTL1(GetBasisType(0) == LibUtilities::eModified_A ||
-                     GetBasisType(0) == LibUtilities::eGLL_Lagrange,
-                     "BasisType is not a boundary interior form");
-            ASSERTL1(GetBasisType(1) == LibUtilities::eModified_A ||
-                     GetBasisType(1) == LibUtilities::eGLL_Lagrange,
-                     "BasisType is not a boundary interior form");
-            ASSERTL1(GetBasisType(2) == LibUtilities::eModified_A ||
-                     GetBasisType(2) == LibUtilities::eGLL_Lagrange,
-                     "BasisType is not a boundary interior form");
-
-            ASSERTL1((localVertexId>=0)&&(localVertexId<8),
-                     "local vertex id must be between 0 and 7");
-
-            int p = 0;
-            int q = 0;
-            int r = 0;
-
-            // Retrieve the number of modes in each dimension.
-            int nummodes [3] = {m_base[0]->GetNumModes(),
-                                m_base[1]->GetNumModes(),
-                                m_base[2]->GetNumModes()};
-
-            if(useCoeffPacking == true) // follow packing of coefficients i.e q,r,p
-            {
-                if(localVertexId > 3)
-                {
-                    if( GetBasisType(2) == LibUtilities::eGLL_Lagrange)
-                    {
-                        r = nummodes[2]-1;
-                    }
-                    else
-                    {
-                        r = 1;
-                    }
-                }
-
-                switch(localVertexId % 4)
-                {
-                case 0:
-                    break;
-                case 1:
-                    {
-                        if( GetBasisType(0) == LibUtilities::eGLL_Lagrange)
-                        {
-                            p = nummodes[0]-1;
-                        }
-                        else
-                        {
-                            p = 1;
-                        }
-                    }
-                    break;
-                case 2:
-                    {
-                        if( GetBasisType(1) == LibUtilities::eGLL_Lagrange)
-                        {
-                            q = nummodes[1]-1;
-                        }
-                        else
-                        {
-                            q = 1;
-                        }
-                    }
-                    break;
-                case 3:
-                    {
-                        if( GetBasisType(1) == LibUtilities::eGLL_Lagrange)
-                        {
-                            p = nummodes[0]-1;
-                            q = nummodes[1]-1;
-                        }
-                        else
-                        {
-                            p = 1;
-                            q = 1;
->>>>>>> 96e8d53c
                         }
                     }
                 }
@@ -2470,116 +2228,14 @@
             }
         }
 
-<<<<<<< HEAD
         int StdHexExp::v_GetEdgeNcoeffs(const int i) const
         {
             ASSERTL2((i >= 0)&&(i <= 11),"edge id is out of range");
 
             if((i == 0)||(i == 2)||(i == 8)||(i == 10))
-=======
-
-        /**
-         * @param   outarray    Storage area for computed map.
-         */
-        void StdHexExp::v_GetInteriorMap(Array<OneD, unsigned int>& outarray)
-        {
-            ASSERTL1(GetBasisType(0) == LibUtilities::eModified_A ||
-                     GetBasisType(0) == LibUtilities::eGLL_Lagrange,
-                     "BasisType is not a boundary interior form");
-            ASSERTL1(GetBasisType(1) == LibUtilities::eModified_A ||
-                     GetBasisType(1) == LibUtilities::eGLL_Lagrange,
-                     "BasisType is not a boundary interior form");
-            ASSERTL1(GetBasisType(2) == LibUtilities::eModified_A ||
-                     GetBasisType(2) == LibUtilities::eGLL_Lagrange,
-                     "BasisType is not a boundary interior form");
-
-            int nummodes [3] = {m_base[0]->GetNumModes(),
-                                m_base[1]->GetNumModes(),
-                                m_base[2]->GetNumModes()};
-
-            int nIntCoeffs = m_ncoeffs - NumBndryCoeffs();
-
-            if(outarray.size() != nIntCoeffs)
-            {
-                outarray = Array<OneD, unsigned int>(nIntCoeffs);
-            }
-
-            const LibUtilities::BasisType Btype [3] = {GetBasisType(0),
-                                                       GetBasisType(1),
-                                                       GetBasisType(2)};
-            int cnt = 0;
-
-            int IntIdx [3][2];
-
-            for(int i = 0; i < 3; i++)
-            {
-                if( Btype[i] == LibUtilities::eModified_A)
-                {
-                    IntIdx[i][0]  = 2;
-                    IntIdx[i][1]  = nummodes[i];
-                }
-                else
-                {
-                    IntIdx[i][0]  = 1;
-                    IntIdx[i][1]  = nummodes[i]-1;
-                }
-            }
-
-            for(int r = IntIdx[2][0]; r < IntIdx[2][1]; r++)
-            {
-                for(int q = IntIdx[1][0]; q < IntIdx[1][1]; q++)
-                {
-                    for(int p = IntIdx[0][0]; p < IntIdx[0][1]; p++)
-                    {
-                        outarray[cnt++] = r*nummodes[0]*nummodes[1] +
-                            q*nummodes[0] + p;
-                    }
-                }
-            }
-        }
-
-
-        /**
-         * @param   outarray    Storage for computed map.
-         */
-        void StdHexExp::v_GetBoundaryMap(Array<OneD, unsigned int>& outarray)
-        {
-            ASSERTL1(GetBasisType(0) == LibUtilities::eModified_A ||
-                     GetBasisType(0) == LibUtilities::eGLL_Lagrange,
-                     "BasisType is not a boundary interior form");
-            ASSERTL1(GetBasisType(1) == LibUtilities::eModified_A ||
-                     GetBasisType(1) == LibUtilities::eGLL_Lagrange,
-                     "BasisType is not a boundary interior form");
-            ASSERTL1(GetBasisType(2) == LibUtilities::eModified_A ||
-                     GetBasisType(2) == LibUtilities::eGLL_Lagrange,
-                     "BasisType is not a boundary interior form");
-
-            int nummodes [3] = {m_base[0]->GetNumModes(),
-                                m_base[1]->GetNumModes(),
-                                m_base[2]->GetNumModes()};
-
-            int nBndCoeffs = NumBndryCoeffs();
-
-            if(outarray.size()!=nBndCoeffs)
-            {
-                outarray = Array<OneD, unsigned int>(nBndCoeffs);
-            }
-
-            const LibUtilities::BasisType Btype [3] = {GetBasisType(0),
-                                                       GetBasisType(1),
-                                                       GetBasisType(2)};
-
-            int cnt = 0;
-
-            int BndIdx [3][2];
-            int IntIdx [3][2];
-
-            for(int i = 0; i < 3; i++)
->>>>>>> 96e8d53c
             {
                 return  GetBasisNumModes(0);
             }
-<<<<<<< HEAD
             else if((i == 1)||(i == 3)||(i == 9)||(i == 11))
             {
                 return  GetBasisNumModes(1);
@@ -2587,43 +2243,6 @@
             else
             {
                 return GetBasisNumModes(2);
-=======
-
-
-            for(int i = 0; i < 2; i++)
-            {
-                int r = BndIdx[2][i];
-                for(int q = 0; q < nummodes[1]; q++)
-                {
-                    for(int p = 0; p < nummodes[0]; p++)
-                    {
-                        outarray[cnt++] = r*nummodes[0]*nummodes[1]+q*nummodes[0] + p;
-                    }
-                }
-            }
-
-            for(int r = IntIdx[2][0]; r < IntIdx[2][1]; r++)
-            {
-                for( int i = 0; i < 2; i++)
-                {
-                    int q = BndIdx[1][i];
-                    for( int p = 0; p < nummodes[0]; p++)
-                    {
-                        outarray[cnt++] = r*nummodes[0]*nummodes[1] +
-                            q*nummodes[0] + p;
-                    }
-                }
-
-                for( int q = IntIdx[1][0]; q < IntIdx[1][1]; q++)
-                {
-                    for( int i = 0; i < 2; i++)
-                    {
-                        int p = BndIdx[0][i];
-                        outarray[cnt++] = r*nummodes[0]*nummodes[1] +
-                            q*nummodes[0] + p;
-                    }
-                }
->>>>>>> 96e8d53c
             }
         }
 
