--- conflicted
+++ resolved
@@ -353,12 +353,7 @@
                 // variable
                 for (int j = 0; j < expdim; ++j)
                 {
-<<<<<<< HEAD
-                    m_fields[0]->FwdTrans_IterPerExp(m_coordsVel[j],
-                                                     fieldcoeffs);
-=======
-                    m_fields[0]->FwdTrans(m_coordsVel[j], fieldcoeffs);
->>>>>>> 0ebe208c
+                    m_fields[0]->FwdTransLocalElmt(m_coordsVel[j], fieldcoeffs);
 
                     for (int i = 0; i < FieldDef.size(); ++i)
                     {
