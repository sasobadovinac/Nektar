///////////////////////////////////////////////////////////////////////////////
//
// File: TimeIntegrationSchemeData.h
//
// For more information, please see: http://www.nektar.info
//
// The MIT License
//
// Copyright (c) 2019 Division of Applied Mathematics, Brown University (USA),
// Department of Aeronautics, Imperial College London (UK), and Scientific
// Computing and Imaging Institute, University of Utah (USA).
//
// License for the specific language governing rights and limitations under
// Permission is hereby granted, free of charge, to any person obtaining a
// copy of this software and associated documentation files (the "Software"),
// to deal in the Software without restriction, including without limitation
// the rights to use, copy, modify, merge, publish, distribute, sublicense,
// and/or sell copies of the Software, and to permit persons to whom the
// Software is furnished to do so, subject to the following conditions:
//
// The above copyright notice and this permission notice shall be included
// in all copies or substantial portions of the Software.
//
// THE SOFTWARE IS PROVIDED "AS IS", WITHOUT WARRANTY OF ANY KIND, EXPRESS
// OR IMPLIED, INCLUDING BUT NOT LIMITED TO THE WARRANTIES OF MERCHANTABILITY,
// FITNESS FOR A PARTICULAR PURPOSE AND NONINFRINGEMENT. IN NO EVENT SHALL
// THE AUTHORS OR COPYRIGHT HOLDERS BE LIABLE FOR ANY CLAIM, DAMAGES OR OTHER
// LIABILITY, WHETHER IN AN ACTION OF CONTRACT, TORT OR OTHERWISE, ARISING
// FROM, OUT OF OR IN CONNECTION WITH THE SOFTWARE OR THE USE OR OTHER
// DEALINGS IN THE SOFTWARE.
//
// Description: Header file of time integration scheme data class
//
// The TimeIntegrationSchemeData class should only be used by the
// TimeIntegrationScheme class.
//
///////////////////////////////////////////////////////////////////////////////

#pragma once

#include <LibUtilities/TimeIntegration/TimeIntegrationScheme.h>

#define LUE LIB_UTILITIES_EXPORT

namespace Nektar
{
namespace LibUtilities
{

class TimeIntegrationSchemeData
{
public:
    TimeIntegrationSchemeData(const TimeIntegrationScheme *parent)
        : m_parent(parent), m_initialised(false), m_lastDeltaT(0), m_lastNVars(0)
    {
    }
    ~TimeIntegrationSchemeData()
    {
    }

    LUE friend std::ostream &operator<<(std::ostream &os,
                                    const TimeIntegrationScheme &rhs);
    LUE friend std::ostream &operator<<(std::ostream &os,
                                    const TimeIntegrationSchemeSharedPtr &rhs);

    LUE friend std::ostream &operator<<(std::ostream &os,
                                    const TimeIntegrationSchemeData &rhs);
    LUE friend std::ostream &operator<<(
        std::ostream &os,
        const TimeIntegrationScheme::TimeIntegrationSchemeDataSharedPtr &rhs);

<<<<<<< HEAD
    inline TimeIntegrationMethod GetIntegrationMethod() const
    {
        return m_method;
    }

    inline TimeIntegrationSchemeType GetIntegrationSchemeType() const
=======
     inline TimeIntegrationSchemeType GetIntegrationSchemeType() const
>>>>>>> 143d3f79
    {
        return m_schemeType;
    }

    inline NekDouble A(const unsigned int i, const unsigned int j) const
    {
        return m_A[0][i][j];
    }
    inline NekDouble B(const unsigned int i, const unsigned int j) const
    {
        return m_B[0][i][j];
    }
    inline NekDouble U(const unsigned int i, const unsigned int j) const
    {
        return m_U[i][j];
    }
    inline NekDouble V(const unsigned int i, const unsigned int j) const
    {
        return m_V[i][j];
    }

    inline NekDouble A_IMEX(const unsigned int i, const unsigned int j) const
    {
        return m_A[1][i][j];
    }
    inline NekDouble B_IMEX(const unsigned int i, const unsigned int j) const
    {
        return m_B[1][i][j];
    }

    inline NekDouble L_Real(const unsigned int i) const
    {
        return m_L[0][i];
    }
    inline NekDouble L_Imaginary(const unsigned int i) const
    {
        return m_L[1][i];
    }

    inline unsigned int GetNstages(void) const
    {
        return m_numstages;
    }

    inline unsigned int GetNmultiStepValues() const
    {
        return m_numMultiStepValues;
    }
    inline unsigned int GetNmultiStepDerivs() const
    {
        return m_numMultiStepDerivs;
    }
    inline const Array<OneD, const unsigned int> &GetTimeLevelOffset() const
    {
        return m_timeLevelOffset;
    }

    typedef TimeIntegrationScheme::SingleArray SingleArray;
    typedef TimeIntegrationScheme::ConstSingleArray ConstSingleArray;
    typedef TimeIntegrationScheme::DoubleArray DoubleArray;
    typedef TimeIntegrationScheme::ConstDoubleArray ConstDoubleArray;
    typedef TimeIntegrationScheme::TripleArray TripleArray;
    typedef TimeIntegrationScheme::ConstTripleArray ConstTripleArray;
    typedef TimeIntegrationScheme::TimeIntegrationSchemeDataSharedPtr
        TimeIntegrationSchemeDataSharedPtr;
    typedef TimeIntegrationScheme::TimeIntegrationSolutionSharedPtr
        TimeIntegrationSolutionSharedPtr;

    /**
     * \brief This function initialises the time integration
     * scheme
     *
     * Given the solution at the initial time level
     * \f$\boldsymbol{y}(t_0)\f$, this function generates the
     * vectors \f$\boldsymbol{y}^{[n]}\f$ and \f$t^{[n]}\f$
     * needed to evaluate the time integration scheme
     * formulated as a General Linear Method. These vectors
     * are embedded in an object of the class
     * TimeIntegrationSolution. This class is the abstraction
     * of the input and output vectors of the General Linear
     * Method.
     *
     * For single-step methods, this function is trivial as it
     * just wraps a TimeIntegrationSolution object around the
     * given initial values and initial time.  However, for
     * multistep methods, actual time stepping is being done
     * to evaluate the necessary parameters at multiple time
     * levels needed to start the actual integration.
     *
     * \param timestep The size of the timestep, i.e. \f$\Delta t\f$.
     * \param time on input: the initial time, i.e. \f$t_0\f$.
     * \param time on output: the new time-level after initialisation, in
     * general this yields
     *       \f$t = t_0 + (r-1)\Delta t\f$ where \f$r\f$ is the number of steps
     * of the multi-step method.
     * \param nsteps on output: he number of initialisation steps required. In
     * general this corresponds to \f$r-1\f$
     *       where \f$r\f$ is the number of steps of the multi-step method.
     * \param f an object of the class FuncType, where FuncType should have a
     * method FuncType::ODEforcing
     *       to evaluate the right hand side \f$f(t,\boldsymbol{y})\f$ of the
     * ODE.
     * \param y_0 the initial value \f$\boldsymbol{y}(t_0)\f$
     * \return An object of the class TimeIntegrationSolution which represents
     * the vectors \f$\boldsymbol{y}^{[n]}\f$ and \f$t^{[n]}\f$
     *  that can be used to start the actual integration.
     */

    LUE TimeIntegrationSolutionSharedPtr InitializeData(
        const NekDouble deltaT, ConstDoubleArray &y_0, const NekDouble time,
        const TimeIntegrationSchemeOperators &op);

    /**
     * \brief Explicit integration of an ODE.
     *
     * This function explicitely perfroms a single integration step of the ODE
     * system:
     * \f[
     * \frac{d\boldsymbol{y}}{dt}=\boldsymbol{f}(t,\boldsymbol{y})
     * \f]
     *
     * \param deltaT The size of the timestep, i.e. \f$\Delta t\f$.
     * \param f an object of the class FuncType, where FuncType should have a
     * method FuncType::ODEforcing
     *       to evaluate the right hand side \f$f(t,\boldsymbol{y})\f$ of the
     * ODE.
     * \param y on input: the vectors \f$\boldsymbol{y}^{[n-1]}\f$ and
     * \f$t^{[n-1]}\f$ (which corresponds to the
     *    solution at the old time level)
     * \param y on output: the vectors \f$\boldsymbol{y}^{[n]}\f$ and
     * \f$t^{[n]}\f$ (which corresponds to the
     *    solution at the old new level)
     * \return The actual solution \f$\boldsymbol{y}^{n}\f$ at the new time
     * level
     *    (which in fact is also embedded in the argument y).
     */
    LUE ConstDoubleArray &TimeIntegrate(
        const NekDouble deltaT, TimeIntegrationSolutionSharedPtr &y,
        const TimeIntegrationSchemeOperators &op);

    const TimeIntegrationScheme *m_parent;

    TimeIntegrationSchemeType m_schemeType;

    unsigned int m_numMultiStepValues; // number of entries in input and output
                                       // vector that correspond
                                       // to VALUES at previous time levels
    unsigned int m_numMultiStepDerivs; // number of entries in input and output
                                       // vector that correspond
                                       // to DERIVATIVES at previous time levels
    Array<OneD, unsigned int>
        m_timeLevelOffset; // denotes to which time-level the entries in both
                           // input and output vector correspond, e.g.
                           //     INPUT VECTOR --------> m_inputTimeLevelOffset
                           //    _            _               _ _
                           //   | u^n          |             | 0 |
                           //   | u^{n-1}      |             | 1 |
                           //   | u^{n-2}      |  ----->     | 2 |
                           //   | dt f(u^{n-1})|             | 1 |
                           //   | dt f(u^{n-2})|             | 2 |
                           //    -            -               - -

    unsigned int m_numsteps;  //< Number of steps in this integration phase
    unsigned int m_numstages; //< Number of stages in multi-stage component.

    bool m_firstStageEqualsOldSolution; //< Optimisation-flag
    bool m_lastStageEqualsNewSolution;  //< Optimisation-flag

    Array<OneD, Array<TwoD, NekDouble>> m_A;
    Array<OneD, Array<TwoD, NekDouble>> m_B;
    Array<TwoD, NekDouble> m_U;
    Array<TwoD, NekDouble> m_V;

    Array<TwoD, NekDouble> m_L; // Lambda real and imaingary components

    Array<OneD, Array<TwoD, NekDouble>> m_A_phi;
    Array<OneD, Array<TwoD, NekDouble>> m_B_phi;

    Array<OneD, Array<TwoD, NekDouble>> m_U_phi;
    Array<OneD, Array<TwoD, NekDouble>> m_V_phi;

    bool m_initialised; /// bool to identify if array has been initialised
    int m_nvar;         /// The number of variables in integration scheme.
    int m_npoints;      /// The size of inner data which is stored for reuse.
    DoubleArray m_Y;    /// Array containing the stage values
    DoubleArray m_tmp;  /// explicit right hand side of each stage equation

    TripleArray m_F;      /// Array corresponding to the stage Derivatives
    TripleArray m_F_IMEX; /// Used to store the Explicit stage derivative of
                          /// IMEX schemes

    NekDouble m_T; ///  Time at the different stages

    NekDouble m_lastDeltaT; /// Last delta T value for exponential integration.
    NekDouble m_lastNVars;  /// Last number of vars for exponential integration.

    static LUE bool VerifyIntegrationSchemeType(
        TimeIntegrationSchemeType type,
        const Array<OneD, const Array<TwoD, NekDouble>> &A,
        const Array<OneD, const Array<TwoD, NekDouble>> &B,
        const Array<TwoD, const NekDouble> &U,
        const Array<TwoD, const NekDouble> &V);

    LUE void TimeIntegrate(const NekDouble deltaT, ConstTripleArray &y_old,
                           ConstSingleArray &t_old, TripleArray &y_new,
                           SingleArray &t_new,
                           const TimeIntegrationSchemeOperators &op);

    inline int GetFirstDim(ConstTripleArray &y) const
    {
        return y[0].num_elements();
    }
    inline int GetSecondDim(ConstTripleArray &y) const
    {
        return y[0][0].num_elements();
    }

    LUE bool CheckTimeIntegrateArguments( // const NekDouble timestep,
        ConstTripleArray &y_old, ConstSingleArray &t_old, TripleArray &y_new,
        SingleArray &t_new, const TimeIntegrationSchemeOperators &op) const;

    LUE bool CheckIfFirstStageEqualsOldSolution(
        const Array<OneD, const Array<TwoD, NekDouble>> &A,
        const Array<OneD, const Array<TwoD, NekDouble>> &B,
        const Array<TwoD, const NekDouble> &U,
        const Array<TwoD, const NekDouble> &V) const;

    LUE bool CheckIfLastStageEqualsNewSolution(
        const Array<OneD, const Array<TwoD, NekDouble>> &A,
        const Array<OneD, const Array<TwoD, NekDouble>> &B,
        const Array<TwoD, const NekDouble> &U,
        const Array<TwoD, const NekDouble> &V) const;

}; // end class TimeIntegrationSchemeData

LUE std::ostream &operator<<(std::ostream &os,
                             const TimeIntegrationSchemeData &rhs);
LUE std::ostream &operator<<(
    std::ostream &os,
    const TimeIntegrationSchemeData::TimeIntegrationSchemeDataSharedPtr &rhs);

// =========================================================================

} // end of namespace LibUtilities
} // end of namespace Nektar<|MERGE_RESOLUTION|>--- conflicted
+++ resolved
@@ -69,16 +69,7 @@
         std::ostream &os,
         const TimeIntegrationScheme::TimeIntegrationSchemeDataSharedPtr &rhs);
 
-<<<<<<< HEAD
-    inline TimeIntegrationMethod GetIntegrationMethod() const
-    {
-        return m_method;
-    }
-
-    inline TimeIntegrationSchemeType GetIntegrationSchemeType() const
-=======
      inline TimeIntegrationSchemeType GetIntegrationSchemeType() const
->>>>>>> 143d3f79
     {
         return m_schemeType;
     }
