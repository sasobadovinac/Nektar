
SET(BasicConstHeaders
    ./BasicConst/NektarUnivConsts.hpp
    ./BasicConst/NektarUnivTypeDefs.hpp
    ./BasicConst/GitRevision.h
)

SET(BasicUtilsHeaders
    ./BasicUtils/ArrayPolicies.hpp
    ./BasicUtils/BoostUtil.hpp
    ./BasicUtils/Concepts.hpp
    ./BasicUtils/ConsistentObjectAccess.hpp
    ./BasicUtils/CompressData.h
    ./BasicUtils/Equation.h
    ./BasicUtils/FieldIO.h
    ./BasicUtils/FieldIOXml.h
    ./BasicUtils/FileSystem.h
    ./BasicUtils/ErrorUtil.hpp
    ./BasicUtils/MeshEntities.hpp
    ./BasicUtils/MeshPartition.h
    ./BasicUtils/MeshPartitionMetis.h
    ./BasicUtils/NekManager.hpp
    ./BasicUtils/NekFactory.hpp
    ./BasicUtils/NekPtr.hpp
    ./BasicUtils/OperatorGenerators.hpp
    ./BasicUtils/ParseUtils.hpp
    ./BasicUtils/Progressbar.hpp
    ./BasicUtils/PtsField.h
    ./BasicUtils/PtsIO.h
    ./BasicUtils/Timer.h
    ./BasicUtils/RawType.hpp
    ./BasicUtils/SessionReader.h
    ./BasicUtils/ShapeType.hpp
    ./BasicUtils/SharedArray.hpp
    ./BasicUtils/Thread.h
    ./BasicUtils/ThreadBoost.h
    ./BasicUtils/Vmath.hpp
    ./BasicUtils/VmathArray.hpp
    ./BasicUtils/Metis.hpp
    ./BasicUtils/VtkUtil.hpp
    ./BasicUtils/XmlUtil.h
)

SET(BasicUtilsSources
    ./BasicUtils/ArrayEqualityComparison.cpp
    ./BasicUtils/CompressData.cpp
    ./BasicUtils/Equation.cpp
    ./BasicUtils/FieldIO.cpp
    ./BasicUtils/FieldIOXml.cpp
    ./BasicUtils/FileSystem.cpp
    ./BasicUtils/MeshPartition.cpp
    ./BasicUtils/MeshPartitionMetis.cpp
    ./BasicUtils/PtsField.cpp
    ./BasicUtils/PtsIO.cpp
    ./BasicUtils/SessionReader.cpp
    ./BasicUtils/Thread.cpp
    ./BasicUtils/ThreadBoost.cpp
    ./BasicUtils/Timer.cpp
    ./BasicUtils/Vmath.cpp
    ./BasicUtils/XmlUtil.cpp
)

# HDF5
IF( NEKTAR_USE_HDF5 )
    SET(BasicUtilsHeaders ${BasicUtilsHeaders}
	./BasicUtils/H5.h
        ./BasicUtils/FieldIOHdf5.h)
    SET(BasicUtilsSources ${BasicUtilsSources}
	./BasicUtils/H5.cpp
        ./BasicUtils/FieldIOHdf5.cpp)
ENDIF( NEKTAR_USE_HDF5 )

SET(CommunicationHeaders
    ./Communication/Comm.h
    ./Communication/CommSerial.h
    ./Communication/CommDataType.h
    ./Communication/GsLib.hpp
    ./Communication/Transposition.h
    ./Communication/Xxt.hpp
)

SET(CommunicationSources
    ./Communication/Comm.cpp
    ./Communication/CommDataType.cpp
    ./Communication/CommSerial.cpp
    ./Communication/Transposition.cpp
)

IF(NEKTAR_USE_SCOTCH)
    SET(BasicUtilsHeaders ${BasicUtilsHeaders}
        ./BasicUtils/MeshPartitionScotch.h)
    SET(BasicUtilsSources ${BasicUtilsSources}
        ./BasicUtils/MeshPartitionScotch.cpp)
ENDIF(NEKTAR_USE_SCOTCH)

IF(NEKTAR_USE_MPI)
    SET(CommunicationHeaders ${CommunicationHeaders}
        ./Communication/CommMpi.h)
    SET(CommunicationSources ${CommunicationSources}
        ./Communication/CommMpi.cpp)
ENDIF(NEKTAR_USE_MPI)

SET(FFTHeaders
       ./FFT/NektarFFT.h
)

SET(FFTSources
       ./FFT/NektarFFT.cpp
)

IF(NEKTAR_USE_FFTW)
    SET(FFTHeaders ${FFTHeaders} ./FFT/NekFFTW.h)
    SET(FFTSources ${FFTSources} ./FFT/NekFFTW.cpp)
ENDIF(NEKTAR_USE_FFTW)

SET(FoundationHeaders
    ./Foundations/Basis.h
    ./Foundations/BasisType.h
    ./Foundations/BLPoints.h
    ./Foundations/FoundationsFwd.hpp
    ./Foundations/Foundations.hpp
    ./Foundations/FourierPoints.h
    ./Foundations/FourierSingleModePoints.h
    ./Foundations/GaussPoints.h
    ./Foundations/Graph.h
    ./Foundations/InterpCoeff.h
    ./Foundations/Interp.h
    ./Foundations/ManagerAccess.h
    ./Foundations/NodalPrismEvenlySpaced.h
    ./Foundations/NodalPrismElec.h
    ./Foundations/NodalTetElecData.h
    ./Foundations/NodalTetElec.h
    ./Foundations/NodalTetEvenlySpaced.h
    ./Foundations/NodalTriElecData.h
    ./Foundations/NodalTriElec.h
    ./Foundations/NodalTriEvenlySpaced.h
    ./Foundations/NodalTriFeketeData.h
    ./Foundations/NodalTriFekete.h
    ./Foundations/NodalTriSPIData.h
    ./Foundations/NodalTriSPI.h
    ./Foundations/NodalTetSPI.h
    ./Foundations/NodalPrismSPI.h
    ./Foundations/NodalTetSPIData.h
    ./Foundations/NodalQuadElec.h
    ./Foundations/NodalHexElec.h
    ./Foundations/NodalUtil.h
    ./Foundations/PhysGalerkinProject.h
    ./Foundations/Points.h
    ./Foundations/PointsType.h
    ./Foundations/PolyEPoints.h
)

SET(FoundationSources
    ./Foundations/Basis.cpp
    ./Foundations/BLPoints.cpp
    ./Foundations/FourierPoints.cpp
    ./Foundations/FourierSingleModePoints.cpp
    ./Foundations/GaussPoints.cpp
    ./Foundations/Graph.cpp
    ./Foundations/InterpCoeff.cpp
    ./Foundations/Interp.cpp
    ./Foundations/ManagerAccess.cpp
    ./Foundations/NodalPrismEvenlySpaced.cpp
    ./Foundations/NodalPrismElec.cpp
    ./Foundations/NodalTetElec.cpp
    ./Foundations/NodalTetEvenlySpaced.cpp
    ./Foundations/NodalTriElec.cpp
    ./Foundations/NodalTriEvenlySpaced.cpp
    ./Foundations/NodalTriFekete.cpp
    ./Foundations/NodalTriSPI.cpp
    ./Foundations/NodalTetSPI.cpp
    ./Foundations/NodalQuadElec.cpp
    ./Foundations/NodalHexElec.cpp
    ./Foundations/NodalPrismSPI.cpp
    ./Foundations/NodalUtil.cpp
    ./Foundations/PhysGalerkinProject.cpp
    ./Foundations/Points.cpp
    ./Foundations/PolyEPoints.cpp
)

SET(InterpreterHeaders
      ./Interpreter/AnalyticExpressionEvaluator.hpp
)

SET(InterpreterSources
        ./Interpreter/AnalyticExpressionEvaluator.cpp
)

SET(KernelHeaders
    ./Kernel/kernel.h
)

SET(KernelSources
    ./Kernel/kernel.cpp
)

SET(LinearAlgebraHeaders
    ./LinearAlgebra/Arpack.hpp
    ./LinearAlgebra/BlasArray.hpp
    ./LinearAlgebra/Blas.hpp
    ./LinearAlgebra/BlasOverrideUtil.hpp
    ./LinearAlgebra/BlockMatrix.hpp
    ./LinearAlgebra/CanGetRawPtr.hpp
    ./LinearAlgebra/DgemmOverride.hpp
    ./LinearAlgebra/DgemvOverride.hpp
    ./LinearAlgebra/ExplicitInstantiation.h
    ./LinearAlgebra/IsDgemmTraits.hpp
    ./LinearAlgebra/Lapack.hpp
    ./LinearAlgebra/MatrixBase.hpp
    ./LinearAlgebra/MatrixFuncs.h
    ./LinearAlgebra/MatrixOperationsDeclarations.hpp
    ./LinearAlgebra/MatrixOperations.hpp
    ./LinearAlgebra/MatrixSize.hpp
    ./LinearAlgebra/MatrixStorageType.h
    ./LinearAlgebra/MatrixType.h
    ./LinearAlgebra/MatrixVectorMultiplication.hpp
    ./LinearAlgebra/NekLinAlgAlgorithms.hpp
    ./LinearAlgebra/NekLinSys.hpp
    ./LinearAlgebra/NekMatrixFwd.hpp
    ./LinearAlgebra/NekMatrix.hpp
    ./LinearAlgebra/NekMatrixMetadata.hpp
    ./LinearAlgebra/NekPoint.hpp
    ./LinearAlgebra/NekTypeDefs.hpp
    ./LinearAlgebra/NekVectorCommon.hpp
    ./LinearAlgebra/NekVectorConstantSized.hpp
    ./LinearAlgebra/NekVectorFwd.hpp
    ./LinearAlgebra/NekVector.hpp
    ./LinearAlgebra/NekVectorMetadata.hpp
    ./LinearAlgebra/NekVectorTypeTraits.hpp
    ./LinearAlgebra/NekVectorVariableSized.hpp
    ./LinearAlgebra/PointerWrapper.h
    ./LinearAlgebra/ScaledMatrix.hpp
    ./LinearAlgebra/Space.h
    ./LinearAlgebra/StandardMatrix.hpp
    ./LinearAlgebra/TransF77.hpp

    ./LinearAlgebra/StorageSmvBsr.hpp
    ./LinearAlgebra/NistSparseDescriptors.hpp
    ./LinearAlgebra/SparseDiagBlkMatrix.hpp
    ./LinearAlgebra/SparseMatrix.hpp
    ./LinearAlgebra/SparseMatrixFwd.hpp
    ./LinearAlgebra/SparseUtils.hpp
)

SET(LinearAlgebraSources
    ./LinearAlgebra/blas.cpp
    ./LinearAlgebra/BlockMatrix.cpp
    ./LinearAlgebra/MatrixBase.cpp
    ./LinearAlgebra/MatrixFuncs.cpp
    ./LinearAlgebra/MatrixOperations.cpp
    ./LinearAlgebra/MatrixVectorMultiplication.cpp
    ./LinearAlgebra/NekVector.cpp
    ./LinearAlgebra/ScaledMatrix.cpp
    ./LinearAlgebra/StandardMatrix.cpp
    ./LinearAlgebra/SparseUtils.cpp
    ./LinearAlgebra/StorageSmvBsr.cpp
    ./LinearAlgebra/SparseDiagBlkMatrix.cpp
    ./LinearAlgebra/SparseMatrix.cpp
)

SET(MemoryHeaders
    ./Memory/ThreadSpecificPool.hpp
    ./Memory/NekMemoryManager.hpp
)

SET(MemorySources
    ./Memory/ThreadSpecificPool.cpp
)

SET(PolyLibHeaders
    ./Polylib/Polylib.h
)

SET(PolylibSources
    ./Polylib/Polylib.cpp
)

SET(TimeIntegrationHeaders
        ./TimeIntegration/TimeIntegrationScheme.h
        ./TimeIntegration/TimeIntegrationWrapper.h
)

SET(TimeIntegrationSources
        ./TimeIntegration/TimeIntegrationScheme.cpp
        ./TimeIntegration/TimeIntegrationWrapper.cpp
)

SET(ExpressionTemplates
    ../ExpressionTemplates/AssociativeTraits.hpp
    ../ExpressionTemplates/AssociativeTransform.hpp
    ../ExpressionTemplates/BackwardInverseTransform.hpp
    ../ExpressionTemplates/CommutativeTraits.hpp
    ../ExpressionTemplates/CommutativeTransform.hpp
    ../ExpressionTemplates/CreateFromTree.hpp
    ../ExpressionTemplates/ExpressionEvaluator.hpp
    ../ExpressionTemplates/ExpressionTemplates.hpp
    ../ExpressionTemplates/ForwardInverseTransform.hpp
    ../ExpressionTemplates/InverseOperatorTypeTraits.hpp
    ../ExpressionTemplates/InvertNode.hpp
    ../ExpressionTemplates/Node.hpp
    ../ExpressionTemplates/Operators.hpp
    ../ExpressionTemplates/PerformCommutativeTransformIfNeeded.hpp
    ../ExpressionTemplates/PushDownUnaryNodes.hpp
    ../ExpressionTemplates/RemoveAllUnecessaryTemporaries.hpp
    ../ExpressionTemplates/SortAssociativeCommutativeClusters.hpp
)

SET(BaseHeaders
    LibUtilitiesDeclspec.h
)

SOURCE_GROUP("Basic Const" FILES ${BasicConstHeaders})
SOURCE_GROUP("Basic Utils Headers" FILES ${BasicUtilsHeaders})
SOURCE_GROUP("Basic Utils Sources" FILES ${BasicUtilsSources})
SOURCE_GROUP("Expression Templates" FILES ${ExpressionTemplates})
SOURCE_GROUP("Foundation Headers" FILES ${FoundationHeaders})
SOURCE_GROUP("Foundation Sources" FILES ${FoundationSources})
SOURCE_GROUP("Linear Algebra Headers" FILES ${LinearAlgebraHeaders})
SOURCE_GROUP("Linear Algebra Sources" FILES ${LinearAlgebraSources})
SOURCE_GROUP("Memory Headers" FILES ${MemoryHeaders})
SOURCE_GROUP("Memory Sources" FILES ${MemorySources})

SOURCE_GROUP("Polylib Headers" FILES ${PolyLibHeaders})
SOURCE_GROUP("Polylib Sources" FILES ${PolylibSources})

SOURCE_GROUP("Interpreter Headers" FILES ${InterpreterHeaders})
SOURCE_GROUP("Interpreter Sources" FILES ${InterpreterSources})

SOURCE_GROUP("Communication Headers" FILES ${CommunicationHeaders})
SOURCE_GROUP("Communication Sources" FILES ${CommunicationSources})

SOURCE_GROUP("Kernel Headers" FILES ${KernelHeaders})
SOURCE_GROUP("Kernel Sources" FILES ${KernelSources})

SOURCE_GROUP("TimeIntegration Headers" FILES ${TimeIntegrationHeaders})
SOURCE_GROUP("TimeIntegration Sources" FILES ${TimeIntegrationSources})

SOURCE_GROUP("FFT Headers" FILES ${FFTHeaders})
SOURCE_GROUP("FFT Sources" FILES ${FFTSources})

SOURCE_GROUP("Base" FILES ${BaseHeaders})

SET(LibUtilityHeaders
    ${MemoryHeaders}
    ${BasicUtilsHeaders}
    ${ExpressionTemplates}
    ${PolyLibHeaders}
    ${CommunicationHeaders}
    ${FoundationHeaders}
    ${CADSystemHeaders}
    ${LinearAlgebraHeaders}
    ${BasicConstHeaders}
    ${InterpreterHeaders}
    ${KernelHeaders}
    ${TimeIntegrationHeaders}
    ${FFTHeaders}
    ${BaseHeaders}
)

# Define the git branch and SHA1 hash if we are in a git repository. This is
# stored in an automatically generated file so that the source tree is not built
# on commit/update.
SET(GitRevisionFile "${CMAKE_CURRENT_BINARY_DIR}/GitRevision.cpp")
CONFIGURE_FILE(${CMAKE_CURRENT_SOURCE_DIR}/BasicConst/GitRevision.cpp.in
               ${GitRevisionFile})

SET(LibUtilitySources
    ${BasicUtilsSources}
    ${FoundationSources}
    ${CADSystemSources}
    ${PolylibSources}
    ${CommunicationSources}
    ${LinearAlgebraSources}
    ${InterpreterSources}
    ${KernelSources}
    ${TimeIntegrationSources}
    ${FFTSources}
    ${MemorySources}
    ${GitRevisionFile}
)

ADD_DEFINITIONS(-DLIB_UTILITIES_EXPORTS)

ADD_NEKTAR_LIBRARY(LibUtilities
    SOURCES ${LibUtilitySources}
    HEADERS ${LibUtilityHeaders}
    SUMMARY "Nektar++ LibUtilities library"
    DESCRIPTION "This library provides core routines including linear algebra and integration with ThirdParty libraries.")

ADD_DEPENDENCIES(LibUtilities modmetis-5.1.0 boost tinyxml-2.6.2 zlib-1.2.7)

### Libraries needed specifically by LibUtilities ###
### Static libraries do not need to be linked by
# Scotch
IF( NEKTAR_USE_SCOTCH )
    TARGET_LINK_LIBRARIES(LibUtilities LINK_PRIVATE
        ${SCOTCH_LIBRARY} ${SCOTCHERR_LIBRARY})
    ADD_DEPENDENCIES(LibUtilities scotch-6.0.0)
ENDIF ()

# Metis
TARGET_LINK_LIBRARIES(LibUtilities LINK_PRIVATE ${METIS_LIB})

# FFTW
IF( NEKTAR_USE_FFTW )
    TARGET_LINK_LIBRARIES(LibUtilities LINK_PUBLIC ${FFTW_LIBRARY})
    ADD_DEPENDENCIES(LibUtilities fftw-3.2.2)
    SET_SOURCE_FILES_PROPERTIES(./FFT/NekFFTW.cpp
        PROPERTY COMPILE_FLAGS "-I${FFTW_INCLUDE_DIR}")
ENDIF( NEKTAR_USE_FFTW )

# ARPACK
IF( NEKTAR_USE_ARPACK )
    TARGET_LINK_LIBRARIES(LibUtilities LINK_PUBLIC ${ARPACK_LIBRARY})
ENDIF( NEKTAR_USE_ARPACK )

# Boost
TARGET_LINK_LIBRARIES(LibUtilities LINK_PUBLIC
    ${Boost_THREAD_LIBRARY}
    ${Boost_IOSTREAMS_LIBRARY}
    ${Boost_DATE_TIME_LIBRARY}
    ${Boost_PROGRAM_OPTIONS_LIBRARY}
    ${Boost_FILESYSTEM_LIBRARY}
    ${Boost_SYSTEM_LIBRARY}
    ${Boost_TIMER_LIBRARY}
    ${Boost_CHRONO_LIBRARY}
    debug ${ZLIB_LIBRARY_DEBUG} optimized ${ZLIB_LIBRARY_RELEASE}
)

# TinyXML
TARGET_LINK_LIBRARIES(LibUtilities LINK_PUBLIC ${TINYXML_LIBRARY})
IF( ${CMAKE_SYSTEM} MATCHES "Linux.*" )
    TARGET_LINK_LIBRARIES(LibUtilities LINK_PUBLIC rt)
ENDIF()

# MPI
IF( NEKTAR_USE_MPI )
    TARGET_LINK_LIBRARIES(LibUtilities LINK_PRIVATE ${GSMPI_LIBRARY} ${XXT_LIBRARY})
    IF (NOT MPI_BUILTIN)
        TARGET_LINK_LIBRARIES(LibUtilities LINK_PUBLIC ${MPI_CXX_LIBRARIES})
        SET_TARGET_PROPERTIES(LibUtilities
            PROPERTIES LINK_FLAGS "${THE_LINK_FLAGS} ${MPI_CXX_LINK_FLAGS}")
        SET_TARGET_PROPERTIES(LibUtilities
            PROPERTIES COMPILE_FLAGS "${THE_COMPILE_FLAGS} ${MPI_CXX_COMPILE_FLAGS}")
    ENDIF()

    ADD_DEPENDENCIES(LibUtilities gsmpi-1.2.1)

    IF (THIRDPARTY_BUILD_MPI)
        ADD_DEPENDENCIES(LibUtilities openmpi-1.10.3)
    ENDIF()
ENDIF( NEKTAR_USE_MPI )

# Lapack and Blas
IF( NEKTAR_USE_MKL AND MKL_FOUND )
    TARGET_LINK_LIBRARIES(LibUtilities LINK_PUBLIC ${MKL} )
    SET_TARGET_PROPERTIES(LibUtilities
        PROPERTIES COMPILE_FLAGS "${THE_COMPILE_FLAGS} -DMKL_ILP64")
ENDIF( NEKTAR_USE_MKL AND MKL_FOUND )

IF( NEKTAR_USE_ACML AND ACML_FOUND )
    TARGET_LINK_LIBRARIES(LibUtilities LINK_PUBLIC ${ACML_TARGET_LINK_LIBRARIES}  )
ENDIF( NEKTAR_USE_ACML AND ACML_FOUND )

IF( NEKTAR_USE_ACCELERATE_FRAMEWORK )
    TARGET_LINK_LIBRARIES(LibUtilities LINK_PUBLIC ${ACCELERATE_FRAMEWORK_LINK_FLAGS})
ENDIF ( NEKTAR_USE_ACCELERATE_FRAMEWORK )

IF( NEKTAR_USE_WIN32_LAPACK )
    TARGET_LINK_LIBRARIES(LibUtilities LINK_PUBLIC ${WIN32_LAPACK} ${WIN32_BLAS})
    INSTALL(FILES ${WIN32_LAPACK_DLL} ${WIN32_BLAS_DLL}
<<<<<<< HEAD
        DESTINATION ${NEKTAR_BIN_DIR})
=======
            DESTINATION ${NEKTAR_BIN_DIR})
>>>>>>> e3680c85
ENDIF( NEKTAR_USE_WIN32_LAPACK )

IF( NEKTAR_USE_OPENBLAS AND OPENBLAS_FOUND )
    TARGET_LINK_LIBRARIES(LibUtilities LINK_PUBLIC ${OPENBLAS})
ENDIF( NEKTAR_USE_OPENBLAS AND OPENBLAS_FOUND )

IF( NEKTAR_USE_SYSTEM_BLAS_LAPACK )
    TARGET_LINK_LIBRARIES(LibUtilities LINK_PUBLIC ${NATIVE_LAPACK} ${NATIVE_BLAS})
ENDIF( NEKTAR_USE_SYSTEM_BLAS_LAPACK )

IF(THIRDPARTY_BUILD_BLAS_LAPACK)
    ADD_DEPENDENCIES(LibUtilities lapack-3.7.0)
ENDIF()

IF( NEKTAR_USE_PETSC )
    TARGET_LINK_LIBRARIES(LibUtilities LINK_PRIVATE ${PETSC_LIBRARIES})
    TARGET_LINK_LIBRARIES(LibUtilities LINK_PUBLIC ${CMAKE_DL_LIBS})
    ADD_DEPENDENCIES(LibUtilities petsc-3.7.2)
ENDIF( NEKTAR_USE_PETSC )

# HDF5
IF( NEKTAR_USE_HDF5 )
    TARGET_LINK_LIBRARIES(LibUtilities LINK_PRIVATE ${HDF5_LIBRARIES})
    ADD_DEPENDENCIES(LibUtilities hdf5-1.8.16)
ENDIF( NEKTAR_USE_HDF5 )

INSTALL(FILES ${ExpressionTemplates}
    DESTINATION ${NEKTAR_INCLUDE_DIR}/ExpressionTemplates
    COMPONENT dev)
INSTALL(DIRECTORY ./
    DESTINATION ${NEKTAR_INCLUDE_DIR}/LibUtilities
    COMPONENT dev
    FILES_MATCHING PATTERN "*.h" PATTERN "*.hpp")<|MERGE_RESOLUTION|>--- conflicted
+++ resolved
@@ -469,11 +469,7 @@
 IF( NEKTAR_USE_WIN32_LAPACK )
     TARGET_LINK_LIBRARIES(LibUtilities LINK_PUBLIC ${WIN32_LAPACK} ${WIN32_BLAS})
     INSTALL(FILES ${WIN32_LAPACK_DLL} ${WIN32_BLAS_DLL}
-<<<<<<< HEAD
-        DESTINATION ${NEKTAR_BIN_DIR})
-=======
             DESTINATION ${NEKTAR_BIN_DIR})
->>>>>>> e3680c85
 ENDIF( NEKTAR_USE_WIN32_LAPACK )
 
 IF( NEKTAR_USE_OPENBLAS AND OPENBLAS_FOUND )
