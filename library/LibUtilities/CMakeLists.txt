--- conflicted
+++ resolved
@@ -4,126 +4,6 @@
 	./BasicConst/NektarUnivTypeDefs.hpp
 )
 
-<<<<<<< HEAD
-SET(LinearAlgebraHeaders
-    ./LinearAlgebra/Arpack.hpp
-    ./LinearAlgebra/Blas.hpp
-    ./LinearAlgebra/BlasOverrideUtil.hpp
-    ./LinearAlgebra/NistSparseBlas.hpp
-    ./LinearAlgebra/BlasArray.hpp
-    ./LinearAlgebra/BlockMatrix.hpp
-    ./LinearAlgebra/CanGetRawPtr.hpp
-    ./LinearAlgebra/DgemmOverride.hpp
-    ./LinearAlgebra/DgemvOverride.hpp
-    ./LinearAlgebra/ExplicitInstantiation.h
-    ./LinearAlgebra/Lapack.hpp
-    ./LinearAlgebra/MatrixBase.hpp
-    ./LinearAlgebra/MatrixFuncs.h
-    ./LinearAlgebra/MatrixOperationsDeclarations.hpp
-    ./LinearAlgebra/MatrixOperations.cpp
-    ./LinearAlgebra/MatrixOperations.hpp
-    ./LinearAlgebra/MatrixSize.hpp
-    ./LinearAlgebra/MatrixStorageType.h
-    ./LinearAlgebra/MatrixType.h
-    ./LinearAlgebra/MatrixVectorMultiplication.hpp
-    ./LinearAlgebra/NekLinAlgAlgorithms.hpp
-    ./LinearAlgebra/NekLinSys.hpp
-    ./LinearAlgebra/NekMatrix.hpp
-    ./LinearAlgebra/NekMatrixFwd.hpp
-    ./LinearAlgebra/NekMatrixMetadata.hpp
-    ./LinearAlgebra/NekPoint.hpp
-    ./LinearAlgebra/NekTypeDefs.hpp
-    ./LinearAlgebra/NekVector.hpp
-    ./LinearAlgebra/NekVectorCommon.hpp
-    ./LinearAlgebra/NekVectorConstantSized.hpp
-    ./LinearAlgebra/NekVectorFwd.hpp
-    ./LinearAlgebra/NekVectorMetadata.hpp
-    ./LinearAlgebra/NekVectorTypeTraits.hpp
-    ./LinearAlgebra/NekVectorVariableSized.hpp
-    ./LinearAlgebra/PointerWrapper.h
-    ./LinearAlgebra/ScaledMatrix.hpp
-    ./LinearAlgebra/Space.h
-    ./LinearAlgebra/StandardMatrix.hpp
-    ./LinearAlgebra/TransF77.hpp
-
-    ./LinearAlgebra/StorageBsrUnrolled.hpp
-    ./LinearAlgebra/StorageNistBsr.hpp
-    ./LinearAlgebra/StorageNistCsr.hpp
-    ./LinearAlgebra/NistSparseDescriptors.hpp
-    ./LinearAlgebra/SparseDiagBlkMatrix.hpp
-    ./LinearAlgebra/SparseMatrix.hpp
-    ./LinearAlgebra/SparseMatrixFwd.hpp
-    ./LinearAlgebra/SparseUtils.hpp
-)
-
-IF(NEKTAR_USE_SMV)
-    SET(LinearAlgebraHeaders ${LinearAlgebraHeaders} ./LinearAlgebra/LibSMV.hpp)
-ENDIF(NEKTAR_USE_SMV)
-
-SET(FoundationHeaders
-    ./Foundations/Graph.h
-    ./Foundations/Basis.h
-    ./Foundations/BasisType.h
-    ./Foundations/Foundations.hpp
-    ./Foundations/FourierPoints.h
-    ./Foundations/FourierSingleModePoints.h
-    ./Foundations/BLPoints.h
-    ./Foundations/GaussPoints.h
-    ./Foundations/Interp.h
-    ./Foundations/InterpCoeff.h
-    ./Foundations/ManagerAccess.h
-    ./Foundations/NodalTetElec.h
-    ./Foundations/NodalTriElec.h
-    ./Foundations/NodalTriFekete.h
-    ./Foundations/Points.h
-    ./Foundations/PointsType.h
-    ./Foundations/PolyEPoints.h
-    ./Foundations/NodalUtil.h
-    ./Foundations/NodalTriEvenlySpaced.h
-    ./Foundations/NodalTetEvenlySpaced.h
-    ./Foundations/NodalPrismEvenlySpaced.h
-    ./Foundations/PhysGalerkinProject.h
-)
-
-SET(InterpreterHeaders
-	  ./Interpreter/AnalyticExpressionEvaluator.hpp   
-#	  ./Interpreter/ExpressionEvaluator.h
-)       
-
-SET(PolyLibHeaders
-	./Polylib/Polylib.h
-)	
-
-SET(CommunicationHeaders
-    ./Communication/Comm.h
-    ./Communication/CommSerial.h
-    ./Communication/GsLib.hpp
-    ./Communication/Transposition.h
-    ./Communication/Xxt.hpp
-)
-
-SET(ExpressionTemplates
-    ../ExpressionTemplates/AssociativeTraits.hpp
-    ../ExpressionTemplates/AssociativeTransform.hpp
-    ../ExpressionTemplates/BackwardInverseTransform.hpp
-    ../ExpressionTemplates/CommutativeTraits.hpp
-    ../ExpressionTemplates/CommutativeTransform.hpp
-    ../ExpressionTemplates/CreateFromTree.hpp
-    ../ExpressionTemplates/ExpressionEvaluator.hpp
-    ../ExpressionTemplates/ExpressionTemplates.hpp
-    ../ExpressionTemplates/ForwardInverseTransform.hpp
-    ../ExpressionTemplates/InverseOperatorTypeTraits.hpp
-    ../ExpressionTemplates/InvertNode.hpp
-    ../ExpressionTemplates/Node.hpp
-    ../ExpressionTemplates/Operators.hpp
-    ../ExpressionTemplates/PerformCommutativeTransformIfNeeded.hpp
-    ../ExpressionTemplates/PushDownUnaryNodes.hpp
-    ../ExpressionTemplates/RemoveAllUnecessaryTemporaries.hpp
-    ../ExpressionTemplates/SortAssociativeCommutativeClusters.hpp
-)
-
-=======
->>>>>>> d49e26bc
 SET(BasicUtilsHeaders
     ./BasicUtils/ArrayPolicies.hpp
     ./BasicUtils/BoostUtil.hpp
@@ -299,38 +179,26 @@
     ./LinearAlgebra/PointerWrapper.h
     ./LinearAlgebra/ScaledMatrix.hpp
     ./LinearAlgebra/Space.h
-    ./LinearAlgebra/SparseBlas.hpp
-    ./LinearAlgebra/SparseStandardMatrix.hpp
     ./LinearAlgebra/StandardMatrix.hpp
     ./LinearAlgebra/TransF77.hpp
-)
+
+    ./LinearAlgebra/NistSparseBlas.hpp
+    ./LinearAlgebra/StorageBsrUnrolled.hpp
+    ./LinearAlgebra/StorageNistBsr.hpp
+    ./LinearAlgebra/StorageNistCsr.hpp
+    ./LinearAlgebra/NistSparseDescriptors.hpp
+    ./LinearAlgebra/SparseDiagBlkMatrix.hpp
+    ./LinearAlgebra/SparseMatrix.hpp
+    ./LinearAlgebra/SparseMatrixFwd.hpp
+    ./LinearAlgebra/SparseUtils.hpp
+)
+
+IF(NEKTAR_USE_SMV)
+    SET(LinearAlgebraHeaders ${LinearAlgebraHeaders} ./LinearAlgebra/LibSMV.hpp)
+ENDIF(NEKTAR_USE_SMV)
 
 SET(LinearAlgebraSources
-<<<<<<< HEAD
-        ./LinearAlgebra/blas.cpp
-        ./LinearAlgebra/BlockMatrix.cpp
-        ./LinearAlgebra/MatrixBase.cpp
-        ./LinearAlgebra/MatrixFuncs.cpp
-        ./LinearAlgebra/MatrixVectorMultiplication.cpp
-        ./LinearAlgebra/NekVector.cpp
-        ./LinearAlgebra/ScaledMatrix.cpp
-        ./LinearAlgebra/StandardMatrix.cpp
-    ./LinearAlgebra/SparseUtils.cpp
-    ./LinearAlgebra/StorageBsrUnrolled.cpp
-    ./LinearAlgebra/StorageNistBsr.cpp
-    ./LinearAlgebra/StorageNistCsr.cpp
-    ./LinearAlgebra/SparseDiagBlkMatrix.cpp
-    ./LinearAlgebra/SparseMatrix.cpp
-)
-
-IF(NEKTAR_USE_SMV)
-    SET(LinearAlgebraSources ${LinearAlgebraSources} ./LinearAlgebra/LibSMV.cpp)
-ENDIF(NEKTAR_USE_SMV)
-
-SET(KernelHeaders
-	./Kernel/kernel.h
-=======
-	./LinearAlgebra/blas.cpp
+    ./LinearAlgebra/blas.cpp
     ./LinearAlgebra/BlockMatrix.cpp
     ./LinearAlgebra/MatrixBase.cpp
     ./LinearAlgebra/MatrixFuncs.cpp
@@ -339,12 +207,25 @@
     ./LinearAlgebra/NekVector.cpp
     ./LinearAlgebra/ScaledMatrix.cpp
     ./LinearAlgebra/StandardMatrix.cpp
+    ./LinearAlgebra/SparseUtils.cpp
+    ./LinearAlgebra/StorageBsrUnrolled.cpp
+    ./LinearAlgebra/StorageNistBsr.cpp
+    ./LinearAlgebra/StorageNistCsr.cpp
+    ./LinearAlgebra/SparseDiagBlkMatrix.cpp
+    ./LinearAlgebra/SparseMatrix.cpp
+)
+
+IF(NEKTAR_USE_SMV)
+    SET(LinearAlgebraSources ${LinearAlgebraSources} ./LinearAlgebra/LibSMV.cpp)
+ENDIF(NEKTAR_USE_SMV)
+
+SET(KernelHeaders
+	./Kernel/kernel.h
 )
 
 SET(MemoryHeaders
 	./Memory/ThreadSpecificPool.hpp
 	./Memory/NekMemoryManager.hpp	
->>>>>>> d49e26bc
 )
 
 SET(MemorySources
