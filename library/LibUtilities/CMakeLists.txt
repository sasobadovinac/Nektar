
SET(BasicConstHeaders
    ./BasicConst/NektarUnivConsts.hpp
    ./BasicConst/NektarUnivTypeDefs.hpp
    ./BasicConst/GitRevision.h
)

SET(BasicUtilsHeaders
    ./BasicUtils/ArrayPolicies.hpp
    ./BasicUtils/CheckedCast.hpp
    ./BasicUtils/ConsistentObjectAccess.hpp
    ./BasicUtils/CompressData.h
    ./BasicUtils/CsvIO.h
    ./BasicUtils/Equation.h
    ./BasicUtils/FieldIO.h
    ./BasicUtils/FieldIOXml.h
    ./BasicUtils/FileSystem.h
    ./BasicUtils/ErrorUtil.hpp
    ./BasicUtils/Interpolator.h
    ./BasicUtils/HashUtils.hpp
    ./BasicUtils/NekManager.hpp
    ./BasicUtils/NekFactory.hpp
    ./BasicUtils/ParseUtils.h
    ./BasicUtils/Progressbar.hpp
    ./BasicUtils/PtsField.h
    ./BasicUtils/PtsIO.h
    ./BasicUtils/Timer.h
    ./BasicUtils/RawType.hpp
    ./BasicUtils/RealComparison.hpp
    ./BasicUtils/SessionReader.h
    ./BasicUtils/ShapeType.hpp
    ./BasicUtils/SharedArray.hpp
    ./BasicUtils/Thread.h
    ./BasicUtils/ThreadBoost.h
    ./BasicUtils/Vmath.hpp
    ./BasicUtils/VmathSIMD.hpp
    ./BasicUtils/VmathArray.hpp
    ./BasicUtils/Metis.hpp
    ./BasicUtils/VtkUtil.hpp
<<<<<<< HEAD
    ./BasicUtils/Likwid.hpp
)
=======
    )
>>>>>>> 20c87a10

SET(BasicUtilsSources
./BasicUtils/CompressData.cpp
./BasicUtils/CsvIO.cpp
./BasicUtils/Equation.cpp
./BasicUtils/ErrorUtil.cpp
./BasicUtils/FieldIO.cpp
./BasicUtils/FieldIOXml.cpp
./BasicUtils/FileSystem.cpp
./BasicUtils/Interpolator.cpp
./BasicUtils/ParseUtils.cpp
./BasicUtils/PtsField.cpp
./BasicUtils/PtsIO.cpp
./BasicUtils/SessionReader.cpp
./BasicUtils/Thread.cpp
./BasicUtils/ThreadBoost.cpp
./BasicUtils/Timer.cpp
./BasicUtils/Vmath.cpp
)

# HDF5
IF( NEKTAR_USE_HDF5 )
SET(BasicUtilsHeaders ${BasicUtilsHeaders}
./BasicUtils/H5.h
./BasicUtils/FieldIOHdf5.h)
SET(BasicUtilsSources ${BasicUtilsSources}
./BasicUtils/H5.cpp
./BasicUtils/FieldIOHdf5.cpp)
ENDIF( NEKTAR_USE_HDF5 )


SET(CommunicationHeaders
./Communication/Comm.h
./Communication/CommSerial.h
./Communication/CommDataType.h
./Communication/GsLib.hpp
./Communication/Transposition.h
./Communication/Xxt.hpp
)

SET(CommunicationSources
./Communication/Comm.cpp
./Communication/CommDataType.cpp
./Communication/CommSerial.cpp
./Communication/Transposition.cpp
)

IF(NEKTAR_USE_MPI)
SET(CommunicationHeaders ${CommunicationHeaders}
./Communication/CommMpi.h)
SET(CommunicationSources ${CommunicationSources}
./Communication/CommMpi.cpp)
ENDIF(NEKTAR_USE_MPI)

IF ( NEKTAR_USE_CWIPI )
SET(CommunicationHeaders ${CommunicationHeaders}
./Communication/CommCwipi.h)
SET(CommunicationSources ${CommunicationSources}
./Communication/CommCwipi.cpp)
ENDIF ()

SET(FFTHeaders
./FFT/NektarFFT.h
)

SET(FFTSources
./FFT/NektarFFT.cpp
)

IF(NEKTAR_USE_FFTW)
SET(FFTHeaders ${FFTHeaders} ./FFT/NekFFTW.h)
SET(FFTSources ${FFTSources} ./FFT/NekFFTW.cpp)
ENDIF(NEKTAR_USE_FFTW)

SET(FoundationHeaders
./Foundations/Basis.h
./Foundations/BasisType.h
./Foundations/BLPoints.h
./Foundations/FoundationsFwd.hpp
./Foundations/Foundations.hpp
./Foundations/FourierPoints.h
./Foundations/FourierSingleModePoints.h
./Foundations/GaussPoints.h
./Foundations/Graph.h
./Foundations/InterpCoeff.h
./Foundations/Interp.h
./Foundations/ManagerAccess.h
./Foundations/NodalPrismEvenlySpaced.h
./Foundations/NodalPrismElec.h
./Foundations/NodalTetElecData.h
./Foundations/NodalTetElec.h
./Foundations/NodalTetEvenlySpaced.h
./Foundations/NodalTriElecData.h
./Foundations/NodalTriElec.h
./Foundations/NodalTriEvenlySpaced.h
./Foundations/NodalTriFeketeData.h
./Foundations/NodalTriFekete.h
./Foundations/NodalTriSPIData.h
./Foundations/NodalTriSPI.h
./Foundations/NodalTetSPI.h
./Foundations/NodalPrismSPI.h
./Foundations/NodalTetSPIData.h
./Foundations/NodalQuadElec.h
./Foundations/NodalHexElec.h
./Foundations/NodalUtil.h
./Foundations/PhysGalerkinProject.h
./Foundations/Points.h
./Foundations/PointsType.h
./Foundations/PolyEPoints.h
)

SET(FoundationSources
./Foundations/Basis.cpp
./Foundations/BLPoints.cpp
./Foundations/FourierPoints.cpp
./Foundations/FourierSingleModePoints.cpp
./Foundations/GaussPoints.cpp
./Foundations/Graph.cpp
./Foundations/InterpCoeff.cpp
./Foundations/Interp.cpp
./Foundations/ManagerAccess.cpp
./Foundations/NodalPrismEvenlySpaced.cpp
./Foundations/NodalPrismElec.cpp
./Foundations/NodalTetElec.cpp
./Foundations/NodalTetEvenlySpaced.cpp
./Foundations/NodalTriElec.cpp
./Foundations/NodalTriEvenlySpaced.cpp
./Foundations/NodalTriFekete.cpp
./Foundations/NodalTriSPI.cpp
./Foundations/NodalTetSPI.cpp
./Foundations/NodalQuadElec.cpp
./Foundations/NodalHexElec.cpp
./Foundations/NodalPrismSPI.cpp
./Foundations/NodalUtil.cpp
./Foundations/PhysGalerkinProject.cpp
./Foundations/Points.cpp
./Foundations/PolyEPoints.cpp
)

SET(InterpreterHeaders
./Interpreter/Interpreter.h
)

SET(InterpreterSources
./Interpreter/Interpreter.cpp
)

SET(KernelHeaders
./Kernel/kernel.h
)

SET(KernelSources
./Kernel/kernel.cpp
)

SET(LinearAlgebraHeaders
./LinearAlgebra/Arpack.hpp
./LinearAlgebra/BlasArray.hpp
./LinearAlgebra/Blas.hpp
./LinearAlgebra/BlockMatrix.hpp
./LinearAlgebra/CanGetRawPtr.hpp
./LinearAlgebra/ExplicitInstantiation.h
./LinearAlgebra/Lapack.hpp
./LinearAlgebra/MatrixBase.hpp
./LinearAlgebra/MatrixFuncs.h
./LinearAlgebra/MatrixOperations.hpp
./LinearAlgebra/MatrixStorageType.h
./LinearAlgebra/MatrixType.h
./LinearAlgebra/NekLinAlgAlgorithms.hpp
./LinearAlgebra/NekLinSys.hpp
./LinearAlgebra/NekLinSysIter.h
./LinearAlgebra/NekLinSysIterCG.h
./LinearAlgebra/NekLinSysIterFixedpointJacobi.h
./LinearAlgebra/NekLinSysIterGMRES.h
./LinearAlgebra/NekMatrixFwd.hpp
./LinearAlgebra/NekMatrix.hpp
./LinearAlgebra/NekNonlinSys.h
./LinearAlgebra/NekNonlinSysNewton.h
./LinearAlgebra/NekPoint.hpp
./LinearAlgebra/NekSys.h
./LinearAlgebra/NekTypeDefs.hpp
./LinearAlgebra/NekVectorFwd.hpp
./LinearAlgebra/NekVector.hpp
./LinearAlgebra/PointerWrapper.h
./LinearAlgebra/ScaledMatrix.hpp
./LinearAlgebra/StandardMatrix.hpp
./LinearAlgebra/TransF77.hpp
./LinearAlgebra/StorageSmvBsr.hpp
./LinearAlgebra/NistSparseDescriptors.hpp
./LinearAlgebra/SparseDiagBlkMatrix.hpp
./LinearAlgebra/SparseMatrix.hpp
./LinearAlgebra/SparseMatrixFwd.hpp
./LinearAlgebra/SparseUtils.hpp
)

SET(LinearAlgebraSources
./LinearAlgebra/blas.cpp
./LinearAlgebra/BlockMatrix.cpp
./LinearAlgebra/MatrixBase.cpp
./LinearAlgebra/MatrixFuncs.cpp
./LinearAlgebra/MatrixOperations.cpp
./LinearAlgebra/MatrixVectorMultiplication.cpp
./LinearAlgebra/NekLinSysIter.cpp
./LinearAlgebra/NekLinSysIterGMRES.cpp
./LinearAlgebra/NekLinSysIterCG.cpp
./LinearAlgebra/NekLinSysIterFixedpointJacobi.cpp
./LinearAlgebra/NekNonlinSys.cpp
./LinearAlgebra/NekNonlinSysNewton.cpp
./LinearAlgebra/NekSys.cpp
./LinearAlgebra/NekVector.cpp
./LinearAlgebra/ScaledMatrix.cpp
./LinearAlgebra/StandardMatrix.cpp
./LinearAlgebra/SparseUtils.cpp
./LinearAlgebra/StorageSmvBsr.cpp
./LinearAlgebra/SparseDiagBlkMatrix.cpp
./LinearAlgebra/SparseMatrix.cpp
)

SET(MemoryHeaders
./Memory/ThreadSpecificPool.hpp
./Memory/NekMemoryManager.hpp
)

SET(MemorySources
./Memory/ThreadSpecificPool.cpp
)

SET(PolyLibHeaders
./Polylib/Polylib.h
)

SET(PolylibSources
./Polylib/Polylib.cpp
)

SET(TimeIntegrationHeaders
        ./TimeIntegration/AdamsBashforthTimeIntegrationSchemes.h
        ./TimeIntegration/AdamsMoultonTimeIntegrationSchemes.h
        ./TimeIntegration/BDFImplicitTimeIntegrationSchemes.h
        ./TimeIntegration/EulerTimeIntegrationSchemes.h
        ./TimeIntegration/EulerExponentialTimeIntegrationSchemes.h
        ./TimeIntegration/CNABTimeIntegrationScheme.h
        ./TimeIntegration/DIRKTimeIntegrationSchemes.h
        ./TimeIntegration/IMEXTimeIntegrationSchemes.h
        ./TimeIntegration/IMEXdirkTimeIntegrationSchemes.h
        ./TimeIntegration/IMEXGearTimeIntegrationScheme.h
        ./TimeIntegration/MCNABTimeIntegrationScheme.h
        ./TimeIntegration/RungeKuttaTimeIntegrationSchemes.h
        ./TimeIntegration/TimeIntegrationScheme.h
        ./TimeIntegration/TimeIntegrationSchemeFIT.h
        ./TimeIntegration/TimeIntegrationSchemeGLM.h
        ./TimeIntegration/TimeIntegrationAlgorithmGLM.h
        ./TimeIntegration/TimeIntegrationSolutionGLM.h
)

SET(TimeIntegrationSources
        ./TimeIntegration/SchemeInitializer.cpp
        ./TimeIntegration/TimeIntegrationScheme.cpp
        ./TimeIntegration/TimeIntegrationSchemeFIT.cpp
        ./TimeIntegration/TimeIntegrationSchemeGLM.cpp
        ./TimeIntegration/TimeIntegrationAlgorithmGLM.cpp
        ./TimeIntegration/TimeIntegrationSolutionGLM.cpp
)


SET(BaseHeaders
LibUtilitiesDeclspec.h
)

SOURCE_GROUP("Basic Const" FILES ${BasicConstHeaders})
SOURCE_GROUP("Basic Utils Headers" FILES ${BasicUtilsHeaders})
SOURCE_GROUP("Basic Utils Sources" FILES ${BasicUtilsSources})
SOURCE_GROUP("Foundation Headers" FILES ${FoundationHeaders})
SOURCE_GROUP("Foundation Sources" FILES ${FoundationSources})
SOURCE_GROUP("Linear Algebra Headers" FILES ${LinearAlgebraHeaders})
SOURCE_GROUP("Linear Algebra Sources" FILES ${LinearAlgebraSources})
SOURCE_GROUP("Memory Headers" FILES ${MemoryHeaders})
SOURCE_GROUP("Memory Sources" FILES ${MemorySources})

SOURCE_GROUP("Polylib Headers" FILES ${PolyLibHeaders})
SOURCE_GROUP("Polylib Sources" FILES ${PolylibSources})

SOURCE_GROUP("Interpreter Headers" FILES ${InterpreterHeaders})
SOURCE_GROUP("Interpreter Sources" FILES ${InterpreterSources})

SOURCE_GROUP("Communication Headers" FILES ${CommunicationHeaders})
SOURCE_GROUP("Communication Sources" FILES ${CommunicationSources})

SOURCE_GROUP("Kernel Headers" FILES ${KernelHeaders})
SOURCE_GROUP("Kernel Sources" FILES ${KernelSources})

SOURCE_GROUP("TimeIntegration Headers" FILES ${TimeIntegrationHeaders})
SOURCE_GROUP("TimeIntegration Sources" FILES ${TimeIntegrationSources})

SOURCE_GROUP("FFT Headers" FILES ${FFTHeaders})
SOURCE_GROUP("FFT Sources" FILES ${FFTSources})

SOURCE_GROUP("Base" FILES ${BaseHeaders})

SET(LibUtilityHeaders
${MemoryHeaders}
${BasicUtilsHeaders}
${PolyLibHeaders}
${CommunicationHeaders}
${FoundationHeaders}
${CADSystemHeaders}
${LinearAlgebraHeaders}
${BasicConstHeaders}
${InterpreterHeaders}
${KernelHeaders}
${TimeIntegrationHeaders}
${FFTHeaders}
${BaseHeaders}
)

# Define the git branch and SHA1 hash if we are in a git repository. This is
# stored in an automatically generated file so that the source tree is not built
# on commit/update.
SET(GitRevisionFile "${CMAKE_CURRENT_BINARY_DIR}/GitRevision.cpp")
CONFIGURE_FILE(${CMAKE_CURRENT_SOURCE_DIR}/BasicConst/GitRevision.cpp.in
${GitRevisionFile})

SET(LibUtilitySources
${BasicUtilsSources}
${FoundationSources}
${CADSystemSources}
${PolylibSources}
${CommunicationSources}
${LinearAlgebraSources}
${InterpreterSources}
${KernelSources}
${TimeIntegrationSources}
${FFTSources}
${MemorySources}
${GitRevisionFile}
)

ADD_DEFINITIONS(-DLIB_UTILITIES_EXPORTS)

ADD_NEKTAR_LIBRARY(LibUtilities
SOURCES ${LibUtilitySources}
HEADERS ${LibUtilityHeaders}
SUMMARY "Nektar++ LibUtilities library"
DESCRIPTION "This library provides core routines including linear algebra and integration with ThirdParty libraries.")

# tinysimd
ADD_LIBRARY(tinysimd INTERFACE)
TARGET_INCLUDE_DIRECTORIES(tinysimd INTERFACE SimdLib)

ADD_DEPENDENCIES(LibUtilities boost tinyxml-2.6.2 zlib-1.2.7 tinysimd)

### Libraries needed specifically by LibUtilities ###

# CWIPI
IF ( NEKTAR_USE_CWIPI )
TARGET_LINK_LIBRARIES(LibUtilities LINK_PUBLIC ${CWIPI_LIBRARY})
ADD_DEPENDENCIES(LibUtilities cwipi-0.11.1)
ENDIF ()

# FFTW
IF( NEKTAR_USE_FFTW )
TARGET_LINK_LIBRARIES(LibUtilities LINK_PUBLIC ${FFTW_LIBRARY})
ADD_DEPENDENCIES(LibUtilities fftw-3.2.2)
SET_SOURCE_FILES_PROPERTIES(./FFT/NekFFTW.cpp
PROPERTY COMPILE_FLAGS "-I${FFTW_INCLUDE_DIR}")
ENDIF( NEKTAR_USE_FFTW )

# ARPACK
IF( NEKTAR_USE_ARPACK )
TARGET_LINK_LIBRARIES(LibUtilities LINK_PUBLIC ${ARPACK_LIBRARY})
ADD_DEPENDENCIES(LibUtilities arpack-ng-1.0)
ENDIF( NEKTAR_USE_ARPACK )

# Boost
TARGET_LINK_LIBRARIES(LibUtilities LINK_PUBLIC
  ${Boost_THREAD_LIBRARY}
  ${Boost_IOSTREAMS_LIBRARY}
  ${Boost_PROGRAM_OPTIONS_LIBRARY}
  ${Boost_FILESYSTEM_LIBRARY}
  ${Boost_SYSTEM_LIBRARY}
  ${Boost_REGEX_LIBRARY}
    optimized ${ZLIB_LIBRARIES} debug ${ZLIB_LIBRARIES_DEBUG}
)

# TinyXML
TARGET_LINK_LIBRARIES(LibUtilities LINK_PUBLIC ${TINYXML_LIBRARY})
IF( ${CMAKE_SYSTEM} MATCHES "Linux.*" )
    TARGET_LINK_LIBRARIES(LibUtilities LINK_PUBLIC rt)
ENDIF()

# MPI
IF( NEKTAR_USE_MPI )
    TARGET_LINK_LIBRARIES(LibUtilities LINK_PRIVATE ${GSMPI_LIBRARY} ${XXT_LIBRARY})
    IF (NOT MPI_BUILTIN)
        TARGET_LINK_LIBRARIES(LibUtilities LINK_PUBLIC ${MPI_CXX_LIBRARIES})
        SET_TARGET_PROPERTIES(LibUtilities
            PROPERTIES LINK_FLAGS "${THE_LINK_FLAGS} ${MPI_CXX_LINK_FLAGS}")
        SET_TARGET_PROPERTIES(LibUtilities
            PROPERTIES COMPILE_FLAGS "${THE_COMPILE_FLAGS} ${MPI_CXX_COMPILE_FLAGS}")
    ENDIF()

    ADD_DEPENDENCIES(LibUtilities gsmpi-1.2.1_2)

    IF (THIRDPARTY_BUILD_MPI)
        ADD_DEPENDENCIES(LibUtilities openmpi-1.10.3)
    ENDIF()
ENDIF( NEKTAR_USE_MPI )

# Lapack and Blas
IF(NOT BLAS_LAPACK_BUILTIN)
    TARGET_LINK_LIBRARIES(LibUtilities LINK_PUBLIC ${BLAS_LAPACK})
ENDIF()

IF(THIRDPARTY_BUILD_BLAS_LAPACK)
    ADD_DEPENDENCIES(LibUtilities lapack-3.7.0)
ENDIF()

IF( NEKTAR_USE_PETSC )
    TARGET_LINK_LIBRARIES(LibUtilities LINK_PRIVATE ${PETSC_LIBRARIES})
    TARGET_LINK_LIBRARIES(LibUtilities LINK_PUBLIC ${CMAKE_DL_LIBS})
    ADD_DEPENDENCIES(LibUtilities petsc-3.11.4)
ENDIF( NEKTAR_USE_PETSC )

IF (NEKTAR_BUILD_PYTHON)
    SUBDIRS(Python)
ENDIF()

# HDF5
IF( NEKTAR_USE_HDF5 )
    TARGET_LINK_LIBRARIES(LibUtilities LINK_PUBLIC ${HDF5_LIBRARIES})
    ADD_DEPENDENCIES(LibUtilities hdf5-1.8.16)
ENDIF( NEKTAR_USE_HDF5 )

# Likwid
IF (NEKTAR_USE_LIKWID)
   TARGET_LINK_LIBRARIES(LibUtilities LINK_PUBLIC ${LIKWID_LIBRARY})
   TARGET_INCLUDE_DIRECTORIES(LibUtilities PUBLIC ${LIKWID_INCLUDE_DIR})
ENDIF()


INSTALL(DIRECTORY ./
    DESTINATION ${NEKTAR_INCLUDE_DIR}/LibUtilities
    COMPONENT dev
    FILES_MATCHING PATTERN "*.h" PATTERN "*.hpp")<|MERGE_RESOLUTION|>--- conflicted
+++ resolved
@@ -37,12 +37,8 @@
     ./BasicUtils/VmathArray.hpp
     ./BasicUtils/Metis.hpp
     ./BasicUtils/VtkUtil.hpp
-<<<<<<< HEAD
     ./BasicUtils/Likwid.hpp
 )
-=======
-    )
->>>>>>> 20c87a10
 
 SET(BasicUtilsSources
 ./BasicUtils/CompressData.cpp
