--- conflicted
+++ resolved
@@ -1342,19 +1342,13 @@
             }
             if (m_comm && m_comm->GetRowComm()->GetSize() > 1)
             {
-<<<<<<< HEAD
                 ASSERTL0 (m_solverInfo["GLOBALSYSSOLN"] == "IterativeFull"
                     || m_solverInfo["GLOBALSYSSOLN"] == "IterativeStaticCond"
+                    || m_solverInfo["GLOBALSYSSOLN"] == "IterativeMultiLevelStaticCond"
                     || m_solverInfo["GLOBALSYSSOLN"] == "XxtFull"
                     || m_solverInfo["GLOBALSYSSOLN"] == "XxtStaticCond"
                     || m_solverInfo["GLOBALSYSSOLN"] == "XxtMultiLevelStaticCond",
-                    "An parallel solver must be used when run in parallel.");
-=======
-                ASSERTL0 (m_solverInfo["GLOBALSYSSOLN"] == "IterativeFull" ||
-                          m_solverInfo["GLOBALSYSSOLN"] == "IterativeStaticCond" ||
-                          m_solverInfo["GLOBALSYSSOLN"] == "IterativeMultiLevelStaticCond",
-                          "An iterative solver must be used when run in parallel.");
->>>>>>> 02298c68
+                    "A parallel solver must be used when run in parallel.");
             }
             
             if (m_verbose && m_solverInfo.size() > 0 && m_comm)
