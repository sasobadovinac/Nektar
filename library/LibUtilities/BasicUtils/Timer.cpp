--- conflicted
+++ resolved
@@ -95,21 +95,12 @@
     if (comm->GetRank() == 0 &&
         m_elapsedRegion.begin() != m_elapsedRegion.end())
     {
-<<<<<<< HEAD
-        std::cout << "-------------------------------------------\n";
-        std::cout << std::setw(m_maxStringWidth+2) << labels[0] << '\t'
-                << std::setw(10) << labels[1] << '\t'
-                << std::setw(10) << labels[2] << '\t'
-                << std::setw(10) << labels[3] << '\t'
-                << std::setw(10) << labels[4] << '\n';
-=======
         o << "-------------------------------------------\n";
         o << std::setw(m_maxStringWidth+2) << labels[0] << '\t'
           << std::setw(10) << labels[1] << '\t'
           << std::setw(10) << labels[2] << '\t'
           << std::setw(10) << labels[3] << '\t'
           << std::setw(10) << labels[4] << '\n';
->>>>>>> ee4281c4
     }
     for (auto item = m_elapsedRegion.begin();
             item != m_elapsedRegion.end(); ++item)
@@ -124,19 +115,11 @@
 
         if (comm->GetRank() == 0)
         {
-<<<<<<< HEAD
-            std::cout << std::setw(m_maxStringWidth+2) << item->first << '\t'
-                << std::setw(10) << elapsedAve << '\t'
-                << std::setw(10) << elapsedMin << '\t'
-                << std::setw(10) << elapsedMax << '\t'
-                << std::setw(10) << item->second.second << '\n';
-=======
             o << std::setw(m_maxStringWidth+2) << item->first << '\t'
               << std::setw(10) << elapsedAve << '\t'
               << std::setw(10) << elapsedMin << '\t'
               << std::setw(10) << elapsedMax << '\t'
               << std::setw(10) << item->second.second << '\n';
->>>>>>> ee4281c4
         }
     }
 }
