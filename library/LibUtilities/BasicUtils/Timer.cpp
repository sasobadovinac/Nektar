--- conflicted
+++ resolved
@@ -82,7 +82,6 @@
     }
 }
 
-<<<<<<< HEAD
 void Timer::PrintElapsedRegions()
 {
     std::string  def("default");
@@ -94,11 +93,8 @@
     PrintElapsedRegions(comm);
 }
     
-void Timer::PrintElapsedRegions(LibUtilities::CommSharedPtr comm)
-=======
 void Timer::PrintElapsedRegions(LibUtilities::CommSharedPtr comm,
                                 std::ostream &o)
->>>>>>> 1e31ecfb
 {
     std::vector<std::string> labels{
         "Region",
