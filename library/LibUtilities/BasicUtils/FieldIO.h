///////////////////////////////////////////////////////////////////////////////
//
// File FieldIO.h
//
// For more information, please see: http://www.nektar.info
//
// The MIT License
//
// Copyright (c) 2006 Division of Applied Mathematics, Brown University (USA),
// Department of Aeronautics, Imperial College London (UK), and Scientific
// Computing and Imaging Institute, University of Utah (USA).
//
// License for the specific language governing rights and limitations under
// Permission is hereby granted, free of charge, to any person obtaining a
// copy of this software and associated documentation files (the "Software"),
// to deal in the Software without restriction, including without limitation
// the rights to use, copy, modify, merge, publish, distribute, sublicense,
// and/or sell copies of the Software, and to permit persons to whom the
// Software is furnished to do so, subject to the following conditions:
//
// The above copyright notice and this permission notice shall be included
// in all copies or substantial portions of the Software.
//
// THE SOFTWARE IS PROVIDED "AS IS", WITHOUT WARRANTY OF ANY KIND, EXPRESS
// OR IMPLIED, INCLUDING BUT NOT LIMITED TO THE WARRANTIES OF MERCHANTABILITY,
// FITNESS FOR A PARTICULAR PURPOSE AND NONINFRINGEMENT. IN NO EVENT SHALL
// THE AUTHORS OR COPYRIGHT HOLDERS BE LIABLE FOR ANY CLAIM, DAMAGES OR OTHER
// LIABILITY, WHETHER IN AN ACTION OF CONTRACT, TORT OR OTHERWISE, ARISING
// FROM, OUT OF OR IN CONNECTION WITH THE SOFTWARE OR THE USE OR OTHER
// DEALINGS IN THE SOFTWARE.
//
// Description: Field IO prototype definitions
//
///////////////////////////////////////////////////////////////////////////////

#ifndef NEKTAR_LIB_UTILITIES_BASIC_UTILS_FIELDIO_H
#define NEKTAR_LIB_UTILITIES_BASIC_UTILS_FIELDIO_H

#include <LibUtilities/BasicUtils/CompressData.h>
#include <LibUtilities/BasicUtils/ShapeType.hpp>
#include <LibUtilities/Foundations/Basis.h>
#include <LibUtilities/Foundations/Points.h>
#include <tinyxml.h>

namespace Nektar
{
namespace LibUtilities
{
static std::vector<NekDouble>                NullNekDoubleVector;
static std::vector<LibUtilities::PointsType> NullPointsTypeVector;
static std::vector<unsigned int>             NullUnsignedIntVector;

typedef std::map<std::string, std::string> FieldMetaDataMap;
static FieldMetaDataMap NullFieldMetaDataMap;
static std::vector<std::vector<NekDouble> > NullVectorNekDoubleVector =
    boost::assign::list_of(NullNekDoubleVector);

struct FieldDefinitions
{
    FieldDefinitions(
        ShapeType shapeType,
        const std::vector<unsigned int>            &elementIDs,
        const std::vector<LibUtilities::BasisType> &basis,
        bool                                        uniOrder,
        const std::vector<unsigned int>            &numModes,
        const std::vector<std::string>             &fields,
        int NumHomoDir = 0,
        const std::vector<NekDouble>               &HomoLengths
                                                          = NullNekDoubleVector,
        const std::vector<unsigned int>            &HomoZIDs
                                                        = NullUnsignedIntVector,
        const std::vector<unsigned int>            &HomoYIDs
                                                        = NullUnsignedIntVector,
        const std::vector<LibUtilities::PointsType> &points
                                                         = NullPointsTypeVector,
        bool                                        pointsDef = false,
        const std::vector<unsigned int>            &numPoints
                                                        = NullUnsignedIntVector,
        bool numPointsDef = false)
        : m_shapeType(shapeType), m_elementIDs(elementIDs), m_basis(basis),
          m_numHomogeneousDir(NumHomoDir), m_homogeneousLengths(HomoLengths),
          m_homogeneousZIDs(HomoZIDs), m_homogeneousYIDs(HomoYIDs),
          m_points(points), m_pointsDef(pointsDef), m_uniOrder(uniOrder),
          m_numModes(numModes), m_numPoints(numPoints),
          m_numPointsDef(numPointsDef), m_fields(fields)
    {
    }

    ShapeType                             m_shapeType;
    std::vector<unsigned int>             m_elementIDs;
    std::vector<LibUtilities::BasisType>  m_basis;
    int                                   m_numHomogeneousDir;
    std::vector<NekDouble>                m_homogeneousLengths;
    std::vector<unsigned int>             m_homogeneousZIDs;
    std::vector<unsigned int>             m_homogeneousYIDs;
    /// True if filesystem is shared.
    bool                                  m_sharedFilesystem;
    /// Define the type of points per direction.
    std::vector<LibUtilities::PointsType> m_points;
    bool                                  m_pointsDef;
    /// Define order of the element group.
    /// * UniOrder: same order for each element
    /// * MixOrder: definition of a different order for each element.
    bool                                  m_uniOrder;
    /// Define number of modes per direction.
    std::vector<unsigned int>             m_numModes;
    std::vector<unsigned int>             m_numPoints;
    bool                                  m_numPointsDef;
    std::vector<std::string>              m_fields;
};

typedef boost::shared_ptr<FieldDefinitions> FieldDefinitionsSharedPtr;

/// Write a field file in serial only
LIB_UTILITIES_EXPORT void Write(
    const std::string                      &outFile,
    std::vector<FieldDefinitionsSharedPtr> &fielddefs,
    std::vector<std::vector<NekDouble> >   &fielddata,
    const FieldMetaDataMap                 &fieldinfomap = NullFieldMetaDataMap);

/// Imports an FLD file
LIB_UTILITIES_EXPORT void Import(
    const std::string                      &infilename,
    std::vector<FieldDefinitionsSharedPtr> &fielddefs,
    std::vector<std::vector<NekDouble> >   &fielddata
                                                    = NullVectorNekDoubleVector,
    FieldMetaDataMap                       &fieldinfomap = NullFieldMetaDataMap,
    const Array<OneD, int>                  ElementiDs   = NullInt1DArray);

/// Class for operating on FLD files
class FieldIO
{
public:
    /// Constructor
    LIB_UTILITIES_EXPORT FieldIO(LibUtilities::CommSharedPtr pComm,
                                 bool sharedFilesystem = false);

    /// Write data in FLD format
    LIB_UTILITIES_EXPORT void Write(
        const std::string                      &outFile,
        std::vector<FieldDefinitionsSharedPtr> &fielddefs,
        std::vector<std::vector<NekDouble> >   &fielddata,
        const FieldMetaDataMap                 &fieldinfomap
                                                        = NullFieldMetaDataMap);

    /// Imports an FLD file.
    LIB_UTILITIES_EXPORT void Import(
        const std::string                      &infilename,
        std::vector<FieldDefinitionsSharedPtr> &fielddefs,
        std::vector<std::vector<NekDouble> >   &fielddata
                                                    = NullVectorNekDoubleVector,
        FieldMetaDataMap                       &fieldinfomap
                                                         = NullFieldMetaDataMap,
        const Array<OneD, int>                  ElementiDs = NullInt1DArray);

    /// Imports the definition of the meta data
    LIB_UTILITIES_EXPORT void ImportFieldMetaData(
        std::string       filename,
        FieldMetaDataMap &fieldmetadatamap);

    /// Imports the definition of the meta data
    LIB_UTILITIES_EXPORT void ImportFieldMetaData(
        TiXmlDocument &doc, FieldMetaDataMap &fieldmetadatamap);

    /// Imports the definition of the fields.
    LIB_UTILITIES_EXPORT void ImportFieldDefs(
        TiXmlDocument                          &doc,
        std::vector<FieldDefinitionsSharedPtr> &fielddefs,
        bool                                    expChild);

    /// Imports the data fileds.
    LIB_UTILITIES_EXPORT void ImportFieldData(
        TiXmlDocument                                &doc,
        const std::vector<FieldDefinitionsSharedPtr> &fielddefs,
        std::vector<std::vector<NekDouble> >         &fielddata);

    LIB_UTILITIES_EXPORT void WriteMultiFldFileIDs(
        const std::string              &outfile,
        const std::vector<std::string>  fileNames,
        std::vector<std::vector<unsigned int> > &elementList,
        const FieldMetaDataMap         &fieldinfomap = NullFieldMetaDataMap);

<<<<<<< HEAD
private:
=======
protected:
>>>>>>> 680d616b
    /// Communicator to use when writing parallel format
    LibUtilities::CommSharedPtr m_comm;
    /// True if same filesystem accessible by all processes.
    bool                        m_sharedFilesystem;

    LIB_UTILITIES_EXPORT void AddInfoTag(
        TiXmlElement *root, const FieldMetaDataMap &fieldmetadatamap);

    LIB_UTILITIES_EXPORT void GenerateSeqString(
        const std::vector<unsigned int> &elmtids, std::string &idString);

<<<<<<< HEAD
    LIB_UTILITIES_EXPORT std::string SetUpOutput(
=======
    LIB_UTILITIES_EXPORT std::string SetUpOutput(const std::string outname);

    LIB_UTILITIES_EXPORT void SetUpFieldMetaData(
>>>>>>> 680d616b
        const std::string                             outname,
        const std::vector<FieldDefinitionsSharedPtr> &fielddefs,
        const FieldMetaDataMap                       &fieldmetadatamap);

    LIB_UTILITIES_EXPORT void ImportMultiFldFileIDs(
        const std::string        &inFile,
        std::vector<std::string> &fileNames,
        std::vector<std::vector<unsigned int> > &elementList,
        FieldMetaDataMap         &fieldmetadatamap);

    LIB_UTILITIES_EXPORT int CheckFieldDefinition(
        const FieldDefinitionsSharedPtr &fielddefs);
<<<<<<< HEAD
=======

    LIB_UTILITIES_EXPORT virtual std::string GetFileEnding() const
    {
        return "fld";
    };

>>>>>>> 680d616b
};

typedef boost::shared_ptr<FieldIO> FieldIOSharedPtr;
}
}
#endif<|MERGE_RESOLUTION|>--- conflicted
+++ resolved
@@ -180,11 +180,7 @@
         std::vector<std::vector<unsigned int> > &elementList,
         const FieldMetaDataMap         &fieldinfomap = NullFieldMetaDataMap);
 
-<<<<<<< HEAD
-private:
-=======
 protected:
->>>>>>> 680d616b
     /// Communicator to use when writing parallel format
     LibUtilities::CommSharedPtr m_comm;
     /// True if same filesystem accessible by all processes.
@@ -196,13 +192,9 @@
     LIB_UTILITIES_EXPORT void GenerateSeqString(
         const std::vector<unsigned int> &elmtids, std::string &idString);
 
-<<<<<<< HEAD
-    LIB_UTILITIES_EXPORT std::string SetUpOutput(
-=======
     LIB_UTILITIES_EXPORT std::string SetUpOutput(const std::string outname);
 
     LIB_UTILITIES_EXPORT void SetUpFieldMetaData(
->>>>>>> 680d616b
         const std::string                             outname,
         const std::vector<FieldDefinitionsSharedPtr> &fielddefs,
         const FieldMetaDataMap                       &fieldmetadatamap);
@@ -215,15 +207,12 @@
 
     LIB_UTILITIES_EXPORT int CheckFieldDefinition(
         const FieldDefinitionsSharedPtr &fielddefs);
-<<<<<<< HEAD
-=======
 
     LIB_UTILITIES_EXPORT virtual std::string GetFileEnding() const
     {
         return "fld";
     };
 
->>>>>>> 680d616b
 };
 
 typedef boost::shared_ptr<FieldIO> FieldIOSharedPtr;
