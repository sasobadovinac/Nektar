--- conflicted
+++ resolved
@@ -113,11 +113,7 @@
                 int ptid; 
                 int ptoffset; 
             };
-<<<<<<< HEAD
-            
-=======
-
->>>>>>> a84b821e
+
             struct MeshComposite
             {
                 int id;
