--- conflicted
+++ resolved
@@ -249,11 +249,7 @@
                 {
                     for (int b = 0; b < Nb; ++b)
                     {
-<<<<<<< HEAD
-                        for (int c = 0; c < Nc - std::max(a,b); ++c)
-=======
                         for (int c = 0; c < Nc - max(a,b); ++c)
->>>>>>> e9280d9c
                         {
                             ++nCoeff;
                         }
