///////////////////////////////////////////////////////////////////////////////
//
// File  NekLinSysIterCG.h
//
// For more information, please see: http://www.nektar.info
//
// The MIT License
//
// Copyright (c) 2006 Division of Applied Mathematics, Brown University (USA),
// Department of Aeronautics, Imperial College London (UK), and Scientific
// Computing and Imaging Institute, University of Utah (USA).
//
// License for the specific language governing rights and limitations under
// Permission is hereby granted, free of charge, to any person obtaining a
// copy of this software and associated documentation files (the "Software"),
// to deal in the Software without restriction, including without limitation
// the rights to use, copy, modify, merge, publish, distribute, sublicense,
// and/or sell copies of the Software, and to permit persons to whom the
// Software is furnished to do so, subject to the following conditions:
//
// The above copyright notice and this permission notice shall be included
// in all copies or substantial portions of the Software.
//
// THE SOFTWARE IS PROVIDED "AS IS", WITHOUT WARRANTY OF ANY KIND, EXPRESS
// OR IMPLIED, INCLUDING BUT NOT LIMITED TO THE WARRANTIES OF MERCHANTABILITY,
// FITNESS FOR A PARTICULAR PURPOSE AND NONINFRINGEMENT. IN NO EVENT SHALL
// THE AUTHORS OR COPYRIGHT HOLDERS BE LIABLE FOR ANY CLAIM, DAMAGES OR OTHER
// LIABILITY, WHETHER IN AN ACTION OF CONTRACT, TORT OR OTHERWISE, ARISING
// FROM, OUT OF OR IN CONNECTION WITH THE SOFTWARE OR THE USE OR OTHER
// DEALINGS IN THE SOFTWARE.
//
// Description: NekLinSysIterCG header
//
///////////////////////////////////////////////////////////////////////////////

#ifndef NEKTAR_LIB_UTILITIES_LINEAR_ALGEBRA_NEK_LINSYS_ITERAT_CG_H
#define NEKTAR_LIB_UTILITIES_LINEAR_ALGEBRA_NEK_LINSYS_ITERAT_CG_H

#include <LibUtilities/LinearAlgebra/NekLinSysIter.h>
namespace Nektar
{
namespace LibUtilities
{
/// A global linear system.
class NekLinSysIterCG;

typedef std::shared_ptr<NekLinSysIterCG> NekLinSysIterCGSharedPtr;

class NekLinSysIterCG : public NekLinSysIter
{
public:
    /// Support creation through MemoryManager.
    friend class MemoryManager<NekLinSysIterCG>;

    LIB_UTILITIES_EXPORT static NekLinSysIterSharedPtr create(
        const LibUtilities::SessionReaderSharedPtr &pSession,
        const LibUtilities::CommSharedPtr &vComm, const int nDimen,
        const NekSysKey &pKey)
    {
        NekLinSysIterCGSharedPtr p =
            MemoryManager<NekLinSysIterCG>::AllocateSharedPtr(pSession, vComm,
                nDimen, pKey);
        p->InitObject();
        return p;
    }
    static std::string className;
    /// Constructor for full direct matrix solve.
    LIB_UTILITIES_EXPORT NekLinSysIterCG(
        const LibUtilities::SessionReaderSharedPtr &pSession,
        const LibUtilities::CommSharedPtr &vComm, const int nDimen,
        const NekSysKey &pKey);
    LIB_UTILITIES_EXPORT ~NekLinSysIterCG();

protected:
    virtual void v_InitObject();

    virtual int v_SolveSystem(const int nGlobal,
                              const TensorOfArray1D<NekDouble> &pInput,
                              Array<OneD, NekDouble> &pOutput, const int nDir,
                              const NekDouble tol, const NekDouble factor);

private:
<<<<<<< HEAD
    /// A-conjugate projection technique
    void DoAconjugateProjection(const int pNumRows,
                                const TensorOfArray1D<NekDouble> &pInput,
                                Array<OneD, NekDouble> &pOutput,
                                const int pNumDir);

=======
>>>>>>> 9b0ff130
    /// Actual iterative solve
    void DoConjugateGradient(const int pNumRows,
                             const TensorOfArray1D<NekDouble> &pInput,
                             Array<OneD, NekDouble> &pOutput,
                             const int pNumDir);
<<<<<<< HEAD

    void UpdateKnownSolutions(const int pGlobalBndDofs,
                              const TensorOfArray1D<NekDouble> &pSolution,
                              const int pNumDirBndDofs);

    NekDouble CalculateAnorm(const int nGlobal,
                             const TensorOfArray1D<NekDouble> &in,
                             const int nDir);
=======
>>>>>>> 9b0ff130
};
} // namespace LibUtilities
} // namespace Nektar

#endif<|MERGE_RESOLUTION|>--- conflicted
+++ resolved
@@ -80,31 +80,11 @@
                               const NekDouble tol, const NekDouble factor);
 
 private:
-<<<<<<< HEAD
-    /// A-conjugate projection technique
-    void DoAconjugateProjection(const int pNumRows,
-                                const TensorOfArray1D<NekDouble> &pInput,
-                                Array<OneD, NekDouble> &pOutput,
-                                const int pNumDir);
-
-=======
->>>>>>> 9b0ff130
     /// Actual iterative solve
     void DoConjugateGradient(const int pNumRows,
                              const TensorOfArray1D<NekDouble> &pInput,
                              Array<OneD, NekDouble> &pOutput,
                              const int pNumDir);
-<<<<<<< HEAD
-
-    void UpdateKnownSolutions(const int pGlobalBndDofs,
-                              const TensorOfArray1D<NekDouble> &pSolution,
-                              const int pNumDirBndDofs);
-
-    NekDouble CalculateAnorm(const int nGlobal,
-                             const TensorOfArray1D<NekDouble> &in,
-                             const int nDir);
-=======
->>>>>>> 9b0ff130
 };
 } // namespace LibUtilities
 } // namespace Nektar
