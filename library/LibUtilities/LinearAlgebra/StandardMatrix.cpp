///////////////////////////////////////////////////////////////////////////////
//
// For more information, please see: http://www.nektar.info
//
// The MIT License
//
// Copyright (c) 2006 Division of Applied Mathematics, Brown University (USA),
// Department of Aeronautics, Imperial College London (UK), and Scientific
// Computing and Imaging Institute, University of Utah (USA).
//
// Permission is hereby granted, free of charge, to any person obtaining a
// copy of this software and associated documentation files (the "Software"),
// to deal in the Software without restriction, including without limitation
// the rights to use, copy, modify, merge, publish, distribute, sublicense,
// and/or sell copies of the Software, and to permit persons to whom the
// Software is furnished to do so, subject to the following conditions:
//
// The above copyright notice and this permission notice shall be included
// in all copies or substantial portions of the Software.
//
// THE SOFTWARE IS PROVIDED "AS IS", WITHOUT WARRANTY OF ANY KIND, EXPRESS
// OR IMPLIED, INCLUDING BUT NOT LIMITED TO THE WARRANTIES OF MERCHANTABILITY,
// FITNESS FOR A PARTICULAR PURPOSE AND NONINFRINGEMENT. IN NO EVENT SHALL
// THE AUTHORS OR COPYRIGHT HOLDERS BE LIABLE FOR ANY CLAIM, DAMAGES OR OTHER
// LIABILITY, WHETHER IN AN ACTION OF CONTRACT, TORT OR OTHERWISE, ARISING
// FROM, OUT OF OR IN CONNECTION WITH THE SOFTWARE OR THE USE OR OTHER
// DEALINGS IN THE SOFTWARE.
//
///////////////////////////////////////////////////////////////////////////////

#include <LibUtilities/LinearAlgebra/StandardMatrix.hpp>


namespace Nektar
{


    template<typename DataType>
    NekMatrix<DataType, StandardMatrixTag>::NekMatrix() :
        Matrix<DataType>(0, 0, eFULL),
        m_data(),
        m_wrapperType(eCopy),
        m_numberOfSuperDiagonals(std::numeric_limits<unsigned int>::max()),
        m_numberOfSubDiagonals(std::numeric_limits<unsigned int>::max()),
        m_tempSpace()
    {
        m_data = Array<OneD, DataType>(GetRequiredStorageSize());
    }

    template<typename DataType>
    NekMatrix<DataType, StandardMatrixTag>::NekMatrix(unsigned int rows, unsigned int columns, MatrixStorage policy,
              unsigned int subDiagonals,
              unsigned int superDiagonals) :
        Matrix<DataType>(rows, columns, policy),
        m_data(),
        m_wrapperType(eCopy),
        m_numberOfSuperDiagonals(superDiagonals),
        m_numberOfSubDiagonals(subDiagonals),
        m_tempSpace()
    {
        m_data = Array<OneD, DataType>(GetRequiredStorageSize());
    }

    template<typename DataType>
    NekMatrix<DataType, StandardMatrixTag>::NekMatrix(unsigned int rows, unsigned int columns,
              MatrixStorage policy,
              unsigned int subDiagonals,
              unsigned int superDiagonals,
              unsigned int capacity) :
        Matrix<DataType>(rows, columns, policy),
        m_data(),
        m_wrapperType(eCopy),
        m_numberOfSuperDiagonals(superDiagonals),
        m_numberOfSubDiagonals(subDiagonals),
        m_tempSpace()
    {
        unsigned int requiredStorage = this->GetRequiredStorageSize();
        unsigned int actualSize = std::max(requiredStorage, capacity);
        m_data = Array<OneD, DataType>(actualSize);
    }

    template<typename DataType>
    NekMatrix<DataType, StandardMatrixTag>::NekMatrix(unsigned int rows, unsigned int columns, typename boost::call_traits<DataType>::const_reference initValue,
              MatrixStorage policy,
              unsigned int subDiagonals,
              unsigned int superDiagonals) :
        Matrix<DataType>(rows, columns, policy),
        m_data(),
        m_wrapperType(eCopy),
        m_numberOfSuperDiagonals(superDiagonals),
        m_numberOfSubDiagonals(subDiagonals),
        m_tempSpace()
    {
        m_data = Array<OneD, DataType>(GetRequiredStorageSize());
        std::fill(m_data.begin(), m_data.end(), initValue);
    }

    template<typename DataType>
    NekMatrix<DataType, StandardMatrixTag>::NekMatrix(unsigned int rows, unsigned int columns, const DataType* data,
              MatrixStorage policy,
              unsigned int subDiagonals,
              unsigned int superDiagonals) :
        Matrix<DataType>(rows, columns, policy),
        m_data(),
        m_wrapperType(eCopy),
        m_numberOfSuperDiagonals(superDiagonals),
        m_numberOfSubDiagonals(subDiagonals),
        m_tempSpace()
    {
        unsigned int size = GetRequiredStorageSize();
        m_data = Array<OneD, DataType>(size);
        std::copy(data, data + size, m_data.begin());
    }

    template<typename DataType>
    NekMatrix<DataType, StandardMatrixTag>::NekMatrix(unsigned int rows, unsigned int columns, const Array<OneD, const DataType>& d,
              MatrixStorage policy,
              unsigned int subDiagonals,
              unsigned int superDiagonals) :
        Matrix<DataType>(rows, columns, policy),
        m_data(),
        m_wrapperType(eCopy),
        m_numberOfSuperDiagonals(superDiagonals),
        m_numberOfSubDiagonals(subDiagonals),
        m_tempSpace()
    {
        m_data = Array<OneD, DataType>(GetRequiredStorageSize());
        CopyArrayN(d, m_data, m_data.size());
    }

    template<typename DataType>
    NekMatrix<DataType, StandardMatrixTag>::NekMatrix(unsigned int rows, unsigned int columns, const Array<OneD, DataType>& d, PointerWrapper wrapperType,
              MatrixStorage policy,
              unsigned int subDiagonals,
              unsigned int superDiagonals) :
        Matrix<DataType>(rows, columns, policy),
        m_data(),
        m_wrapperType(wrapperType),
        m_numberOfSuperDiagonals(superDiagonals),
        m_numberOfSubDiagonals(subDiagonals),
        m_tempSpace()
    {
        if( wrapperType == eWrapper )
        {
             m_data = Array<OneD, DataType>(d, eVECTOR_WRAPPER);
        }
        else
        {
            m_data = Array<OneD, DataType>(GetRequiredStorageSize());
            CopyArrayN(d, m_data, m_data.size());
        }
    }

    template<typename DataType>
    NekMatrix<DataType, StandardMatrixTag>::NekMatrix(const NekMatrix<DataType, StandardMatrixTag>& rhs) :
        Matrix<DataType>(rhs),
        m_data(),
        m_wrapperType(rhs.m_wrapperType),
        m_numberOfSuperDiagonals(rhs.m_numberOfSuperDiagonals),
        m_numberOfSubDiagonals(rhs.m_numberOfSubDiagonals),
        m_tempSpace()
    {
        PerformCopyConstruction(rhs);
    }

    template<typename DataType>
    NekMatrix<DataType, StandardMatrixTag>& NekMatrix<DataType, StandardMatrixTag>::operator=(const NekMatrix<DataType, StandardMatrixTag>& rhs)
    {
        if( this == &rhs )
        {
            return *this;
        }

        Matrix<DataType>::operator=(rhs);
        m_numberOfSubDiagonals = rhs.m_numberOfSubDiagonals;
        m_numberOfSuperDiagonals = rhs.m_numberOfSuperDiagonals;

        ResizeDataArrayIfNeeded();

        unsigned int requiredStorageSize = GetRequiredStorageSize();
        std::copy(rhs.m_data.data(), rhs.m_data.data() + requiredStorageSize, m_data.data());

        return *this;
    }

    /// Fill matrix with scalar
    template<typename DataType>
    NekMatrix<DataType, StandardMatrixTag>& 
        NekMatrix<DataType, StandardMatrixTag>::operator=(const DataType & rhs)
    {
        unsigned int requiredStorageSize = GetRequiredStorageSize();
        
        DataType* lhs_array = m_data.data();

        Vmath::Fill(requiredStorageSize,rhs,lhs_array,1);
        
<<<<<<< HEAD
        // for(unsigned int i = 0; i < requiredStorageSize; ++i)
        // {
        //     lhs_array[i] = rhs;
        // }
=======
        for (unsigned int i = 0; i < requiredStorageSize; ++i)
        {
            lhs_array[i] = rhs;
        }
>>>>>>> 244f4842
        
        return *this;
    }

    template<typename DataType>
    typename NekMatrix<DataType, StandardMatrixTag>::ConstGetValueType NekMatrix<DataType, StandardMatrixTag>::operator()(unsigned int row, unsigned int column) const
    {
        ASSERTL2(row < this->GetRows(), std::string("Row ") + std::to_string(row) +
            std::string(" requested in a matrix with a maximum of ") + std::to_string(this->GetRows()) +
            std::string(" rows"));
        ASSERTL2(column < this->GetColumns(), std::string("Column ") + std::to_string(column) +
            std::string(" requested in a matrix with a maximum of ") + std::to_string(this->GetColumns()) +
            std::string(" columns"));

        return this->GetValue(row, column, this->GetTransposeFlag());
    }

    template<typename DataType>
    typename NekMatrix<DataType, StandardMatrixTag>::ConstGetValueType NekMatrix<DataType, StandardMatrixTag>::operator()(unsigned int row, unsigned int column, char transpose) const
    {
        return this->GetValue(row, column, transpose);
    }

    template<typename DataType>
    unsigned int NekMatrix<DataType, StandardMatrixTag>::GetRequiredStorageSize() const
    {
        return Matrix<DataType>::GetRequiredStorageSize(this->GetStorageType(),
            this->GetRows(), this->GetColumns(),
            this->GetNumberOfSubDiagonals(), this->GetNumberOfSuperDiagonals());
    }

    template<typename DataType>
    unsigned int NekMatrix<DataType, StandardMatrixTag>::CalculateIndex(unsigned int row, unsigned int col, const char transpose) const
    {
        unsigned int numRows = this->GetSize()[0];
        unsigned int numColumns = this->GetSize()[1];
        return Matrix<DataType>::CalculateIndex(this->GetStorageType(),
            row, col, numRows, numColumns, transpose,
            m_numberOfSubDiagonals, m_numberOfSuperDiagonals);
    }

    template<typename DataType>
    typename boost::call_traits<DataType>::const_reference NekMatrix<DataType, StandardMatrixTag>::GetValue(unsigned int row, unsigned int column) const
    {
        ASSERTL2(row < this->GetRows(), std::string("Row ") + std::to_string(row) +
            std::string(" requested in a matrix with a maximum of ") + std::to_string(this->GetRows()) +
            std::string(" rows"));
        ASSERTL2(column < this->GetColumns(), std::string("Column ") + std::to_string(column) +
            std::string(" requested in a matrix with a maximum of ") + std::to_string(this->GetColumns()) +
            std::string(" columns"));

        return GetValue(row, column, this->GetTransposeFlag());
    }

    template<typename DataType>
    typename NekMatrix<DataType, StandardMatrixTag>::ConstGetValueType NekMatrix<DataType, StandardMatrixTag>::GetValue(unsigned int row, unsigned int column, char transpose) const
    {
        static DataType defaultReturnValue;
        unsigned int index = CalculateIndex(row, column, transpose);
        if( index != std::numeric_limits<unsigned int>::max() )
        {
            return m_data[index];
        }
        else
        {
            return defaultReturnValue;
        }
    }

    template<typename DataType>
    const Array<OneD, const DataType>& NekMatrix<DataType, StandardMatrixTag>::GetPtr() const
    {
        return m_data;
    }

    template<typename DataType>
    DataType NekMatrix<DataType, StandardMatrixTag>::Scale() const
    {
        return DataType(1);
    }

    template<typename DataType>
    const DataType* NekMatrix<DataType, StandardMatrixTag>::GetRawPtr() const
    {
        return m_data.data();
    }

    template<typename DataType>
    typename NekMatrix<DataType, StandardMatrixTag>::const_iterator NekMatrix<DataType, StandardMatrixTag>::begin() const
    {
        return begin(this->GetTransposeFlag());
    }

    template<typename DataType>
    typename NekMatrix<DataType, StandardMatrixTag>::const_iterator NekMatrix<DataType, StandardMatrixTag>::begin(char transpose) const
    {
        if( transpose == 'N' )
        {
            return const_iterator(m_data.data(), m_data.data() + m_data.size());
        }
        else
        {
            return const_iterator(this, transpose);
        }
    }

    template<typename DataType>
    typename NekMatrix<DataType, StandardMatrixTag>::const_iterator NekMatrix<DataType, StandardMatrixTag>::end() const
    {
        return end(this->GetTransposeFlag());
    }

    template<typename DataType>
    typename NekMatrix<DataType, StandardMatrixTag>::const_iterator NekMatrix<DataType, StandardMatrixTag>::end(char transpose) const
    {
        if( transpose == 'N' )
        {
            return const_iterator(m_data.data(), m_data.data() + m_data.size(), true);
        }
        else
        {
            return const_iterator(this, transpose, true);
        }
    }

    template<typename DataType>
    unsigned int NekMatrix<DataType, StandardMatrixTag>::GetStorageSize() const
    {
        return m_data.size();
    }

    template<typename DataType>
    unsigned int NekMatrix<DataType, StandardMatrixTag>::GetNumberOfSubDiagonals() const
    {
        if( m_numberOfSubDiagonals != std::numeric_limits<unsigned int>::max() )
        {
            return m_numberOfSubDiagonals;
        }
        else if( this->GetRows() > 0 )
        {
            return this->GetRows()-1;
        }
        else
        {
            return 0;
        }
    }

    template<typename DataType>
    unsigned int NekMatrix<DataType, StandardMatrixTag>::GetNumberOfSuperDiagonals() const
    {
        if( m_numberOfSuperDiagonals != std::numeric_limits<unsigned int>::max() )
        {
            return m_numberOfSuperDiagonals;
        }
        else if( this->GetRows() > 0 )
        {
            return this->GetRows()-1;
        }
        else
        {
            return 0;
        }
    }

    template<typename DataType>
    unsigned int NekMatrix<DataType, StandardMatrixTag>::CalculateNumberOfRows() const
    {
        return GetNumberOfSubDiagonals() + GetNumberOfSuperDiagonals() + 1;
    }

    template<typename DataType>
    bool NekMatrix<DataType, StandardMatrixTag>::operator==(const NekMatrix<DataType, StandardMatrixTag>& rhs) const
    {
        if( this->GetRows() != rhs.GetRows() ||
            this->GetColumns() != rhs.GetColumns() )
        {
            return false;
        }

        if( this->GetTransposeFlag() == rhs.GetTransposeFlag() )
        {
            return std::equal(begin(), end(), rhs.begin());
        }
        else
        {
            for(unsigned int i = 0; i < this->GetRows(); ++i)
            {
                for(unsigned int j = 0; j < this->GetColumns(); ++j)
                {
                    if( (*this)(i,j) != rhs(i,j) )
                    {
                        return false;
                    }
                }
            }
        }

        return true;
    }

    template<typename DataType>
    PointerWrapper NekMatrix<DataType, StandardMatrixTag>::GetWrapperType() const { return m_wrapperType; }

    template<typename DataType>
    std::tuple<unsigned int, unsigned int>
    NekMatrix<DataType, StandardMatrixTag>::Advance(unsigned int curRow, unsigned int curColumn) const
    {
        return Advance(curRow, curColumn, this->GetTransposeFlag());
    }

    template<typename DataType>
    std::tuple<unsigned int, unsigned int>
    NekMatrix<DataType, StandardMatrixTag>::Advance(unsigned int curRow, unsigned int curColumn, char transpose) const
    {
        unsigned int numRows = this->GetTransposedRows(transpose);
        unsigned int numColumns = this->GetTransposedColumns(transpose);

        switch(this->GetStorageType())
        {
            case eFULL:
                return FullMatrixFuncs::Advance(
                    numRows, numColumns, curRow, curColumn);
                break;
            case eDIAGONAL:
                return DiagonalMatrixFuncs::Advance(
                    numRows, numColumns, curRow, curColumn);
                break;
            case eUPPER_TRIANGULAR:
                return UpperTriangularMatrixFuncs::Advance(
                    numRows, numColumns, curRow, curColumn);
                break;

            case eLOWER_TRIANGULAR:
                return LowerTriangularMatrixFuncs::Advance(
                    numRows, numColumns, curRow, curColumn);
                break;

            case eSYMMETRIC:
            case ePOSITIVE_DEFINITE_SYMMETRIC:
                return SymmetricMatrixFuncs::Advance(
                    numRows, numColumns, curRow, curColumn);
                break;
            case eBANDED:
                return BandedMatrixFuncs::Advance(
                    numRows, numColumns, curRow, curColumn);
                break;
            case eSYMMETRIC_BANDED:
            case ePOSITIVE_DEFINITE_SYMMETRIC_BANDED:
                NEKERROR(ErrorUtil::efatal, "Unhandled matrix type");
                break;
            case eUPPER_TRIANGULAR_BANDED:
                NEKERROR(ErrorUtil::efatal, "Unhandled matrix type");
                break;
            case eLOWER_TRIANGULAR_BANDED:
                NEKERROR(ErrorUtil::efatal, "Unhandled matrix type");
                break;

            default:
                NEKERROR(ErrorUtil::efatal, "Unhandled matrix type");
        }
        return std::tuple<unsigned int, unsigned int>(curRow, curColumn);
    }

    template<typename DataType>
    NekMatrix<DataType, StandardMatrixTag> NekMatrix<DataType, StandardMatrixTag>::CreateWrapper(const NekMatrix<DataType, StandardMatrixTag>& rhs)
    {
        return NekMatrix<DataType, StandardMatrixTag>(rhs, eWrapper);
    }

    template<typename DataType>
    std::shared_ptr<NekMatrix<DataType, StandardMatrixTag> > NekMatrix<DataType, StandardMatrixTag>::CreateWrapper(const std::shared_ptr<NekMatrix<DataType, StandardMatrixTag> >& rhs)
    {
        return std::shared_ptr<NekMatrix<DataType, StandardMatrixTag> >(new NekMatrix<DataType, StandardMatrixTag>(*rhs, eWrapper));
    }

    template<typename DataType>
    NekMatrix<DataType, StandardMatrixTag>::NekMatrix(const NekMatrix<DataType, StandardMatrixTag>& rhs, PointerWrapper wrapperType)  :
        BaseType(rhs),
        m_data(),
        m_wrapperType(wrapperType),
        m_numberOfSuperDiagonals(rhs.m_numberOfSuperDiagonals),
        m_numberOfSubDiagonals(rhs.m_numberOfSubDiagonals)
    {
        PerformCopyConstruction(rhs);
    }


    template<typename DataType>
    Array<OneD, DataType>& NekMatrix<DataType, StandardMatrixTag>::GetData() { return m_data; }

    template<typename DataType>
    void NekMatrix<DataType, StandardMatrixTag>::RemoveExcessCapacity()
    {
        if( m_wrapperType == eCopy )
        {
            unsigned int requiredStorageSize = GetRequiredStorageSize();
            if( m_data.size() > requiredStorageSize )
            {
                Array<OneD, DataType> newArray(requiredStorageSize);
                CopyArrayN(m_data, newArray, requiredStorageSize);
                m_data = newArray;
            }
        }
        else if( m_wrapperType == eWrapper )
        {
            ASSERTL0(true, "Can't call RemoveExcessCapacity on a wrapped matrix.");
        }
    }

    template<typename DataType>
    void NekMatrix<DataType, StandardMatrixTag>::ResizeDataArrayIfNeeded(unsigned int requiredStorageSize)
    {
        if( m_wrapperType == eCopy  )
        {
            if( m_data.size() < requiredStorageSize )
            {
                Array<OneD, DataType> newData(requiredStorageSize);
                std::copy(m_data.data(), m_data.data() + m_data.size(), newData.data());
                m_data = newData;
            }
        }
        else if( m_wrapperType == eWrapper )
        {
            // If the current matrix is wrapped, then just copy over the top,
            // but the sizes of the two matrices must be the same.
            ASSERTL0(m_data.size() >= requiredStorageSize, "Wrapped NekMatrices must have the same dimension in operator=");
        }
    }

    template<typename DataType>
    void NekMatrix<DataType, StandardMatrixTag>::ResizeDataArrayIfNeeded()
    {
        unsigned int requiredStorageSize = GetRequiredStorageSize();
        ResizeDataArrayIfNeeded(requiredStorageSize);
    }

    template<typename DataType>
    void NekMatrix<DataType, StandardMatrixTag>::PerformCopyConstruction(const ThisType& rhs)
    {
        if( m_wrapperType == eWrapper )
        {
            m_data = rhs.m_data;
        }
        else
        {
            m_data = Array<OneD, DataType>(GetRequiredStorageSize());
            CopyArrayN(rhs.m_data, m_data, m_data.size());
        }
    }

    template<typename DataType>
    typename boost::call_traits<DataType>::value_type NekMatrix<DataType, StandardMatrixTag>::v_GetValue(unsigned int row, unsigned int column) const
    {
        return NekMatrix<DataType, StandardMatrixTag>::operator()(row, column);
    }

    template<typename DataType>
    unsigned int NekMatrix<DataType, StandardMatrixTag>::v_GetStorageSize() const
    {
        return NekMatrix<DataType, StandardMatrixTag>::GetStorageSize();
    }

    template<typename DataType>
    void NekMatrix<DataType, StandardMatrixTag>::v_SetValue(unsigned int row, unsigned int column, typename boost::call_traits<DataType>::const_reference d)
    {
        return NekMatrix<DataType, StandardMatrixTag>::SetValue(row, column, d);
    }



    template<typename DataType>
    void NekMatrix<DataType, StandardMatrixTag>::SetSize(unsigned int rows, unsigned int cols)
    {
        this->Resize(rows, cols);

        // Some places in Nektar++ access the matrix data array and
        // use size() to see how big it is.  When using
        // expression templates, the data array's capacity is often larger
        // than the actual number of elements, so this statement is
        // required to report the correct number of elements.
        this->GetData().ChangeSize(this->GetRequiredStorageSize());
        ASSERTL0(this->GetRequiredStorageSize() <= this->GetData().size(), "Can't resize matrices if there is not enough capacity.");
    }


    template<typename DataType>
    typename NekMatrix<DataType, StandardMatrixTag>::Proxy NekMatrix<DataType, StandardMatrixTag>::operator()(unsigned int row, unsigned int column)
    {
        ASSERTL2(row < this->GetRows(), std::string("Row ") + std::to_string(row) +
            std::string(" requested in a matrix with a maximum of ") + std::to_string(this->GetRows()) +
            std::string(" rows"));
        ASSERTL2(column < this->GetColumns(), std::string("Column ") + std::to_string(column) +
            std::string(" requested in a matrix with a maximum of ") + std::to_string(this->GetColumns()) +
            std::string(" columns"));

        return (*this)(row, column, this->GetTransposeFlag());
    }

    template<typename DataType>
    typename NekMatrix<DataType, StandardMatrixTag>::Proxy NekMatrix<DataType, StandardMatrixTag>::operator()(unsigned int row, unsigned int column, char transpose)
    {
        unsigned int index = this->CalculateIndex(row, column, transpose);
        if( index != std::numeric_limits<unsigned int>::max() )
        {
            return Proxy(this->GetData()[index]);
        }
        else
        {
            return Proxy();
        }

    }

    template<typename DataType>
    void NekMatrix<DataType, StandardMatrixTag>::SetValue(unsigned int row, unsigned int column, typename boost::call_traits<DataType>::const_reference d)
    {
        ASSERTL2(row < this->GetRows(), std::string("Row ") + std::to_string(row) +
            std::string(" requested in a matrix with a maximum of ") + std::to_string(this->GetRows()) +
            std::string(" rows"));
        ASSERTL2(column < this->GetColumns(), std::string("Column ") + std::to_string(column) +
            std::string(" requested in a matrix with a maximum of ") + std::to_string(this->GetColumns()) +
            std::string(" columns"));
        SetValue(row, column, d, this->GetTransposeFlag());
    }

    template<typename DataType>
    void NekMatrix<DataType, StandardMatrixTag>::SetValue(unsigned int row, unsigned int column, typename boost::call_traits<DataType>::const_reference d, char transpose)
    {
        unsigned int index = this->CalculateIndex(row, column, transpose);
        if( index != std::numeric_limits<unsigned int>::max() )
        {
            this->GetData()[index] = d;
        }
        else
        {
            NEKERROR(ErrorUtil::efatal, "Can't assign values into zeroed elements of a special array.");
        }
    }

    template<typename DataType>
    Array<OneD, DataType>& NekMatrix<DataType, StandardMatrixTag>::GetPtr()
    {
        return this->GetData();
    }

    template<typename DataType>
    DataType* NekMatrix<DataType, StandardMatrixTag>::GetRawPtr()
    {
        return this->GetData().data();
    }

    template<typename DataType>
    typename NekMatrix<DataType, StandardMatrixTag>::iterator NekMatrix<DataType, StandardMatrixTag>::begin()
    {
        return begin(this->GetTransposeFlag());
    }

    template<typename DataType>
    typename NekMatrix<DataType, StandardMatrixTag>::iterator NekMatrix<DataType, StandardMatrixTag>::begin(char transpose)
    {
        if( transpose == 'N' )
        {
            return iterator(this->GetData().data(), this->GetData().data() + this->GetData().size());
        }
        else
        {
            return iterator(this, transpose);
        }
    }

    template<typename DataType>
    typename NekMatrix<DataType, StandardMatrixTag>::iterator NekMatrix<DataType, StandardMatrixTag>::end()
    {
        return end(this->GetTransposeFlag());
    }

    template<typename DataType>
    typename NekMatrix<DataType, StandardMatrixTag>::iterator NekMatrix<DataType, StandardMatrixTag>::end(char transpose)
    {
        if( transpose == 'N' )
        {
            return iterator(this->GetData().data(), this->GetData().data() + this->GetData().size(), true);
        }
        else
        {
            return iterator(this, transpose, true);
        }
    }

    template<typename DataType>
    DataType NekMatrix<DataType, StandardMatrixTag>::AbsMaxtoMinEigenValueRatio(void)
    {
        DataType returnval;
        int nvals = this->GetColumns();
        Array<OneD, DataType> EigValReal(nvals);
        Array<OneD, DataType> EigValImag(nvals);
        Array<OneD, DataType> Evecs;

        EigenSolve(EigValReal,EigValImag,Evecs);

        Vmath::Vmul(nvals,EigValReal,1,EigValReal,1,EigValReal,1);
        Vmath::Vmul(nvals,EigValImag,1,EigValImag,1,EigValImag,1);
        Vmath::Vadd(nvals,EigValReal,1,EigValImag,1,EigValReal,1);

        returnval = sqrt(Vmath::Vmax(nvals,EigValReal,1)/Vmath::Vmin(nvals,EigValReal,1));

        return returnval;
    }

    template<typename DataType>
    void NekMatrix<DataType, StandardMatrixTag>::EigenSolve(Array<OneD, DataType> &EigValReal,
                    Array<OneD, DataType> &EigValImag,
                    Array<OneD, DataType> &EigVecs)
    {
        ASSERTL0(this->GetRows()==this->GetColumns(), "Only square matrices can be called");

        switch(this->GetType())
        {
        case eFULL:
            FullMatrixFuncs::EigenSolve(this->GetRows(),
                                        this->GetData(), EigValReal,
                                        EigValImag, EigVecs);
            break;
        case eDIAGONAL:
            Vmath::Vcopy(this->GetRows(),&(this->GetData())[0],1, &EigValReal[0],1);
            Vmath::Zero(this->GetRows(),&EigValImag[0],1);
            break;
        case eUPPER_TRIANGULAR:
        case eLOWER_TRIANGULAR:
        case eSYMMETRIC:
                case eBANDED:
        case eSYMMETRIC_BANDED:
        case eUPPER_TRIANGULAR_BANDED:
        case eLOWER_TRIANGULAR_BANDED:
            NEKERROR(ErrorUtil::efatal, "Unhandled matrix type");
            break;

        default:
            NEKERROR(ErrorUtil::efatal, "Unhandled matrix type");
        }
    }

    template<typename DataType>
    void NekMatrix<DataType, StandardMatrixTag>::Invert()
    {
        ASSERTL0(this->GetRows()==this->GetColumns(), "Only square matrices can be inverted.");
        ASSERTL0(this->GetTransposeFlag()=='N', "Only untransposed matrices may be inverted.");

        switch(this->GetType())
        {
            case eFULL:
                FullMatrixFuncs::Invert(this->GetRows(), this->GetColumns(),
                    this->GetData(), this->GetTransposeFlag());
                break;
            case eDIAGONAL:
                DiagonalMatrixFuncs::Invert(this->GetRows(), this->GetColumns(),
                    this->GetData());
                break;
            case eSYMMETRIC:
                SymmetricMatrixFuncs::Invert(this->GetRows(), this->GetColumns(),
                    this->GetData());
                break;
            case eUPPER_TRIANGULAR:
            case eLOWER_TRIANGULAR:
            case eBANDED:
                NEKERROR(ErrorUtil::efatal, "Unhandled matrix type");
                break;
            case eSYMMETRIC_BANDED:
                NEKERROR(ErrorUtil::efatal, "Unhandled matrix type");
                break;
            case eUPPER_TRIANGULAR_BANDED:
                NEKERROR(ErrorUtil::efatal, "Unhandled matrix type");
                break;
            case eLOWER_TRIANGULAR_BANDED:
                NEKERROR(ErrorUtil::efatal, "Unhandled matrix type");
                break;

            default:
                NEKERROR(ErrorUtil::efatal, "Unhandled matrix type");
        }
    }

    template<typename DataType>
    Array<OneD, DataType>& NekMatrix<DataType, StandardMatrixTag>::GetTempSpace()
    {
        if( m_tempSpace.capacity() == 0 )
        {
            m_tempSpace = Array<OneD, DataType>(this->GetData().capacity());
        }
        return m_tempSpace;
    }

    template<typename DataType>
    void NekMatrix<DataType, StandardMatrixTag>::SwapTempAndDataBuffers()
    {
        std::swap(m_tempSpace, this->GetData());
    }

    template<typename DataType>
    NekMatrix<DataType, StandardMatrixTag> NekMatrix<DataType, StandardMatrixTag>::operator-() const
    {
        NekMatrix<DataType, StandardMatrixTag> result(*this);
        NegateInPlace(result);
        return result;
    }

    template<typename DataType>
    NekMatrix<DataType, StandardMatrixTag>& NekMatrix<DataType, StandardMatrixTag>::operator*=(const DataType& s)
    {
        for(unsigned int i = 0; i < this->GetPtr().size(); ++i)
        {
            this->GetPtr()[i] *= s;
        }
        return *this;
    }


    template<typename DataType>
    NekMatrix<DataType, StandardMatrixTag>
    Transpose(NekMatrix<DataType, StandardMatrixTag>& rhs)
    {
        NekMatrix<DataType, StandardMatrixTag> result(rhs.GetRows(), rhs.GetColumns(),
            rhs.GetPtr(), eWrapper, rhs.GetType(), rhs.GetNumberOfSubDiagonals(),
            rhs.GetNumberOfSuperDiagonals());
        result.Transpose();
        return result;
    }

    template LIB_UTILITIES_EXPORT NekMatrix<NekDouble, StandardMatrixTag> Transpose(NekMatrix<NekDouble, StandardMatrixTag>& rhs);

    template LIB_UTILITIES_EXPORT class NekMatrix<NekDouble, StandardMatrixTag>;

    template LIB_UTILITIES_EXPORT NekMatrix<NekSingle, StandardMatrixTag> Transpose(NekMatrix<NekSingle, StandardMatrixTag>& rhs);

    template LIB_UTILITIES_EXPORT class NekMatrix<NekSingle, StandardMatrixTag>;

    template<typename DataType>
    void NegateInPlace(NekMatrix<DataType, StandardMatrixTag>& m)
    {
        for(unsigned int i = 0; i < m.GetRows(); ++i)
        {
            for(unsigned int j = 0; j < m.GetColumns(); ++j)
            {
                m(i,j) *= -1.0;
            }
        }
    }

    template LIB_UTILITIES_EXPORT void NegateInPlace(NekMatrix<double, StandardMatrixTag>& v);
    template LIB_UTILITIES_EXPORT void NegateInPlace(NekMatrix<NekSingle, StandardMatrixTag>& v);

}

<|MERGE_RESOLUTION|>--- conflicted
+++ resolved
@@ -194,18 +194,6 @@
 
         Vmath::Fill(requiredStorageSize,rhs,lhs_array,1);
         
-<<<<<<< HEAD
-        // for(unsigned int i = 0; i < requiredStorageSize; ++i)
-        // {
-        //     lhs_array[i] = rhs;
-        // }
-=======
-        for (unsigned int i = 0; i < requiredStorageSize; ++i)
-        {
-            lhs_array[i] = rhs;
-        }
->>>>>>> 244f4842
-        
         return *this;
     }
 
