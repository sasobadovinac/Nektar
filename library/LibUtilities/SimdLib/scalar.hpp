--- conflicted
+++ resolved
@@ -120,16 +120,10 @@
     vectorType _data{0};
 
     // ctors
-<<<<<<< HEAD
-    inline scalarT()                   = default;
-    inline scalarT(const scalarT &rhs) = default;
+    inline scalarT() = default;
     inline scalarT(const vectorType &rhs) : _data(rhs)
     {
     }
-=======
-    inline scalarT() = default;
-    inline scalarT(const vectorType& rhs) : _data(rhs){}
->>>>>>> 093e90c0
 
     // store
     inline void store(scalarType *p) const
