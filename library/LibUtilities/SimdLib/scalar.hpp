///////////////////////////////////////////////////////////////////////////////
//
// File: scalar.hpp
//
// For more information, please see: http://www.nektar.info
//
// The MIT License
//
// Copyright (c) 2006 Division of Applied Mathematics, Brown University (USA),
// Department of Aeronautics, Imperial College London (UK), and Scientific
// Computing and Imaging Institute, University of Utah (USA).
//
// Permission is hereby granted, free of charge, to any person obtaining a
// copy of this software and associated documentation files (the "Software"),
// to deal in the Software without restriction, including without limitation
// the rights to use, copy, modify, merge, publish, distribute, sublicense,
// and/or sell copies of the Software, and to permit persons to whom the
// Software is furnished to do so, subject to the following conditions:
//
// The above copyright notice and this permission notice shall be included
// in all copies or substantial portions of the Software.
//
// THE SOFTWARE IS PROVIDED "AS IS", WITHOUT WARRANTY OF ANY KIND, EXPRESS
// OR IMPLIED, INCLUDING BUT NOT LIMITED TO THE WARRANTIES OF MERCHANTABILITY,
// FITNESS FOR A PARTICULAR PURPOSE AND NONINFRINGEMENT. IN NO EVENT SHALL
// THE AUTHORS OR COPYRIGHT HOLDERS BE LIABLE FOR ANY CLAIM, DAMAGES OR OTHER
// LIABILITY, WHETHER IN AN ACTION OF CONTRACT, TORT OR OTHERWISE, ARISING
// FROM, OUT OF OR IN CONNECTION WITH THE SOFTWARE OR THE USE OR OTHER
// DEALINGS IN THE SOFTWARE.
//
// Description: Scalar type used when a vector type is needed, but no SIMD
// extension is available.
//
///////////////////////////////////////////////////////////////////////////////

#ifndef NEKTAR_LIB_LIBUTILITES_SIMDLIB_SCALAR_H
#define NEKTAR_LIB_LIBUTILITES_SIMDLIB_SCALAR_H

#include "allocator.hpp"
#include "traits.hpp"
#include <cmath>
#include <cstdint>
#include <type_traits>
#include <vector>

namespace tinysimd
{

namespace abi
{

template <typename scalarType> struct scalar
{
    using type = void;
};

} // namespace abi

// forward declaration of concrete types
// makes default type available for all arithmetic types
template <typename T,
          typename =
              typename std::enable_if<std::is_arithmetic<T>::value>::type>
struct scalarT;
struct scalarMask;

namespace abi
{

<<<<<<< HEAD
    // mapping between abstract types and concrete types
    template <> struct scalar<double>{ using type = scalarT<double>; };
    template <> struct scalar<float>{ using type = scalarT<float>; };
    template <> struct scalar<std::int64_t>{ using type = scalarT<std::int64_t>; };
    template <> struct scalar<std::uint64_t>{ using type = scalarT<std::uint64_t>; };
    template <> struct scalar<std::int32_t>{ using type = scalarT<std::int32_t>; };
    template <> struct scalar<std::uint32_t>{ using type = scalarT<std::uint32_t>; };
    template <> struct scalar<bool>{ using type = scalarMask; };

=======
// mapping between abstract types and concrete types
template <> struct scalar<double>
{
    using type = scalarT<double>;
};
template <> struct scalar<float>
{
    using type = scalarT<float>;
};
template <> struct scalar<std::int64_t>
{
    using type = scalarT<std::int64_t>;
};
template <> struct scalar<std::uint64_t>
{
    using type = scalarT<std::uint64_t>;
};
template <> struct scalar<std::int32_t>
{
    using type = scalarT<std::int32_t>;
};
template <> struct scalar<std::uint32_t>
{
    using type = scalarT<std::uint32_t>;
};
template <> struct scalar<bool>
{
    using type = scalarMask;
};
>>>>>>> 5833bc0b

#ifdef __APPLE__ // for apple size_t is recognised as uint64_t
template <> struct scalar<size_t>
{
    using type = scalarT<size_t>;
};
#endif

} // namespace abi

// concrete types
template <typename T, typename> struct scalarT
{
    static constexpr unsigned int width     = 1;
    static constexpr unsigned int alignment = sizeof(T);

    using scalarType  = T;
    using vectorType  = scalarType;
    using scalarArray = scalarType[width];

    // storage
    vectorType _data{0};

    // ctors
<<<<<<< HEAD
    inline scalarT() = default;
    inline scalarT(const vectorType& rhs) : _data(rhs){}
=======
    inline scalarT()                   = default;
    inline scalarT(const scalarT &rhs) = default;
    inline scalarT(const vectorType &rhs) : _data(rhs)
    {
    }

    // copy assignment
    inline scalarT &operator=(const scalarT &) = default;
>>>>>>> 5833bc0b

    // store
    inline void store(scalarType *p) const
    {
        *p = _data;
    }

    template <class flag> inline void store(scalarType *p, flag) const
    {
        *p = _data;
    }

    // load
    inline void load(const scalarType *p)
    {
        _data = *p;
    }

    template <class flag> inline void load(const scalarType *p, flag)
    {
        _data = *p;
    }

    inline void broadcast(const scalarType rhs)
    {
        _data = rhs;
    }

    template <typename U, typename = typename std::enable_if<
                              std::is_integral<U>::value>::type>
    inline void gather(const scalarType *p, const scalarT<U> &indices)
    {
        _data = *(p + indices._data);
    }

    template <typename U, typename = typename std::enable_if<
                              std::is_integral<U>::value>::type>
    inline void scatter(scalarType *p, const scalarT<U> &indices) const
    {
        p += indices._data;
        *p = _data;
    }

    // fma
    // this = this + a * b
    inline void fma(const scalarT<T> &a, const scalarT<T> &b)
    {
        _data += a._data * b._data;
    }

    // subscript
    inline scalarType operator[](size_t) const
    {
        return _data;
    }

    inline scalarType &operator[](size_t)
    {
        return _data;
    }

    // unary ops
    inline void operator+=(scalarT<T> rhs)
    {
        _data += rhs._data;
    }

    inline void operator-=(scalarT<T> rhs)
    {
        _data -= rhs._data;
    }

    inline void operator*=(scalarT<T> rhs)
    {
        _data *= rhs._data;
    }

    inline void operator/=(scalarT<T> rhs)
    {
        _data /= rhs._data;
    }
};

template <typename T>
inline scalarT<T> operator+(scalarT<T> lhs, scalarT<T> rhs)
{
    return lhs._data + rhs._data;
}
template <
    typename T, typename U,
    typename = typename std::enable_if<std::is_arithmetic<U>::value>::type>
inline scalarT<T> operator+(U lhs, scalarT<T> rhs)
{
    return lhs + rhs._data;
}
template <
    typename T, typename U,
    typename = typename std::enable_if<std::is_arithmetic<U>::value>::type>
inline scalarT<T> operator+(scalarT<T> lhs, U rhs)
{
    return lhs._data + rhs;
}

template <typename T>
inline scalarT<T> operator-(scalarT<T> lhs, scalarT<T> rhs)
{
    return lhs._data - rhs._data;
}
template <
    typename T, typename U,
    typename = typename std::enable_if<std::is_arithmetic<U>::value>::type>
inline scalarT<T> operator-(U lhs, scalarT<T> rhs)
{
    return lhs - rhs._data;
}
template <
    typename T, typename U,
    typename = typename std::enable_if<std::is_arithmetic<U>::value>::type>
inline scalarT<T> operator-(scalarT<T> lhs, U rhs)
{
    return lhs._data - rhs;
}

template <typename T>
inline scalarT<T> operator*(scalarT<T> lhs, scalarT<T> rhs)
{
    return lhs._data * rhs._data;
}
template <
    typename T, typename U,
    typename = typename std::enable_if<std::is_arithmetic<U>::value>::type>
inline scalarT<T> operator*(U lhs, scalarT<T> rhs)
{
    return lhs * rhs._data;
}
template <
    typename T, typename U,
    typename = typename std::enable_if<std::is_arithmetic<U>::value>::type>
inline scalarT<T> operator*(scalarT<T> lhs, U rhs)
{
    return lhs._data * rhs;
}

template <typename T>
inline scalarT<T> operator/(scalarT<T> lhs, scalarT<T> rhs)
{
    return lhs._data / rhs._data;
}
template <
    typename T, typename U,
    typename = typename std::enable_if<std::is_arithmetic<U>::value>::type>
inline scalarT<T> operator/(U lhs, scalarT<T> rhs)
{
    return lhs / rhs._data;
}
template <
    typename T, typename U,
    typename = typename std::enable_if<std::is_arithmetic<U>::value>::type>
inline scalarT<T> operator/(scalarT<T> lhs, U rhs)
{
    return lhs._data / rhs;
}

template <typename T> inline scalarT<T> sqrt(scalarT<T> in)
{
    return std::sqrt(in._data);
}
template <typename T> inline scalarT<T> abs(scalarT<T> in)
{
    return std::abs(in._data);
}

template <typename T> inline scalarT<T> log(scalarT<T> in)
{
    return std::log(in._data);
}

template <typename T>
inline void load_interleave(const T *in, size_t dataLen,
                            std::vector<scalarT<T>, allocator<scalarT<T>>> &out)
{
    for (size_t i = 0; i < dataLen; ++i)
    {
        out[i] = in[i];
    }
}

template <typename T>
inline void deinterleave_store(
    const std::vector<scalarT<T>, allocator<scalarT<T>>> &in, size_t dataLen,
    T *out)
{
    for (size_t i = 0; i < dataLen; ++i)
    {
        out[i] = in[i]._data;
    }
}

////////////////////////////////////////////////////////////////////////////////

// mask type
// mask is a int type that uses boolean promotion
//
// VERY LIMITED SUPPORT...just enough to make cubic eos work...
//
struct scalarMask : public scalarT<std::uint64_t>
{
    // bring in ctors
    using scalarT::scalarT;

    static constexpr scalarType true_v  = true;
    static constexpr scalarType false_v = false;

    // needs to be able to work with std::uint32_t
    // for single precision overload
<<<<<<< HEAD
    // usually using 32 or 64 bits would result in a different number if lanes
    // this is not the case for a scalar

    // store
    inline void store(std::uint32_t* p) const
=======
    // usually using 32 or 64 bits would result in a different number of lanes
    // this is not the case for a scalar

    // store
    inline void store(std::uint32_t *p) const
>>>>>>> 5833bc0b
    {
        *p = static_cast<std::uint32_t>(_data);
    }

    // load
<<<<<<< HEAD
    inline void load(const std::uint32_t* p)
=======
    inline void load(const std::uint32_t *p)
>>>>>>> 5833bc0b
    {
        _data = static_cast<std::uint32_t>(*p);
    }

    // make base implementations visible
    using scalarT<std::uint64_t>::store;
    using scalarT<std::uint64_t>::load;
<<<<<<< HEAD



=======
>>>>>>> 5833bc0b
};

inline scalarMask operator>(scalarT<double> lhs, scalarT<double> rhs)
{
    return lhs._data > rhs._data;
}

inline scalarMask operator>(scalarT<float> lhs, scalarT<float> rhs)
{
    return lhs._data > rhs._data;
}

inline bool operator&&(scalarMask lhs, bool rhs)
{
    return lhs._data && rhs;
}

} // namespace tinysimd
#endif<|MERGE_RESOLUTION|>--- conflicted
+++ resolved
@@ -67,17 +67,6 @@
 namespace abi
 {
 
-<<<<<<< HEAD
-    // mapping between abstract types and concrete types
-    template <> struct scalar<double>{ using type = scalarT<double>; };
-    template <> struct scalar<float>{ using type = scalarT<float>; };
-    template <> struct scalar<std::int64_t>{ using type = scalarT<std::int64_t>; };
-    template <> struct scalar<std::uint64_t>{ using type = scalarT<std::uint64_t>; };
-    template <> struct scalar<std::int32_t>{ using type = scalarT<std::int32_t>; };
-    template <> struct scalar<std::uint32_t>{ using type = scalarT<std::uint32_t>; };
-    template <> struct scalar<bool>{ using type = scalarMask; };
-
-=======
 // mapping between abstract types and concrete types
 template <> struct scalar<double>
 {
@@ -107,7 +96,6 @@
 {
     using type = scalarMask;
 };
->>>>>>> 5833bc0b
 
 #ifdef __APPLE__ // for apple size_t is recognised as uint64_t
 template <> struct scalar<size_t>
@@ -132,10 +120,6 @@
     vectorType _data{0};
 
     // ctors
-<<<<<<< HEAD
-    inline scalarT() = default;
-    inline scalarT(const vectorType& rhs) : _data(rhs){}
-=======
     inline scalarT()                   = default;
     inline scalarT(const scalarT &rhs) = default;
     inline scalarT(const vectorType &rhs) : _data(rhs)
@@ -144,7 +128,6 @@
 
     // copy assignment
     inline scalarT &operator=(const scalarT &) = default;
->>>>>>> 5833bc0b
 
     // store
     inline void store(scalarType *p) const
@@ -360,29 +343,17 @@
 
     // needs to be able to work with std::uint32_t
     // for single precision overload
-<<<<<<< HEAD
-    // usually using 32 or 64 bits would result in a different number if lanes
-    // this is not the case for a scalar
-
-    // store
-    inline void store(std::uint32_t* p) const
-=======
     // usually using 32 or 64 bits would result in a different number of lanes
     // this is not the case for a scalar
 
     // store
     inline void store(std::uint32_t *p) const
->>>>>>> 5833bc0b
     {
         *p = static_cast<std::uint32_t>(_data);
     }
 
     // load
-<<<<<<< HEAD
-    inline void load(const std::uint32_t* p)
-=======
     inline void load(const std::uint32_t *p)
->>>>>>> 5833bc0b
     {
         _data = static_cast<std::uint32_t>(*p);
     }
@@ -390,12 +361,6 @@
     // make base implementations visible
     using scalarT<std::uint64_t>::store;
     using scalarT<std::uint64_t>::load;
-<<<<<<< HEAD
-
-
-
-=======
->>>>>>> 5833bc0b
 };
 
 inline scalarMask operator>(scalarT<double> lhs, scalarT<double> rhs)
