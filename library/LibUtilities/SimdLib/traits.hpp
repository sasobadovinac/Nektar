--- conflicted
+++ resolved
@@ -116,7 +116,6 @@
 > : std::integral_constant
     <bool, std::is_floating_point<typename T::scalarType>::value> {};
 
-<<<<<<< HEAD
 // Helper c++17 style
 // template <class T>
 // inline constexpr bool is_vector_floating_point_v = is_vector_floating_point<T>::value;
@@ -139,7 +138,4 @@
 
 
 } // namespace tinysimd
-=======
-} // namespace tinysimd
-#endif
->>>>>>> ee4281c4
+#endif