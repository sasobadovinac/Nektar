--- conflicted
+++ resolved
@@ -64,21 +64,10 @@
 // pick the most specialiazed available match out of available ABIs.
 template <typename T, int width> struct default_abi
 {
-<<<<<<< HEAD
-    using type = typename first_not_void_of
-    <
-        typename sve<T>::type,
-        typename avx512<T>::type,
-        typename avx2<T, width>::type,
-        typename sse2<T>::type,
-        typename scalar<T>::type
-    >::type;
-=======
     using type = typename first_not_void_of<
         typename sve<T>::type, typename avx512<T, width>::type,
         typename avx2<T, width>::type, typename sse2<T>::type,
         typename scalar<T>::type>::type;
->>>>>>> 5833bc0b
 
     static_assert(!std::is_void<type>::value, "unsupported SIMD type");
 };
@@ -87,14 +76,8 @@
 
 // light wrapper for default types
 template <typename ScalarType, int width = 0,
-<<<<<<< HEAD
-    template <typename, int> class abi = abi::default_abi>
-using simd = typename abi<ScalarType, width>::type;
-
-=======
           template <typename, int> class abi = abi::default_abi>
 using simd = typename abi<ScalarType, width>::type;
->>>>>>> 5833bc0b
 
 } // namespace tinysimd
 #endif