///////////////////////////////////////////////////////////////////////////////
//
// File: CommSerial.h
//
// For more information, please see: http://www.nektar.info
//
// The MIT License
//
// Copyright (c) 2006 Division of Applied Mathematics, Brown University (USA),
// Department of Aeronautics, Imperial College London (UK), and Scientific
// Computing and Imaging Institute, University of Utah (USA).
//
// Permission is hereby granted, free of charge, to any person obtaining a
// copy of this software and associated documentation files (the "Software"),
// to deal in the Software without restriction, including without limitation
// the rights to use, copy, modify, merge, publish, distribute, sublicense,
// and/or sell copies of the Software, and to permit persons to whom the
// Software is furnished to do so, subject to the following conditions:
//
// The above copyright notice and this permission notice shall be included
// in all copies or substantial portions of the Software.
//
// THE SOFTWARE IS PROVIDED "AS IS", WITHOUT WARRANTY OF ANY KIND, EXPRESS
// OR IMPLIED, INCLUDING BUT NOT LIMITED TO THE WARRANTIES OF MERCHANTABILITY,
// FITNESS FOR A PARTICULAR PURPOSE AND NONINFRINGEMENT. IN NO EVENT SHALL
// THE AUTHORS OR COPYRIGHT HOLDERS BE LIABLE FOR ANY CLAIM, DAMAGES OR OTHER
// LIABILITY, WHETHER IN AN ACTION OF CONTRACT, TORT OR OTHERWISE, ARISING
// FROM, OUT OF OR IN CONNECTION WITH THE SOFTWARE OR THE USE OR OTHER
// DEALINGS IN THE SOFTWARE.
//
// Description: CommSerial header
//
///////////////////////////////////////////////////////////////////////////////
#ifndef NEKTAR_LIB_UTILITIES_COMMSERIAL_H
#define NEKTAR_LIB_UTILITIES_COMMSERIAL_H

#include <string>

#include <LibUtilities/Communication/Comm.h>
#include <LibUtilities/LibUtilitiesDeclspec.h>
#include <LibUtilities/Memory/NekMemoryManager.hpp>

namespace Nektar
{
namespace LibUtilities
{
// Forward declarations
class CommSerial;

/// Pointer to a Communicator object.
typedef std::shared_ptr<CommSerial> CommSerialSharedPtr;

/// A global linear system.
class CommSerial : public Comm
{
public:
    /// Creates an instance of this class
    LIB_UTILITIES_EXPORT static CommSharedPtr create(int narg, char *arg[])
    {
        return MemoryManager<CommSerial>::AllocateSharedPtr(narg, arg);
    }

    /// Name of class
    LIB_UTILITIES_EXPORT static std::string className;

    LIB_UTILITIES_EXPORT CommSerial(int argc, char *argv[]);
    LIB_UTILITIES_EXPORT virtual ~CommSerial() override;

protected:
    LIB_UTILITIES_EXPORT virtual void v_Finalise() override final;
    LIB_UTILITIES_EXPORT virtual int v_GetRank() override;
    LIB_UTILITIES_EXPORT virtual bool v_TreatAsRankZero() override;
    LIB_UTILITIES_EXPORT virtual bool v_IsSerial() override;
    LIB_UTILITIES_EXPORT virtual std::tuple<int, int, int> v_GetVersion()
        override final;
    LIB_UTILITIES_EXPORT virtual void v_Block() override final;
    LIB_UTILITIES_EXPORT virtual NekDouble v_Wtime() override final;

    LIB_UTILITIES_EXPORT virtual void v_Send(void *buf, int count,
                                             CommDataType dt,
                                             int dest) override final;
    LIB_UTILITIES_EXPORT virtual void v_Recv(void *buf, int count,
                                             CommDataType dt,
                                             int source) override final;
    LIB_UTILITIES_EXPORT virtual void v_SendRecv(void *sendbuf, int sendcount,
                                                 CommDataType sendtype,
                                                 int dest, void *recvbuf,
                                                 int recvcount,
                                                 CommDataType recvtype,
                                                 int source) override final;

    LIB_UTILITIES_EXPORT virtual void v_AllReduce(
        void *buf, int count, CommDataType dt,
        enum ReduceOperator pOp) override final;

    LIB_UTILITIES_EXPORT virtual void v_AlltoAll(
        void *sendbuf, int sendcount, CommDataType sendtype, void *recvbuf,
        int recvcount, CommDataType recvtype) override final;
    LIB_UTILITIES_EXPORT virtual void v_AlltoAllv(
        void *sendbuf, int sendcounts[], int sensdispls[],
        CommDataType sendtype, void *recvbuf, int recvcounts[], int rdispls[],
        CommDataType recvtype) override final;

    LIB_UTILITIES_EXPORT virtual void v_AllGather(
        void *sendbuf, int sendcount, CommDataType sendtype, void *recvbuf,
        int recvcount, CommDataType recvtype) override final;
    LIB_UTILITIES_EXPORT virtual void v_AllGatherv(
        void *sendbuf, int sendcount, CommDataType sendtype, void *recvbuf,
        int recvcounts[], int rdispls[], CommDataType recvtype) override final;
    LIB_UTILITIES_EXPORT virtual void v_AllGatherv(
        void *recvbuf, int recvcounts[], int rdispls[],
        CommDataType recvtype) override final;

    LIB_UTILITIES_EXPORT virtual void v_Bcast(void *buffer, int count,
                                              CommDataType dt,
                                              int root) override final;
    LIB_UTILITIES_EXPORT virtual void v_Gather(void *sendbuf, int sendcount,
                                               CommDataType sendtype,
                                               void *recvbuf, int recvcount,
                                               CommDataType recvtype,
                                               int root) override final;
    LIB_UTILITIES_EXPORT virtual void v_Scatter(void *sendbuf, int sendcount,
                                                CommDataType sendtype,
                                                void *recvbuf, int recvcount,
                                                CommDataType recvtype,
                                                int root) override final;

    LIB_UTILITIES_EXPORT virtual void v_DistGraphCreateAdjacent(
        int indegree, const int sources[], const int sourceweights[],
        int reorder) override final;
    LIB_UTILITIES_EXPORT virtual void v_NeighborAlltoAllv(
        void *sendbuf, int sendcounts[], int sdispls[], CommDataType sendtype,
        void *recvbuf, int recvcounts[], int rdispls[],
        CommDataType recvtype) override final;

    LIB_UTILITIES_EXPORT virtual void v_Irsend(void *buf, int count,
                                               CommDataType dt, int dest,
                                               CommRequestSharedPtr request,
<<<<<<< HEAD
                                               int loc) final;

=======
                                               int loc) override final;
>>>>>>> a1bdb76a
    LIB_UTILITIES_EXPORT virtual void v_Isend(void *buf, int count,
                                              CommDataType dt, int dest,
                                              CommRequestSharedPtr request,
                                              int loc) final;
<<<<<<< HEAD

=======
>>>>>>> a1bdb76a
    LIB_UTILITIES_EXPORT virtual void v_SendInit(void *buf, int count,
                                                 CommDataType dt, int dest,
                                                 CommRequestSharedPtr request,
                                                 int loc) override final;
    LIB_UTILITIES_EXPORT virtual void v_Irecv(void *buf, int count,
                                              CommDataType dt, int source,
                                              CommRequestSharedPtr request,
                                              int loc) override final;
    LIB_UTILITIES_EXPORT virtual void v_RecvInit(void *buf, int count,
                                                 CommDataType dt, int source,
                                                 CommRequestSharedPtr request,
                                                 int loc) override final;

    LIB_UTILITIES_EXPORT virtual void v_StartAll(
        CommRequestSharedPtr request) override final;
    LIB_UTILITIES_EXPORT virtual void v_WaitAll(
        CommRequestSharedPtr request) override final;

    LIB_UTILITIES_EXPORT virtual CommRequestSharedPtr v_CreateRequest(
        int num) override final;
    LIB_UTILITIES_EXPORT virtual void v_SplitComm(int pRows, int pColumns,
                                                  int pTime) override;
    LIB_UTILITIES_EXPORT virtual CommSharedPtr v_CommCreateIf(
        int flag) override final;
};
} // namespace LibUtilities
} // namespace Nektar

#endif<|MERGE_RESOLUTION|>--- conflicted
+++ resolved
@@ -73,9 +73,9 @@
     LIB_UTILITIES_EXPORT virtual bool v_IsSerial() override;
     LIB_UTILITIES_EXPORT virtual std::tuple<int, int, int> v_GetVersion()
         override final;
+
     LIB_UTILITIES_EXPORT virtual void v_Block() override final;
     LIB_UTILITIES_EXPORT virtual NekDouble v_Wtime() override final;
-
     LIB_UTILITIES_EXPORT virtual void v_Send(void *buf, int count,
                                              CommDataType dt,
                                              int dest) override final;
@@ -88,11 +88,9 @@
                                                  int recvcount,
                                                  CommDataType recvtype,
                                                  int source) override final;
-
     LIB_UTILITIES_EXPORT virtual void v_AllReduce(
         void *buf, int count, CommDataType dt,
         enum ReduceOperator pOp) override final;
-
     LIB_UTILITIES_EXPORT virtual void v_AlltoAll(
         void *sendbuf, int sendcount, CommDataType sendtype, void *recvbuf,
         int recvcount, CommDataType recvtype) override final;
@@ -100,7 +98,6 @@
         void *sendbuf, int sendcounts[], int sensdispls[],
         CommDataType sendtype, void *recvbuf, int recvcounts[], int rdispls[],
         CommDataType recvtype) override final;
-
     LIB_UTILITIES_EXPORT virtual void v_AllGather(
         void *sendbuf, int sendcount, CommDataType sendtype, void *recvbuf,
         int recvcount, CommDataType recvtype) override final;
@@ -110,7 +107,6 @@
     LIB_UTILITIES_EXPORT virtual void v_AllGatherv(
         void *recvbuf, int recvcounts[], int rdispls[],
         CommDataType recvtype) override final;
-
     LIB_UTILITIES_EXPORT virtual void v_Bcast(void *buffer, int count,
                                               CommDataType dt,
                                               int root) override final;
@@ -128,6 +124,7 @@
     LIB_UTILITIES_EXPORT virtual void v_DistGraphCreateAdjacent(
         int indegree, const int sources[], const int sourceweights[],
         int reorder) override final;
+
     LIB_UTILITIES_EXPORT virtual void v_NeighborAlltoAllv(
         void *sendbuf, int sendcounts[], int sdispls[], CommDataType sendtype,
         void *recvbuf, int recvcounts[], int rdispls[],
@@ -136,28 +133,23 @@
     LIB_UTILITIES_EXPORT virtual void v_Irsend(void *buf, int count,
                                                CommDataType dt, int dest,
                                                CommRequestSharedPtr request,
-<<<<<<< HEAD
-                                               int loc) final;
+                                               int loc) override final;
 
-=======
-                                               int loc) override final;
->>>>>>> a1bdb76a
     LIB_UTILITIES_EXPORT virtual void v_Isend(void *buf, int count,
                                               CommDataType dt, int dest,
                                               CommRequestSharedPtr request,
                                               int loc) final;
-<<<<<<< HEAD
 
-=======
->>>>>>> a1bdb76a
     LIB_UTILITIES_EXPORT virtual void v_SendInit(void *buf, int count,
                                                  CommDataType dt, int dest,
                                                  CommRequestSharedPtr request,
                                                  int loc) override final;
+
     LIB_UTILITIES_EXPORT virtual void v_Irecv(void *buf, int count,
                                               CommDataType dt, int source,
                                               CommRequestSharedPtr request,
                                               int loc) override final;
+
     LIB_UTILITIES_EXPORT virtual void v_RecvInit(void *buf, int count,
                                                  CommDataType dt, int source,
                                                  CommRequestSharedPtr request,
@@ -167,9 +159,9 @@
         CommRequestSharedPtr request) override final;
     LIB_UTILITIES_EXPORT virtual void v_WaitAll(
         CommRequestSharedPtr request) override final;
-
     LIB_UTILITIES_EXPORT virtual CommRequestSharedPtr v_CreateRequest(
         int num) override final;
+
     LIB_UTILITIES_EXPORT virtual void v_SplitComm(int pRows, int pColumns,
                                                   int pTime) override;
     LIB_UTILITIES_EXPORT virtual CommSharedPtr v_CommCreateIf(
