--- conflicted
+++ resolved
@@ -114,12 +114,11 @@
 
     virtual void v_Finalise() override;
     virtual int v_GetRank() override final;
+    virtual void v_Block() override final;
+    virtual double v_Wtime() override final;
     virtual bool v_TreatAsRankZero() override final;
     virtual bool v_IsSerial() override final;
     virtual std::tuple<int, int, int> v_GetVersion() override final;
-    virtual void v_Block() override final;
-    virtual double v_Wtime() override final;
-
     virtual void v_Send(void *buf, int count, CommDataType dt,
                         int dest) override final;
     virtual void v_Recv(void *buf, int count, CommDataType dt,
@@ -127,10 +126,8 @@
     virtual void v_SendRecv(void *sendbuf, int sendcount, CommDataType sendtype,
                             int dest, void *recvbuf, int recvcount,
                             CommDataType recvtype, int source) override final;
-
     virtual void v_AllReduce(void *buf, int count, CommDataType dt,
                              enum ReduceOperator pOp) override final;
-
     virtual void v_AlltoAll(void *sendbuf, int sendcount, CommDataType sendtype,
                             void *recvbuf, int recvcount,
                             CommDataType recvtype) override final;
@@ -138,7 +135,6 @@
                              CommDataType sendtype, void *recvbuf,
                              int recvcounts[], int rdispls[],
                              CommDataType recvtype) override final;
-
     virtual void v_AllGather(void *sendbuf, int sendcount,
                              CommDataType sendtype, void *recvbuf,
                              int recvcount,
@@ -149,9 +145,9 @@
                               CommDataType recvtype) override final;
     virtual void v_AllGatherv(void *recvbuf, int recvcounts[], int rdispls[],
                               CommDataType recvtype) override final;
-
     virtual void v_Bcast(void *buffer, int count, CommDataType dt,
                          int root) override final;
+
     virtual void v_Gather(void *sendbuf, int sendcount, CommDataType sendtype,
                           void *recvbuf, int recvcount, CommDataType recvtype,
                           int root) override final;
@@ -167,17 +163,10 @@
                                      void *recvbuf, int recvcounts[],
                                      int rdispls[],
                                      CommDataType recvtype) override final;
-
     virtual void v_Irsend(void *buf, int count, CommDataType dt, int dest,
-<<<<<<< HEAD
-                          CommRequestSharedPtr request, int loc) final;
-    virtual void v_Isend(void *buf, int count, CommDataType dt, int dest,
-                         CommRequestSharedPtr request, int loc) final;
-=======
                           CommRequestSharedPtr request, int loc) override final;
     virtual void v_Isend(void *buf, int count, CommDataType dt, int dest,
                          CommRequestSharedPtr request, int loc) override final;
->>>>>>> a1bdb76a
     virtual void v_SendInit(void *buf, int count, CommDataType dt, int dest,
                             CommRequestSharedPtr request,
                             int loc) override final;
@@ -186,13 +175,13 @@
     virtual void v_RecvInit(void *buf, int count, CommDataType dt, int source,
                             CommRequestSharedPtr request,
                             int loc) override final;
-
     virtual void v_StartAll(CommRequestSharedPtr request) override final;
     virtual void v_WaitAll(CommRequestSharedPtr request) override final;
+    virtual CommRequestSharedPtr v_CreateRequest(int num) override final;
 
-    virtual CommRequestSharedPtr v_CreateRequest(int num) override final;
     virtual void v_SplitComm(int pRows, int pColumns, int pTime) override;
     virtual CommSharedPtr v_CommCreateIf(int flag) override final;
+
     virtual std::pair<CommSharedPtr, CommSharedPtr> v_SplitCommNode()
         override final;
 };
