///////////////////////////////////////////////////////////////////////////////
//
// File: CommSerial.cpp
//
// For more information, please see: http://www.nektar.info
//
// The MIT License
//
// Copyright (c) 2006 Division of Applied Mathematics, Brown University (USA),
// Department of Aeronautics, Imperial College London (UK), and Scientific
// Computing and Imaging Institute, University of Utah (USA).
//
// Permission is hereby granted, free of charge, to any person obtaining a
// copy of this software and associated documentation files (the "Software"),
// to deal in the Software without restriction, including without limitation
// the rights to use, copy, modify, merge, publish, distribute, sublicense,
// and/or sell copies of the Software, and to permit persons to whom the
// Software is furnished to do so, subject to the following conditions:
//
// The above copyright notice and this permission notice shall be included
// in all copies or substantial portions of the Software.
//
// THE SOFTWARE IS PROVIDED "AS IS", WITHOUT WARRANTY OF ANY KIND, EXPRESS
// OR IMPLIED, INCLUDING BUT NOT LIMITED TO THE WARRANTIES OF MERCHANTABILITY,
// FITNESS FOR A PARTICULAR PURPOSE AND NONINFRINGEMENT. IN NO EVENT SHALL
// THE AUTHORS OR COPYRIGHT HOLDERS BE LIABLE FOR ANY CLAIM, DAMAGES OR OTHER
// LIABILITY, WHETHER IN AN ACTION OF CONTRACT, TORT OR OTHERWISE, ARISING
// FROM, OUT OF OR IN CONNECTION WITH THE SOFTWARE OR THE USE OR OTHER
// DEALINGS IN THE SOFTWARE.
//
// Description: Serial (= no) communication implementation
//
///////////////////////////////////////////////////////////////////////////////

#include <boost/core/ignore_unused.hpp>

#ifdef NEKTAR_USING_PETSC
#include "petscsys.h"
#endif

#include <LibUtilities/Communication/CommSerial.h>

namespace Nektar
{
namespace LibUtilities
{
std::string CommSerial::className = GetCommFactory().RegisterCreatorFunction(
    "Serial", CommSerial::create, "Single-process serial communication.");

CommSerial::CommSerial(int argc, char *argv[]) : Comm(argc, argv)
{
#ifdef NEKTAR_USING_PETSC
    PetscInitializeNoArguments();
#endif
    m_size = 1;
    m_type = "Serial";
}

CommSerial::~CommSerial() = default;

/**
 *
 */
void CommSerial::v_Finalise()
{
#ifdef NEKTAR_USING_PETSC
    PetscFinalize();
#endif
}

/**
 *
 */
int CommSerial::v_GetRank()
{
    return 0;
}

/**
 *
 */
bool CommSerial::v_TreatAsRankZero()
{
    return true;
}

/**
 *
 */
bool CommSerial::v_IsSerial()
{
    return true;
}

/**
 *
 */
std::tuple<int, int, int> CommSerial::v_GetVersion()
{
    return std::make_tuple(0, 0, 0);
}

/**
 *
 */
void CommSerial::v_Block()
{
}

/**
 *
 */
NekDouble CommSerial::v_Wtime()
{
    return 0;
}

/**
 *
 */
void CommSerial::v_Send(void *buf, int count, CommDataType dt, int dest)
{
    boost::ignore_unused(buf, count, dt, dest);
}

/**
 *
 */
void CommSerial::v_Recv(void *buf, int count, CommDataType dt, int source)
{
    boost::ignore_unused(buf, count, dt, source);
}

/**
 *
 */
void CommSerial::v_SendRecv(void *sendbuf, int sendcount, CommDataType sendtype,
                            int dest, void *recvbuf, int recvcount,
                            CommDataType recvtype, int source)
{
    boost::ignore_unused(sendbuf, sendcount, sendtype, dest, recvbuf, recvcount,
                         recvtype, source);
}

/**
 *
 */
void CommSerial::v_AllReduce(void *buf, int count, CommDataType dt,
                             enum ReduceOperator pOp)
{
    boost::ignore_unused(buf, count, dt, pOp);
}

/**
 *
 */
void CommSerial::v_AlltoAll(void *sendbuf, int sendcount, CommDataType sendtype,
                            void *recvbuf, int recvcount, CommDataType recvtype)
{
    boost::ignore_unused(sendbuf, sendcount, sendtype, recvbuf, recvcount,
                         recvtype);
}

/**
 *
 */
void CommSerial::v_AlltoAllv(void *sendbuf, int sendcounts[], int sdispls[],
                             CommDataType sendtype, void *recvbuf,
                             int recvcounts[], int rdispls[],
                             CommDataType recvtype)
{
    boost::ignore_unused(sendbuf, sendcounts, sdispls, sendtype, recvbuf,
                         recvcounts, rdispls, recvtype);
}

/**
 *
 */
void CommSerial::v_AllGather(void *sendbuf, int sendcount,
                             CommDataType sendtype, void *recvbuf,
                             int recvcount, CommDataType recvtype)
{
    boost::ignore_unused(sendbuf, sendcount, sendtype, recvbuf, recvcount,
                         recvtype);
}

/**
 *
 */
void CommSerial::v_AllGatherv(void *sendbuf, int sendcount,
                              CommDataType sendtype, void *recvbuf,
                              int recvcounts[], int rdispls[],
                              CommDataType recvtype)
{
    boost::ignore_unused(sendbuf, sendcount, sendtype, recvbuf, recvcounts,
                         rdispls, recvtype);
}

/**
 *
 */
void CommSerial::v_AllGatherv(void *recvbuf, int recvcounts[], int rdispls[],
                              CommDataType recvtype)
{
    boost::ignore_unused(recvbuf, recvcounts, rdispls, recvtype);
}

/**
 *
 */
void CommSerial::v_Bcast(void *buffer, int count, CommDataType dt, int root)
{
    boost::ignore_unused(buffer, count, dt, root);
}

/**
 *
 */
void CommSerial::v_Gather(void *sendbuf, int sendcount, CommDataType sendtype,
                          void *recvbuf, int recvcount, CommDataType recvtype,
                          int root)
{
    boost::ignore_unused(recvcount, recvtype, root);
    std::memcpy(recvbuf, sendbuf, sendcount * CommDataTypeGetSize(sendtype));
}

/**
 *
 */
void CommSerial::v_Scatter(void *sendbuf, int sendcount, CommDataType sendtype,
                           void *recvbuf, int recvcount, CommDataType recvtype,
                           int root)
{
    boost::ignore_unused(recvcount, recvtype, root);
    std::memcpy(recvbuf, sendbuf, sendcount * CommDataTypeGetSize(sendtype));
}

/**
 *
 */
void CommSerial::v_DistGraphCreateAdjacent(int indegree, const int sources[],
                                           const int sourceweights[],
                                           int reorder)
{
    boost::ignore_unused(indegree, sources, sourceweights, reorder);
}

/**
 *
 */
void CommSerial::v_NeighborAlltoAllv(void *sendbuf, int sendcounts[],
                                     int senddispls[], CommDataType sendtype,
                                     void *recvbuf, int recvcounts[],
                                     int rdispls[], CommDataType recvtype)
{
    boost::ignore_unused(sendbuf, sendcounts, senddispls, sendtype, recvbuf,
                         recvcounts, rdispls, recvtype);
}

/**
 *
 */
void CommSerial::v_Irsend(void *buf, int count, CommDataType dt, int dest,
                          CommRequestSharedPtr request, int loc)
{
    boost::ignore_unused(buf, count, dt, dest, request, loc);
}

<<<<<<< HEAD
=======
/**
 *
 */
>>>>>>> a1bdb76a
void CommSerial::v_Isend(void *buf, int count, CommDataType dt, int dest,
                         CommRequestSharedPtr request, int loc)
{
    boost::ignore_unused(buf, count, dt, dest, request, loc);
}

<<<<<<< HEAD
=======
/**
 *
 */
>>>>>>> a1bdb76a
void CommSerial::v_SendInit(void *buf, int count, CommDataType dt, int dest,
                            CommRequestSharedPtr request, int loc)
{
    boost::ignore_unused(buf, count, dt, dest, request, loc);
}

/**
 *
 */
void CommSerial::v_Irecv(void *buf, int count, CommDataType dt, int source,
                         CommRequestSharedPtr request, int loc)
{
    boost::ignore_unused(buf, count, dt, source, request, loc);
}

/**
 *
 */
void CommSerial::v_RecvInit(void *buf, int count, CommDataType dt, int source,
                            CommRequestSharedPtr request, int loc)
{
    boost::ignore_unused(buf, count, dt, source, request, loc);
}

/**
 *
 */
void CommSerial::v_StartAll(CommRequestSharedPtr request)
{
    boost::ignore_unused(request);
}

/**
 *
 */
void CommSerial::v_WaitAll(CommRequestSharedPtr request)
{
    boost::ignore_unused(request);
}

/**
 *
 */
CommRequestSharedPtr CommSerial::v_CreateRequest(int num)
{
    boost::ignore_unused(num);
    return std::shared_ptr<CommRequest>(new CommRequest);
}

/**
 *
 */
void CommSerial::v_SplitComm(int pRows, int pColumns, int pTime)
{
    boost::ignore_unused(pRows, pColumns, pTime);
    ASSERTL0(false, "Cannot split a serial process.");
}

/**
 *
 */
CommSharedPtr CommSerial::v_CommCreateIf(int flag)
{
    if (flag == 0)
    {
        // flag == 0 => get back MPI_COMM_NULL, return a null ptr instead.
        return std::shared_ptr<Comm>();
    }
    else
    {
        // Return a real communicator
        return shared_from_this();
    }
}

} // namespace LibUtilities
} // namespace Nektar<|MERGE_RESOLUTION|>--- conflicted
+++ resolved
@@ -92,9 +92,6 @@
     return true;
 }
 
-/**
- *
- */
 std::tuple<int, int, int> CommSerial::v_GetVersion()
 {
     return std::make_tuple(0, 0, 0);
@@ -141,6 +138,15 @@
     boost::ignore_unused(sendbuf, sendcount, sendtype, dest, recvbuf, recvcount,
                          recvtype, source);
 }
+
+/**
+ *
+ */
+// void CommSerial::v_SendRecvReplace(void *buf, int count, CommDataType dt,
+//                                    int pSendProc, int pRecvProc)
+// {
+//     boost::ignore_unused(buf, count, dt, pSendProc, pRecvProc);
+// }
 
 /**
  *
@@ -184,9 +190,6 @@
                          recvtype);
 }
 
-/**
- *
- */
 void CommSerial::v_AllGatherv(void *sendbuf, int sendcount,
                               CommDataType sendtype, void *recvbuf,
                               int recvcounts[], int rdispls[],
@@ -196,26 +199,17 @@
                          rdispls, recvtype);
 }
 
-/**
- *
- */
 void CommSerial::v_AllGatherv(void *recvbuf, int recvcounts[], int rdispls[],
                               CommDataType recvtype)
 {
     boost::ignore_unused(recvbuf, recvcounts, rdispls, recvtype);
 }
 
-/**
- *
- */
 void CommSerial::v_Bcast(void *buffer, int count, CommDataType dt, int root)
 {
     boost::ignore_unused(buffer, count, dt, root);
 }
 
-/**
- *
- */
 void CommSerial::v_Gather(void *sendbuf, int sendcount, CommDataType sendtype,
                           void *recvbuf, int recvcount, CommDataType recvtype,
                           int root)
@@ -224,9 +218,6 @@
     std::memcpy(recvbuf, sendbuf, sendcount * CommDataTypeGetSize(sendtype));
 }
 
-/**
- *
- */
 void CommSerial::v_Scatter(void *sendbuf, int sendcount, CommDataType sendtype,
                            void *recvbuf, int recvcount, CommDataType recvtype,
                            int root)
@@ -235,9 +226,6 @@
     std::memcpy(recvbuf, sendbuf, sendcount * CommDataTypeGetSize(sendtype));
 }
 
-/**
- *
- */
 void CommSerial::v_DistGraphCreateAdjacent(int indegree, const int sources[],
                                            const int sourceweights[],
                                            int reorder)
@@ -245,9 +233,6 @@
     boost::ignore_unused(indegree, sources, sourceweights, reorder);
 }
 
-/**
- *
- */
 void CommSerial::v_NeighborAlltoAllv(void *sendbuf, int sendcounts[],
                                      int senddispls[], CommDataType sendtype,
                                      void *recvbuf, int recvcounts[],
@@ -257,76 +242,46 @@
                          recvcounts, rdispls, recvtype);
 }
 
-/**
- *
- */
 void CommSerial::v_Irsend(void *buf, int count, CommDataType dt, int dest,
                           CommRequestSharedPtr request, int loc)
 {
     boost::ignore_unused(buf, count, dt, dest, request, loc);
 }
 
-<<<<<<< HEAD
-=======
-/**
- *
- */
->>>>>>> a1bdb76a
 void CommSerial::v_Isend(void *buf, int count, CommDataType dt, int dest,
                          CommRequestSharedPtr request, int loc)
 {
     boost::ignore_unused(buf, count, dt, dest, request, loc);
 }
 
-<<<<<<< HEAD
-=======
-/**
- *
- */
->>>>>>> a1bdb76a
 void CommSerial::v_SendInit(void *buf, int count, CommDataType dt, int dest,
                             CommRequestSharedPtr request, int loc)
 {
     boost::ignore_unused(buf, count, dt, dest, request, loc);
 }
 
-/**
- *
- */
 void CommSerial::v_Irecv(void *buf, int count, CommDataType dt, int source,
                          CommRequestSharedPtr request, int loc)
 {
     boost::ignore_unused(buf, count, dt, source, request, loc);
 }
 
-/**
- *
- */
 void CommSerial::v_RecvInit(void *buf, int count, CommDataType dt, int source,
                             CommRequestSharedPtr request, int loc)
 {
     boost::ignore_unused(buf, count, dt, source, request, loc);
 }
 
-/**
- *
- */
+void CommSerial::v_WaitAll(CommRequestSharedPtr request)
+{
+    boost::ignore_unused(request);
+}
+
 void CommSerial::v_StartAll(CommRequestSharedPtr request)
 {
     boost::ignore_unused(request);
 }
 
-/**
- *
- */
-void CommSerial::v_WaitAll(CommRequestSharedPtr request)
-{
-    boost::ignore_unused(request);
-}
-
-/**
- *
- */
 CommRequestSharedPtr CommSerial::v_CreateRequest(int num)
 {
     boost::ignore_unused(num);
@@ -358,6 +313,5 @@
         return shared_from_this();
     }
 }
-
 } // namespace LibUtilities
 } // namespace Nektar