--- conflicted
+++ resolved
@@ -60,7 +60,6 @@
 static const NekDouble GeomTol = 1E-2;
 static const NekDouble CoinTol = 1E-6;
 
-<<<<<<< HEAD
         // Factor for tolerance for floating point comparison
         static const unsigned int kNekFloatCompFact = 4;
 
@@ -68,11 +67,5 @@
         static const unsigned int kNewtonIterations = 51;
     }
 } //end of namespace
-=======
-// Factor for tolerance for floating point comparison
-static const unsigned int kNekFloatCompFact = 4;
-} // namespace NekConstants
-} // namespace Nektar
->>>>>>> 6a3e03cf
 
 #endif