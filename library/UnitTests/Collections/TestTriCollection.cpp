///////////////////////////////////////////////////////////////////////////////
// For more information, please see: http://www.nektar.info
//
// The MIT License
//
// Copyright (c) 2006 Division of Applied Mathematics, Brown University (USA),
// Department of Aeronautics, Imperial College London (UK), and Scientific
// Computing and Imaging Institute, University of Utah (USA).
//
// Permission is hereby granted, free of charge, to any person obtaining a
// copy of this software and associated documentation files (the "Software"),
// to deal in the Software without restriction, including without limitation
// the rights to use, copy, modify, merge, publish, distribute, sublicense,
// and/or sell copies of the Software, and to permit persons to whom the
// Software is furnished to do so, subject to the following conditions:
//
// The above copyright notice and this permission notice shall be included
// in all copies or substantial portions of the Software.
//
// THE SOFTWARE IS PROVIDED "AS IS", WITHOUT WARRANTY OF ANY KIND, EXPRESS
// OR IMPLIED, INCLUDING BUT NOT LIMITED TO THE WARRANTIES OF MERCHANTABILITY,
// FITNESS FOR A PARTICULAR PURPOSE AND NONINFRINGEMENT. IN NO EVENT SHALL
// THE AUTHORS OR COPYRIGHT HOLDERS BE LIABLE FOR ANY CLAIM, DAMAGES OR OTHER
// LIABILITY, WHETHER IN AN ACTION OF CONTRACT, TORT OR OTHERWISE, ARISING
// FROM, OUT OF OR IN CONNECTION WITH THE SOFTWARE OR THE USE OR OTHER
// DEALINGS IN THE SOFTWARE.
//
// Description:
//
///////////////////////////////////////////////////////////////////////////////

#include <LocalRegions/TriExp.h>
#include <SpatialDomains/MeshGraph.h>
#include <Collections/Collection.h>
#include <Collections/CollectionOptimisation.h>
#include <boost/test/auto_unit_test.hpp>
#include <boost/test/test_case_template.hpp>
#include <boost/test/floating_point_comparison.hpp>
#include <boost/test/unit_test.hpp>
#include <LibUtilities/BasicUtils/Timer.h>
#include <LibUtilities/Communication/CommSerial.h>

<<<<<<< HEAD
namespace Nektar 
=======
namespace Nektar
>>>>>>> 73cb6dd2
{
    namespace TriCollectionTests
    {
#define NELMTS 10
        
        SpatialDomains::SegGeomSharedPtr CreateSegGeom(unsigned int id,
                                                       SpatialDomains::PointGeomSharedPtr v0,
                                                       SpatialDomains::PointGeomSharedPtr v1)
        {
            SpatialDomains::PointGeomSharedPtr vertices[] = {v0, v1};
            SpatialDomains::SegGeomSharedPtr result(new SpatialDomains::SegGeom(id, 3, vertices));
            return result;
        }

        SpatialDomains::TriGeomSharedPtr CreateTri(SpatialDomains::PointGeomSharedPtr   v0,
                                                     SpatialDomains::PointGeomSharedPtr v1,
                                                     SpatialDomains::PointGeomSharedPtr v2)
        {
            Nektar::SpatialDomains::SegGeomSharedPtr e0 = CreateSegGeom(0, v0, v1);
            Nektar::SpatialDomains::SegGeomSharedPtr e1 = CreateSegGeom(1, v1, v2);
            Nektar::SpatialDomains::SegGeomSharedPtr e2 = CreateSegGeom(2, v2, v0);

            Nektar::SpatialDomains::SegGeomSharedPtr edges[Nektar::SpatialDomains::TriGeom::kNedges] =
                {
                    e0, e1, e2
                };

            SpatialDomains::TriGeomSharedPtr triGeom(new SpatialDomains::TriGeom(0,edges));
            return triGeom;
        }

        BOOST_AUTO_TEST_CASE(TestTriBwdTrans_StdMat_UniformP)
        {
            SpatialDomains::PointGeomSharedPtr v0(new SpatialDomains::PointGeom(2u, 0u, -1.0, -1.0, 0.0));
            SpatialDomains::PointGeomSharedPtr v1(new SpatialDomains::PointGeom(2u, 1u,  1.0, -1.0, 0.0));
            SpatialDomains::PointGeomSharedPtr v2(new SpatialDomains::PointGeom(2u, 2u, -1.0,  1.0, 0.0));

            SpatialDomains::TriGeomSharedPtr triGeom = CreateTri(v0, v1, v2);

            Nektar::LibUtilities::PointsType triPointsTypeDir1 = Nektar::LibUtilities::eGaussLobattoLegendre;
            const Nektar::LibUtilities::PointsKey triPointsKeyDir1(5, triPointsTypeDir1);
            Nektar::LibUtilities::BasisType       basisTypeDir1 = Nektar::LibUtilities::eModified_A;
            const Nektar::LibUtilities::BasisKey  basisKeyDir1(basisTypeDir1,4,triPointsKeyDir1);

            Nektar::LibUtilities::PointsType triPointsTypeDir2 = Nektar::LibUtilities::eGaussRadauMAlpha1Beta0;
            const Nektar::LibUtilities::PointsKey triPointsKeyDir2(5, triPointsTypeDir2);
            Nektar::LibUtilities::BasisType       basisTypeDir2 = Nektar::LibUtilities::eModified_B;
            const Nektar::LibUtilities::BasisKey  basisKeyDir2(basisTypeDir2,4,triPointsKeyDir2);

            Nektar::LocalRegions::TriExpSharedPtr Exp =
                MemoryManager<Nektar::LocalRegions::TriExp>::AllocateSharedPtr(basisKeyDir1,
                basisKeyDir2, triGeom);

            std::vector<StdRegions::StdExpansionSharedPtr> CollExp;
            CollExp.push_back(Exp);


            LibUtilities::SessionReaderSharedPtr dummySession;
            Collections::CollectionOptimisation colOpt(dummySession, Collections::eStdMat);
            Collections::OperatorImpMap impTypes = colOpt.GetOperatorImpMap(Exp);
            Collections::Collection     c(CollExp, impTypes);
            c.Initialise(Collections::eBwdTrans);

            Array<OneD, NekDouble> coeffs(Exp->GetNcoeffs(), 1.0), tmp;
            Array<OneD, NekDouble> phys1(Exp->GetTotPoints());
            Array<OneD, NekDouble> phys2(Exp->GetTotPoints());


            Exp->BwdTrans(coeffs, phys1);
            c.ApplyOperator(Collections::eBwdTrans, coeffs, phys2);

            double epsilon = 1.0e-8;
            for(int i = 0; i < phys1.size(); ++i)
            {
                BOOST_CHECK_CLOSE(phys1[i],phys2[i], epsilon);
            }
        }

        BOOST_AUTO_TEST_CASE(TestTriBwdTrans_StdMat_VariableP)
        {
            SpatialDomains::PointGeomSharedPtr v0(new SpatialDomains::PointGeom(2u, 0u, -1.0, -1.0, 0.0));
            SpatialDomains::PointGeomSharedPtr v1(new SpatialDomains::PointGeom(2u, 1u,  1.0, -1.0, 0.0));
            SpatialDomains::PointGeomSharedPtr v2(new SpatialDomains::PointGeom(2u, 2u, -1.0,  1.0, 0.0));

            SpatialDomains::TriGeomSharedPtr triGeom = CreateTri(v0, v1, v2);

            Nektar::LibUtilities::PointsType triPointsTypeDir1 = Nektar::LibUtilities::eGaussLobattoLegendre;
            const Nektar::LibUtilities::PointsKey triPointsKeyDir1(5, triPointsTypeDir1);
            Nektar::LibUtilities::BasisType       basisTypeDir1 = Nektar::LibUtilities::eModified_A;
            const Nektar::LibUtilities::BasisKey  basisKeyDir1(basisTypeDir1,4,triPointsKeyDir1);

            Nektar::LibUtilities::PointsType triPointsTypeDir2 = Nektar::LibUtilities::eGaussRadauMAlpha1Beta0;
            const Nektar::LibUtilities::PointsKey triPointsKeyDir2(7, triPointsTypeDir2);
            Nektar::LibUtilities::BasisType       basisTypeDir2 = Nektar::LibUtilities::eModified_B;
            const Nektar::LibUtilities::BasisKey  basisKeyDir2(basisTypeDir2,6,triPointsKeyDir2);

            Nektar::LocalRegions::TriExpSharedPtr Exp =
                MemoryManager<Nektar::LocalRegions::TriExp>::AllocateSharedPtr(basisKeyDir1,
                basisKeyDir2, triGeom);

            std::vector<StdRegions::StdExpansionSharedPtr> CollExp;
            CollExp.push_back(Exp);


            LibUtilities::SessionReaderSharedPtr dummySession;
            Collections::CollectionOptimisation colOpt(dummySession, Collections::eStdMat);
            Collections::OperatorImpMap impTypes = colOpt.GetOperatorImpMap(Exp);
            Collections::Collection     c(CollExp, impTypes);
            c.Initialise(Collections::eBwdTrans);

            Array<OneD, NekDouble> coeffs(Exp->GetNcoeffs(), 1.0), tmp;
            Array<OneD, NekDouble> phys1(Exp->GetTotPoints());
            Array<OneD, NekDouble> phys2(Exp->GetTotPoints());

            Exp->BwdTrans(coeffs, phys1);
            c.ApplyOperator(Collections::eBwdTrans, coeffs, phys2);

            double epsilon = 1.0e-8;
            for(int i = 0; i < phys1.size(); ++i)
            {
                BOOST_CHECK_CLOSE(phys1[i],phys2[i], epsilon);
            }
        }



        BOOST_AUTO_TEST_CASE(TestTriBwdTrans_StdMat_VariableP_MultiElmt)
        {
            SpatialDomains::PointGeomSharedPtr v0(new SpatialDomains::PointGeom(2u, 0u, -1.0, -1.0, 0.0));
            SpatialDomains::PointGeomSharedPtr v1(new SpatialDomains::PointGeom(2u, 1u,  1.0, -1.0, 0.0));
            SpatialDomains::PointGeomSharedPtr v2(new SpatialDomains::PointGeom(2u, 2u, -1.0,  1.0, 0.0));

            SpatialDomains::TriGeomSharedPtr triGeom = CreateTri(v0, v1, v2);

            Nektar::LibUtilities::PointsType triPointsTypeDir1 = Nektar::LibUtilities::eGaussLobattoLegendre;
            const Nektar::LibUtilities::PointsKey triPointsKeyDir1(5, triPointsTypeDir1);
            Nektar::LibUtilities::BasisType       basisTypeDir1 = Nektar::LibUtilities::eModified_A;
            const Nektar::LibUtilities::BasisKey  basisKeyDir1(basisTypeDir1,4,triPointsKeyDir1);

            Nektar::LibUtilities::PointsType triPointsTypeDir2 = Nektar::LibUtilities::eGaussRadauMAlpha1Beta0;
            const Nektar::LibUtilities::PointsKey triPointsKeyDir2(7, triPointsTypeDir2);
            Nektar::LibUtilities::BasisType       basisTypeDir2 = Nektar::LibUtilities::eModified_B;
            const Nektar::LibUtilities::BasisKey  basisKeyDir2(basisTypeDir2,6,triPointsKeyDir2);

            Nektar::LocalRegions::TriExpSharedPtr Exp =
                MemoryManager<Nektar::LocalRegions::TriExp>::AllocateSharedPtr(basisKeyDir1,
                basisKeyDir2, triGeom);

            int nelmts = NELMTS;

            std::vector<StdRegions::StdExpansionSharedPtr> CollExp;
            for(int i = 0; i < nelmts; ++i)
            {
                CollExp.push_back(Exp);
            }


            LibUtilities::SessionReaderSharedPtr dummySession;
            Collections::CollectionOptimisation colOpt(dummySession, Collections::eStdMat);
            Collections::OperatorImpMap impTypes = colOpt.GetOperatorImpMap(Exp);
            Collections::Collection     c(CollExp, impTypes);
            c.Initialise(Collections::eBwdTrans);


            Array<OneD, NekDouble> coeffs(nelmts*Exp->GetNcoeffs(), 1.0), tmp;
            Array<OneD, NekDouble> phys1(nelmts*Exp->GetTotPoints());
            Array<OneD, NekDouble> phys2(nelmts*Exp->GetTotPoints());

            for(int i = 0; i < nelmts; ++i)
            {
                Exp->BwdTrans(coeffs + i*Exp->GetNcoeffs(), tmp = phys1+i*Exp->GetTotPoints());
            }

            c.ApplyOperator(Collections::eBwdTrans, coeffs, phys2);

            double epsilon = 1.0e-8;
            for(int i = 0; i < phys1.size(); ++i)
            {
                BOOST_CHECK_CLOSE(phys1[i],phys2[i], epsilon);
            }
        }


        BOOST_AUTO_TEST_CASE(TestTriBwdTrans_IterPerExp_UniformP)
        {
            SpatialDomains::PointGeomSharedPtr v0(new SpatialDomains::PointGeom(2u, 0u, -1.0, -1.0, 0.0));
            SpatialDomains::PointGeomSharedPtr v1(new SpatialDomains::PointGeom(2u, 1u,  1.0, -1.0, 0.0));
            SpatialDomains::PointGeomSharedPtr v2(new SpatialDomains::PointGeom(2u, 2u, -1.0,  1.0, 0.0));

            SpatialDomains::TriGeomSharedPtr triGeom = CreateTri(v0, v1, v2);

            Nektar::LibUtilities::PointsType triPointsTypeDir1 = Nektar::LibUtilities::eGaussLobattoLegendre;
            const Nektar::LibUtilities::PointsKey triPointsKeyDir1(5, triPointsTypeDir1);
            Nektar::LibUtilities::BasisType       basisTypeDir1 = Nektar::LibUtilities::eModified_A;
            const Nektar::LibUtilities::BasisKey  basisKeyDir1(basisTypeDir1,4,triPointsKeyDir1);

            Nektar::LibUtilities::PointsType triPointsTypeDir2 = Nektar::LibUtilities::eGaussRadauMAlpha1Beta0;
            const Nektar::LibUtilities::PointsKey triPointsKeyDir2(5, triPointsTypeDir2);
            Nektar::LibUtilities::BasisType       basisTypeDir2 = Nektar::LibUtilities::eModified_B;
            const Nektar::LibUtilities::BasisKey  basisKeyDir2(basisTypeDir2,4,triPointsKeyDir2);

            Nektar::LocalRegions::TriExpSharedPtr Exp =
                MemoryManager<Nektar::LocalRegions::TriExp>::AllocateSharedPtr(basisKeyDir1,
                basisKeyDir2, triGeom);

            std::vector<StdRegions::StdExpansionSharedPtr> CollExp;
            CollExp.push_back(Exp);

            LibUtilities::SessionReaderSharedPtr dummySession;
            Collections::CollectionOptimisation colOpt(dummySession, Collections::eIterPerExp);
            Collections::OperatorImpMap impTypes = colOpt.GetOperatorImpMap(Exp);
            Collections::Collection     c(CollExp, impTypes);
            c.Initialise(Collections::eBwdTrans);


            Array<OneD, NekDouble> coeffs(Exp->GetNcoeffs(), 1.0), tmp;
            Array<OneD, NekDouble> phys1(Exp->GetTotPoints());
            Array<OneD, NekDouble> phys2(Exp->GetTotPoints());


            Exp->BwdTrans(coeffs, phys1);
            c.ApplyOperator(Collections::eBwdTrans, coeffs, phys2);

            double epsilon = 1.0e-8;
            for(int i = 0; i < phys1.size(); ++i)
            {
                BOOST_CHECK_CLOSE(phys1[i],phys2[i], epsilon);
            }
        }

        BOOST_AUTO_TEST_CASE(TestTriBwdTrans_IterPerExp_VariableP)
        {
            SpatialDomains::PointGeomSharedPtr v0(new SpatialDomains::PointGeom(2u, 0u, -1.0, -1.0, 0.0));
            SpatialDomains::PointGeomSharedPtr v1(new SpatialDomains::PointGeom(2u, 1u,  1.0, -1.0, 0.0));
            SpatialDomains::PointGeomSharedPtr v2(new SpatialDomains::PointGeom(2u, 2u, -1.0,  1.0, 0.0));

            SpatialDomains::TriGeomSharedPtr triGeom = CreateTri(v0, v1, v2);


            Nektar::LibUtilities::PointsType triPointsTypeDir1 = Nektar::LibUtilities::eGaussLobattoLegendre;
            const Nektar::LibUtilities::PointsKey triPointsKeyDir1(5, triPointsTypeDir1);
            Nektar::LibUtilities::BasisType       basisTypeDir1 = Nektar::LibUtilities::eModified_A;
            const Nektar::LibUtilities::BasisKey  basisKeyDir1(basisTypeDir1,4,triPointsKeyDir1);

            Nektar::LibUtilities::PointsType triPointsTypeDir2 = Nektar::LibUtilities::eGaussRadauMAlpha1Beta0;
            const Nektar::LibUtilities::PointsKey triPointsKeyDir2(7, triPointsTypeDir2);
            Nektar::LibUtilities::BasisType       basisTypeDir2 = Nektar::LibUtilities::eModified_B;
            const Nektar::LibUtilities::BasisKey  basisKeyDir2(basisTypeDir2,6,triPointsKeyDir2);

            Nektar::LocalRegions::TriExpSharedPtr Exp =
                MemoryManager<Nektar::LocalRegions::TriExp>::AllocateSharedPtr(basisKeyDir1,
                basisKeyDir2, triGeom);

            std::vector<StdRegions::StdExpansionSharedPtr> CollExp;
            CollExp.push_back(Exp);

            LibUtilities::SessionReaderSharedPtr dummySession;
            Collections::CollectionOptimisation colOpt(dummySession, Collections::eIterPerExp);
            Collections::OperatorImpMap impTypes = colOpt.GetOperatorImpMap(Exp);
            Collections::Collection     c(CollExp, impTypes);
            c.Initialise(Collections::eBwdTrans);


            Array<OneD, NekDouble> coeffs(Exp->GetNcoeffs(), 1.0), tmp;
            Array<OneD, NekDouble> phys1(Exp->GetTotPoints());
            Array<OneD, NekDouble> phys2(Exp->GetTotPoints());


            Exp->BwdTrans(coeffs, phys1);
            c.ApplyOperator(Collections::eBwdTrans, coeffs, phys2);

            double epsilon = 1.0e-8;
            for(int i = 0; i < phys1.size(); ++i)
            {
                BOOST_CHECK_CLOSE(phys1[i],phys2[i], epsilon);
            }
        }

    BOOST_AUTO_TEST_CASE(TestTriBwdTrans_MatrixFree_UniformP)
    {
        SpatialDomains::PointGeomSharedPtr v0(new SpatialDomains::PointGeom(
            2u, 0u, -1.0, -1.0, 0.0));
        SpatialDomains::PointGeomSharedPtr v1(new SpatialDomains::PointGeom(
            2u, 1u,  1.0, -1.0, 0.0));
        SpatialDomains::PointGeomSharedPtr v2(new SpatialDomains::PointGeom(
            2u, 2u, -1.0,  1.0, 0.0));

        SpatialDomains::TriGeomSharedPtr triGeom = CreateTri(v0, v1, v2);

        unsigned int numQuadPoints = 5;
        unsigned int numModes = 4;
        Nektar::LibUtilities::PointsType triPointsTypeDir1 =
            Nektar::LibUtilities::eGaussLobattoLegendre;
        const Nektar::LibUtilities::PointsKey triPointsKeyDir1(numQuadPoints,
            triPointsTypeDir1);
        Nektar::LibUtilities::BasisType basisTypeDir1 =
            Nektar::LibUtilities::eModified_A;
        const Nektar::LibUtilities::BasisKey basisKeyDir1(basisTypeDir1,
            numModes, triPointsKeyDir1);

        Nektar::LibUtilities::PointsType triPointsTypeDir2 =
            Nektar::LibUtilities::eGaussRadauMAlpha1Beta0;
        const Nektar::LibUtilities::PointsKey triPointsKeyDir2(numQuadPoints-1,
            triPointsTypeDir2);
        Nektar::LibUtilities::BasisType basisTypeDir2 =
            Nektar::LibUtilities::eModified_B;
        const Nektar::LibUtilities::BasisKey basisKeyDir2(basisTypeDir2,
            numModes, triPointsKeyDir2);

        Nektar::LocalRegions::TriExpSharedPtr Exp =
            MemoryManager<Nektar::LocalRegions::TriExp>::AllocateSharedPtr(
            basisKeyDir1, basisKeyDir2, triGeom);

        std::vector<StdRegions::StdExpansionSharedPtr> CollExp;
        CollExp.push_back(Exp);

        LibUtilities::SessionReaderSharedPtr dummySession;
        Collections::CollectionOptimisation colOpt(dummySession,
            Collections::eIterPerExp);
        Collections::OperatorImpMap impTypes = colOpt.GetOperatorImpMap(Exp);
        // ... only one op at the time ...
        impTypes[Collections::eBwdTrans] = Collections::eMatrixFree;
        Collections::Collection     c(CollExp, impTypes);
<<<<<<< HEAD
        c.Initialise(Collections::eBwdTrans);
=======
>>>>>>> 73cb6dd2


        Array<OneD, NekDouble> coeffs(Exp->GetNcoeffs(), 1.0), tmp;
        Array<OneD, NekDouble> physRef(Exp->GetTotPoints());
        Array<OneD, NekDouble> phys(Exp->GetTotPoints());


        Exp->BwdTrans(coeffs, physRef);
        c.ApplyOperator(Collections::eBwdTrans, coeffs, phys);

        double epsilon = 1.0e-8;
        for(int i = 0; i < physRef.size(); ++i)
        {
            BOOST_CHECK_CLOSE(physRef[i], phys[i], epsilon);
        }
    }
        
    BOOST_AUTO_TEST_CASE(TestTriBwdTrans_MatrixFree_UniformP_OverInt)
    {
        SpatialDomains::PointGeomSharedPtr v0(new SpatialDomains::PointGeom(
            2u, 0u, -1.0, -1.0, 0.0));
        SpatialDomains::PointGeomSharedPtr v1(new SpatialDomains::PointGeom(
            2u, 1u,  1.0, -1.0, 0.0));
        SpatialDomains::PointGeomSharedPtr v2(new SpatialDomains::PointGeom(
            2u, 2u, -1.0,  1.0, 0.0));

        SpatialDomains::TriGeomSharedPtr triGeom = CreateTri(v0, v1, v2);

        unsigned int numQuadPoints = 8;
        unsigned int numModes = 4;
        Nektar::LibUtilities::PointsType triPointsTypeDir1 =
            Nektar::LibUtilities::eGaussLobattoLegendre;
        const Nektar::LibUtilities::PointsKey triPointsKeyDir1(numQuadPoints,
            triPointsTypeDir1);
        Nektar::LibUtilities::BasisType basisTypeDir1 =
            Nektar::LibUtilities::eModified_A;
        const Nektar::LibUtilities::BasisKey basisKeyDir1(basisTypeDir1,
            numModes, triPointsKeyDir1);

        Nektar::LibUtilities::PointsType triPointsTypeDir2 =
            Nektar::LibUtilities::eGaussRadauMAlpha1Beta0;
        const Nektar::LibUtilities::PointsKey triPointsKeyDir2(numQuadPoints-1,
            triPointsTypeDir2);
        Nektar::LibUtilities::BasisType basisTypeDir2 =
            Nektar::LibUtilities::eModified_B;
        const Nektar::LibUtilities::BasisKey basisKeyDir2(basisTypeDir2,
            numModes, triPointsKeyDir2);

        Nektar::LocalRegions::TriExpSharedPtr Exp =
            MemoryManager<Nektar::LocalRegions::TriExp>::AllocateSharedPtr(
            basisKeyDir1, basisKeyDir2, triGeom);

        std::vector<StdRegions::StdExpansionSharedPtr> CollExp;
        CollExp.push_back(Exp);

        LibUtilities::SessionReaderSharedPtr dummySession;
        Collections::CollectionOptimisation colOpt(dummySession,
            Collections::eIterPerExp);
        Collections::OperatorImpMap impTypes = colOpt.GetOperatorImpMap(Exp);
        // ... only one op at the time ...
        impTypes[Collections::eBwdTrans] = Collections::eMatrixFree;
        Collections::Collection     c(CollExp, impTypes);
<<<<<<< HEAD
        c.Initialise(Collections::eBwdTrans);
=======
>>>>>>> 73cb6dd2


        Array<OneD, NekDouble> coeffs(Exp->GetNcoeffs(), 1.0), tmp;
        Array<OneD, NekDouble> physRef(Exp->GetTotPoints());
        Array<OneD, NekDouble> phys(Exp->GetTotPoints());


        Exp->BwdTrans(coeffs, physRef);
        c.ApplyOperator(Collections::eBwdTrans, coeffs, phys);

        double epsilon = 1.0e-8;
        for(int i = 0; i < physRef.size(); ++i)
        {
            BOOST_CHECK_CLOSE(physRef[i], phys[i], epsilon);
        }
    }

        BOOST_AUTO_TEST_CASE(TestTriBwdTrans_SumFac_UniformP)
        {
            SpatialDomains::PointGeomSharedPtr v0(new SpatialDomains::PointGeom(2u, 0u, -1.0, -1.0, 0.0));
            SpatialDomains::PointGeomSharedPtr v1(new SpatialDomains::PointGeom(2u, 1u,  1.0, -1.0, 0.0));
            SpatialDomains::PointGeomSharedPtr v2(new SpatialDomains::PointGeom(2u, 2u, -1.0,  1.0, 0.0));

            SpatialDomains::TriGeomSharedPtr triGeom = CreateTri(v0, v1, v2);

            Nektar::LibUtilities::PointsType triPointsTypeDir1 = Nektar::LibUtilities::eGaussLobattoLegendre;
            const Nektar::LibUtilities::PointsKey triPointsKeyDir1(5, triPointsTypeDir1);
            Nektar::LibUtilities::BasisType       basisTypeDir1 = Nektar::LibUtilities::eModified_A;
            const Nektar::LibUtilities::BasisKey  basisKeyDir1(basisTypeDir1,4,triPointsKeyDir1);

            Nektar::LibUtilities::PointsType triPointsTypeDir2 = Nektar::LibUtilities::eGaussRadauMAlpha1Beta0;
            const Nektar::LibUtilities::PointsKey triPointsKeyDir2(5, triPointsTypeDir2);
            Nektar::LibUtilities::BasisType       basisTypeDir2 = Nektar::LibUtilities::eModified_B;
            const Nektar::LibUtilities::BasisKey  basisKeyDir2(basisTypeDir2,4,triPointsKeyDir2);

            Nektar::LocalRegions::TriExpSharedPtr Exp =
                MemoryManager<Nektar::LocalRegions::TriExp>::AllocateSharedPtr(basisKeyDir1,
                basisKeyDir2, triGeom);

            std::vector<StdRegions::StdExpansionSharedPtr> CollExp;

            int nelmts = 1;
            for(int i = 0; i < nelmts; ++i)
            {
                CollExp.push_back(Exp);
            }

            LibUtilities::SessionReaderSharedPtr dummySession;
            Collections::CollectionOptimisation colOpt(dummySession, Collections::eSumFac);
            Collections::OperatorImpMap impTypes = colOpt.GetOperatorImpMap(Exp);
            Collections::Collection     c(CollExp, impTypes);
            c.Initialise(Collections::eBwdTrans);


            Array<OneD, NekDouble> coeffs(nelmts*Exp->GetNcoeffs(), 1.0), tmp;
            Array<OneD, NekDouble> phys1(nelmts*Exp->GetTotPoints());
            Array<OneD, NekDouble> phys2(nelmts*Exp->GetTotPoints());

            for(int i = 0; i < nelmts; ++i)
            {
                Exp->BwdTrans(coeffs + i*Exp->GetNcoeffs(), tmp = phys1+i*Exp->GetTotPoints());
            }
            c.ApplyOperator(Collections::eBwdTrans, coeffs, phys2);

            double epsilon = 1.0e-8;
            for(int i = 0; i < phys1.size(); ++i)
            {
                BOOST_CHECK_CLOSE(phys1[i],phys2[i], epsilon);
            }
        }

        BOOST_AUTO_TEST_CASE(TestTriBwdTrans_SumFac_UniformP_MultiElmt)
        {
            SpatialDomains::PointGeomSharedPtr v0(new SpatialDomains::PointGeom(2u, 0u, -1.0, -1.0, 0.0));
            SpatialDomains::PointGeomSharedPtr v1(new SpatialDomains::PointGeom(2u, 1u,  1.0, -1.0, 0.0));
            SpatialDomains::PointGeomSharedPtr v2(new SpatialDomains::PointGeom(2u, 2u, -1.0,  1.0, 0.0));

            SpatialDomains::TriGeomSharedPtr triGeom = CreateTri(v0, v1, v2);

            Nektar::LibUtilities::PointsType triPointsTypeDir1 = Nektar::LibUtilities::eGaussLobattoLegendre;
            const Nektar::LibUtilities::PointsKey triPointsKeyDir1(5, triPointsTypeDir1);
            Nektar::LibUtilities::BasisType       basisTypeDir1 = Nektar::LibUtilities::eModified_A;
            const Nektar::LibUtilities::BasisKey  basisKeyDir1(basisTypeDir1,4,triPointsKeyDir1);

            Nektar::LibUtilities::PointsType triPointsTypeDir2 = Nektar::LibUtilities::eGaussRadauMAlpha1Beta0;
            const Nektar::LibUtilities::PointsKey triPointsKeyDir2(5, triPointsTypeDir2);
            Nektar::LibUtilities::BasisType       basisTypeDir2 = Nektar::LibUtilities::eModified_B;
            const Nektar::LibUtilities::BasisKey  basisKeyDir2(basisTypeDir2,4,triPointsKeyDir2);

            Nektar::LocalRegions::TriExpSharedPtr Exp =
                MemoryManager<Nektar::LocalRegions::TriExp>::AllocateSharedPtr(basisKeyDir1,
                basisKeyDir2, triGeom);

            std::vector<StdRegions::StdExpansionSharedPtr> CollExp;

            int nelmts = NELMTS;
            for(int i = 0; i < nelmts; ++i)
            {
                CollExp.push_back(Exp);
            }

            LibUtilities::SessionReaderSharedPtr dummySession;
            Collections::CollectionOptimisation colOpt(dummySession, Collections::eSumFac);
            Collections::OperatorImpMap impTypes = colOpt.GetOperatorImpMap(Exp);
            Collections::Collection     c(CollExp, impTypes);
            c.Initialise(Collections::eBwdTrans);


            Array<OneD, NekDouble> coeffs(nelmts*Exp->GetNcoeffs(), 1.0), tmp;
            Array<OneD, NekDouble> phys1(nelmts*Exp->GetTotPoints());
            Array<OneD, NekDouble> phys2(nelmts*Exp->GetTotPoints());

            for(int i = 0; i < nelmts; ++i)
            {
                Exp->BwdTrans(coeffs + i*Exp->GetNcoeffs(), tmp = phys1+i*Exp->GetTotPoints());
            }
            c.ApplyOperator(Collections::eBwdTrans, coeffs, phys2);

            double epsilon = 1.0e-8;
            for(int i = 0; i < phys1.size(); ++i)
            {
                BOOST_CHECK_CLOSE(phys1[i],phys2[i], epsilon);
            }
        }


        BOOST_AUTO_TEST_CASE(TestTriBwdTrans_SumFac_VariableP)
        {
            SpatialDomains::PointGeomSharedPtr v0(new SpatialDomains::PointGeom(2u, 0u, -1.0, -1.0, 0.0));
            SpatialDomains::PointGeomSharedPtr v1(new SpatialDomains::PointGeom(2u, 1u,  1.0, -1.0, 0.0));
            SpatialDomains::PointGeomSharedPtr v2(new SpatialDomains::PointGeom(2u, 2u, -1.0,  1.0, 0.0));

            SpatialDomains::TriGeomSharedPtr triGeom = CreateTri(v0, v1, v2);


            Nektar::LibUtilities::PointsType triPointsTypeDir1 = Nektar::LibUtilities::eGaussLobattoLegendre;
            const Nektar::LibUtilities::PointsKey triPointsKeyDir1(5, triPointsTypeDir1);
            Nektar::LibUtilities::BasisType       basisTypeDir1 = Nektar::LibUtilities::eModified_A;
            const Nektar::LibUtilities::BasisKey  basisKeyDir1(basisTypeDir1,4,triPointsKeyDir1);

            Nektar::LibUtilities::PointsType triPointsTypeDir2 = Nektar::LibUtilities::eGaussRadauMAlpha1Beta0;
            const Nektar::LibUtilities::PointsKey triPointsKeyDir2(7, triPointsTypeDir2);
            Nektar::LibUtilities::BasisType       basisTypeDir2 = Nektar::LibUtilities::eModified_B;
            const Nektar::LibUtilities::BasisKey  basisKeyDir2(basisTypeDir2,6,triPointsKeyDir2);

            Nektar::LocalRegions::TriExpSharedPtr Exp =
                MemoryManager<Nektar::LocalRegions::TriExp>::AllocateSharedPtr(basisKeyDir1,
                basisKeyDir2, triGeom);

            int nelmts = 1;

            std::vector<StdRegions::StdExpansionSharedPtr> CollExp;
            for(int i = 0; i < nelmts; ++i)
            {
                CollExp.push_back(Exp);
            }

            LibUtilities::SessionReaderSharedPtr dummySession;
            Collections::CollectionOptimisation colOpt(dummySession, Collections::eSumFac);
            Collections::OperatorImpMap impTypes = colOpt.GetOperatorImpMap(Exp);
            Collections::Collection     c(CollExp, impTypes);
            c.Initialise(Collections::eBwdTrans);


            Array<OneD, NekDouble> coeffs(nelmts*Exp->GetNcoeffs(), 1.0), tmp;
            Array<OneD, NekDouble> phys1(nelmts*Exp->GetTotPoints());
            Array<OneD, NekDouble> phys2(nelmts*Exp->GetTotPoints());

            for(int i = 0; i < nelmts; ++i)
            {
                Exp->BwdTrans(coeffs + i*Exp->GetNcoeffs(), tmp = phys1+i*Exp->GetTotPoints());
            }
            c.ApplyOperator(Collections::eBwdTrans, coeffs, phys2);

            double epsilon = 1.0e-8;
            for(int i = 0; i < phys1.size(); ++i)
            {
                BOOST_CHECK_CLOSE(phys1[i],phys2[i], epsilon);
            }
        }

        BOOST_AUTO_TEST_CASE(TestTriBwdTrans_SumFac_VariableP_MultiElmt)
        {
            SpatialDomains::PointGeomSharedPtr v0(new SpatialDomains::PointGeom(2u, 0u, -1.0, -1.0, 0.0));
            SpatialDomains::PointGeomSharedPtr v1(new SpatialDomains::PointGeom(2u, 1u,  1.0, -1.0, 0.0));
            SpatialDomains::PointGeomSharedPtr v2(new SpatialDomains::PointGeom(2u, 2u, -1.0,  1.0, 0.0));

            SpatialDomains::TriGeomSharedPtr triGeom = CreateTri(v0, v1, v2);

            Nektar::LibUtilities::PointsType triPointsTypeDir1 = Nektar::LibUtilities::eGaussLobattoLegendre;
            const Nektar::LibUtilities::PointsKey triPointsKeyDir1(5, triPointsTypeDir1);
            Nektar::LibUtilities::BasisType       basisTypeDir1 = Nektar::LibUtilities::eModified_A;
            const Nektar::LibUtilities::BasisKey  basisKeyDir1(basisTypeDir1,4,triPointsKeyDir1);

            Nektar::LibUtilities::PointsType triPointsTypeDir2 = Nektar::LibUtilities::eGaussRadauMAlpha1Beta0;
            const Nektar::LibUtilities::PointsKey triPointsKeyDir2(7, triPointsTypeDir2);
            Nektar::LibUtilities::BasisType       basisTypeDir2 = Nektar::LibUtilities::eModified_B;
            const Nektar::LibUtilities::BasisKey  basisKeyDir2(basisTypeDir2,6,triPointsKeyDir2);

            Nektar::LocalRegions::TriExpSharedPtr Exp =
                MemoryManager<Nektar::LocalRegions::TriExp>::AllocateSharedPtr(basisKeyDir1,
                basisKeyDir2, triGeom);

            int nelmts = NELMTS;

            std::vector<StdRegions::StdExpansionSharedPtr> CollExp;
            for(int i = 0; i < nelmts; ++i)
            {
                CollExp.push_back(Exp);
            }

            LibUtilities::SessionReaderSharedPtr dummySession;
            Collections::CollectionOptimisation colOpt(dummySession, Collections::eSumFac);
            Collections::OperatorImpMap impTypes = colOpt.GetOperatorImpMap(Exp);
            Collections::Collection     c(CollExp, impTypes);
            c.Initialise(Collections::eBwdTrans);

            Array<OneD, NekDouble> coeffs(nelmts*Exp->GetNcoeffs(), 1.0), tmp;
            Array<OneD, NekDouble> phys1(nelmts*Exp->GetTotPoints());
            Array<OneD, NekDouble> phys2(nelmts*Exp->GetTotPoints());

            for(int i = 0; i < nelmts; ++i)
            {
                Exp->BwdTrans(coeffs + i*Exp->GetNcoeffs(), tmp = phys1+i*Exp->GetTotPoints());
            }
            c.ApplyOperator(Collections::eBwdTrans, coeffs, phys2);

            double epsilon = 1.0e-8;
            for(int i = 0; i < phys1.size(); ++i)
            {
                BOOST_CHECK_CLOSE(phys1[i],phys2[i], epsilon);
            }
        }


        BOOST_AUTO_TEST_CASE(TestTriIProductWRTBase_StdMat_UniformP)
        {
            SpatialDomains::PointGeomSharedPtr v0(new SpatialDomains::PointGeom(2u, 0u, -1.0, -1.0, 0.0));
            SpatialDomains::PointGeomSharedPtr v1(new SpatialDomains::PointGeom(2u, 1u,  1.0, -1.0, 0.0));
            SpatialDomains::PointGeomSharedPtr v2(new SpatialDomains::PointGeom(2u, 2u, -1.0,  1.0, 0.0));

            SpatialDomains::TriGeomSharedPtr triGeom = CreateTri(v0, v1, v2);

            Nektar::LibUtilities::PointsType triPointsTypeDir1 = Nektar::LibUtilities::eGaussLobattoLegendre;
            const Nektar::LibUtilities::PointsKey triPointsKeyDir1(5, triPointsTypeDir1);
            Nektar::LibUtilities::BasisType       basisTypeDir1 = Nektar::LibUtilities::eModified_A;
            const Nektar::LibUtilities::BasisKey  basisKeyDir1(basisTypeDir1,4,triPointsKeyDir1);

            Nektar::LibUtilities::PointsType triPointsTypeDir2 = Nektar::LibUtilities::eGaussRadauMAlpha1Beta0;
            const Nektar::LibUtilities::PointsKey triPointsKeyDir2(5, triPointsTypeDir2);
            Nektar::LibUtilities::BasisType       basisTypeDir2 = Nektar::LibUtilities::eModified_B;
            const Nektar::LibUtilities::BasisKey  basisKeyDir2(basisTypeDir2,4,triPointsKeyDir2);

            Nektar::LocalRegions::TriExpSharedPtr Exp =
                MemoryManager<Nektar::LocalRegions::TriExp>::AllocateSharedPtr(basisKeyDir1,
                basisKeyDir2, triGeom);

            std::vector<StdRegions::StdExpansionSharedPtr> CollExp;
            CollExp.push_back(Exp);


            LibUtilities::SessionReaderSharedPtr dummySession;
            Collections::CollectionOptimisation colOpt(dummySession, Collections::eStdMat);
            Collections::OperatorImpMap impTypes = colOpt.GetOperatorImpMap(Exp);
            Collections::Collection     c(CollExp, impTypes);
            c.Initialise(Collections::eIProductWRTBase);


            const int nq = Exp->GetTotPoints();
            Array<OneD, NekDouble> phys(nq);
            Array<OneD, NekDouble> coeffs1(Exp->GetNcoeffs());
            Array<OneD, NekDouble> coeffs2(Exp->GetNcoeffs());

            Array<OneD, NekDouble> xc(nq), yc(nq);

            Exp->GetCoords(xc, yc);

            for (int i = 0; i < nq; ++i)
            {
                phys[i] = sin(xc[i])*cos(yc[i]);
            }

            Exp->IProductWRTBase(phys, coeffs1);
            c.ApplyOperator(Collections::eIProductWRTBase, phys, coeffs2);

            double epsilon = 1.0e-8;
            for(int i = 0; i < coeffs1.size(); ++i)
            {
                BOOST_CHECK_CLOSE(coeffs1[i],coeffs2[i], epsilon);
            }
        }

        BOOST_AUTO_TEST_CASE(TestTriIProductWRTBase_StdMat_VariableP)
        {
            SpatialDomains::PointGeomSharedPtr v0(new SpatialDomains::PointGeom(2u, 0u, -1.0, -1.0, 0.0));
            SpatialDomains::PointGeomSharedPtr v1(new SpatialDomains::PointGeom(2u, 1u,  1.0, -1.0, 0.0));
            SpatialDomains::PointGeomSharedPtr v2(new SpatialDomains::PointGeom(2u, 2u, -1.0,  1.0, 0.0));

            SpatialDomains::TriGeomSharedPtr triGeom = CreateTri(v0, v1, v2);

            Nektar::LibUtilities::PointsType triPointsTypeDir1 = Nektar::LibUtilities::eGaussLobattoLegendre;
            const Nektar::LibUtilities::PointsKey triPointsKeyDir1(5, triPointsTypeDir1);
            Nektar::LibUtilities::BasisType       basisTypeDir1 = Nektar::LibUtilities::eModified_A;
            const Nektar::LibUtilities::BasisKey  basisKeyDir1(basisTypeDir1,4,triPointsKeyDir1);

            Nektar::LibUtilities::PointsType triPointsTypeDir2 = Nektar::LibUtilities::eGaussRadauMAlpha1Beta0;
            const Nektar::LibUtilities::PointsKey triPointsKeyDir2(7, triPointsTypeDir2);
            Nektar::LibUtilities::BasisType       basisTypeDir2 = Nektar::LibUtilities::eModified_B;
            const Nektar::LibUtilities::BasisKey  basisKeyDir2(basisTypeDir2,6,triPointsKeyDir2);

            Nektar::LocalRegions::TriExpSharedPtr Exp =
                MemoryManager<Nektar::LocalRegions::TriExp>::AllocateSharedPtr(basisKeyDir1,
                basisKeyDir2, triGeom);

            std::vector<StdRegions::StdExpansionSharedPtr> CollExp;
            CollExp.push_back(Exp);


            LibUtilities::SessionReaderSharedPtr dummySession;
            Collections::CollectionOptimisation colOpt(dummySession, Collections::eStdMat);
            Collections::OperatorImpMap impTypes = colOpt.GetOperatorImpMap(Exp);
            Collections::Collection     c(CollExp, impTypes);
            c.Initialise(Collections::eIProductWRTBase);


            const int nq = Exp->GetTotPoints();
            Array<OneD, NekDouble> phys(nq);
            Array<OneD, NekDouble> coeffs1(Exp->GetNcoeffs());
            Array<OneD, NekDouble> coeffs2(Exp->GetNcoeffs());

            Array<OneD, NekDouble> xc(nq), yc(nq);

            Exp->GetCoords(xc, yc);

            for (int i = 0; i < nq; ++i)
            {
                phys[i] = sin(xc[i])*cos(yc[i]);
            }

            Exp->IProductWRTBase(phys, coeffs1);
            c.ApplyOperator(Collections::eIProductWRTBase, phys, coeffs2);

            double epsilon = 1.0e-8;
            for(int i = 0; i < coeffs1.size(); ++i)
            {
                BOOST_CHECK_CLOSE(coeffs1[i],coeffs2[i], epsilon);
            }
        }

        BOOST_AUTO_TEST_CASE(TestTriIProductWRTBase_StdMat_VariableP_MultiElmt)
        {
            SpatialDomains::PointGeomSharedPtr v0(new SpatialDomains::PointGeom(2u, 0u, -1.0, -1.0, 0.0));
            SpatialDomains::PointGeomSharedPtr v1(new SpatialDomains::PointGeom(2u, 1u,  1.0, -1.0, 0.0));
            SpatialDomains::PointGeomSharedPtr v2(new SpatialDomains::PointGeom(2u, 2u, -1.0,  1.0, 0.0));

            SpatialDomains::TriGeomSharedPtr triGeom = CreateTri(v0, v1, v2);

            Nektar::LibUtilities::PointsType triPointsTypeDir1 = Nektar::LibUtilities::eGaussLobattoLegendre;
            const Nektar::LibUtilities::PointsKey triPointsKeyDir1(5, triPointsTypeDir1);
            Nektar::LibUtilities::BasisType       basisTypeDir1 = Nektar::LibUtilities::eModified_A;
            const Nektar::LibUtilities::BasisKey  basisKeyDir1(basisTypeDir1,4,triPointsKeyDir1);

            Nektar::LibUtilities::PointsType triPointsTypeDir2 = Nektar::LibUtilities::eGaussRadauMAlpha1Beta0;
            const Nektar::LibUtilities::PointsKey triPointsKeyDir2(7, triPointsTypeDir2);
            Nektar::LibUtilities::BasisType       basisTypeDir2 = Nektar::LibUtilities::eModified_B;
            const Nektar::LibUtilities::BasisKey  basisKeyDir2(basisTypeDir2,6,triPointsKeyDir2);

            Nektar::LocalRegions::TriExpSharedPtr Exp =
                MemoryManager<Nektar::LocalRegions::TriExp>::AllocateSharedPtr(basisKeyDir1,
                basisKeyDir2, triGeom);

            int nelmts = NELMTS;

            std::vector<StdRegions::StdExpansionSharedPtr> CollExp;
            for(int i = 0; i < nelmts; ++i)
            {
                CollExp.push_back(Exp);
            }



            LibUtilities::SessionReaderSharedPtr dummySession;
            Collections::CollectionOptimisation colOpt(dummySession, Collections::eStdMat);
            Collections::OperatorImpMap impTypes = colOpt.GetOperatorImpMap(Exp);
            Collections::Collection     c(CollExp, impTypes);
            c.Initialise(Collections::eIProductWRTBase);


            const int nq = Exp->GetTotPoints();
            Array<OneD, NekDouble> phys(nelmts*nq), tmp;
            Array<OneD, NekDouble> coeffs1(nelmts*Exp->GetNcoeffs());
            Array<OneD, NekDouble> coeffs2(nelmts*Exp->GetNcoeffs());

            Array<OneD, NekDouble> xc(nq), yc(nq);

            Exp->GetCoords(xc, yc);

            for (int i = 0; i < nq; ++i)
            {
                phys[i] = sin(xc[i])*cos(yc[i]);
            }
            Exp->IProductWRTBase(phys, coeffs1);

            for(int i = 1; i < nelmts; ++i)
            {
                Vmath::Vcopy(nq,&phys[0],1,&phys[i*nq],1);
                Exp->IProductWRTBase(phys +i*nq, tmp = coeffs1 + i*Exp->GetNcoeffs());
            }

            c.ApplyOperator(Collections::eIProductWRTBase, phys, coeffs2);

            double epsilon = 1.0e-8;
            for(int i = 0; i < coeffs1.size(); ++i)
            {
                BOOST_CHECK_CLOSE(coeffs1[i],coeffs2[i], epsilon);
            }
        }

        BOOST_AUTO_TEST_CASE(TestTriIProductWRTBase_SumFac_UniformP)
        {
            SpatialDomains::PointGeomSharedPtr v0(new SpatialDomains::PointGeom(2u, 0u, -1.0, -1.0, 0.0));
            SpatialDomains::PointGeomSharedPtr v1(new SpatialDomains::PointGeom(2u, 1u,  1.0, -1.0, 0.0));
            SpatialDomains::PointGeomSharedPtr v2(new SpatialDomains::PointGeom(2u, 2u, -1.0,  1.0, 0.0));

            SpatialDomains::TriGeomSharedPtr triGeom = CreateTri(v0, v1, v2);

            Nektar::LibUtilities::PointsType triPointsTypeDir1 = Nektar::LibUtilities::eGaussLobattoLegendre;
            const Nektar::LibUtilities::PointsKey triPointsKeyDir1(5, triPointsTypeDir1);
            Nektar::LibUtilities::BasisType       basisTypeDir1 = Nektar::LibUtilities::eModified_A;
            const Nektar::LibUtilities::BasisKey  basisKeyDir1(basisTypeDir1,4,triPointsKeyDir1);

            Nektar::LibUtilities::PointsType triPointsTypeDir2 = Nektar::LibUtilities::eGaussRadauMAlpha1Beta0;
            const Nektar::LibUtilities::PointsKey triPointsKeyDir2(5, triPointsTypeDir2);
            Nektar::LibUtilities::BasisType       basisTypeDir2 = Nektar::LibUtilities::eModified_B;
            const Nektar::LibUtilities::BasisKey  basisKeyDir2(basisTypeDir2,4,triPointsKeyDir2);

            Nektar::LocalRegions::TriExpSharedPtr Exp =
                MemoryManager<Nektar::LocalRegions::TriExp>::AllocateSharedPtr(basisKeyDir1,
                basisKeyDir2, triGeom);

            std::vector<StdRegions::StdExpansionSharedPtr> CollExp;
            CollExp.push_back(Exp);

            LibUtilities::SessionReaderSharedPtr dummySession;
            Collections::CollectionOptimisation colOpt(dummySession, Collections::eSumFac);
            Collections::OperatorImpMap impTypes = colOpt.GetOperatorImpMap(Exp);
            Collections::Collection     c(CollExp, impTypes);
            c.Initialise(Collections::eIProductWRTBase);

            const int nq = Exp->GetTotPoints();
            Array<OneD, NekDouble> phys(nq);
            Array<OneD, NekDouble> coeffs1(Exp->GetNcoeffs());
            Array<OneD, NekDouble> coeffs2(Exp->GetNcoeffs());

            Array<OneD, NekDouble> xc(nq), yc(nq);

            Exp->GetCoords(xc, yc);

            for (int i = 0; i < nq; ++i)
            {
                phys[i] = sin(xc[i])*cos(yc[i]);
            }

            Exp->IProductWRTBase(phys, coeffs1);
            c.ApplyOperator(Collections::eIProductWRTBase, phys, coeffs2);

            double epsilon = 1.0e-8;
            for(int i = 0; i < coeffs1.size(); ++i)
            {
                BOOST_CHECK_CLOSE(coeffs1[i],coeffs2[i], epsilon);
            }
        }


        BOOST_AUTO_TEST_CASE(TestTriIProductWRTBase_SumFac_VariableP)
        {
            SpatialDomains::PointGeomSharedPtr v0(new SpatialDomains::PointGeom(2u, 0u, -1.0, -1.0, 0.0));
            SpatialDomains::PointGeomSharedPtr v1(new SpatialDomains::PointGeom(2u, 1u,  1.0, -1.0, 0.0));
            SpatialDomains::PointGeomSharedPtr v2(new SpatialDomains::PointGeom(2u, 2u, -1.0,  1.0, 0.0));

            SpatialDomains::TriGeomSharedPtr triGeom = CreateTri(v0, v1, v2);

            Nektar::LibUtilities::PointsType triPointsTypeDir1 = Nektar::LibUtilities::eGaussLobattoLegendre;
            const Nektar::LibUtilities::PointsKey triPointsKeyDir1(5, triPointsTypeDir1);
            Nektar::LibUtilities::BasisType       basisTypeDir1 = Nektar::LibUtilities::eModified_A;
            const Nektar::LibUtilities::BasisKey  basisKeyDir1(basisTypeDir1,4,triPointsKeyDir1);

            Nektar::LibUtilities::PointsType triPointsTypeDir2 = Nektar::LibUtilities::eGaussRadauMAlpha1Beta0;
            const Nektar::LibUtilities::PointsKey triPointsKeyDir2(7, triPointsTypeDir2);
            Nektar::LibUtilities::BasisType       basisTypeDir2 = Nektar::LibUtilities::eModified_B;
            const Nektar::LibUtilities::BasisKey  basisKeyDir2(basisTypeDir2,6,triPointsKeyDir2);

            Nektar::LocalRegions::TriExpSharedPtr Exp =
                MemoryManager<Nektar::LocalRegions::TriExp>::AllocateSharedPtr(basisKeyDir1,
                basisKeyDir2, triGeom);

            std::vector<StdRegions::StdExpansionSharedPtr> CollExp;
            CollExp.push_back(Exp);

            LibUtilities::SessionReaderSharedPtr dummySession;
            Collections::CollectionOptimisation colOpt(dummySession, Collections::eSumFac);
            Collections::OperatorImpMap impTypes = colOpt.GetOperatorImpMap(Exp);
            Collections::Collection     c(CollExp, impTypes);
            c.Initialise(Collections::eIProductWRTBase);

            const int nq = Exp->GetTotPoints();
            Array<OneD, NekDouble> phys(nq);
            Array<OneD, NekDouble> coeffs1(Exp->GetNcoeffs());
            Array<OneD, NekDouble> coeffs2(Exp->GetNcoeffs());

            Array<OneD, NekDouble> xc(nq), yc(nq);

            Exp->GetCoords(xc, yc);

            for (int i = 0; i < nq; ++i)
            {
                phys[i] = sin(xc[i])*cos(yc[i]);
            }

            Exp->IProductWRTBase(phys, coeffs1);
            c.ApplyOperator(Collections::eIProductWRTBase, phys, coeffs2);

            double epsilon = 1.0e-8;
            for(int i = 0; i < coeffs1.size(); ++i)
            {
                BOOST_CHECK_CLOSE(coeffs1[i],coeffs2[i], epsilon);
            }
        }


    BOOST_AUTO_TEST_CASE(TestTriIProductWRTBase_MatrixFree_UniformP_Undeformed)
    {
        SpatialDomains::PointGeomSharedPtr v0(new SpatialDomains::PointGeom(2u,
            0u, -1.0, -1.0, 0.0));
        SpatialDomains::PointGeomSharedPtr v1(new SpatialDomains::PointGeom(2u,
            1u,  1.0, -1.0, 0.0));
        SpatialDomains::PointGeomSharedPtr v2(new SpatialDomains::PointGeom(2u,
            2u, -1.0,  1.0, 0.0));

        SpatialDomains::TriGeomSharedPtr triGeom = CreateTri(v0, v1, v2);


        unsigned int numQuadPoints = 5;
        unsigned int numModes = 4;
        Nektar::LibUtilities::PointsType triPointsTypeDir1 =
            Nektar::LibUtilities::eGaussLobattoLegendre;
        const Nektar::LibUtilities::PointsKey triPointsKeyDir1(numQuadPoints,
            triPointsTypeDir1);
        Nektar::LibUtilities::BasisType basisTypeDir1 =
            Nektar::LibUtilities::eModified_A;
        const Nektar::LibUtilities::BasisKey basisKeyDir1(basisTypeDir1,
            numModes, triPointsKeyDir1);

        Nektar::LibUtilities::PointsType triPointsTypeDir2 =
            Nektar::LibUtilities::eGaussRadauMAlpha1Beta0;
        const Nektar::LibUtilities::PointsKey triPointsKeyDir2(numQuadPoints-1,
            triPointsTypeDir2);
        Nektar::LibUtilities::BasisType basisTypeDir2 =
            Nektar::LibUtilities::eModified_B;
        const Nektar::LibUtilities::BasisKey basisKeyDir2(basisTypeDir2,
            numModes, triPointsKeyDir2);
        Nektar::LocalRegions::TriExpSharedPtr Exp =
            MemoryManager<Nektar::LocalRegions::TriExp>::AllocateSharedPtr(basisKeyDir1,
            basisKeyDir2, triGeom);

        std::vector<StdRegions::StdExpansionSharedPtr> CollExp;
        CollExp.push_back(Exp);

        LibUtilities::SessionReaderSharedPtr dummySession;
        Collections::CollectionOptimisation colOpt(dummySession,
            Collections::eSumFac);
        Collections::OperatorImpMap impTypes = colOpt.GetOperatorImpMap(Exp);
        // not all op implemented ...
        impTypes[Collections::eIProductWRTBase] = Collections::eMatrixFree;
        Collections::Collection     c(CollExp, impTypes);
<<<<<<< HEAD
        c.Initialise(Collections::eIProductWRTBase);
=======
>>>>>>> 73cb6dd2

        const int nq = Exp->GetTotPoints();
        Array<OneD, NekDouble> phys(nq);
        Array<OneD, NekDouble> coeffsRef(Exp->GetNcoeffs());
        Array<OneD, NekDouble> coeffs(Exp->GetNcoeffs());

        Array<OneD, NekDouble> xc(nq), yc(nq);

        Exp->GetCoords(xc, yc);

        for (int i = 0; i < nq; ++i)
        {
            phys[i] = sin(xc[i])*cos(yc[i]);
        }

        Exp->IProductWRTBase(phys, coeffsRef);
        c.ApplyOperator(Collections::eIProductWRTBase, phys, coeffs);

        double epsilon = 1.0e-8;
        for(int i = 0; i < coeffsRef.size(); ++i)
        {
            BOOST_CHECK_CLOSE(coeffsRef[i], coeffs[i], epsilon);
        }
    }


    BOOST_AUTO_TEST_CASE(TestTriIProductWRTBase_MatrixFree_UniformP_Deformed)
    {
        SpatialDomains::PointGeomSharedPtr v0(new SpatialDomains::PointGeom(2u,
            0u, -1.0, -1.0, 0.0));
        SpatialDomains::PointGeomSharedPtr v1(new SpatialDomains::PointGeom(2u,
            1u,  1.0, -1.0, 0.0));
        SpatialDomains::PointGeomSharedPtr v2(new SpatialDomains::PointGeom(2u,
            2u, -1.0,  2.0, 0.0));

        SpatialDomains::TriGeomSharedPtr triGeom = CreateTri(v0, v1, v2);


        unsigned int numQuadPoints = 5;
        unsigned int numModes = 4;
        Nektar::LibUtilities::PointsType triPointsTypeDir1 =
            Nektar::LibUtilities::eGaussLobattoLegendre;
        const Nektar::LibUtilities::PointsKey triPointsKeyDir1(numQuadPoints,
            triPointsTypeDir1);
        Nektar::LibUtilities::BasisType basisTypeDir1 =
            Nektar::LibUtilities::eModified_A;
        const Nektar::LibUtilities::BasisKey basisKeyDir1(basisTypeDir1,
            numModes, triPointsKeyDir1);

        Nektar::LibUtilities::PointsType triPointsTypeDir2 =
            Nektar::LibUtilities::eGaussRadauMAlpha1Beta0;
        const Nektar::LibUtilities::PointsKey triPointsKeyDir2(numQuadPoints-1,
            triPointsTypeDir2);
        Nektar::LibUtilities::BasisType basisTypeDir2 =
            Nektar::LibUtilities::eModified_B;
        const Nektar::LibUtilities::BasisKey basisKeyDir2(basisTypeDir2,
            numModes, triPointsKeyDir2);
        Nektar::LocalRegions::TriExpSharedPtr Exp =
            MemoryManager<Nektar::LocalRegions::TriExp>::AllocateSharedPtr(basisKeyDir1,
            basisKeyDir2, triGeom);

        std::vector<StdRegions::StdExpansionSharedPtr> CollExp;
        CollExp.push_back(Exp);

        LibUtilities::SessionReaderSharedPtr dummySession;
        Collections::CollectionOptimisation colOpt(dummySession,
            Collections::eSumFac);
        Collections::OperatorImpMap impTypes = colOpt.GetOperatorImpMap(Exp);
        // not all op implemented ...
        impTypes[Collections::eIProductWRTBase] = Collections::eMatrixFree;
        Collections::Collection     c(CollExp, impTypes);
<<<<<<< HEAD
        c.Initialise(Collections::eIProductWRTBase);
=======
>>>>>>> 73cb6dd2

        const int nq = Exp->GetTotPoints();
        Array<OneD, NekDouble> phys(nq);
        Array<OneD, NekDouble> coeffsRef(Exp->GetNcoeffs());
        Array<OneD, NekDouble> coeffs(Exp->GetNcoeffs());

        Array<OneD, NekDouble> xc(nq), yc(nq);

        Exp->GetCoords(xc, yc);

        for (int i = 0; i < nq; ++i)
        {
            phys[i] = sin(xc[i])*cos(yc[i]);
        }

        Exp->IProductWRTBase(phys, coeffsRef);
        c.ApplyOperator(Collections::eIProductWRTBase, phys, coeffs);

        double epsilon = 1.0e-8;
        for(int i = 0; i < coeffsRef.size(); ++i)
        {
            BOOST_CHECK_CLOSE(coeffsRef[i], coeffs[i], epsilon);
        }
    }


<<<<<<< HEAD
        

=======
>>>>>>> 73cb6dd2
    BOOST_AUTO_TEST_CASE(TestTriIProductWRTBase_MatrixFree_UniformP_Deformed_OverInt)
    {
        SpatialDomains::PointGeomSharedPtr v0(new SpatialDomains::PointGeom(2u,
            0u, -1.0, -1.0, 0.0));
        SpatialDomains::PointGeomSharedPtr v1(new SpatialDomains::PointGeom(2u,
            1u,  1.0, -1.0, 0.0));
        SpatialDomains::PointGeomSharedPtr v2(new SpatialDomains::PointGeom(2u,
            2u, -1.0,  2.0, 0.0));

        SpatialDomains::TriGeomSharedPtr triGeom = CreateTri(v0, v1, v2);


        unsigned int numQuadPoints = 8;
        unsigned int numModes = 4;
        Nektar::LibUtilities::PointsType triPointsTypeDir1 =
            Nektar::LibUtilities::eGaussLobattoLegendre;
        const Nektar::LibUtilities::PointsKey triPointsKeyDir1(numQuadPoints,
            triPointsTypeDir1);
        Nektar::LibUtilities::BasisType basisTypeDir1 =
            Nektar::LibUtilities::eModified_A;
        const Nektar::LibUtilities::BasisKey basisKeyDir1(basisTypeDir1,
            numModes, triPointsKeyDir1);

        Nektar::LibUtilities::PointsType triPointsTypeDir2 =
            Nektar::LibUtilities::eGaussRadauMAlpha1Beta0;
        const Nektar::LibUtilities::PointsKey triPointsKeyDir2(numQuadPoints-1,
            triPointsTypeDir2);
        Nektar::LibUtilities::BasisType basisTypeDir2 =
            Nektar::LibUtilities::eModified_B;
        const Nektar::LibUtilities::BasisKey basisKeyDir2(basisTypeDir2,
            numModes, triPointsKeyDir2);
        Nektar::LocalRegions::TriExpSharedPtr Exp =
            MemoryManager<Nektar::LocalRegions::TriExp>::AllocateSharedPtr(basisKeyDir1,
            basisKeyDir2, triGeom);

        std::vector<StdRegions::StdExpansionSharedPtr> CollExp;
        CollExp.push_back(Exp);

        LibUtilities::SessionReaderSharedPtr dummySession;
        Collections::CollectionOptimisation colOpt(dummySession,
            Collections::eSumFac);
        Collections::OperatorImpMap impTypes = colOpt.GetOperatorImpMap(Exp);
        // not all op implemented ...
        impTypes[Collections::eIProductWRTBase] = Collections::eMatrixFree;
        Collections::Collection     c(CollExp, impTypes);
<<<<<<< HEAD
        c.Initialise(Collections::eIProductWRTBase);
=======
>>>>>>> 73cb6dd2

        const int nq = Exp->GetTotPoints();
        Array<OneD, NekDouble> phys(nq);
        Array<OneD, NekDouble> coeffsRef(Exp->GetNcoeffs());
        Array<OneD, NekDouble> coeffs(Exp->GetNcoeffs());

        Array<OneD, NekDouble> xc(nq), yc(nq);

        Exp->GetCoords(xc, yc);

        for (int i = 0; i < nq; ++i)
        {
            phys[i] = sin(xc[i])*cos(yc[i]);
        }

        Exp->IProductWRTBase(phys, coeffsRef);
        c.ApplyOperator(Collections::eIProductWRTBase, phys, coeffs);

        double epsilon = 1.0e-8;
        for(int i = 0; i < coeffsRef.size(); ++i)
        {
            BOOST_CHECK_CLOSE(coeffsRef[i], coeffs[i], epsilon);
        }
    }


        BOOST_AUTO_TEST_CASE(TestTriIProductWRTBase_SumFac_VariableP_MultiElmt)
        {
            SpatialDomains::PointGeomSharedPtr v0(new SpatialDomains::PointGeom(2u, 0u, -1.0, -1.0, 0.0));
            SpatialDomains::PointGeomSharedPtr v1(new SpatialDomains::PointGeom(2u, 1u,  1.0, -1.0, 0.0));
            SpatialDomains::PointGeomSharedPtr v2(new SpatialDomains::PointGeom(2u, 2u, -1.0,  1.0, 0.0));

            SpatialDomains::TriGeomSharedPtr triGeom = CreateTri(v0, v1, v2);

            Nektar::LibUtilities::PointsType triPointsTypeDir1 = Nektar::LibUtilities::eGaussLobattoLegendre;
            const Nektar::LibUtilities::PointsKey triPointsKeyDir1(5, triPointsTypeDir1);
            Nektar::LibUtilities::BasisType       basisTypeDir1 = Nektar::LibUtilities::eModified_A;
            const Nektar::LibUtilities::BasisKey  basisKeyDir1(basisTypeDir1,4,triPointsKeyDir1);

            Nektar::LibUtilities::PointsType triPointsTypeDir2 = Nektar::LibUtilities::eGaussRadauMAlpha1Beta0;
            const Nektar::LibUtilities::PointsKey triPointsKeyDir2(7, triPointsTypeDir2);
            Nektar::LibUtilities::BasisType       basisTypeDir2 = Nektar::LibUtilities::eModified_B;
            const Nektar::LibUtilities::BasisKey  basisKeyDir2(basisTypeDir2,6,triPointsKeyDir2);

            Nektar::LocalRegions::TriExpSharedPtr Exp =
                MemoryManager<Nektar::LocalRegions::TriExp>::AllocateSharedPtr(basisKeyDir1,
                basisKeyDir2, triGeom);

            int nelmts = NELMTS;

            std::vector<StdRegions::StdExpansionSharedPtr> CollExp;
            for(int i = 0; i < nelmts; ++i)
            {
                CollExp.push_back(Exp);
            }


            LibUtilities::SessionReaderSharedPtr dummySession;
            Collections::CollectionOptimisation colOpt(dummySession, Collections::eSumFac);
            Collections::OperatorImpMap impTypes = colOpt.GetOperatorImpMap(Exp);
            Collections::Collection     c(CollExp, impTypes);
            c.Initialise(Collections::eIProductWRTBase);

            const int nq = Exp->GetTotPoints();
            Array<OneD, NekDouble> phys(nelmts*nq), tmp;
            Array<OneD, NekDouble> coeffs1(nelmts*Exp->GetNcoeffs());
            Array<OneD, NekDouble> coeffs2(nelmts*Exp->GetNcoeffs());

            Array<OneD, NekDouble> xc(nq), yc(nq);

            Exp->GetCoords(xc, yc);

            for (int i = 0; i < nq; ++i)
            {
                phys[i] = sin(xc[i])*cos(yc[i]);
            }
            Exp->IProductWRTBase(phys, coeffs1);

            for(int i = 1; i < nelmts; ++i)
            {
                Vmath::Vcopy(nq,&phys[0],1,&phys[i*nq],1);
                Exp->IProductWRTBase(phys +i*nq, tmp = coeffs1 + i*Exp->GetNcoeffs());
            }

            c.ApplyOperator(Collections::eIProductWRTBase, phys, coeffs2);

            double epsilon = 1.0e-8;
            for(int i = 0; i < coeffs1.size(); ++i)
            {
                BOOST_CHECK_CLOSE(coeffs1[i],coeffs2[i], epsilon);
            }
        }

        BOOST_AUTO_TEST_CASE(TestTriPhysDeriv_IterPerExp_UniformP)
        {
            SpatialDomains::PointGeomSharedPtr v0(new SpatialDomains::PointGeom(2u, 0u, -1.5, -1.5, 0.0));
            SpatialDomains::PointGeomSharedPtr v1(new SpatialDomains::PointGeom(2u, 1u,  1.0, -1.0, 0.0));
            SpatialDomains::PointGeomSharedPtr v2(new SpatialDomains::PointGeom(2u, 2u, -1.0,  1.0, 0.0));

            SpatialDomains::TriGeomSharedPtr triGeom = CreateTri(v0, v1, v2);

            Nektar::LibUtilities::PointsType triPointsTypeDir1 = Nektar::LibUtilities::eGaussLobattoLegendre;
            const Nektar::LibUtilities::PointsKey triPointsKeyDir1(5, triPointsTypeDir1);
            Nektar::LibUtilities::BasisType       basisTypeDir1 = Nektar::LibUtilities::eModified_A;
            const Nektar::LibUtilities::BasisKey  basisKeyDir1(basisTypeDir1,4,triPointsKeyDir1);

            Nektar::LibUtilities::PointsType triPointsTypeDir2 = Nektar::LibUtilities::eGaussRadauMAlpha1Beta0;
            const Nektar::LibUtilities::PointsKey triPointsKeyDir2(5, triPointsTypeDir2);
            Nektar::LibUtilities::BasisType       basisTypeDir2 = Nektar::LibUtilities::eModified_B;
            const Nektar::LibUtilities::BasisKey  basisKeyDir2(basisTypeDir2,4,triPointsKeyDir2);

            Nektar::LocalRegions::TriExpSharedPtr Exp =
                MemoryManager<Nektar::LocalRegions::TriExp>::AllocateSharedPtr(basisKeyDir1,
                basisKeyDir2, triGeom);

            std::vector<StdRegions::StdExpansionSharedPtr> CollExp;
            CollExp.push_back(Exp);

            LibUtilities::SessionReaderSharedPtr dummySession;
            Collections::CollectionOptimisation colOpt(dummySession, Collections::eIterPerExp);
            Collections::OperatorImpMap impTypes = colOpt.GetOperatorImpMap(Exp);
            Collections::Collection     c(CollExp, impTypes);
            c.Initialise(Collections::ePhysDeriv);

            const int nq = Exp->GetTotPoints();
            Array<OneD, NekDouble> xc(nq), yc(nq);
            Array<OneD, NekDouble> phys(nq),tmp,tmp1;
            Array<OneD, NekDouble> diff1(2*nq);
            Array<OneD, NekDouble> diff2(2*nq);

            Exp->GetCoords(xc, yc);

            for (int i = 0; i < nq; ++i)
            {
                phys[i] = sin(xc[i])*cos(yc[i]);
            }

            Exp->PhysDeriv(phys,diff1,tmp = diff1+nq);
            c.ApplyOperator(Collections::ePhysDeriv, phys, diff2, tmp = diff2+nq);

            double epsilon = 1.0e-8;
            for(int i = 0; i < diff1.size(); ++i)
            {
                BOOST_CHECK_CLOSE(diff1[i],diff2[i], epsilon);
            }
        }


        BOOST_AUTO_TEST_CASE(TestTriPhysDeriv_IterPerExp_VariableP)
        {
            SpatialDomains::PointGeomSharedPtr v0(new SpatialDomains::PointGeom(2u, 0u, -1.5, -1.5, 0.0));
            SpatialDomains::PointGeomSharedPtr v1(new SpatialDomains::PointGeom(2u, 1u,  1.0, -1.0, 0.0));
            SpatialDomains::PointGeomSharedPtr v2(new SpatialDomains::PointGeom(2u, 2u, -1.0,  1.0, 0.0));

            SpatialDomains::TriGeomSharedPtr triGeom = CreateTri(v0, v1, v2);

            Nektar::LibUtilities::PointsType triPointsTypeDir1 = Nektar::LibUtilities::eGaussLobattoLegendre;
            const Nektar::LibUtilities::PointsKey triPointsKeyDir1(5, triPointsTypeDir1);
            Nektar::LibUtilities::BasisType       basisTypeDir1 = Nektar::LibUtilities::eModified_A;
            const Nektar::LibUtilities::BasisKey  basisKeyDir1(basisTypeDir1,4,triPointsKeyDir1);

            Nektar::LibUtilities::PointsType triPointsTypeDir2 = Nektar::LibUtilities::eGaussRadauMAlpha1Beta0;
            const Nektar::LibUtilities::PointsKey triPointsKeyDir2(5, triPointsTypeDir2);
            Nektar::LibUtilities::BasisType       basisTypeDir2 = Nektar::LibUtilities::eModified_B;
            const Nektar::LibUtilities::BasisKey  basisKeyDir2(basisTypeDir2,4,triPointsKeyDir2);

            Nektar::LocalRegions::TriExpSharedPtr Exp =
                MemoryManager<Nektar::LocalRegions::TriExp>::AllocateSharedPtr(basisKeyDir1,
                basisKeyDir2, triGeom);

            std::vector<StdRegions::StdExpansionSharedPtr> CollExp;
            CollExp.push_back(Exp);

            LibUtilities::SessionReaderSharedPtr dummySession;
            Collections::CollectionOptimisation colOpt(dummySession, Collections::eIterPerExp);
            Collections::OperatorImpMap impTypes = colOpt.GetOperatorImpMap(Exp);
            Collections::Collection     c(CollExp, impTypes);
            c.Initialise(Collections::ePhysDeriv);


            const int nq = Exp->GetTotPoints();
            Array<OneD, NekDouble> xc(nq), yc(nq);
            Array<OneD, NekDouble> phys(nq),tmp,tmp1;
            Array<OneD, NekDouble> diff1(2*nq);
            Array<OneD, NekDouble> diff2(2*nq);

            Exp->GetCoords(xc, yc);

            for (int i = 0; i < nq; ++i)
            {
                phys[i] = sin(xc[i])*cos(yc[i]);
            }

            Exp->PhysDeriv(phys,diff1,tmp = diff1+nq);
            c.ApplyOperator(Collections::ePhysDeriv, phys, diff2, tmp = diff2+nq);

            double epsilon = 1.0e-8;
            for(int i = 0; i < diff1.size(); ++i)
            {
                BOOST_CHECK_CLOSE(diff1[i],diff2[i], epsilon);
            }
        }

        BOOST_AUTO_TEST_CASE(TestTriPhysDeriv_IterPerExp_VariableP_MultiElmt)
        {
            SpatialDomains::PointGeomSharedPtr v0(new SpatialDomains::PointGeom(2u, 0u, -1.5, -1.5, 0.0));
            SpatialDomains::PointGeomSharedPtr v1(new SpatialDomains::PointGeom(2u, 1u,  1.0, -1.0, 0.0));
            SpatialDomains::PointGeomSharedPtr v2(new SpatialDomains::PointGeom(2u, 2u, -1.0,  1.0, 0.0));

            SpatialDomains::TriGeomSharedPtr triGeom = CreateTri(v0, v1, v2);

            Nektar::LibUtilities::PointsType triPointsTypeDir1 = Nektar::LibUtilities::eGaussLobattoLegendre;
            const Nektar::LibUtilities::PointsKey triPointsKeyDir1(5, triPointsTypeDir1);
            Nektar::LibUtilities::BasisType       basisTypeDir1 = Nektar::LibUtilities::eModified_A;
            const Nektar::LibUtilities::BasisKey  basisKeyDir1(basisTypeDir1,4,triPointsKeyDir1);

            Nektar::LibUtilities::PointsType triPointsTypeDir2 = Nektar::LibUtilities::eGaussRadauMAlpha1Beta0;
            const Nektar::LibUtilities::PointsKey triPointsKeyDir2(7, triPointsTypeDir2);
            Nektar::LibUtilities::BasisType       basisTypeDir2 = Nektar::LibUtilities::eModified_B;
            const Nektar::LibUtilities::BasisKey  basisKeyDir2(basisTypeDir2,6,triPointsKeyDir2);

            Nektar::LocalRegions::TriExpSharedPtr Exp =
                MemoryManager<Nektar::LocalRegions::TriExp>::AllocateSharedPtr(basisKeyDir1,
                basisKeyDir2, triGeom);

            int nelmts = NELMTS;

            std::vector<StdRegions::StdExpansionSharedPtr> CollExp;
            for(int i = 0; i < nelmts; ++i)
            {
                CollExp.push_back(Exp);
            }

            LibUtilities::SessionReaderSharedPtr dummySession;
            Collections::CollectionOptimisation colOpt(dummySession, Collections::eIterPerExp);
            Collections::OperatorImpMap impTypes = colOpt.GetOperatorImpMap(Exp);
            Collections::Collection     c(CollExp, impTypes);
            c.Initialise(Collections::ePhysDeriv);


            const int nq = Exp->GetTotPoints();
            Array<OneD, NekDouble> xc(nq), yc(nq);
            Array<OneD, NekDouble> phys(nelmts*nq),tmp,tmp1;
            Array<OneD, NekDouble> diff1(2*nelmts*nq);
            Array<OneD, NekDouble> diff2(2*nelmts*nq);

            Exp->GetCoords(xc, yc);

            for (int i = 0; i < nq; ++i)
            {
                phys[i] = sin(xc[i])*cos(yc[i]);
            }
            Exp->PhysDeriv(phys, diff1,
                           tmp1 = diff1+(nelmts)*nq);

            for(int i = 1; i < nelmts; ++i)
            {
                Vmath::Vcopy(nq,phys,1,tmp = phys+i*nq,1);
                Exp->PhysDeriv(phys, tmp = diff1+i*nq,
                               tmp1 = diff1+(nelmts+i)*nq);
            }

            c.ApplyOperator(Collections::ePhysDeriv, phys, diff2, tmp = diff2+nelmts*nq);

            double epsilon = 1.0e-8;
            for(int i = 0; i < diff1.size(); ++i)
            {
                BOOST_CHECK_CLOSE(diff1[i],diff2[i], epsilon);
            }
        }


        BOOST_AUTO_TEST_CASE(TestTriPhysDeriv_StdMat_UniformP)
        {
            SpatialDomains::PointGeomSharedPtr v0(new SpatialDomains::PointGeom(2u, 0u, -1.5, -1.5, 0.0));
            SpatialDomains::PointGeomSharedPtr v1(new SpatialDomains::PointGeom(2u, 1u,  1.0, -1.0, 0.0));
            SpatialDomains::PointGeomSharedPtr v2(new SpatialDomains::PointGeom(2u, 2u, -1.0,  1.0, 0.0));

            SpatialDomains::TriGeomSharedPtr triGeom = CreateTri(v0, v1, v2);

            Nektar::LibUtilities::PointsType triPointsTypeDir1 = Nektar::LibUtilities::eGaussLobattoLegendre;
            const Nektar::LibUtilities::PointsKey triPointsKeyDir1(5, triPointsTypeDir1);
            Nektar::LibUtilities::BasisType       basisTypeDir1 = Nektar::LibUtilities::eModified_A;
            const Nektar::LibUtilities::BasisKey  basisKeyDir1(basisTypeDir1,4,triPointsKeyDir1);

            Nektar::LibUtilities::PointsType triPointsTypeDir2 = Nektar::LibUtilities::eGaussRadauMAlpha1Beta0;
            const Nektar::LibUtilities::PointsKey triPointsKeyDir2(5, triPointsTypeDir2);
            Nektar::LibUtilities::BasisType       basisTypeDir2 = Nektar::LibUtilities::eModified_B;
            const Nektar::LibUtilities::BasisKey  basisKeyDir2(basisTypeDir2,4,triPointsKeyDir2);

            Nektar::LocalRegions::TriExpSharedPtr Exp =
                MemoryManager<Nektar::LocalRegions::TriExp>::AllocateSharedPtr(basisKeyDir1,
                basisKeyDir2, triGeom);

            std::vector<StdRegions::StdExpansionSharedPtr> CollExp;
            CollExp.push_back(Exp);


            LibUtilities::SessionReaderSharedPtr dummySession;
            Collections::CollectionOptimisation colOpt(dummySession, Collections::eStdMat);
            Collections::OperatorImpMap impTypes = colOpt.GetOperatorImpMap(Exp);
            Collections::Collection     c(CollExp, impTypes);
            c.Initialise(Collections::ePhysDeriv);


            const int nq = Exp->GetTotPoints();
            Array<OneD, NekDouble> xc(nq), yc(nq);
            Array<OneD, NekDouble> phys(nq),tmp,tmp1;
            Array<OneD, NekDouble> diff1(2*nq);
            Array<OneD, NekDouble> diff2(2*nq);

            Exp->GetCoords(xc, yc);

            for (int i = 0; i < nq; ++i)
            {
                phys[i] = sin(xc[i])*cos(yc[i]);
            }

            Exp->PhysDeriv(phys,diff1,tmp = diff1+nq);
            c.ApplyOperator(Collections::ePhysDeriv, phys, diff2, tmp = diff2+nq);

            double epsilon = 1.0e-8;
            for(int i = 0; i < diff1.size(); ++i)
            {
                BOOST_CHECK_CLOSE(diff1[i],diff2[i], epsilon);
            }
        }


        BOOST_AUTO_TEST_CASE(TestTriPhysDeriv_StdMat_VariableP_MultiElmt)
        {
            SpatialDomains::PointGeomSharedPtr v0(new SpatialDomains::PointGeom(2u, 0u, -1.5, -1.5, 0.0));
            SpatialDomains::PointGeomSharedPtr v1(new SpatialDomains::PointGeom(2u, 1u,  1.0, -1.0, 0.0));
            SpatialDomains::PointGeomSharedPtr v2(new SpatialDomains::PointGeom(2u, 2u, -1.0,  1.0, 0.0));

            SpatialDomains::TriGeomSharedPtr triGeom = CreateTri(v0, v1, v2);

            Nektar::LibUtilities::PointsType triPointsTypeDir1 = Nektar::LibUtilities::eGaussLobattoLegendre;
            const Nektar::LibUtilities::PointsKey triPointsKeyDir1(5, triPointsTypeDir1);
            Nektar::LibUtilities::BasisType       basisTypeDir1 = Nektar::LibUtilities::eModified_A;
            const Nektar::LibUtilities::BasisKey  basisKeyDir1(basisTypeDir1,4,triPointsKeyDir1);

            Nektar::LibUtilities::PointsType triPointsTypeDir2 = Nektar::LibUtilities::eGaussRadauMAlpha1Beta0;
            const Nektar::LibUtilities::PointsKey triPointsKeyDir2(7, triPointsTypeDir2);
            Nektar::LibUtilities::BasisType       basisTypeDir2 = Nektar::LibUtilities::eModified_B;
            const Nektar::LibUtilities::BasisKey  basisKeyDir2(basisTypeDir2,6,triPointsKeyDir2);

            Nektar::LocalRegions::TriExpSharedPtr Exp =
                MemoryManager<Nektar::LocalRegions::TriExp>::AllocateSharedPtr(basisKeyDir1,
                basisKeyDir2, triGeom);

            int nelmts = NELMTS;

            std::vector<StdRegions::StdExpansionSharedPtr> CollExp;
            for(int i = 0; i < nelmts; ++i)
            {
                CollExp.push_back(Exp);
            }


            LibUtilities::SessionReaderSharedPtr dummySession;
            Collections::CollectionOptimisation colOpt(dummySession, Collections::eStdMat);
            Collections::OperatorImpMap impTypes = colOpt.GetOperatorImpMap(Exp);
            Collections::Collection     c(CollExp, impTypes);
            c.Initialise(Collections::ePhysDeriv);


            const int nq = Exp->GetTotPoints();
            Array<OneD, NekDouble> xc(nq), yc(nq);
            Array<OneD, NekDouble> phys(nelmts*nq),tmp,tmp1;
            Array<OneD, NekDouble> diff1(2*nelmts*nq);
            Array<OneD, NekDouble> diff2(2*nelmts*nq);

            Exp->GetCoords(xc, yc);

            for (int i = 0; i < nq; ++i)
            {
                phys[i] = sin(xc[i])*cos(yc[i]);
            }
            Exp->PhysDeriv(phys, tmp = diff1,
                           tmp1 = diff1+(nelmts)*nq);

            for(int i = 1; i < nelmts; ++i)
            {
                Vmath::Vcopy(nq,phys,1,tmp = phys+i*nq,1);
                Exp->PhysDeriv(phys, tmp = diff1+i*nq,
                               tmp1 = diff1+(nelmts+i)*nq);

            }

            c.ApplyOperator(Collections::ePhysDeriv, phys, diff2, tmp = diff2+nelmts*nq);

            double epsilon = 1.0e-8;
            for(int i = 0; i < diff1.size(); ++i)
            {
                BOOST_CHECK_CLOSE(diff1[i],diff2[i], epsilon);
            }
        }

        BOOST_AUTO_TEST_CASE(TestTriPhysDeriv_SumFac_UniformP)
        {
            SpatialDomains::PointGeomSharedPtr v0(new SpatialDomains::PointGeom(2u, 0u, -1.5, -1.5, 0.0));
            SpatialDomains::PointGeomSharedPtr v1(new SpatialDomains::PointGeom(2u, 1u,  1.0, -1.0, 0.0));
            SpatialDomains::PointGeomSharedPtr v2(new SpatialDomains::PointGeom(2u, 2u, -1.0,  1.0, 0.0));

            SpatialDomains::TriGeomSharedPtr triGeom = CreateTri(v0, v1, v2);

            Nektar::LibUtilities::PointsType triPointsTypeDir1 = Nektar::LibUtilities::eGaussLobattoLegendre;
            const Nektar::LibUtilities::PointsKey triPointsKeyDir1(5, triPointsTypeDir1);
            Nektar::LibUtilities::BasisType       basisTypeDir1 = Nektar::LibUtilities::eModified_A;
            const Nektar::LibUtilities::BasisKey  basisKeyDir1(basisTypeDir1,4,triPointsKeyDir1);

            Nektar::LibUtilities::PointsType triPointsTypeDir2 = Nektar::LibUtilities::eGaussRadauMAlpha1Beta0;
            const Nektar::LibUtilities::PointsKey triPointsKeyDir2(5, triPointsTypeDir2);
            Nektar::LibUtilities::BasisType       basisTypeDir2 = Nektar::LibUtilities::eModified_B;
            const Nektar::LibUtilities::BasisKey  basisKeyDir2(basisTypeDir2,4,triPointsKeyDir2);

            Nektar::LocalRegions::TriExpSharedPtr Exp =
                MemoryManager<Nektar::LocalRegions::TriExp>::AllocateSharedPtr(basisKeyDir1,
                basisKeyDir2, triGeom);

            std::vector<StdRegions::StdExpansionSharedPtr> CollExp;
            CollExp.push_back(Exp);

            LibUtilities::SessionReaderSharedPtr dummySession;
            Collections::CollectionOptimisation colOpt(dummySession, Collections::eSumFac);
            Collections::OperatorImpMap impTypes = colOpt.GetOperatorImpMap(Exp);
            Collections::Collection     c(CollExp, impTypes);
            c.Initialise(Collections::ePhysDeriv);

            const int nq = Exp->GetTotPoints();
            Array<OneD, NekDouble> xc(nq), yc(nq);
            Array<OneD, NekDouble> phys(nq),tmp,tmp1;
            Array<OneD, NekDouble> diff1(2*nq);
            Array<OneD, NekDouble> diff2(2*nq);

            Exp->GetCoords(xc, yc);

            for (int i = 0; i < nq; ++i)
            {
                phys[i] = sin(xc[i])*cos(yc[i]);
            }

            Exp->PhysDeriv(phys,diff1,tmp = diff1+nq);
            c.ApplyOperator(Collections::ePhysDeriv, phys, diff2, tmp = diff2+nq);

            double epsilon = 1.0e-8;
            for(int i = 0; i < diff1.size(); ++i)
            {
                BOOST_CHECK_CLOSE(diff1[i],diff2[i], epsilon);
            }
        }

        BOOST_AUTO_TEST_CASE(TestTriPhysDeriv_SumFac_VariableP_MultiElmt)
        {
            SpatialDomains::PointGeomSharedPtr v0(new SpatialDomains::PointGeom(2u, 0u, -1.5, -1.5, 0.0));
            SpatialDomains::PointGeomSharedPtr v1(new SpatialDomains::PointGeom(2u, 1u,  1.0, -1.0, 0.0));
            SpatialDomains::PointGeomSharedPtr v2(new SpatialDomains::PointGeom(2u, 2u, -1.0,  1.0, 0.0));

            SpatialDomains::TriGeomSharedPtr triGeom = CreateTri(v0, v1, v2);

            Nektar::LibUtilities::PointsType triPointsTypeDir1 = Nektar::LibUtilities::eGaussLobattoLegendre;
            const Nektar::LibUtilities::PointsKey triPointsKeyDir1(5, triPointsTypeDir1);
            Nektar::LibUtilities::BasisType       basisTypeDir1 = Nektar::LibUtilities::eModified_A;
            const Nektar::LibUtilities::BasisKey  basisKeyDir1(basisTypeDir1,4,triPointsKeyDir1);

            Nektar::LibUtilities::PointsType triPointsTypeDir2 = Nektar::LibUtilities::eGaussRadauMAlpha1Beta0;
            const Nektar::LibUtilities::PointsKey triPointsKeyDir2(7, triPointsTypeDir2);
            Nektar::LibUtilities::BasisType       basisTypeDir2 = Nektar::LibUtilities::eModified_B;
            const Nektar::LibUtilities::BasisKey  basisKeyDir2(basisTypeDir2,6,triPointsKeyDir2);

            Nektar::LocalRegions::TriExpSharedPtr Exp =
                MemoryManager<Nektar::LocalRegions::TriExp>::AllocateSharedPtr(basisKeyDir1,
                basisKeyDir2, triGeom);

            int nelmts = NELMTS;

            std::vector<StdRegions::StdExpansionSharedPtr> CollExp;
            for(int i = 0; i < nelmts; ++i)
            {
                CollExp.push_back(Exp);
            }

            LibUtilities::SessionReaderSharedPtr dummySession;
            Collections::CollectionOptimisation colOpt(dummySession, Collections::eSumFac);
            Collections::OperatorImpMap impTypes = colOpt.GetOperatorImpMap(Exp);
            Collections::Collection     c(CollExp, impTypes);
            c.Initialise(Collections::ePhysDeriv);

            const int nq = Exp->GetTotPoints();
            Array<OneD, NekDouble> xc(nq), yc(nq);
            Array<OneD, NekDouble> phys(nelmts*nq),tmp,tmp1;
            Array<OneD, NekDouble> diff1(2*nelmts*nq);
            Array<OneD, NekDouble> diff2(2*nelmts*nq);

            Exp->GetCoords(xc, yc);

            for (int i = 0; i < nq; ++i)
            {
                phys[i] = sin(xc[i])*cos(yc[i]);
            }
            Exp->PhysDeriv(phys, tmp = diff1,
                           tmp1 = diff1+(nelmts)*nq);
            for(int i = 1; i < nelmts; ++i)
            {
                Vmath::Vcopy(nq,phys,1,tmp = phys+i*nq,1);
                Exp->PhysDeriv(phys, tmp = diff1+i*nq,
                               tmp1 = diff1+(nelmts+i)*nq);

            }

            c.ApplyOperator(Collections::ePhysDeriv, phys, diff2, tmp = diff2+nelmts*nq);

            double epsilon = 1.0e-8;
            for(int i = 0; i < diff1.size(); ++i)
            {
                BOOST_CHECK_CLOSE(diff1[i],diff2[i], epsilon);
            }
        }

    BOOST_AUTO_TEST_CASE(TestTriPhysDeriv_MatrixFree_UniformP_Undeformed)
    {
        SpatialDomains::PointGeomSharedPtr v0(new SpatialDomains::PointGeom(2u,
            0u, -1.0, -1.0, 0.0));
        SpatialDomains::PointGeomSharedPtr v1(new SpatialDomains::PointGeom(2u,
            1u,  1.0, -1.0, 0.0));
        SpatialDomains::PointGeomSharedPtr v2(new SpatialDomains::PointGeom(2u,
            2u, -1.0,  1.0, 0.0));

        SpatialDomains::TriGeomSharedPtr triGeom = CreateTri(v0, v1, v2);


        unsigned int numQuadPoints = 5;
        unsigned int numModes = 2;
        Nektar::LibUtilities::PointsType triPointsTypeDir1 =
            Nektar::LibUtilities::eGaussLobattoLegendre;
        const Nektar::LibUtilities::PointsKey triPointsKeyDir1(numQuadPoints,
            triPointsTypeDir1);
        Nektar::LibUtilities::BasisType basisTypeDir1 =
            Nektar::LibUtilities::eModified_A;
        const Nektar::LibUtilities::BasisKey basisKeyDir1(basisTypeDir1,
            numModes, triPointsKeyDir1);

        Nektar::LibUtilities::PointsType triPointsTypeDir2 =
            Nektar::LibUtilities::eGaussRadauMAlpha1Beta0;
        const Nektar::LibUtilities::PointsKey triPointsKeyDir2(numQuadPoints-1,
            triPointsTypeDir2);
        Nektar::LibUtilities::BasisType basisTypeDir2 =
            Nektar::LibUtilities::eModified_B;
        const Nektar::LibUtilities::BasisKey basisKeyDir2(basisTypeDir2,
            numModes, triPointsKeyDir2);
        Nektar::LocalRegions::TriExpSharedPtr Exp =
            MemoryManager<Nektar::LocalRegions::TriExp>::AllocateSharedPtr(
            basisKeyDir1, basisKeyDir2, triGeom);

        std::vector<StdRegions::StdExpansionSharedPtr> CollExp;
        CollExp.push_back(Exp);


        LibUtilities::SessionReaderSharedPtr dummySession;
        Collections::CollectionOptimisation colOpt(dummySession, Collections::eStdMat);
        Collections::OperatorImpMap impTypes = colOpt.GetOperatorImpMap(Exp);

        // ... only one op at the time ...
        impTypes[Collections::ePhysDeriv] = Collections::eMatrixFree;
        Collections::Collection     c(CollExp, impTypes);
<<<<<<< HEAD
        c.Initialise(Collections::ePhysDeriv);
=======
>>>>>>> 73cb6dd2


        const int nq = Exp->GetTotPoints();
        Array<OneD, NekDouble> xc(nq), yc(nq);
        Array<OneD, NekDouble> phys(nq),tmp,tmp1;
        Array<OneD, NekDouble> diffRef(2*nq);
        Array<OneD, NekDouble> diff(2*nq);

        Exp->GetCoords(xc, yc);

        for (int i = 0; i < nq; ++i)
        {
            phys[i] = sin(xc[i])*cos(yc[i]);
        }

        Exp->PhysDeriv(phys,diffRef,tmp = diffRef+nq);
        c.ApplyOperator(Collections::ePhysDeriv, phys, diff, tmp = diff+nq);

        double epsilon = 1.0e-8;
        for(int i = 0; i < diffRef.size(); ++i)
        {
            BOOST_CHECK_CLOSE(diffRef[i], diff[i], epsilon);
        }
    }

    BOOST_AUTO_TEST_CASE(TestTriPhysDeriv_MatrixFree_UniformP_Deformed)
    {
        SpatialDomains::PointGeomSharedPtr v0(new SpatialDomains::PointGeom(2u,
            0u, -1.0, -1.0, 0.0));
        SpatialDomains::PointGeomSharedPtr v1(new SpatialDomains::PointGeom(2u,
            1u,  1.0, -1.0, 0.0));
        SpatialDomains::PointGeomSharedPtr v2(new SpatialDomains::PointGeom(2u,
            2u, -1.0,  2.0, 0.0));

        SpatialDomains::TriGeomSharedPtr triGeom = CreateTri(v0, v1, v2);


        unsigned int numQuadPoints = 5;
        unsigned int numModes = 2;
        Nektar::LibUtilities::PointsType triPointsTypeDir1 =
            Nektar::LibUtilities::eGaussLobattoLegendre;
        const Nektar::LibUtilities::PointsKey triPointsKeyDir1(numQuadPoints,
            triPointsTypeDir1);
        Nektar::LibUtilities::BasisType basisTypeDir1 =
            Nektar::LibUtilities::eModified_A;
        const Nektar::LibUtilities::BasisKey basisKeyDir1(basisTypeDir1,
            numModes, triPointsKeyDir1);

        Nektar::LibUtilities::PointsType triPointsTypeDir2 =
            Nektar::LibUtilities::eGaussRadauMAlpha1Beta0;
        const Nektar::LibUtilities::PointsKey triPointsKeyDir2(numQuadPoints-1,
            triPointsTypeDir2);
        Nektar::LibUtilities::BasisType basisTypeDir2 =
            Nektar::LibUtilities::eModified_B;
        const Nektar::LibUtilities::BasisKey basisKeyDir2(basisTypeDir2,
            numModes, triPointsKeyDir2);
        Nektar::LocalRegions::TriExpSharedPtr Exp =
            MemoryManager<Nektar::LocalRegions::TriExp>::AllocateSharedPtr(
            basisKeyDir1, basisKeyDir2, triGeom);

        std::vector<StdRegions::StdExpansionSharedPtr> CollExp;
        CollExp.push_back(Exp);


        LibUtilities::SessionReaderSharedPtr dummySession;
        Collections::CollectionOptimisation colOpt(dummySession, Collections::eStdMat);
        Collections::OperatorImpMap impTypes = colOpt.GetOperatorImpMap(Exp);

        // ... only one op at the time ...
        impTypes[Collections::ePhysDeriv] = Collections::eMatrixFree;
        Collections::Collection     c(CollExp, impTypes);
<<<<<<< HEAD
        c.Initialise(Collections::ePhysDeriv);
=======
>>>>>>> 73cb6dd2


        const int nq = Exp->GetTotPoints();
        Array<OneD, NekDouble> xc(nq), yc(nq);
        Array<OneD, NekDouble> phys(nq),tmp,tmp1;
        Array<OneD, NekDouble> diffRef(2*nq);
        Array<OneD, NekDouble> diff(2*nq);

        Exp->GetCoords(xc, yc);

        for (int i = 0; i < nq; ++i)
        {
            phys[i] = sin(xc[i])*cos(yc[i]);
        }

        Exp->PhysDeriv(phys,diffRef,tmp = diffRef+nq);
        c.ApplyOperator(Collections::ePhysDeriv, phys, diff, tmp = diff+nq);

        double epsilon = 1.0e-8;
        for(int i = 0; i < diffRef.size(); ++i)
        {
            BOOST_CHECK_CLOSE(diffRef[i], diff[i], epsilon);
        }
    }

        BOOST_AUTO_TEST_CASE(TestTriIProductWRTDerivBase_IterPerExp_UniformP)
        {
            SpatialDomains::PointGeomSharedPtr v0(new SpatialDomains::PointGeom(2u, 0u, -1.5, -1.5, 0.0));
            SpatialDomains::PointGeomSharedPtr v1(new SpatialDomains::PointGeom(2u, 1u,  1.0, -1.0, 0.0));
            SpatialDomains::PointGeomSharedPtr v2(new SpatialDomains::PointGeom(2u, 2u, -1.0,  1.0, 0.0));

            SpatialDomains::TriGeomSharedPtr triGeom = CreateTri(v0, v1, v2);

            Nektar::LibUtilities::PointsType triPointsTypeDir1 = Nektar::LibUtilities::eGaussLobattoLegendre;
            const Nektar::LibUtilities::PointsKey triPointsKeyDir1(5, triPointsTypeDir1);
            Nektar::LibUtilities::BasisType       basisTypeDir1 = Nektar::LibUtilities::eModified_A;
            const Nektar::LibUtilities::BasisKey  basisKeyDir1(basisTypeDir1,4,triPointsKeyDir1);

            Nektar::LibUtilities::PointsType triPointsTypeDir2 = Nektar::LibUtilities::eGaussRadauMAlpha1Beta0;
            const Nektar::LibUtilities::PointsKey triPointsKeyDir2(5, triPointsTypeDir2);
            Nektar::LibUtilities::BasisType       basisTypeDir2 = Nektar::LibUtilities::eModified_B;
            const Nektar::LibUtilities::BasisKey  basisKeyDir2(basisTypeDir2,4,triPointsKeyDir2);

            Nektar::LocalRegions::TriExpSharedPtr Exp =
                MemoryManager<Nektar::LocalRegions::TriExp>::AllocateSharedPtr(basisKeyDir1,
                basisKeyDir2, triGeom);

            std::vector<StdRegions::StdExpansionSharedPtr> CollExp;
            CollExp.push_back(Exp);

            LibUtilities::SessionReaderSharedPtr dummySession;
            Collections::CollectionOptimisation colOpt(dummySession, Collections::eIterPerExp);
            Collections::OperatorImpMap impTypes = colOpt.GetOperatorImpMap(Exp);
            Collections::Collection     c(CollExp, impTypes);
            c.Initialise(Collections::eIProductWRTDerivBase);


            const int nq = Exp->GetTotPoints();
            const int nm = Exp->GetNcoeffs();
            Array<OneD, NekDouble> phys1(nq);
            Array<OneD, NekDouble> phys2(nq);
            Array<OneD, NekDouble> coeffs1(nm);
            Array<OneD, NekDouble> coeffs2(nm);

            Array<OneD, NekDouble> xc(nq), yc(nq);

            Exp->GetCoords(xc, yc);

            for (int i = 0; i < nq; ++i)
            {
                phys1[i] = sin(xc[i])*cos(yc[i]);
                phys2[i] = cos(xc[i])*sin(yc[i]);
            }

            // Standard routines
            Exp->IProductWRTDerivBase(0, phys1, coeffs1);
            Exp->IProductWRTDerivBase(1, phys2, coeffs2);
            Vmath::Vadd(nm,coeffs1,1,coeffs2,1,coeffs1,1);

            c.ApplyOperator(Collections::eIProductWRTDerivBase, phys1,
                            phys2, coeffs2);

            double epsilon = 1.0e-8;
            for(int i = 0; i < coeffs1.size(); ++i)
            {
                coeffs1[i] = (fabs(coeffs1[i]) < 1e-14)? 0.0: coeffs1[i];
                coeffs2[i] = (fabs(coeffs2[i]) < 1e-14)? 0.0: coeffs2[i];
                BOOST_CHECK_CLOSE(coeffs1[i],coeffs2[i], epsilon);
            }
        }

        BOOST_AUTO_TEST_CASE(TestTriIProductWRTDerivBase_IterPerExp_VariableP_MultiElmt)
        {
            SpatialDomains::PointGeomSharedPtr v0(new SpatialDomains::PointGeom(2u, 0u, -1.5, -1.5, 0.0));
            SpatialDomains::PointGeomSharedPtr v1(new SpatialDomains::PointGeom(2u, 1u,  1.0, -1.0, 0.0));
            SpatialDomains::PointGeomSharedPtr v2(new SpatialDomains::PointGeom(2u, 2u, -1.0,  1.0, 0.0));

            SpatialDomains::TriGeomSharedPtr triGeom = CreateTri(v0, v1, v2);

            Nektar::LibUtilities::PointsType triPointsTypeDir1 = Nektar::LibUtilities::eGaussLobattoLegendre;
            const Nektar::LibUtilities::PointsKey triPointsKeyDir1(5, triPointsTypeDir1);
            Nektar::LibUtilities::BasisType       basisTypeDir1 = Nektar::LibUtilities::eModified_A;
            const Nektar::LibUtilities::BasisKey  basisKeyDir1(basisTypeDir1,4,triPointsKeyDir1);

            Nektar::LibUtilities::PointsType triPointsTypeDir2 = Nektar::LibUtilities::eGaussRadauMAlpha1Beta0;
            const Nektar::LibUtilities::PointsKey triPointsKeyDir2(7, triPointsTypeDir2);
            Nektar::LibUtilities::BasisType       basisTypeDir2 = Nektar::LibUtilities::eModified_B;
            const Nektar::LibUtilities::BasisKey  basisKeyDir2(basisTypeDir2,6,triPointsKeyDir2);

            Nektar::LocalRegions::TriExpSharedPtr Exp =
                MemoryManager<Nektar::LocalRegions::TriExp>::AllocateSharedPtr(basisKeyDir1,
                basisKeyDir2, triGeom);

            int nelmts = NELMTS;

            std::vector<StdRegions::StdExpansionSharedPtr> CollExp;
            for(int i = 0; i < nelmts; ++i)
            {
                CollExp.push_back(Exp);
            }

            LibUtilities::SessionReaderSharedPtr dummySession;
            Collections::CollectionOptimisation colOpt(dummySession, Collections::eIterPerExp);
            Collections::OperatorImpMap impTypes = colOpt.GetOperatorImpMap(Exp);
            Collections::Collection     c(CollExp, impTypes);
            c.Initialise(Collections::eIProductWRTDerivBase);


            const int nq = Exp->GetTotPoints();
            const int nm = Exp->GetNcoeffs();
            Array<OneD, NekDouble> xc(nq), yc(nq),tmp,tmp1;
            Array<OneD, NekDouble> phys1(nelmts*nq);
            Array<OneD, NekDouble> phys2(nelmts*nq);
            Array<OneD, NekDouble> coeffs1(nelmts*nm);
            Array<OneD, NekDouble> coeffs2(nelmts*nm);

            Exp->GetCoords(xc, yc);

            for (int i = 0; i < nq; ++i)
            {
                phys1[i] = sin(xc[i])*cos(yc[i]);
                phys2[i] = cos(xc[i])*sin(yc[i]);
            }
            for(int i = 1; i < nelmts; ++i)
            {
                Vmath::Vcopy(nq,phys1,1,tmp = phys1+i*nq,1);
                Vmath::Vcopy(nq,phys2,1,tmp = phys2+i*nq,1);
            }

            for(int i = 0; i < nelmts; ++i)
            {
                // Standard routines
                Exp->IProductWRTDerivBase(0, phys1 + i*nq,
                                          tmp  = coeffs1 + i*nm);
                Exp->IProductWRTDerivBase(1, phys2 + i*nq,
                                          tmp1 = coeffs2 + i*nm);
                Vmath::Vadd(nm,coeffs1 +i*nm ,1,coeffs2 + i*nm ,1,
                            tmp = coeffs1 + i*nm,1);
            }

            c.ApplyOperator(Collections::eIProductWRTDerivBase, phys1, phys2, coeffs2);

            double epsilon = 1.0e-8;
            for(int i = 0; i < coeffs1.size(); ++i)
            {
                coeffs1[i] = (fabs(coeffs1[i]) < 1e-14)? 0.0: coeffs1[i];
                coeffs2[i] = (fabs(coeffs2[i]) < 1e-14)? 0.0: coeffs2[i];
                BOOST_CHECK_CLOSE(coeffs1[i],coeffs2[i], epsilon);
            }
        }

    BOOST_AUTO_TEST_CASE(TestTriIProductWRTDerivBase_MatrixFree_UniformP_Undeformed)
    {
        SpatialDomains::PointGeomSharedPtr v0(new SpatialDomains::PointGeom(2u,
            0u, -1.0, -1.0, 0.0));
        SpatialDomains::PointGeomSharedPtr v1(new SpatialDomains::PointGeom(2u,
            1u,  1.0, -1.0, 0.0));
        SpatialDomains::PointGeomSharedPtr v2(new SpatialDomains::PointGeom(2u,
            2u, -1.0,  1.0, 0.0));

        SpatialDomains::TriGeomSharedPtr triGeom = CreateTri(v0, v1, v2);

        unsigned int numQuadPoints = 5;
        unsigned int numModes = 4;
        Nektar::LibUtilities::PointsType triPointsTypeDir1 =
            Nektar::LibUtilities::eGaussLobattoLegendre;
        const Nektar::LibUtilities::PointsKey triPointsKeyDir1(numQuadPoints,
            triPointsTypeDir1);
        Nektar::LibUtilities::BasisType basisTypeDir1 =
            Nektar::LibUtilities::eModified_A;
        const Nektar::LibUtilities::BasisKey basisKeyDir1(basisTypeDir1,
            numModes, triPointsKeyDir1);

        Nektar::LibUtilities::PointsType triPointsTypeDir2 =
            Nektar::LibUtilities::eGaussRadauMAlpha1Beta0;
        const Nektar::LibUtilities::PointsKey triPointsKeyDir2(numQuadPoints-1,
            triPointsTypeDir2);
        Nektar::LibUtilities::BasisType basisTypeDir2 =
            Nektar::LibUtilities::eModified_B;
        const Nektar::LibUtilities::BasisKey basisKeyDir2(basisTypeDir2,
            numModes, triPointsKeyDir2);
        Nektar::LocalRegions::TriExpSharedPtr Exp =
            MemoryManager<Nektar::LocalRegions::TriExp>::AllocateSharedPtr(
            basisKeyDir1, basisKeyDir2, triGeom);
        std::vector<StdRegions::StdExpansionSharedPtr> CollExp;
        CollExp.push_back(Exp);


        LibUtilities::SessionReaderSharedPtr dummySession;
        Collections::CollectionOptimisation colOpt(dummySession, Collections::eStdMat);
        Collections::OperatorImpMap impTypes = colOpt.GetOperatorImpMap(Exp);

        // ... only one op at the time ...
        impTypes[Collections::eIProductWRTDerivBase] = Collections::eMatrixFree;
        Collections::Collection     c(CollExp, impTypes);
<<<<<<< HEAD
        c.Initialise(Collections::eIProductWRTDerivBase);
=======
>>>>>>> 73cb6dd2


        const int nq = Exp->GetTotPoints();
        const int nm = Exp->GetNcoeffs();
        Array<OneD, NekDouble> phys1(nq);
        Array<OneD, NekDouble> phys2(nq);
        Array<OneD, NekDouble> coeffsRef(nm);
        Array<OneD, NekDouble> coeffs(nm);

        Array<OneD, NekDouble> xc(nq), yc(nq);

        Exp->GetCoords(xc, yc);

        for (int i = 0; i < nq; ++i)
        {
            phys1[i] = sin(xc[i])*cos(yc[i]);
            phys2[i] = cos(xc[i])*sin(yc[i]);
        }

        // Standard routines
        Exp->IProductWRTDerivBase(0, phys1, coeffsRef);
        Exp->IProductWRTDerivBase(1, phys2, coeffs);
        Vmath::Vadd(nm, coeffsRef, 1, coeffs, 1, coeffsRef, 1);

        c.ApplyOperator(Collections::eIProductWRTDerivBase, phys1,
                        phys2, coeffs);

        double epsilon = 1.0e-8;
        for(int i = 0; i < coeffsRef.size(); ++i)
        {
            coeffsRef[i] = (std::abs(coeffsRef[i]) < 1e-14)? 0.0: coeffsRef[i];
            coeffs[i] = (std::abs(coeffs[i]) < 1e-14)? 0.0: coeffs[i];
            BOOST_CHECK_CLOSE(coeffsRef[i], coeffs[i], epsilon);
        }
    }

    BOOST_AUTO_TEST_CASE(TestTriIProductWRTDerivBase_MatrixFree_UniformP_Undeformed_MultiElmt)
    {
        SpatialDomains::PointGeomSharedPtr v0(new SpatialDomains::PointGeom(2u,
            0u, -1.0, -1.0, 0.0));
        SpatialDomains::PointGeomSharedPtr v1(new SpatialDomains::PointGeom(2u,
            1u,  1.0, -1.0, 0.0));
        SpatialDomains::PointGeomSharedPtr v2(new SpatialDomains::PointGeom(2u,
            2u, -1.0,  1.0, 0.0));

        SpatialDomains::TriGeomSharedPtr triGeom = CreateTri(v0, v1, v2);

        unsigned int numQuadPoints = 5;
        unsigned int numModes = 4;
        Nektar::LibUtilities::PointsType triPointsTypeDir1 =
            Nektar::LibUtilities::eGaussLobattoLegendre;
        const Nektar::LibUtilities::PointsKey triPointsKeyDir1(numQuadPoints,
            triPointsTypeDir1);
        Nektar::LibUtilities::BasisType basisTypeDir1 =
            Nektar::LibUtilities::eModified_A;
        const Nektar::LibUtilities::BasisKey basisKeyDir1(basisTypeDir1,
            numModes, triPointsKeyDir1);

        Nektar::LibUtilities::PointsType triPointsTypeDir2 =
            Nektar::LibUtilities::eGaussRadauMAlpha1Beta0;
        const Nektar::LibUtilities::PointsKey triPointsKeyDir2(numQuadPoints-1,
            triPointsTypeDir2);
        Nektar::LibUtilities::BasisType basisTypeDir2 =
            Nektar::LibUtilities::eModified_B;
        const Nektar::LibUtilities::BasisKey basisKeyDir2(basisTypeDir2,
            numModes, triPointsKeyDir2);
        Nektar::LocalRegions::TriExpSharedPtr Exp =
            MemoryManager<Nektar::LocalRegions::TriExp>::AllocateSharedPtr(
            basisKeyDir1, basisKeyDir2, triGeom);

        int nelmts = 10;

        std::vector<StdRegions::StdExpansionSharedPtr> CollExp;
        for(int i = 0; i < nelmts; ++i)
        {
            CollExp.push_back(Exp);
        }

        LibUtilities::SessionReaderSharedPtr dummySession;
        Collections::CollectionOptimisation colOpt(dummySession, Collections::eStdMat);
        Collections::OperatorImpMap impTypes = colOpt.GetOperatorImpMap(Exp);

        // ... only one op at the time ...
        impTypes[Collections::eIProductWRTDerivBase] = Collections::eMatrixFree;
        Collections::Collection     c(CollExp, impTypes);
<<<<<<< HEAD
        c.Initialise(Collections::eIProductWRTDerivBase);
=======
>>>>>>> 73cb6dd2


        const int nq = Exp->GetTotPoints();
        const int nm = Exp->GetNcoeffs();
        Array<OneD, NekDouble> phys1(nelmts*nq);
        Array<OneD, NekDouble> phys2(nelmts*nq);
        Array<OneD, NekDouble> coeffsRef(nelmts*nm);
        Array<OneD, NekDouble> coeffs(nelmts*nm),tmp;

        Array<OneD, NekDouble> xc(nq), yc(nq);

        Exp->GetCoords(xc, yc);

        for (int i = 0; i < nq; ++i)
        {
            phys1[i] = sin(xc[i])*cos(yc[i]);
            phys2[i] = cos(xc[i])*sin(yc[i]);
        }

        for(int i = 1; i < nelmts; ++i)
        {
            Vmath::Vcopy(nq,phys1,1,tmp = phys1+i*nq,1);
            Vmath::Vcopy(nq,phys2,1,tmp = phys2+i*nq,1);
        }

        for(int i = 0; i < nelmts; ++i)
        {
            // Standard routines
            Exp->IProductWRTDerivBase(0, phys1 + i*nq,
                                      tmp = coeffsRef + i*nm);
            Exp->IProductWRTDerivBase(1, phys2 + i*nq,
                                      tmp = coeffs + i*nm);
            Vmath::Vadd(nm, coeffsRef + i*nm, 1,
                        coeffs + i*nm, 1, tmp = coeffsRef + i*nm, 1);
        }
        
        c.ApplyOperator(Collections::eIProductWRTDerivBase, phys1,
                        phys2, coeffs);

        double epsilon = 1.0e-8;
        for(int i = 0; i < coeffsRef.size(); ++i)
        {
            coeffsRef[i] = (std::abs(coeffsRef[i]) < 1e-14)? 0.0: coeffsRef[i];
            coeffs[i] = (std::abs(coeffs[i]) < 1e-14)? 0.0: coeffs[i];
            BOOST_CHECK_CLOSE(coeffsRef[i], coeffs[i], epsilon);
        }
    }
        
    BOOST_AUTO_TEST_CASE(TestTriIProductWRTDerivBase_MatrixFree_UniformP_Deformed)
    {
        SpatialDomains::PointGeomSharedPtr v0(new SpatialDomains::PointGeom(2u,
            0u, -1.0, -1.0, 0.0));
        SpatialDomains::PointGeomSharedPtr v1(new SpatialDomains::PointGeom(2u,
            1u,  1.0, -1.0, 0.0));
        SpatialDomains::PointGeomSharedPtr v2(new SpatialDomains::PointGeom(2u,
            2u, -1.0,  2.0, 0.0));

        SpatialDomains::TriGeomSharedPtr triGeom = CreateTri(v0, v1, v2);

        unsigned int numQuadPoints = 5;
        unsigned int numModes = 4;
        Nektar::LibUtilities::PointsType triPointsTypeDir1 =
            Nektar::LibUtilities::eGaussLobattoLegendre;
        const Nektar::LibUtilities::PointsKey triPointsKeyDir1(numQuadPoints,
            triPointsTypeDir1);
        Nektar::LibUtilities::BasisType basisTypeDir1 =
            Nektar::LibUtilities::eModified_A;
        const Nektar::LibUtilities::BasisKey basisKeyDir1(basisTypeDir1,
            numModes, triPointsKeyDir1);

        Nektar::LibUtilities::PointsType triPointsTypeDir2 =
            Nektar::LibUtilities::eGaussRadauMAlpha1Beta0;
        const Nektar::LibUtilities::PointsKey triPointsKeyDir2(numQuadPoints-1,
            triPointsTypeDir2);
        Nektar::LibUtilities::BasisType basisTypeDir2 =
            Nektar::LibUtilities::eModified_B;
        const Nektar::LibUtilities::BasisKey basisKeyDir2(basisTypeDir2,
            numModes, triPointsKeyDir2);
        Nektar::LocalRegions::TriExpSharedPtr Exp =
            MemoryManager<Nektar::LocalRegions::TriExp>::AllocateSharedPtr(
            basisKeyDir1, basisKeyDir2, triGeom);
<<<<<<< HEAD
        int nelmts = NELMTS;

        std::vector<StdRegions::StdExpansionSharedPtr> CollExp;
        for(int i = 0; i < nelmts; ++i)
        {
            CollExp.push_back(Exp);
        }

        LibUtilities::SessionReaderSharedPtr dummySession;
        Collections::CollectionOptimisation colOpt(dummySession,
                                                   Collections::eStdMat);
        Collections::OperatorImpMap impTypes = colOpt.GetOperatorImpMap(Exp);

        // ... only one op at the time ...
        impTypes[Collections::eIProductWRTDerivBase]=Collections::eMatrixFree;
        Collections::Collection     c(CollExp, impTypes);
        c.Initialise(Collections::eIProductWRTDerivBase);
=======
        std::vector<StdRegions::StdExpansionSharedPtr> CollExp;
        CollExp.push_back(Exp);


        LibUtilities::SessionReaderSharedPtr dummySession;
        Collections::CollectionOptimisation colOpt(dummySession, Collections::eStdMat);
        Collections::OperatorImpMap impTypes = colOpt.GetOperatorImpMap(Exp);

        // ... only one op at the time ...
        impTypes[Collections::eIProductWRTDerivBase] = Collections::eMatrixFree;
        Collections::Collection     c(CollExp, impTypes);
>>>>>>> 73cb6dd2


        const int nq = Exp->GetTotPoints();
        const int nm = Exp->GetNcoeffs();
<<<<<<< HEAD
        Array<OneD, NekDouble> phys1(nelmts*nq);
        Array<OneD, NekDouble> phys2(nelmts*nq);
        Array<OneD, NekDouble> coeffsRef(nelmts*nm);
        Array<OneD, NekDouble> coeffs(nelmts*nm);

        Array<OneD, NekDouble> xc(nq), yc(nq), tmp;
=======
        Array<OneD, NekDouble> phys1(nq);
        Array<OneD, NekDouble> phys2(nq);
        Array<OneD, NekDouble> coeffsRef(nm);
        Array<OneD, NekDouble> coeffs(nm);

        Array<OneD, NekDouble> xc(nq), yc(nq);
>>>>>>> 73cb6dd2

        Exp->GetCoords(xc, yc);

        for (int i = 0; i < nq; ++i)
        {
            phys1[i] = sin(xc[i])*cos(yc[i]);
            phys2[i] = cos(xc[i])*sin(yc[i]);
        }

<<<<<<< HEAD
        for(int i = 1; i < nelmts; ++i)
        {
            Vmath::Vcopy(nq,phys1,1,tmp = phys1+i*nq,1);
            Vmath::Vcopy(nq,phys2,1,tmp = phys2+i*nq,1);
        }

        for(int i = 0; i < nelmts; ++i)
        {
            // Standard routines
            Exp->IProductWRTDerivBase(0, phys1 + i*nq,
                                      tmp  = coeffsRef + i*nm);
            Exp->IProductWRTDerivBase(1, phys2 + i*nq,
                                      tmp = coeffs + i*nm);
            Vmath::Vadd(nm,coeffsRef +i*nm ,1,coeffs + i*nm ,1,
                        tmp = coeffsRef + i*nm,1);
        }

        LibUtilities::Timer timer;
        timer.Start();
        c.ApplyOperator(Collections::eIProductWRTDerivBase, phys1,
                        phys2, coeffs);
        timer.Stop();
        timer.AccumulateRegion("Tri IPWRTDB");
               
        double epsilon = 1.0e-8;
        for(int i = 0; i < coeffsRef.size(); ++i)
        {
            coeffsRef[i] = (std::abs(coeffsRef[i]) < 1e-14)? 0.0: coeffsRef[i];
            coeffs[i] = (std::abs(coeffs[i]) < 1e-14)? 0.0: coeffs[i];
            BOOST_CHECK_CLOSE(coeffsRef[i], coeffs[i], epsilon);
        }
    }
        
#if 1
        BOOST_AUTO_TEST_CASE(TestTriIProductWRTDerivBase_MatrixFree_UniformP_Deformed_MultiElmt_ThreeD)
    {
        SpatialDomains::PointGeomSharedPtr v0(new SpatialDomains::PointGeom(3u,
            0u, -1.0, -1.0, 0.0));
        SpatialDomains::PointGeomSharedPtr v1(new SpatialDomains::PointGeom(3u,
            1u,  1.0, -1.0, 0.0));
        SpatialDomains::PointGeomSharedPtr v2(new SpatialDomains::PointGeom(3u,
            2u, -1.0,  2.0, 1.0));

        SpatialDomains::TriGeomSharedPtr triGeom = CreateTri(v0, v1, v2);

        unsigned int numQuadPoints = 5;
        unsigned int numModes = 4;
        Nektar::LibUtilities::PointsType triPointsTypeDir1 =
            Nektar::LibUtilities::eGaussLobattoLegendre;
        const Nektar::LibUtilities::PointsKey triPointsKeyDir1(numQuadPoints,
            triPointsTypeDir1);
        Nektar::LibUtilities::BasisType basisTypeDir1 =
            Nektar::LibUtilities::eModified_A;
        const Nektar::LibUtilities::BasisKey basisKeyDir1(basisTypeDir1,
            numModes, triPointsKeyDir1);

        Nektar::LibUtilities::PointsType triPointsTypeDir2 =
            Nektar::LibUtilities::eGaussRadauMAlpha1Beta0;
        const Nektar::LibUtilities::PointsKey triPointsKeyDir2(numQuadPoints-1,
            triPointsTypeDir2);
        Nektar::LibUtilities::BasisType basisTypeDir2 =
            Nektar::LibUtilities::eModified_B;
        const Nektar::LibUtilities::BasisKey basisKeyDir2(basisTypeDir2,
            numModes, triPointsKeyDir2);
        Nektar::LocalRegions::TriExpSharedPtr Exp =
            MemoryManager<Nektar::LocalRegions::TriExp>::AllocateSharedPtr(
            basisKeyDir1, basisKeyDir2, triGeom);
        int nelmts = NELMTS;

        std::vector<StdRegions::StdExpansionSharedPtr> CollExp;
        for(int i = 0; i < nelmts; ++i)
        {
            CollExp.push_back(Exp);
        }

        LibUtilities::SessionReaderSharedPtr dummySession;
        Collections::CollectionOptimisation colOpt(dummySession,
                                                   Collections::eStdMat);
        Collections::OperatorImpMap impTypes = colOpt.GetOperatorImpMap(Exp);

        // ... only one op at the time ...
        impTypes[Collections::eIProductWRTDerivBase]=Collections::eMatrixFree;
        Collections::Collection     c(CollExp, impTypes);
        c.Initialise(Collections::eIProductWRTDerivBase);


        const int nq = Exp->GetTotPoints();
        const int nm = Exp->GetNcoeffs();
        Array<OneD, NekDouble> phys1(nelmts*nq);
        Array<OneD, NekDouble> phys2(nelmts*nq);
        Array<OneD, NekDouble> phys3(nelmts*nq);
        Array<OneD, NekDouble> coeffsRef(nelmts*nm);
        Array<OneD, NekDouble> coeffs(nelmts*nm);

        Array<OneD, NekDouble> xc(nq), yc(nq), zc(nq), tmp;

        Exp->GetCoords(xc, yc, zc);

        for (int i = 0; i < nq; ++i)
        {
            phys1[i] = sin(xc[i])*cos(yc[i]);
            phys2[i] = cos(xc[i])*sin(yc[i]);
            phys3[i] = cos(xc[i])*sin(zc[i]);
        }

        for(int i = 1; i < nelmts; ++i)
        {
            Vmath::Vcopy(nq,phys1,1,tmp = phys1+i*nq,1);
            Vmath::Vcopy(nq,phys2,1,tmp = phys2+i*nq,1);
            Vmath::Vcopy(nq,phys3,1,tmp = phys3+i*nq,1);
        }

        for(int i = 0; i < nelmts; ++i)
        {
            // Standard routines
            Exp->IProductWRTDerivBase(0, phys1 + i*nq,
                                      tmp  = coeffsRef + i*nm);
            Exp->IProductWRTDerivBase(1, phys2 + i*nq,
                                      tmp = coeffs + i*nm);
            Vmath::Vadd(nm,coeffsRef +i*nm ,1,coeffs + i*nm ,1,
                        tmp = coeffsRef + i*nm,1);
            Exp->IProductWRTDerivBase(2, phys3 + i*nq,
                                      tmp = coeffs + i*nm);
            Vmath::Vadd(nm,coeffsRef +i*nm ,1,coeffs + i*nm ,1,
                        tmp = coeffsRef + i*nm,1);
        }

        LibUtilities::Timer timer;
        timer.Start();
        c.ApplyOperator(Collections::eIProductWRTDerivBase, phys1,
                        phys2, phys3, coeffs);
        timer.Stop();
        timer.AccumulateRegion("Tri IPWRTDB 3D");
        timer.PrintElapsedRegions();
               
=======
        // Standard routines
        Exp->IProductWRTDerivBase(0, phys1, coeffsRef);
        Exp->IProductWRTDerivBase(1, phys2, coeffs);
        Vmath::Vadd(nm, coeffsRef, 1, coeffs, 1, coeffsRef, 1);

        c.ApplyOperator(Collections::eIProductWRTDerivBase, phys1,
                        phys2, coeffs);

>>>>>>> 73cb6dd2
        double epsilon = 1.0e-8;
        for(int i = 0; i < coeffsRef.size(); ++i)
        {
            coeffsRef[i] = (std::abs(coeffsRef[i]) < 1e-14)? 0.0: coeffsRef[i];
            coeffs[i] = (std::abs(coeffs[i]) < 1e-14)? 0.0: coeffs[i];
            BOOST_CHECK_CLOSE(coeffsRef[i], coeffs[i], epsilon);
        }
    }
<<<<<<< HEAD
#endif
        
=======

>>>>>>> 73cb6dd2
    BOOST_AUTO_TEST_CASE(TestTriIProductWRTDerivBase_MatrixFree_UniformP_Deformed_OverInt)
    {
        SpatialDomains::PointGeomSharedPtr v0(new SpatialDomains::PointGeom(2u,
            0u, -1.0, -1.0, 0.0));
        SpatialDomains::PointGeomSharedPtr v1(new SpatialDomains::PointGeom(2u,
            1u,  1.0, -1.0, 0.0));
        SpatialDomains::PointGeomSharedPtr v2(new SpatialDomains::PointGeom(2u,
            2u, -1.0,  2.0, 0.0));

        SpatialDomains::TriGeomSharedPtr triGeom = CreateTri(v0, v1, v2);

        unsigned int numQuadPoints = 8;
        unsigned int numModes = 4;
        Nektar::LibUtilities::PointsType triPointsTypeDir1 =
            Nektar::LibUtilities::eGaussLobattoLegendre;
        const Nektar::LibUtilities::PointsKey triPointsKeyDir1(numQuadPoints,
            triPointsTypeDir1);
        Nektar::LibUtilities::BasisType basisTypeDir1 =
            Nektar::LibUtilities::eModified_A;
        const Nektar::LibUtilities::BasisKey basisKeyDir1(basisTypeDir1,
            numModes, triPointsKeyDir1);

        Nektar::LibUtilities::PointsType triPointsTypeDir2 =
            Nektar::LibUtilities::eGaussRadauMAlpha1Beta0;
        const Nektar::LibUtilities::PointsKey triPointsKeyDir2(numQuadPoints-1,
            triPointsTypeDir2);
        Nektar::LibUtilities::BasisType basisTypeDir2 =
            Nektar::LibUtilities::eModified_B;
        const Nektar::LibUtilities::BasisKey basisKeyDir2(basisTypeDir2,
            numModes, triPointsKeyDir2);
        Nektar::LocalRegions::TriExpSharedPtr Exp =
            MemoryManager<Nektar::LocalRegions::TriExp>::AllocateSharedPtr(
            basisKeyDir1, basisKeyDir2, triGeom);
        std::vector<StdRegions::StdExpansionSharedPtr> CollExp;
        CollExp.push_back(Exp);


        LibUtilities::SessionReaderSharedPtr dummySession;
        Collections::CollectionOptimisation colOpt(dummySession, Collections::eStdMat);
        Collections::OperatorImpMap impTypes = colOpt.GetOperatorImpMap(Exp);

        // ... only one op at the time ...
        impTypes[Collections::eIProductWRTDerivBase] = Collections::eMatrixFree;
        Collections::Collection     c(CollExp, impTypes);
<<<<<<< HEAD
        c.Initialise(Collections::eIProductWRTDerivBase);
=======
>>>>>>> 73cb6dd2


        const int nq = Exp->GetTotPoints();
        const int nm = Exp->GetNcoeffs();
        Array<OneD, NekDouble> phys1(nq);
        Array<OneD, NekDouble> phys2(nq);
        Array<OneD, NekDouble> coeffsRef(nm);
        Array<OneD, NekDouble> coeffs(nm);

        Array<OneD, NekDouble> xc(nq), yc(nq);

        Exp->GetCoords(xc, yc);

        for (int i = 0; i < nq; ++i)
        {
            phys1[i] = sin(xc[i])*cos(yc[i]);
            phys2[i] = cos(xc[i])*sin(yc[i]);
        }

        // Standard routines
        Exp->IProductWRTDerivBase(0, phys1, coeffsRef);
        Exp->IProductWRTDerivBase(1, phys2, coeffs);
        Vmath::Vadd(nm, coeffsRef, 1, coeffs, 1, coeffsRef, 1);

        c.ApplyOperator(Collections::eIProductWRTDerivBase, phys1,
                        phys2, coeffs);

        double epsilon = 1.0e-8;
        for(int i = 0; i < coeffsRef.size(); ++i)
        {
            coeffsRef[i] = (std::abs(coeffsRef[i]) < 1e-14)? 0.0: coeffsRef[i];
            coeffs[i] = (std::abs(coeffs[i]) < 1e-14)? 0.0: coeffs[i];
            BOOST_CHECK_CLOSE(coeffsRef[i], coeffs[i], epsilon);
        }
    }

        BOOST_AUTO_TEST_CASE(TestTriIProductWRTDerivBase_StdMat_UniformP)
        {
            SpatialDomains::PointGeomSharedPtr v0(new SpatialDomains::PointGeom(2u, 0u, -1.5, -1.5, 0.0));
            SpatialDomains::PointGeomSharedPtr v1(new SpatialDomains::PointGeom(2u, 1u,  1.0, -1.0, 0.0));
            SpatialDomains::PointGeomSharedPtr v2(new SpatialDomains::PointGeom(2u, 2u, -1.0,  1.0, 0.0));

            SpatialDomains::TriGeomSharedPtr triGeom = CreateTri(v0, v1, v2);

            Nektar::LibUtilities::PointsType triPointsTypeDir1 = Nektar::LibUtilities::eGaussLobattoLegendre;
            const Nektar::LibUtilities::PointsKey triPointsKeyDir1(5, triPointsTypeDir1);
            Nektar::LibUtilities::BasisType       basisTypeDir1 = Nektar::LibUtilities::eModified_A;
            const Nektar::LibUtilities::BasisKey  basisKeyDir1(basisTypeDir1,4,triPointsKeyDir1);

            Nektar::LibUtilities::PointsType triPointsTypeDir2 = Nektar::LibUtilities::eGaussRadauMAlpha1Beta0;
            const Nektar::LibUtilities::PointsKey triPointsKeyDir2(5, triPointsTypeDir2);
            Nektar::LibUtilities::BasisType       basisTypeDir2 = Nektar::LibUtilities::eModified_B;
            const Nektar::LibUtilities::BasisKey  basisKeyDir2(basisTypeDir2,4,triPointsKeyDir2);

            Nektar::LocalRegions::TriExpSharedPtr Exp =
                MemoryManager<Nektar::LocalRegions::TriExp>::AllocateSharedPtr(basisKeyDir1,
                basisKeyDir2, triGeom);

            std::vector<StdRegions::StdExpansionSharedPtr> CollExp;
            CollExp.push_back(Exp);


            LibUtilities::SessionReaderSharedPtr dummySession;
            Collections::CollectionOptimisation colOpt(dummySession, Collections::eStdMat);
            Collections::OperatorImpMap impTypes = colOpt.GetOperatorImpMap(Exp);
            Collections::Collection     c(CollExp, impTypes);
            c.Initialise(Collections::eIProductWRTDerivBase);


            const int nq = Exp->GetTotPoints();
            const int nm = Exp->GetNcoeffs();
            Array<OneD, NekDouble> phys1(nq);
            Array<OneD, NekDouble> phys2(nq);
            Array<OneD, NekDouble> coeffs1(nm);
            Array<OneD, NekDouble> coeffs2(nm);

            Array<OneD, NekDouble> xc(nq), yc(nq);

            Exp->GetCoords(xc, yc);

            for (int i = 0; i < nq; ++i)
            {
                phys1[i] = sin(xc[i])*cos(yc[i]);
                phys2[i] = cos(xc[i])*sin(yc[i]);
            }

            // Standard routines
            Exp->IProductWRTDerivBase(0, phys1, coeffs1);
            Exp->IProductWRTDerivBase(1, phys2, coeffs2);
            Vmath::Vadd(nm,coeffs1,1,coeffs2,1,coeffs1,1);

            c.ApplyOperator(Collections::eIProductWRTDerivBase, phys1,
                            phys2, coeffs2);

            double epsilon = 1.0e-8;
            for(int i = 0; i < coeffs1.size(); ++i)
            {
                coeffs1[i] = (fabs(coeffs1[i]) < 1e-14)? 0.0: coeffs1[i];
                coeffs2[i] = (fabs(coeffs2[i]) < 1e-14)? 0.0: coeffs2[i];
                BOOST_CHECK_CLOSE(coeffs1[i],coeffs2[i], epsilon);
            }
        }

        BOOST_AUTO_TEST_CASE(TestTriIProductWRTDerivBase_StdMat_VariableP_MultiElmt)
        {
            SpatialDomains::PointGeomSharedPtr v0(new SpatialDomains::PointGeom(2u, 0u, -1.5, -1.5, 0.0));
            SpatialDomains::PointGeomSharedPtr v1(new SpatialDomains::PointGeom(2u, 1u,  1.0, -1.0, 0.0));
            SpatialDomains::PointGeomSharedPtr v2(new SpatialDomains::PointGeom(2u, 2u, -1.0,  1.0, 0.0));

            SpatialDomains::TriGeomSharedPtr triGeom = CreateTri(v0, v1, v2);

            Nektar::LibUtilities::PointsType triPointsTypeDir1 = Nektar::LibUtilities::eGaussLobattoLegendre;
            const Nektar::LibUtilities::PointsKey triPointsKeyDir1(5, triPointsTypeDir1);
            Nektar::LibUtilities::BasisType       basisTypeDir1 = Nektar::LibUtilities::eModified_A;
            const Nektar::LibUtilities::BasisKey  basisKeyDir1(basisTypeDir1,4,triPointsKeyDir1);

            Nektar::LibUtilities::PointsType triPointsTypeDir2 = Nektar::LibUtilities::eGaussRadauMAlpha1Beta0;
            const Nektar::LibUtilities::PointsKey triPointsKeyDir2(7, triPointsTypeDir2);
            Nektar::LibUtilities::BasisType       basisTypeDir2 = Nektar::LibUtilities::eModified_B;
            const Nektar::LibUtilities::BasisKey  basisKeyDir2(basisTypeDir2,6,triPointsKeyDir2);

            Nektar::LocalRegions::TriExpSharedPtr Exp =
                MemoryManager<Nektar::LocalRegions::TriExp>::AllocateSharedPtr(basisKeyDir1,
                basisKeyDir2, triGeom);

            int nelmts = NELMTS;

            std::vector<StdRegions::StdExpansionSharedPtr> CollExp;
            for(int i = 0; i < nelmts; ++i)
            {
                CollExp.push_back(Exp);
            }


            LibUtilities::SessionReaderSharedPtr dummySession;
            Collections::CollectionOptimisation colOpt(dummySession, Collections::eStdMat);
            Collections::OperatorImpMap impTypes = colOpt.GetOperatorImpMap(Exp);
            Collections::Collection     c(CollExp, impTypes);
            c.Initialise(Collections::eIProductWRTDerivBase);


            const int nq = Exp->GetTotPoints();
            const int nm = Exp->GetNcoeffs();
            Array<OneD, NekDouble> xc(nq), yc(nq),tmp,tmp1;
            Array<OneD, NekDouble> phys1(nelmts*nq);
            Array<OneD, NekDouble> phys2(nelmts*nq);
            Array<OneD, NekDouble> coeffs1(nelmts*nm);
            Array<OneD, NekDouble> coeffs2(nelmts*nm);

            Exp->GetCoords(xc, yc);

            for (int i = 0; i < nq; ++i)
            {
                phys1[i] = sin(xc[i])*cos(yc[i]);
                phys2[i] = cos(xc[i])*sin(yc[i]);
            }
            for(int i = 1; i < nelmts; ++i)
            {
                Vmath::Vcopy(nq,phys1,1,tmp = phys1+i*nq,1);
                Vmath::Vcopy(nq,phys2,1,tmp = phys2+i*nq,1);
            }

            for(int i = 0; i < nelmts; ++i)
            {
                // Standard routines
                Exp->IProductWRTDerivBase(0, phys1 + i*nq,
                                          tmp  = coeffs1 + i*nm);
                Exp->IProductWRTDerivBase(1, phys2 + i*nq,
                                          tmp1 = coeffs2 + i*nm);
                Vmath::Vadd(nm,coeffs1 +i*nm ,1,coeffs2 + i*nm ,1,
                            tmp = coeffs1 + i*nm,1);
            }

            c.ApplyOperator(Collections::eIProductWRTDerivBase, phys1, phys2, coeffs2);

            double epsilon = 1.0e-8;
            for(int i = 0; i < coeffs1.size(); ++i)
            {
                coeffs1[i] = (fabs(coeffs1[i]) < 1e-14)? 0.0: coeffs1[i];
                coeffs2[i] = (fabs(coeffs2[i]) < 1e-14)? 0.0: coeffs2[i];
                BOOST_CHECK_CLOSE(coeffs1[i],coeffs2[i], epsilon);
            }
        }


        BOOST_AUTO_TEST_CASE(TestTriIProductWRTDerivBase_SumFac_UniformP)
        {
            SpatialDomains::PointGeomSharedPtr v0(new SpatialDomains::PointGeom(2u, 0u, -1.5, -1.5, 0.0));
            SpatialDomains::PointGeomSharedPtr v1(new SpatialDomains::PointGeom(2u, 1u,  1.0, -1.0, 0.0));
            SpatialDomains::PointGeomSharedPtr v2(new SpatialDomains::PointGeom(2u, 2u, -1.0,  1.0, 0.0));

            SpatialDomains::TriGeomSharedPtr triGeom = CreateTri(v0, v1, v2);

            Nektar::LibUtilities::PointsType triPointsTypeDir1 = Nektar::LibUtilities::eGaussLobattoLegendre;
            const Nektar::LibUtilities::PointsKey triPointsKeyDir1(5, triPointsTypeDir1);
            Nektar::LibUtilities::BasisType       basisTypeDir1 = Nektar::LibUtilities::eModified_A;
            const Nektar::LibUtilities::BasisKey  basisKeyDir1(basisTypeDir1,4,triPointsKeyDir1);

            Nektar::LibUtilities::PointsType triPointsTypeDir2 = Nektar::LibUtilities::eGaussRadauMAlpha1Beta0;
            const Nektar::LibUtilities::PointsKey triPointsKeyDir2(5, triPointsTypeDir2);
            Nektar::LibUtilities::BasisType       basisTypeDir2 = Nektar::LibUtilities::eModified_B;
            const Nektar::LibUtilities::BasisKey  basisKeyDir2(basisTypeDir2,4,triPointsKeyDir2);

            Nektar::LocalRegions::TriExpSharedPtr Exp =
                MemoryManager<Nektar::LocalRegions::TriExp>::AllocateSharedPtr(basisKeyDir1,
                basisKeyDir2, triGeom);

            std::vector<StdRegions::StdExpansionSharedPtr> CollExp;
            CollExp.push_back(Exp);

            LibUtilities::SessionReaderSharedPtr dummySession;
            Collections::CollectionOptimisation colOpt(dummySession, Collections::eSumFac);
            Collections::OperatorImpMap impTypes = colOpt.GetOperatorImpMap(Exp);
            Collections::Collection     c(CollExp, impTypes);
            c.Initialise(Collections::eIProductWRTDerivBase);

            const int nq = Exp->GetTotPoints();
            const int nm = Exp->GetNcoeffs();
            Array<OneD, NekDouble> phys1(nq);
            Array<OneD, NekDouble> phys2(nq);
            Array<OneD, NekDouble> coeffs1(nm);
            Array<OneD, NekDouble> coeffs2(nm);

            Array<OneD, NekDouble> xc(nq), yc(nq);

            Exp->GetCoords(xc, yc);

            for (int i = 0; i < nq; ++i)
            {
                phys1[i] = sin(xc[i])*cos(yc[i]);
                phys2[i] = cos(xc[i])*sin(yc[i]);
            }

            // Standard routines
            Exp->IProductWRTDerivBase(0, phys1, coeffs1);
            Exp->IProductWRTDerivBase(1, phys2, coeffs2);
            Vmath::Vadd(nm,coeffs1,1,coeffs2,1,coeffs1,1);

            c.ApplyOperator(Collections::eIProductWRTDerivBase,
                            phys1, phys2, coeffs2);

            double epsilon = 1.0e-8;
            for(int i = 0; i < coeffs1.size(); ++i)
            {
                coeffs1[i] = (fabs(coeffs1[i]) < 1e-14)? 0.0: coeffs1[i];
                coeffs2[i] = (fabs(coeffs2[i]) < 1e-14)? 0.0: coeffs2[i];
                BOOST_CHECK_CLOSE(coeffs1[i],coeffs2[i], epsilon);
            }
        }

        BOOST_AUTO_TEST_CASE(TestTriIProductWRTDerivBase_SumFac_VariableP_MultiElmt)
        {
            SpatialDomains::PointGeomSharedPtr v0(new SpatialDomains::PointGeom(2u, 0u, -1.5, -1.5, 0.0));
            SpatialDomains::PointGeomSharedPtr v1(new SpatialDomains::PointGeom(2u, 1u,  1.0, -1.0, 0.0));
            SpatialDomains::PointGeomSharedPtr v2(new SpatialDomains::PointGeom(2u, 2u, -1.0,  1.0, 0.0));

            SpatialDomains::TriGeomSharedPtr triGeom = CreateTri(v0, v1, v2);

            Nektar::LibUtilities::PointsType triPointsTypeDir1 = Nektar::LibUtilities::eGaussLobattoLegendre;
            const Nektar::LibUtilities::PointsKey triPointsKeyDir1(5, triPointsTypeDir1);
            Nektar::LibUtilities::BasisType       basisTypeDir1 = Nektar::LibUtilities::eModified_A;
            const Nektar::LibUtilities::BasisKey  basisKeyDir1(basisTypeDir1,4,triPointsKeyDir1);

            Nektar::LibUtilities::PointsType triPointsTypeDir2 = Nektar::LibUtilities::eGaussRadauMAlpha1Beta0;
            const Nektar::LibUtilities::PointsKey triPointsKeyDir2(7, triPointsTypeDir2);
            Nektar::LibUtilities::BasisType       basisTypeDir2 = Nektar::LibUtilities::eModified_B;
            const Nektar::LibUtilities::BasisKey  basisKeyDir2(basisTypeDir2,6,triPointsKeyDir2);

            Nektar::LocalRegions::TriExpSharedPtr Exp =
                MemoryManager<Nektar::LocalRegions::TriExp>::AllocateSharedPtr(basisKeyDir1,
                basisKeyDir2, triGeom);

            int nelmts = NELMTS;

            std::vector<StdRegions::StdExpansionSharedPtr> CollExp;
            for(int i = 0; i < nelmts; ++i)
            {
                CollExp.push_back(Exp);
            }

            LibUtilities::SessionReaderSharedPtr dummySession;
            Collections::CollectionOptimisation colOpt(dummySession, Collections::eSumFac);
            Collections::OperatorImpMap impTypes = colOpt.GetOperatorImpMap(Exp);
            Collections::Collection     c(CollExp, impTypes);
            c.Initialise(Collections::eIProductWRTDerivBase);

            const int nq = Exp->GetTotPoints();
            const int nm = Exp->GetNcoeffs();
            Array<OneD, NekDouble> xc(nq), yc(nq),tmp,tmp1;
            Array<OneD, NekDouble> phys1(nelmts*nq);
            Array<OneD, NekDouble> phys2(nelmts*nq);
            Array<OneD, NekDouble> coeffs1(nelmts*nm);
            Array<OneD, NekDouble> coeffs2(nelmts*nm);

            Exp->GetCoords(xc, yc);

            for (int i = 0; i < nq; ++i)
            {
                phys1[i] = sin(xc[i])*cos(yc[i]);
                phys2[i] = cos(xc[i])*sin(yc[i]);
            }
            for(int i = 1; i < nelmts; ++i)
            {
                Vmath::Vcopy(nq,phys1,1,tmp = phys1+i*nq,1);
                Vmath::Vcopy(nq,phys2,1,tmp = phys2+i*nq,1);
            }

            for(int i = 0; i < nelmts; ++i)
            {
                // Standard routines
                Exp->IProductWRTDerivBase(0, phys1 + i*nq,
                                          tmp  = coeffs1 + i*nm);
                Exp->IProductWRTDerivBase(1, phys2 + i*nq,
                                          tmp1 = coeffs2 + i*nm);
                Vmath::Vadd(nm,coeffs1 +i*nm ,1,coeffs2 + i*nm ,1,
                            tmp = coeffs1 + i*nm,1);
            }

            c.ApplyOperator(Collections::eIProductWRTDerivBase, phys1, phys2, coeffs2);

            double epsilon = 1.0e-8;
            for(int i = 0; i < coeffs1.size(); ++i)
            {
                coeffs1[i] = (fabs(coeffs1[i]) < 1e-14)? 0.0: coeffs1[i];
                coeffs2[i] = (fabs(coeffs2[i]) < 1e-14)? 0.0: coeffs2[i];
                BOOST_CHECK_CLOSE(coeffs1[i],coeffs2[i], epsilon);
            }
        }


        BOOST_AUTO_TEST_CASE(TestTriIProductWRTDerivBase_SumFac_VariableP_MultiElmt_threedim)
        {
            SpatialDomains::PointGeomSharedPtr v0(new SpatialDomains::PointGeom(3u, 0u, -1.5, -1.5, 0.0));
            SpatialDomains::PointGeomSharedPtr v1(new SpatialDomains::PointGeom(3u, 1u,  1.0, -1.0, 0.0));
            SpatialDomains::PointGeomSharedPtr v2(new SpatialDomains::PointGeom(3u, 2u, -1.0,  1.0, 1.0));

            SpatialDomains::TriGeomSharedPtr triGeom = CreateTri(v0, v1, v2);

            Nektar::LibUtilities::PointsType triPointsTypeDir1 = Nektar::LibUtilities::eGaussLobattoLegendre;
            const Nektar::LibUtilities::PointsKey triPointsKeyDir1(5, triPointsTypeDir1);
            Nektar::LibUtilities::BasisType       basisTypeDir1 = Nektar::LibUtilities::eModified_A;
            const Nektar::LibUtilities::BasisKey  basisKeyDir1(basisTypeDir1,4,triPointsKeyDir1);

            Nektar::LibUtilities::PointsType triPointsTypeDir2 = Nektar::LibUtilities::eGaussRadauMAlpha1Beta0;
            const Nektar::LibUtilities::PointsKey triPointsKeyDir2(7, triPointsTypeDir2);
            Nektar::LibUtilities::BasisType       basisTypeDir2 = Nektar::LibUtilities::eModified_B;
            const Nektar::LibUtilities::BasisKey  basisKeyDir2(basisTypeDir2,6,triPointsKeyDir2);

            Nektar::LocalRegions::TriExpSharedPtr Exp =
                MemoryManager<Nektar::LocalRegions::TriExp>::AllocateSharedPtr(basisKeyDir1,
                basisKeyDir2, triGeom);

            int nelmts = NELMTS;

            std::vector<StdRegions::StdExpansionSharedPtr> CollExp;
            for(int i = 0; i < nelmts; ++i)
            {
                CollExp.push_back(Exp);
            }

            LibUtilities::SessionReaderSharedPtr dummySession;
            Collections::CollectionOptimisation colOpt(dummySession, Collections::eSumFac);
            Collections::OperatorImpMap impTypes = colOpt.GetOperatorImpMap(Exp);
            Collections::Collection     c(CollExp, impTypes);
            c.Initialise(Collections::eIProductWRTDerivBase);

            const int nq = Exp->GetTotPoints();
            const int nm = Exp->GetNcoeffs();
            Array<OneD, NekDouble> xc(nq), yc(nq),zc(nq), tmp,tmp1;
            Array<OneD, NekDouble> phys1(nelmts*nq);
            Array<OneD, NekDouble> phys2(nelmts*nq);
            Array<OneD, NekDouble> phys3(nelmts*nq);
            Array<OneD, NekDouble> coeffs1(nelmts*nm);
            Array<OneD, NekDouble> coeffs2(nelmts*nm);

            Exp->GetCoords(xc, yc, zc);

            for (int i = 0; i < nq; ++i)
            {
                phys1[i] = sin(xc[i])*cos(yc[i]);
                phys2[i] = cos(xc[i])*sin(yc[i]);
                phys3[i] = cos(xc[i])*sin(zc[i]);
            }
            for(int i = 1; i < nelmts; ++i)
            {
                Vmath::Vcopy(nq,phys1,1,tmp = phys1+i*nq,1);
                Vmath::Vcopy(nq,phys2,1,tmp = phys2+i*nq,1);
                Vmath::Vcopy(nq,phys3,1,tmp = phys3+i*nq,1);
            }

            for(int i = 0; i < nelmts; ++i)
            {
                // Standard routines
                Exp->IProductWRTDerivBase(0, phys1 + i*nq,
                                          tmp  = coeffs1 + i*nm);
                Exp->IProductWRTDerivBase(1, phys2 + i*nq,
                                          tmp1 = coeffs2 + i*nm);
                Vmath::Vadd(nm,coeffs1 +i*nm ,1,coeffs2 + i*nm ,1,
                            tmp = coeffs1 + i*nm,1);
                Exp->IProductWRTDerivBase(2, phys3 + i*nq,
                                          tmp1 = coeffs2 + i*nm);
                Vmath::Vadd(nm,coeffs1 +i*nm ,1,coeffs2 + i*nm ,1,
                            tmp = coeffs1 + i*nm,1);
            }

            c.ApplyOperator(Collections::eIProductWRTDerivBase, phys1, phys2, phys3,
                            coeffs2);

            double epsilon = 1.0e-8;
            for(int i = 0; i < coeffs1.size(); ++i)
            {
                coeffs1[i] = (fabs(coeffs1[i]) < 1e-14)? 0.0: coeffs1[i];
                coeffs2[i] = (fabs(coeffs2[i]) < 1e-14)? 0.0: coeffs2[i];
                BOOST_CHECK_CLOSE(coeffs1[i],coeffs2[i], epsilon);
            }
        }
        

        BOOST_AUTO_TEST_CASE(TestTriHelmholtz_MatrixFree_UniformP)
        {
            SpatialDomains::PointGeomSharedPtr v0(new SpatialDomains::PointGeom(2u, 0u, -1.5, -1.5, 0.0));
            SpatialDomains::PointGeomSharedPtr v1(new SpatialDomains::PointGeom(2u, 1u,  1.0, -1.0, 0.0));
            SpatialDomains::PointGeomSharedPtr v2(new SpatialDomains::PointGeom(2u, 2u, -1.0,  1.0, 0.0));

            SpatialDomains::TriGeomSharedPtr triGeom = CreateTri(v0, v1, v2);

            unsigned int numQuadPoints = 5;
            unsigned int numModes = 4;
            
            Nektar::LibUtilities::PointsType triPointsTypeDir1 =
                Nektar::LibUtilities::eGaussLobattoLegendre;
            const Nektar::LibUtilities::PointsKey triPointsKeyDir1(numQuadPoints,
                                                                   triPointsTypeDir1);
            Nektar::LibUtilities::BasisType       basisTypeDir1 =
                Nektar::LibUtilities::eModified_A;
            const Nektar::LibUtilities::BasisKey  basisKeyDir1(basisTypeDir1,
                                                   numModes,triPointsKeyDir1);

            Nektar::LibUtilities::PointsType triPointsTypeDir2 =
                Nektar::LibUtilities::eGaussRadauMAlpha1Beta0;
            const Nektar::LibUtilities::PointsKey triPointsKeyDir2(numQuadPoints-1,
                                                                   triPointsTypeDir2);
            Nektar::LibUtilities::BasisType       basisTypeDir2 =
                Nektar::LibUtilities::eModified_B;
            const Nektar::LibUtilities::BasisKey  basisKeyDir2(basisTypeDir2,
                                                   numModes,triPointsKeyDir2);

            Nektar::LocalRegions::TriExpSharedPtr Exp =
                MemoryManager<Nektar::LocalRegions::TriExp>::AllocateSharedPtr(basisKeyDir1,
                basisKeyDir2, triGeom);

            Nektar::StdRegions::StdTriExpSharedPtr stdExp =
                MemoryManager<Nektar::StdRegions::StdTriExp>::AllocateSharedPtr(
            basisKeyDir1, basisKeyDir1);

            int nelmts = 10;
            
            std::vector<StdRegions::StdExpansionSharedPtr> CollExp;

            for(int i = 0; i < nelmts; ++i)
            {
                CollExp.push_back(Exp);
            }
            
            LibUtilities::SessionReaderSharedPtr dummySession;
            Collections::CollectionOptimisation colOpt(dummySession,
                                                       Collections::eMatrixFree);
            Collections::OperatorImpMap impTypes = colOpt.GetOperatorImpMap(stdExp);
            Collections::Collection     c(CollExp, impTypes);
            c.Initialise (Collections::eHelmholtz);
            StdRegions::ConstFactorMap factors;
            
            factors[StdRegions::eFactorLambda] = 1.5; 
            
            const int nm = Exp->GetNcoeffs();
            Array<OneD, NekDouble> coeffsIn(nelmts*nm);
            Array<OneD, NekDouble> coeffsRef(nelmts*nm);
            Array<OneD, NekDouble> coeffs(nelmts*nm), tmp;

            for (int i = 0; i < nm; ++i)
            {
                coeffsIn[i] = 1.0; 
            }
            
            for(int i = 1; i < nelmts; ++i)
            {
                Vmath::Vcopy(nm,coeffsIn,1,tmp = coeffsIn + i*nm,1);
            }
            
            StdRegions::StdMatrixKey mkey(StdRegions::eHelmholtz,
                                          Exp->DetShapeType(),
                                          *Exp, factors);
            
            for(int i = 0; i < nelmts; ++i)
            {            
                // Standard routines
                Exp->GeneralMatrixOp(coeffsIn + i*nm,
                                     tmp = coeffsRef + i*nm, mkey);
            }
            
            c.ApplyOperator(Collections::eHelmholtz,coeffsIn,coeffs,factors);
            
            double epsilon = 1.0e-8;
            for(int i = 0; i < coeffsRef.size(); ++i)
            {
                coeffsRef[i] = (std::abs(coeffsRef[i]) < 1e-14)? 0.0: coeffsRef[i];
                coeffs[i] = (std::abs(coeffs[i]) < 1e-14)? 0.0: coeffs[i];
                BOOST_CHECK_CLOSE(coeffsRef[i], coeffs[i], epsilon);
            }
        }

        BOOST_AUTO_TEST_CASE(TestTriHelmholtz_MatrixFree_UniformP_OverInt)
        {
            SpatialDomains::PointGeomSharedPtr v0(new SpatialDomains::PointGeom(2u, 0u, -1.5, -1.5, 0.0));
            SpatialDomains::PointGeomSharedPtr v1(new SpatialDomains::PointGeom(2u, 1u,  1.0, -1.0, 0.0));
            SpatialDomains::PointGeomSharedPtr v2(new SpatialDomains::PointGeom(2u, 2u, -1.0,  1.0, 0.0));

            SpatialDomains::TriGeomSharedPtr triGeom = CreateTri(v0, v1, v2);

            unsigned int numQuadPoints = 8;
            unsigned int numModes = 4;
            
            Nektar::LibUtilities::PointsType triPointsTypeDir1 =
                Nektar::LibUtilities::eGaussLobattoLegendre;
            const Nektar::LibUtilities::PointsKey triPointsKeyDir1(numQuadPoints,
                                                                   triPointsTypeDir1);
            Nektar::LibUtilities::BasisType       basisTypeDir1 =
                Nektar::LibUtilities::eModified_A;
            const Nektar::LibUtilities::BasisKey  basisKeyDir1(basisTypeDir1,
                                                   numModes,triPointsKeyDir1);

            Nektar::LibUtilities::PointsType triPointsTypeDir2 =
                Nektar::LibUtilities::eGaussRadauMAlpha1Beta0;
            const Nektar::LibUtilities::PointsKey triPointsKeyDir2(numQuadPoints-1,
                                                                   triPointsTypeDir2);
            Nektar::LibUtilities::BasisType       basisTypeDir2 =
                Nektar::LibUtilities::eModified_B;
            const Nektar::LibUtilities::BasisKey  basisKeyDir2(basisTypeDir2,
                                                   numModes,triPointsKeyDir2);

            Nektar::LocalRegions::TriExpSharedPtr Exp =
                MemoryManager<Nektar::LocalRegions::TriExp>::AllocateSharedPtr(basisKeyDir1,
                basisKeyDir2, triGeom);

            Nektar::StdRegions::StdTriExpSharedPtr stdExp =
                MemoryManager<Nektar::StdRegions::StdTriExp>::AllocateSharedPtr(
            basisKeyDir1, basisKeyDir1);

            int nelmts = 10;
            
            std::vector<StdRegions::StdExpansionSharedPtr> CollExp;

            for(int i = 0; i < nelmts; ++i)
            {
                CollExp.push_back(Exp);
            }
            
            LibUtilities::SessionReaderSharedPtr dummySession;
            Collections::CollectionOptimisation colOpt(dummySession,
                                                       Collections::eMatrixFree);
            Collections::OperatorImpMap impTypes = colOpt.GetOperatorImpMap(stdExp);
            Collections::Collection     c(CollExp, impTypes);
            c.Initialise (Collections::eHelmholtz);
            StdRegions::ConstFactorMap factors;
            
            factors[StdRegions::eFactorLambda] = 1.5; 
            
            const int nm = Exp->GetNcoeffs();
            Array<OneD, NekDouble> coeffsIn(nelmts*nm);
            Array<OneD, NekDouble> coeffsRef(nelmts*nm);
            Array<OneD, NekDouble> coeffs(nelmts*nm), tmp;

            for (int i = 0; i < nm; ++i)
            {
                coeffsIn[i] = 1.0; 
            }
            
            for(int i = 1; i < nelmts; ++i)
            {
                Vmath::Vcopy(nm,coeffsIn,1,tmp = coeffsIn + i*nm,1);
            }
            
            StdRegions::StdMatrixKey mkey(StdRegions::eHelmholtz,
                                          Exp->DetShapeType(),
                                          *Exp, factors);
            
            for(int i = 0; i < nelmts; ++i)
            {            
                // Standard routines
                Exp->GeneralMatrixOp(coeffsIn + i*nm,
                                     tmp = coeffsRef + i*nm, mkey);
            }
            
            c.ApplyOperator(Collections::eHelmholtz,coeffsIn,coeffs,factors);
            
            double epsilon = 1.0e-8;
            for(int i = 0; i < coeffsRef.size(); ++i)
            {
                coeffsRef[i] = (std::abs(coeffsRef[i]) < 1e-14)? 0.0: coeffsRef[i];
                coeffs[i] = (std::abs(coeffs[i]) < 1e-14)? 0.0: coeffs[i];
                BOOST_CHECK_CLOSE(coeffsRef[i], coeffs[i], epsilon);
            }
        }
    }
}<|MERGE_RESOLUTION|>--- conflicted
+++ resolved
@@ -40,11 +40,7 @@
 #include <LibUtilities/BasicUtils/Timer.h>
 #include <LibUtilities/Communication/CommSerial.h>
 
-<<<<<<< HEAD
 namespace Nektar 
-=======
-namespace Nektar
->>>>>>> 73cb6dd2
 {
     namespace TriCollectionTests
     {
@@ -368,11 +364,7 @@
         // ... only one op at the time ...
         impTypes[Collections::eBwdTrans] = Collections::eMatrixFree;
         Collections::Collection     c(CollExp, impTypes);
-<<<<<<< HEAD
         c.Initialise(Collections::eBwdTrans);
-=======
->>>>>>> 73cb6dd2
-
 
         Array<OneD, NekDouble> coeffs(Exp->GetNcoeffs(), 1.0), tmp;
         Array<OneD, NekDouble> physRef(Exp->GetTotPoints());
@@ -434,11 +426,7 @@
         // ... only one op at the time ...
         impTypes[Collections::eBwdTrans] = Collections::eMatrixFree;
         Collections::Collection     c(CollExp, impTypes);
-<<<<<<< HEAD
         c.Initialise(Collections::eBwdTrans);
-=======
->>>>>>> 73cb6dd2
-
 
         Array<OneD, NekDouble> coeffs(Exp->GetNcoeffs(), 1.0), tmp;
         Array<OneD, NekDouble> physRef(Exp->GetTotPoints());
@@ -1013,10 +1001,7 @@
         // not all op implemented ...
         impTypes[Collections::eIProductWRTBase] = Collections::eMatrixFree;
         Collections::Collection     c(CollExp, impTypes);
-<<<<<<< HEAD
         c.Initialise(Collections::eIProductWRTBase);
-=======
->>>>>>> 73cb6dd2
 
         const int nq = Exp->GetTotPoints();
         Array<OneD, NekDouble> phys(nq);
@@ -1088,10 +1073,7 @@
         // not all op implemented ...
         impTypes[Collections::eIProductWRTBase] = Collections::eMatrixFree;
         Collections::Collection     c(CollExp, impTypes);
-<<<<<<< HEAD
         c.Initialise(Collections::eIProductWRTBase);
-=======
->>>>>>> 73cb6dd2
 
         const int nq = Exp->GetTotPoints();
         Array<OneD, NekDouble> phys(nq);
@@ -1117,12 +1099,6 @@
         }
     }
 
-
-<<<<<<< HEAD
-        
-
-=======
->>>>>>> 73cb6dd2
     BOOST_AUTO_TEST_CASE(TestTriIProductWRTBase_MatrixFree_UniformP_Deformed_OverInt)
     {
         SpatialDomains::PointGeomSharedPtr v0(new SpatialDomains::PointGeom(2u,
@@ -1168,10 +1144,7 @@
         // not all op implemented ...
         impTypes[Collections::eIProductWRTBase] = Collections::eMatrixFree;
         Collections::Collection     c(CollExp, impTypes);
-<<<<<<< HEAD
         c.Initialise(Collections::eIProductWRTBase);
-=======
->>>>>>> 73cb6dd2
 
         const int nq = Exp->GetTotPoints();
         Array<OneD, NekDouble> phys(nq);
@@ -1738,11 +1711,7 @@
         // ... only one op at the time ...
         impTypes[Collections::ePhysDeriv] = Collections::eMatrixFree;
         Collections::Collection     c(CollExp, impTypes);
-<<<<<<< HEAD
         c.Initialise(Collections::ePhysDeriv);
-=======
->>>>>>> 73cb6dd2
-
 
         const int nq = Exp->GetTotPoints();
         Array<OneD, NekDouble> xc(nq), yc(nq);
@@ -1813,11 +1782,7 @@
         // ... only one op at the time ...
         impTypes[Collections::ePhysDeriv] = Collections::eMatrixFree;
         Collections::Collection     c(CollExp, impTypes);
-<<<<<<< HEAD
         c.Initialise(Collections::ePhysDeriv);
-=======
->>>>>>> 73cb6dd2
-
 
         const int nq = Exp->GetTotPoints();
         Array<OneD, NekDouble> xc(nq), yc(nq);
@@ -2032,11 +1997,7 @@
         // ... only one op at the time ...
         impTypes[Collections::eIProductWRTDerivBase] = Collections::eMatrixFree;
         Collections::Collection     c(CollExp, impTypes);
-<<<<<<< HEAD
         c.Initialise(Collections::eIProductWRTDerivBase);
-=======
->>>>>>> 73cb6dd2
-
 
         const int nq = Exp->GetTotPoints();
         const int nm = Exp->GetNcoeffs();
@@ -2121,11 +2082,7 @@
         // ... only one op at the time ...
         impTypes[Collections::eIProductWRTDerivBase] = Collections::eMatrixFree;
         Collections::Collection     c(CollExp, impTypes);
-<<<<<<< HEAD
         c.Initialise(Collections::eIProductWRTDerivBase);
-=======
->>>>>>> 73cb6dd2
-
 
         const int nq = Exp->GetTotPoints();
         const int nm = Exp->GetNcoeffs();
@@ -2181,133 +2138,6 @@
             1u,  1.0, -1.0, 0.0));
         SpatialDomains::PointGeomSharedPtr v2(new SpatialDomains::PointGeom(2u,
             2u, -1.0,  2.0, 0.0));
-
-        SpatialDomains::TriGeomSharedPtr triGeom = CreateTri(v0, v1, v2);
-
-        unsigned int numQuadPoints = 5;
-        unsigned int numModes = 4;
-        Nektar::LibUtilities::PointsType triPointsTypeDir1 =
-            Nektar::LibUtilities::eGaussLobattoLegendre;
-        const Nektar::LibUtilities::PointsKey triPointsKeyDir1(numQuadPoints,
-            triPointsTypeDir1);
-        Nektar::LibUtilities::BasisType basisTypeDir1 =
-            Nektar::LibUtilities::eModified_A;
-        const Nektar::LibUtilities::BasisKey basisKeyDir1(basisTypeDir1,
-            numModes, triPointsKeyDir1);
-
-        Nektar::LibUtilities::PointsType triPointsTypeDir2 =
-            Nektar::LibUtilities::eGaussRadauMAlpha1Beta0;
-        const Nektar::LibUtilities::PointsKey triPointsKeyDir2(numQuadPoints-1,
-            triPointsTypeDir2);
-        Nektar::LibUtilities::BasisType basisTypeDir2 =
-            Nektar::LibUtilities::eModified_B;
-        const Nektar::LibUtilities::BasisKey basisKeyDir2(basisTypeDir2,
-            numModes, triPointsKeyDir2);
-        Nektar::LocalRegions::TriExpSharedPtr Exp =
-            MemoryManager<Nektar::LocalRegions::TriExp>::AllocateSharedPtr(
-            basisKeyDir1, basisKeyDir2, triGeom);
-<<<<<<< HEAD
-        int nelmts = NELMTS;
-
-        std::vector<StdRegions::StdExpansionSharedPtr> CollExp;
-        for(int i = 0; i < nelmts; ++i)
-        {
-            CollExp.push_back(Exp);
-        }
-
-        LibUtilities::SessionReaderSharedPtr dummySession;
-        Collections::CollectionOptimisation colOpt(dummySession,
-                                                   Collections::eStdMat);
-        Collections::OperatorImpMap impTypes = colOpt.GetOperatorImpMap(Exp);
-
-        // ... only one op at the time ...
-        impTypes[Collections::eIProductWRTDerivBase]=Collections::eMatrixFree;
-        Collections::Collection     c(CollExp, impTypes);
-        c.Initialise(Collections::eIProductWRTDerivBase);
-=======
-        std::vector<StdRegions::StdExpansionSharedPtr> CollExp;
-        CollExp.push_back(Exp);
-
-
-        LibUtilities::SessionReaderSharedPtr dummySession;
-        Collections::CollectionOptimisation colOpt(dummySession, Collections::eStdMat);
-        Collections::OperatorImpMap impTypes = colOpt.GetOperatorImpMap(Exp);
-
-        // ... only one op at the time ...
-        impTypes[Collections::eIProductWRTDerivBase] = Collections::eMatrixFree;
-        Collections::Collection     c(CollExp, impTypes);
->>>>>>> 73cb6dd2
-
-
-        const int nq = Exp->GetTotPoints();
-        const int nm = Exp->GetNcoeffs();
-<<<<<<< HEAD
-        Array<OneD, NekDouble> phys1(nelmts*nq);
-        Array<OneD, NekDouble> phys2(nelmts*nq);
-        Array<OneD, NekDouble> coeffsRef(nelmts*nm);
-        Array<OneD, NekDouble> coeffs(nelmts*nm);
-
-        Array<OneD, NekDouble> xc(nq), yc(nq), tmp;
-=======
-        Array<OneD, NekDouble> phys1(nq);
-        Array<OneD, NekDouble> phys2(nq);
-        Array<OneD, NekDouble> coeffsRef(nm);
-        Array<OneD, NekDouble> coeffs(nm);
-
-        Array<OneD, NekDouble> xc(nq), yc(nq);
->>>>>>> 73cb6dd2
-
-        Exp->GetCoords(xc, yc);
-
-        for (int i = 0; i < nq; ++i)
-        {
-            phys1[i] = sin(xc[i])*cos(yc[i]);
-            phys2[i] = cos(xc[i])*sin(yc[i]);
-        }
-
-<<<<<<< HEAD
-        for(int i = 1; i < nelmts; ++i)
-        {
-            Vmath::Vcopy(nq,phys1,1,tmp = phys1+i*nq,1);
-            Vmath::Vcopy(nq,phys2,1,tmp = phys2+i*nq,1);
-        }
-
-        for(int i = 0; i < nelmts; ++i)
-        {
-            // Standard routines
-            Exp->IProductWRTDerivBase(0, phys1 + i*nq,
-                                      tmp  = coeffsRef + i*nm);
-            Exp->IProductWRTDerivBase(1, phys2 + i*nq,
-                                      tmp = coeffs + i*nm);
-            Vmath::Vadd(nm,coeffsRef +i*nm ,1,coeffs + i*nm ,1,
-                        tmp = coeffsRef + i*nm,1);
-        }
-
-        LibUtilities::Timer timer;
-        timer.Start();
-        c.ApplyOperator(Collections::eIProductWRTDerivBase, phys1,
-                        phys2, coeffs);
-        timer.Stop();
-        timer.AccumulateRegion("Tri IPWRTDB");
-               
-        double epsilon = 1.0e-8;
-        for(int i = 0; i < coeffsRef.size(); ++i)
-        {
-            coeffsRef[i] = (std::abs(coeffsRef[i]) < 1e-14)? 0.0: coeffsRef[i];
-            coeffs[i] = (std::abs(coeffs[i]) < 1e-14)? 0.0: coeffs[i];
-            BOOST_CHECK_CLOSE(coeffsRef[i], coeffs[i], epsilon);
-        }
-    }
-        
-#if 1
-        BOOST_AUTO_TEST_CASE(TestTriIProductWRTDerivBase_MatrixFree_UniformP_Deformed_MultiElmt_ThreeD)
-    {
-        SpatialDomains::PointGeomSharedPtr v0(new SpatialDomains::PointGeom(3u,
-            0u, -1.0, -1.0, 0.0));
-        SpatialDomains::PointGeomSharedPtr v1(new SpatialDomains::PointGeom(3u,
-            1u,  1.0, -1.0, 0.0));
-        SpatialDomains::PointGeomSharedPtr v2(new SpatialDomains::PointGeom(3u,
-            2u, -1.0,  2.0, 1.0));
 
         SpatialDomains::TriGeomSharedPtr triGeom = CreateTri(v0, v1, v2);
 
@@ -2351,6 +2181,106 @@
         Collections::Collection     c(CollExp, impTypes);
         c.Initialise(Collections::eIProductWRTDerivBase);
 
+        const int nq = Exp->GetTotPoints();
+        const int nm = Exp->GetNcoeffs();
+        Array<OneD, NekDouble> phys1(nelmts*nq);
+        Array<OneD, NekDouble> phys2(nelmts*nq);
+        Array<OneD, NekDouble> coeffsRef(nelmts*nm);
+        Array<OneD, NekDouble> coeffs(nelmts*nm);
+        Array<OneD, NekDouble> xc(nq), yc(nq), tmp;
+
+        Exp->GetCoords(xc, yc);
+
+        for (int i = 0; i < nq; ++i)
+        {
+            phys1[i] = sin(xc[i])*cos(yc[i]);
+            phys2[i] = cos(xc[i])*sin(yc[i]);
+        }
+
+        for(int i = 1; i < nelmts; ++i)
+        {
+            Vmath::Vcopy(nq,phys1,1,tmp = phys1+i*nq,1);
+            Vmath::Vcopy(nq,phys2,1,tmp = phys2+i*nq,1);
+        }
+
+        for(int i = 0; i < nelmts; ++i)
+        {
+            // Standard routines
+            Exp->IProductWRTDerivBase(0, phys1 + i*nq,
+                                      tmp  = coeffsRef + i*nm);
+            Exp->IProductWRTDerivBase(1, phys2 + i*nq,
+                                      tmp = coeffs + i*nm);
+            Vmath::Vadd(nm,coeffsRef +i*nm ,1,coeffs + i*nm ,1,
+                        tmp = coeffsRef + i*nm,1);
+        }
+
+        LibUtilities::Timer timer;
+        timer.Start();
+        c.ApplyOperator(Collections::eIProductWRTDerivBase, phys1,
+                        phys2, coeffs);
+        timer.Stop();
+        timer.AccumulateRegion("Tri IPWRTDB");
+               
+        double epsilon = 1.0e-8;
+        for(int i = 0; i < coeffsRef.size(); ++i)
+        {
+            coeffsRef[i] = (std::abs(coeffsRef[i]) < 1e-14)? 0.0: coeffsRef[i];
+            coeffs[i] = (std::abs(coeffs[i]) < 1e-14)? 0.0: coeffs[i];
+            BOOST_CHECK_CLOSE(coeffsRef[i], coeffs[i], epsilon);
+        }
+    }
+        
+        BOOST_AUTO_TEST_CASE(TestTriIProductWRTDerivBase_MatrixFree_UniformP_Deformed_MultiElmt_ThreeD)
+    {
+        SpatialDomains::PointGeomSharedPtr v0(new SpatialDomains::PointGeom(3u,
+            0u, -1.0, -1.0, 0.0));
+        SpatialDomains::PointGeomSharedPtr v1(new SpatialDomains::PointGeom(3u,
+            1u,  1.0, -1.0, 0.0));
+        SpatialDomains::PointGeomSharedPtr v2(new SpatialDomains::PointGeom(3u,
+            2u, -1.0,  2.0, 1.0));
+
+        SpatialDomains::TriGeomSharedPtr triGeom = CreateTri(v0, v1, v2);
+
+        unsigned int numQuadPoints = 5;
+        unsigned int numModes = 4;
+        Nektar::LibUtilities::PointsType triPointsTypeDir1 =
+            Nektar::LibUtilities::eGaussLobattoLegendre;
+        const Nektar::LibUtilities::PointsKey triPointsKeyDir1(numQuadPoints,
+            triPointsTypeDir1);
+        Nektar::LibUtilities::BasisType basisTypeDir1 =
+            Nektar::LibUtilities::eModified_A;
+        const Nektar::LibUtilities::BasisKey basisKeyDir1(basisTypeDir1,
+            numModes, triPointsKeyDir1);
+
+        Nektar::LibUtilities::PointsType triPointsTypeDir2 =
+            Nektar::LibUtilities::eGaussRadauMAlpha1Beta0;
+        const Nektar::LibUtilities::PointsKey triPointsKeyDir2(numQuadPoints-1,
+            triPointsTypeDir2);
+        Nektar::LibUtilities::BasisType basisTypeDir2 =
+            Nektar::LibUtilities::eModified_B;
+        const Nektar::LibUtilities::BasisKey basisKeyDir2(basisTypeDir2,
+            numModes, triPointsKeyDir2);
+        Nektar::LocalRegions::TriExpSharedPtr Exp =
+            MemoryManager<Nektar::LocalRegions::TriExp>::AllocateSharedPtr(
+            basisKeyDir1, basisKeyDir2, triGeom);
+        int nelmts = NELMTS;
+
+        std::vector<StdRegions::StdExpansionSharedPtr> CollExp;
+        for(int i = 0; i < nelmts; ++i)
+        {
+            CollExp.push_back(Exp);
+        }
+
+        LibUtilities::SessionReaderSharedPtr dummySession;
+        Collections::CollectionOptimisation colOpt(dummySession,
+                                                   Collections::eStdMat);
+        Collections::OperatorImpMap impTypes = colOpt.GetOperatorImpMap(Exp);
+
+        // ... only one op at the time ...
+        impTypes[Collections::eIProductWRTDerivBase]=Collections::eMatrixFree;
+        Collections::Collection     c(CollExp, impTypes);
+        c.Initialise(Collections::eIProductWRTDerivBase);
+
 
         const int nq = Exp->GetTotPoints();
         const int nm = Exp->GetNcoeffs();
@@ -2401,16 +2331,6 @@
         timer.AccumulateRegion("Tri IPWRTDB 3D");
         timer.PrintElapsedRegions();
                
-=======
-        // Standard routines
-        Exp->IProductWRTDerivBase(0, phys1, coeffsRef);
-        Exp->IProductWRTDerivBase(1, phys2, coeffs);
-        Vmath::Vadd(nm, coeffsRef, 1, coeffs, 1, coeffsRef, 1);
-
-        c.ApplyOperator(Collections::eIProductWRTDerivBase, phys1,
-                        phys2, coeffs);
-
->>>>>>> 73cb6dd2
         double epsilon = 1.0e-8;
         for(int i = 0; i < coeffsRef.size(); ++i)
         {
@@ -2419,12 +2339,7 @@
             BOOST_CHECK_CLOSE(coeffsRef[i], coeffs[i], epsilon);
         }
     }
-<<<<<<< HEAD
-#endif
         
-=======
-
->>>>>>> 73cb6dd2
     BOOST_AUTO_TEST_CASE(TestTriIProductWRTDerivBase_MatrixFree_UniformP_Deformed_OverInt)
     {
         SpatialDomains::PointGeomSharedPtr v0(new SpatialDomains::PointGeom(2u,
@@ -2469,11 +2384,7 @@
         // ... only one op at the time ...
         impTypes[Collections::eIProductWRTDerivBase] = Collections::eMatrixFree;
         Collections::Collection     c(CollExp, impTypes);
-<<<<<<< HEAD
         c.Initialise(Collections::eIProductWRTDerivBase);
-=======
->>>>>>> 73cb6dd2
-
 
         const int nq = Exp->GetTotPoints();
         const int nm = Exp->GetNcoeffs();
