///////////////////////////////////////////////////////////////////////////////
// For more information, please see: http://www.nektar.info
//
// The MIT License
//
// Copyright (c) 2006 Division of Applied Mathematics, Brown University (USA),
// Department of Aeronautics, Imperial College London (UK), and Scientific
// Computing and Imaging Institute, University of Utah (USA).
//
// Permission is hereby granted, free of charge, to any person obtaining a
// copy of this software and associated documentation files (the "Software"),
// to deal in the Software without restriction, including without limitation
// the rights to use, copy, modify, merge, publish, distribute, sublicense,
// and/or sell copies of the Software, and to permit persons to whom the
// Software is furnished to do so, subject to the following conditions:
//
// The above copyright notice and this permission notice shall be included
// in all copies or substantial portions of the Software.
//
// THE SOFTWARE IS PROVIDED "AS IS", WITHOUT WARRANTY OF ANY KIND, EXPRESS
// OR IMPLIED, INCLUDING BUT NOT LIMITED TO THE WARRANTIES OF MERCHANTABILITY,
// FITNESS FOR A PARTICULAR PURPOSE AND NONINFRINGEMENT. IN NO EVENT SHALL
// THE AUTHORS OR COPYRIGHT HOLDERS BE LIABLE FOR ANY CLAIM, DAMAGES OR OTHER
// LIABILITY, WHETHER IN AN ACTION OF CONTRACT, TORT OR OTHERWISE, ARISING
// FROM, OUT OF OR IN CONNECTION WITH THE SOFTWARE OR THE USE OR OTHER
// DEALINGS IN THE SOFTWARE.
//
// Description:
//
///////////////////////////////////////////////////////////////////////////////

#include <LocalRegions/QuadExp.h>
#include <SpatialDomains/MeshGraph.h>
#include <Collections/Collection.h>
#include <Collections/CollectionOptimisation.h>
#include <boost/test/auto_unit_test.hpp>
#include <boost/test/test_case_template.hpp>
#include <boost/test/floating_point_comparison.hpp>
#include <boost/test/unit_test.hpp>

namespace Nektar
{
namespace QuadCollectionTests
{
    SpatialDomains::SegGeomSharedPtr CreateSegGeom(unsigned int id,
                                                   SpatialDomains::PointGeomSharedPtr v0,
                                                   SpatialDomains::PointGeomSharedPtr v1)
    {
        SpatialDomains::PointGeomSharedPtr vertices[] = {v0, v1};
        SpatialDomains::SegGeomSharedPtr result(new SpatialDomains::SegGeom(id, 3, vertices));
        return result;
    }

    SpatialDomains::QuadGeomSharedPtr CreateQuad(SpatialDomains::PointGeomSharedPtr v0,
                                                 SpatialDomains::PointGeomSharedPtr v1,
                                                 SpatialDomains::PointGeomSharedPtr v2,
                                                 SpatialDomains::PointGeomSharedPtr v3)
    {
        Nektar::SpatialDomains::SegGeomSharedPtr e0 = CreateSegGeom(0, v0, v1);
        Nektar::SpatialDomains::SegGeomSharedPtr e1 = CreateSegGeom(1, v1, v2);
        Nektar::SpatialDomains::SegGeomSharedPtr e2 = CreateSegGeom(2, v2, v3);
        Nektar::SpatialDomains::SegGeomSharedPtr e3 = CreateSegGeom(3, v3, v0);

        Nektar::SpatialDomains::SegGeomSharedPtr edges[Nektar::SpatialDomains::QuadGeom::kNedges] =
            {
                e0, e1, e2, e3
            };

        SpatialDomains::QuadGeomSharedPtr quadGeom(new SpatialDomains::QuadGeom(0,edges));
        return quadGeom;
    }

    BOOST_AUTO_TEST_CASE(TestQuadBwdTrans_StdMat_UniformP)
    {
        SpatialDomains::PointGeomSharedPtr v0(new SpatialDomains::PointGeom(2u, 0u, -1.0, -1.0, 0.0));
        SpatialDomains::PointGeomSharedPtr v1(new SpatialDomains::PointGeom(2u, 1u,  1.0, -1.0, 0.0));
        SpatialDomains::PointGeomSharedPtr v2(new SpatialDomains::PointGeom(2u, 2u,  1.0, 1.0, 0.0));
        SpatialDomains::PointGeomSharedPtr v3(new SpatialDomains::PointGeom(2u, 3u, -1.0, 1.0, 0.0));

        SpatialDomains::QuadGeomSharedPtr quadGeom = CreateQuad(v0, v1, v2, v3);

        Nektar::LibUtilities::PointsType quadPointsTypeDir1 = Nektar::LibUtilities::eGaussLobattoLegendre;
        Nektar::LibUtilities::BasisType basisTypeDir1 = Nektar::LibUtilities::eModified_A;
        unsigned int numQuadPoints = 6;
        const Nektar::LibUtilities::PointsKey quadPointsKeyDir1(numQuadPoints, quadPointsTypeDir1);
        const Nektar::LibUtilities::BasisKey basisKeyDir1(basisTypeDir1,4,quadPointsKeyDir1);

        Nektar::LocalRegions::QuadExpSharedPtr Exp =
            MemoryManager<Nektar::LocalRegions::QuadExp>::AllocateSharedPtr(basisKeyDir1,
            basisKeyDir1, quadGeom);

        Nektar::StdRegions::StdQuadExpSharedPtr stdExp =
            MemoryManager<Nektar::StdRegions::StdQuadExp>::AllocateSharedPtr(basisKeyDir1,
            basisKeyDir1);

        std::vector<StdRegions::StdExpansionSharedPtr> CollExp;
        CollExp.push_back(Exp);

        LibUtilities::SessionReaderSharedPtr dummySession;
        Collections::CollectionOptimisation colOpt(dummySession, Collections::eStdMat);
        Collections::OperatorImpMap impTypes = colOpt.GetOperatorImpMap(stdExp);
        Collections::Collection     c(CollExp, impTypes);
<<<<<<< HEAD
        c.Initialise(Collections::eBwdTrans);
=======
>>>>>>> 73cb6dd2

        Array<OneD, NekDouble> coeffs(Exp->GetNcoeffs(), 1.0), tmp;
        Array<OneD, NekDouble> phys1(Exp->GetTotPoints());
        Array<OneD, NekDouble> phys2(Exp->GetTotPoints());


        Exp->BwdTrans(coeffs, phys1);
        c.ApplyOperator(Collections::eBwdTrans, coeffs, phys2);

        double epsilon = 1.0e-8;
        for(int i = 0; i < phys1.size(); ++i)
        {
            BOOST_CHECK_CLOSE(phys1[i],phys2[i], epsilon);
        }
    }

    BOOST_AUTO_TEST_CASE(TestQuadBwdTrans_StdMat_VariableP)
    {
        SpatialDomains::PointGeomSharedPtr v0(new SpatialDomains::PointGeom(2u, 0u, -1.0, -1.0, 0.0));
        SpatialDomains::PointGeomSharedPtr v1(new SpatialDomains::PointGeom(2u, 1u,  1.0, -1.0, 0.0));
        SpatialDomains::PointGeomSharedPtr v2(new SpatialDomains::PointGeom(3u, 2u,  1.0,  1.0, 0.0));
        SpatialDomains::PointGeomSharedPtr v3(new SpatialDomains::PointGeom(3u, 3u, -1.0,  1.0, 0.0));

        SpatialDomains::QuadGeomSharedPtr quadGeom = CreateQuad(v0, v1, v2, v3);

        Nektar::LibUtilities::PointsType quadPointsTypeDir1 = Nektar::LibUtilities::eGaussLobattoLegendre;
        Nektar::LibUtilities::BasisType basisTypeDir1 = Nektar::LibUtilities::eModified_A;
        const Nektar::LibUtilities::PointsKey quadPointsKeyDir1(5, quadPointsTypeDir1);
        const Nektar::LibUtilities::PointsKey quadPointsKeyDir2(7, quadPointsTypeDir1);
        const Nektar::LibUtilities::BasisKey basisKeyDir1(basisTypeDir1,4,quadPointsKeyDir1);
        const Nektar::LibUtilities::BasisKey basisKeyDir2(basisTypeDir1,6,quadPointsKeyDir2);

        Nektar::LocalRegions::QuadExpSharedPtr Exp =
            MemoryManager<Nektar::LocalRegions::QuadExp>::AllocateSharedPtr(basisKeyDir1,
            basisKeyDir2, quadGeom);
<<<<<<< HEAD

        Nektar::StdRegions::StdQuadExpSharedPtr stdExp =
            MemoryManager<Nektar::StdRegions::StdQuadExp>::AllocateSharedPtr(basisKeyDir1,
            basisKeyDir2);

        std::vector<StdRegions::StdExpansionSharedPtr> CollExp;
        CollExp.push_back(Exp);

        LibUtilities::SessionReaderSharedPtr dummySession;
        Collections::CollectionOptimisation colOpt(dummySession, Collections::eStdMat);
        Collections::OperatorImpMap impTypes = colOpt.GetOperatorImpMap(stdExp);
        Collections::Collection     c(CollExp, impTypes);
        c.Initialise(Collections::eBwdTrans);

        Array<OneD, NekDouble> coeffs(Exp->GetNcoeffs(), 1.0), tmp;
        Array<OneD, NekDouble> phys1(Exp->GetTotPoints());
        Array<OneD, NekDouble> phys2(Exp->GetTotPoints());

        Exp->BwdTrans(coeffs, phys1);
        c.ApplyOperator(Collections::eBwdTrans, coeffs, phys2);

        double epsilon = 1.0e-8;
        for(int i = 0; i < phys1.size(); ++i)
        {
            BOOST_CHECK_CLOSE(phys1[i], phys2[i], epsilon);
        }
    }


    BOOST_AUTO_TEST_CASE(TestQuadBwdTrans_StdMat_VariableP_MultiElmt)
    {
        SpatialDomains::PointGeomSharedPtr v0(new SpatialDomains::PointGeom(2u, 0u, -1.0, -1.0, 0.0));
        SpatialDomains::PointGeomSharedPtr v1(new SpatialDomains::PointGeom(2u, 1u,  1.0, -1.0, 0.0));
        SpatialDomains::PointGeomSharedPtr v2(new SpatialDomains::PointGeom(3u, 2u,  1.0,  1.0, 0.0));
        SpatialDomains::PointGeomSharedPtr v3(new SpatialDomains::PointGeom(3u, 3u, -1.0,  1.0, 0.0));

        SpatialDomains::QuadGeomSharedPtr quadGeom = CreateQuad(v0, v1, v2, v3);

        Nektar::LibUtilities::PointsType quadPointsTypeDir1 = Nektar::LibUtilities::eGaussLobattoLegendre;
        Nektar::LibUtilities::BasisType basisTypeDir1 = Nektar::LibUtilities::eModified_A;
        const Nektar::LibUtilities::PointsKey quadPointsKeyDir1(5, quadPointsTypeDir1);
        const Nektar::LibUtilities::PointsKey quadPointsKeyDir2(7, quadPointsTypeDir1);
        const Nektar::LibUtilities::BasisKey basisKeyDir1(basisTypeDir1,4,quadPointsKeyDir1);
        const Nektar::LibUtilities::BasisKey basisKeyDir2(basisTypeDir1,6,quadPointsKeyDir2);

        Nektar::LocalRegions::QuadExpSharedPtr Exp =
            MemoryManager<Nektar::LocalRegions::QuadExp>::AllocateSharedPtr(basisKeyDir1,
            basisKeyDir2, quadGeom);

        Nektar::StdRegions::StdQuadExpSharedPtr stdExp =
            MemoryManager<Nektar::StdRegions::StdQuadExp>::AllocateSharedPtr(basisKeyDir1,
            basisKeyDir2);

        std::vector<StdRegions::StdExpansionSharedPtr> CollExp;
        int nelmts = 10;
        for(int i = 0; i < nelmts; ++i)
        {
            CollExp.push_back(Exp);
        }
=======

        Nektar::StdRegions::StdQuadExpSharedPtr stdExp =
            MemoryManager<Nektar::StdRegions::StdQuadExp>::AllocateSharedPtr(basisKeyDir1,
            basisKeyDir2);

        std::vector<StdRegions::StdExpansionSharedPtr> CollExp;
        CollExp.push_back(Exp);
>>>>>>> 73cb6dd2

        LibUtilities::SessionReaderSharedPtr dummySession;
        Collections::CollectionOptimisation colOpt(dummySession, Collections::eStdMat);
        Collections::OperatorImpMap impTypes = colOpt.GetOperatorImpMap(stdExp);
        Collections::Collection     c(CollExp, impTypes);
<<<<<<< HEAD
        c.Initialise(Collections::eBwdTrans);


        Array<OneD, NekDouble> coeffs(nelmts*Exp->GetNcoeffs(), 1.0), tmp;
        Array<OneD, NekDouble> phys1(nelmts*Exp->GetTotPoints());
        Array<OneD, NekDouble> phys2(nelmts*Exp->GetTotPoints());

        for(int i = 0; i < nelmts; ++i)
        {
            Exp->BwdTrans(coeffs + i*Exp->GetNcoeffs(), tmp = phys1+i*Exp->GetTotPoints());
=======


        Array<OneD, NekDouble> coeffs(Exp->GetNcoeffs(), 1.0), tmp;
        Array<OneD, NekDouble> phys1(Exp->GetTotPoints());
        Array<OneD, NekDouble> phys2(Exp->GetTotPoints());

        Exp->BwdTrans(coeffs, phys1);
        c.ApplyOperator(Collections::eBwdTrans, coeffs, phys2);

        double epsilon = 1.0e-8;
        for(int i = 0; i < phys1.size(); ++i)
        {
            BOOST_CHECK_CLOSE(phys1[i], phys2[i], epsilon);
        }
    }


    BOOST_AUTO_TEST_CASE(TestQuadBwdTrans_StdMat_VariableP_MultiElmt)
    {
        SpatialDomains::PointGeomSharedPtr v0(new SpatialDomains::PointGeom(2u, 0u, -1.0, -1.0, 0.0));
        SpatialDomains::PointGeomSharedPtr v1(new SpatialDomains::PointGeom(2u, 1u,  1.0, -1.0, 0.0));
        SpatialDomains::PointGeomSharedPtr v2(new SpatialDomains::PointGeom(3u, 2u,  1.0,  1.0, 0.0));
        SpatialDomains::PointGeomSharedPtr v3(new SpatialDomains::PointGeom(3u, 3u, -1.0,  1.0, 0.0));

        SpatialDomains::QuadGeomSharedPtr quadGeom = CreateQuad(v0, v1, v2, v3);

        Nektar::LibUtilities::PointsType quadPointsTypeDir1 = Nektar::LibUtilities::eGaussLobattoLegendre;
        Nektar::LibUtilities::BasisType basisTypeDir1 = Nektar::LibUtilities::eModified_A;
        const Nektar::LibUtilities::PointsKey quadPointsKeyDir1(5, quadPointsTypeDir1);
        const Nektar::LibUtilities::PointsKey quadPointsKeyDir2(7, quadPointsTypeDir1);
        const Nektar::LibUtilities::BasisKey basisKeyDir1(basisTypeDir1,4,quadPointsKeyDir1);
        const Nektar::LibUtilities::BasisKey basisKeyDir2(basisTypeDir1,6,quadPointsKeyDir2);

        Nektar::LocalRegions::QuadExpSharedPtr Exp =
            MemoryManager<Nektar::LocalRegions::QuadExp>::AllocateSharedPtr(basisKeyDir1,
            basisKeyDir2, quadGeom);

        Nektar::StdRegions::StdQuadExpSharedPtr stdExp =
            MemoryManager<Nektar::StdRegions::StdQuadExp>::AllocateSharedPtr(basisKeyDir1,
            basisKeyDir2);

        std::vector<StdRegions::StdExpansionSharedPtr> CollExp;
        int nelmts = 10;
        for(int i = 0; i < nelmts; ++i)
        {
            CollExp.push_back(Exp);
>>>>>>> 73cb6dd2
        }
        c.ApplyOperator(Collections::eBwdTrans, coeffs, phys2);

<<<<<<< HEAD
        double epsilon = 1.0e-8;
        for(int i = 0; i < phys1.size(); ++i)
        {
            BOOST_CHECK_CLOSE(phys1[i], phys2[i], epsilon);
        }
    }

    BOOST_AUTO_TEST_CASE(TestQuadBwdTrans_IterPerExp_UniformP)
    {
        SpatialDomains::PointGeomSharedPtr v0(new SpatialDomains::PointGeom(2u, 0u, -1.0, -1.0, 0.0));
        SpatialDomains::PointGeomSharedPtr v1(new SpatialDomains::PointGeom(2u, 1u,  1.0, -1.0, 0.0));
        SpatialDomains::PointGeomSharedPtr v2(new SpatialDomains::PointGeom(2u, 2u,  1.0, 1.0, 0.0));
        SpatialDomains::PointGeomSharedPtr v3(new SpatialDomains::PointGeom(2u, 3u, -1.0, 1.0, 0.0));

        SpatialDomains::QuadGeomSharedPtr quadGeom = CreateQuad(v0, v1, v2, v3);

        Nektar::LibUtilities::PointsType quadPointsTypeDir1 = Nektar::LibUtilities::eGaussLobattoLegendre;
        Nektar::LibUtilities::BasisType basisTypeDir1 = Nektar::LibUtilities::eModified_A;
        unsigned int numQuadPoints = 6;
        const Nektar::LibUtilities::PointsKey quadPointsKeyDir1(numQuadPoints, quadPointsTypeDir1);
        const Nektar::LibUtilities::BasisKey basisKeyDir1(basisTypeDir1,4,quadPointsKeyDir1);

        Nektar::LocalRegions::QuadExpSharedPtr Exp =
            MemoryManager<Nektar::LocalRegions::QuadExp>::AllocateSharedPtr(basisKeyDir1,
            basisKeyDir1, quadGeom);

        Nektar::StdRegions::StdQuadExpSharedPtr stdExp =
            MemoryManager<Nektar::StdRegions::StdQuadExp>::AllocateSharedPtr(basisKeyDir1,
            basisKeyDir1);

        std::vector<StdRegions::StdExpansionSharedPtr> CollExp;
        CollExp.push_back(Exp);

        LibUtilities::SessionReaderSharedPtr dummySession;
        Collections::CollectionOptimisation colOpt(dummySession, Collections::eIterPerExp);
        Collections::OperatorImpMap impTypes = colOpt.GetOperatorImpMap(stdExp);
        Collections::Collection     c(CollExp, impTypes);
        c.Initialise(Collections::eBwdTrans);

        Array<OneD, NekDouble> coeffs(Exp->GetNcoeffs(), 1.0), tmp;
        Array<OneD, NekDouble> phys1(Exp->GetTotPoints());
        Array<OneD, NekDouble> phys2(Exp->GetTotPoints());

        Exp->BwdTrans(coeffs, phys1);
        c.ApplyOperator(Collections::eBwdTrans, coeffs, phys2);

        double epsilon = 1.0e-8;
        for(int i = 0; i < phys1.size(); ++i)
        {
            BOOST_CHECK_CLOSE(phys1[i], phys2[i], epsilon);
        }
    }

    BOOST_AUTO_TEST_CASE(TestQuadBwdTrans_IterPerExp_VariableP)
    {
        SpatialDomains::PointGeomSharedPtr v0(new SpatialDomains::PointGeom(2u, 0u, -1.0, -1.0, 0.0));
        SpatialDomains::PointGeomSharedPtr v1(new SpatialDomains::PointGeom(2u, 1u,  1.0, -1.0, 0.0));
        SpatialDomains::PointGeomSharedPtr v2(new SpatialDomains::PointGeom(3u, 2u,  1.0,  1.0, 0.0));
        SpatialDomains::PointGeomSharedPtr v3(new SpatialDomains::PointGeom(3u, 3u, -1.0,  1.0, 0.0));

        SpatialDomains::QuadGeomSharedPtr quadGeom = CreateQuad(v0, v1, v2, v3);

        Nektar::LibUtilities::PointsType quadPointsTypeDir1 = Nektar::LibUtilities::eGaussLobattoLegendre;
        Nektar::LibUtilities::BasisType basisTypeDir1 = Nektar::LibUtilities::eModified_A;
        const Nektar::LibUtilities::PointsKey quadPointsKeyDir1(5, quadPointsTypeDir1);
        const Nektar::LibUtilities::PointsKey quadPointsKeyDir2(7, quadPointsTypeDir1);
        const Nektar::LibUtilities::BasisKey basisKeyDir1(basisTypeDir1,4,quadPointsKeyDir1);
        const Nektar::LibUtilities::BasisKey basisKeyDir2(basisTypeDir1,6,quadPointsKeyDir2);

        Nektar::LocalRegions::QuadExpSharedPtr Exp =
            MemoryManager<Nektar::LocalRegions::QuadExp>::AllocateSharedPtr(basisKeyDir1,
            basisKeyDir2, quadGeom);

        Nektar::StdRegions::StdQuadExpSharedPtr stdExp =
            MemoryManager<Nektar::StdRegions::StdQuadExp>::AllocateSharedPtr(basisKeyDir1,
            basisKeyDir2);

        std::vector<StdRegions::StdExpansionSharedPtr> CollExp;
        CollExp.push_back(Exp);

        LibUtilities::SessionReaderSharedPtr dummySession;
        Collections::CollectionOptimisation colOpt(dummySession, Collections::eStdMat);
        Collections::OperatorImpMap impTypes = colOpt.GetOperatorImpMap(stdExp);
        Collections::Collection     c(CollExp, impTypes);
        c.Initialise(Collections::eBwdTrans);

        Array<OneD, NekDouble> coeffs(Exp->GetNcoeffs(), 1.0), tmp;
        Array<OneD, NekDouble> phys1(Exp->GetTotPoints());
        Array<OneD, NekDouble> phys2(Exp->GetTotPoints());

        Exp->BwdTrans(coeffs, phys1);
        c.ApplyOperator(Collections::eBwdTrans, coeffs, phys2);

=======
        LibUtilities::SessionReaderSharedPtr dummySession;
        Collections::CollectionOptimisation colOpt(dummySession, Collections::eStdMat);
        Collections::OperatorImpMap impTypes = colOpt.GetOperatorImpMap(stdExp);
        Collections::Collection     c(CollExp, impTypes);


        Array<OneD, NekDouble> coeffs(nelmts*Exp->GetNcoeffs(), 1.0), tmp;
        Array<OneD, NekDouble> phys1(nelmts*Exp->GetTotPoints());
        Array<OneD, NekDouble> phys2(nelmts*Exp->GetTotPoints());

        for(int i = 0; i < nelmts; ++i)
        {
            Exp->BwdTrans(coeffs + i*Exp->GetNcoeffs(), tmp = phys1+i*Exp->GetTotPoints());
        }
        c.ApplyOperator(Collections::eBwdTrans, coeffs, phys2);

        double epsilon = 1.0e-8;
        for(int i = 0; i < phys1.size(); ++i)
        {
            BOOST_CHECK_CLOSE(phys1[i], phys2[i], epsilon);
        }
    }

    BOOST_AUTO_TEST_CASE(TestQuadBwdTrans_IterPerExp_UniformP)
    {
        SpatialDomains::PointGeomSharedPtr v0(new SpatialDomains::PointGeom(2u, 0u, -1.0, -1.0, 0.0));
        SpatialDomains::PointGeomSharedPtr v1(new SpatialDomains::PointGeom(2u, 1u,  1.0, -1.0, 0.0));
        SpatialDomains::PointGeomSharedPtr v2(new SpatialDomains::PointGeom(2u, 2u,  1.0, 1.0, 0.0));
        SpatialDomains::PointGeomSharedPtr v3(new SpatialDomains::PointGeom(2u, 3u, -1.0, 1.0, 0.0));

        SpatialDomains::QuadGeomSharedPtr quadGeom = CreateQuad(v0, v1, v2, v3);

        Nektar::LibUtilities::PointsType quadPointsTypeDir1 = Nektar::LibUtilities::eGaussLobattoLegendre;
        Nektar::LibUtilities::BasisType basisTypeDir1 = Nektar::LibUtilities::eModified_A;
        unsigned int numQuadPoints = 6;
        const Nektar::LibUtilities::PointsKey quadPointsKeyDir1(numQuadPoints, quadPointsTypeDir1);
        const Nektar::LibUtilities::BasisKey basisKeyDir1(basisTypeDir1,4,quadPointsKeyDir1);

        Nektar::LocalRegions::QuadExpSharedPtr Exp =
            MemoryManager<Nektar::LocalRegions::QuadExp>::AllocateSharedPtr(basisKeyDir1,
            basisKeyDir1, quadGeom);

        Nektar::StdRegions::StdQuadExpSharedPtr stdExp =
            MemoryManager<Nektar::StdRegions::StdQuadExp>::AllocateSharedPtr(basisKeyDir1,
            basisKeyDir1);

        std::vector<StdRegions::StdExpansionSharedPtr> CollExp;
        CollExp.push_back(Exp);

        LibUtilities::SessionReaderSharedPtr dummySession;
        Collections::CollectionOptimisation colOpt(dummySession, Collections::eIterPerExp);
        Collections::OperatorImpMap impTypes = colOpt.GetOperatorImpMap(stdExp);
        Collections::Collection     c(CollExp, impTypes);

        Array<OneD, NekDouble> coeffs(Exp->GetNcoeffs(), 1.0), tmp;
        Array<OneD, NekDouble> phys1(Exp->GetTotPoints());
        Array<OneD, NekDouble> phys2(Exp->GetTotPoints());

        Exp->BwdTrans(coeffs, phys1);
        c.ApplyOperator(Collections::eBwdTrans, coeffs, phys2);

>>>>>>> 73cb6dd2
        double epsilon = 1.0e-8;
        for(int i = 0; i < phys1.size(); ++i)
        {
            BOOST_CHECK_CLOSE(phys1[i], phys2[i], epsilon);
        }
    }

<<<<<<< HEAD
    BOOST_AUTO_TEST_CASE(TestQuadBwdTrans_MatrixFree_UniformP)
    {
        SpatialDomains::PointGeomSharedPtr v0(new SpatialDomains::PointGeom(2u,
            0u, -1.0, -1.0, 0.0));
        SpatialDomains::PointGeomSharedPtr v1(new SpatialDomains::PointGeom(2u,
            1u,  1.0, -1.0, 0.0));
        SpatialDomains::PointGeomSharedPtr v2(new SpatialDomains::PointGeom(2u,
            2u,  1.0, 1.0, 0.0));
        SpatialDomains::PointGeomSharedPtr v3(new SpatialDomains::PointGeom(2u,
            3u, -1.0, 1.0, 0.0));

        SpatialDomains::QuadGeomSharedPtr quadGeom = CreateQuad(v0, v1, v2, v3);

        Nektar::LibUtilities::PointsType quadPointsTypeDir1 = Nektar::LibUtilities::eGaussLobattoLegendre;
        Nektar::LibUtilities::BasisType basisTypeDir1 = Nektar::LibUtilities::eModified_A;
        unsigned int numQuadPoints = 6;
        unsigned int numModes = 4;
        const Nektar::LibUtilities::PointsKey quadPointsKeyDir1(numQuadPoints,
            quadPointsTypeDir1);
        const Nektar::LibUtilities::BasisKey basisKeyDir1(basisTypeDir1,
            numModes, quadPointsKeyDir1);

        Nektar::LocalRegions::QuadExpSharedPtr Exp =
            MemoryManager<Nektar::LocalRegions::QuadExp>::AllocateSharedPtr(
            basisKeyDir1, basisKeyDir1, quadGeom);

        Nektar::StdRegions::StdQuadExpSharedPtr stdExp =
            MemoryManager<Nektar::StdRegions::StdQuadExp>::AllocateSharedPtr(
            basisKeyDir1, basisKeyDir1);

        std::vector<StdRegions::StdExpansionSharedPtr> CollExp;
        CollExp.push_back(Exp);

        LibUtilities::SessionReaderSharedPtr dummySession;
        Collections::CollectionOptimisation colOpt(dummySession,
            Collections::eStdMat);
        Collections::OperatorImpMap impTypes = colOpt.GetOperatorImpMap(stdExp);
        impTypes[Collections::eBwdTrans] = Collections::eMatrixFree;
        Collections::Collection     c(CollExp, impTypes);
        c.Initialise(Collections::eBwdTrans);

        Array<OneD, NekDouble> coeffs(Exp->GetNcoeffs(), 1.0), tmp;
        Array<OneD, NekDouble> physRef(Exp->GetTotPoints());
        Array<OneD, NekDouble> phys(Exp->GetTotPoints());


        Exp->BwdTrans(coeffs, physRef);
        c.ApplyOperator(Collections::eBwdTrans, coeffs, phys);

        double epsilon = 1.0e-8;
        for(int i = 0; i < physRef.size(); ++i)
        {
            BOOST_CHECK_CLOSE(physRef[i], phys[i], epsilon);
        }
    }

    BOOST_AUTO_TEST_CASE(TestQuadBwdTrans_SumFac_UniformP)
    {
        SpatialDomains::PointGeomSharedPtr v0(new SpatialDomains::PointGeom(2u, 0u, -1.0, -1.0, 0.0));
        SpatialDomains::PointGeomSharedPtr v1(new SpatialDomains::PointGeom(2u, 1u,  1.0, -1.0, 0.0));
        SpatialDomains::PointGeomSharedPtr v2(new SpatialDomains::PointGeom(2u, 2u,  1.0, 1.0, 0.0));
        SpatialDomains::PointGeomSharedPtr v3(new SpatialDomains::PointGeom(2u, 3u, -1.0, 1.0, 0.0));

        SpatialDomains::QuadGeomSharedPtr quadGeom = CreateQuad(v0, v1, v2, v3);

        Nektar::LibUtilities::PointsType quadPointsTypeDir1 = Nektar::LibUtilities::eGaussLobattoLegendre;
        Nektar::LibUtilities::BasisType basisTypeDir1 = Nektar::LibUtilities::eModified_A;
        unsigned int numQuadPoints = 6;
        const Nektar::LibUtilities::PointsKey quadPointsKeyDir1(numQuadPoints, quadPointsTypeDir1);
        const Nektar::LibUtilities::BasisKey basisKeyDir1(basisTypeDir1,4,quadPointsKeyDir1);

        Nektar::LocalRegions::QuadExpSharedPtr Exp =
            MemoryManager<Nektar::LocalRegions::QuadExp>::AllocateSharedPtr(basisKeyDir1,
            basisKeyDir1, quadGeom);

        Nektar::StdRegions::StdQuadExpSharedPtr stdExp =
            MemoryManager<Nektar::StdRegions::StdQuadExp>::AllocateSharedPtr(basisKeyDir1,
            basisKeyDir1);

        std::vector<StdRegions::StdExpansionSharedPtr> CollExp;

        int nelmts = 1;
        for(int i = 0; i < nelmts; ++i)
        {
            CollExp.push_back(Exp);
        }

        LibUtilities::SessionReaderSharedPtr dummySession;
        Collections::CollectionOptimisation colOpt(dummySession, Collections::eSumFac);
        Collections::OperatorImpMap impTypes = colOpt.GetOperatorImpMap(stdExp);
        Collections::Collection     c(CollExp, impTypes);
        c.Initialise(Collections::eBwdTrans);

        Array<OneD, NekDouble> coeffs(nelmts*Exp->GetNcoeffs(), 1.0), tmp;
        Array<OneD, NekDouble> phys1(nelmts*Exp->GetTotPoints());
        Array<OneD, NekDouble> phys2(nelmts*Exp->GetTotPoints());

        for(int i = 0; i < nelmts; ++i)
        {
            Exp->BwdTrans(coeffs + i*Exp->GetNcoeffs(), tmp = phys1+i*Exp->GetTotPoints());
        }
        c.ApplyOperator(Collections::eBwdTrans, coeffs, phys2);

        double epsilon = 1.0e-8;
        for(int i = 0; i < phys1.size(); ++i)
        {
            BOOST_CHECK_CLOSE(phys1[i], phys2[i], epsilon);
        }
    }

    BOOST_AUTO_TEST_CASE(TestQuadBwdTrans_SumFac_UniformP_MultiElmt)
    {
        SpatialDomains::PointGeomSharedPtr v0(new SpatialDomains::PointGeom(2u, 0u, -1.0, -1.0, 0.0));
        SpatialDomains::PointGeomSharedPtr v1(new SpatialDomains::PointGeom(2u, 1u,  1.0, -1.0, 0.0));
        SpatialDomains::PointGeomSharedPtr v2(new SpatialDomains::PointGeom(2u, 2u,  1.0, 1.0, 0.0));
        SpatialDomains::PointGeomSharedPtr v3(new SpatialDomains::PointGeom(2u, 3u, -1.0, 1.0, 0.0));

        SpatialDomains::QuadGeomSharedPtr quadGeom = CreateQuad(v0, v1, v2, v3);

        Nektar::LibUtilities::PointsType quadPointsTypeDir1 = Nektar::LibUtilities::eGaussLobattoLegendre;
        Nektar::LibUtilities::BasisType basisTypeDir1 = Nektar::LibUtilities::eModified_A;
        unsigned int numQuadPoints = 6;
        const Nektar::LibUtilities::PointsKey quadPointsKeyDir1(numQuadPoints, quadPointsTypeDir1);
        const Nektar::LibUtilities::BasisKey basisKeyDir1(basisTypeDir1,4,quadPointsKeyDir1);

        Nektar::LocalRegions::QuadExpSharedPtr Exp =
            MemoryManager<Nektar::LocalRegions::QuadExp>::AllocateSharedPtr(basisKeyDir1,
            basisKeyDir1, quadGeom);

        Nektar::StdRegions::StdQuadExpSharedPtr stdExp =
            MemoryManager<Nektar::StdRegions::StdQuadExp>::AllocateSharedPtr(basisKeyDir1,
            basisKeyDir1);

        std::vector<StdRegions::StdExpansionSharedPtr> CollExp;

        int nelmts = 10;
        for(int i = 0; i < nelmts; ++i)
        {
            CollExp.push_back(Exp);
        }

=======
    BOOST_AUTO_TEST_CASE(TestQuadBwdTrans_IterPerExp_VariableP)
    {
        SpatialDomains::PointGeomSharedPtr v0(new SpatialDomains::PointGeom(2u, 0u, -1.0, -1.0, 0.0));
        SpatialDomains::PointGeomSharedPtr v1(new SpatialDomains::PointGeom(2u, 1u,  1.0, -1.0, 0.0));
        SpatialDomains::PointGeomSharedPtr v2(new SpatialDomains::PointGeom(3u, 2u,  1.0,  1.0, 0.0));
        SpatialDomains::PointGeomSharedPtr v3(new SpatialDomains::PointGeom(3u, 3u, -1.0,  1.0, 0.0));

        SpatialDomains::QuadGeomSharedPtr quadGeom = CreateQuad(v0, v1, v2, v3);

        Nektar::LibUtilities::PointsType quadPointsTypeDir1 = Nektar::LibUtilities::eGaussLobattoLegendre;
        Nektar::LibUtilities::BasisType basisTypeDir1 = Nektar::LibUtilities::eModified_A;
        const Nektar::LibUtilities::PointsKey quadPointsKeyDir1(5, quadPointsTypeDir1);
        const Nektar::LibUtilities::PointsKey quadPointsKeyDir2(7, quadPointsTypeDir1);
        const Nektar::LibUtilities::BasisKey basisKeyDir1(basisTypeDir1,4,quadPointsKeyDir1);
        const Nektar::LibUtilities::BasisKey basisKeyDir2(basisTypeDir1,6,quadPointsKeyDir2);

        Nektar::LocalRegions::QuadExpSharedPtr Exp =
            MemoryManager<Nektar::LocalRegions::QuadExp>::AllocateSharedPtr(basisKeyDir1,
            basisKeyDir2, quadGeom);

        Nektar::StdRegions::StdQuadExpSharedPtr stdExp =
            MemoryManager<Nektar::StdRegions::StdQuadExp>::AllocateSharedPtr(basisKeyDir1,
            basisKeyDir2);

        std::vector<StdRegions::StdExpansionSharedPtr> CollExp;
        CollExp.push_back(Exp);

        LibUtilities::SessionReaderSharedPtr dummySession;
        Collections::CollectionOptimisation colOpt(dummySession, Collections::eStdMat);
        Collections::OperatorImpMap impTypes = colOpt.GetOperatorImpMap(stdExp);
        Collections::Collection     c(CollExp, impTypes);


        Array<OneD, NekDouble> coeffs(Exp->GetNcoeffs(), 1.0), tmp;
        Array<OneD, NekDouble> phys1(Exp->GetTotPoints());
        Array<OneD, NekDouble> phys2(Exp->GetTotPoints());

        Exp->BwdTrans(coeffs, phys1);
        c.ApplyOperator(Collections::eBwdTrans, coeffs, phys2);

        double epsilon = 1.0e-8;
        for(int i = 0; i < phys1.size(); ++i)
        {
            BOOST_CHECK_CLOSE(phys1[i], phys2[i], epsilon);
        }
    }

    BOOST_AUTO_TEST_CASE(TestQuadBwdTrans_MatrixFree_UniformP)
    {
        SpatialDomains::PointGeomSharedPtr v0(new SpatialDomains::PointGeom(2u,
            0u, -1.0, -1.0, 0.0));
        SpatialDomains::PointGeomSharedPtr v1(new SpatialDomains::PointGeom(2u,
            1u,  1.0, -1.0, 0.0));
        SpatialDomains::PointGeomSharedPtr v2(new SpatialDomains::PointGeom(2u,
            2u,  1.0, 1.0, 0.0));
        SpatialDomains::PointGeomSharedPtr v3(new SpatialDomains::PointGeom(2u,
            3u, -1.0, 1.0, 0.0));

        SpatialDomains::QuadGeomSharedPtr quadGeom = CreateQuad(v0, v1, v2, v3);

        Nektar::LibUtilities::PointsType quadPointsTypeDir1 = Nektar::LibUtilities::eGaussLobattoLegendre;
        Nektar::LibUtilities::BasisType basisTypeDir1 = Nektar::LibUtilities::eModified_A;
        unsigned int numQuadPoints = 6;
        unsigned int numModes = 4;
        const Nektar::LibUtilities::PointsKey quadPointsKeyDir1(numQuadPoints,
            quadPointsTypeDir1);
        const Nektar::LibUtilities::BasisKey basisKeyDir1(basisTypeDir1,
            numModes, quadPointsKeyDir1);

        Nektar::LocalRegions::QuadExpSharedPtr Exp =
            MemoryManager<Nektar::LocalRegions::QuadExp>::AllocateSharedPtr(
            basisKeyDir1, basisKeyDir1, quadGeom);

        Nektar::StdRegions::StdQuadExpSharedPtr stdExp =
            MemoryManager<Nektar::StdRegions::StdQuadExp>::AllocateSharedPtr(
            basisKeyDir1, basisKeyDir1);

        std::vector<StdRegions::StdExpansionSharedPtr> CollExp;
        CollExp.push_back(Exp);

        LibUtilities::SessionReaderSharedPtr dummySession;
        Collections::CollectionOptimisation colOpt(dummySession,
            Collections::eStdMat);
        Collections::OperatorImpMap impTypes = colOpt.GetOperatorImpMap(stdExp);
        impTypes[Collections::eBwdTrans] = Collections::eMatrixFree;
        Collections::Collection     c(CollExp, impTypes);

        Array<OneD, NekDouble> coeffs(Exp->GetNcoeffs(), 1.0), tmp;
        Array<OneD, NekDouble> physRef(Exp->GetTotPoints());
        Array<OneD, NekDouble> phys(Exp->GetTotPoints());


        Exp->BwdTrans(coeffs, physRef);
        c.ApplyOperator(Collections::eBwdTrans, coeffs, phys);

        double epsilon = 1.0e-8;
        for(int i = 0; i < physRef.size(); ++i)
        {
            BOOST_CHECK_CLOSE(physRef[i], phys[i], epsilon);
        }
    }

    BOOST_AUTO_TEST_CASE(TestQuadBwdTrans_SumFac_UniformP)
    {
        SpatialDomains::PointGeomSharedPtr v0(new SpatialDomains::PointGeom(2u, 0u, -1.0, -1.0, 0.0));
        SpatialDomains::PointGeomSharedPtr v1(new SpatialDomains::PointGeom(2u, 1u,  1.0, -1.0, 0.0));
        SpatialDomains::PointGeomSharedPtr v2(new SpatialDomains::PointGeom(2u, 2u,  1.0, 1.0, 0.0));
        SpatialDomains::PointGeomSharedPtr v3(new SpatialDomains::PointGeom(2u, 3u, -1.0, 1.0, 0.0));

        SpatialDomains::QuadGeomSharedPtr quadGeom = CreateQuad(v0, v1, v2, v3);

        Nektar::LibUtilities::PointsType quadPointsTypeDir1 = Nektar::LibUtilities::eGaussLobattoLegendre;
        Nektar::LibUtilities::BasisType basisTypeDir1 = Nektar::LibUtilities::eModified_A;
        unsigned int numQuadPoints = 6;
        const Nektar::LibUtilities::PointsKey quadPointsKeyDir1(numQuadPoints, quadPointsTypeDir1);
        const Nektar::LibUtilities::BasisKey basisKeyDir1(basisTypeDir1,4,quadPointsKeyDir1);

        Nektar::LocalRegions::QuadExpSharedPtr Exp =
            MemoryManager<Nektar::LocalRegions::QuadExp>::AllocateSharedPtr(basisKeyDir1,
            basisKeyDir1, quadGeom);

        Nektar::StdRegions::StdQuadExpSharedPtr stdExp =
            MemoryManager<Nektar::StdRegions::StdQuadExp>::AllocateSharedPtr(basisKeyDir1,
            basisKeyDir1);

        std::vector<StdRegions::StdExpansionSharedPtr> CollExp;

        int nelmts = 1;
        for(int i = 0; i < nelmts; ++i)
        {
            CollExp.push_back(Exp);
        }

>>>>>>> 73cb6dd2
        LibUtilities::SessionReaderSharedPtr dummySession;
        Collections::CollectionOptimisation colOpt(dummySession, Collections::eSumFac);
        Collections::OperatorImpMap impTypes = colOpt.GetOperatorImpMap(stdExp);
        Collections::Collection     c(CollExp, impTypes);
<<<<<<< HEAD
        c.Initialise(Collections::eBwdTrans);
=======
>>>>>>> 73cb6dd2

        Array<OneD, NekDouble> coeffs(nelmts*Exp->GetNcoeffs(), 1.0), tmp;
        Array<OneD, NekDouble> phys1(nelmts*Exp->GetTotPoints());
        Array<OneD, NekDouble> phys2(nelmts*Exp->GetTotPoints());

        for(int i = 0; i < nelmts; ++i)
        {
            Exp->BwdTrans(coeffs + i*Exp->GetNcoeffs(), tmp = phys1+i*Exp->GetTotPoints());
        }
        c.ApplyOperator(Collections::eBwdTrans, coeffs, phys2);

        double epsilon = 1.0e-8;
        for(int i = 0; i < phys1.size(); ++i)
        {
            BOOST_CHECK_CLOSE(phys1[i], phys2[i], epsilon);
        }
    }
<<<<<<< HEAD


    BOOST_AUTO_TEST_CASE(TestQuadBwdTrans_SumFac_VariableP)
    {
        SpatialDomains::PointGeomSharedPtr v0(new SpatialDomains::PointGeom(2u, 0u, -1.0, -1.0, 0.0));
        SpatialDomains::PointGeomSharedPtr v1(new SpatialDomains::PointGeom(2u, 1u,  1.0, -1.0, 0.0));
        SpatialDomains::PointGeomSharedPtr v2(new SpatialDomains::PointGeom(3u, 2u,  1.0,  1.0, 0.0));
        SpatialDomains::PointGeomSharedPtr v3(new SpatialDomains::PointGeom(3u, 3u, -1.0,  1.0, 0.0));
=======

    BOOST_AUTO_TEST_CASE(TestQuadBwdTrans_SumFac_UniformP_MultiElmt)
    {
        SpatialDomains::PointGeomSharedPtr v0(new SpatialDomains::PointGeom(2u, 0u, -1.0, -1.0, 0.0));
        SpatialDomains::PointGeomSharedPtr v1(new SpatialDomains::PointGeom(2u, 1u,  1.0, -1.0, 0.0));
        SpatialDomains::PointGeomSharedPtr v2(new SpatialDomains::PointGeom(2u, 2u,  1.0, 1.0, 0.0));
        SpatialDomains::PointGeomSharedPtr v3(new SpatialDomains::PointGeom(2u, 3u, -1.0, 1.0, 0.0));
>>>>>>> 73cb6dd2

        SpatialDomains::QuadGeomSharedPtr quadGeom = CreateQuad(v0, v1, v2, v3);

        Nektar::LibUtilities::PointsType quadPointsTypeDir1 = Nektar::LibUtilities::eGaussLobattoLegendre;
        Nektar::LibUtilities::BasisType basisTypeDir1 = Nektar::LibUtilities::eModified_A;
<<<<<<< HEAD
        const Nektar::LibUtilities::PointsKey quadPointsKeyDir1(5, quadPointsTypeDir1);
        const Nektar::LibUtilities::PointsKey quadPointsKeyDir2(7, quadPointsTypeDir1);
        const Nektar::LibUtilities::BasisKey basisKeyDir1(basisTypeDir1,4,quadPointsKeyDir1);
        const Nektar::LibUtilities::BasisKey basisKeyDir2(basisTypeDir1,6,quadPointsKeyDir2);

        Nektar::LocalRegions::QuadExpSharedPtr Exp =
            MemoryManager<Nektar::LocalRegions::QuadExp>::AllocateSharedPtr(basisKeyDir1,
            basisKeyDir2, quadGeom);

        Nektar::StdRegions::StdQuadExpSharedPtr stdExp =
            MemoryManager<Nektar::StdRegions::StdQuadExp>::AllocateSharedPtr(basisKeyDir1,
            basisKeyDir2);

        int nelmts = 1;

        std::vector<StdRegions::StdExpansionSharedPtr> CollExp;
=======
        unsigned int numQuadPoints = 6;
        const Nektar::LibUtilities::PointsKey quadPointsKeyDir1(numQuadPoints, quadPointsTypeDir1);
        const Nektar::LibUtilities::BasisKey basisKeyDir1(basisTypeDir1,4,quadPointsKeyDir1);

        Nektar::LocalRegions::QuadExpSharedPtr Exp =
            MemoryManager<Nektar::LocalRegions::QuadExp>::AllocateSharedPtr(basisKeyDir1,
            basisKeyDir1, quadGeom);

        Nektar::StdRegions::StdQuadExpSharedPtr stdExp =
            MemoryManager<Nektar::StdRegions::StdQuadExp>::AllocateSharedPtr(basisKeyDir1,
            basisKeyDir1);

        std::vector<StdRegions::StdExpansionSharedPtr> CollExp;

        int nelmts = 10;
>>>>>>> 73cb6dd2
        for(int i = 0; i < nelmts; ++i)
        {
            CollExp.push_back(Exp);
        }

        LibUtilities::SessionReaderSharedPtr dummySession;
        Collections::CollectionOptimisation colOpt(dummySession, Collections::eSumFac);
        Collections::OperatorImpMap impTypes = colOpt.GetOperatorImpMap(stdExp);
        Collections::Collection     c(CollExp, impTypes);
<<<<<<< HEAD
        c.Initialise(Collections::eBwdTrans);
=======
>>>>>>> 73cb6dd2

        Array<OneD, NekDouble> coeffs(nelmts*Exp->GetNcoeffs(), 1.0), tmp;
        Array<OneD, NekDouble> phys1(nelmts*Exp->GetTotPoints());
        Array<OneD, NekDouble> phys2(nelmts*Exp->GetTotPoints());

        for(int i = 0; i < nelmts; ++i)
        {
            Exp->BwdTrans(coeffs + i*Exp->GetNcoeffs(), tmp = phys1+i*Exp->GetTotPoints());
        }
        c.ApplyOperator(Collections::eBwdTrans, coeffs, phys2);

        double epsilon = 1.0e-8;
        for(int i = 0; i < phys1.size(); ++i)
        {
            BOOST_CHECK_CLOSE(phys1[i], phys2[i], epsilon);
        }
    }

<<<<<<< HEAD
    BOOST_AUTO_TEST_CASE(TestQuadBwdTrans_SumFac_VariableP_MultiElmt)
    {
        SpatialDomains::PointGeomSharedPtr v0(new SpatialDomains::PointGeom(2u, 0u, -1.0, -1.0, 0.0));
        SpatialDomains::PointGeomSharedPtr v1(new SpatialDomains::PointGeom(2u, 1u,  1.0, -1.0, 0.0));
        SpatialDomains::PointGeomSharedPtr v2(new SpatialDomains::PointGeom(3u, 2u,  1.0,  1.0, 0.0));
        SpatialDomains::PointGeomSharedPtr v3(new SpatialDomains::PointGeom(3u, 3u, -1.0,  1.0, 0.0));

        SpatialDomains::QuadGeomSharedPtr quadGeom = CreateQuad(v0, v1, v2, v3);

        Nektar::LibUtilities::PointsType quadPointsTypeDir1 = Nektar::LibUtilities::eGaussLobattoLegendre;
        Nektar::LibUtilities::BasisType basisTypeDir1 = Nektar::LibUtilities::eModified_A;
        const Nektar::LibUtilities::PointsKey quadPointsKeyDir1(5, quadPointsTypeDir1);
        const Nektar::LibUtilities::PointsKey quadPointsKeyDir2(7, quadPointsTypeDir1);
        const Nektar::LibUtilities::BasisKey basisKeyDir1(basisTypeDir1,4,quadPointsKeyDir1);
        const Nektar::LibUtilities::BasisKey basisKeyDir2(basisTypeDir1,6,quadPointsKeyDir2);

        Nektar::LocalRegions::QuadExpSharedPtr Exp =
            MemoryManager<Nektar::LocalRegions::QuadExp>::AllocateSharedPtr(basisKeyDir1,
            basisKeyDir2, quadGeom);

        Nektar::StdRegions::StdQuadExpSharedPtr stdExp =
            MemoryManager<Nektar::StdRegions::StdQuadExp>::AllocateSharedPtr(basisKeyDir1,
            basisKeyDir2);

        int nelmts = 10;

        std::vector<StdRegions::StdExpansionSharedPtr> CollExp;
        for(int i = 0; i < nelmts; ++i)
        {
            CollExp.push_back(Exp);
        }

        LibUtilities::SessionReaderSharedPtr dummySession;
        Collections::CollectionOptimisation colOpt(dummySession, Collections::eSumFac);
        Collections::OperatorImpMap impTypes = colOpt.GetOperatorImpMap(stdExp);
        Collections::Collection     c(CollExp, impTypes);
        c.Initialise(Collections::eBwdTrans);

        Array<OneD, NekDouble> coeffs(nelmts*Exp->GetNcoeffs(), 1.0), tmp;
        Array<OneD, NekDouble> phys1(nelmts*Exp->GetTotPoints());
        Array<OneD, NekDouble> phys2(nelmts*Exp->GetTotPoints());

        for(int i = 0; i < nelmts; ++i)
        {
            Exp->BwdTrans(coeffs + i*Exp->GetNcoeffs(), tmp = phys1+i*Exp->GetTotPoints());
        }
        c.ApplyOperator(Collections::eBwdTrans, coeffs, phys2);

=======

    BOOST_AUTO_TEST_CASE(TestQuadBwdTrans_SumFac_VariableP)
    {
        SpatialDomains::PointGeomSharedPtr v0(new SpatialDomains::PointGeom(2u, 0u, -1.0, -1.0, 0.0));
        SpatialDomains::PointGeomSharedPtr v1(new SpatialDomains::PointGeom(2u, 1u,  1.0, -1.0, 0.0));
        SpatialDomains::PointGeomSharedPtr v2(new SpatialDomains::PointGeom(3u, 2u,  1.0,  1.0, 0.0));
        SpatialDomains::PointGeomSharedPtr v3(new SpatialDomains::PointGeom(3u, 3u, -1.0,  1.0, 0.0));

        SpatialDomains::QuadGeomSharedPtr quadGeom = CreateQuad(v0, v1, v2, v3);

        Nektar::LibUtilities::PointsType quadPointsTypeDir1 = Nektar::LibUtilities::eGaussLobattoLegendre;
        Nektar::LibUtilities::BasisType basisTypeDir1 = Nektar::LibUtilities::eModified_A;
        const Nektar::LibUtilities::PointsKey quadPointsKeyDir1(5, quadPointsTypeDir1);
        const Nektar::LibUtilities::PointsKey quadPointsKeyDir2(7, quadPointsTypeDir1);
        const Nektar::LibUtilities::BasisKey basisKeyDir1(basisTypeDir1,4,quadPointsKeyDir1);
        const Nektar::LibUtilities::BasisKey basisKeyDir2(basisTypeDir1,6,quadPointsKeyDir2);

        Nektar::LocalRegions::QuadExpSharedPtr Exp =
            MemoryManager<Nektar::LocalRegions::QuadExp>::AllocateSharedPtr(basisKeyDir1,
            basisKeyDir2, quadGeom);

        Nektar::StdRegions::StdQuadExpSharedPtr stdExp =
            MemoryManager<Nektar::StdRegions::StdQuadExp>::AllocateSharedPtr(basisKeyDir1,
            basisKeyDir2);

        int nelmts = 1;

        std::vector<StdRegions::StdExpansionSharedPtr> CollExp;
        for(int i = 0; i < nelmts; ++i)
        {
            CollExp.push_back(Exp);
        }

        LibUtilities::SessionReaderSharedPtr dummySession;
        Collections::CollectionOptimisation colOpt(dummySession, Collections::eSumFac);
        Collections::OperatorImpMap impTypes = colOpt.GetOperatorImpMap(stdExp);
        Collections::Collection     c(CollExp, impTypes);

        Array<OneD, NekDouble> coeffs(nelmts*Exp->GetNcoeffs(), 1.0), tmp;
        Array<OneD, NekDouble> phys1(nelmts*Exp->GetTotPoints());
        Array<OneD, NekDouble> phys2(nelmts*Exp->GetTotPoints());

        for(int i = 0; i < nelmts; ++i)
        {
            Exp->BwdTrans(coeffs + i*Exp->GetNcoeffs(), tmp = phys1+i*Exp->GetTotPoints());
        }
        c.ApplyOperator(Collections::eBwdTrans, coeffs, phys2);

>>>>>>> 73cb6dd2
        double epsilon = 1.0e-8;
        for(int i = 0; i < phys1.size(); ++i)
        {
            BOOST_CHECK_CLOSE(phys1[i], phys2[i], epsilon);
        }
    }

<<<<<<< HEAD
    BOOST_AUTO_TEST_CASE(TestQuadIProductWRTBase_StdMat_UniformP)
    {
        SpatialDomains::PointGeomSharedPtr v0(new SpatialDomains::PointGeom(2u, 0u, -1.0, -1.0, 0.0));
        SpatialDomains::PointGeomSharedPtr v1(new SpatialDomains::PointGeom(2u, 1u,  1.0, -1.0, 0.0));
        SpatialDomains::PointGeomSharedPtr v2(new SpatialDomains::PointGeom(2u, 2u,  1.0, 1.0, 0.0));
        SpatialDomains::PointGeomSharedPtr v3(new SpatialDomains::PointGeom(2u, 3u, -1.0, 1.0, 0.0));
=======
    BOOST_AUTO_TEST_CASE(TestQuadBwdTrans_SumFac_VariableP_MultiElmt)
    {
        SpatialDomains::PointGeomSharedPtr v0(new SpatialDomains::PointGeom(2u, 0u, -1.0, -1.0, 0.0));
        SpatialDomains::PointGeomSharedPtr v1(new SpatialDomains::PointGeom(2u, 1u,  1.0, -1.0, 0.0));
        SpatialDomains::PointGeomSharedPtr v2(new SpatialDomains::PointGeom(3u, 2u,  1.0,  1.0, 0.0));
        SpatialDomains::PointGeomSharedPtr v3(new SpatialDomains::PointGeom(3u, 3u, -1.0,  1.0, 0.0));
>>>>>>> 73cb6dd2

        SpatialDomains::QuadGeomSharedPtr quadGeom = CreateQuad(v0, v1, v2, v3);

        Nektar::LibUtilities::PointsType quadPointsTypeDir1 = Nektar::LibUtilities::eGaussLobattoLegendre;
        Nektar::LibUtilities::BasisType basisTypeDir1 = Nektar::LibUtilities::eModified_A;
<<<<<<< HEAD
        unsigned int numQuadPoints = 6;
        const Nektar::LibUtilities::PointsKey quadPointsKeyDir1(numQuadPoints, quadPointsTypeDir1);
        const Nektar::LibUtilities::BasisKey basisKeyDir1(basisTypeDir1,4,quadPointsKeyDir1);

        Nektar::LocalRegions::QuadExpSharedPtr Exp =
            MemoryManager<Nektar::LocalRegions::QuadExp>::AllocateSharedPtr(basisKeyDir1,
            basisKeyDir1, quadGeom);

        Nektar::StdRegions::StdQuadExpSharedPtr stdExp =
            MemoryManager<Nektar::StdRegions::StdQuadExp>::AllocateSharedPtr(basisKeyDir1,
            basisKeyDir1);

        std::vector<StdRegions::StdExpansionSharedPtr> CollExp;
        CollExp.push_back(Exp);

        LibUtilities::SessionReaderSharedPtr dummySession;
        Collections::CollectionOptimisation colOpt(dummySession, Collections::eStdMat);
        Collections::OperatorImpMap impTypes = colOpt.GetOperatorImpMap(stdExp);
        Collections::Collection     c(CollExp, impTypes);
        c.Initialise(Collections::eIProductWRTBase);

        const int nq = Exp->GetTotPoints();
        Array<OneD, NekDouble> phys(nq);
        Array<OneD, NekDouble> coeffs1(Exp->GetNcoeffs());
        Array<OneD, NekDouble> coeffs2(Exp->GetNcoeffs());

        Array<OneD, NekDouble> xc(nq), yc(nq);

        Exp->GetCoords(xc, yc);

        for (int i = 0; i < nq; ++i)
        {
            phys[i] = sin(xc[i])*cos(yc[i]);
=======
        const Nektar::LibUtilities::PointsKey quadPointsKeyDir1(5, quadPointsTypeDir1);
        const Nektar::LibUtilities::PointsKey quadPointsKeyDir2(7, quadPointsTypeDir1);
        const Nektar::LibUtilities::BasisKey basisKeyDir1(basisTypeDir1,4,quadPointsKeyDir1);
        const Nektar::LibUtilities::BasisKey basisKeyDir2(basisTypeDir1,6,quadPointsKeyDir2);

        Nektar::LocalRegions::QuadExpSharedPtr Exp =
            MemoryManager<Nektar::LocalRegions::QuadExp>::AllocateSharedPtr(basisKeyDir1,
            basisKeyDir2, quadGeom);

        Nektar::StdRegions::StdQuadExpSharedPtr stdExp =
            MemoryManager<Nektar::StdRegions::StdQuadExp>::AllocateSharedPtr(basisKeyDir1,
            basisKeyDir2);

        int nelmts = 10;

        std::vector<StdRegions::StdExpansionSharedPtr> CollExp;
        for(int i = 0; i < nelmts; ++i)
        {
            CollExp.push_back(Exp);
        }

        LibUtilities::SessionReaderSharedPtr dummySession;
        Collections::CollectionOptimisation colOpt(dummySession, Collections::eSumFac);
        Collections::OperatorImpMap impTypes = colOpt.GetOperatorImpMap(stdExp);
        Collections::Collection     c(CollExp, impTypes);

        Array<OneD, NekDouble> coeffs(nelmts*Exp->GetNcoeffs(), 1.0), tmp;
        Array<OneD, NekDouble> phys1(nelmts*Exp->GetTotPoints());
        Array<OneD, NekDouble> phys2(nelmts*Exp->GetTotPoints());

        for(int i = 0; i < nelmts; ++i)
        {
            Exp->BwdTrans(coeffs + i*Exp->GetNcoeffs(), tmp = phys1+i*Exp->GetTotPoints());
>>>>>>> 73cb6dd2
        }
        c.ApplyOperator(Collections::eBwdTrans, coeffs, phys2);

<<<<<<< HEAD
        Exp->IProductWRTBase(phys, coeffs1);
        c.ApplyOperator(Collections::eIProductWRTBase, phys, coeffs2);

        double epsilon = 1.0e-8;
        for(int i = 0; i < coeffs1.size(); ++i)
        {
            coeffs1[i] = (std::abs(coeffs1[i]) < 1e-14)? 0.0: coeffs1[i];
            coeffs2[i] = (std::abs(coeffs2[i]) < 1e-14)? 0.0: coeffs2[i];
            BOOST_CHECK_CLOSE(coeffs1[i],coeffs2[i], epsilon);
        }
    }

    BOOST_AUTO_TEST_CASE(TestQuadIProductWRTBase_StdMat_VariableP)
    {

        SpatialDomains::PointGeomSharedPtr v0(new SpatialDomains::PointGeom(2u, 0u, -1.0, -1.0, 0.0));
        SpatialDomains::PointGeomSharedPtr v1(new SpatialDomains::PointGeom(2u, 1u,  1.0, -1.0, 0.0));
        SpatialDomains::PointGeomSharedPtr v2(new SpatialDomains::PointGeom(3u, 2u,  1.0,  1.0, 0.0));
        SpatialDomains::PointGeomSharedPtr v3(new SpatialDomains::PointGeom(3u, 3u, -1.0,  1.0, 0.0));

        SpatialDomains::QuadGeomSharedPtr quadGeom = CreateQuad(v0, v1, v2, v3);

        Nektar::LibUtilities::PointsType quadPointsTypeDir1 = Nektar::LibUtilities::eGaussLobattoLegendre;
        Nektar::LibUtilities::BasisType basisTypeDir1 = Nektar::LibUtilities::eModified_A;
        const Nektar::LibUtilities::PointsKey quadPointsKeyDir1(5, quadPointsTypeDir1);
        const Nektar::LibUtilities::PointsKey quadPointsKeyDir2(7, quadPointsTypeDir1);
        const Nektar::LibUtilities::BasisKey basisKeyDir1(basisTypeDir1,4,quadPointsKeyDir1);
        const Nektar::LibUtilities::BasisKey basisKeyDir2(basisTypeDir1,6,quadPointsKeyDir2);

        Nektar::LocalRegions::QuadExpSharedPtr Exp =
            MemoryManager<Nektar::LocalRegions::QuadExp>::AllocateSharedPtr(basisKeyDir1,
            basisKeyDir2, quadGeom);

        Nektar::StdRegions::StdQuadExpSharedPtr stdExp =
            MemoryManager<Nektar::StdRegions::StdQuadExp>::AllocateSharedPtr(basisKeyDir1,
            basisKeyDir2);

        std::vector<StdRegions::StdExpansionSharedPtr> CollExp;
        CollExp.push_back(Exp);

        LibUtilities::SessionReaderSharedPtr dummySession;
        Collections::CollectionOptimisation colOpt(dummySession, Collections::eStdMat);
        Collections::OperatorImpMap impTypes = colOpt.GetOperatorImpMap(stdExp);
        Collections::Collection     c(CollExp, impTypes);
        c.Initialise(Collections::eIProductWRTBase);


        const int nq = Exp->GetTotPoints();
        Array<OneD, NekDouble> phys(nq);
        Array<OneD, NekDouble> coeffs1(Exp->GetNcoeffs());
        Array<OneD, NekDouble> coeffs2(Exp->GetNcoeffs());

=======
        double epsilon = 1.0e-8;
        for(int i = 0; i < phys1.size(); ++i)
        {
            BOOST_CHECK_CLOSE(phys1[i], phys2[i], epsilon);
        }
    }

    BOOST_AUTO_TEST_CASE(TestQuadIProductWRTBase_StdMat_UniformP)
    {
        SpatialDomains::PointGeomSharedPtr v0(new SpatialDomains::PointGeom(2u, 0u, -1.0, -1.0, 0.0));
        SpatialDomains::PointGeomSharedPtr v1(new SpatialDomains::PointGeom(2u, 1u,  1.0, -1.0, 0.0));
        SpatialDomains::PointGeomSharedPtr v2(new SpatialDomains::PointGeom(2u, 2u,  1.0, 1.0, 0.0));
        SpatialDomains::PointGeomSharedPtr v3(new SpatialDomains::PointGeom(2u, 3u, -1.0, 1.0, 0.0));

        SpatialDomains::QuadGeomSharedPtr quadGeom = CreateQuad(v0, v1, v2, v3);

        Nektar::LibUtilities::PointsType quadPointsTypeDir1 = Nektar::LibUtilities::eGaussLobattoLegendre;
        Nektar::LibUtilities::BasisType basisTypeDir1 = Nektar::LibUtilities::eModified_A;
        unsigned int numQuadPoints = 6;
        const Nektar::LibUtilities::PointsKey quadPointsKeyDir1(numQuadPoints, quadPointsTypeDir1);
        const Nektar::LibUtilities::BasisKey basisKeyDir1(basisTypeDir1,4,quadPointsKeyDir1);

        Nektar::LocalRegions::QuadExpSharedPtr Exp =
            MemoryManager<Nektar::LocalRegions::QuadExp>::AllocateSharedPtr(basisKeyDir1,
            basisKeyDir1, quadGeom);

        Nektar::StdRegions::StdQuadExpSharedPtr stdExp =
            MemoryManager<Nektar::StdRegions::StdQuadExp>::AllocateSharedPtr(basisKeyDir1,
            basisKeyDir1);

        std::vector<StdRegions::StdExpansionSharedPtr> CollExp;
        CollExp.push_back(Exp);

        LibUtilities::SessionReaderSharedPtr dummySession;
        Collections::CollectionOptimisation colOpt(dummySession, Collections::eStdMat);
        Collections::OperatorImpMap impTypes = colOpt.GetOperatorImpMap(stdExp);
        Collections::Collection     c(CollExp, impTypes);


        const int nq = Exp->GetTotPoints();
        Array<OneD, NekDouble> phys(nq);
        Array<OneD, NekDouble> coeffs1(Exp->GetNcoeffs());
        Array<OneD, NekDouble> coeffs2(Exp->GetNcoeffs());

>>>>>>> 73cb6dd2
        Array<OneD, NekDouble> xc(nq), yc(nq);

        Exp->GetCoords(xc, yc);

        for (int i = 0; i < nq; ++i)
        {
            phys[i] = sin(xc[i])*cos(yc[i]);
        }

        Exp->IProductWRTBase(phys, coeffs1);
        c.ApplyOperator(Collections::eIProductWRTBase, phys, coeffs2);

        double epsilon = 1.0e-8;
        for(int i = 0; i < coeffs1.size(); ++i)
        {
            coeffs1[i] = (std::abs(coeffs1[i]) < 1e-14)? 0.0: coeffs1[i];
            coeffs2[i] = (std::abs(coeffs2[i]) < 1e-14)? 0.0: coeffs2[i];
            BOOST_CHECK_CLOSE(coeffs1[i],coeffs2[i], epsilon);
        }
    }

<<<<<<< HEAD
    BOOST_AUTO_TEST_CASE(TestQuadIProductWRTBase_StdMat_VariableP_MultiElmt)
=======
    BOOST_AUTO_TEST_CASE(TestQuadIProductWRTBase_StdMat_VariableP)
>>>>>>> 73cb6dd2
    {

        SpatialDomains::PointGeomSharedPtr v0(new SpatialDomains::PointGeom(2u, 0u, -1.0, -1.0, 0.0));
        SpatialDomains::PointGeomSharedPtr v1(new SpatialDomains::PointGeom(2u, 1u,  1.0, -1.0, 0.0));
        SpatialDomains::PointGeomSharedPtr v2(new SpatialDomains::PointGeom(3u, 2u,  1.0,  1.0, 0.0));
        SpatialDomains::PointGeomSharedPtr v3(new SpatialDomains::PointGeom(3u, 3u, -1.0,  1.0, 0.0));

        SpatialDomains::QuadGeomSharedPtr quadGeom = CreateQuad(v0, v1, v2, v3);

        Nektar::LibUtilities::PointsType quadPointsTypeDir1 = Nektar::LibUtilities::eGaussLobattoLegendre;
        Nektar::LibUtilities::BasisType basisTypeDir1 = Nektar::LibUtilities::eModified_A;
        const Nektar::LibUtilities::PointsKey quadPointsKeyDir1(5, quadPointsTypeDir1);
        const Nektar::LibUtilities::PointsKey quadPointsKeyDir2(7, quadPointsTypeDir1);
        const Nektar::LibUtilities::BasisKey basisKeyDir1(basisTypeDir1,4,quadPointsKeyDir1);
        const Nektar::LibUtilities::BasisKey basisKeyDir2(basisTypeDir1,6,quadPointsKeyDir2);

        Nektar::LocalRegions::QuadExpSharedPtr Exp =
            MemoryManager<Nektar::LocalRegions::QuadExp>::AllocateSharedPtr(basisKeyDir1,
            basisKeyDir2, quadGeom);

        Nektar::StdRegions::StdQuadExpSharedPtr stdExp =
            MemoryManager<Nektar::StdRegions::StdQuadExp>::AllocateSharedPtr(basisKeyDir1,
            basisKeyDir2);

<<<<<<< HEAD
        int nelmts = 10;

        std::vector<StdRegions::StdExpansionSharedPtr> CollExp;
        for(int i = 0; i < nelmts; ++i)
        {
            CollExp.push_back(Exp);
        }

        LibUtilities::SessionReaderSharedPtr dummySession;
        Collections::CollectionOptimisation colOpt(dummySession, Collections::eStdMat);
        Collections::OperatorImpMap impTypes = colOpt.GetOperatorImpMap(stdExp);
        Collections::Collection     c(CollExp, impTypes);
        c.Initialise(Collections::eIProductWRTBase);


        const int nq = Exp->GetTotPoints();
        Array<OneD, NekDouble> phys(nelmts*nq),tmp;
        Array<OneD, NekDouble> coeffs1(nelmts*Exp->GetNcoeffs());
        Array<OneD, NekDouble> coeffs2(nelmts*Exp->GetNcoeffs());

        Array<OneD, NekDouble> xc(nq), yc(nq);

        Exp->GetCoords(xc, yc);

=======
        std::vector<StdRegions::StdExpansionSharedPtr> CollExp;
        CollExp.push_back(Exp);

        LibUtilities::SessionReaderSharedPtr dummySession;
        Collections::CollectionOptimisation colOpt(dummySession, Collections::eStdMat);
        Collections::OperatorImpMap impTypes = colOpt.GetOperatorImpMap(stdExp);
        Collections::Collection     c(CollExp, impTypes);


        const int nq = Exp->GetTotPoints();
        Array<OneD, NekDouble> phys(nq);
        Array<OneD, NekDouble> coeffs1(Exp->GetNcoeffs());
        Array<OneD, NekDouble> coeffs2(Exp->GetNcoeffs());

        Array<OneD, NekDouble> xc(nq), yc(nq);

        Exp->GetCoords(xc, yc);

>>>>>>> 73cb6dd2
        for (int i = 0; i < nq; ++i)
        {
            phys[i] = sin(xc[i])*cos(yc[i]);
        }
        Exp->IProductWRTBase(phys, coeffs1);

<<<<<<< HEAD
        for(int i = 1; i < nelmts; ++i)
        {
            Vmath::Vcopy(nq,&phys[0],1,&phys[i*nq],1);
            Exp->IProductWRTBase(phys +i*nq, tmp = coeffs1 + i*Exp->GetNcoeffs());
        }
        c.ApplyOperator(Collections::eIProductWRTBase, phys, coeffs2);

        double epsilon = 1.0e-8;
        for(int i = 0; i < coeffs1.size(); ++i)
        {
            coeffs1[i] = (std::abs(coeffs1[i]) < 1e-14)? 0.0: coeffs1[i];
            coeffs2[i] = (std::abs(coeffs2[i]) < 1e-14)? 0.0: coeffs2[i];
            BOOST_CHECK_CLOSE(coeffs1[i],coeffs2[i], epsilon);
        }
    }

    BOOST_AUTO_TEST_CASE(TestQuadIProductWRTBase_IterPerExp_UniformP)
    {
        SpatialDomains::PointGeomSharedPtr v0(new SpatialDomains::PointGeom(2u, 0u, -1.0, -1.0, 0.0));
        SpatialDomains::PointGeomSharedPtr v1(new SpatialDomains::PointGeom(2u, 1u,  1.0, -1.0, 0.0));
        SpatialDomains::PointGeomSharedPtr v2(new SpatialDomains::PointGeom(2u, 2u,  1.0, 1.0, 0.0));
        SpatialDomains::PointGeomSharedPtr v3(new SpatialDomains::PointGeom(2u, 3u, -1.0, 1.0, 0.0));
=======
        Exp->IProductWRTBase(phys, coeffs1);
        c.ApplyOperator(Collections::eIProductWRTBase, phys, coeffs2);

        double epsilon = 1.0e-8;
        for(int i = 0; i < coeffs1.size(); ++i)
        {
            coeffs1[i] = (std::abs(coeffs1[i]) < 1e-14)? 0.0: coeffs1[i];
            coeffs2[i] = (std::abs(coeffs2[i]) < 1e-14)? 0.0: coeffs2[i];
            BOOST_CHECK_CLOSE(coeffs1[i],coeffs2[i], epsilon);
        }
    }

    BOOST_AUTO_TEST_CASE(TestQuadIProductWRTBase_StdMat_VariableP_MultiElmt)
    {

        SpatialDomains::PointGeomSharedPtr v0(new SpatialDomains::PointGeom(2u, 0u, -1.0, -1.0, 0.0));
        SpatialDomains::PointGeomSharedPtr v1(new SpatialDomains::PointGeom(2u, 1u,  1.0, -1.0, 0.0));
        SpatialDomains::PointGeomSharedPtr v2(new SpatialDomains::PointGeom(3u, 2u,  1.0,  1.0, 0.0));
        SpatialDomains::PointGeomSharedPtr v3(new SpatialDomains::PointGeom(3u, 3u, -1.0,  1.0, 0.0));
>>>>>>> 73cb6dd2

        SpatialDomains::QuadGeomSharedPtr quadGeom = CreateQuad(v0, v1, v2, v3);

        Nektar::LibUtilities::PointsType quadPointsTypeDir1 = Nektar::LibUtilities::eGaussLobattoLegendre;
        Nektar::LibUtilities::BasisType basisTypeDir1 = Nektar::LibUtilities::eModified_A;
<<<<<<< HEAD
        unsigned int numQuadPoints = 6;
        const Nektar::LibUtilities::PointsKey quadPointsKeyDir1(numQuadPoints, quadPointsTypeDir1);
        const Nektar::LibUtilities::BasisKey basisKeyDir1(basisTypeDir1,4,quadPointsKeyDir1);

        Nektar::LocalRegions::QuadExpSharedPtr Exp =
            MemoryManager<Nektar::LocalRegions::QuadExp>::AllocateSharedPtr(basisKeyDir1,
            basisKeyDir1, quadGeom);

        Nektar::StdRegions::StdQuadExpSharedPtr stdExp =
            MemoryManager<Nektar::StdRegions::StdQuadExp>::AllocateSharedPtr(basisKeyDir1,
            basisKeyDir1);

        std::vector<StdRegions::StdExpansionSharedPtr> CollExp;
        CollExp.push_back(Exp);

        LibUtilities::SessionReaderSharedPtr dummySession;
        Collections::CollectionOptimisation colOpt(dummySession, Collections::eStdMat);
        Collections::OperatorImpMap impTypes = colOpt.GetOperatorImpMap(stdExp);
        Collections::Collection     c(CollExp, impTypes);
        c.Initialise(Collections::eIProductWRTBase);

        const int nq = Exp->GetTotPoints();
        Array<OneD, NekDouble> phys(nq);
        Array<OneD, NekDouble> coeffs1(Exp->GetNcoeffs());
        Array<OneD, NekDouble> coeffs2(Exp->GetNcoeffs());

        Array<OneD, NekDouble> xc(nq), yc(nq);

        Exp->GetCoords(xc, yc);

        for (int i = 0; i < nq; ++i)
        {
            phys[i] = sin(xc[i])*cos(yc[i]);
        }

        Exp->IProductWRTBase(phys, coeffs1);
        c.ApplyOperator(Collections::eIProductWRTBase, phys, coeffs2);

        double epsilon = 1.0e-8;
        for(int i = 0; i < coeffs1.size(); ++i)
        {
            coeffs1[i] = (std::abs(coeffs1[i]) < 1e-14)? 0.0: coeffs1[i];
            coeffs2[i] = (std::abs(coeffs2[i]) < 1e-14)? 0.0: coeffs2[i];
            BOOST_CHECK_CLOSE(coeffs1[i],coeffs2[i], epsilon);
        }
    }


    BOOST_AUTO_TEST_CASE(TestQuadIProductWRTBase_SumFac_UniformP)
    {
        SpatialDomains::PointGeomSharedPtr v0(new SpatialDomains::PointGeom(2u, 0u, -1.0, -1.0, 0.0));
        SpatialDomains::PointGeomSharedPtr v1(new SpatialDomains::PointGeom(2u, 1u,  1.0, -1.0, 0.0));
        SpatialDomains::PointGeomSharedPtr v2(new SpatialDomains::PointGeom(2u, 2u,  1.0, 1.0, 0.0));
        SpatialDomains::PointGeomSharedPtr v3(new SpatialDomains::PointGeom(2u, 3u, -1.0, 1.0, 0.0));

        SpatialDomains::QuadGeomSharedPtr quadGeom = CreateQuad(v0, v1, v2, v3);

        Nektar::LibUtilities::PointsType quadPointsTypeDir1 = Nektar::LibUtilities::eGaussLobattoLegendre;
        Nektar::LibUtilities::BasisType basisTypeDir1 = Nektar::LibUtilities::eModified_A;
        unsigned int numQuadPoints = 6;
        const Nektar::LibUtilities::PointsKey quadPointsKeyDir1(numQuadPoints, quadPointsTypeDir1);
        const Nektar::LibUtilities::BasisKey basisKeyDir1(basisTypeDir1,4,quadPointsKeyDir1);

        Nektar::LocalRegions::QuadExpSharedPtr Exp =
            MemoryManager<Nektar::LocalRegions::QuadExp>::AllocateSharedPtr(basisKeyDir1,
            basisKeyDir1, quadGeom);

        Nektar::StdRegions::StdQuadExpSharedPtr stdExp =
            MemoryManager<Nektar::StdRegions::StdQuadExp>::AllocateSharedPtr(basisKeyDir1,
            basisKeyDir1);

        std::vector<StdRegions::StdExpansionSharedPtr> CollExp;
        CollExp.push_back(Exp);

        LibUtilities::SessionReaderSharedPtr dummySession;
        Collections::CollectionOptimisation colOpt(dummySession, Collections::eSumFac);
        Collections::OperatorImpMap impTypes = colOpt.GetOperatorImpMap(stdExp);
        Collections::Collection     c(CollExp, impTypes);
        c.Initialise(Collections::eIProductWRTBase);

        const int nq = Exp->GetTotPoints();
        Array<OneD, NekDouble> phys(nq);
        Array<OneD, NekDouble> coeffs1(Exp->GetNcoeffs());
        Array<OneD, NekDouble> coeffs2(Exp->GetNcoeffs());
=======
        const Nektar::LibUtilities::PointsKey quadPointsKeyDir1(5, quadPointsTypeDir1);
        const Nektar::LibUtilities::PointsKey quadPointsKeyDir2(7, quadPointsTypeDir1);
        const Nektar::LibUtilities::BasisKey basisKeyDir1(basisTypeDir1,4,quadPointsKeyDir1);
        const Nektar::LibUtilities::BasisKey basisKeyDir2(basisTypeDir1,6,quadPointsKeyDir2);

        Nektar::LocalRegions::QuadExpSharedPtr Exp =
            MemoryManager<Nektar::LocalRegions::QuadExp>::AllocateSharedPtr(basisKeyDir1,
            basisKeyDir2, quadGeom);

        Nektar::StdRegions::StdQuadExpSharedPtr stdExp =
            MemoryManager<Nektar::StdRegions::StdQuadExp>::AllocateSharedPtr(basisKeyDir1,
            basisKeyDir2);

        int nelmts = 10;

        std::vector<StdRegions::StdExpansionSharedPtr> CollExp;
        for(int i = 0; i < nelmts; ++i)
        {
            CollExp.push_back(Exp);
        }

        LibUtilities::SessionReaderSharedPtr dummySession;
        Collections::CollectionOptimisation colOpt(dummySession, Collections::eStdMat);
        Collections::OperatorImpMap impTypes = colOpt.GetOperatorImpMap(stdExp);
        Collections::Collection     c(CollExp, impTypes);


        const int nq = Exp->GetTotPoints();
        Array<OneD, NekDouble> phys(nelmts*nq),tmp;
        Array<OneD, NekDouble> coeffs1(nelmts*Exp->GetNcoeffs());
        Array<OneD, NekDouble> coeffs2(nelmts*Exp->GetNcoeffs());

        Array<OneD, NekDouble> xc(nq), yc(nq);

        Exp->GetCoords(xc, yc);

        for (int i = 0; i < nq; ++i)
        {
            phys[i] = sin(xc[i])*cos(yc[i]);
        }
        Exp->IProductWRTBase(phys, coeffs1);

        for(int i = 1; i < nelmts; ++i)
        {
            Vmath::Vcopy(nq,&phys[0],1,&phys[i*nq],1);
            Exp->IProductWRTBase(phys +i*nq, tmp = coeffs1 + i*Exp->GetNcoeffs());
        }
        c.ApplyOperator(Collections::eIProductWRTBase, phys, coeffs2);

        double epsilon = 1.0e-8;
        for(int i = 0; i < coeffs1.size(); ++i)
        {
            coeffs1[i] = (std::abs(coeffs1[i]) < 1e-14)? 0.0: coeffs1[i];
            coeffs2[i] = (std::abs(coeffs2[i]) < 1e-14)? 0.0: coeffs2[i];
            BOOST_CHECK_CLOSE(coeffs1[i],coeffs2[i], epsilon);
        }
    }

    BOOST_AUTO_TEST_CASE(TestQuadIProductWRTBase_IterPerExp_UniformP)
    {
        SpatialDomains::PointGeomSharedPtr v0(new SpatialDomains::PointGeom(2u, 0u, -1.0, -1.0, 0.0));
        SpatialDomains::PointGeomSharedPtr v1(new SpatialDomains::PointGeom(2u, 1u,  1.0, -1.0, 0.0));
        SpatialDomains::PointGeomSharedPtr v2(new SpatialDomains::PointGeom(2u, 2u,  1.0, 1.0, 0.0));
        SpatialDomains::PointGeomSharedPtr v3(new SpatialDomains::PointGeom(2u, 3u, -1.0, 1.0, 0.0));

        SpatialDomains::QuadGeomSharedPtr quadGeom = CreateQuad(v0, v1, v2, v3);

        Nektar::LibUtilities::PointsType quadPointsTypeDir1 = Nektar::LibUtilities::eGaussLobattoLegendre;
        Nektar::LibUtilities::BasisType basisTypeDir1 = Nektar::LibUtilities::eModified_A;
        unsigned int numQuadPoints = 6;
        const Nektar::LibUtilities::PointsKey quadPointsKeyDir1(numQuadPoints, quadPointsTypeDir1);
        const Nektar::LibUtilities::BasisKey basisKeyDir1(basisTypeDir1,4,quadPointsKeyDir1);

        Nektar::LocalRegions::QuadExpSharedPtr Exp =
            MemoryManager<Nektar::LocalRegions::QuadExp>::AllocateSharedPtr(basisKeyDir1,
            basisKeyDir1, quadGeom);

        Nektar::StdRegions::StdQuadExpSharedPtr stdExp =
            MemoryManager<Nektar::StdRegions::StdQuadExp>::AllocateSharedPtr(basisKeyDir1,
            basisKeyDir1);

        std::vector<StdRegions::StdExpansionSharedPtr> CollExp;
        CollExp.push_back(Exp);

        LibUtilities::SessionReaderSharedPtr dummySession;
        Collections::CollectionOptimisation colOpt(dummySession, Collections::eStdMat);
        Collections::OperatorImpMap impTypes = colOpt.GetOperatorImpMap(stdExp);
        Collections::Collection     c(CollExp, impTypes);
>>>>>>> 73cb6dd2

        Array<OneD, NekDouble> xc(nq), yc(nq);

<<<<<<< HEAD
        Exp->GetCoords(xc, yc);

        for (int i = 0; i < nq; ++i)
        {
            phys[i] = sin(xc[i])*cos(yc[i]);
        }

        Exp->IProductWRTBase(phys, coeffs1);
        c.ApplyOperator(Collections::eIProductWRTBase, phys, coeffs2);

        double epsilon = 1.0e-8;
        for(int i = 0; i < coeffs1.size(); ++i)
        {
            coeffs1[i] = (std::abs(coeffs1[i]) < 1e-14)? 0.0: coeffs1[i];
            coeffs2[i] = (std::abs(coeffs2[i]) < 1e-14)? 0.0: coeffs2[i];
            BOOST_CHECK_CLOSE(coeffs1[i],coeffs2[i], epsilon);
        }
    }

    BOOST_AUTO_TEST_CASE(TestQuadIProductWRTBase_SumFac_VariableP)
    {
        SpatialDomains::PointGeomSharedPtr v0(new SpatialDomains::PointGeom(2u, 0u, -1.0, -1.0, 0.0));
        SpatialDomains::PointGeomSharedPtr v1(new SpatialDomains::PointGeom(2u, 1u,  1.0, -1.0, 0.0));
        SpatialDomains::PointGeomSharedPtr v2(new SpatialDomains::PointGeom(2u, 2u,  1.0, 1.0, 0.0));
        SpatialDomains::PointGeomSharedPtr v3(new SpatialDomains::PointGeom(2u, 3u, -1.0, 1.0, 0.0));

        SpatialDomains::QuadGeomSharedPtr quadGeom = CreateQuad(v0, v1, v2, v3);

        Nektar::LibUtilities::PointsType quadPointsTypeDir1 = Nektar::LibUtilities::eGaussLobattoLegendre;
        Nektar::LibUtilities::BasisType basisTypeDir1 = Nektar::LibUtilities::eModified_A;
        const Nektar::LibUtilities::PointsKey quadPointsKeyDir1(5, quadPointsTypeDir1);
        const Nektar::LibUtilities::PointsKey quadPointsKeyDir2(7, quadPointsTypeDir1);
        const Nektar::LibUtilities::BasisKey basisKeyDir1(basisTypeDir1,4,quadPointsKeyDir1);
        const Nektar::LibUtilities::BasisKey basisKeyDir2(basisTypeDir1,6,quadPointsKeyDir2);

        Nektar::LocalRegions::QuadExpSharedPtr Exp =
            MemoryManager<Nektar::LocalRegions::QuadExp>::AllocateSharedPtr(basisKeyDir1,
            basisKeyDir2, quadGeom);

        Nektar::StdRegions::StdQuadExpSharedPtr stdExp =
            MemoryManager<Nektar::StdRegions::StdQuadExp>::AllocateSharedPtr(basisKeyDir1,
            basisKeyDir2);

        std::vector<StdRegions::StdExpansionSharedPtr> CollExp;
        CollExp.push_back(Exp);

        LibUtilities::SessionReaderSharedPtr dummySession;
        Collections::CollectionOptimisation colOpt(dummySession, Collections::eSumFac);
        Collections::OperatorImpMap impTypes = colOpt.GetOperatorImpMap(stdExp);
        Collections::Collection     c(CollExp, impTypes);
        c.Initialise(Collections::eIProductWRTBase);

        const int nq = Exp->GetTotPoints();
        Array<OneD, NekDouble> phys(nq);
        Array<OneD, NekDouble> coeffs1(Exp->GetNcoeffs());
        Array<OneD, NekDouble> coeffs2(Exp->GetNcoeffs());

        Array<OneD, NekDouble> xc(nq), yc(nq);

        Exp->GetCoords(xc, yc);

        for (int i = 0; i < nq; ++i)
        {
            phys[i] = sin(xc[i])*cos(yc[i]);
        }

        Exp->IProductWRTBase(phys, coeffs1);
        c.ApplyOperator(Collections::eIProductWRTBase, phys, coeffs2);

        double epsilon = 1.0e-8;
        for(int i = 0; i < coeffs1.size(); ++i)
        {
            coeffs1[i] = (std::abs(coeffs1[i]) < 1e-14)? 0.0: coeffs1[i];
            coeffs2[i] = (std::abs(coeffs2[i]) < 1e-14)? 0.0: coeffs2[i];
            BOOST_CHECK_CLOSE(coeffs1[i],coeffs2[i], epsilon);
        }
    }

    BOOST_AUTO_TEST_CASE(TestQuadIProductWRTBase_MatrixFree_UniformP_Undeformed)
    {
        SpatialDomains::PointGeomSharedPtr v0(new SpatialDomains::PointGeom(2u,
            0u, -1.0, -1.0, 0.0));
        SpatialDomains::PointGeomSharedPtr v1(new SpatialDomains::PointGeom(2u,
            1u,  1.0, -1.0, 0.0));
        SpatialDomains::PointGeomSharedPtr v2(new SpatialDomains::PointGeom(2u,
            2u,  1.0, 1.0, 0.0));
        SpatialDomains::PointGeomSharedPtr v3(new SpatialDomains::PointGeom(2u,
            3u, -1.0, 1.0, 0.0));

        SpatialDomains::QuadGeomSharedPtr quadGeom = CreateQuad(v0, v1, v2, v3);

        Nektar::LibUtilities::PointsType quadPointsTypeDir1 =
            Nektar::LibUtilities::eGaussLobattoLegendre;
        Nektar::LibUtilities::BasisType basisTypeDir1 =
            Nektar::LibUtilities::eModified_A;
        unsigned int numQuadPoints = 6;
        unsigned int numModes = 5;
        const Nektar::LibUtilities::PointsKey quadPointsKeyDir1(numQuadPoints,
            quadPointsTypeDir1);
        const Nektar::LibUtilities::BasisKey basisKeyDir1(basisTypeDir1,
            numModes, quadPointsKeyDir1);

        Nektar::LocalRegions::QuadExpSharedPtr Exp =
            MemoryManager<Nektar::LocalRegions::QuadExp>::AllocateSharedPtr(
            basisKeyDir1, basisKeyDir1, quadGeom);

        Nektar::StdRegions::StdQuadExpSharedPtr stdExp =
            MemoryManager<Nektar::StdRegions::StdQuadExp>::AllocateSharedPtr(
            basisKeyDir1, basisKeyDir1);

        std::vector<StdRegions::StdExpansionSharedPtr> CollExp;
        CollExp.push_back(Exp);

        LibUtilities::SessionReaderSharedPtr dummySession;
        Collections::CollectionOptimisation colOpt(dummySession,
            Collections::eMatrixFree);
        Collections::OperatorImpMap impTypes = colOpt.GetOperatorImpMap(stdExp);
        Collections::Collection     c(CollExp, impTypes);
        c.Initialise(Collections::eIProductWRTBase);

        const int nq = Exp->GetTotPoints();
        Array<OneD, NekDouble> phys(nq);
        Array<OneD, NekDouble> coeffsRef(Exp->GetNcoeffs());
        Array<OneD, NekDouble> coeffs(Exp->GetNcoeffs());

        Array<OneD, NekDouble> xc(nq), yc(nq);

        Exp->GetCoords(xc, yc);

=======
        const int nq = Exp->GetTotPoints();
        Array<OneD, NekDouble> phys(nq);
        Array<OneD, NekDouble> coeffs1(Exp->GetNcoeffs());
        Array<OneD, NekDouble> coeffs2(Exp->GetNcoeffs());

        Array<OneD, NekDouble> xc(nq), yc(nq);

        Exp->GetCoords(xc, yc);

        for (int i = 0; i < nq; ++i)
        {
            phys[i] = sin(xc[i])*cos(yc[i]);
        }

        Exp->IProductWRTBase(phys, coeffs1);
        c.ApplyOperator(Collections::eIProductWRTBase, phys, coeffs2);

        double epsilon = 1.0e-8;
        for(int i = 0; i < coeffs1.size(); ++i)
        {
            coeffs1[i] = (std::abs(coeffs1[i]) < 1e-14)? 0.0: coeffs1[i];
            coeffs2[i] = (std::abs(coeffs2[i]) < 1e-14)? 0.0: coeffs2[i];
            BOOST_CHECK_CLOSE(coeffs1[i],coeffs2[i], epsilon);
        }
    }


    BOOST_AUTO_TEST_CASE(TestQuadIProductWRTBase_SumFac_UniformP)
    {
        SpatialDomains::PointGeomSharedPtr v0(new SpatialDomains::PointGeom(2u, 0u, -1.0, -1.0, 0.0));
        SpatialDomains::PointGeomSharedPtr v1(new SpatialDomains::PointGeom(2u, 1u,  1.0, -1.0, 0.0));
        SpatialDomains::PointGeomSharedPtr v2(new SpatialDomains::PointGeom(2u, 2u,  1.0, 1.0, 0.0));
        SpatialDomains::PointGeomSharedPtr v3(new SpatialDomains::PointGeom(2u, 3u, -1.0, 1.0, 0.0));

        SpatialDomains::QuadGeomSharedPtr quadGeom = CreateQuad(v0, v1, v2, v3);

        Nektar::LibUtilities::PointsType quadPointsTypeDir1 = Nektar::LibUtilities::eGaussLobattoLegendre;
        Nektar::LibUtilities::BasisType basisTypeDir1 = Nektar::LibUtilities::eModified_A;
        unsigned int numQuadPoints = 6;
        const Nektar::LibUtilities::PointsKey quadPointsKeyDir1(numQuadPoints, quadPointsTypeDir1);
        const Nektar::LibUtilities::BasisKey basisKeyDir1(basisTypeDir1,4,quadPointsKeyDir1);

        Nektar::LocalRegions::QuadExpSharedPtr Exp =
            MemoryManager<Nektar::LocalRegions::QuadExp>::AllocateSharedPtr(basisKeyDir1,
            basisKeyDir1, quadGeom);

        Nektar::StdRegions::StdQuadExpSharedPtr stdExp =
            MemoryManager<Nektar::StdRegions::StdQuadExp>::AllocateSharedPtr(basisKeyDir1,
            basisKeyDir1);

        std::vector<StdRegions::StdExpansionSharedPtr> CollExp;
        CollExp.push_back(Exp);

        LibUtilities::SessionReaderSharedPtr dummySession;
        Collections::CollectionOptimisation colOpt(dummySession, Collections::eSumFac);
        Collections::OperatorImpMap impTypes = colOpt.GetOperatorImpMap(stdExp);
        Collections::Collection     c(CollExp, impTypes);

        const int nq = Exp->GetTotPoints();
        Array<OneD, NekDouble> phys(nq);
        Array<OneD, NekDouble> coeffs1(Exp->GetNcoeffs());
        Array<OneD, NekDouble> coeffs2(Exp->GetNcoeffs());

        Array<OneD, NekDouble> xc(nq), yc(nq);

        Exp->GetCoords(xc, yc);

>>>>>>> 73cb6dd2
        for (int i = 0; i < nq; ++i)
        {
            phys[i] = sin(xc[i])*cos(yc[i]);
        }

<<<<<<< HEAD
        Exp->IProductWRTBase(phys, coeffsRef);
        c.ApplyOperator(Collections::eIProductWRTBase, phys, coeffs);

        double epsilon = 1.0e-8;
        for(int i = 0; i < coeffs.size(); ++i)
        {
            coeffsRef[i] = (std::abs(coeffsRef[i]) < 1e-14)? 0.0: coeffsRef[i];
            coeffs[i] = (std::abs(coeffs[i]) < 1e-14)? 0.0: coeffs[i];
            BOOST_CHECK_CLOSE(coeffsRef[i],coeffs[i], epsilon);
        }
    }

    BOOST_AUTO_TEST_CASE(TestQuadIProductWRTBase_MatrixFree_UniformP_Deformed)
    {
        SpatialDomains::PointGeomSharedPtr v0(new SpatialDomains::PointGeom(2u,
            0u, -1.0, -1.0, 0.0));
        SpatialDomains::PointGeomSharedPtr v1(new SpatialDomains::PointGeom(2u,
            1u,  1.0, -1.0, 0.0));
        SpatialDomains::PointGeomSharedPtr v2(new SpatialDomains::PointGeom(2u,
            2u,  1.0, 2.0, 0.0));
        SpatialDomains::PointGeomSharedPtr v3(new SpatialDomains::PointGeom(2u,
            3u, -1.0, 1.0, 0.0));

        SpatialDomains::QuadGeomSharedPtr quadGeom = CreateQuad(v0, v1, v2, v3);

        Nektar::LibUtilities::PointsType quadPointsTypeDir1 =
            Nektar::LibUtilities::eGaussLobattoLegendre;
        Nektar::LibUtilities::BasisType basisTypeDir1 =
            Nektar::LibUtilities::eModified_A;
        unsigned int numQuadPoints = 6;
        unsigned int numModes = 5;
        const Nektar::LibUtilities::PointsKey quadPointsKeyDir1(numQuadPoints,
            quadPointsTypeDir1);
        const Nektar::LibUtilities::BasisKey basisKeyDir1(basisTypeDir1,
            numModes, quadPointsKeyDir1);

        Nektar::LocalRegions::QuadExpSharedPtr Exp =
            MemoryManager<Nektar::LocalRegions::QuadExp>::AllocateSharedPtr(
            basisKeyDir1, basisKeyDir1, quadGeom);

        Nektar::StdRegions::StdQuadExpSharedPtr stdExp =
            MemoryManager<Nektar::StdRegions::StdQuadExp>::AllocateSharedPtr(
            basisKeyDir1, basisKeyDir1);

        std::vector<StdRegions::StdExpansionSharedPtr> CollExp;
        CollExp.push_back(Exp);

        LibUtilities::SessionReaderSharedPtr dummySession;
        Collections::CollectionOptimisation colOpt(dummySession,
            Collections::eMatrixFree);
        Collections::OperatorImpMap impTypes = colOpt.GetOperatorImpMap(stdExp);
        Collections::Collection     c(CollExp, impTypes);
        c.Initialise(Collections::eIProductWRTBase);

        const int nq = Exp->GetTotPoints();
        Array<OneD, NekDouble> phys(nq);
        Array<OneD, NekDouble> coeffsRef(Exp->GetNcoeffs());
        Array<OneD, NekDouble> coeffs(Exp->GetNcoeffs());

        Array<OneD, NekDouble> xc(nq), yc(nq);

        Exp->GetCoords(xc, yc);

        for (int i = 0; i < nq; ++i)
        {
            phys[i] = sin(xc[i])*cos(yc[i]);
        }

        Exp->IProductWRTBase(phys, coeffsRef);
        c.ApplyOperator(Collections::eIProductWRTBase, phys, coeffs);

        double epsilon = 1.0e-8;
        for(int i = 0; i < coeffs.size(); ++i)
        {
            coeffsRef[i] = (std::abs(coeffsRef[i]) < 1e-14)? 0.0: coeffsRef[i];
            coeffs[i] = (std::abs(coeffs[i]) < 1e-14)? 0.0: coeffs[i];
            BOOST_CHECK_CLOSE(coeffsRef[i],coeffs[i], epsilon);
        }
    }

    BOOST_AUTO_TEST_CASE(TestQuadIProductWRTBase_MatrixFree_UniformP_Deformed_OverInt)
    {
        SpatialDomains::PointGeomSharedPtr v0(new SpatialDomains::PointGeom(2u,
            0u, -1.0, -1.0, 0.0));
        SpatialDomains::PointGeomSharedPtr v1(new SpatialDomains::PointGeom(2u,
            1u,  1.0, -1.0, 0.0));
        SpatialDomains::PointGeomSharedPtr v2(new SpatialDomains::PointGeom(2u,
            2u,  1.0, 2.0, 0.0));
        SpatialDomains::PointGeomSharedPtr v3(new SpatialDomains::PointGeom(2u,
            3u, -1.0, 1.0, 0.0));

        SpatialDomains::QuadGeomSharedPtr quadGeom = CreateQuad(v0, v1, v2, v3);

        Nektar::LibUtilities::PointsType quadPointsTypeDir1 =
            Nektar::LibUtilities::eGaussLobattoLegendre;
        Nektar::LibUtilities::BasisType basisTypeDir1 =
            Nektar::LibUtilities::eModified_A;
        unsigned int numQuadPoints = 10;
        unsigned int numModes = 5;
        const Nektar::LibUtilities::PointsKey quadPointsKeyDir1(numQuadPoints,
            quadPointsTypeDir1);
        const Nektar::LibUtilities::BasisKey basisKeyDir1(basisTypeDir1,
            numModes, quadPointsKeyDir1);

        Nektar::LocalRegions::QuadExpSharedPtr Exp =
            MemoryManager<Nektar::LocalRegions::QuadExp>::AllocateSharedPtr(
            basisKeyDir1, basisKeyDir1, quadGeom);

        Nektar::StdRegions::StdQuadExpSharedPtr stdExp =
            MemoryManager<Nektar::StdRegions::StdQuadExp>::AllocateSharedPtr(
            basisKeyDir1, basisKeyDir1);

        std::vector<StdRegions::StdExpansionSharedPtr> CollExp;
        CollExp.push_back(Exp);

        LibUtilities::SessionReaderSharedPtr dummySession;
        Collections::CollectionOptimisation colOpt(dummySession,
            Collections::eMatrixFree);
        Collections::OperatorImpMap impTypes = colOpt.GetOperatorImpMap(stdExp);
        Collections::Collection     c(CollExp, impTypes);
        c.Initialise(Collections::eIProductWRTBase);

        const int nq = Exp->GetTotPoints();
        Array<OneD, NekDouble> phys(nq);
        Array<OneD, NekDouble> coeffsRef(Exp->GetNcoeffs());
        Array<OneD, NekDouble> coeffs(Exp->GetNcoeffs());

        Array<OneD, NekDouble> xc(nq), yc(nq);

        Exp->GetCoords(xc, yc);

        for (int i = 0; i < nq; ++i)
        {
            phys[i] = sin(xc[i])*cos(yc[i]);
        }

        Exp->IProductWRTBase(phys, coeffsRef);
        c.ApplyOperator(Collections::eIProductWRTBase, phys, coeffs);

        double epsilon = 1.0e-8;
        for(int i = 0; i < coeffs.size(); ++i)
        {
            coeffsRef[i] = (std::abs(coeffsRef[i]) < 1e-14)? 0.0: coeffsRef[i];
            coeffs[i] = (std::abs(coeffs[i]) < 1e-14)? 0.0: coeffs[i];
            BOOST_CHECK_CLOSE(coeffsRef[i],coeffs[i], epsilon);
        }
    }



    BOOST_AUTO_TEST_CASE(TestQuadPhysDeriv_IterPerExp_UniformP)
    {
        SpatialDomains::PointGeomSharedPtr v0(new SpatialDomains::PointGeom(2u, 0u, -1.5, -1.5, 0.0));
        SpatialDomains::PointGeomSharedPtr v1(new SpatialDomains::PointGeom(2u, 1u,  1.0, -1.0, 0.0));
        SpatialDomains::PointGeomSharedPtr v2(new SpatialDomains::PointGeom(2u, 2u,  1.0, 1.0, 0.0));
        SpatialDomains::PointGeomSharedPtr v3(new SpatialDomains::PointGeom(2u, 3u, -1.0, 1.0, 0.0));

        SpatialDomains::QuadGeomSharedPtr quadGeom = CreateQuad(v0, v1, v2, v3);

        Nektar::LibUtilities::PointsType quadPointsTypeDir1 = Nektar::LibUtilities::eGaussLobattoLegendre;
        Nektar::LibUtilities::BasisType basisTypeDir1 = Nektar::LibUtilities::eModified_A;
        unsigned int numQuadPoints = 6;
        const Nektar::LibUtilities::PointsKey quadPointsKeyDir1(numQuadPoints, quadPointsTypeDir1);
        const Nektar::LibUtilities::BasisKey basisKeyDir1(basisTypeDir1,4,quadPointsKeyDir1);

        Nektar::LocalRegions::QuadExpSharedPtr Exp =
            MemoryManager<Nektar::LocalRegions::QuadExp>::AllocateSharedPtr(basisKeyDir1,
            basisKeyDir1, quadGeom);

        Nektar::StdRegions::StdQuadExpSharedPtr stdExp =
            MemoryManager<Nektar::StdRegions::StdQuadExp>::AllocateSharedPtr(basisKeyDir1,
            basisKeyDir1);

        std::vector<StdRegions::StdExpansionSharedPtr> CollExp;
        CollExp.push_back(Exp);

        LibUtilities::SessionReaderSharedPtr dummySession;
        Collections::CollectionOptimisation colOpt(dummySession, Collections::eStdMat);
        Collections::OperatorImpMap impTypes = colOpt.GetOperatorImpMap(stdExp);
        Collections::Collection     c(CollExp, impTypes);
        c.Initialise(Collections::ePhysDeriv);

        const int nq = Exp->GetTotPoints();
        Array<OneD, NekDouble> xc(nq), yc(nq);
        Array<OneD, NekDouble> phys(nq),tmp,tmp1;
        Array<OneD, NekDouble> diff1(2*nq);
        Array<OneD, NekDouble> diff2(2*nq);

        Exp->GetCoords(xc, yc);

        for (int i = 0; i < nq; ++i)
        {
            phys[i] = sin(xc[i])*cos(yc[i]);
        }

        Exp->PhysDeriv(phys,diff1,tmp = diff1+nq);
        c.ApplyOperator(Collections::ePhysDeriv, phys, diff2, tmp = diff2 + nq);

        double epsilon = 1.0e-8;
        for(int i = 0; i < diff1.size(); ++i)
        {
            BOOST_CHECK_CLOSE(diff1[i],diff2[i], epsilon);
        }
    }

    BOOST_AUTO_TEST_CASE(TestQuadPhysDeriv_IterPerExp_VariableP_MultiElmt)
    {
        SpatialDomains::PointGeomSharedPtr v0(new SpatialDomains::PointGeom(2u, 0u, -1.5, -1.5, 0.0));
        SpatialDomains::PointGeomSharedPtr v1(new SpatialDomains::PointGeom(2u, 1u,  1.0, -1.0, 0.0));
        SpatialDomains::PointGeomSharedPtr v2(new SpatialDomains::PointGeom(3u, 2u,  1.0,  1.0, 0.0));
        SpatialDomains::PointGeomSharedPtr v3(new SpatialDomains::PointGeom(3u, 3u, -1.0,  1.0, 0.0));

        SpatialDomains::QuadGeomSharedPtr quadGeom = CreateQuad(v0, v1, v2, v3);

        Nektar::LibUtilities::PointsType quadPointsTypeDir1 = Nektar::LibUtilities::eGaussLobattoLegendre;
        Nektar::LibUtilities::BasisType basisTypeDir1 = Nektar::LibUtilities::eModified_A;
        const Nektar::LibUtilities::PointsKey quadPointsKeyDir1(5, quadPointsTypeDir1);
        const Nektar::LibUtilities::PointsKey quadPointsKeyDir2(7, quadPointsTypeDir1);
        const Nektar::LibUtilities::BasisKey basisKeyDir1(basisTypeDir1,4,quadPointsKeyDir1);
        const Nektar::LibUtilities::BasisKey basisKeyDir2(basisTypeDir1,6,quadPointsKeyDir2);

        Nektar::LocalRegions::QuadExpSharedPtr Exp =
            MemoryManager<Nektar::LocalRegions::QuadExp>::AllocateSharedPtr(basisKeyDir1,
            basisKeyDir2, quadGeom);

        Nektar::StdRegions::StdQuadExpSharedPtr stdExp =
            MemoryManager<Nektar::StdRegions::StdQuadExp>::AllocateSharedPtr(basisKeyDir1,
            basisKeyDir2);
        int nelmts = 10;

        std::vector<StdRegions::StdExpansionSharedPtr> CollExp;
        for(int i = 0; i < nelmts; ++i)
        {
            CollExp.push_back(Exp);
        }

        LibUtilities::SessionReaderSharedPtr dummySession;
        Collections::CollectionOptimisation colOpt(dummySession, Collections::eStdMat);
        Collections::OperatorImpMap impTypes = colOpt.GetOperatorImpMap(stdExp);
        Collections::Collection     c(CollExp, impTypes);
        c.Initialise(Collections::ePhysDeriv);

        const int nq = Exp->GetTotPoints();
        Array<OneD, NekDouble> xc(nq), yc(nq);
        Array<OneD, NekDouble> phys(nelmts*nq),tmp,tmp1;
        Array<OneD, NekDouble> diff1(2*nelmts*nq);
        Array<OneD, NekDouble> diff2(2*nelmts*nq);

        Exp->GetCoords(xc, yc);

        for (int i = 0; i < nq; ++i)
        {
            phys[i] = sin(xc[i])*cos(yc[i]);
        }
        Exp->PhysDeriv(phys, diff1, tmp = diff1 + nelmts*nq);
        for(int i = 1; i < nelmts; ++i)
        {
            Vmath::Vcopy(nq,phys,1,tmp = phys+i*nq,1);
            Exp->PhysDeriv(phys, tmp = diff1+i*nq,
                           tmp1 = diff1+(nelmts+i)*nq);
        }

        c.ApplyOperator(Collections::ePhysDeriv, phys, diff2, tmp = diff2 + nelmts*nq);

        double epsilon = 1.0e-8;
        for(int i = 0; i < diff1.size(); ++i)
        {
            diff1[i] = (std::abs(diff1[i]) < 1e-14)? 0.0: diff1[i];
            diff2[i] = (std::abs(diff2[i]) < 1e-14)? 0.0: diff2[i];
            BOOST_CHECK_CLOSE(diff1[i],diff2[i], epsilon);
        }
    }

    BOOST_AUTO_TEST_CASE(TestQuadPhysDeriv_MatrixFree_UniformP_Undeformed)
    {
        SpatialDomains::PointGeomSharedPtr v0(new SpatialDomains::PointGeom(2u,
            0u, -1.0, -1.0, 0.0));
        SpatialDomains::PointGeomSharedPtr v1(new SpatialDomains::PointGeom(2u,
            1u,  1.0, -1.0, 0.0));
        SpatialDomains::PointGeomSharedPtr v2(new SpatialDomains::PointGeom(2u,
            2u,  1.0, 1.0, 0.0));
        SpatialDomains::PointGeomSharedPtr v3(new SpatialDomains::PointGeom(2u,
            3u, -1.0, 1.0, 0.0));

        SpatialDomains::QuadGeomSharedPtr quadGeom = CreateQuad(v0, v1, v2, v3);

        Nektar::LibUtilities::PointsType quadPointsTypeDir1 =
            Nektar::LibUtilities::eGaussLobattoLegendre;
        Nektar::LibUtilities::BasisType basisTypeDir1 =
            Nektar::LibUtilities::eModified_A;
        unsigned int numQuadPoints = 5;
        unsigned int numModes = 2;
        const Nektar::LibUtilities::PointsKey quadPointsKeyDir1(numQuadPoints,
            quadPointsTypeDir1);
        const Nektar::LibUtilities::BasisKey basisKeyDir1(basisTypeDir1,
            numModes, quadPointsKeyDir1);

        Nektar::LocalRegions::QuadExpSharedPtr Exp =
            MemoryManager<Nektar::LocalRegions::QuadExp>::AllocateSharedPtr(
            basisKeyDir1, basisKeyDir1, quadGeom);

        Nektar::StdRegions::StdQuadExpSharedPtr stdExp =
            MemoryManager<Nektar::StdRegions::StdQuadExp>::AllocateSharedPtr(
                basisKeyDir1, basisKeyDir1);

        std::vector<StdRegions::StdExpansionSharedPtr> CollExp;
        CollExp.push_back(Exp);

        LibUtilities::SessionReaderSharedPtr dummySession;
        Collections::CollectionOptimisation colOpt(dummySession,
            Collections::eMatrixFree);
        Collections::OperatorImpMap impTypes = colOpt.GetOperatorImpMap(stdExp);
        Collections::Collection     c(CollExp, impTypes);
        c.Initialise(Collections::ePhysDeriv);

        const int nq = Exp->GetTotPoints();
        Array<OneD, NekDouble> xc(nq), yc(nq);
        Array<OneD, NekDouble> phys(nq), tmp, tmp1;
        Array<OneD, NekDouble> derivRef(2*nq);
        Array<OneD, NekDouble> deriv(2*nq);

        Exp->GetCoords(xc, yc);

        for (int i = 0; i < nq; ++i)
        {
            phys[i] = sin(xc[i])*cos(yc[i]);
        }

        Exp->PhysDeriv(phys, derivRef, tmp = derivRef+nq);
        c.ApplyOperator(Collections::ePhysDeriv, phys, deriv, tmp = deriv + nq);

        double epsilon = 1.0e-8;
        for (int i = 0; i < derivRef.size(); ++i)
        {
            derivRef[i] = (std::abs(derivRef[i]) < 1e-14)? 0.0: derivRef[i];
            deriv[i] = (std::abs(deriv[i]) < 1e-14)? 0.0: deriv[i];
            BOOST_CHECK_CLOSE(derivRef[i], deriv[i], epsilon);
        }
    }

    BOOST_AUTO_TEST_CASE(TestQuadPhysDeriv_MatrixFree_UniformP_Deformed)
    {
        SpatialDomains::PointGeomSharedPtr v0(new SpatialDomains::PointGeom(2u,
            0u, -1.0, -2.0, 0.0));
        SpatialDomains::PointGeomSharedPtr v1(new SpatialDomains::PointGeom(2u,
            1u,  1.0, -1.0, 0.0));
        SpatialDomains::PointGeomSharedPtr v2(new SpatialDomains::PointGeom(2u,
            2u,  1.0, 1.0, 0.0));
        SpatialDomains::PointGeomSharedPtr v3(new SpatialDomains::PointGeom(2u,
            3u, -1.0, 1.0, 0.0));

        SpatialDomains::QuadGeomSharedPtr quadGeom = CreateQuad(v0, v1, v2, v3);

        Nektar::LibUtilities::PointsType quadPointsTypeDir1 =
            Nektar::LibUtilities::eGaussLobattoLegendre;
        Nektar::LibUtilities::BasisType basisTypeDir1 =
            Nektar::LibUtilities::eModified_A;
        unsigned int numQuadPoints = 4;
        unsigned int numModes = 2;
        const Nektar::LibUtilities::PointsKey quadPointsKeyDir1(numQuadPoints,
            quadPointsTypeDir1);
        const Nektar::LibUtilities::BasisKey basisKeyDir1(basisTypeDir1,
            numModes, quadPointsKeyDir1);

        Nektar::LocalRegions::QuadExpSharedPtr Exp =
            MemoryManager<Nektar::LocalRegions::QuadExp>::AllocateSharedPtr(
            basisKeyDir1, basisKeyDir1, quadGeom);

        Nektar::StdRegions::StdQuadExpSharedPtr stdExp =
            MemoryManager<Nektar::StdRegions::StdQuadExp>::AllocateSharedPtr(
                basisKeyDir1, basisKeyDir1);

        std::vector<StdRegions::StdExpansionSharedPtr> CollExp;
        CollExp.push_back(Exp);

        LibUtilities::SessionReaderSharedPtr dummySession;
        Collections::CollectionOptimisation colOpt(dummySession,
            Collections::eMatrixFree);
        Collections::OperatorImpMap impTypes = colOpt.GetOperatorImpMap(stdExp);
        Collections::Collection     c(CollExp, impTypes);
        c.Initialise(Collections::ePhysDeriv);

        const int nq = Exp->GetTotPoints();
        Array<OneD, NekDouble> xc(nq), yc(nq);
        Array<OneD, NekDouble> phys(nq), tmp, tmp1;
        Array<OneD, NekDouble> derivRef(2*nq);
        Array<OneD, NekDouble> deriv(2*nq);

        Exp->GetCoords(xc, yc);

        for (int i = 0; i < nq; ++i)
        {
            phys[i] = sin(xc[i])*cos(yc[i]);
        }

        Exp->PhysDeriv(phys, derivRef, tmp = derivRef + nq);
        c.ApplyOperator(Collections::ePhysDeriv, phys, deriv, tmp = deriv + nq);

        double epsilon = 1.0e-8;
        for (int i = 0; i < derivRef.size(); ++i)
        {
            derivRef[i] = (std::abs(derivRef[i]) < 1e-14)? 0.0: derivRef[i];
            deriv[i] = (std::abs(deriv[i]) < 1e-14)? 0.0: deriv[i];
            BOOST_CHECK_CLOSE(derivRef[i], deriv[i], epsilon);
        }
    }

    
    BOOST_AUTO_TEST_CASE(TestQuadPhysDeriv_Directional_MatrixFree_UniformP_Undeformed)
    {
        SpatialDomains::PointGeomSharedPtr v0(new SpatialDomains::PointGeom(2u,
            0u, -1.0, -1.0, 0.0));
        SpatialDomains::PointGeomSharedPtr v1(new SpatialDomains::PointGeom(2u,
            1u,  1.0, -1.0, 0.0));
        SpatialDomains::PointGeomSharedPtr v2(new SpatialDomains::PointGeom(2u,
            2u,  1.0, 1.0, 0.0));
        SpatialDomains::PointGeomSharedPtr v3(new SpatialDomains::PointGeom(2u,
            3u, -1.0, 1.0, 0.0));

        SpatialDomains::QuadGeomSharedPtr quadGeom = CreateQuad(v0, v1, v2, v3);

        Nektar::LibUtilities::PointsType quadPointsTypeDir1 =
            Nektar::LibUtilities::eGaussLobattoLegendre;
        Nektar::LibUtilities::BasisType basisTypeDir1 =
            Nektar::LibUtilities::eModified_A;
        unsigned int numQuadPoints = 5;
        unsigned int numModes = 2;
        const Nektar::LibUtilities::PointsKey quadPointsKeyDir1(numQuadPoints,
            quadPointsTypeDir1);
        const Nektar::LibUtilities::BasisKey basisKeyDir1(basisTypeDir1,
            numModes, quadPointsKeyDir1);

        Nektar::LocalRegions::QuadExpSharedPtr Exp =
            MemoryManager<Nektar::LocalRegions::QuadExp>::AllocateSharedPtr(
            basisKeyDir1, basisKeyDir1, quadGeom);

        Nektar::StdRegions::StdQuadExpSharedPtr stdExp =
            MemoryManager<Nektar::StdRegions::StdQuadExp>::AllocateSharedPtr(
                basisKeyDir1, basisKeyDir1);

        std::vector<StdRegions::StdExpansionSharedPtr> CollExp;
        CollExp.push_back(Exp);

        LibUtilities::SessionReaderSharedPtr dummySession;
        Collections::CollectionOptimisation colOpt(dummySession,
            Collections::eMatrixFree);
        Collections::OperatorImpMap impTypes = colOpt.GetOperatorImpMap(stdExp);
        Collections::Collection     c(CollExp, impTypes);
        c.Initialise(Collections::ePhysDeriv);

        const int nq = Exp->GetTotPoints();
        Array<OneD, NekDouble> xc(nq), yc(nq);
        Array<OneD, NekDouble> phys(nq), tmp, tmp1;
        Array<OneD, NekDouble> derivRef(2*nq);
        Array<OneD, NekDouble> deriv(2*nq);

        Exp->GetCoords(xc, yc);

        for (int i = 0; i < nq; ++i)
        {
            phys[i] = sin(xc[i])*cos(yc[i]);
        }

        Exp->PhysDeriv(0, phys, derivRef);
        Exp->PhysDeriv(1, phys, tmp = derivRef+nq);

        c.ApplyOperator(Collections::ePhysDeriv, 0, phys, deriv);
        c.ApplyOperator(Collections::ePhysDeriv, 1, phys, tmp = deriv + nq);
=======
        Exp->IProductWRTBase(phys, coeffs1);
        c.ApplyOperator(Collections::eIProductWRTBase, phys, coeffs2);

        double epsilon = 1.0e-8;
        for(int i = 0; i < coeffs1.size(); ++i)
        {
            coeffs1[i] = (std::abs(coeffs1[i]) < 1e-14)? 0.0: coeffs1[i];
            coeffs2[i] = (std::abs(coeffs2[i]) < 1e-14)? 0.0: coeffs2[i];
            BOOST_CHECK_CLOSE(coeffs1[i],coeffs2[i], epsilon);
        }
    }

    BOOST_AUTO_TEST_CASE(TestQuadIProductWRTBase_SumFac_VariableP)
    {
        SpatialDomains::PointGeomSharedPtr v0(new SpatialDomains::PointGeom(2u, 0u, -1.0, -1.0, 0.0));
        SpatialDomains::PointGeomSharedPtr v1(new SpatialDomains::PointGeom(2u, 1u,  1.0, -1.0, 0.0));
        SpatialDomains::PointGeomSharedPtr v2(new SpatialDomains::PointGeom(2u, 2u,  1.0, 1.0, 0.0));
        SpatialDomains::PointGeomSharedPtr v3(new SpatialDomains::PointGeom(2u, 3u, -1.0, 1.0, 0.0));

        SpatialDomains::QuadGeomSharedPtr quadGeom = CreateQuad(v0, v1, v2, v3);

        Nektar::LibUtilities::PointsType quadPointsTypeDir1 = Nektar::LibUtilities::eGaussLobattoLegendre;
        Nektar::LibUtilities::BasisType basisTypeDir1 = Nektar::LibUtilities::eModified_A;
        const Nektar::LibUtilities::PointsKey quadPointsKeyDir1(5, quadPointsTypeDir1);
        const Nektar::LibUtilities::PointsKey quadPointsKeyDir2(7, quadPointsTypeDir1);
        const Nektar::LibUtilities::BasisKey basisKeyDir1(basisTypeDir1,4,quadPointsKeyDir1);
        const Nektar::LibUtilities::BasisKey basisKeyDir2(basisTypeDir1,6,quadPointsKeyDir2);

        Nektar::LocalRegions::QuadExpSharedPtr Exp =
            MemoryManager<Nektar::LocalRegions::QuadExp>::AllocateSharedPtr(basisKeyDir1,
            basisKeyDir2, quadGeom);

        Nektar::StdRegions::StdQuadExpSharedPtr stdExp =
            MemoryManager<Nektar::StdRegions::StdQuadExp>::AllocateSharedPtr(basisKeyDir1,
            basisKeyDir2);

        std::vector<StdRegions::StdExpansionSharedPtr> CollExp;
        CollExp.push_back(Exp);

        LibUtilities::SessionReaderSharedPtr dummySession;
        Collections::CollectionOptimisation colOpt(dummySession, Collections::eSumFac);
        Collections::OperatorImpMap impTypes = colOpt.GetOperatorImpMap(stdExp);
        Collections::Collection     c(CollExp, impTypes);

        const int nq = Exp->GetTotPoints();
        Array<OneD, NekDouble> phys(nq);
        Array<OneD, NekDouble> coeffs1(Exp->GetNcoeffs());
        Array<OneD, NekDouble> coeffs2(Exp->GetNcoeffs());

        Array<OneD, NekDouble> xc(nq), yc(nq);

        Exp->GetCoords(xc, yc);

        for (int i = 0; i < nq; ++i)
        {
            phys[i] = sin(xc[i])*cos(yc[i]);
        }

        Exp->IProductWRTBase(phys, coeffs1);
        c.ApplyOperator(Collections::eIProductWRTBase, phys, coeffs2);

        double epsilon = 1.0e-8;
        for(int i = 0; i < coeffs1.size(); ++i)
        {
            coeffs1[i] = (std::abs(coeffs1[i]) < 1e-14)? 0.0: coeffs1[i];
            coeffs2[i] = (std::abs(coeffs2[i]) < 1e-14)? 0.0: coeffs2[i];
            BOOST_CHECK_CLOSE(coeffs1[i],coeffs2[i], epsilon);
        }
    }

    BOOST_AUTO_TEST_CASE(TestQuadIProductWRTBase_MatrixFree_UniformP_Undeformed)
    {
        SpatialDomains::PointGeomSharedPtr v0(new SpatialDomains::PointGeom(2u,
            0u, -1.0, -1.0, 0.0));
        SpatialDomains::PointGeomSharedPtr v1(new SpatialDomains::PointGeom(2u,
            1u,  1.0, -1.0, 0.0));
        SpatialDomains::PointGeomSharedPtr v2(new SpatialDomains::PointGeom(2u,
            2u,  1.0, 1.0, 0.0));
        SpatialDomains::PointGeomSharedPtr v3(new SpatialDomains::PointGeom(2u,
            3u, -1.0, 1.0, 0.0));

        SpatialDomains::QuadGeomSharedPtr quadGeom = CreateQuad(v0, v1, v2, v3);

        Nektar::LibUtilities::PointsType quadPointsTypeDir1 =
            Nektar::LibUtilities::eGaussLobattoLegendre;
        Nektar::LibUtilities::BasisType basisTypeDir1 =
            Nektar::LibUtilities::eModified_A;
        unsigned int numQuadPoints = 6;
        unsigned int numModes = 5;
        const Nektar::LibUtilities::PointsKey quadPointsKeyDir1(numQuadPoints,
            quadPointsTypeDir1);
        const Nektar::LibUtilities::BasisKey basisKeyDir1(basisTypeDir1,
            numModes, quadPointsKeyDir1);

        Nektar::LocalRegions::QuadExpSharedPtr Exp =
            MemoryManager<Nektar::LocalRegions::QuadExp>::AllocateSharedPtr(
            basisKeyDir1, basisKeyDir1, quadGeom);

        Nektar::StdRegions::StdQuadExpSharedPtr stdExp =
            MemoryManager<Nektar::StdRegions::StdQuadExp>::AllocateSharedPtr(
            basisKeyDir1, basisKeyDir1);

        std::vector<StdRegions::StdExpansionSharedPtr> CollExp;
        CollExp.push_back(Exp);

        LibUtilities::SessionReaderSharedPtr dummySession;
        Collections::CollectionOptimisation colOpt(dummySession,
            Collections::eMatrixFree);
        Collections::OperatorImpMap impTypes = colOpt.GetOperatorImpMap(stdExp);
        Collections::Collection     c(CollExp, impTypes);

        const int nq = Exp->GetTotPoints();
        Array<OneD, NekDouble> phys(nq);
        Array<OneD, NekDouble> coeffsRef(Exp->GetNcoeffs());
        Array<OneD, NekDouble> coeffs(Exp->GetNcoeffs());

        Array<OneD, NekDouble> xc(nq), yc(nq);

        Exp->GetCoords(xc, yc);

        for (int i = 0; i < nq; ++i)
        {
            phys[i] = sin(xc[i])*cos(yc[i]);
        }

        Exp->IProductWRTBase(phys, coeffsRef);
        c.ApplyOperator(Collections::eIProductWRTBase, phys, coeffs);

        double epsilon = 1.0e-8;
        for(int i = 0; i < coeffs.size(); ++i)
        {
            coeffsRef[i] = (std::abs(coeffsRef[i]) < 1e-14)? 0.0: coeffsRef[i];
            coeffs[i] = (std::abs(coeffs[i]) < 1e-14)? 0.0: coeffs[i];
            BOOST_CHECK_CLOSE(coeffsRef[i],coeffs[i], epsilon);
        }
    }

    BOOST_AUTO_TEST_CASE(TestQuadIProductWRTBase_MatrixFree_UniformP_Deformed)
    {
        SpatialDomains::PointGeomSharedPtr v0(new SpatialDomains::PointGeom(2u,
            0u, -1.0, -1.0, 0.0));
        SpatialDomains::PointGeomSharedPtr v1(new SpatialDomains::PointGeom(2u,
            1u,  1.0, -1.0, 0.0));
        SpatialDomains::PointGeomSharedPtr v2(new SpatialDomains::PointGeom(2u,
            2u,  1.0, 2.0, 0.0));
        SpatialDomains::PointGeomSharedPtr v3(new SpatialDomains::PointGeom(2u,
            3u, -1.0, 1.0, 0.0));

        SpatialDomains::QuadGeomSharedPtr quadGeom = CreateQuad(v0, v1, v2, v3);

        Nektar::LibUtilities::PointsType quadPointsTypeDir1 =
            Nektar::LibUtilities::eGaussLobattoLegendre;
        Nektar::LibUtilities::BasisType basisTypeDir1 =
            Nektar::LibUtilities::eModified_A;
        unsigned int numQuadPoints = 6;
        unsigned int numModes = 5;
        const Nektar::LibUtilities::PointsKey quadPointsKeyDir1(numQuadPoints,
            quadPointsTypeDir1);
        const Nektar::LibUtilities::BasisKey basisKeyDir1(basisTypeDir1,
            numModes, quadPointsKeyDir1);

        Nektar::LocalRegions::QuadExpSharedPtr Exp =
            MemoryManager<Nektar::LocalRegions::QuadExp>::AllocateSharedPtr(
            basisKeyDir1, basisKeyDir1, quadGeom);

        Nektar::StdRegions::StdQuadExpSharedPtr stdExp =
            MemoryManager<Nektar::StdRegions::StdQuadExp>::AllocateSharedPtr(
            basisKeyDir1, basisKeyDir1);

        std::vector<StdRegions::StdExpansionSharedPtr> CollExp;
        CollExp.push_back(Exp);

        LibUtilities::SessionReaderSharedPtr dummySession;
        Collections::CollectionOptimisation colOpt(dummySession,
            Collections::eMatrixFree);
        Collections::OperatorImpMap impTypes = colOpt.GetOperatorImpMap(stdExp);
        Collections::Collection     c(CollExp, impTypes);

        const int nq = Exp->GetTotPoints();
        Array<OneD, NekDouble> phys(nq);
        Array<OneD, NekDouble> coeffsRef(Exp->GetNcoeffs());
        Array<OneD, NekDouble> coeffs(Exp->GetNcoeffs());

        Array<OneD, NekDouble> xc(nq), yc(nq);

        Exp->GetCoords(xc, yc);

        for (int i = 0; i < nq; ++i)
        {
            phys[i] = sin(xc[i])*cos(yc[i]);
        }

        Exp->IProductWRTBase(phys, coeffsRef);
        c.ApplyOperator(Collections::eIProductWRTBase, phys, coeffs);

        double epsilon = 1.0e-8;
        for(int i = 0; i < coeffs.size(); ++i)
        {
            coeffsRef[i] = (std::abs(coeffsRef[i]) < 1e-14)? 0.0: coeffsRef[i];
            coeffs[i] = (std::abs(coeffs[i]) < 1e-14)? 0.0: coeffs[i];
            BOOST_CHECK_CLOSE(coeffsRef[i],coeffs[i], epsilon);
        }
    }

    BOOST_AUTO_TEST_CASE(TestQuadIProductWRTBase_MatrixFree_UniformP_Deformed_OverInt)
    {
        SpatialDomains::PointGeomSharedPtr v0(new SpatialDomains::PointGeom(2u,
            0u, -1.0, -1.0, 0.0));
        SpatialDomains::PointGeomSharedPtr v1(new SpatialDomains::PointGeom(2u,
            1u,  1.0, -1.0, 0.0));
        SpatialDomains::PointGeomSharedPtr v2(new SpatialDomains::PointGeom(2u,
            2u,  1.0, 2.0, 0.0));
        SpatialDomains::PointGeomSharedPtr v3(new SpatialDomains::PointGeom(2u,
            3u, -1.0, 1.0, 0.0));

        SpatialDomains::QuadGeomSharedPtr quadGeom = CreateQuad(v0, v1, v2, v3);

        Nektar::LibUtilities::PointsType quadPointsTypeDir1 =
            Nektar::LibUtilities::eGaussLobattoLegendre;
        Nektar::LibUtilities::BasisType basisTypeDir1 =
            Nektar::LibUtilities::eModified_A;
        unsigned int numQuadPoints = 10;
        unsigned int numModes = 5;
        const Nektar::LibUtilities::PointsKey quadPointsKeyDir1(numQuadPoints,
            quadPointsTypeDir1);
        const Nektar::LibUtilities::BasisKey basisKeyDir1(basisTypeDir1,
            numModes, quadPointsKeyDir1);

        Nektar::LocalRegions::QuadExpSharedPtr Exp =
            MemoryManager<Nektar::LocalRegions::QuadExp>::AllocateSharedPtr(
            basisKeyDir1, basisKeyDir1, quadGeom);

        Nektar::StdRegions::StdQuadExpSharedPtr stdExp =
            MemoryManager<Nektar::StdRegions::StdQuadExp>::AllocateSharedPtr(
            basisKeyDir1, basisKeyDir1);

        std::vector<StdRegions::StdExpansionSharedPtr> CollExp;
        CollExp.push_back(Exp);

        LibUtilities::SessionReaderSharedPtr dummySession;
        Collections::CollectionOptimisation colOpt(dummySession,
            Collections::eMatrixFree);
        Collections::OperatorImpMap impTypes = colOpt.GetOperatorImpMap(stdExp);
        Collections::Collection     c(CollExp, impTypes);

        const int nq = Exp->GetTotPoints();
        Array<OneD, NekDouble> phys(nq);
        Array<OneD, NekDouble> coeffsRef(Exp->GetNcoeffs());
        Array<OneD, NekDouble> coeffs(Exp->GetNcoeffs());

        Array<OneD, NekDouble> xc(nq), yc(nq);

        Exp->GetCoords(xc, yc);

        for (int i = 0; i < nq; ++i)
        {
            phys[i] = sin(xc[i])*cos(yc[i]);
        }

        Exp->IProductWRTBase(phys, coeffsRef);
        c.ApplyOperator(Collections::eIProductWRTBase, phys, coeffs);

        double epsilon = 1.0e-8;
        for(int i = 0; i < coeffs.size(); ++i)
        {
            coeffsRef[i] = (std::abs(coeffsRef[i]) < 1e-14)? 0.0: coeffsRef[i];
            coeffs[i] = (std::abs(coeffs[i]) < 1e-14)? 0.0: coeffs[i];
            BOOST_CHECK_CLOSE(coeffsRef[i],coeffs[i], epsilon);
        }
    }



    BOOST_AUTO_TEST_CASE(TestQuadPhysDeriv_IterPerExp_UniformP)
    {
        SpatialDomains::PointGeomSharedPtr v0(new SpatialDomains::PointGeom(2u, 0u, -1.5, -1.5, 0.0));
        SpatialDomains::PointGeomSharedPtr v1(new SpatialDomains::PointGeom(2u, 1u,  1.0, -1.0, 0.0));
        SpatialDomains::PointGeomSharedPtr v2(new SpatialDomains::PointGeom(2u, 2u,  1.0, 1.0, 0.0));
        SpatialDomains::PointGeomSharedPtr v3(new SpatialDomains::PointGeom(2u, 3u, -1.0, 1.0, 0.0));

        SpatialDomains::QuadGeomSharedPtr quadGeom = CreateQuad(v0, v1, v2, v3);

        Nektar::LibUtilities::PointsType quadPointsTypeDir1 = Nektar::LibUtilities::eGaussLobattoLegendre;
        Nektar::LibUtilities::BasisType basisTypeDir1 = Nektar::LibUtilities::eModified_A;
        unsigned int numQuadPoints = 6;
        const Nektar::LibUtilities::PointsKey quadPointsKeyDir1(numQuadPoints, quadPointsTypeDir1);
        const Nektar::LibUtilities::BasisKey basisKeyDir1(basisTypeDir1,4,quadPointsKeyDir1);

        Nektar::LocalRegions::QuadExpSharedPtr Exp =
            MemoryManager<Nektar::LocalRegions::QuadExp>::AllocateSharedPtr(basisKeyDir1,
            basisKeyDir1, quadGeom);

        Nektar::StdRegions::StdQuadExpSharedPtr stdExp =
            MemoryManager<Nektar::StdRegions::StdQuadExp>::AllocateSharedPtr(basisKeyDir1,
            basisKeyDir1);

        std::vector<StdRegions::StdExpansionSharedPtr> CollExp;
        CollExp.push_back(Exp);

        LibUtilities::SessionReaderSharedPtr dummySession;
        Collections::CollectionOptimisation colOpt(dummySession, Collections::eStdMat);
        Collections::OperatorImpMap impTypes = colOpt.GetOperatorImpMap(stdExp);
        Collections::Collection     c(CollExp, impTypes);

        const int nq = Exp->GetTotPoints();
        Array<OneD, NekDouble> xc(nq), yc(nq);
        Array<OneD, NekDouble> phys(nq),tmp,tmp1;
        Array<OneD, NekDouble> diff1(2*nq);
        Array<OneD, NekDouble> diff2(2*nq);

        Exp->GetCoords(xc, yc);

        for (int i = 0; i < nq; ++i)
        {
            phys[i] = sin(xc[i])*cos(yc[i]);
        }

        Exp->PhysDeriv(phys,diff1,tmp = diff1+nq);
        c.ApplyOperator(Collections::ePhysDeriv, phys, diff2, tmp = diff2 + nq);

        double epsilon = 1.0e-8;
        for(int i = 0; i < diff1.size(); ++i)
        {
            BOOST_CHECK_CLOSE(diff1[i],diff2[i], epsilon);
        }
    }

    BOOST_AUTO_TEST_CASE(TestQuadPhysDeriv_IterPerExp_VariableP_MultiElmt)
    {
        SpatialDomains::PointGeomSharedPtr v0(new SpatialDomains::PointGeom(2u, 0u, -1.5, -1.5, 0.0));
        SpatialDomains::PointGeomSharedPtr v1(new SpatialDomains::PointGeom(2u, 1u,  1.0, -1.0, 0.0));
        SpatialDomains::PointGeomSharedPtr v2(new SpatialDomains::PointGeom(3u, 2u,  1.0,  1.0, 0.0));
        SpatialDomains::PointGeomSharedPtr v3(new SpatialDomains::PointGeom(3u, 3u, -1.0,  1.0, 0.0));

        SpatialDomains::QuadGeomSharedPtr quadGeom = CreateQuad(v0, v1, v2, v3);

        Nektar::LibUtilities::PointsType quadPointsTypeDir1 = Nektar::LibUtilities::eGaussLobattoLegendre;
        Nektar::LibUtilities::BasisType basisTypeDir1 = Nektar::LibUtilities::eModified_A;
        const Nektar::LibUtilities::PointsKey quadPointsKeyDir1(5, quadPointsTypeDir1);
        const Nektar::LibUtilities::PointsKey quadPointsKeyDir2(7, quadPointsTypeDir1);
        const Nektar::LibUtilities::BasisKey basisKeyDir1(basisTypeDir1,4,quadPointsKeyDir1);
        const Nektar::LibUtilities::BasisKey basisKeyDir2(basisTypeDir1,6,quadPointsKeyDir2);

        Nektar::LocalRegions::QuadExpSharedPtr Exp =
            MemoryManager<Nektar::LocalRegions::QuadExp>::AllocateSharedPtr(basisKeyDir1,
            basisKeyDir2, quadGeom);

        Nektar::StdRegions::StdQuadExpSharedPtr stdExp =
            MemoryManager<Nektar::StdRegions::StdQuadExp>::AllocateSharedPtr(basisKeyDir1,
            basisKeyDir2);
        int nelmts = 10;

        std::vector<StdRegions::StdExpansionSharedPtr> CollExp;
        for(int i = 0; i < nelmts; ++i)
        {
            CollExp.push_back(Exp);
        }

        LibUtilities::SessionReaderSharedPtr dummySession;
        Collections::CollectionOptimisation colOpt(dummySession, Collections::eStdMat);
        Collections::OperatorImpMap impTypes = colOpt.GetOperatorImpMap(stdExp);
        Collections::Collection     c(CollExp, impTypes);
>>>>>>> 73cb6dd2

        double epsilon = 1.0e-8;
        for (int i = 0; i < derivRef.size(); ++i)
        {
            derivRef[i] = (std::abs(derivRef[i]) < 1e-14)? 0.0: derivRef[i];
            deriv[i] = (std::abs(deriv[i]) < 1e-14)? 0.0: deriv[i];
            BOOST_CHECK_CLOSE(derivRef[i], deriv[i], epsilon);
        }
    }

<<<<<<< HEAD
    BOOST_AUTO_TEST_CASE(TestQuadPhysDeriv_StdMat_UniformP)
    {
        SpatialDomains::PointGeomSharedPtr v0(new SpatialDomains::PointGeom(2u, 0u, -1.5, -1.5, 0.0));
        SpatialDomains::PointGeomSharedPtr v1(new SpatialDomains::PointGeom(2u, 1u,  1.0, -1.0, 0.0));
        SpatialDomains::PointGeomSharedPtr v2(new SpatialDomains::PointGeom(2u, 2u,  1.0, 1.0, 0.0));
        SpatialDomains::PointGeomSharedPtr v3(new SpatialDomains::PointGeom(2u, 3u, -1.0, 1.0, 0.0));

        SpatialDomains::QuadGeomSharedPtr quadGeom = CreateQuad(v0, v1, v2, v3);

        Nektar::LibUtilities::PointsType quadPointsTypeDir1 = Nektar::LibUtilities::eGaussLobattoLegendre;
        Nektar::LibUtilities::BasisType basisTypeDir1 = Nektar::LibUtilities::eModified_A;
        unsigned int numQuadPoints = 6;
        const Nektar::LibUtilities::PointsKey quadPointsKeyDir1(numQuadPoints, quadPointsTypeDir1);
        const Nektar::LibUtilities::BasisKey basisKeyDir1(basisTypeDir1,4,quadPointsKeyDir1);

        Nektar::LocalRegions::QuadExpSharedPtr Exp =
            MemoryManager<Nektar::LocalRegions::QuadExp>::AllocateSharedPtr(basisKeyDir1,
            basisKeyDir1, quadGeom);

        Nektar::StdRegions::StdQuadExpSharedPtr stdExp =
            MemoryManager<Nektar::StdRegions::StdQuadExp>::AllocateSharedPtr(basisKeyDir1,
            basisKeyDir1);

        std::vector<StdRegions::StdExpansionSharedPtr> CollExp;
        CollExp.push_back(Exp);

        LibUtilities::SessionReaderSharedPtr dummySession;
        Collections::CollectionOptimisation colOpt(dummySession, Collections::eStdMat);
        Collections::OperatorImpMap impTypes = colOpt.GetOperatorImpMap(stdExp);
        Collections::Collection     c(CollExp, impTypes);
        c.Initialise(Collections::ePhysDeriv);

        const int nq = Exp->GetTotPoints();
        Array<OneD, NekDouble> xc(nq), yc(nq);
        Array<OneD, NekDouble> phys(nq),tmp,tmp1;
        Array<OneD, NekDouble> diff1(2*nq);
        Array<OneD, NekDouble> diff2(2*nq);

        Exp->GetCoords(xc, yc);

        for (int i = 0; i < nq; ++i)
        {
            phys[i] = sin(xc[i])*cos(yc[i]);
        }

        Exp->PhysDeriv(phys,diff1,tmp = diff1+nq);
        c.ApplyOperator(Collections::ePhysDeriv, phys, diff2, tmp = diff2 + nq);

        double epsilon = 1.0e-8;
        for(int i = 0; i < diff1.size(); ++i)
        {
            BOOST_CHECK_CLOSE(diff1[i],diff2[i], epsilon);
        }
    }

    BOOST_AUTO_TEST_CASE(TestQuadPhysDeriv_StdMat_VariableP_MultiElmt)
    {
        SpatialDomains::PointGeomSharedPtr v0(new SpatialDomains::PointGeom(2u, 0u, -1.5, -1.5, 0.0));
        SpatialDomains::PointGeomSharedPtr v1(new SpatialDomains::PointGeom(2u, 1u,  1.0, -1.0, 0.0));
        SpatialDomains::PointGeomSharedPtr v2(new SpatialDomains::PointGeom(3u, 2u,  1.0,  1.0, 0.0));
        SpatialDomains::PointGeomSharedPtr v3(new SpatialDomains::PointGeom(3u, 3u, -1.0,  1.0, 0.0));

        SpatialDomains::QuadGeomSharedPtr quadGeom = CreateQuad(v0, v1, v2, v3);

        Nektar::LibUtilities::PointsType quadPointsTypeDir1 = Nektar::LibUtilities::eGaussLobattoLegendre;
        Nektar::LibUtilities::BasisType basisTypeDir1 = Nektar::LibUtilities::eModified_A;
        const Nektar::LibUtilities::PointsKey quadPointsKeyDir1(5, quadPointsTypeDir1);
        const Nektar::LibUtilities::PointsKey quadPointsKeyDir2(7, quadPointsTypeDir1);
        const Nektar::LibUtilities::BasisKey basisKeyDir1(basisTypeDir1,4,quadPointsKeyDir1);
        const Nektar::LibUtilities::BasisKey basisKeyDir2(basisTypeDir1,6,quadPointsKeyDir2);

        Nektar::LocalRegions::QuadExpSharedPtr Exp =
            MemoryManager<Nektar::LocalRegions::QuadExp>::AllocateSharedPtr(basisKeyDir1,
            basisKeyDir2, quadGeom);

        Nektar::StdRegions::StdQuadExpSharedPtr stdExp =
            MemoryManager<Nektar::StdRegions::StdQuadExp>::AllocateSharedPtr(basisKeyDir1,
            basisKeyDir2);

        int nelmts = 10;

        std::vector<StdRegions::StdExpansionSharedPtr> CollExp;
        for(int i = 0; i < nelmts; ++i)
        {
            CollExp.push_back(Exp);
        }

        LibUtilities::SessionReaderSharedPtr dummySession;
        Collections::CollectionOptimisation colOpt(dummySession, Collections::eStdMat);
        Collections::OperatorImpMap impTypes = colOpt.GetOperatorImpMap(stdExp);
        Collections::Collection     c(CollExp, impTypes);
        c.Initialise(Collections::ePhysDeriv);

        const int nq = Exp->GetTotPoints();
        Array<OneD, NekDouble> xc(nq), yc(nq);
        Array<OneD, NekDouble> phys(nelmts*nq),tmp,tmp1;
        Array<OneD, NekDouble> diff1(2*nelmts*nq);
        Array<OneD, NekDouble> diff2(2*nelmts*nq);

        Exp->GetCoords(xc, yc);

        for (int i = 0; i < nq; ++i)
        {
            phys[i] = sin(xc[i])*cos(yc[i]);
        }
        Exp->PhysDeriv(phys, diff1, tmp1 = diff1 + nelmts*nq);
        for(int i = 1; i < nelmts; ++i)
        {
            Vmath::Vcopy(nq,phys,1,tmp = phys+i*nq,1);
            Exp->PhysDeriv(phys, tmp = diff1+i*nq,
                           tmp1 = diff1+(nelmts+i)*nq);

        }

        c.ApplyOperator(Collections::ePhysDeriv, phys, diff2, tmp = diff2 + nelmts*nq);

        double epsilon = 1.0e-8;
        for(int i = 0; i < diff1.size(); ++i)
        {
            diff1[i] = (std::abs(diff1[i]) < 1e-14)? 0.0: diff1[i];
            diff2[i] = (std::abs(diff2[i]) < 1e-14)? 0.0: diff2[i];
            BOOST_CHECK_CLOSE(diff1[i],diff2[i], epsilon);
        }
    }

    BOOST_AUTO_TEST_CASE(TestQuadPhysDeriv_SumFac_UniformP)
    {
        SpatialDomains::PointGeomSharedPtr v0(new SpatialDomains::PointGeom(2u, 0u, -1.5, -1.5, 0.0));
        SpatialDomains::PointGeomSharedPtr v1(new SpatialDomains::PointGeom(2u, 1u,  1.0, -1.0, 0.0));
        SpatialDomains::PointGeomSharedPtr v2(new SpatialDomains::PointGeom(2u, 2u,  1.0, 1.0, 0.0));
        SpatialDomains::PointGeomSharedPtr v3(new SpatialDomains::PointGeom(2u, 3u, -1.0, 1.0, 0.0));

        SpatialDomains::QuadGeomSharedPtr quadGeom = CreateQuad(v0, v1, v2, v3);

        Nektar::LibUtilities::PointsType quadPointsTypeDir1 = Nektar::LibUtilities::eGaussLobattoLegendre;
        Nektar::LibUtilities::BasisType basisTypeDir1 = Nektar::LibUtilities::eModified_A;
        unsigned int numQuadPoints = 6;
        const Nektar::LibUtilities::PointsKey quadPointsKeyDir1(numQuadPoints, quadPointsTypeDir1);
        const Nektar::LibUtilities::BasisKey basisKeyDir1(basisTypeDir1,4,quadPointsKeyDir1);

        Nektar::LocalRegions::QuadExpSharedPtr Exp =
            MemoryManager<Nektar::LocalRegions::QuadExp>::AllocateSharedPtr(basisKeyDir1,
            basisKeyDir1, quadGeom);

        Nektar::StdRegions::StdQuadExpSharedPtr stdExp =
            MemoryManager<Nektar::StdRegions::StdQuadExp>::AllocateSharedPtr(basisKeyDir1,
            basisKeyDir1);

        std::vector<StdRegions::StdExpansionSharedPtr> CollExp;
        CollExp.push_back(Exp);

        LibUtilities::SessionReaderSharedPtr dummySession;
        Collections::CollectionOptimisation colOpt(dummySession, Collections::eSumFac);
        Collections::OperatorImpMap impTypes = colOpt.GetOperatorImpMap(stdExp);
        Collections::Collection     c(CollExp, impTypes);
        c.Initialise(Collections::ePhysDeriv);

        const int nq = Exp->GetTotPoints();
        Array<OneD, NekDouble> xc(nq), yc(nq);
        Array<OneD, NekDouble> phys(nq),tmp,tmp1;
        Array<OneD, NekDouble> diff1(2*nq);
        Array<OneD, NekDouble> diff2(2*nq);

        Exp->GetCoords(xc, yc);

        for (int i = 0; i < nq; ++i)
        {
            phys[i] = sin(xc[i])*cos(yc[i]);
        }

        Exp->PhysDeriv(phys,diff1,tmp = diff1+nq);
        c.ApplyOperator(Collections::ePhysDeriv, phys, diff2, tmp = diff2 + nq);

        double epsilon = 1.0e-8;
        for(int i = 0; i < diff1.size(); ++i)
        {
            BOOST_CHECK_CLOSE(diff1[i],diff2[i], epsilon);
        }
    }

    BOOST_AUTO_TEST_CASE(TestQuadPhysDeriv_SumFac_VariableP_MultiElmt)
    {
        SpatialDomains::PointGeomSharedPtr v0(new SpatialDomains::PointGeom(2u, 0u, -1.5, -1.5, 0.0));
        SpatialDomains::PointGeomSharedPtr v1(new SpatialDomains::PointGeom(2u, 1u,  1.0, -1.0, 0.0));
        SpatialDomains::PointGeomSharedPtr v2(new SpatialDomains::PointGeom(3u, 2u,  1.0,  1.0, 0.0));
        SpatialDomains::PointGeomSharedPtr v3(new SpatialDomains::PointGeom(3u, 3u, -1.0,  1.0, 0.0));

        SpatialDomains::QuadGeomSharedPtr quadGeom = CreateQuad(v0, v1, v2, v3);

        Nektar::LibUtilities::PointsType quadPointsTypeDir1 = Nektar::LibUtilities::eGaussLobattoLegendre;
        Nektar::LibUtilities::BasisType basisTypeDir1 = Nektar::LibUtilities::eModified_A;
        const Nektar::LibUtilities::PointsKey quadPointsKeyDir1(5, quadPointsTypeDir1);
        const Nektar::LibUtilities::PointsKey quadPointsKeyDir2(7, quadPointsTypeDir1);
        const Nektar::LibUtilities::BasisKey basisKeyDir1(basisTypeDir1,4,quadPointsKeyDir1);
        const Nektar::LibUtilities::BasisKey basisKeyDir2(basisTypeDir1,6,quadPointsKeyDir2);

        Nektar::LocalRegions::QuadExpSharedPtr Exp =
            MemoryManager<Nektar::LocalRegions::QuadExp>::AllocateSharedPtr(basisKeyDir1,
            basisKeyDir2, quadGeom);

        Nektar::StdRegions::StdQuadExpSharedPtr stdExp =
            MemoryManager<Nektar::StdRegions::StdQuadExp>::AllocateSharedPtr(basisKeyDir1,
            basisKeyDir2);

        int nelmts = 10;

        std::vector<StdRegions::StdExpansionSharedPtr> CollExp;
        for(int i = 0; i < nelmts; ++i)
        {
            CollExp.push_back(Exp);
        }

        LibUtilities::SessionReaderSharedPtr dummySession;
        Collections::CollectionOptimisation colOpt(dummySession, Collections::eSumFac);
        Collections::OperatorImpMap impTypes = colOpt.GetOperatorImpMap(stdExp);
        Collections::Collection     c(CollExp, impTypes);
        c.Initialise(Collections::ePhysDeriv);

        const int nq = Exp->GetTotPoints();
        Array<OneD, NekDouble> xc(nq), yc(nq);
        Array<OneD, NekDouble> phys(nelmts*nq),tmp,tmp1;
        Array<OneD, NekDouble> diff1(2*nelmts*nq);
        Array<OneD, NekDouble> diff2(2*nelmts*nq);

        Exp->GetCoords(xc, yc);

        for (int i = 0; i < nq; ++i)
        {
            phys[i] = sin(xc[i])*cos(yc[i]);
        }
        Exp->PhysDeriv(phys, diff1, tmp1 = diff1 + nelmts*nq);
        for(int i = 1; i < nelmts; ++i)
        {
            Vmath::Vcopy(nq,phys,1,tmp = phys+i*nq,1);
            Exp->PhysDeriv(phys, tmp = diff1+i*nq,
                           tmp1 = diff1+(nelmts+i)*nq);

        }

        c.ApplyOperator(Collections::ePhysDeriv, phys, diff2, tmp = diff2 + nelmts*nq);
=======
        const int nq = Exp->GetTotPoints();
        Array<OneD, NekDouble> xc(nq), yc(nq);
        Array<OneD, NekDouble> phys(nelmts*nq),tmp,tmp1;
        Array<OneD, NekDouble> diff1(2*nelmts*nq);
        Array<OneD, NekDouble> diff2(2*nelmts*nq);

        Exp->GetCoords(xc, yc);

        for (int i = 0; i < nq; ++i)
        {
            phys[i] = sin(xc[i])*cos(yc[i]);
        }
        Exp->PhysDeriv(phys, diff1, tmp = diff1 + nelmts*nq);
        for(int i = 1; i < nelmts; ++i)
        {
            Vmath::Vcopy(nq,phys,1,tmp = phys+i*nq,1);
            Exp->PhysDeriv(phys, tmp = diff1+i*nq,
                           tmp1 = diff1+(nelmts+i)*nq);
        }

        c.ApplyOperator(Collections::ePhysDeriv, phys, diff2, tmp = diff2 + nelmts*nq);

        double epsilon = 1.0e-8;
        for(int i = 0; i < diff1.size(); ++i)
        {
            diff1[i] = (std::abs(diff1[i]) < 1e-14)? 0.0: diff1[i];
            diff2[i] = (std::abs(diff2[i]) < 1e-14)? 0.0: diff2[i];
            BOOST_CHECK_CLOSE(diff1[i],diff2[i], epsilon);
        }
    }

    BOOST_AUTO_TEST_CASE(TestQuadPhysDeriv_MatrixFree_UniformP_Undeformed)
    {
        SpatialDomains::PointGeomSharedPtr v0(new SpatialDomains::PointGeom(2u,
            0u, -1.0, -1.0, 0.0));
        SpatialDomains::PointGeomSharedPtr v1(new SpatialDomains::PointGeom(2u,
            1u,  1.0, -1.0, 0.0));
        SpatialDomains::PointGeomSharedPtr v2(new SpatialDomains::PointGeom(2u,
            2u,  1.0, 1.0, 0.0));
        SpatialDomains::PointGeomSharedPtr v3(new SpatialDomains::PointGeom(2u,
            3u, -1.0, 1.0, 0.0));

        SpatialDomains::QuadGeomSharedPtr quadGeom = CreateQuad(v0, v1, v2, v3);

        Nektar::LibUtilities::PointsType quadPointsTypeDir1 =
            Nektar::LibUtilities::eGaussLobattoLegendre;
        Nektar::LibUtilities::BasisType basisTypeDir1 =
            Nektar::LibUtilities::eModified_A;
        unsigned int numQuadPoints = 5;
        unsigned int numModes = 2;
        const Nektar::LibUtilities::PointsKey quadPointsKeyDir1(numQuadPoints,
            quadPointsTypeDir1);
        const Nektar::LibUtilities::BasisKey basisKeyDir1(basisTypeDir1,
            numModes, quadPointsKeyDir1);

        Nektar::LocalRegions::QuadExpSharedPtr Exp =
            MemoryManager<Nektar::LocalRegions::QuadExp>::AllocateSharedPtr(
            basisKeyDir1, basisKeyDir1, quadGeom);

        Nektar::StdRegions::StdQuadExpSharedPtr stdExp =
            MemoryManager<Nektar::StdRegions::StdQuadExp>::AllocateSharedPtr(
                basisKeyDir1, basisKeyDir1);

        std::vector<StdRegions::StdExpansionSharedPtr> CollExp;
        CollExp.push_back(Exp);

        LibUtilities::SessionReaderSharedPtr dummySession;
        Collections::CollectionOptimisation colOpt(dummySession,
            Collections::eMatrixFree);
        Collections::OperatorImpMap impTypes = colOpt.GetOperatorImpMap(stdExp);
        Collections::Collection     c(CollExp, impTypes);

        const int nq = Exp->GetTotPoints();
        Array<OneD, NekDouble> xc(nq), yc(nq);
        Array<OneD, NekDouble> phys(nq), tmp, tmp1;
        Array<OneD, NekDouble> derivRef(2*nq);
        Array<OneD, NekDouble> deriv(2*nq);

        Exp->GetCoords(xc, yc);

        for (int i = 0; i < nq; ++i)
        {
            phys[i] = sin(xc[i])*cos(yc[i]);
        }

        Exp->PhysDeriv(phys, derivRef, tmp = derivRef+nq);
        c.ApplyOperator(Collections::ePhysDeriv, phys, deriv, tmp = deriv + nq);

        double epsilon = 1.0e-8;
        for (int i = 0; i < derivRef.size(); ++i)
        {
            derivRef[i] = (std::abs(derivRef[i]) < 1e-14)? 0.0: derivRef[i];
            deriv[i] = (std::abs(deriv[i]) < 1e-14)? 0.0: deriv[i];
            BOOST_CHECK_CLOSE(derivRef[i], deriv[i], epsilon);
        }
    }

    BOOST_AUTO_TEST_CASE(TestQuadPhysDeriv_MatrixFree_UniformP_Deformed)
    {
        SpatialDomains::PointGeomSharedPtr v0(new SpatialDomains::PointGeom(2u,
            0u, -1.0, -2.0, 0.0));
        SpatialDomains::PointGeomSharedPtr v1(new SpatialDomains::PointGeom(2u,
            1u,  1.0, -1.0, 0.0));
        SpatialDomains::PointGeomSharedPtr v2(new SpatialDomains::PointGeom(2u,
            2u,  1.0, 1.0, 0.0));
        SpatialDomains::PointGeomSharedPtr v3(new SpatialDomains::PointGeom(2u,
            3u, -1.0, 1.0, 0.0));

        SpatialDomains::QuadGeomSharedPtr quadGeom = CreateQuad(v0, v1, v2, v3);

        Nektar::LibUtilities::PointsType quadPointsTypeDir1 =
            Nektar::LibUtilities::eGaussLobattoLegendre;
        Nektar::LibUtilities::BasisType basisTypeDir1 =
            Nektar::LibUtilities::eModified_A;
        unsigned int numQuadPoints = 4;
        unsigned int numModes = 2;
        const Nektar::LibUtilities::PointsKey quadPointsKeyDir1(numQuadPoints,
            quadPointsTypeDir1);
        const Nektar::LibUtilities::BasisKey basisKeyDir1(basisTypeDir1,
            numModes, quadPointsKeyDir1);

        Nektar::LocalRegions::QuadExpSharedPtr Exp =
            MemoryManager<Nektar::LocalRegions::QuadExp>::AllocateSharedPtr(
            basisKeyDir1, basisKeyDir1, quadGeom);

        Nektar::StdRegions::StdQuadExpSharedPtr stdExp =
            MemoryManager<Nektar::StdRegions::StdQuadExp>::AllocateSharedPtr(
                basisKeyDir1, basisKeyDir1);

        std::vector<StdRegions::StdExpansionSharedPtr> CollExp;
        CollExp.push_back(Exp);

        LibUtilities::SessionReaderSharedPtr dummySession;
        Collections::CollectionOptimisation colOpt(dummySession,
            Collections::eMatrixFree);
        Collections::OperatorImpMap impTypes = colOpt.GetOperatorImpMap(stdExp);
        Collections::Collection     c(CollExp, impTypes);

        const int nq = Exp->GetTotPoints();
        Array<OneD, NekDouble> xc(nq), yc(nq);
        Array<OneD, NekDouble> phys(nq), tmp, tmp1;
        Array<OneD, NekDouble> derivRef(2*nq);
        Array<OneD, NekDouble> deriv(2*nq);

        Exp->GetCoords(xc, yc);

        for (int i = 0; i < nq; ++i)
        {
            phys[i] = sin(xc[i])*cos(yc[i]);
        }

        Exp->PhysDeriv(phys, derivRef, tmp = derivRef + nq);
        c.ApplyOperator(Collections::ePhysDeriv, phys, deriv, tmp = deriv + nq);

        double epsilon = 1.0e-8;
        for (int i = 0; i < derivRef.size(); ++i)
        {
            derivRef[i] = (std::abs(derivRef[i]) < 1e-14)? 0.0: derivRef[i];
            deriv[i] = (std::abs(deriv[i]) < 1e-14)? 0.0: deriv[i];
            BOOST_CHECK_CLOSE(derivRef[i], deriv[i], epsilon);
        }
    }

    BOOST_AUTO_TEST_CASE(TestQuadPhysDeriv_StdMat_UniformP)
    {
        SpatialDomains::PointGeomSharedPtr v0(new SpatialDomains::PointGeom(2u, 0u, -1.5, -1.5, 0.0));
        SpatialDomains::PointGeomSharedPtr v1(new SpatialDomains::PointGeom(2u, 1u,  1.0, -1.0, 0.0));
        SpatialDomains::PointGeomSharedPtr v2(new SpatialDomains::PointGeom(2u, 2u,  1.0, 1.0, 0.0));
        SpatialDomains::PointGeomSharedPtr v3(new SpatialDomains::PointGeom(2u, 3u, -1.0, 1.0, 0.0));

        SpatialDomains::QuadGeomSharedPtr quadGeom = CreateQuad(v0, v1, v2, v3);

        Nektar::LibUtilities::PointsType quadPointsTypeDir1 = Nektar::LibUtilities::eGaussLobattoLegendre;
        Nektar::LibUtilities::BasisType basisTypeDir1 = Nektar::LibUtilities::eModified_A;
        unsigned int numQuadPoints = 6;
        const Nektar::LibUtilities::PointsKey quadPointsKeyDir1(numQuadPoints, quadPointsTypeDir1);
        const Nektar::LibUtilities::BasisKey basisKeyDir1(basisTypeDir1,4,quadPointsKeyDir1);

        Nektar::LocalRegions::QuadExpSharedPtr Exp =
            MemoryManager<Nektar::LocalRegions::QuadExp>::AllocateSharedPtr(basisKeyDir1,
            basisKeyDir1, quadGeom);

        Nektar::StdRegions::StdQuadExpSharedPtr stdExp =
            MemoryManager<Nektar::StdRegions::StdQuadExp>::AllocateSharedPtr(basisKeyDir1,
            basisKeyDir1);

        std::vector<StdRegions::StdExpansionSharedPtr> CollExp;
        CollExp.push_back(Exp);

        LibUtilities::SessionReaderSharedPtr dummySession;
        Collections::CollectionOptimisation colOpt(dummySession, Collections::eStdMat);
        Collections::OperatorImpMap impTypes = colOpt.GetOperatorImpMap(stdExp);
        Collections::Collection     c(CollExp, impTypes);


        const int nq = Exp->GetTotPoints();
        Array<OneD, NekDouble> xc(nq), yc(nq);
        Array<OneD, NekDouble> phys(nq),tmp,tmp1;
        Array<OneD, NekDouble> diff1(2*nq);
        Array<OneD, NekDouble> diff2(2*nq);

        Exp->GetCoords(xc, yc);

        for (int i = 0; i < nq; ++i)
        {
            phys[i] = sin(xc[i])*cos(yc[i]);
        }

        Exp->PhysDeriv(phys,diff1,tmp = diff1+nq);
        c.ApplyOperator(Collections::ePhysDeriv, phys, diff2, tmp = diff2 + nq);

        double epsilon = 1.0e-8;
        for(int i = 0; i < diff1.size(); ++i)
        {
            BOOST_CHECK_CLOSE(diff1[i],diff2[i], epsilon);
        }
    }

    BOOST_AUTO_TEST_CASE(TestQuadPhysDeriv_StdMat_VariableP_MultiElmt)
    {
        SpatialDomains::PointGeomSharedPtr v0(new SpatialDomains::PointGeom(2u, 0u, -1.5, -1.5, 0.0));
        SpatialDomains::PointGeomSharedPtr v1(new SpatialDomains::PointGeom(2u, 1u,  1.0, -1.0, 0.0));
        SpatialDomains::PointGeomSharedPtr v2(new SpatialDomains::PointGeom(3u, 2u,  1.0,  1.0, 0.0));
        SpatialDomains::PointGeomSharedPtr v3(new SpatialDomains::PointGeom(3u, 3u, -1.0,  1.0, 0.0));

        SpatialDomains::QuadGeomSharedPtr quadGeom = CreateQuad(v0, v1, v2, v3);

        Nektar::LibUtilities::PointsType quadPointsTypeDir1 = Nektar::LibUtilities::eGaussLobattoLegendre;
        Nektar::LibUtilities::BasisType basisTypeDir1 = Nektar::LibUtilities::eModified_A;
        const Nektar::LibUtilities::PointsKey quadPointsKeyDir1(5, quadPointsTypeDir1);
        const Nektar::LibUtilities::PointsKey quadPointsKeyDir2(7, quadPointsTypeDir1);
        const Nektar::LibUtilities::BasisKey basisKeyDir1(basisTypeDir1,4,quadPointsKeyDir1);
        const Nektar::LibUtilities::BasisKey basisKeyDir2(basisTypeDir1,6,quadPointsKeyDir2);

        Nektar::LocalRegions::QuadExpSharedPtr Exp =
            MemoryManager<Nektar::LocalRegions::QuadExp>::AllocateSharedPtr(basisKeyDir1,
            basisKeyDir2, quadGeom);

        Nektar::StdRegions::StdQuadExpSharedPtr stdExp =
            MemoryManager<Nektar::StdRegions::StdQuadExp>::AllocateSharedPtr(basisKeyDir1,
            basisKeyDir2);

        int nelmts = 10;

        std::vector<StdRegions::StdExpansionSharedPtr> CollExp;
        for(int i = 0; i < nelmts; ++i)
        {
            CollExp.push_back(Exp);
        }

        LibUtilities::SessionReaderSharedPtr dummySession;
        Collections::CollectionOptimisation colOpt(dummySession, Collections::eStdMat);
        Collections::OperatorImpMap impTypes = colOpt.GetOperatorImpMap(stdExp);
        Collections::Collection     c(CollExp, impTypes);


        const int nq = Exp->GetTotPoints();
        Array<OneD, NekDouble> xc(nq), yc(nq);
        Array<OneD, NekDouble> phys(nelmts*nq),tmp,tmp1;
        Array<OneD, NekDouble> diff1(2*nelmts*nq);
        Array<OneD, NekDouble> diff2(2*nelmts*nq);

        Exp->GetCoords(xc, yc);

        for (int i = 0; i < nq; ++i)
        {
            phys[i] = sin(xc[i])*cos(yc[i]);
        }
        Exp->PhysDeriv(phys, diff1, tmp1 = diff1 + nelmts*nq);
        for(int i = 1; i < nelmts; ++i)
        {
            Vmath::Vcopy(nq,phys,1,tmp = phys+i*nq,1);
            Exp->PhysDeriv(phys, tmp = diff1+i*nq,
                           tmp1 = diff1+(nelmts+i)*nq);

        }

        c.ApplyOperator(Collections::ePhysDeriv, phys, diff2, tmp = diff2 + nelmts*nq);

        double epsilon = 1.0e-8;
        for(int i = 0; i < diff1.size(); ++i)
        {
            diff1[i] = (std::abs(diff1[i]) < 1e-14)? 0.0: diff1[i];
            diff2[i] = (std::abs(diff2[i]) < 1e-14)? 0.0: diff2[i];
            BOOST_CHECK_CLOSE(diff1[i],diff2[i], epsilon);
        }
    }

    BOOST_AUTO_TEST_CASE(TestQuadPhysDeriv_SumFac_UniformP)
    {
        SpatialDomains::PointGeomSharedPtr v0(new SpatialDomains::PointGeom(2u, 0u, -1.5, -1.5, 0.0));
        SpatialDomains::PointGeomSharedPtr v1(new SpatialDomains::PointGeom(2u, 1u,  1.0, -1.0, 0.0));
        SpatialDomains::PointGeomSharedPtr v2(new SpatialDomains::PointGeom(2u, 2u,  1.0, 1.0, 0.0));
        SpatialDomains::PointGeomSharedPtr v3(new SpatialDomains::PointGeom(2u, 3u, -1.0, 1.0, 0.0));

        SpatialDomains::QuadGeomSharedPtr quadGeom = CreateQuad(v0, v1, v2, v3);

        Nektar::LibUtilities::PointsType quadPointsTypeDir1 = Nektar::LibUtilities::eGaussLobattoLegendre;
        Nektar::LibUtilities::BasisType basisTypeDir1 = Nektar::LibUtilities::eModified_A;
        unsigned int numQuadPoints = 6;
        const Nektar::LibUtilities::PointsKey quadPointsKeyDir1(numQuadPoints, quadPointsTypeDir1);
        const Nektar::LibUtilities::BasisKey basisKeyDir1(basisTypeDir1,4,quadPointsKeyDir1);

        Nektar::LocalRegions::QuadExpSharedPtr Exp =
            MemoryManager<Nektar::LocalRegions::QuadExp>::AllocateSharedPtr(basisKeyDir1,
            basisKeyDir1, quadGeom);

        Nektar::StdRegions::StdQuadExpSharedPtr stdExp =
            MemoryManager<Nektar::StdRegions::StdQuadExp>::AllocateSharedPtr(basisKeyDir1,
            basisKeyDir1);

        std::vector<StdRegions::StdExpansionSharedPtr> CollExp;
        CollExp.push_back(Exp);

        LibUtilities::SessionReaderSharedPtr dummySession;
        Collections::CollectionOptimisation colOpt(dummySession, Collections::eSumFac);
        Collections::OperatorImpMap impTypes = colOpt.GetOperatorImpMap(stdExp);
        Collections::Collection     c(CollExp, impTypes);

        const int nq = Exp->GetTotPoints();
        Array<OneD, NekDouble> xc(nq), yc(nq);
        Array<OneD, NekDouble> phys(nq),tmp,tmp1;
        Array<OneD, NekDouble> diff1(2*nq);
        Array<OneD, NekDouble> diff2(2*nq);

        Exp->GetCoords(xc, yc);

        for (int i = 0; i < nq; ++i)
        {
            phys[i] = sin(xc[i])*cos(yc[i]);
        }

        Exp->PhysDeriv(phys,diff1,tmp = diff1+nq);
        c.ApplyOperator(Collections::ePhysDeriv, phys, diff2, tmp = diff2 + nq);
>>>>>>> 73cb6dd2

        double epsilon = 1.0e-8;
        for(int i = 0; i < diff1.size(); ++i)
        {
<<<<<<< HEAD
            diff1[i] = (std::abs(diff1[i]) < 1e-14)? 0.0: diff1[i];
            diff2[i] = (std::abs(diff2[i]) < 1e-14)? 0.0: diff2[i];
=======
>>>>>>> 73cb6dd2
            BOOST_CHECK_CLOSE(diff1[i],diff2[i], epsilon);
        }
    }

<<<<<<< HEAD
    BOOST_AUTO_TEST_CASE(TestQuadIProductWRTDerivBase_IterPerExp_UniformP)
    {
        SpatialDomains::PointGeomSharedPtr v0(new SpatialDomains::PointGeom(2u, 0u, -1.0, -1.0, 0.0));
        SpatialDomains::PointGeomSharedPtr v1(new SpatialDomains::PointGeom(2u, 1u,  1.0, -1.0, 0.0));
        SpatialDomains::PointGeomSharedPtr v2(new SpatialDomains::PointGeom(2u, 2u,  1.0, 1.0, 0.0));
        SpatialDomains::PointGeomSharedPtr v3(new SpatialDomains::PointGeom(2u, 3u, -1.0, 1.0, 0.0));
=======
    BOOST_AUTO_TEST_CASE(TestQuadPhysDeriv_SumFac_VariableP_MultiElmt)
    {
        SpatialDomains::PointGeomSharedPtr v0(new SpatialDomains::PointGeom(2u, 0u, -1.5, -1.5, 0.0));
        SpatialDomains::PointGeomSharedPtr v1(new SpatialDomains::PointGeom(2u, 1u,  1.0, -1.0, 0.0));
        SpatialDomains::PointGeomSharedPtr v2(new SpatialDomains::PointGeom(3u, 2u,  1.0,  1.0, 0.0));
        SpatialDomains::PointGeomSharedPtr v3(new SpatialDomains::PointGeom(3u, 3u, -1.0,  1.0, 0.0));
>>>>>>> 73cb6dd2

        SpatialDomains::QuadGeomSharedPtr quadGeom = CreateQuad(v0, v1, v2, v3);

        Nektar::LibUtilities::PointsType quadPointsTypeDir1 = Nektar::LibUtilities::eGaussLobattoLegendre;
        Nektar::LibUtilities::BasisType basisTypeDir1 = Nektar::LibUtilities::eModified_A;
<<<<<<< HEAD
        unsigned int numQuadPoints = 5;
        const Nektar::LibUtilities::PointsKey quadPointsKeyDir1(numQuadPoints, quadPointsTypeDir1);
        const Nektar::LibUtilities::BasisKey basisKeyDir1(basisTypeDir1,4,quadPointsKeyDir1);

        Nektar::LocalRegions::QuadExpSharedPtr Exp =
            MemoryManager<Nektar::LocalRegions::QuadExp>::AllocateSharedPtr(basisKeyDir1,
            basisKeyDir1, quadGeom);

        Nektar::StdRegions::StdQuadExpSharedPtr stdExp =
            MemoryManager<Nektar::StdRegions::StdQuadExp>::AllocateSharedPtr(basisKeyDir1,
            basisKeyDir1);

        std::vector<StdRegions::StdExpansionSharedPtr> CollExp;
        CollExp.push_back(Exp);

        LibUtilities::SessionReaderSharedPtr dummySession;
        Collections::CollectionOptimisation colOpt(dummySession, Collections::eStdMat);
        Collections::OperatorImpMap impTypes = colOpt.GetOperatorImpMap(stdExp);
        Collections::Collection     c(CollExp, impTypes);
        c.Initialise(Collections::eIProductWRTDerivBase);

        const int nq = Exp->GetTotPoints();
        const int nm = Exp->GetNcoeffs();
        Array<OneD, NekDouble> phys1(nq);
        Array<OneD, NekDouble> phys2(nq);
        Array<OneD, NekDouble> coeffs1(nm);
        Array<OneD, NekDouble> coeffs2(nm);

        Array<OneD, NekDouble> xc(nq), yc(nq);
=======
        const Nektar::LibUtilities::PointsKey quadPointsKeyDir1(5, quadPointsTypeDir1);
        const Nektar::LibUtilities::PointsKey quadPointsKeyDir2(7, quadPointsTypeDir1);
        const Nektar::LibUtilities::BasisKey basisKeyDir1(basisTypeDir1,4,quadPointsKeyDir1);
        const Nektar::LibUtilities::BasisKey basisKeyDir2(basisTypeDir1,6,quadPointsKeyDir2);

        Nektar::LocalRegions::QuadExpSharedPtr Exp =
            MemoryManager<Nektar::LocalRegions::QuadExp>::AllocateSharedPtr(basisKeyDir1,
            basisKeyDir2, quadGeom);

        Nektar::StdRegions::StdQuadExpSharedPtr stdExp =
            MemoryManager<Nektar::StdRegions::StdQuadExp>::AllocateSharedPtr(basisKeyDir1,
            basisKeyDir2);

        int nelmts = 10;

        std::vector<StdRegions::StdExpansionSharedPtr> CollExp;
        for(int i = 0; i < nelmts; ++i)
        {
            CollExp.push_back(Exp);
        }

        LibUtilities::SessionReaderSharedPtr dummySession;
        Collections::CollectionOptimisation colOpt(dummySession, Collections::eSumFac);
        Collections::OperatorImpMap impTypes = colOpt.GetOperatorImpMap(stdExp);
        Collections::Collection     c(CollExp, impTypes);

        const int nq = Exp->GetTotPoints();
        Array<OneD, NekDouble> xc(nq), yc(nq);
        Array<OneD, NekDouble> phys(nelmts*nq),tmp,tmp1;
        Array<OneD, NekDouble> diff1(2*nelmts*nq);
        Array<OneD, NekDouble> diff2(2*nelmts*nq);
>>>>>>> 73cb6dd2

        Exp->GetCoords(xc, yc);

        for (int i = 0; i < nq; ++i)
        {
<<<<<<< HEAD
            phys1[i] = sin(xc[i])*cos(yc[i]);
            phys2[i] = cos(xc[i])*sin(yc[i]);
        }

        // Standard routines
        Exp->IProductWRTDerivBase(0, phys1, coeffs1);
        Exp->IProductWRTDerivBase(1, phys2, coeffs2);
        Vmath::Vadd(nm,coeffs1,1,coeffs2,1,coeffs1,1);

        c.ApplyOperator(Collections::eIProductWRTDerivBase,
                        phys1, phys2, coeffs2);

        double epsilon = 1.0e-8;
        for(int i = 0; i < coeffs1.size(); ++i)
        {
            coeffs1[i] = (std::abs(coeffs1[i]) < 1e-14)? 0.0: coeffs1[i];
            coeffs2[i] = (std::abs(coeffs2[i]) < 1e-14)? 0.0: coeffs2[i];
            BOOST_CHECK_CLOSE(coeffs1[i],coeffs2[i], epsilon);
        }
    }


    BOOST_AUTO_TEST_CASE(TestQuadIProductWRTDerivBase_IterPerExp_VariableP_MultiElmt)
    {
        SpatialDomains::PointGeomSharedPtr v0(new SpatialDomains::PointGeom(2u, 0u, -1.0, -1.5, 0.0));
        SpatialDomains::PointGeomSharedPtr v1(new SpatialDomains::PointGeom(2u, 1u,  1.0, -1.0, 0.0));
        SpatialDomains::PointGeomSharedPtr v2(new SpatialDomains::PointGeom(3u, 2u,  1.0,  1.0, 0.0));
        SpatialDomains::PointGeomSharedPtr v3(new SpatialDomains::PointGeom(3u, 3u, -1.0,  1.0, 0.0));

        SpatialDomains::QuadGeomSharedPtr quadGeom = CreateQuad(v0, v1, v2, v3);

        Nektar::LibUtilities::PointsType quadPointsTypeDir1 = Nektar::LibUtilities::eGaussLobattoLegendre;
        Nektar::LibUtilities::BasisType basisTypeDir1 = Nektar::LibUtilities::eModified_A;
        const Nektar::LibUtilities::PointsKey quadPointsKeyDir1(7, quadPointsTypeDir1);
        const Nektar::LibUtilities::PointsKey quadPointsKeyDir2(5, quadPointsTypeDir1);
        const Nektar::LibUtilities::BasisKey basisKeyDir1(basisTypeDir1,6,quadPointsKeyDir1);
        const Nektar::LibUtilities::BasisKey basisKeyDir2(basisTypeDir1,4,quadPointsKeyDir2);

        Nektar::LocalRegions::QuadExpSharedPtr Exp =
            MemoryManager<Nektar::LocalRegions::QuadExp>::AllocateSharedPtr(basisKeyDir1,
            basisKeyDir2, quadGeom);

        Nektar::StdRegions::StdQuadExpSharedPtr stdExp =
            MemoryManager<Nektar::StdRegions::StdQuadExp>::AllocateSharedPtr(basisKeyDir1,
            basisKeyDir2);

        int nelmts = 10;

        std::vector<StdRegions::StdExpansionSharedPtr> CollExp;
        for(int i = 0; i < nelmts; ++i)
        {
            CollExp.push_back(Exp);
        }

        LibUtilities::SessionReaderSharedPtr dummySession;
        Collections::CollectionOptimisation colOpt(dummySession, Collections::eStdMat);
        Collections::OperatorImpMap impTypes = colOpt.GetOperatorImpMap(stdExp);
        Collections::Collection     c(CollExp, impTypes);
        c.Initialise(Collections::eIProductWRTDerivBase);

        const int nq = Exp->GetTotPoints();
        const int nm = Exp->GetNcoeffs();
        Array<OneD, NekDouble> xc(nq), yc(nq),tmp,tmp1;
        Array<OneD, NekDouble> phys1(nelmts*nq);
        Array<OneD, NekDouble> phys2(nelmts*nq);
        Array<OneD, NekDouble> coeffs1(nelmts*nm);
        Array<OneD, NekDouble> coeffs2(nelmts*nm);

        Exp->GetCoords(xc, yc);

        for (int i = 0; i < nq; ++i)
        {
            phys1[i] = sin(xc[i])*cos(yc[i]);
            phys2[i] = cos(xc[i])*sin(yc[i]);
        }
        for(int i = 1; i < nelmts; ++i)
        {
            Vmath::Vcopy(nq,phys1,1,tmp = phys1+i*nq,1);
            Vmath::Vcopy(nq,phys2,1,tmp = phys2+i*nq,1);
        }

        for(int i = 0; i < nelmts; ++i)
        {
            // Standard routines
            Exp->IProductWRTDerivBase(0, phys1 + i*nq,
                                      tmp  = coeffs1 + i*nm);
            Exp->IProductWRTDerivBase(1, phys2 + i*nq,
                                      tmp1 = coeffs2 + i*nm);
            Vmath::Vadd(nm,coeffs1 +i*nm ,1,coeffs2 + i*nm ,1,
                        tmp = coeffs1 + i*nm,1);
        }

        c.ApplyOperator(Collections::eIProductWRTDerivBase, phys1, phys2, coeffs2);

        double epsilon = 1.0e-8;
        for(int i = 0; i < coeffs1.size(); ++i)
        {
            coeffs1[i] = (std::abs(coeffs1[i]) < 1e-14)? 0.0: coeffs1[i];
            coeffs2[i] = (std::abs(coeffs2[i]) < 1e-14)? 0.0: coeffs2[i];
            BOOST_CHECK_CLOSE(coeffs1[i],coeffs2[i], epsilon);
        }
    }

    BOOST_AUTO_TEST_CASE(TestQuadIProductWRTDerivBase_MatrixFree_UniformP_Undeformed)
    {
        SpatialDomains::PointGeomSharedPtr v0(new SpatialDomains::PointGeom(2u,
            0u, -1.0, -1.0, 0.0));
        SpatialDomains::PointGeomSharedPtr v1(new SpatialDomains::PointGeom(2u,
            1u,  1.0, -1.0, 0.0));
        SpatialDomains::PointGeomSharedPtr v2(new SpatialDomains::PointGeom(2u,
            2u,  1.0, 1.0, 0.0));
        SpatialDomains::PointGeomSharedPtr v3(new SpatialDomains::PointGeom(2u,
            3u, -1.0, 1.0, 0.0));

        SpatialDomains::QuadGeomSharedPtr quadGeom = CreateQuad(v0, v1, v2, v3);

        Nektar::LibUtilities::PointsType quadPointsTypeDir1 =
            Nektar::LibUtilities::eGaussLobattoLegendre;
        Nektar::LibUtilities::BasisType basisTypeDir1 =
            Nektar::LibUtilities::eModified_A;
        unsigned int numQuadPoints = 6;
        unsigned int numModes = 5;
        const Nektar::LibUtilities::PointsKey quadPointsKeyDir1(numQuadPoints,
            quadPointsTypeDir1);
        const Nektar::LibUtilities::BasisKey basisKeyDir1(basisTypeDir1,
            numModes, quadPointsKeyDir1);

        Nektar::LocalRegions::QuadExpSharedPtr Exp =
            MemoryManager<Nektar::LocalRegions::QuadExp>::AllocateSharedPtr(
            basisKeyDir1, basisKeyDir1, quadGeom);

        Nektar::StdRegions::StdQuadExpSharedPtr stdExp =
            MemoryManager<Nektar::StdRegions::StdQuadExp>::AllocateSharedPtr(
            basisKeyDir1, basisKeyDir1);

        std::vector<StdRegions::StdExpansionSharedPtr> CollExp;
        CollExp.push_back(Exp);

        LibUtilities::SessionReaderSharedPtr dummySession;
        Collections::CollectionOptimisation colOpt(dummySession,
            Collections::eMatrixFree);
        Collections::OperatorImpMap impTypes = colOpt.GetOperatorImpMap(stdExp);
        Collections::Collection     cref(CollExp, impTypes);
        cref.Initialise(Collections::eIProductWRTDerivBase);
        Collections::Collection     c(CollExp, impTypes);
        c.Initialise(Collections::eIProductWRTDerivBase);

        const int nq = Exp->GetTotPoints();
        const int nm = Exp->GetNcoeffs();
        Array<OneD, NekDouble> phys1(nq);
        Array<OneD, NekDouble> phys2(nq);
        Array<OneD, NekDouble> coeffsRef(nm);
        Array<OneD, NekDouble> coeffs(nm);

        Array<OneD, NekDouble> xc(nq), yc(nq);

        Exp->GetCoords(xc, yc);

        for (int i = 0; i < nq; ++i)
        {
            phys1[i] = sin(xc[i])*cos(yc[i]);
            phys2[i] = cos(xc[i])*sin(yc[i]);
        }

        // Standard routines
        Exp->IProductWRTDerivBase(0, phys1, coeffsRef);
        Exp->IProductWRTDerivBase(1, phys2, coeffs);
        Vmath::Vadd(nm,coeffsRef,1,coeffs,1,coeffsRef,1);

        cref.ApplyOperator(Collections::eIProductWRTDerivBase,
                        phys1, phys2, coeffs);
        c.ApplyOperator(Collections::eIProductWRTDerivBase,
                        phys1, phys2, coeffs);

        double epsilon = 1.0e-8;
        for(int i = 0; i < coeffsRef.size(); ++i)
        {
            coeffsRef[i] = (std::abs(coeffsRef[i]) < 1e-14)? 0.0: coeffsRef[i];
            coeffs[i] = (std::abs(coeffs[i]) < 1e-14)? 0.0: coeffs[i];
            BOOST_CHECK_CLOSE(coeffsRef[i], coeffs[i], epsilon);
        }
    }

    BOOST_AUTO_TEST_CASE(TestQuadIProductWRTDerivBase_MatrixFree_UniformP_Deformed)
    {
        SpatialDomains::PointGeomSharedPtr v0(new SpatialDomains::PointGeom(2u,
            0u, -1.0, -1.0, 0.0));
        SpatialDomains::PointGeomSharedPtr v1(new SpatialDomains::PointGeom(2u,
            1u,  3.0, -1.0, 0.0));
        SpatialDomains::PointGeomSharedPtr v2(new SpatialDomains::PointGeom(2u,
            2u,  1.0, 1.0, 0.0));
        SpatialDomains::PointGeomSharedPtr v3(new SpatialDomains::PointGeom(2u,
            3u, -1.0, 1.0, 0.0));

        SpatialDomains::QuadGeomSharedPtr quadGeom = CreateQuad(v0, v1, v2, v3);

        Nektar::LibUtilities::PointsType quadPointsTypeDir1 =
            Nektar::LibUtilities::eGaussLobattoLegendre;
        Nektar::LibUtilities::BasisType basisTypeDir1 =
            Nektar::LibUtilities::eModified_A;
        unsigned int numQuadPoints = 6;
        unsigned int numModes = 5;
        const Nektar::LibUtilities::PointsKey quadPointsKeyDir1(numQuadPoints,
            quadPointsTypeDir1);
        const Nektar::LibUtilities::BasisKey basisKeyDir1(basisTypeDir1,
            numModes, quadPointsKeyDir1);

        Nektar::LocalRegions::QuadExpSharedPtr Exp =
            MemoryManager<Nektar::LocalRegions::QuadExp>::AllocateSharedPtr(
            basisKeyDir1, basisKeyDir1, quadGeom);

        Nektar::StdRegions::StdQuadExpSharedPtr stdExp =
            MemoryManager<Nektar::StdRegions::StdQuadExp>::AllocateSharedPtr(
            basisKeyDir1, basisKeyDir1);

        std::vector<StdRegions::StdExpansionSharedPtr> CollExp;
        CollExp.push_back(Exp);

        LibUtilities::SessionReaderSharedPtr dummySession;
        Collections::CollectionOptimisation colOpt(dummySession,
            Collections::eMatrixFree);
        Collections::OperatorImpMap impTypes = colOpt.GetOperatorImpMap(stdExp);
        Collections::Collection     cref(CollExp, impTypes);
        cref.Initialise(Collections::eIProductWRTDerivBase);
        Collections::Collection     c(CollExp, impTypes);
        c.Initialise(Collections::eIProductWRTDerivBase);

        const int nq = Exp->GetTotPoints();
        const int nm = Exp->GetNcoeffs();
        Array<OneD, NekDouble> phys1(nq);
        Array<OneD, NekDouble> phys2(nq);
        Array<OneD, NekDouble> coeffsRef(nm);
        Array<OneD, NekDouble> coeffs(nm);

        Array<OneD, NekDouble> xc(nq), yc(nq);

        Exp->GetCoords(xc, yc);

        for (int i = 0; i < nq; ++i)
        {
            phys1[i] = sin(xc[i])*cos(yc[i]);
            phys2[i] = cos(xc[i])*sin(yc[i]);
        }

        // Standard routines
        Exp->IProductWRTDerivBase(0, phys1, coeffsRef);
        Exp->IProductWRTDerivBase(1, phys2, coeffs);
        Vmath::Vadd(nm,coeffsRef,1,coeffs,1,coeffsRef,1);
=======
            phys[i] = sin(xc[i])*cos(yc[i]);
        }
        Exp->PhysDeriv(phys, diff1, tmp1 = diff1 + nelmts*nq);
        for(int i = 1; i < nelmts; ++i)
        {
            Vmath::Vcopy(nq,phys,1,tmp = phys+i*nq,1);
            Exp->PhysDeriv(phys, tmp = diff1+i*nq,
                           tmp1 = diff1+(nelmts+i)*nq);

        }

        c.ApplyOperator(Collections::ePhysDeriv, phys, diff2, tmp = diff2 + nelmts*nq);

        double epsilon = 1.0e-8;
        for(int i = 0; i < diff1.size(); ++i)
        {
            diff1[i] = (std::abs(diff1[i]) < 1e-14)? 0.0: diff1[i];
            diff2[i] = (std::abs(diff2[i]) < 1e-14)? 0.0: diff2[i];
            BOOST_CHECK_CLOSE(diff1[i],diff2[i], epsilon);
        }
    }

    BOOST_AUTO_TEST_CASE(TestQuadIProductWRTDerivBase_IterPerExp_UniformP)
    {
        SpatialDomains::PointGeomSharedPtr v0(new SpatialDomains::PointGeom(2u, 0u, -1.0, -1.0, 0.0));
        SpatialDomains::PointGeomSharedPtr v1(new SpatialDomains::PointGeom(2u, 1u,  1.0, -1.0, 0.0));
        SpatialDomains::PointGeomSharedPtr v2(new SpatialDomains::PointGeom(2u, 2u,  1.0, 1.0, 0.0));
        SpatialDomains::PointGeomSharedPtr v3(new SpatialDomains::PointGeom(2u, 3u, -1.0, 1.0, 0.0));

        SpatialDomains::QuadGeomSharedPtr quadGeom = CreateQuad(v0, v1, v2, v3);

        Nektar::LibUtilities::PointsType quadPointsTypeDir1 = Nektar::LibUtilities::eGaussLobattoLegendre;
        Nektar::LibUtilities::BasisType basisTypeDir1 = Nektar::LibUtilities::eModified_A;
        unsigned int numQuadPoints = 5;
        const Nektar::LibUtilities::PointsKey quadPointsKeyDir1(numQuadPoints, quadPointsTypeDir1);
        const Nektar::LibUtilities::BasisKey basisKeyDir1(basisTypeDir1,4,quadPointsKeyDir1);

        Nektar::LocalRegions::QuadExpSharedPtr Exp =
            MemoryManager<Nektar::LocalRegions::QuadExp>::AllocateSharedPtr(basisKeyDir1,
            basisKeyDir1, quadGeom);

        Nektar::StdRegions::StdQuadExpSharedPtr stdExp =
            MemoryManager<Nektar::StdRegions::StdQuadExp>::AllocateSharedPtr(basisKeyDir1,
            basisKeyDir1);

        std::vector<StdRegions::StdExpansionSharedPtr> CollExp;
        CollExp.push_back(Exp);

        LibUtilities::SessionReaderSharedPtr dummySession;
        Collections::CollectionOptimisation colOpt(dummySession, Collections::eStdMat);
        Collections::OperatorImpMap impTypes = colOpt.GetOperatorImpMap(stdExp);
        Collections::Collection     c(CollExp, impTypes);


        const int nq = Exp->GetTotPoints();
        const int nm = Exp->GetNcoeffs();
        Array<OneD, NekDouble> phys1(nq);
        Array<OneD, NekDouble> phys2(nq);
        Array<OneD, NekDouble> coeffs1(nm);
        Array<OneD, NekDouble> coeffs2(nm);

        Array<OneD, NekDouble> xc(nq), yc(nq);

        Exp->GetCoords(xc, yc);

        for (int i = 0; i < nq; ++i)
        {
            phys1[i] = sin(xc[i])*cos(yc[i]);
            phys2[i] = cos(xc[i])*sin(yc[i]);
        }

        // Standard routines
        Exp->IProductWRTDerivBase(0, phys1, coeffs1);
        Exp->IProductWRTDerivBase(1, phys2, coeffs2);
        Vmath::Vadd(nm,coeffs1,1,coeffs2,1,coeffs1,1);

        c.ApplyOperator(Collections::eIProductWRTDerivBase,
                        phys1, phys2, coeffs2);

        double epsilon = 1.0e-8;
        for(int i = 0; i < coeffs1.size(); ++i)
        {
            coeffs1[i] = (std::abs(coeffs1[i]) < 1e-14)? 0.0: coeffs1[i];
            coeffs2[i] = (std::abs(coeffs2[i]) < 1e-14)? 0.0: coeffs2[i];
            BOOST_CHECK_CLOSE(coeffs1[i],coeffs2[i], epsilon);
        }
    }
>>>>>>> 73cb6dd2

        cref.ApplyOperator(Collections::eIProductWRTDerivBase,
                        phys1, phys2, coeffs);
        c.ApplyOperator(Collections::eIProductWRTDerivBase,
                        phys1, phys2, coeffs);

<<<<<<< HEAD
        double epsilon = 1.0e-8;
        for(int i = 0; i < coeffsRef.size(); ++i)
        {
            coeffsRef[i] = (std::abs(coeffsRef[i]) < 1e-14)? 0.0: coeffsRef[i];
            coeffs[i] = (std::abs(coeffs[i]) < 1e-14)? 0.0: coeffs[i];
            BOOST_CHECK_CLOSE(coeffsRef[i], coeffs[i], epsilon);
        }
    }

    BOOST_AUTO_TEST_CASE(TestQuadIProductWRTDerivBase_MatrixFree_UniformP_Deformed_ThreeD)
    {
        SpatialDomains::PointGeomSharedPtr v0(new SpatialDomains::PointGeom(3u,
            0u, -1.0, -1.0, 0.0));
        SpatialDomains::PointGeomSharedPtr v1(new SpatialDomains::PointGeom(3u,
            1u,  3.0, -1.0, 0.0));
        SpatialDomains::PointGeomSharedPtr v2(new SpatialDomains::PointGeom(3u,
            2u,  1.0, 1.0, 1.0));
        SpatialDomains::PointGeomSharedPtr v3(new SpatialDomains::PointGeom(3u,
            3u, -1.0, 1.0, 1.0));

        SpatialDomains::QuadGeomSharedPtr quadGeom = CreateQuad(v0, v1, v2, v3);

        Nektar::LibUtilities::PointsType quadPointsTypeDir1 =
            Nektar::LibUtilities::eGaussLobattoLegendre;
        Nektar::LibUtilities::BasisType basisTypeDir1 =
            Nektar::LibUtilities::eModified_A;
        unsigned int numQuadPoints = 6;
        unsigned int numModes = 5;
        const Nektar::LibUtilities::PointsKey quadPointsKeyDir1(numQuadPoints,
            quadPointsTypeDir1);
        const Nektar::LibUtilities::BasisKey basisKeyDir1(basisTypeDir1,
            numModes, quadPointsKeyDir1);

        Nektar::LocalRegions::QuadExpSharedPtr Exp =
            MemoryManager<Nektar::LocalRegions::QuadExp>::AllocateSharedPtr(
            basisKeyDir1, basisKeyDir1, quadGeom);

        Nektar::StdRegions::StdQuadExpSharedPtr stdExp =
            MemoryManager<Nektar::StdRegions::StdQuadExp>::AllocateSharedPtr(
            basisKeyDir1, basisKeyDir1);
        int nelmts = 10;

        std::vector<StdRegions::StdExpansionSharedPtr> CollExp;
        for(int i = 0; i < nelmts; ++i)
        {
            CollExp.push_back(Exp);
        }

        LibUtilities::SessionReaderSharedPtr dummySession;
        Collections::CollectionOptimisation colOpt(dummySession,
            Collections::eMatrixFree);
        Collections::OperatorImpMap impTypes = colOpt.GetOperatorImpMap(stdExp);
        Collections::Collection     c(CollExp, impTypes);
        c.Initialise(Collections::eIProductWRTDerivBase);

        const int nq = Exp->GetTotPoints();
        const int nm = Exp->GetNcoeffs();
        Array<OneD, NekDouble> phys1(nelmts*nq);
        Array<OneD, NekDouble> phys2(nelmts*nq);
        Array<OneD, NekDouble> phys3(nelmts*nq);
        Array<OneD, NekDouble> coeffsRef(nelmts*nm);
        Array<OneD, NekDouble> coeffs(nelmts*nm);

        Array<OneD, NekDouble> xc(nq), yc(nq), zc(nq), tmp;

        Exp->GetCoords(xc, yc, zc);

        for (int i = 0; i < nq; ++i)
        {
            phys1[i] = sin(xc[i])*cos(yc[i]);
            phys2[i] = cos(xc[i])*sin(yc[i]);
            phys3[i] = cos(xc[i])*sin(zc[i]);
        }

        for(int i = 1; i < nelmts; ++i)
        {
            Vmath::Vcopy(nq,phys1,1,tmp = phys1+i*nq,1);
            Vmath::Vcopy(nq,phys2,1,tmp = phys2+i*nq,1);
            Vmath::Vcopy(nq,phys2,1,tmp = phys3+i*nq,1);
        }

        for(int i = 0; i < nelmts; ++i)
        {
            // Standard routines
            Exp->IProductWRTDerivBase(0, phys1 + i*nq,
                                      tmp = coeffsRef + i*nm);
            Exp->IProductWRTDerivBase(1, phys2 + i*nq,
                                      tmp = coeffs + i*nm);
            Vmath::Vadd(nm,coeffsRef + i*nm, 1, coeffs + i*nm, 1,
                        tmp = coeffsRef + i*nm, 1);
            Exp->IProductWRTDerivBase(2, phys3 + i*nq,
                                      tmp = coeffs + i*nm);
            Vmath::Vadd(nm,coeffsRef + i*nm, 1, coeffs + i*nm, 1,
                        tmp = coeffsRef + i*nm, 1);
        }
        
        c.ApplyOperator(Collections::eIProductWRTDerivBase,
                        phys1, phys2, phys3, coeffs);

        double epsilon = 1.0e-8;
        for(int i = 0; i < coeffsRef.size(); ++i)
        {
            coeffsRef[i] = (std::abs(coeffsRef[i]) < 1e-14)? 0.0: coeffsRef[i];
            coeffs[i] = (std::abs(coeffs[i]) < 1e-14)? 0.0: coeffs[i];
            BOOST_CHECK_CLOSE(coeffsRef[i], coeffs[i], epsilon);
        }
    }
    
    BOOST_AUTO_TEST_CASE(TestQuadIProductWRTDerivBase_MatrixFree_UniformP_Deformed_OverInt)
    {
        SpatialDomains::PointGeomSharedPtr v0(new SpatialDomains::PointGeom(2u,
            0u, -1.0, -1.0, 0.0));
        SpatialDomains::PointGeomSharedPtr v1(new SpatialDomains::PointGeom(2u,
            1u,  3.0, -1.0, 0.0));
        SpatialDomains::PointGeomSharedPtr v2(new SpatialDomains::PointGeom(2u,
            2u,  1.0, 1.0, 0.0));
        SpatialDomains::PointGeomSharedPtr v3(new SpatialDomains::PointGeom(2u,
            3u, -1.0, 1.0, 0.0));

        SpatialDomains::QuadGeomSharedPtr quadGeom = CreateQuad(v0, v1, v2, v3);

        Nektar::LibUtilities::PointsType quadPointsTypeDir1 =
            Nektar::LibUtilities::eGaussLobattoLegendre;
        Nektar::LibUtilities::BasisType basisTypeDir1 =
            Nektar::LibUtilities::eModified_A;
        unsigned int numQuadPoints = 10;
        unsigned int numModes = 5;
        const Nektar::LibUtilities::PointsKey quadPointsKeyDir1(numQuadPoints,
            quadPointsTypeDir1);
        const Nektar::LibUtilities::BasisKey basisKeyDir1(basisTypeDir1,
            numModes, quadPointsKeyDir1);

        Nektar::LocalRegions::QuadExpSharedPtr Exp =
            MemoryManager<Nektar::LocalRegions::QuadExp>::AllocateSharedPtr(
            basisKeyDir1, basisKeyDir1, quadGeom);

        Nektar::StdRegions::StdQuadExpSharedPtr stdExp =
            MemoryManager<Nektar::StdRegions::StdQuadExp>::AllocateSharedPtr(
            basisKeyDir1, basisKeyDir1);

        std::vector<StdRegions::StdExpansionSharedPtr> CollExp;
        CollExp.push_back(Exp);

        LibUtilities::SessionReaderSharedPtr dummySession;
        Collections::CollectionOptimisation colOpt(dummySession,
            Collections::eMatrixFree);
        Collections::OperatorImpMap impTypes = colOpt.GetOperatorImpMap(stdExp);
        Collections::Collection     cref(CollExp, impTypes);
        cref.Initialise(Collections::eIProductWRTDerivBase);
        Collections::Collection     c(CollExp, impTypes);
        c.Initialise(Collections::eIProductWRTDerivBase);

        const int nq = Exp->GetTotPoints();
        const int nm = Exp->GetNcoeffs();
        Array<OneD, NekDouble> phys1(nq);
        Array<OneD, NekDouble> phys2(nq);
        Array<OneD, NekDouble> coeffsRef(nm);
        Array<OneD, NekDouble> coeffs(nm);

        Array<OneD, NekDouble> xc(nq), yc(nq);

        Exp->GetCoords(xc, yc);

        for (int i = 0; i < nq; ++i)
        {
            phys1[i] = sin(xc[i])*cos(yc[i]);
            phys2[i] = cos(xc[i])*sin(yc[i]);
        }

        // Standard routines
        Exp->IProductWRTDerivBase(0, phys1, coeffsRef);
        Exp->IProductWRTDerivBase(1, phys2, coeffs);
        Vmath::Vadd(nm,coeffsRef,1,coeffs,1,coeffsRef,1);

        cref.ApplyOperator(Collections::eIProductWRTDerivBase,
                        phys1, phys2, coeffs);
        c.ApplyOperator(Collections::eIProductWRTDerivBase,
                        phys1, phys2, coeffs);

        double epsilon = 1.0e-8;
        for(int i = 0; i < coeffsRef.size(); ++i)
        {
            coeffsRef[i] = (std::abs(coeffsRef[i]) < 1e-14)? 0.0: coeffsRef[i];
            coeffs[i] = (std::abs(coeffs[i]) < 1e-14)? 0.0: coeffs[i];
            BOOST_CHECK_CLOSE(coeffsRef[i], coeffs[i], epsilon);
        }
    }

    BOOST_AUTO_TEST_CASE(TestQuadIProductWRTDerivBase_StdMat_UniformP)
    {
        SpatialDomains::PointGeomSharedPtr v0(new SpatialDomains::PointGeom(2u, 0u, -1.0, -1.0, 0.0));
        SpatialDomains::PointGeomSharedPtr v1(new SpatialDomains::PointGeom(2u, 1u,  1.0, -1.0, 0.0));
        SpatialDomains::PointGeomSharedPtr v2(new SpatialDomains::PointGeom(2u, 2u,  1.0, 1.0, 0.0));
        SpatialDomains::PointGeomSharedPtr v3(new SpatialDomains::PointGeom(2u, 3u, -1.0, 1.0, 0.0));

        SpatialDomains::QuadGeomSharedPtr quadGeom = CreateQuad(v0, v1, v2, v3);

        Nektar::LibUtilities::PointsType quadPointsTypeDir1 = Nektar::LibUtilities::eGaussLobattoLegendre;
        Nektar::LibUtilities::BasisType basisTypeDir1 = Nektar::LibUtilities::eModified_A;
        unsigned int numQuadPoints = 6;
        const Nektar::LibUtilities::PointsKey quadPointsKeyDir1(numQuadPoints, quadPointsTypeDir1);
        const Nektar::LibUtilities::BasisKey basisKeyDir1(basisTypeDir1,4,quadPointsKeyDir1);

        Nektar::LocalRegions::QuadExpSharedPtr Exp =
            MemoryManager<Nektar::LocalRegions::QuadExp>::AllocateSharedPtr(basisKeyDir1,
            basisKeyDir1, quadGeom);

        Nektar::StdRegions::StdQuadExpSharedPtr stdExp =
            MemoryManager<Nektar::StdRegions::StdQuadExp>::AllocateSharedPtr(basisKeyDir1,
            basisKeyDir1);

        std::vector<StdRegions::StdExpansionSharedPtr> CollExp;
        CollExp.push_back(Exp);

        LibUtilities::SessionReaderSharedPtr dummySession;
        Collections::CollectionOptimisation colOpt(dummySession, Collections::eStdMat);
        Collections::OperatorImpMap impTypes = colOpt.GetOperatorImpMap(stdExp);
        Collections::Collection     c(CollExp, impTypes);
        c.Initialise(Collections::eIProductWRTDerivBase);


        const int nq = Exp->GetTotPoints();
        const int nm = Exp->GetNcoeffs();
        Array<OneD, NekDouble> phys1(nq);
        Array<OneD, NekDouble> phys2(nq);
        Array<OneD, NekDouble> coeffs1(nm);
        Array<OneD, NekDouble> coeffs2(nm);

        Array<OneD, NekDouble> xc(nq), yc(nq);

        Exp->GetCoords(xc, yc);

        for (int i = 0; i < nq; ++i)
        {
            phys1[i] = sin(xc[i])*cos(yc[i]);
            phys2[i] = cos(xc[i])*sin(yc[i]);
=======
    BOOST_AUTO_TEST_CASE(TestQuadIProductWRTDerivBase_IterPerExp_VariableP_MultiElmt)
    {
        SpatialDomains::PointGeomSharedPtr v0(new SpatialDomains::PointGeom(2u, 0u, -1.0, -1.5, 0.0));
        SpatialDomains::PointGeomSharedPtr v1(new SpatialDomains::PointGeom(2u, 1u,  1.0, -1.0, 0.0));
        SpatialDomains::PointGeomSharedPtr v2(new SpatialDomains::PointGeom(3u, 2u,  1.0,  1.0, 0.0));
        SpatialDomains::PointGeomSharedPtr v3(new SpatialDomains::PointGeom(3u, 3u, -1.0,  1.0, 0.0));

        SpatialDomains::QuadGeomSharedPtr quadGeom = CreateQuad(v0, v1, v2, v3);

        Nektar::LibUtilities::PointsType quadPointsTypeDir1 = Nektar::LibUtilities::eGaussLobattoLegendre;
        Nektar::LibUtilities::BasisType basisTypeDir1 = Nektar::LibUtilities::eModified_A;
        const Nektar::LibUtilities::PointsKey quadPointsKeyDir1(7, quadPointsTypeDir1);
        const Nektar::LibUtilities::PointsKey quadPointsKeyDir2(5, quadPointsTypeDir1);
        const Nektar::LibUtilities::BasisKey basisKeyDir1(basisTypeDir1,6,quadPointsKeyDir1);
        const Nektar::LibUtilities::BasisKey basisKeyDir2(basisTypeDir1,4,quadPointsKeyDir2);

        Nektar::LocalRegions::QuadExpSharedPtr Exp =
            MemoryManager<Nektar::LocalRegions::QuadExp>::AllocateSharedPtr(basisKeyDir1,
            basisKeyDir2, quadGeom);

        Nektar::StdRegions::StdQuadExpSharedPtr stdExp =
            MemoryManager<Nektar::StdRegions::StdQuadExp>::AllocateSharedPtr(basisKeyDir1,
            basisKeyDir2);

        int nelmts = 10;

        std::vector<StdRegions::StdExpansionSharedPtr> CollExp;
        for(int i = 0; i < nelmts; ++i)
        {
            CollExp.push_back(Exp);
        }

        LibUtilities::SessionReaderSharedPtr dummySession;
        Collections::CollectionOptimisation colOpt(dummySession, Collections::eStdMat);
        Collections::OperatorImpMap impTypes = colOpt.GetOperatorImpMap(stdExp);
        Collections::Collection     c(CollExp, impTypes);

        const int nq = Exp->GetTotPoints();
        const int nm = Exp->GetNcoeffs();
        Array<OneD, NekDouble> xc(nq), yc(nq),tmp,tmp1;
        Array<OneD, NekDouble> phys1(nelmts*nq);
        Array<OneD, NekDouble> phys2(nelmts*nq);
        Array<OneD, NekDouble> coeffs1(nelmts*nm);
        Array<OneD, NekDouble> coeffs2(nelmts*nm);

        Exp->GetCoords(xc, yc);

        for (int i = 0; i < nq; ++i)
        {
            phys1[i] = sin(xc[i])*cos(yc[i]);
            phys2[i] = cos(xc[i])*sin(yc[i]);
        }
        for(int i = 1; i < nelmts; ++i)
        {
            Vmath::Vcopy(nq,phys1,1,tmp = phys1+i*nq,1);
            Vmath::Vcopy(nq,phys2,1,tmp = phys2+i*nq,1);
        }

        for(int i = 0; i < nelmts; ++i)
        {
            // Standard routines
            Exp->IProductWRTDerivBase(0, phys1 + i*nq,
                                      tmp  = coeffs1 + i*nm);
            Exp->IProductWRTDerivBase(1, phys2 + i*nq,
                                      tmp1 = coeffs2 + i*nm);
            Vmath::Vadd(nm,coeffs1 +i*nm ,1,coeffs2 + i*nm ,1,
                        tmp = coeffs1 + i*nm,1);
        }

        c.ApplyOperator(Collections::eIProductWRTDerivBase, phys1, phys2, coeffs2);

        double epsilon = 1.0e-8;
        for(int i = 0; i < coeffs1.size(); ++i)
        {
            coeffs1[i] = (std::abs(coeffs1[i]) < 1e-14)? 0.0: coeffs1[i];
            coeffs2[i] = (std::abs(coeffs2[i]) < 1e-14)? 0.0: coeffs2[i];
            BOOST_CHECK_CLOSE(coeffs1[i],coeffs2[i], epsilon);
        }
    }

    BOOST_AUTO_TEST_CASE(TestQuadIProductWRTDerivBase_MatrixFree_UniformP_Undeformed)
    {
        SpatialDomains::PointGeomSharedPtr v0(new SpatialDomains::PointGeom(2u,
            0u, -1.0, -1.0, 0.0));
        SpatialDomains::PointGeomSharedPtr v1(new SpatialDomains::PointGeom(2u,
            1u,  1.0, -1.0, 0.0));
        SpatialDomains::PointGeomSharedPtr v2(new SpatialDomains::PointGeom(2u,
            2u,  1.0, 1.0, 0.0));
        SpatialDomains::PointGeomSharedPtr v3(new SpatialDomains::PointGeom(2u,
            3u, -1.0, 1.0, 0.0));

        SpatialDomains::QuadGeomSharedPtr quadGeom = CreateQuad(v0, v1, v2, v3);

        Nektar::LibUtilities::PointsType quadPointsTypeDir1 =
            Nektar::LibUtilities::eGaussLobattoLegendre;
        Nektar::LibUtilities::BasisType basisTypeDir1 =
            Nektar::LibUtilities::eModified_A;
        unsigned int numQuadPoints = 6;
        unsigned int numModes = 5;
        const Nektar::LibUtilities::PointsKey quadPointsKeyDir1(numQuadPoints,
            quadPointsTypeDir1);
        const Nektar::LibUtilities::BasisKey basisKeyDir1(basisTypeDir1,
            numModes, quadPointsKeyDir1);

        Nektar::LocalRegions::QuadExpSharedPtr Exp =
            MemoryManager<Nektar::LocalRegions::QuadExp>::AllocateSharedPtr(
            basisKeyDir1, basisKeyDir1, quadGeom);

        Nektar::StdRegions::StdQuadExpSharedPtr stdExp =
            MemoryManager<Nektar::StdRegions::StdQuadExp>::AllocateSharedPtr(
            basisKeyDir1, basisKeyDir1);

        std::vector<StdRegions::StdExpansionSharedPtr> CollExp;
        CollExp.push_back(Exp);

        LibUtilities::SessionReaderSharedPtr dummySession;
        Collections::CollectionOptimisation colOpt(dummySession,
            Collections::eMatrixFree);
        Collections::OperatorImpMap impTypes = colOpt.GetOperatorImpMap(stdExp);
        Collections::Collection     cref(CollExp, impTypes);
        Collections::Collection     c(CollExp, impTypes);

        const int nq = Exp->GetTotPoints();
        const int nm = Exp->GetNcoeffs();
        Array<OneD, NekDouble> phys1(nq);
        Array<OneD, NekDouble> phys2(nq);
        Array<OneD, NekDouble> coeffsRef(nm);
        Array<OneD, NekDouble> coeffs(nm);

        Array<OneD, NekDouble> xc(nq), yc(nq);

        Exp->GetCoords(xc, yc);

        for (int i = 0; i < nq; ++i)
        {
            phys1[i] = sin(xc[i])*cos(yc[i]);
            phys2[i] = cos(xc[i])*sin(yc[i]);
        }

        // Standard routines
        Exp->IProductWRTDerivBase(0, phys1, coeffsRef);
        Exp->IProductWRTDerivBase(1, phys2, coeffs);
        Vmath::Vadd(nm,coeffsRef,1,coeffs,1,coeffsRef,1);

        cref.ApplyOperator(Collections::eIProductWRTDerivBase,
                        phys1, phys2, coeffs);
        c.ApplyOperator(Collections::eIProductWRTDerivBase,
                        phys1, phys2, coeffs);

        double epsilon = 1.0e-8;
        for(int i = 0; i < coeffsRef.size(); ++i)
        {
            coeffsRef[i] = (std::abs(coeffsRef[i]) < 1e-14)? 0.0: coeffsRef[i];
            coeffs[i] = (std::abs(coeffs[i]) < 1e-14)? 0.0: coeffs[i];
            BOOST_CHECK_CLOSE(coeffsRef[i], coeffs[i], epsilon);
        }
    }

    BOOST_AUTO_TEST_CASE(TestQuadIProductWRTDerivBase_MatrixFree_UniformP_Deformed)
    {
        SpatialDomains::PointGeomSharedPtr v0(new SpatialDomains::PointGeom(2u,
            0u, -1.0, -1.0, 0.0));
        SpatialDomains::PointGeomSharedPtr v1(new SpatialDomains::PointGeom(2u,
            1u,  3.0, -1.0, 0.0));
        SpatialDomains::PointGeomSharedPtr v2(new SpatialDomains::PointGeom(2u,
            2u,  1.0, 1.0, 0.0));
        SpatialDomains::PointGeomSharedPtr v3(new SpatialDomains::PointGeom(2u,
            3u, -1.0, 1.0, 0.0));

        SpatialDomains::QuadGeomSharedPtr quadGeom = CreateQuad(v0, v1, v2, v3);

        Nektar::LibUtilities::PointsType quadPointsTypeDir1 =
            Nektar::LibUtilities::eGaussLobattoLegendre;
        Nektar::LibUtilities::BasisType basisTypeDir1 =
            Nektar::LibUtilities::eModified_A;
        unsigned int numQuadPoints = 6;
        unsigned int numModes = 5;
        const Nektar::LibUtilities::PointsKey quadPointsKeyDir1(numQuadPoints,
            quadPointsTypeDir1);
        const Nektar::LibUtilities::BasisKey basisKeyDir1(basisTypeDir1,
            numModes, quadPointsKeyDir1);

        Nektar::LocalRegions::QuadExpSharedPtr Exp =
            MemoryManager<Nektar::LocalRegions::QuadExp>::AllocateSharedPtr(
            basisKeyDir1, basisKeyDir1, quadGeom);

        Nektar::StdRegions::StdQuadExpSharedPtr stdExp =
            MemoryManager<Nektar::StdRegions::StdQuadExp>::AllocateSharedPtr(
            basisKeyDir1, basisKeyDir1);

        std::vector<StdRegions::StdExpansionSharedPtr> CollExp;
        CollExp.push_back(Exp);

        LibUtilities::SessionReaderSharedPtr dummySession;
        Collections::CollectionOptimisation colOpt(dummySession,
            Collections::eMatrixFree);
        Collections::OperatorImpMap impTypes = colOpt.GetOperatorImpMap(stdExp);
        Collections::Collection     cref(CollExp, impTypes);
        Collections::Collection     c(CollExp, impTypes);

        const int nq = Exp->GetTotPoints();
        const int nm = Exp->GetNcoeffs();
        Array<OneD, NekDouble> phys1(nq);
        Array<OneD, NekDouble> phys2(nq);
        Array<OneD, NekDouble> coeffsRef(nm);
        Array<OneD, NekDouble> coeffs(nm);

        Array<OneD, NekDouble> xc(nq), yc(nq);

        Exp->GetCoords(xc, yc);

        for (int i = 0; i < nq; ++i)
        {
            phys1[i] = sin(xc[i])*cos(yc[i]);
            phys2[i] = cos(xc[i])*sin(yc[i]);
        }

        // Standard routines
        Exp->IProductWRTDerivBase(0, phys1, coeffsRef);
        Exp->IProductWRTDerivBase(1, phys2, coeffs);
        Vmath::Vadd(nm,coeffsRef,1,coeffs,1,coeffsRef,1);

        cref.ApplyOperator(Collections::eIProductWRTDerivBase,
                        phys1, phys2, coeffs);
        c.ApplyOperator(Collections::eIProductWRTDerivBase,
                        phys1, phys2, coeffs);

        double epsilon = 1.0e-8;
        for(int i = 0; i < coeffsRef.size(); ++i)
        {
            coeffsRef[i] = (std::abs(coeffsRef[i]) < 1e-14)? 0.0: coeffsRef[i];
            coeffs[i] = (std::abs(coeffs[i]) < 1e-14)? 0.0: coeffs[i];
            BOOST_CHECK_CLOSE(coeffsRef[i], coeffs[i], epsilon);
>>>>>>> 73cb6dd2
        }
    }

<<<<<<< HEAD
        // Standard routines
        Exp->IProductWRTDerivBase(0, phys1, coeffs1);
        Exp->IProductWRTDerivBase(1, phys2, coeffs2);
        Vmath::Vadd(nm,coeffs1,1,coeffs2,1,coeffs1,1);

        c.ApplyOperator(Collections::eIProductWRTDerivBase, phys1,
                        phys2, coeffs2);

        double epsilon = 1.0e-8;
        for(int i = 0; i < coeffs1.size(); ++i)
        {
            coeffs1[i] = (std::abs(coeffs1[i]) < 1e-14)? 0.0: coeffs1[i];
            coeffs2[i] = (std::abs(coeffs2[i]) < 1e-14)? 0.0: coeffs2[i];
            BOOST_CHECK_CLOSE(coeffs1[i],coeffs2[i], epsilon);
        }
    }


    BOOST_AUTO_TEST_CASE(TestQuadIProductWRTDerivBase_StdMat_VariableP_MultiElmt)
    {
        SpatialDomains::PointGeomSharedPtr v0(new SpatialDomains::PointGeom(2u, 0u, -1.0, -1.5, 0.0));
        SpatialDomains::PointGeomSharedPtr v1(new SpatialDomains::PointGeom(2u, 1u,  1.0, -1.0, 0.0));
        SpatialDomains::PointGeomSharedPtr v2(new SpatialDomains::PointGeom(3u, 2u,  1.0,  1.0, 0.0));
        SpatialDomains::PointGeomSharedPtr v3(new SpatialDomains::PointGeom(3u, 3u, -1.0,  1.0, 0.0));

        SpatialDomains::QuadGeomSharedPtr quadGeom = CreateQuad(v0, v1, v2, v3);

        Nektar::LibUtilities::PointsType quadPointsTypeDir1 = Nektar::LibUtilities::eGaussLobattoLegendre;
        Nektar::LibUtilities::BasisType basisTypeDir1 = Nektar::LibUtilities::eModified_A;
        const Nektar::LibUtilities::PointsKey quadPointsKeyDir1(7, quadPointsTypeDir1);
        const Nektar::LibUtilities::PointsKey quadPointsKeyDir2(5, quadPointsTypeDir1);
        const Nektar::LibUtilities::BasisKey basisKeyDir1(basisTypeDir1,6,quadPointsKeyDir1);
        const Nektar::LibUtilities::BasisKey basisKeyDir2(basisTypeDir1,4,quadPointsKeyDir2);

        Nektar::LocalRegions::QuadExpSharedPtr Exp =
            MemoryManager<Nektar::LocalRegions::QuadExp>::AllocateSharedPtr(basisKeyDir1,
            basisKeyDir2, quadGeom);

        Nektar::StdRegions::StdQuadExpSharedPtr stdExp =
            MemoryManager<Nektar::StdRegions::StdQuadExp>::AllocateSharedPtr(basisKeyDir1,
            basisKeyDir2);

        int nelmts = 10;

        std::vector<StdRegions::StdExpansionSharedPtr> CollExp;
        for(int i = 0; i < nelmts; ++i)
        {
            CollExp.push_back(Exp);
        }

        LibUtilities::SessionReaderSharedPtr dummySession;
        Collections::CollectionOptimisation colOpt(dummySession, Collections::eStdMat);
        Collections::OperatorImpMap impTypes = colOpt.GetOperatorImpMap(stdExp);
        Collections::Collection     c(CollExp, impTypes);
        c.Initialise(Collections::eIProductWRTDerivBase);


        const int nq = Exp->GetTotPoints();
        const int nm = Exp->GetNcoeffs();
        Array<OneD, NekDouble> xc(nq), yc(nq),tmp,tmp1;
        Array<OneD, NekDouble> phys1(nelmts*nq);
        Array<OneD, NekDouble> phys2(nelmts*nq);
        Array<OneD, NekDouble> coeffs1(nelmts*nm);
        Array<OneD, NekDouble> coeffs2(nelmts*nm);

        Exp->GetCoords(xc, yc);

        for (int i = 0; i < nq; ++i)
        {
            phys1[i] = sin(xc[i])*cos(yc[i]);
            phys2[i] = cos(xc[i])*sin(yc[i]);
        }
        for(int i = 1; i < nelmts; ++i)
        {
            Vmath::Vcopy(nq,phys1,1,tmp = phys1+i*nq,1);
            Vmath::Vcopy(nq,phys2,1,tmp = phys2+i*nq,1);
        }

        for(int i = 0; i < nelmts; ++i)
        {
            // Standard routines
            Exp->IProductWRTDerivBase(0, phys1 + i*nq,
                                      tmp  = coeffs1 + i*nm);
            Exp->IProductWRTDerivBase(1, phys2 + i*nq,
                                      tmp1 = coeffs2 + i*nm);
            Vmath::Vadd(nm,coeffs1 +i*nm ,1,coeffs2 + i*nm ,1,
                        tmp = coeffs1 + i*nm,1);
        }

        c.ApplyOperator(Collections::eIProductWRTDerivBase, phys1, phys2, coeffs2);
=======
    BOOST_AUTO_TEST_CASE(TestQuadIProductWRTDerivBase_MatrixFree_UniformP_Deformed_OverInt)
    {
        SpatialDomains::PointGeomSharedPtr v0(new SpatialDomains::PointGeom(2u,
            0u, -1.0, -1.0, 0.0));
        SpatialDomains::PointGeomSharedPtr v1(new SpatialDomains::PointGeom(2u,
            1u,  3.0, -1.0, 0.0));
        SpatialDomains::PointGeomSharedPtr v2(new SpatialDomains::PointGeom(2u,
            2u,  1.0, 1.0, 0.0));
        SpatialDomains::PointGeomSharedPtr v3(new SpatialDomains::PointGeom(2u,
            3u, -1.0, 1.0, 0.0));

        SpatialDomains::QuadGeomSharedPtr quadGeom = CreateQuad(v0, v1, v2, v3);

        Nektar::LibUtilities::PointsType quadPointsTypeDir1 =
            Nektar::LibUtilities::eGaussLobattoLegendre;
        Nektar::LibUtilities::BasisType basisTypeDir1 =
            Nektar::LibUtilities::eModified_A;
        unsigned int numQuadPoints = 10;
        unsigned int numModes = 5;
        const Nektar::LibUtilities::PointsKey quadPointsKeyDir1(numQuadPoints,
            quadPointsTypeDir1);
        const Nektar::LibUtilities::BasisKey basisKeyDir1(basisTypeDir1,
            numModes, quadPointsKeyDir1);

        Nektar::LocalRegions::QuadExpSharedPtr Exp =
            MemoryManager<Nektar::LocalRegions::QuadExp>::AllocateSharedPtr(
            basisKeyDir1, basisKeyDir1, quadGeom);

        Nektar::StdRegions::StdQuadExpSharedPtr stdExp =
            MemoryManager<Nektar::StdRegions::StdQuadExp>::AllocateSharedPtr(
            basisKeyDir1, basisKeyDir1);

        std::vector<StdRegions::StdExpansionSharedPtr> CollExp;
        CollExp.push_back(Exp);

        LibUtilities::SessionReaderSharedPtr dummySession;
        Collections::CollectionOptimisation colOpt(dummySession,
            Collections::eMatrixFree);
        Collections::OperatorImpMap impTypes = colOpt.GetOperatorImpMap(stdExp);
        Collections::Collection     cref(CollExp, impTypes);
        Collections::Collection     c(CollExp, impTypes);

        const int nq = Exp->GetTotPoints();
        const int nm = Exp->GetNcoeffs();
        Array<OneD, NekDouble> phys1(nq);
        Array<OneD, NekDouble> phys2(nq);
        Array<OneD, NekDouble> coeffsRef(nm);
        Array<OneD, NekDouble> coeffs(nm);

        Array<OneD, NekDouble> xc(nq), yc(nq);

        Exp->GetCoords(xc, yc);

        for (int i = 0; i < nq; ++i)
        {
            phys1[i] = sin(xc[i])*cos(yc[i]);
            phys2[i] = cos(xc[i])*sin(yc[i]);
        }

        // Standard routines
        Exp->IProductWRTDerivBase(0, phys1, coeffsRef);
        Exp->IProductWRTDerivBase(1, phys2, coeffs);
        Vmath::Vadd(nm,coeffsRef,1,coeffs,1,coeffsRef,1);

        cref.ApplyOperator(Collections::eIProductWRTDerivBase,
                        phys1, phys2, coeffs);
        c.ApplyOperator(Collections::eIProductWRTDerivBase,
                        phys1, phys2, coeffs);

        double epsilon = 1.0e-8;
        for(int i = 0; i < coeffsRef.size(); ++i)
        {
            coeffsRef[i] = (std::abs(coeffsRef[i]) < 1e-14)? 0.0: coeffsRef[i];
            coeffs[i] = (std::abs(coeffs[i]) < 1e-14)? 0.0: coeffs[i];
            BOOST_CHECK_CLOSE(coeffsRef[i], coeffs[i], epsilon);
        }
    }

    BOOST_AUTO_TEST_CASE(TestQuadIProductWRTDerivBase_StdMat_UniformP)
    {
        SpatialDomains::PointGeomSharedPtr v0(new SpatialDomains::PointGeom(2u, 0u, -1.0, -1.0, 0.0));
        SpatialDomains::PointGeomSharedPtr v1(new SpatialDomains::PointGeom(2u, 1u,  1.0, -1.0, 0.0));
        SpatialDomains::PointGeomSharedPtr v2(new SpatialDomains::PointGeom(2u, 2u,  1.0, 1.0, 0.0));
        SpatialDomains::PointGeomSharedPtr v3(new SpatialDomains::PointGeom(2u, 3u, -1.0, 1.0, 0.0));

        SpatialDomains::QuadGeomSharedPtr quadGeom = CreateQuad(v0, v1, v2, v3);

        Nektar::LibUtilities::PointsType quadPointsTypeDir1 = Nektar::LibUtilities::eGaussLobattoLegendre;
        Nektar::LibUtilities::BasisType basisTypeDir1 = Nektar::LibUtilities::eModified_A;
        unsigned int numQuadPoints = 6;
        const Nektar::LibUtilities::PointsKey quadPointsKeyDir1(numQuadPoints, quadPointsTypeDir1);
        const Nektar::LibUtilities::BasisKey basisKeyDir1(basisTypeDir1,4,quadPointsKeyDir1);

        Nektar::LocalRegions::QuadExpSharedPtr Exp =
            MemoryManager<Nektar::LocalRegions::QuadExp>::AllocateSharedPtr(basisKeyDir1,
            basisKeyDir1, quadGeom);

        Nektar::StdRegions::StdQuadExpSharedPtr stdExp =
            MemoryManager<Nektar::StdRegions::StdQuadExp>::AllocateSharedPtr(basisKeyDir1,
            basisKeyDir1);

        std::vector<StdRegions::StdExpansionSharedPtr> CollExp;
        CollExp.push_back(Exp);

        LibUtilities::SessionReaderSharedPtr dummySession;
        Collections::CollectionOptimisation colOpt(dummySession, Collections::eStdMat);
        Collections::OperatorImpMap impTypes = colOpt.GetOperatorImpMap(stdExp);
        Collections::Collection     c(CollExp, impTypes);


        const int nq = Exp->GetTotPoints();
        const int nm = Exp->GetNcoeffs();
        Array<OneD, NekDouble> phys1(nq);
        Array<OneD, NekDouble> phys2(nq);
        Array<OneD, NekDouble> coeffs1(nm);
        Array<OneD, NekDouble> coeffs2(nm);

        Array<OneD, NekDouble> xc(nq), yc(nq);

        Exp->GetCoords(xc, yc);

        for (int i = 0; i < nq; ++i)
        {
            phys1[i] = sin(xc[i])*cos(yc[i]);
            phys2[i] = cos(xc[i])*sin(yc[i]);
        }

        // Standard routines
        Exp->IProductWRTDerivBase(0, phys1, coeffs1);
        Exp->IProductWRTDerivBase(1, phys2, coeffs2);
        Vmath::Vadd(nm,coeffs1,1,coeffs2,1,coeffs1,1);

        c.ApplyOperator(Collections::eIProductWRTDerivBase, phys1,
                        phys2, coeffs2);
>>>>>>> 73cb6dd2

        double epsilon = 1.0e-8;
        for(int i = 0; i < coeffs1.size(); ++i)
        {
            coeffs1[i] = (std::abs(coeffs1[i]) < 1e-14)? 0.0: coeffs1[i];
            coeffs2[i] = (std::abs(coeffs2[i]) < 1e-14)? 0.0: coeffs2[i];
            BOOST_CHECK_CLOSE(coeffs1[i],coeffs2[i], epsilon);
        }
    }

<<<<<<< HEAD
    BOOST_AUTO_TEST_CASE(TestQuadIProductWRTDerivBase_SumFac_UniformP)
    {
        SpatialDomains::PointGeomSharedPtr v0(new SpatialDomains::PointGeom(2u, 0u, -1.0, -1.0, 0.0));
        SpatialDomains::PointGeomSharedPtr v1(new SpatialDomains::PointGeom(2u, 1u,  1.0, -1.0, 0.0));
        SpatialDomains::PointGeomSharedPtr v2(new SpatialDomains::PointGeom(2u, 2u,  1.0, 1.0, 0.0));
        SpatialDomains::PointGeomSharedPtr v3(new SpatialDomains::PointGeom(2u, 3u, -1.0, 2.0, 0.0));

        SpatialDomains::QuadGeomSharedPtr quadGeom = CreateQuad(v0, v1, v2, v3);

        Nektar::LibUtilities::PointsType quadPointsTypeDir1 = Nektar::LibUtilities::eGaussLobattoLegendre;
        Nektar::LibUtilities::BasisType basisTypeDir1 = Nektar::LibUtilities::eModified_A;
        unsigned int numQuadPoints = 5;
        const Nektar::LibUtilities::PointsKey quadPointsKeyDir1(numQuadPoints, quadPointsTypeDir1);
        const Nektar::LibUtilities::BasisKey basisKeyDir1(basisTypeDir1,4,quadPointsKeyDir1);

        Nektar::LocalRegions::QuadExpSharedPtr Exp =
            MemoryManager<Nektar::LocalRegions::QuadExp>::AllocateSharedPtr(basisKeyDir1,
            basisKeyDir1, quadGeom);

        Nektar::StdRegions::StdQuadExpSharedPtr stdExp =
            MemoryManager<Nektar::StdRegions::StdQuadExp>::AllocateSharedPtr(basisKeyDir1,
            basisKeyDir1);

        std::vector<StdRegions::StdExpansionSharedPtr> CollExp;
        CollExp.push_back(Exp);

        LibUtilities::SessionReaderSharedPtr dummySession;
        Collections::CollectionOptimisation colOpt(dummySession, Collections::eSumFac);
        Collections::OperatorImpMap impTypes = colOpt.GetOperatorImpMap(stdExp);
        Collections::Collection     c(CollExp, impTypes);
        c.Initialise(Collections::eIProductWRTDerivBase);

        const int nq = Exp->GetTotPoints();
        const int nm = Exp->GetNcoeffs();
        Array<OneD, NekDouble> phys1(nq);
        Array<OneD, NekDouble> phys2(nq);
        Array<OneD, NekDouble> coeffs1(nm);
        Array<OneD, NekDouble> coeffs2(nm);

        Array<OneD, NekDouble> xc(nq), yc(nq);

        Exp->GetCoords(xc, yc);

=======

    BOOST_AUTO_TEST_CASE(TestQuadIProductWRTDerivBase_StdMat_VariableP_MultiElmt)
    {
        SpatialDomains::PointGeomSharedPtr v0(new SpatialDomains::PointGeom(2u, 0u, -1.0, -1.5, 0.0));
        SpatialDomains::PointGeomSharedPtr v1(new SpatialDomains::PointGeom(2u, 1u,  1.0, -1.0, 0.0));
        SpatialDomains::PointGeomSharedPtr v2(new SpatialDomains::PointGeom(3u, 2u,  1.0,  1.0, 0.0));
        SpatialDomains::PointGeomSharedPtr v3(new SpatialDomains::PointGeom(3u, 3u, -1.0,  1.0, 0.0));

        SpatialDomains::QuadGeomSharedPtr quadGeom = CreateQuad(v0, v1, v2, v3);

        Nektar::LibUtilities::PointsType quadPointsTypeDir1 = Nektar::LibUtilities::eGaussLobattoLegendre;
        Nektar::LibUtilities::BasisType basisTypeDir1 = Nektar::LibUtilities::eModified_A;
        const Nektar::LibUtilities::PointsKey quadPointsKeyDir1(7, quadPointsTypeDir1);
        const Nektar::LibUtilities::PointsKey quadPointsKeyDir2(5, quadPointsTypeDir1);
        const Nektar::LibUtilities::BasisKey basisKeyDir1(basisTypeDir1,6,quadPointsKeyDir1);
        const Nektar::LibUtilities::BasisKey basisKeyDir2(basisTypeDir1,4,quadPointsKeyDir2);

        Nektar::LocalRegions::QuadExpSharedPtr Exp =
            MemoryManager<Nektar::LocalRegions::QuadExp>::AllocateSharedPtr(basisKeyDir1,
            basisKeyDir2, quadGeom);

        Nektar::StdRegions::StdQuadExpSharedPtr stdExp =
            MemoryManager<Nektar::StdRegions::StdQuadExp>::AllocateSharedPtr(basisKeyDir1,
            basisKeyDir2);

        int nelmts = 10;

        std::vector<StdRegions::StdExpansionSharedPtr> CollExp;
        for(int i = 0; i < nelmts; ++i)
        {
            CollExp.push_back(Exp);
        }

        LibUtilities::SessionReaderSharedPtr dummySession;
        Collections::CollectionOptimisation colOpt(dummySession, Collections::eStdMat);
        Collections::OperatorImpMap impTypes = colOpt.GetOperatorImpMap(stdExp);
        Collections::Collection     c(CollExp, impTypes);


        const int nq = Exp->GetTotPoints();
        const int nm = Exp->GetNcoeffs();
        Array<OneD, NekDouble> xc(nq), yc(nq),tmp,tmp1;
        Array<OneD, NekDouble> phys1(nelmts*nq);
        Array<OneD, NekDouble> phys2(nelmts*nq);
        Array<OneD, NekDouble> coeffs1(nelmts*nm);
        Array<OneD, NekDouble> coeffs2(nelmts*nm);

        Exp->GetCoords(xc, yc);

>>>>>>> 73cb6dd2
        for (int i = 0; i < nq; ++i)
        {
            phys1[i] = sin(xc[i])*cos(yc[i]);
            phys2[i] = cos(xc[i])*sin(yc[i]);
<<<<<<< HEAD
        }

        // Standard routines
        Exp->IProductWRTDerivBase(0, phys1, coeffs1);
        Exp->IProductWRTDerivBase(1, phys2, coeffs2);
        Vmath::Vadd(nm,coeffs1,1,coeffs2,1,coeffs1,1);

        c.ApplyOperator(Collections::eIProductWRTDerivBase,
                        phys1, phys2, coeffs2);

        double epsilon = 1.0e-8;
        for(int i = 0; i < coeffs1.size(); ++i)
        {
            coeffs1[i] = (std::abs(coeffs1[i]) < 1e-14)? 0.0: coeffs1[i];
            coeffs2[i] = (std::abs(coeffs2[i]) < 1e-14)? 0.0: coeffs2[i];
            BOOST_CHECK_CLOSE(coeffs1[i],coeffs2[i], epsilon);
        }
    }

    BOOST_AUTO_TEST_CASE(TestQuadIProductWRTDerivBase_SumFac_VariableP_MultiElmt)
    {
        SpatialDomains::PointGeomSharedPtr v0(new SpatialDomains::PointGeom(2u, 0u, -1.0, -1.5, 0.0));
        SpatialDomains::PointGeomSharedPtr v1(new SpatialDomains::PointGeom(2u, 1u,  1.0, -1.0, 0.0));
        SpatialDomains::PointGeomSharedPtr v2(new SpatialDomains::PointGeom(3u, 2u,  1.0,  1.0, 0.0));
        SpatialDomains::PointGeomSharedPtr v3(new SpatialDomains::PointGeom(3u, 3u, -1.0,  1.0, 0.0));

        SpatialDomains::QuadGeomSharedPtr quadGeom = CreateQuad(v0, v1, v2, v3);

        Nektar::LibUtilities::PointsType quadPointsTypeDir1 = Nektar::LibUtilities::eGaussLobattoLegendre;
        Nektar::LibUtilities::BasisType basisTypeDir1 = Nektar::LibUtilities::eModified_A;
        const Nektar::LibUtilities::PointsKey quadPointsKeyDir1(7, quadPointsTypeDir1);
        const Nektar::LibUtilities::PointsKey quadPointsKeyDir2(5, quadPointsTypeDir1);
        const Nektar::LibUtilities::BasisKey basisKeyDir1(basisTypeDir1,6,quadPointsKeyDir1);
        const Nektar::LibUtilities::BasisKey basisKeyDir2(basisTypeDir1,4,quadPointsKeyDir2);

        Nektar::LocalRegions::QuadExpSharedPtr Exp =
            MemoryManager<Nektar::LocalRegions::QuadExp>::AllocateSharedPtr(basisKeyDir1,
            basisKeyDir2, quadGeom);

        Nektar::StdRegions::StdQuadExpSharedPtr stdExp =
            MemoryManager<Nektar::StdRegions::StdQuadExp>::AllocateSharedPtr(basisKeyDir1,
            basisKeyDir2);

        int nelmts = 10;

        std::vector<StdRegions::StdExpansionSharedPtr> CollExp;
        for(int i = 0; i < nelmts; ++i)
        {
            CollExp.push_back(Exp);
        }

        LibUtilities::SessionReaderSharedPtr dummySession;
        Collections::CollectionOptimisation colOpt(dummySession, Collections::eSumFac);
        Collections::OperatorImpMap impTypes = colOpt.GetOperatorImpMap(stdExp);
        Collections::Collection     c(CollExp, impTypes);
        c.Initialise(Collections::eIProductWRTDerivBase);

        const int nq = Exp->GetTotPoints();
        const int nm = Exp->GetNcoeffs();
        Array<OneD, NekDouble> xc(nq), yc(nq),tmp,tmp1;
        Array<OneD, NekDouble> phys1(nelmts*nq);
        Array<OneD, NekDouble> phys2(nelmts*nq);
        Array<OneD, NekDouble> coeffs1(nelmts*nm);
        Array<OneD, NekDouble> coeffs2(nelmts*nm);

        Exp->GetCoords(xc, yc);

        for (int i = 0; i < nq; ++i)
        {
            phys1[i] = sin(xc[i])*cos(yc[i]);
            phys2[i] = cos(xc[i])*sin(yc[i]);
        }
        for(int i = 1; i < nelmts; ++i)
        {
            Vmath::Vcopy(nq,phys1,1,tmp = phys1+i*nq,1);
            Vmath::Vcopy(nq,phys2,1,tmp = phys2+i*nq,1);
        }

        for(int i = 0; i < nelmts; ++i)
        {
            // Standard routines
            Exp->IProductWRTDerivBase(0, phys1 + i*nq,
                                      tmp  = coeffs1 + i*nm);
            Exp->IProductWRTDerivBase(1, phys2 + i*nq,
                                      tmp1 = coeffs2 + i*nm);
            Vmath::Vadd(nm,coeffs1 +i*nm ,1,coeffs2 + i*nm ,1,
                        tmp = coeffs1 + i*nm,1);
        }

        c.ApplyOperator(Collections::eIProductWRTDerivBase, phys1, phys2, coeffs2);

        double epsilon = 1.0e-8;
        for(int i = 0; i < coeffs1.size(); ++i)
        {
            coeffs1[i] = (std::abs(coeffs1[i]) < 1e-14)? 0.0: coeffs1[i];
            coeffs2[i] = (std::abs(coeffs2[i]) < 1e-14)? 0.0: coeffs2[i];
            BOOST_CHECK_CLOSE(coeffs1[i],coeffs2[i], epsilon);
=======
        }
        for(int i = 1; i < nelmts; ++i)
        {
            Vmath::Vcopy(nq,phys1,1,tmp = phys1+i*nq,1);
            Vmath::Vcopy(nq,phys2,1,tmp = phys2+i*nq,1);
        }

        for(int i = 0; i < nelmts; ++i)
        {
            // Standard routines
            Exp->IProductWRTDerivBase(0, phys1 + i*nq,
                                      tmp  = coeffs1 + i*nm);
            Exp->IProductWRTDerivBase(1, phys2 + i*nq,
                                      tmp1 = coeffs2 + i*nm);
            Vmath::Vadd(nm,coeffs1 +i*nm ,1,coeffs2 + i*nm ,1,
                        tmp = coeffs1 + i*nm,1);
        }

        c.ApplyOperator(Collections::eIProductWRTDerivBase, phys1, phys2, coeffs2);

        double epsilon = 1.0e-8;
        for(int i = 0; i < coeffs1.size(); ++i)
        {
            coeffs1[i] = (std::abs(coeffs1[i]) < 1e-14)? 0.0: coeffs1[i];
            coeffs2[i] = (std::abs(coeffs2[i]) < 1e-14)? 0.0: coeffs2[i];
            BOOST_CHECK_CLOSE(coeffs1[i],coeffs2[i], epsilon);
        }
    }

    BOOST_AUTO_TEST_CASE(TestQuadIProductWRTDerivBase_SumFac_UniformP)
    {
        SpatialDomains::PointGeomSharedPtr v0(new SpatialDomains::PointGeom(2u, 0u, -1.0, -1.0, 0.0));
        SpatialDomains::PointGeomSharedPtr v1(new SpatialDomains::PointGeom(2u, 1u,  1.0, -1.0, 0.0));
        SpatialDomains::PointGeomSharedPtr v2(new SpatialDomains::PointGeom(2u, 2u,  1.0, 1.0, 0.0));
        SpatialDomains::PointGeomSharedPtr v3(new SpatialDomains::PointGeom(2u, 3u, -1.0, 2.0, 0.0));

        SpatialDomains::QuadGeomSharedPtr quadGeom = CreateQuad(v0, v1, v2, v3);

        Nektar::LibUtilities::PointsType quadPointsTypeDir1 = Nektar::LibUtilities::eGaussLobattoLegendre;
        Nektar::LibUtilities::BasisType basisTypeDir1 = Nektar::LibUtilities::eModified_A;
        unsigned int numQuadPoints = 5;
        const Nektar::LibUtilities::PointsKey quadPointsKeyDir1(numQuadPoints, quadPointsTypeDir1);
        const Nektar::LibUtilities::BasisKey basisKeyDir1(basisTypeDir1,4,quadPointsKeyDir1);

        Nektar::LocalRegions::QuadExpSharedPtr Exp =
            MemoryManager<Nektar::LocalRegions::QuadExp>::AllocateSharedPtr(basisKeyDir1,
            basisKeyDir1, quadGeom);

        Nektar::StdRegions::StdQuadExpSharedPtr stdExp =
            MemoryManager<Nektar::StdRegions::StdQuadExp>::AllocateSharedPtr(basisKeyDir1,
            basisKeyDir1);

        std::vector<StdRegions::StdExpansionSharedPtr> CollExp;
        CollExp.push_back(Exp);

        LibUtilities::SessionReaderSharedPtr dummySession;
        Collections::CollectionOptimisation colOpt(dummySession, Collections::eSumFac);
        Collections::OperatorImpMap impTypes = colOpt.GetOperatorImpMap(stdExp);
        Collections::Collection     c(CollExp, impTypes);

        const int nq = Exp->GetTotPoints();
        const int nm = Exp->GetNcoeffs();
        Array<OneD, NekDouble> phys1(nq);
        Array<OneD, NekDouble> phys2(nq);
        Array<OneD, NekDouble> coeffs1(nm);
        Array<OneD, NekDouble> coeffs2(nm);

        Array<OneD, NekDouble> xc(nq), yc(nq);

        Exp->GetCoords(xc, yc);

        for (int i = 0; i < nq; ++i)
        {
            phys1[i] = sin(xc[i])*cos(yc[i]);
            phys2[i] = cos(xc[i])*sin(yc[i]);
>>>>>>> 73cb6dd2
        }
    }

<<<<<<< HEAD
    BOOST_AUTO_TEST_CASE(TestQuadIProductWRTDerivBase_SumFac_VariableP_MultiElmt_threedim)
    {
        SpatialDomains::PointGeomSharedPtr v0(new SpatialDomains::PointGeom(3u, 0u, -1.0, -1.0, 0.0));
        SpatialDomains::PointGeomSharedPtr v1(new SpatialDomains::PointGeom(3u, 1u,  1.0, -1.0, 0.0));
        SpatialDomains::PointGeomSharedPtr v2(new SpatialDomains::PointGeom(3u, 2u,  1.0,  1.0, 1.0));
        SpatialDomains::PointGeomSharedPtr v3(new SpatialDomains::PointGeom(3u, 3u, -1.0,  1.0, 1.0));
        
        SpatialDomains::QuadGeomSharedPtr quadGeom = CreateQuad(v0, v1, v2, v3);
        
        Nektar::LibUtilities::PointsType quadPointsTypeDir1 = Nektar::LibUtilities::eGaussLobattoLegendre;
        Nektar::LibUtilities::BasisType basisTypeDir1 = Nektar::LibUtilities::eModified_A;
        const Nektar::LibUtilities::PointsKey quadPointsKeyDir1(7, quadPointsTypeDir1);
        const Nektar::LibUtilities::PointsKey quadPointsKeyDir2(5, quadPointsTypeDir1);
        const Nektar::LibUtilities::BasisKey basisKeyDir1(basisTypeDir1,6,quadPointsKeyDir1);
        const Nektar::LibUtilities::BasisKey basisKeyDir2(basisTypeDir1,4,quadPointsKeyDir2);
        
        Nektar::LocalRegions::QuadExpSharedPtr Exp =
            MemoryManager<Nektar::LocalRegions::QuadExp>::AllocateSharedPtr(basisKeyDir1, basisKeyDir2, quadGeom);

        Nektar::StdRegions::StdQuadExpSharedPtr stdExp =
            MemoryManager<Nektar::StdRegions::StdQuadExp>::AllocateSharedPtr(basisKeyDir1, basisKeyDir2);

        int nelmts = 10;
        
        std::vector<StdRegions::StdExpansionSharedPtr> CollExp;
        for(int i = 0; i < nelmts; ++i)
        {
            CollExp.push_back(Exp);
        }
        
        LibUtilities::SessionReaderSharedPtr dummySession;
        Collections::CollectionOptimisation colOpt(dummySession, Collections::eSumFac);
        Collections::OperatorImpMap impTypes = colOpt.GetOperatorImpMap(stdExp);
        Collections::Collection     c(CollExp, impTypes);
        c.Initialise(Collections::eIProductWRTDerivBase);
        
        const int nq = Exp->GetTotPoints();
        const int nm = Exp->GetNcoeffs();
        Array<OneD, NekDouble> xc(nq), yc(nq), zc(nq), tmp,tmp1;
        Array<OneD, NekDouble> phys1(nelmts*nq);
        Array<OneD, NekDouble> phys2(nelmts*nq);
        Array<OneD, NekDouble> phys3(nelmts*nq);
        Array<OneD, NekDouble> coeffs1(nelmts*nm);
        Array<OneD, NekDouble> coeffs2(nelmts*nm);
        
        Exp->GetCoords(xc, yc, zc);

        for (int i = 0; i < nq; ++i)
        {
            phys1[i] = sin(xc[i])*cos(yc[i]);
            phys2[i] = cos(xc[i])*sin(yc[i]);
            phys2[i] = cos(xc[i])*sin(zc[i]);
        }
        for(int i = 1; i < nelmts; ++i)
        {
            Vmath::Vcopy(nq,phys1,1,tmp = phys1+i*nq,1);
            Vmath::Vcopy(nq,phys2,1,tmp = phys2+i*nq,1);
            Vmath::Vcopy(nq,phys3,1,tmp = phys3+i*nq,1);
        }
        
        for(int i = 0; i < nelmts; ++i)
        {
            // Standard routines
            Exp->IProductWRTDerivBase(0, phys1 + i*nq,
                                      tmp  = coeffs1 + i*nm);
            Exp->IProductWRTDerivBase(1, phys2 + i*nq,
                                      tmp1 = coeffs2 + i*nm);
            Vmath::Vadd(nm,coeffs1 +i*nm ,1,coeffs2 + i*nm ,1,
                        tmp = coeffs1 + i*nm,1);
            Exp->IProductWRTDerivBase(2, phys3 + i*nq,
                                      tmp1 = coeffs2 + i*nm);
            Vmath::Vadd(nm,coeffs1 +i*nm ,1,coeffs2 + i*nm ,1,
                        tmp = coeffs1 + i*nm,1);
        }
        
        c.ApplyOperator(Collections::eIProductWRTDerivBase, phys1,
                        phys2, phys3, coeffs2);
        
        double epsilon = 1.0e-8;
        for(int i = 0; i < coeffs1.size(); ++i)
        {
            coeffs1[i] = (fabs(coeffs1[i]) < 1e-14)? 0.0: coeffs1[i];
            coeffs2[i] = (fabs(coeffs2[i]) < 1e-14)? 0.0: coeffs2[i];
            BOOST_CHECK_CLOSE(coeffs1[i],coeffs2[i], epsilon);
        }
    }

    BOOST_AUTO_TEST_CASE(TestQuadHelmholtz_MatrixFree_UniformP)
    {
        SpatialDomains::PointGeomSharedPtr v0(new SpatialDomains::PointGeom(2u,
            0u, -1.0, -1.0, 0.0));
        SpatialDomains::PointGeomSharedPtr v1(new SpatialDomains::PointGeom(2u,
            1u,  1.0, -1.0, 0.0));
        SpatialDomains::PointGeomSharedPtr v2(new SpatialDomains::PointGeom(2u,
            2u,  1.0, 1.0, 0.0));
        SpatialDomains::PointGeomSharedPtr v3(new SpatialDomains::PointGeom(2u,
            3u, -1.0, 1.0, 0.0));

        SpatialDomains::QuadGeomSharedPtr quadGeom = CreateQuad(v0, v1, v2, v3);

        Nektar::LibUtilities::PointsType quadPointsTypeDir1 =
            Nektar::LibUtilities::eGaussLobattoLegendre;
        Nektar::LibUtilities::BasisType basisTypeDir1 =
            Nektar::LibUtilities::eModified_A;
        unsigned int numQuadPoints = 6;
        unsigned int numModes = 5;
        const Nektar::LibUtilities::PointsKey quadPointsKeyDir1(numQuadPoints,
            quadPointsTypeDir1);
        const Nektar::LibUtilities::BasisKey basisKeyDir1(basisTypeDir1,
            numModes, quadPointsKeyDir1);

        Nektar::LocalRegions::QuadExpSharedPtr Exp =
            MemoryManager<Nektar::LocalRegions::QuadExp>::AllocateSharedPtr(
            basisKeyDir1, basisKeyDir1, quadGeom);

        Nektar::StdRegions::StdQuadExpSharedPtr stdExp =
            MemoryManager<Nektar::StdRegions::StdQuadExp>::AllocateSharedPtr(
            basisKeyDir1, basisKeyDir1);

        int nelmts = 10;

        std::vector<StdRegions::StdExpansionSharedPtr> CollExp;
        for(int i = 0; i < nelmts; ++i)
        {
            CollExp.push_back(Exp);
        }

        LibUtilities::SessionReaderSharedPtr dummySession;
        Collections::CollectionOptimisation colOpt(dummySession,
                                                   Collections::eMatrixFree);
        Collections::OperatorImpMap impTypes = colOpt.GetOperatorImpMap(stdExp);
        Collections::Collection     c(CollExp, impTypes);
        c.Initialise (Collections::eHelmholtz);
        StdRegions::ConstFactorMap factors;

        factors[StdRegions::eFactorLambda] = 1.5; 
        
        const int nm = Exp->GetNcoeffs();
        Array<OneD, NekDouble> coeffsIn(nelmts*nm);
        Array<OneD, NekDouble> coeffsRef(nelmts*nm);
        Array<OneD, NekDouble> coeffs(nelmts*nm), tmp;

        for (int i = 0; i < nm; ++i)
        {
            coeffsIn[i] = 1.0; 
        }

        for(int i = 1; i < nelmts; ++i)
        {
            Vmath::Vcopy(nm,coeffsIn,1,tmp = coeffsIn + i*nm,1);
        }

        StdRegions::StdMatrixKey mkey(StdRegions::eHelmholtz,
                                      Exp->DetShapeType(),
                                      *Exp, factors);
        
        for(int i = 0; i < nelmts; ++i)
        {            
            // Standard routines
            Exp->GeneralMatrixOp(coeffsIn + i*nm,
                                 tmp = coeffsRef + i*nm, mkey);
        }
        
        c.ApplyOperator(Collections::eHelmholtz,coeffsIn,coeffs,factors);

        double epsilon = 1.0e-8;
        for(int i = 0; i < coeffsRef.size(); ++i)
        {
            coeffsRef[i] = (std::abs(coeffsRef[i]) < 1e-14)? 0.0: coeffsRef[i];
            coeffs[i] = (std::abs(coeffs[i]) < 1e-14)? 0.0: coeffs[i];
            BOOST_CHECK_CLOSE(coeffsRef[i], coeffs[i], epsilon);
        }
    }

    BOOST_AUTO_TEST_CASE(TestQuadHelmholtz_MatrixFree_UniformP_Deformed)
    {
        SpatialDomains::PointGeomSharedPtr v0(new SpatialDomains::PointGeom(2u, 0u, -1.5, -1.5, 0.0));
        SpatialDomains::PointGeomSharedPtr v1(new SpatialDomains::PointGeom(2u, 1u,  1.0, -1.0, 0.0));
        SpatialDomains::PointGeomSharedPtr v2(new SpatialDomains::PointGeom(2u, 2u,  1.0,  1.0, 0.0));
        SpatialDomains::PointGeomSharedPtr v3(new SpatialDomains::PointGeom(2u, 3u, -1.0,  1.0, 0.0));

        SpatialDomains::QuadGeomSharedPtr quadGeom = CreateQuad(v0, v1, v2, v3);

        Nektar::LibUtilities::PointsType quadPointsTypeDir1 =
            Nektar::LibUtilities::eGaussLobattoLegendre;
        Nektar::LibUtilities::BasisType basisTypeDir1 =
            Nektar::LibUtilities::eModified_A;
        unsigned int numQuadPoints = 6;
        unsigned int numModes = 5;
        const Nektar::LibUtilities::PointsKey quadPointsKeyDir1(numQuadPoints,
            quadPointsTypeDir1);
        const Nektar::LibUtilities::BasisKey basisKeyDir1(basisTypeDir1,
            numModes, quadPointsKeyDir1);

        Nektar::LocalRegions::QuadExpSharedPtr Exp =
            MemoryManager<Nektar::LocalRegions::QuadExp>::AllocateSharedPtr(
            basisKeyDir1, basisKeyDir1, quadGeom);

        Nektar::StdRegions::StdQuadExpSharedPtr stdExp =
            MemoryManager<Nektar::StdRegions::StdQuadExp>::AllocateSharedPtr(
            basisKeyDir1, basisKeyDir1);

        int nelmts = 10;

=======
        // Standard routines
        Exp->IProductWRTDerivBase(0, phys1, coeffs1);
        Exp->IProductWRTDerivBase(1, phys2, coeffs2);
        Vmath::Vadd(nm,coeffs1,1,coeffs2,1,coeffs1,1);

        c.ApplyOperator(Collections::eIProductWRTDerivBase,
                        phys1, phys2, coeffs2);

        double epsilon = 1.0e-8;
        for(int i = 0; i < coeffs1.size(); ++i)
        {
            coeffs1[i] = (std::abs(coeffs1[i]) < 1e-14)? 0.0: coeffs1[i];
            coeffs2[i] = (std::abs(coeffs2[i]) < 1e-14)? 0.0: coeffs2[i];
            BOOST_CHECK_CLOSE(coeffs1[i],coeffs2[i], epsilon);
        }
    }

    BOOST_AUTO_TEST_CASE(TestQuadIProductWRTDerivBase_SumFac_VariableP_MultiElmt)
    {
        SpatialDomains::PointGeomSharedPtr v0(new SpatialDomains::PointGeom(2u, 0u, -1.0, -1.5, 0.0));
        SpatialDomains::PointGeomSharedPtr v1(new SpatialDomains::PointGeom(2u, 1u,  1.0, -1.0, 0.0));
        SpatialDomains::PointGeomSharedPtr v2(new SpatialDomains::PointGeom(3u, 2u,  1.0,  1.0, 0.0));
        SpatialDomains::PointGeomSharedPtr v3(new SpatialDomains::PointGeom(3u, 3u, -1.0,  1.0, 0.0));

        SpatialDomains::QuadGeomSharedPtr quadGeom = CreateQuad(v0, v1, v2, v3);

        Nektar::LibUtilities::PointsType quadPointsTypeDir1 = Nektar::LibUtilities::eGaussLobattoLegendre;
        Nektar::LibUtilities::BasisType basisTypeDir1 = Nektar::LibUtilities::eModified_A;
        const Nektar::LibUtilities::PointsKey quadPointsKeyDir1(7, quadPointsTypeDir1);
        const Nektar::LibUtilities::PointsKey quadPointsKeyDir2(5, quadPointsTypeDir1);
        const Nektar::LibUtilities::BasisKey basisKeyDir1(basisTypeDir1,6,quadPointsKeyDir1);
        const Nektar::LibUtilities::BasisKey basisKeyDir2(basisTypeDir1,4,quadPointsKeyDir2);

        Nektar::LocalRegions::QuadExpSharedPtr Exp =
            MemoryManager<Nektar::LocalRegions::QuadExp>::AllocateSharedPtr(basisKeyDir1,
            basisKeyDir2, quadGeom);

        Nektar::StdRegions::StdQuadExpSharedPtr stdExp =
            MemoryManager<Nektar::StdRegions::StdQuadExp>::AllocateSharedPtr(basisKeyDir1,
            basisKeyDir2);

        int nelmts = 10;

>>>>>>> 73cb6dd2
        std::vector<StdRegions::StdExpansionSharedPtr> CollExp;
        for(int i = 0; i < nelmts; ++i)
        {
            CollExp.push_back(Exp);
        }

        LibUtilities::SessionReaderSharedPtr dummySession;
<<<<<<< HEAD
        Collections::CollectionOptimisation colOpt(dummySession,
                                                   Collections::eMatrixFree);
        Collections::OperatorImpMap impTypes = colOpt.GetOperatorImpMap(stdExp);
        Collections::Collection     c(CollExp, impTypes);
        c.Initialise (Collections::eHelmholtz);
        StdRegions::ConstFactorMap factors;

        factors[StdRegions::eFactorLambda] = 0.0; 
        
        const int nm = Exp->GetNcoeffs();
        Array<OneD, NekDouble> coeffsIn(nelmts*nm);
        Array<OneD, NekDouble> coeffsRef(nelmts*nm);
        Array<OneD, NekDouble> coeffs(nelmts*nm), tmp;

        for (int i = 0; i < nm; ++i)
        {
            coeffsIn[i] = 1.0; 
        }

        for(int i = 1; i < nelmts; ++i)
        {
            Vmath::Vcopy(nm,coeffsIn,1,tmp = coeffsIn + i*nm,1);
        }

        StdRegions::StdMatrixKey mkey(StdRegions::eHelmholtz,
                                      Exp->DetShapeType(),
                                      *Exp, factors);
        
        for(int i = 0; i < nelmts; ++i)
        {            
            // Standard routines
            Exp->GeneralMatrixOp(coeffsIn + i*nm,
                                 tmp = coeffsRef + i*nm, mkey);
        }
        
        c.ApplyOperator(Collections::eHelmholtz,coeffsIn,coeffs,factors);

        double epsilon = 1.0e-8;
        for(int i = 0; i < coeffsRef.size(); ++i)
        {
            coeffsRef[i] = (std::abs(coeffsRef[i]) < 1e-14)? 0.0: coeffsRef[i];
            coeffs[i] = (std::abs(coeffs[i]) < 1e-14)? 0.0: coeffs[i];
            BOOST_CHECK_CLOSE(coeffsRef[i], coeffs[i], epsilon);
        }
    }

=======
        Collections::CollectionOptimisation colOpt(dummySession, Collections::eSumFac);
        Collections::OperatorImpMap impTypes = colOpt.GetOperatorImpMap(stdExp);
        Collections::Collection     c(CollExp, impTypes);

        const int nq = Exp->GetTotPoints();
        const int nm = Exp->GetNcoeffs();
        Array<OneD, NekDouble> xc(nq), yc(nq),tmp,tmp1;
        Array<OneD, NekDouble> phys1(nelmts*nq);
        Array<OneD, NekDouble> phys2(nelmts*nq);
        Array<OneD, NekDouble> coeffs1(nelmts*nm);
        Array<OneD, NekDouble> coeffs2(nelmts*nm);

        Exp->GetCoords(xc, yc);

        for (int i = 0; i < nq; ++i)
        {
            phys1[i] = sin(xc[i])*cos(yc[i]);
            phys2[i] = cos(xc[i])*sin(yc[i]);
        }
        for(int i = 1; i < nelmts; ++i)
        {
            Vmath::Vcopy(nq,phys1,1,tmp = phys1+i*nq,1);
            Vmath::Vcopy(nq,phys2,1,tmp = phys2+i*nq,1);
        }

        for(int i = 0; i < nelmts; ++i)
        {
            // Standard routines
            Exp->IProductWRTDerivBase(0, phys1 + i*nq,
                                      tmp  = coeffs1 + i*nm);
            Exp->IProductWRTDerivBase(1, phys2 + i*nq,
                                      tmp1 = coeffs2 + i*nm);
            Vmath::Vadd(nm,coeffs1 +i*nm ,1,coeffs2 + i*nm ,1,
                        tmp = coeffs1 + i*nm,1);
        }

        c.ApplyOperator(Collections::eIProductWRTDerivBase, phys1, phys2, coeffs2);

        double epsilon = 1.0e-8;
        for(int i = 0; i < coeffs1.size(); ++i)
        {
            coeffs1[i] = (std::abs(coeffs1[i]) < 1e-14)? 0.0: coeffs1[i];
            coeffs2[i] = (std::abs(coeffs2[i]) < 1e-14)? 0.0: coeffs2[i];
            BOOST_CHECK_CLOSE(coeffs1[i],coeffs2[i], epsilon);
        }
    }
>>>>>>> 73cb6dd2
} // namespace QuadCollectionTests
} // namespace Nektar<|MERGE_RESOLUTION|>--- conflicted
+++ resolved
@@ -100,10 +100,7 @@
         Collections::CollectionOptimisation colOpt(dummySession, Collections::eStdMat);
         Collections::OperatorImpMap impTypes = colOpt.GetOperatorImpMap(stdExp);
         Collections::Collection     c(CollExp, impTypes);
-<<<<<<< HEAD
         c.Initialise(Collections::eBwdTrans);
-=======
->>>>>>> 73cb6dd2
 
         Array<OneD, NekDouble> coeffs(Exp->GetNcoeffs(), 1.0), tmp;
         Array<OneD, NekDouble> phys1(Exp->GetTotPoints());
@@ -139,7 +136,6 @@
         Nektar::LocalRegions::QuadExpSharedPtr Exp =
             MemoryManager<Nektar::LocalRegions::QuadExp>::AllocateSharedPtr(basisKeyDir1,
             basisKeyDir2, quadGeom);
-<<<<<<< HEAD
 
         Nektar::StdRegions::StdQuadExpSharedPtr stdExp =
             MemoryManager<Nektar::StdRegions::StdQuadExp>::AllocateSharedPtr(basisKeyDir1,
@@ -199,21 +195,11 @@
         {
             CollExp.push_back(Exp);
         }
-=======
-
-        Nektar::StdRegions::StdQuadExpSharedPtr stdExp =
-            MemoryManager<Nektar::StdRegions::StdQuadExp>::AllocateSharedPtr(basisKeyDir1,
-            basisKeyDir2);
-
-        std::vector<StdRegions::StdExpansionSharedPtr> CollExp;
-        CollExp.push_back(Exp);
->>>>>>> 73cb6dd2
 
         LibUtilities::SessionReaderSharedPtr dummySession;
         Collections::CollectionOptimisation colOpt(dummySession, Collections::eStdMat);
         Collections::OperatorImpMap impTypes = colOpt.GetOperatorImpMap(stdExp);
         Collections::Collection     c(CollExp, impTypes);
-<<<<<<< HEAD
         c.Initialise(Collections::eBwdTrans);
 
 
@@ -224,8 +210,47 @@
         for(int i = 0; i < nelmts; ++i)
         {
             Exp->BwdTrans(coeffs + i*Exp->GetNcoeffs(), tmp = phys1+i*Exp->GetTotPoints());
-=======
-
+        }
+        c.ApplyOperator(Collections::eBwdTrans, coeffs, phys2);
+
+        double epsilon = 1.0e-8;
+        for(int i = 0; i < phys1.size(); ++i)
+        {
+            BOOST_CHECK_CLOSE(phys1[i], phys2[i], epsilon);
+        }
+    }
+
+    BOOST_AUTO_TEST_CASE(TestQuadBwdTrans_IterPerExp_UniformP)
+    {
+        SpatialDomains::PointGeomSharedPtr v0(new SpatialDomains::PointGeom(2u, 0u, -1.0, -1.0, 0.0));
+        SpatialDomains::PointGeomSharedPtr v1(new SpatialDomains::PointGeom(2u, 1u,  1.0, -1.0, 0.0));
+        SpatialDomains::PointGeomSharedPtr v2(new SpatialDomains::PointGeom(2u, 2u,  1.0, 1.0, 0.0));
+        SpatialDomains::PointGeomSharedPtr v3(new SpatialDomains::PointGeom(2u, 3u, -1.0, 1.0, 0.0));
+
+        SpatialDomains::QuadGeomSharedPtr quadGeom = CreateQuad(v0, v1, v2, v3);
+
+        Nektar::LibUtilities::PointsType quadPointsTypeDir1 = Nektar::LibUtilities::eGaussLobattoLegendre;
+        Nektar::LibUtilities::BasisType basisTypeDir1 = Nektar::LibUtilities::eModified_A;
+        unsigned int numQuadPoints = 6;
+        const Nektar::LibUtilities::PointsKey quadPointsKeyDir1(numQuadPoints, quadPointsTypeDir1);
+        const Nektar::LibUtilities::BasisKey basisKeyDir1(basisTypeDir1,4,quadPointsKeyDir1);
+
+        Nektar::LocalRegions::QuadExpSharedPtr Exp =
+            MemoryManager<Nektar::LocalRegions::QuadExp>::AllocateSharedPtr(basisKeyDir1,
+            basisKeyDir1, quadGeom);
+
+        Nektar::StdRegions::StdQuadExpSharedPtr stdExp =
+            MemoryManager<Nektar::StdRegions::StdQuadExp>::AllocateSharedPtr(basisKeyDir1,
+            basisKeyDir1);
+
+        std::vector<StdRegions::StdExpansionSharedPtr> CollExp;
+        CollExp.push_back(Exp);
+
+        LibUtilities::SessionReaderSharedPtr dummySession;
+        Collections::CollectionOptimisation colOpt(dummySession, Collections::eIterPerExp);
+        Collections::OperatorImpMap impTypes = colOpt.GetOperatorImpMap(stdExp);
+        Collections::Collection     c(CollExp, impTypes);
+        c.Initialise(Collections::eBwdTrans);
 
         Array<OneD, NekDouble> coeffs(Exp->GetNcoeffs(), 1.0), tmp;
         Array<OneD, NekDouble> phys1(Exp->GetTotPoints());
@@ -241,8 +266,7 @@
         }
     }
 
-
-    BOOST_AUTO_TEST_CASE(TestQuadBwdTrans_StdMat_VariableP_MultiElmt)
+    BOOST_AUTO_TEST_CASE(TestQuadBwdTrans_IterPerExp_VariableP)
     {
         SpatialDomains::PointGeomSharedPtr v0(new SpatialDomains::PointGeom(2u, 0u, -1.0, -1.0, 0.0));
         SpatialDomains::PointGeomSharedPtr v1(new SpatialDomains::PointGeom(2u, 1u,  1.0, -1.0, 0.0));
@@ -267,50 +291,10 @@
             basisKeyDir2);
 
         std::vector<StdRegions::StdExpansionSharedPtr> CollExp;
-        int nelmts = 10;
-        for(int i = 0; i < nelmts; ++i)
-        {
-            CollExp.push_back(Exp);
->>>>>>> 73cb6dd2
-        }
-        c.ApplyOperator(Collections::eBwdTrans, coeffs, phys2);
-
-<<<<<<< HEAD
-        double epsilon = 1.0e-8;
-        for(int i = 0; i < phys1.size(); ++i)
-        {
-            BOOST_CHECK_CLOSE(phys1[i], phys2[i], epsilon);
-        }
-    }
-
-    BOOST_AUTO_TEST_CASE(TestQuadBwdTrans_IterPerExp_UniformP)
-    {
-        SpatialDomains::PointGeomSharedPtr v0(new SpatialDomains::PointGeom(2u, 0u, -1.0, -1.0, 0.0));
-        SpatialDomains::PointGeomSharedPtr v1(new SpatialDomains::PointGeom(2u, 1u,  1.0, -1.0, 0.0));
-        SpatialDomains::PointGeomSharedPtr v2(new SpatialDomains::PointGeom(2u, 2u,  1.0, 1.0, 0.0));
-        SpatialDomains::PointGeomSharedPtr v3(new SpatialDomains::PointGeom(2u, 3u, -1.0, 1.0, 0.0));
-
-        SpatialDomains::QuadGeomSharedPtr quadGeom = CreateQuad(v0, v1, v2, v3);
-
-        Nektar::LibUtilities::PointsType quadPointsTypeDir1 = Nektar::LibUtilities::eGaussLobattoLegendre;
-        Nektar::LibUtilities::BasisType basisTypeDir1 = Nektar::LibUtilities::eModified_A;
-        unsigned int numQuadPoints = 6;
-        const Nektar::LibUtilities::PointsKey quadPointsKeyDir1(numQuadPoints, quadPointsTypeDir1);
-        const Nektar::LibUtilities::BasisKey basisKeyDir1(basisTypeDir1,4,quadPointsKeyDir1);
-
-        Nektar::LocalRegions::QuadExpSharedPtr Exp =
-            MemoryManager<Nektar::LocalRegions::QuadExp>::AllocateSharedPtr(basisKeyDir1,
-            basisKeyDir1, quadGeom);
-
-        Nektar::StdRegions::StdQuadExpSharedPtr stdExp =
-            MemoryManager<Nektar::StdRegions::StdQuadExp>::AllocateSharedPtr(basisKeyDir1,
-            basisKeyDir1);
-
-        std::vector<StdRegions::StdExpansionSharedPtr> CollExp;
         CollExp.push_back(Exp);
 
         LibUtilities::SessionReaderSharedPtr dummySession;
-        Collections::CollectionOptimisation colOpt(dummySession, Collections::eIterPerExp);
+        Collections::CollectionOptimisation colOpt(dummySession, Collections::eStdMat);
         Collections::OperatorImpMap impTypes = colOpt.GetOperatorImpMap(stdExp);
         Collections::Collection     c(CollExp, impTypes);
         c.Initialise(Collections::eBwdTrans);
@@ -329,117 +313,6 @@
         }
     }
 
-    BOOST_AUTO_TEST_CASE(TestQuadBwdTrans_IterPerExp_VariableP)
-    {
-        SpatialDomains::PointGeomSharedPtr v0(new SpatialDomains::PointGeom(2u, 0u, -1.0, -1.0, 0.0));
-        SpatialDomains::PointGeomSharedPtr v1(new SpatialDomains::PointGeom(2u, 1u,  1.0, -1.0, 0.0));
-        SpatialDomains::PointGeomSharedPtr v2(new SpatialDomains::PointGeom(3u, 2u,  1.0,  1.0, 0.0));
-        SpatialDomains::PointGeomSharedPtr v3(new SpatialDomains::PointGeom(3u, 3u, -1.0,  1.0, 0.0));
-
-        SpatialDomains::QuadGeomSharedPtr quadGeom = CreateQuad(v0, v1, v2, v3);
-
-        Nektar::LibUtilities::PointsType quadPointsTypeDir1 = Nektar::LibUtilities::eGaussLobattoLegendre;
-        Nektar::LibUtilities::BasisType basisTypeDir1 = Nektar::LibUtilities::eModified_A;
-        const Nektar::LibUtilities::PointsKey quadPointsKeyDir1(5, quadPointsTypeDir1);
-        const Nektar::LibUtilities::PointsKey quadPointsKeyDir2(7, quadPointsTypeDir1);
-        const Nektar::LibUtilities::BasisKey basisKeyDir1(basisTypeDir1,4,quadPointsKeyDir1);
-        const Nektar::LibUtilities::BasisKey basisKeyDir2(basisTypeDir1,6,quadPointsKeyDir2);
-
-        Nektar::LocalRegions::QuadExpSharedPtr Exp =
-            MemoryManager<Nektar::LocalRegions::QuadExp>::AllocateSharedPtr(basisKeyDir1,
-            basisKeyDir2, quadGeom);
-
-        Nektar::StdRegions::StdQuadExpSharedPtr stdExp =
-            MemoryManager<Nektar::StdRegions::StdQuadExp>::AllocateSharedPtr(basisKeyDir1,
-            basisKeyDir2);
-
-        std::vector<StdRegions::StdExpansionSharedPtr> CollExp;
-        CollExp.push_back(Exp);
-
-        LibUtilities::SessionReaderSharedPtr dummySession;
-        Collections::CollectionOptimisation colOpt(dummySession, Collections::eStdMat);
-        Collections::OperatorImpMap impTypes = colOpt.GetOperatorImpMap(stdExp);
-        Collections::Collection     c(CollExp, impTypes);
-        c.Initialise(Collections::eBwdTrans);
-
-        Array<OneD, NekDouble> coeffs(Exp->GetNcoeffs(), 1.0), tmp;
-        Array<OneD, NekDouble> phys1(Exp->GetTotPoints());
-        Array<OneD, NekDouble> phys2(Exp->GetTotPoints());
-
-        Exp->BwdTrans(coeffs, phys1);
-        c.ApplyOperator(Collections::eBwdTrans, coeffs, phys2);
-
-=======
-        LibUtilities::SessionReaderSharedPtr dummySession;
-        Collections::CollectionOptimisation colOpt(dummySession, Collections::eStdMat);
-        Collections::OperatorImpMap impTypes = colOpt.GetOperatorImpMap(stdExp);
-        Collections::Collection     c(CollExp, impTypes);
-
-
-        Array<OneD, NekDouble> coeffs(nelmts*Exp->GetNcoeffs(), 1.0), tmp;
-        Array<OneD, NekDouble> phys1(nelmts*Exp->GetTotPoints());
-        Array<OneD, NekDouble> phys2(nelmts*Exp->GetTotPoints());
-
-        for(int i = 0; i < nelmts; ++i)
-        {
-            Exp->BwdTrans(coeffs + i*Exp->GetNcoeffs(), tmp = phys1+i*Exp->GetTotPoints());
-        }
-        c.ApplyOperator(Collections::eBwdTrans, coeffs, phys2);
-
-        double epsilon = 1.0e-8;
-        for(int i = 0; i < phys1.size(); ++i)
-        {
-            BOOST_CHECK_CLOSE(phys1[i], phys2[i], epsilon);
-        }
-    }
-
-    BOOST_AUTO_TEST_CASE(TestQuadBwdTrans_IterPerExp_UniformP)
-    {
-        SpatialDomains::PointGeomSharedPtr v0(new SpatialDomains::PointGeom(2u, 0u, -1.0, -1.0, 0.0));
-        SpatialDomains::PointGeomSharedPtr v1(new SpatialDomains::PointGeom(2u, 1u,  1.0, -1.0, 0.0));
-        SpatialDomains::PointGeomSharedPtr v2(new SpatialDomains::PointGeom(2u, 2u,  1.0, 1.0, 0.0));
-        SpatialDomains::PointGeomSharedPtr v3(new SpatialDomains::PointGeom(2u, 3u, -1.0, 1.0, 0.0));
-
-        SpatialDomains::QuadGeomSharedPtr quadGeom = CreateQuad(v0, v1, v2, v3);
-
-        Nektar::LibUtilities::PointsType quadPointsTypeDir1 = Nektar::LibUtilities::eGaussLobattoLegendre;
-        Nektar::LibUtilities::BasisType basisTypeDir1 = Nektar::LibUtilities::eModified_A;
-        unsigned int numQuadPoints = 6;
-        const Nektar::LibUtilities::PointsKey quadPointsKeyDir1(numQuadPoints, quadPointsTypeDir1);
-        const Nektar::LibUtilities::BasisKey basisKeyDir1(basisTypeDir1,4,quadPointsKeyDir1);
-
-        Nektar::LocalRegions::QuadExpSharedPtr Exp =
-            MemoryManager<Nektar::LocalRegions::QuadExp>::AllocateSharedPtr(basisKeyDir1,
-            basisKeyDir1, quadGeom);
-
-        Nektar::StdRegions::StdQuadExpSharedPtr stdExp =
-            MemoryManager<Nektar::StdRegions::StdQuadExp>::AllocateSharedPtr(basisKeyDir1,
-            basisKeyDir1);
-
-        std::vector<StdRegions::StdExpansionSharedPtr> CollExp;
-        CollExp.push_back(Exp);
-
-        LibUtilities::SessionReaderSharedPtr dummySession;
-        Collections::CollectionOptimisation colOpt(dummySession, Collections::eIterPerExp);
-        Collections::OperatorImpMap impTypes = colOpt.GetOperatorImpMap(stdExp);
-        Collections::Collection     c(CollExp, impTypes);
-
-        Array<OneD, NekDouble> coeffs(Exp->GetNcoeffs(), 1.0), tmp;
-        Array<OneD, NekDouble> phys1(Exp->GetTotPoints());
-        Array<OneD, NekDouble> phys2(Exp->GetTotPoints());
-
-        Exp->BwdTrans(coeffs, phys1);
-        c.ApplyOperator(Collections::eBwdTrans, coeffs, phys2);
-
->>>>>>> 73cb6dd2
-        double epsilon = 1.0e-8;
-        for(int i = 0; i < phys1.size(); ++i)
-        {
-            BOOST_CHECK_CLOSE(phys1[i], phys2[i], epsilon);
-        }
-    }
-
-<<<<<<< HEAD
     BOOST_AUTO_TEST_CASE(TestQuadBwdTrans_MatrixFree_UniformP)
     {
         SpatialDomains::PointGeomSharedPtr v0(new SpatialDomains::PointGeom(2u,
@@ -581,8 +454,31 @@
             CollExp.push_back(Exp);
         }
 
-=======
-    BOOST_AUTO_TEST_CASE(TestQuadBwdTrans_IterPerExp_VariableP)
+        LibUtilities::SessionReaderSharedPtr dummySession;
+        Collections::CollectionOptimisation colOpt(dummySession, Collections::eSumFac);
+        Collections::OperatorImpMap impTypes = colOpt.GetOperatorImpMap(stdExp);
+        Collections::Collection     c(CollExp, impTypes);
+        c.Initialise(Collections::eBwdTrans);
+
+        Array<OneD, NekDouble> coeffs(nelmts*Exp->GetNcoeffs(), 1.0), tmp;
+        Array<OneD, NekDouble> phys1(nelmts*Exp->GetTotPoints());
+        Array<OneD, NekDouble> phys2(nelmts*Exp->GetTotPoints());
+
+        for(int i = 0; i < nelmts; ++i)
+        {
+            Exp->BwdTrans(coeffs + i*Exp->GetNcoeffs(), tmp = phys1+i*Exp->GetTotPoints());
+        }
+        c.ApplyOperator(Collections::eBwdTrans, coeffs, phys2);
+
+        double epsilon = 1.0e-8;
+        for(int i = 0; i < phys1.size(); ++i)
+        {
+            BOOST_CHECK_CLOSE(phys1[i], phys2[i], epsilon);
+        }
+    }
+
+
+    BOOST_AUTO_TEST_CASE(TestQuadBwdTrans_SumFac_VariableP)
     {
         SpatialDomains::PointGeomSharedPtr v0(new SpatialDomains::PointGeom(2u, 0u, -1.0, -1.0, 0.0));
         SpatialDomains::PointGeomSharedPtr v1(new SpatialDomains::PointGeom(2u, 1u,  1.0, -1.0, 0.0));
@@ -606,20 +502,28 @@
             MemoryManager<Nektar::StdRegions::StdQuadExp>::AllocateSharedPtr(basisKeyDir1,
             basisKeyDir2);
 
-        std::vector<StdRegions::StdExpansionSharedPtr> CollExp;
-        CollExp.push_back(Exp);
-
-        LibUtilities::SessionReaderSharedPtr dummySession;
-        Collections::CollectionOptimisation colOpt(dummySession, Collections::eStdMat);
-        Collections::OperatorImpMap impTypes = colOpt.GetOperatorImpMap(stdExp);
-        Collections::Collection     c(CollExp, impTypes);
-
-
-        Array<OneD, NekDouble> coeffs(Exp->GetNcoeffs(), 1.0), tmp;
-        Array<OneD, NekDouble> phys1(Exp->GetTotPoints());
-        Array<OneD, NekDouble> phys2(Exp->GetTotPoints());
-
-        Exp->BwdTrans(coeffs, phys1);
+        int nelmts = 1;
+
+        std::vector<StdRegions::StdExpansionSharedPtr> CollExp;
+        for(int i = 0; i < nelmts; ++i)
+        {
+            CollExp.push_back(Exp);
+        }
+
+        LibUtilities::SessionReaderSharedPtr dummySession;
+        Collections::CollectionOptimisation colOpt(dummySession, Collections::eSumFac);
+        Collections::OperatorImpMap impTypes = colOpt.GetOperatorImpMap(stdExp);
+        Collections::Collection     c(CollExp, impTypes);
+        c.Initialise(Collections::eBwdTrans);
+
+        Array<OneD, NekDouble> coeffs(nelmts*Exp->GetNcoeffs(), 1.0), tmp;
+        Array<OneD, NekDouble> phys1(nelmts*Exp->GetTotPoints());
+        Array<OneD, NekDouble> phys2(nelmts*Exp->GetTotPoints());
+
+        for(int i = 0; i < nelmts; ++i)
+        {
+            Exp->BwdTrans(coeffs + i*Exp->GetNcoeffs(), tmp = phys1+i*Exp->GetTotPoints());
+        }
         c.ApplyOperator(Collections::eBwdTrans, coeffs, phys2);
 
         double epsilon = 1.0e-8;
@@ -629,62 +533,62 @@
         }
     }
 
-    BOOST_AUTO_TEST_CASE(TestQuadBwdTrans_MatrixFree_UniformP)
-    {
-        SpatialDomains::PointGeomSharedPtr v0(new SpatialDomains::PointGeom(2u,
-            0u, -1.0, -1.0, 0.0));
-        SpatialDomains::PointGeomSharedPtr v1(new SpatialDomains::PointGeom(2u,
-            1u,  1.0, -1.0, 0.0));
-        SpatialDomains::PointGeomSharedPtr v2(new SpatialDomains::PointGeom(2u,
-            2u,  1.0, 1.0, 0.0));
-        SpatialDomains::PointGeomSharedPtr v3(new SpatialDomains::PointGeom(2u,
-            3u, -1.0, 1.0, 0.0));
-
-        SpatialDomains::QuadGeomSharedPtr quadGeom = CreateQuad(v0, v1, v2, v3);
-
-        Nektar::LibUtilities::PointsType quadPointsTypeDir1 = Nektar::LibUtilities::eGaussLobattoLegendre;
-        Nektar::LibUtilities::BasisType basisTypeDir1 = Nektar::LibUtilities::eModified_A;
-        unsigned int numQuadPoints = 6;
-        unsigned int numModes = 4;
-        const Nektar::LibUtilities::PointsKey quadPointsKeyDir1(numQuadPoints,
-            quadPointsTypeDir1);
-        const Nektar::LibUtilities::BasisKey basisKeyDir1(basisTypeDir1,
-            numModes, quadPointsKeyDir1);
-
-        Nektar::LocalRegions::QuadExpSharedPtr Exp =
-            MemoryManager<Nektar::LocalRegions::QuadExp>::AllocateSharedPtr(
-            basisKeyDir1, basisKeyDir1, quadGeom);
-
-        Nektar::StdRegions::StdQuadExpSharedPtr stdExp =
-            MemoryManager<Nektar::StdRegions::StdQuadExp>::AllocateSharedPtr(
-            basisKeyDir1, basisKeyDir1);
-
-        std::vector<StdRegions::StdExpansionSharedPtr> CollExp;
-        CollExp.push_back(Exp);
-
-        LibUtilities::SessionReaderSharedPtr dummySession;
-        Collections::CollectionOptimisation colOpt(dummySession,
-            Collections::eStdMat);
-        Collections::OperatorImpMap impTypes = colOpt.GetOperatorImpMap(stdExp);
-        impTypes[Collections::eBwdTrans] = Collections::eMatrixFree;
-        Collections::Collection     c(CollExp, impTypes);
-
-        Array<OneD, NekDouble> coeffs(Exp->GetNcoeffs(), 1.0), tmp;
-        Array<OneD, NekDouble> physRef(Exp->GetTotPoints());
-        Array<OneD, NekDouble> phys(Exp->GetTotPoints());
-
-
-        Exp->BwdTrans(coeffs, physRef);
-        c.ApplyOperator(Collections::eBwdTrans, coeffs, phys);
-
-        double epsilon = 1.0e-8;
-        for(int i = 0; i < physRef.size(); ++i)
-        {
-            BOOST_CHECK_CLOSE(physRef[i], phys[i], epsilon);
-        }
-    }
-
-    BOOST_AUTO_TEST_CASE(TestQuadBwdTrans_SumFac_UniformP)
+    BOOST_AUTO_TEST_CASE(TestQuadBwdTrans_SumFac_VariableP_MultiElmt)
+    {
+        SpatialDomains::PointGeomSharedPtr v0(new SpatialDomains::PointGeom(2u, 0u, -1.0, -1.0, 0.0));
+        SpatialDomains::PointGeomSharedPtr v1(new SpatialDomains::PointGeom(2u, 1u,  1.0, -1.0, 0.0));
+        SpatialDomains::PointGeomSharedPtr v2(new SpatialDomains::PointGeom(3u, 2u,  1.0,  1.0, 0.0));
+        SpatialDomains::PointGeomSharedPtr v3(new SpatialDomains::PointGeom(3u, 3u, -1.0,  1.0, 0.0));
+
+        SpatialDomains::QuadGeomSharedPtr quadGeom = CreateQuad(v0, v1, v2, v3);
+
+        Nektar::LibUtilities::PointsType quadPointsTypeDir1 = Nektar::LibUtilities::eGaussLobattoLegendre;
+        Nektar::LibUtilities::BasisType basisTypeDir1 = Nektar::LibUtilities::eModified_A;
+        const Nektar::LibUtilities::PointsKey quadPointsKeyDir1(5, quadPointsTypeDir1);
+        const Nektar::LibUtilities::PointsKey quadPointsKeyDir2(7, quadPointsTypeDir1);
+        const Nektar::LibUtilities::BasisKey basisKeyDir1(basisTypeDir1,4,quadPointsKeyDir1);
+        const Nektar::LibUtilities::BasisKey basisKeyDir2(basisTypeDir1,6,quadPointsKeyDir2);
+
+        Nektar::LocalRegions::QuadExpSharedPtr Exp =
+            MemoryManager<Nektar::LocalRegions::QuadExp>::AllocateSharedPtr(basisKeyDir1,
+            basisKeyDir2, quadGeom);
+
+        Nektar::StdRegions::StdQuadExpSharedPtr stdExp =
+            MemoryManager<Nektar::StdRegions::StdQuadExp>::AllocateSharedPtr(basisKeyDir1,
+            basisKeyDir2);
+
+        int nelmts = 10;
+
+        std::vector<StdRegions::StdExpansionSharedPtr> CollExp;
+        for(int i = 0; i < nelmts; ++i)
+        {
+            CollExp.push_back(Exp);
+        }
+
+        LibUtilities::SessionReaderSharedPtr dummySession;
+        Collections::CollectionOptimisation colOpt(dummySession, Collections::eSumFac);
+        Collections::OperatorImpMap impTypes = colOpt.GetOperatorImpMap(stdExp);
+        Collections::Collection     c(CollExp, impTypes);
+        c.Initialise(Collections::eBwdTrans);
+
+        Array<OneD, NekDouble> coeffs(nelmts*Exp->GetNcoeffs(), 1.0), tmp;
+        Array<OneD, NekDouble> phys1(nelmts*Exp->GetTotPoints());
+        Array<OneD, NekDouble> phys2(nelmts*Exp->GetTotPoints());
+
+        for(int i = 0; i < nelmts; ++i)
+        {
+            Exp->BwdTrans(coeffs + i*Exp->GetNcoeffs(), tmp = phys1+i*Exp->GetTotPoints());
+        }
+        c.ApplyOperator(Collections::eBwdTrans, coeffs, phys2);
+
+        double epsilon = 1.0e-8;
+        for(int i = 0; i < phys1.size(); ++i)
+        {
+            BOOST_CHECK_CLOSE(phys1[i], phys2[i], epsilon);
+        }
+    }
+
+    BOOST_AUTO_TEST_CASE(TestQuadIProductWRTBase_StdMat_UniformP)
     {
         SpatialDomains::PointGeomSharedPtr v0(new SpatialDomains::PointGeom(2u, 0u, -1.0, -1.0, 0.0));
         SpatialDomains::PointGeomSharedPtr v1(new SpatialDomains::PointGeom(2u, 1u,  1.0, -1.0, 0.0));
@@ -708,80 +612,184 @@
             basisKeyDir1);
 
         std::vector<StdRegions::StdExpansionSharedPtr> CollExp;
-
-        int nelmts = 1;
-        for(int i = 0; i < nelmts; ++i)
-        {
-            CollExp.push_back(Exp);
-        }
-
->>>>>>> 73cb6dd2
-        LibUtilities::SessionReaderSharedPtr dummySession;
-        Collections::CollectionOptimisation colOpt(dummySession, Collections::eSumFac);
-        Collections::OperatorImpMap impTypes = colOpt.GetOperatorImpMap(stdExp);
-        Collections::Collection     c(CollExp, impTypes);
-<<<<<<< HEAD
-        c.Initialise(Collections::eBwdTrans);
-=======
->>>>>>> 73cb6dd2
-
-        Array<OneD, NekDouble> coeffs(nelmts*Exp->GetNcoeffs(), 1.0), tmp;
-        Array<OneD, NekDouble> phys1(nelmts*Exp->GetTotPoints());
-        Array<OneD, NekDouble> phys2(nelmts*Exp->GetTotPoints());
-
-        for(int i = 0; i < nelmts; ++i)
-        {
-            Exp->BwdTrans(coeffs + i*Exp->GetNcoeffs(), tmp = phys1+i*Exp->GetTotPoints());
+        CollExp.push_back(Exp);
+
+        LibUtilities::SessionReaderSharedPtr dummySession;
+        Collections::CollectionOptimisation colOpt(dummySession, Collections::eStdMat);
+        Collections::OperatorImpMap impTypes = colOpt.GetOperatorImpMap(stdExp);
+        Collections::Collection     c(CollExp, impTypes);
+        c.Initialise(Collections::eIProductWRTBase);
+
+        const int nq = Exp->GetTotPoints();
+        Array<OneD, NekDouble> phys(nq);
+        Array<OneD, NekDouble> coeffs1(Exp->GetNcoeffs());
+        Array<OneD, NekDouble> coeffs2(Exp->GetNcoeffs());
+
+        Array<OneD, NekDouble> xc(nq), yc(nq);
+
+        Exp->GetCoords(xc, yc);
+
+        for (int i = 0; i < nq; ++i)
+        {
+            phys[i] = sin(xc[i])*cos(yc[i]);
         }
         c.ApplyOperator(Collections::eBwdTrans, coeffs, phys2);
 
-        double epsilon = 1.0e-8;
-        for(int i = 0; i < phys1.size(); ++i)
-        {
-            BOOST_CHECK_CLOSE(phys1[i], phys2[i], epsilon);
-        }
-    }
-<<<<<<< HEAD
-
-
-    BOOST_AUTO_TEST_CASE(TestQuadBwdTrans_SumFac_VariableP)
-    {
+        Exp->IProductWRTBase(phys, coeffs1);
+        c.ApplyOperator(Collections::eIProductWRTBase, phys, coeffs2);
+
+        double epsilon = 1.0e-8;
+        for(int i = 0; i < coeffs1.size(); ++i)
+        {
+            coeffs1[i] = (std::abs(coeffs1[i]) < 1e-14)? 0.0: coeffs1[i];
+            coeffs2[i] = (std::abs(coeffs2[i]) < 1e-14)? 0.0: coeffs2[i];
+            BOOST_CHECK_CLOSE(coeffs1[i],coeffs2[i], epsilon);
+        }
+    }
+
+    BOOST_AUTO_TEST_CASE(TestQuadIProductWRTBase_StdMat_VariableP)
+    {
+
         SpatialDomains::PointGeomSharedPtr v0(new SpatialDomains::PointGeom(2u, 0u, -1.0, -1.0, 0.0));
         SpatialDomains::PointGeomSharedPtr v1(new SpatialDomains::PointGeom(2u, 1u,  1.0, -1.0, 0.0));
         SpatialDomains::PointGeomSharedPtr v2(new SpatialDomains::PointGeom(3u, 2u,  1.0,  1.0, 0.0));
         SpatialDomains::PointGeomSharedPtr v3(new SpatialDomains::PointGeom(3u, 3u, -1.0,  1.0, 0.0));
-=======
-
-    BOOST_AUTO_TEST_CASE(TestQuadBwdTrans_SumFac_UniformP_MultiElmt)
+
+        SpatialDomains::QuadGeomSharedPtr quadGeom = CreateQuad(v0, v1, v2, v3);
+
+        Nektar::LibUtilities::PointsType quadPointsTypeDir1 = Nektar::LibUtilities::eGaussLobattoLegendre;
+        Nektar::LibUtilities::BasisType basisTypeDir1 = Nektar::LibUtilities::eModified_A;
+        const Nektar::LibUtilities::PointsKey quadPointsKeyDir1(5, quadPointsTypeDir1);
+        const Nektar::LibUtilities::PointsKey quadPointsKeyDir2(7, quadPointsTypeDir1);
+        const Nektar::LibUtilities::BasisKey basisKeyDir1(basisTypeDir1,4,quadPointsKeyDir1);
+        const Nektar::LibUtilities::BasisKey basisKeyDir2(basisTypeDir1,6,quadPointsKeyDir2);
+
+        Nektar::LocalRegions::QuadExpSharedPtr Exp =
+            MemoryManager<Nektar::LocalRegions::QuadExp>::AllocateSharedPtr(basisKeyDir1,
+            basisKeyDir2, quadGeom);
+
+        Nektar::StdRegions::StdQuadExpSharedPtr stdExp =
+            MemoryManager<Nektar::StdRegions::StdQuadExp>::AllocateSharedPtr(basisKeyDir1,
+            basisKeyDir2);
+
+        std::vector<StdRegions::StdExpansionSharedPtr> CollExp;
+        CollExp.push_back(Exp);
+
+        LibUtilities::SessionReaderSharedPtr dummySession;
+        Collections::CollectionOptimisation colOpt(dummySession, Collections::eStdMat);
+        Collections::OperatorImpMap impTypes = colOpt.GetOperatorImpMap(stdExp);
+        Collections::Collection     c(CollExp, impTypes);
+        c.Initialise(Collections::eIProductWRTBase);
+
+
+        const int nq = Exp->GetTotPoints();
+        Array<OneD, NekDouble> phys(nq);
+        Array<OneD, NekDouble> coeffs1(Exp->GetNcoeffs());
+        Array<OneD, NekDouble> coeffs2(Exp->GetNcoeffs());
+
+        Array<OneD, NekDouble> xc(nq), yc(nq);
+
+        Exp->GetCoords(xc, yc);
+
+        for (int i = 0; i < nq; ++i)
+        {
+            phys[i] = sin(xc[i])*cos(yc[i]);
+        }
+
+        Exp->IProductWRTBase(phys, coeffs1);
+        c.ApplyOperator(Collections::eIProductWRTBase, phys, coeffs2);
+
+        double epsilon = 1.0e-8;
+        for(int i = 0; i < coeffs1.size(); ++i)
+        {
+            coeffs1[i] = (std::abs(coeffs1[i]) < 1e-14)? 0.0: coeffs1[i];
+            coeffs2[i] = (std::abs(coeffs2[i]) < 1e-14)? 0.0: coeffs2[i];
+            BOOST_CHECK_CLOSE(coeffs1[i],coeffs2[i], epsilon);
+        }
+    }
+
+    BOOST_AUTO_TEST_CASE(TestQuadIProductWRTBase_StdMat_VariableP_MultiElmt)
+    {
+
+        SpatialDomains::PointGeomSharedPtr v0(new SpatialDomains::PointGeom(2u, 0u, -1.0, -1.0, 0.0));
+        SpatialDomains::PointGeomSharedPtr v1(new SpatialDomains::PointGeom(2u, 1u,  1.0, -1.0, 0.0));
+        SpatialDomains::PointGeomSharedPtr v2(new SpatialDomains::PointGeom(3u, 2u,  1.0,  1.0, 0.0));
+        SpatialDomains::PointGeomSharedPtr v3(new SpatialDomains::PointGeom(3u, 3u, -1.0,  1.0, 0.0));
+
+        SpatialDomains::QuadGeomSharedPtr quadGeom = CreateQuad(v0, v1, v2, v3);
+
+        Nektar::LibUtilities::PointsType quadPointsTypeDir1 = Nektar::LibUtilities::eGaussLobattoLegendre;
+        Nektar::LibUtilities::BasisType basisTypeDir1 = Nektar::LibUtilities::eModified_A;
+        const Nektar::LibUtilities::PointsKey quadPointsKeyDir1(5, quadPointsTypeDir1);
+        const Nektar::LibUtilities::PointsKey quadPointsKeyDir2(7, quadPointsTypeDir1);
+        const Nektar::LibUtilities::BasisKey basisKeyDir1(basisTypeDir1,4,quadPointsKeyDir1);
+        const Nektar::LibUtilities::BasisKey basisKeyDir2(basisTypeDir1,6,quadPointsKeyDir2);
+
+        Nektar::LocalRegions::QuadExpSharedPtr Exp =
+            MemoryManager<Nektar::LocalRegions::QuadExp>::AllocateSharedPtr(basisKeyDir1,
+            basisKeyDir2, quadGeom);
+
+        Nektar::StdRegions::StdQuadExpSharedPtr stdExp =
+            MemoryManager<Nektar::StdRegions::StdQuadExp>::AllocateSharedPtr(basisKeyDir1,
+            basisKeyDir2);
+
+        int nelmts = 10;
+
+        std::vector<StdRegions::StdExpansionSharedPtr> CollExp;
+        for(int i = 0; i < nelmts; ++i)
+        {
+            CollExp.push_back(Exp);
+        }
+
+        LibUtilities::SessionReaderSharedPtr dummySession;
+        Collections::CollectionOptimisation colOpt(dummySession, Collections::eStdMat);
+        Collections::OperatorImpMap impTypes = colOpt.GetOperatorImpMap(stdExp);
+        Collections::Collection     c(CollExp, impTypes);
+        c.Initialise(Collections::eIProductWRTBase);
+
+
+        const int nq = Exp->GetTotPoints();
+        Array<OneD, NekDouble> phys(nelmts*nq),tmp;
+        Array<OneD, NekDouble> coeffs1(nelmts*Exp->GetNcoeffs());
+        Array<OneD, NekDouble> coeffs2(nelmts*Exp->GetNcoeffs());
+
+        Array<OneD, NekDouble> xc(nq), yc(nq);
+
+        Exp->GetCoords(xc, yc);
+
+        for (int i = 0; i < nq; ++i)
+        {
+            phys[i] = sin(xc[i])*cos(yc[i]);
+        }
+        Exp->IProductWRTBase(phys, coeffs1);
+
+        for(int i = 1; i < nelmts; ++i)
+        {
+            Vmath::Vcopy(nq,&phys[0],1,&phys[i*nq],1);
+            Exp->IProductWRTBase(phys +i*nq, tmp = coeffs1 + i*Exp->GetNcoeffs());
+        }
+        c.ApplyOperator(Collections::eIProductWRTBase, phys, coeffs2);
+
+        double epsilon = 1.0e-8;
+        for(int i = 0; i < coeffs1.size(); ++i)
+        {
+            coeffs1[i] = (std::abs(coeffs1[i]) < 1e-14)? 0.0: coeffs1[i];
+            coeffs2[i] = (std::abs(coeffs2[i]) < 1e-14)? 0.0: coeffs2[i];
+            BOOST_CHECK_CLOSE(coeffs1[i],coeffs2[i], epsilon);
+        }
+    }
+
+    BOOST_AUTO_TEST_CASE(TestQuadIProductWRTBase_IterPerExp_UniformP)
     {
         SpatialDomains::PointGeomSharedPtr v0(new SpatialDomains::PointGeom(2u, 0u, -1.0, -1.0, 0.0));
         SpatialDomains::PointGeomSharedPtr v1(new SpatialDomains::PointGeom(2u, 1u,  1.0, -1.0, 0.0));
         SpatialDomains::PointGeomSharedPtr v2(new SpatialDomains::PointGeom(2u, 2u,  1.0, 1.0, 0.0));
         SpatialDomains::PointGeomSharedPtr v3(new SpatialDomains::PointGeom(2u, 3u, -1.0, 1.0, 0.0));
->>>>>>> 73cb6dd2
-
-        SpatialDomains::QuadGeomSharedPtr quadGeom = CreateQuad(v0, v1, v2, v3);
-
-        Nektar::LibUtilities::PointsType quadPointsTypeDir1 = Nektar::LibUtilities::eGaussLobattoLegendre;
-        Nektar::LibUtilities::BasisType basisTypeDir1 = Nektar::LibUtilities::eModified_A;
-<<<<<<< HEAD
-        const Nektar::LibUtilities::PointsKey quadPointsKeyDir1(5, quadPointsTypeDir1);
-        const Nektar::LibUtilities::PointsKey quadPointsKeyDir2(7, quadPointsTypeDir1);
-        const Nektar::LibUtilities::BasisKey basisKeyDir1(basisTypeDir1,4,quadPointsKeyDir1);
-        const Nektar::LibUtilities::BasisKey basisKeyDir2(basisTypeDir1,6,quadPointsKeyDir2);
-
-        Nektar::LocalRegions::QuadExpSharedPtr Exp =
-            MemoryManager<Nektar::LocalRegions::QuadExp>::AllocateSharedPtr(basisKeyDir1,
-            basisKeyDir2, quadGeom);
-
-        Nektar::StdRegions::StdQuadExpSharedPtr stdExp =
-            MemoryManager<Nektar::StdRegions::StdQuadExp>::AllocateSharedPtr(basisKeyDir1,
-            basisKeyDir2);
-
-        int nelmts = 1;
-
-        std::vector<StdRegions::StdExpansionSharedPtr> CollExp;
-=======
+
+        SpatialDomains::QuadGeomSharedPtr quadGeom = CreateQuad(v0, v1, v2, v3);
+
+        Nektar::LibUtilities::PointsType quadPointsTypeDir1 = Nektar::LibUtilities::eGaussLobattoLegendre;
+        Nektar::LibUtilities::BasisType basisTypeDir1 = Nektar::LibUtilities::eModified_A;
         unsigned int numQuadPoints = 6;
         const Nektar::LibUtilities::PointsKey quadPointsKeyDir1(numQuadPoints, quadPointsTypeDir1);
         const Nektar::LibUtilities::BasisKey basisKeyDir1(basisTypeDir1,4,quadPointsKeyDir1);
@@ -795,167 +803,52 @@
             basisKeyDir1);
 
         std::vector<StdRegions::StdExpansionSharedPtr> CollExp;
-
-        int nelmts = 10;
->>>>>>> 73cb6dd2
-        for(int i = 0; i < nelmts; ++i)
-        {
-            CollExp.push_back(Exp);
-        }
-
-        LibUtilities::SessionReaderSharedPtr dummySession;
-        Collections::CollectionOptimisation colOpt(dummySession, Collections::eSumFac);
-        Collections::OperatorImpMap impTypes = colOpt.GetOperatorImpMap(stdExp);
-        Collections::Collection     c(CollExp, impTypes);
-<<<<<<< HEAD
-        c.Initialise(Collections::eBwdTrans);
-=======
->>>>>>> 73cb6dd2
-
-        Array<OneD, NekDouble> coeffs(nelmts*Exp->GetNcoeffs(), 1.0), tmp;
-        Array<OneD, NekDouble> phys1(nelmts*Exp->GetTotPoints());
-        Array<OneD, NekDouble> phys2(nelmts*Exp->GetTotPoints());
-
-        for(int i = 0; i < nelmts; ++i)
-        {
-            Exp->BwdTrans(coeffs + i*Exp->GetNcoeffs(), tmp = phys1+i*Exp->GetTotPoints());
-        }
-        c.ApplyOperator(Collections::eBwdTrans, coeffs, phys2);
-
-        double epsilon = 1.0e-8;
-        for(int i = 0; i < phys1.size(); ++i)
-        {
-            BOOST_CHECK_CLOSE(phys1[i], phys2[i], epsilon);
-        }
-    }
-
-<<<<<<< HEAD
-    BOOST_AUTO_TEST_CASE(TestQuadBwdTrans_SumFac_VariableP_MultiElmt)
-    {
-        SpatialDomains::PointGeomSharedPtr v0(new SpatialDomains::PointGeom(2u, 0u, -1.0, -1.0, 0.0));
-        SpatialDomains::PointGeomSharedPtr v1(new SpatialDomains::PointGeom(2u, 1u,  1.0, -1.0, 0.0));
-        SpatialDomains::PointGeomSharedPtr v2(new SpatialDomains::PointGeom(3u, 2u,  1.0,  1.0, 0.0));
-        SpatialDomains::PointGeomSharedPtr v3(new SpatialDomains::PointGeom(3u, 3u, -1.0,  1.0, 0.0));
-
-        SpatialDomains::QuadGeomSharedPtr quadGeom = CreateQuad(v0, v1, v2, v3);
-
-        Nektar::LibUtilities::PointsType quadPointsTypeDir1 = Nektar::LibUtilities::eGaussLobattoLegendre;
-        Nektar::LibUtilities::BasisType basisTypeDir1 = Nektar::LibUtilities::eModified_A;
-        const Nektar::LibUtilities::PointsKey quadPointsKeyDir1(5, quadPointsTypeDir1);
-        const Nektar::LibUtilities::PointsKey quadPointsKeyDir2(7, quadPointsTypeDir1);
-        const Nektar::LibUtilities::BasisKey basisKeyDir1(basisTypeDir1,4,quadPointsKeyDir1);
-        const Nektar::LibUtilities::BasisKey basisKeyDir2(basisTypeDir1,6,quadPointsKeyDir2);
-
-        Nektar::LocalRegions::QuadExpSharedPtr Exp =
-            MemoryManager<Nektar::LocalRegions::QuadExp>::AllocateSharedPtr(basisKeyDir1,
-            basisKeyDir2, quadGeom);
-
-        Nektar::StdRegions::StdQuadExpSharedPtr stdExp =
-            MemoryManager<Nektar::StdRegions::StdQuadExp>::AllocateSharedPtr(basisKeyDir1,
-            basisKeyDir2);
-
-        int nelmts = 10;
-
-        std::vector<StdRegions::StdExpansionSharedPtr> CollExp;
-        for(int i = 0; i < nelmts; ++i)
-        {
-            CollExp.push_back(Exp);
-        }
-
-        LibUtilities::SessionReaderSharedPtr dummySession;
-        Collections::CollectionOptimisation colOpt(dummySession, Collections::eSumFac);
-        Collections::OperatorImpMap impTypes = colOpt.GetOperatorImpMap(stdExp);
-        Collections::Collection     c(CollExp, impTypes);
-        c.Initialise(Collections::eBwdTrans);
-
-        Array<OneD, NekDouble> coeffs(nelmts*Exp->GetNcoeffs(), 1.0), tmp;
-        Array<OneD, NekDouble> phys1(nelmts*Exp->GetTotPoints());
-        Array<OneD, NekDouble> phys2(nelmts*Exp->GetTotPoints());
-
-        for(int i = 0; i < nelmts; ++i)
-        {
-            Exp->BwdTrans(coeffs + i*Exp->GetNcoeffs(), tmp = phys1+i*Exp->GetTotPoints());
-        }
-        c.ApplyOperator(Collections::eBwdTrans, coeffs, phys2);
-
-=======
-
-    BOOST_AUTO_TEST_CASE(TestQuadBwdTrans_SumFac_VariableP)
-    {
-        SpatialDomains::PointGeomSharedPtr v0(new SpatialDomains::PointGeom(2u, 0u, -1.0, -1.0, 0.0));
-        SpatialDomains::PointGeomSharedPtr v1(new SpatialDomains::PointGeom(2u, 1u,  1.0, -1.0, 0.0));
-        SpatialDomains::PointGeomSharedPtr v2(new SpatialDomains::PointGeom(3u, 2u,  1.0,  1.0, 0.0));
-        SpatialDomains::PointGeomSharedPtr v3(new SpatialDomains::PointGeom(3u, 3u, -1.0,  1.0, 0.0));
-
-        SpatialDomains::QuadGeomSharedPtr quadGeom = CreateQuad(v0, v1, v2, v3);
-
-        Nektar::LibUtilities::PointsType quadPointsTypeDir1 = Nektar::LibUtilities::eGaussLobattoLegendre;
-        Nektar::LibUtilities::BasisType basisTypeDir1 = Nektar::LibUtilities::eModified_A;
-        const Nektar::LibUtilities::PointsKey quadPointsKeyDir1(5, quadPointsTypeDir1);
-        const Nektar::LibUtilities::PointsKey quadPointsKeyDir2(7, quadPointsTypeDir1);
-        const Nektar::LibUtilities::BasisKey basisKeyDir1(basisTypeDir1,4,quadPointsKeyDir1);
-        const Nektar::LibUtilities::BasisKey basisKeyDir2(basisTypeDir1,6,quadPointsKeyDir2);
-
-        Nektar::LocalRegions::QuadExpSharedPtr Exp =
-            MemoryManager<Nektar::LocalRegions::QuadExp>::AllocateSharedPtr(basisKeyDir1,
-            basisKeyDir2, quadGeom);
-
-        Nektar::StdRegions::StdQuadExpSharedPtr stdExp =
-            MemoryManager<Nektar::StdRegions::StdQuadExp>::AllocateSharedPtr(basisKeyDir1,
-            basisKeyDir2);
-
-        int nelmts = 1;
-
-        std::vector<StdRegions::StdExpansionSharedPtr> CollExp;
-        for(int i = 0; i < nelmts; ++i)
-        {
-            CollExp.push_back(Exp);
-        }
-
-        LibUtilities::SessionReaderSharedPtr dummySession;
-        Collections::CollectionOptimisation colOpt(dummySession, Collections::eSumFac);
-        Collections::OperatorImpMap impTypes = colOpt.GetOperatorImpMap(stdExp);
-        Collections::Collection     c(CollExp, impTypes);
-
-        Array<OneD, NekDouble> coeffs(nelmts*Exp->GetNcoeffs(), 1.0), tmp;
-        Array<OneD, NekDouble> phys1(nelmts*Exp->GetTotPoints());
-        Array<OneD, NekDouble> phys2(nelmts*Exp->GetTotPoints());
-
-        for(int i = 0; i < nelmts; ++i)
-        {
-            Exp->BwdTrans(coeffs + i*Exp->GetNcoeffs(), tmp = phys1+i*Exp->GetTotPoints());
-        }
-        c.ApplyOperator(Collections::eBwdTrans, coeffs, phys2);
-
->>>>>>> 73cb6dd2
-        double epsilon = 1.0e-8;
-        for(int i = 0; i < phys1.size(); ++i)
-        {
-            BOOST_CHECK_CLOSE(phys1[i], phys2[i], epsilon);
-        }
-    }
-
-<<<<<<< HEAD
-    BOOST_AUTO_TEST_CASE(TestQuadIProductWRTBase_StdMat_UniformP)
+        CollExp.push_back(Exp);
+
+        LibUtilities::SessionReaderSharedPtr dummySession;
+        Collections::CollectionOptimisation colOpt(dummySession, Collections::eStdMat);
+        Collections::OperatorImpMap impTypes = colOpt.GetOperatorImpMap(stdExp);
+        Collections::Collection     c(CollExp, impTypes);
+        c.Initialise(Collections::eIProductWRTBase);
+
+        const int nq = Exp->GetTotPoints();
+        Array<OneD, NekDouble> phys(nq);
+        Array<OneD, NekDouble> coeffs1(Exp->GetNcoeffs());
+        Array<OneD, NekDouble> coeffs2(Exp->GetNcoeffs());
+
+        Array<OneD, NekDouble> xc(nq), yc(nq);
+
+        Exp->GetCoords(xc, yc);
+
+        for (int i = 0; i < nq; ++i)
+        {
+            phys[i] = sin(xc[i])*cos(yc[i]);
+        }
+
+        Exp->IProductWRTBase(phys, coeffs1);
+        c.ApplyOperator(Collections::eIProductWRTBase, phys, coeffs2);
+
+        double epsilon = 1.0e-8;
+        for(int i = 0; i < coeffs1.size(); ++i)
+        {
+            coeffs1[i] = (std::abs(coeffs1[i]) < 1e-14)? 0.0: coeffs1[i];
+            coeffs2[i] = (std::abs(coeffs2[i]) < 1e-14)? 0.0: coeffs2[i];
+            BOOST_CHECK_CLOSE(coeffs1[i],coeffs2[i], epsilon);
+        }
+    }
+
+
+    BOOST_AUTO_TEST_CASE(TestQuadIProductWRTBase_SumFac_UniformP)
     {
         SpatialDomains::PointGeomSharedPtr v0(new SpatialDomains::PointGeom(2u, 0u, -1.0, -1.0, 0.0));
         SpatialDomains::PointGeomSharedPtr v1(new SpatialDomains::PointGeom(2u, 1u,  1.0, -1.0, 0.0));
         SpatialDomains::PointGeomSharedPtr v2(new SpatialDomains::PointGeom(2u, 2u,  1.0, 1.0, 0.0));
         SpatialDomains::PointGeomSharedPtr v3(new SpatialDomains::PointGeom(2u, 3u, -1.0, 1.0, 0.0));
-=======
-    BOOST_AUTO_TEST_CASE(TestQuadBwdTrans_SumFac_VariableP_MultiElmt)
-    {
-        SpatialDomains::PointGeomSharedPtr v0(new SpatialDomains::PointGeom(2u, 0u, -1.0, -1.0, 0.0));
-        SpatialDomains::PointGeomSharedPtr v1(new SpatialDomains::PointGeom(2u, 1u,  1.0, -1.0, 0.0));
-        SpatialDomains::PointGeomSharedPtr v2(new SpatialDomains::PointGeom(3u, 2u,  1.0,  1.0, 0.0));
-        SpatialDomains::PointGeomSharedPtr v3(new SpatialDomains::PointGeom(3u, 3u, -1.0,  1.0, 0.0));
->>>>>>> 73cb6dd2
-
-        SpatialDomains::QuadGeomSharedPtr quadGeom = CreateQuad(v0, v1, v2, v3);
-
-        Nektar::LibUtilities::PointsType quadPointsTypeDir1 = Nektar::LibUtilities::eGaussLobattoLegendre;
-        Nektar::LibUtilities::BasisType basisTypeDir1 = Nektar::LibUtilities::eModified_A;
-<<<<<<< HEAD
+
+        SpatialDomains::QuadGeomSharedPtr quadGeom = CreateQuad(v0, v1, v2, v3);
+
+        Nektar::LibUtilities::PointsType quadPointsTypeDir1 = Nektar::LibUtilities::eGaussLobattoLegendre;
+        Nektar::LibUtilities::BasisType basisTypeDir1 = Nektar::LibUtilities::eModified_A;
         unsigned int numQuadPoints = 6;
         const Nektar::LibUtilities::PointsKey quadPointsKeyDir1(numQuadPoints, quadPointsTypeDir1);
         const Nektar::LibUtilities::BasisKey basisKeyDir1(basisTypeDir1,4,quadPointsKeyDir1);
@@ -972,7 +865,7 @@
         CollExp.push_back(Exp);
 
         LibUtilities::SessionReaderSharedPtr dummySession;
-        Collections::CollectionOptimisation colOpt(dummySession, Collections::eStdMat);
+        Collections::CollectionOptimisation colOpt(dummySession, Collections::eSumFac);
         Collections::OperatorImpMap impTypes = colOpt.GetOperatorImpMap(stdExp);
         Collections::Collection     c(CollExp, impTypes);
         c.Initialise(Collections::eIProductWRTBase);
@@ -984,477 +877,6 @@
 
         Array<OneD, NekDouble> xc(nq), yc(nq);
 
-        Exp->GetCoords(xc, yc);
-
-        for (int i = 0; i < nq; ++i)
-        {
-            phys[i] = sin(xc[i])*cos(yc[i]);
-=======
-        const Nektar::LibUtilities::PointsKey quadPointsKeyDir1(5, quadPointsTypeDir1);
-        const Nektar::LibUtilities::PointsKey quadPointsKeyDir2(7, quadPointsTypeDir1);
-        const Nektar::LibUtilities::BasisKey basisKeyDir1(basisTypeDir1,4,quadPointsKeyDir1);
-        const Nektar::LibUtilities::BasisKey basisKeyDir2(basisTypeDir1,6,quadPointsKeyDir2);
-
-        Nektar::LocalRegions::QuadExpSharedPtr Exp =
-            MemoryManager<Nektar::LocalRegions::QuadExp>::AllocateSharedPtr(basisKeyDir1,
-            basisKeyDir2, quadGeom);
-
-        Nektar::StdRegions::StdQuadExpSharedPtr stdExp =
-            MemoryManager<Nektar::StdRegions::StdQuadExp>::AllocateSharedPtr(basisKeyDir1,
-            basisKeyDir2);
-
-        int nelmts = 10;
-
-        std::vector<StdRegions::StdExpansionSharedPtr> CollExp;
-        for(int i = 0; i < nelmts; ++i)
-        {
-            CollExp.push_back(Exp);
-        }
-
-        LibUtilities::SessionReaderSharedPtr dummySession;
-        Collections::CollectionOptimisation colOpt(dummySession, Collections::eSumFac);
-        Collections::OperatorImpMap impTypes = colOpt.GetOperatorImpMap(stdExp);
-        Collections::Collection     c(CollExp, impTypes);
-
-        Array<OneD, NekDouble> coeffs(nelmts*Exp->GetNcoeffs(), 1.0), tmp;
-        Array<OneD, NekDouble> phys1(nelmts*Exp->GetTotPoints());
-        Array<OneD, NekDouble> phys2(nelmts*Exp->GetTotPoints());
-
-        for(int i = 0; i < nelmts; ++i)
-        {
-            Exp->BwdTrans(coeffs + i*Exp->GetNcoeffs(), tmp = phys1+i*Exp->GetTotPoints());
->>>>>>> 73cb6dd2
-        }
-        c.ApplyOperator(Collections::eBwdTrans, coeffs, phys2);
-
-<<<<<<< HEAD
-        Exp->IProductWRTBase(phys, coeffs1);
-        c.ApplyOperator(Collections::eIProductWRTBase, phys, coeffs2);
-
-        double epsilon = 1.0e-8;
-        for(int i = 0; i < coeffs1.size(); ++i)
-        {
-            coeffs1[i] = (std::abs(coeffs1[i]) < 1e-14)? 0.0: coeffs1[i];
-            coeffs2[i] = (std::abs(coeffs2[i]) < 1e-14)? 0.0: coeffs2[i];
-            BOOST_CHECK_CLOSE(coeffs1[i],coeffs2[i], epsilon);
-        }
-    }
-
-    BOOST_AUTO_TEST_CASE(TestQuadIProductWRTBase_StdMat_VariableP)
-    {
-
-        SpatialDomains::PointGeomSharedPtr v0(new SpatialDomains::PointGeom(2u, 0u, -1.0, -1.0, 0.0));
-        SpatialDomains::PointGeomSharedPtr v1(new SpatialDomains::PointGeom(2u, 1u,  1.0, -1.0, 0.0));
-        SpatialDomains::PointGeomSharedPtr v2(new SpatialDomains::PointGeom(3u, 2u,  1.0,  1.0, 0.0));
-        SpatialDomains::PointGeomSharedPtr v3(new SpatialDomains::PointGeom(3u, 3u, -1.0,  1.0, 0.0));
-
-        SpatialDomains::QuadGeomSharedPtr quadGeom = CreateQuad(v0, v1, v2, v3);
-
-        Nektar::LibUtilities::PointsType quadPointsTypeDir1 = Nektar::LibUtilities::eGaussLobattoLegendre;
-        Nektar::LibUtilities::BasisType basisTypeDir1 = Nektar::LibUtilities::eModified_A;
-        const Nektar::LibUtilities::PointsKey quadPointsKeyDir1(5, quadPointsTypeDir1);
-        const Nektar::LibUtilities::PointsKey quadPointsKeyDir2(7, quadPointsTypeDir1);
-        const Nektar::LibUtilities::BasisKey basisKeyDir1(basisTypeDir1,4,quadPointsKeyDir1);
-        const Nektar::LibUtilities::BasisKey basisKeyDir2(basisTypeDir1,6,quadPointsKeyDir2);
-
-        Nektar::LocalRegions::QuadExpSharedPtr Exp =
-            MemoryManager<Nektar::LocalRegions::QuadExp>::AllocateSharedPtr(basisKeyDir1,
-            basisKeyDir2, quadGeom);
-
-        Nektar::StdRegions::StdQuadExpSharedPtr stdExp =
-            MemoryManager<Nektar::StdRegions::StdQuadExp>::AllocateSharedPtr(basisKeyDir1,
-            basisKeyDir2);
-
-        std::vector<StdRegions::StdExpansionSharedPtr> CollExp;
-        CollExp.push_back(Exp);
-
-        LibUtilities::SessionReaderSharedPtr dummySession;
-        Collections::CollectionOptimisation colOpt(dummySession, Collections::eStdMat);
-        Collections::OperatorImpMap impTypes = colOpt.GetOperatorImpMap(stdExp);
-        Collections::Collection     c(CollExp, impTypes);
-        c.Initialise(Collections::eIProductWRTBase);
-
-
-        const int nq = Exp->GetTotPoints();
-        Array<OneD, NekDouble> phys(nq);
-        Array<OneD, NekDouble> coeffs1(Exp->GetNcoeffs());
-        Array<OneD, NekDouble> coeffs2(Exp->GetNcoeffs());
-
-=======
-        double epsilon = 1.0e-8;
-        for(int i = 0; i < phys1.size(); ++i)
-        {
-            BOOST_CHECK_CLOSE(phys1[i], phys2[i], epsilon);
-        }
-    }
-
-    BOOST_AUTO_TEST_CASE(TestQuadIProductWRTBase_StdMat_UniformP)
-    {
-        SpatialDomains::PointGeomSharedPtr v0(new SpatialDomains::PointGeom(2u, 0u, -1.0, -1.0, 0.0));
-        SpatialDomains::PointGeomSharedPtr v1(new SpatialDomains::PointGeom(2u, 1u,  1.0, -1.0, 0.0));
-        SpatialDomains::PointGeomSharedPtr v2(new SpatialDomains::PointGeom(2u, 2u,  1.0, 1.0, 0.0));
-        SpatialDomains::PointGeomSharedPtr v3(new SpatialDomains::PointGeom(2u, 3u, -1.0, 1.0, 0.0));
-
-        SpatialDomains::QuadGeomSharedPtr quadGeom = CreateQuad(v0, v1, v2, v3);
-
-        Nektar::LibUtilities::PointsType quadPointsTypeDir1 = Nektar::LibUtilities::eGaussLobattoLegendre;
-        Nektar::LibUtilities::BasisType basisTypeDir1 = Nektar::LibUtilities::eModified_A;
-        unsigned int numQuadPoints = 6;
-        const Nektar::LibUtilities::PointsKey quadPointsKeyDir1(numQuadPoints, quadPointsTypeDir1);
-        const Nektar::LibUtilities::BasisKey basisKeyDir1(basisTypeDir1,4,quadPointsKeyDir1);
-
-        Nektar::LocalRegions::QuadExpSharedPtr Exp =
-            MemoryManager<Nektar::LocalRegions::QuadExp>::AllocateSharedPtr(basisKeyDir1,
-            basisKeyDir1, quadGeom);
-
-        Nektar::StdRegions::StdQuadExpSharedPtr stdExp =
-            MemoryManager<Nektar::StdRegions::StdQuadExp>::AllocateSharedPtr(basisKeyDir1,
-            basisKeyDir1);
-
-        std::vector<StdRegions::StdExpansionSharedPtr> CollExp;
-        CollExp.push_back(Exp);
-
-        LibUtilities::SessionReaderSharedPtr dummySession;
-        Collections::CollectionOptimisation colOpt(dummySession, Collections::eStdMat);
-        Collections::OperatorImpMap impTypes = colOpt.GetOperatorImpMap(stdExp);
-        Collections::Collection     c(CollExp, impTypes);
-
-
-        const int nq = Exp->GetTotPoints();
-        Array<OneD, NekDouble> phys(nq);
-        Array<OneD, NekDouble> coeffs1(Exp->GetNcoeffs());
-        Array<OneD, NekDouble> coeffs2(Exp->GetNcoeffs());
-
->>>>>>> 73cb6dd2
-        Array<OneD, NekDouble> xc(nq), yc(nq);
-
-        Exp->GetCoords(xc, yc);
-
-        for (int i = 0; i < nq; ++i)
-        {
-            phys[i] = sin(xc[i])*cos(yc[i]);
-        }
-
-        Exp->IProductWRTBase(phys, coeffs1);
-        c.ApplyOperator(Collections::eIProductWRTBase, phys, coeffs2);
-
-        double epsilon = 1.0e-8;
-        for(int i = 0; i < coeffs1.size(); ++i)
-        {
-            coeffs1[i] = (std::abs(coeffs1[i]) < 1e-14)? 0.0: coeffs1[i];
-            coeffs2[i] = (std::abs(coeffs2[i]) < 1e-14)? 0.0: coeffs2[i];
-            BOOST_CHECK_CLOSE(coeffs1[i],coeffs2[i], epsilon);
-        }
-    }
-
-<<<<<<< HEAD
-    BOOST_AUTO_TEST_CASE(TestQuadIProductWRTBase_StdMat_VariableP_MultiElmt)
-=======
-    BOOST_AUTO_TEST_CASE(TestQuadIProductWRTBase_StdMat_VariableP)
->>>>>>> 73cb6dd2
-    {
-
-        SpatialDomains::PointGeomSharedPtr v0(new SpatialDomains::PointGeom(2u, 0u, -1.0, -1.0, 0.0));
-        SpatialDomains::PointGeomSharedPtr v1(new SpatialDomains::PointGeom(2u, 1u,  1.0, -1.0, 0.0));
-        SpatialDomains::PointGeomSharedPtr v2(new SpatialDomains::PointGeom(3u, 2u,  1.0,  1.0, 0.0));
-        SpatialDomains::PointGeomSharedPtr v3(new SpatialDomains::PointGeom(3u, 3u, -1.0,  1.0, 0.0));
-
-        SpatialDomains::QuadGeomSharedPtr quadGeom = CreateQuad(v0, v1, v2, v3);
-
-        Nektar::LibUtilities::PointsType quadPointsTypeDir1 = Nektar::LibUtilities::eGaussLobattoLegendre;
-        Nektar::LibUtilities::BasisType basisTypeDir1 = Nektar::LibUtilities::eModified_A;
-        const Nektar::LibUtilities::PointsKey quadPointsKeyDir1(5, quadPointsTypeDir1);
-        const Nektar::LibUtilities::PointsKey quadPointsKeyDir2(7, quadPointsTypeDir1);
-        const Nektar::LibUtilities::BasisKey basisKeyDir1(basisTypeDir1,4,quadPointsKeyDir1);
-        const Nektar::LibUtilities::BasisKey basisKeyDir2(basisTypeDir1,6,quadPointsKeyDir2);
-
-        Nektar::LocalRegions::QuadExpSharedPtr Exp =
-            MemoryManager<Nektar::LocalRegions::QuadExp>::AllocateSharedPtr(basisKeyDir1,
-            basisKeyDir2, quadGeom);
-
-        Nektar::StdRegions::StdQuadExpSharedPtr stdExp =
-            MemoryManager<Nektar::StdRegions::StdQuadExp>::AllocateSharedPtr(basisKeyDir1,
-            basisKeyDir2);
-
-<<<<<<< HEAD
-        int nelmts = 10;
-
-        std::vector<StdRegions::StdExpansionSharedPtr> CollExp;
-        for(int i = 0; i < nelmts; ++i)
-        {
-            CollExp.push_back(Exp);
-        }
-
-        LibUtilities::SessionReaderSharedPtr dummySession;
-        Collections::CollectionOptimisation colOpt(dummySession, Collections::eStdMat);
-        Collections::OperatorImpMap impTypes = colOpt.GetOperatorImpMap(stdExp);
-        Collections::Collection     c(CollExp, impTypes);
-        c.Initialise(Collections::eIProductWRTBase);
-
-
-        const int nq = Exp->GetTotPoints();
-        Array<OneD, NekDouble> phys(nelmts*nq),tmp;
-        Array<OneD, NekDouble> coeffs1(nelmts*Exp->GetNcoeffs());
-        Array<OneD, NekDouble> coeffs2(nelmts*Exp->GetNcoeffs());
-
-        Array<OneD, NekDouble> xc(nq), yc(nq);
-
-        Exp->GetCoords(xc, yc);
-
-=======
-        std::vector<StdRegions::StdExpansionSharedPtr> CollExp;
-        CollExp.push_back(Exp);
-
-        LibUtilities::SessionReaderSharedPtr dummySession;
-        Collections::CollectionOptimisation colOpt(dummySession, Collections::eStdMat);
-        Collections::OperatorImpMap impTypes = colOpt.GetOperatorImpMap(stdExp);
-        Collections::Collection     c(CollExp, impTypes);
-
-
-        const int nq = Exp->GetTotPoints();
-        Array<OneD, NekDouble> phys(nq);
-        Array<OneD, NekDouble> coeffs1(Exp->GetNcoeffs());
-        Array<OneD, NekDouble> coeffs2(Exp->GetNcoeffs());
-
-        Array<OneD, NekDouble> xc(nq), yc(nq);
-
-        Exp->GetCoords(xc, yc);
-
->>>>>>> 73cb6dd2
-        for (int i = 0; i < nq; ++i)
-        {
-            phys[i] = sin(xc[i])*cos(yc[i]);
-        }
-        Exp->IProductWRTBase(phys, coeffs1);
-
-<<<<<<< HEAD
-        for(int i = 1; i < nelmts; ++i)
-        {
-            Vmath::Vcopy(nq,&phys[0],1,&phys[i*nq],1);
-            Exp->IProductWRTBase(phys +i*nq, tmp = coeffs1 + i*Exp->GetNcoeffs());
-        }
-        c.ApplyOperator(Collections::eIProductWRTBase, phys, coeffs2);
-
-        double epsilon = 1.0e-8;
-        for(int i = 0; i < coeffs1.size(); ++i)
-        {
-            coeffs1[i] = (std::abs(coeffs1[i]) < 1e-14)? 0.0: coeffs1[i];
-            coeffs2[i] = (std::abs(coeffs2[i]) < 1e-14)? 0.0: coeffs2[i];
-            BOOST_CHECK_CLOSE(coeffs1[i],coeffs2[i], epsilon);
-        }
-    }
-
-    BOOST_AUTO_TEST_CASE(TestQuadIProductWRTBase_IterPerExp_UniformP)
-    {
-        SpatialDomains::PointGeomSharedPtr v0(new SpatialDomains::PointGeom(2u, 0u, -1.0, -1.0, 0.0));
-        SpatialDomains::PointGeomSharedPtr v1(new SpatialDomains::PointGeom(2u, 1u,  1.0, -1.0, 0.0));
-        SpatialDomains::PointGeomSharedPtr v2(new SpatialDomains::PointGeom(2u, 2u,  1.0, 1.0, 0.0));
-        SpatialDomains::PointGeomSharedPtr v3(new SpatialDomains::PointGeom(2u, 3u, -1.0, 1.0, 0.0));
-=======
-        Exp->IProductWRTBase(phys, coeffs1);
-        c.ApplyOperator(Collections::eIProductWRTBase, phys, coeffs2);
-
-        double epsilon = 1.0e-8;
-        for(int i = 0; i < coeffs1.size(); ++i)
-        {
-            coeffs1[i] = (std::abs(coeffs1[i]) < 1e-14)? 0.0: coeffs1[i];
-            coeffs2[i] = (std::abs(coeffs2[i]) < 1e-14)? 0.0: coeffs2[i];
-            BOOST_CHECK_CLOSE(coeffs1[i],coeffs2[i], epsilon);
-        }
-    }
-
-    BOOST_AUTO_TEST_CASE(TestQuadIProductWRTBase_StdMat_VariableP_MultiElmt)
-    {
-
-        SpatialDomains::PointGeomSharedPtr v0(new SpatialDomains::PointGeom(2u, 0u, -1.0, -1.0, 0.0));
-        SpatialDomains::PointGeomSharedPtr v1(new SpatialDomains::PointGeom(2u, 1u,  1.0, -1.0, 0.0));
-        SpatialDomains::PointGeomSharedPtr v2(new SpatialDomains::PointGeom(3u, 2u,  1.0,  1.0, 0.0));
-        SpatialDomains::PointGeomSharedPtr v3(new SpatialDomains::PointGeom(3u, 3u, -1.0,  1.0, 0.0));
->>>>>>> 73cb6dd2
-
-        SpatialDomains::QuadGeomSharedPtr quadGeom = CreateQuad(v0, v1, v2, v3);
-
-        Nektar::LibUtilities::PointsType quadPointsTypeDir1 = Nektar::LibUtilities::eGaussLobattoLegendre;
-        Nektar::LibUtilities::BasisType basisTypeDir1 = Nektar::LibUtilities::eModified_A;
-<<<<<<< HEAD
-        unsigned int numQuadPoints = 6;
-        const Nektar::LibUtilities::PointsKey quadPointsKeyDir1(numQuadPoints, quadPointsTypeDir1);
-        const Nektar::LibUtilities::BasisKey basisKeyDir1(basisTypeDir1,4,quadPointsKeyDir1);
-
-        Nektar::LocalRegions::QuadExpSharedPtr Exp =
-            MemoryManager<Nektar::LocalRegions::QuadExp>::AllocateSharedPtr(basisKeyDir1,
-            basisKeyDir1, quadGeom);
-
-        Nektar::StdRegions::StdQuadExpSharedPtr stdExp =
-            MemoryManager<Nektar::StdRegions::StdQuadExp>::AllocateSharedPtr(basisKeyDir1,
-            basisKeyDir1);
-
-        std::vector<StdRegions::StdExpansionSharedPtr> CollExp;
-        CollExp.push_back(Exp);
-
-        LibUtilities::SessionReaderSharedPtr dummySession;
-        Collections::CollectionOptimisation colOpt(dummySession, Collections::eStdMat);
-        Collections::OperatorImpMap impTypes = colOpt.GetOperatorImpMap(stdExp);
-        Collections::Collection     c(CollExp, impTypes);
-        c.Initialise(Collections::eIProductWRTBase);
-
-        const int nq = Exp->GetTotPoints();
-        Array<OneD, NekDouble> phys(nq);
-        Array<OneD, NekDouble> coeffs1(Exp->GetNcoeffs());
-        Array<OneD, NekDouble> coeffs2(Exp->GetNcoeffs());
-
-        Array<OneD, NekDouble> xc(nq), yc(nq);
-
-        Exp->GetCoords(xc, yc);
-
-        for (int i = 0; i < nq; ++i)
-        {
-            phys[i] = sin(xc[i])*cos(yc[i]);
-        }
-
-        Exp->IProductWRTBase(phys, coeffs1);
-        c.ApplyOperator(Collections::eIProductWRTBase, phys, coeffs2);
-
-        double epsilon = 1.0e-8;
-        for(int i = 0; i < coeffs1.size(); ++i)
-        {
-            coeffs1[i] = (std::abs(coeffs1[i]) < 1e-14)? 0.0: coeffs1[i];
-            coeffs2[i] = (std::abs(coeffs2[i]) < 1e-14)? 0.0: coeffs2[i];
-            BOOST_CHECK_CLOSE(coeffs1[i],coeffs2[i], epsilon);
-        }
-    }
-
-
-    BOOST_AUTO_TEST_CASE(TestQuadIProductWRTBase_SumFac_UniformP)
-    {
-        SpatialDomains::PointGeomSharedPtr v0(new SpatialDomains::PointGeom(2u, 0u, -1.0, -1.0, 0.0));
-        SpatialDomains::PointGeomSharedPtr v1(new SpatialDomains::PointGeom(2u, 1u,  1.0, -1.0, 0.0));
-        SpatialDomains::PointGeomSharedPtr v2(new SpatialDomains::PointGeom(2u, 2u,  1.0, 1.0, 0.0));
-        SpatialDomains::PointGeomSharedPtr v3(new SpatialDomains::PointGeom(2u, 3u, -1.0, 1.0, 0.0));
-
-        SpatialDomains::QuadGeomSharedPtr quadGeom = CreateQuad(v0, v1, v2, v3);
-
-        Nektar::LibUtilities::PointsType quadPointsTypeDir1 = Nektar::LibUtilities::eGaussLobattoLegendre;
-        Nektar::LibUtilities::BasisType basisTypeDir1 = Nektar::LibUtilities::eModified_A;
-        unsigned int numQuadPoints = 6;
-        const Nektar::LibUtilities::PointsKey quadPointsKeyDir1(numQuadPoints, quadPointsTypeDir1);
-        const Nektar::LibUtilities::BasisKey basisKeyDir1(basisTypeDir1,4,quadPointsKeyDir1);
-
-        Nektar::LocalRegions::QuadExpSharedPtr Exp =
-            MemoryManager<Nektar::LocalRegions::QuadExp>::AllocateSharedPtr(basisKeyDir1,
-            basisKeyDir1, quadGeom);
-
-        Nektar::StdRegions::StdQuadExpSharedPtr stdExp =
-            MemoryManager<Nektar::StdRegions::StdQuadExp>::AllocateSharedPtr(basisKeyDir1,
-            basisKeyDir1);
-
-        std::vector<StdRegions::StdExpansionSharedPtr> CollExp;
-        CollExp.push_back(Exp);
-
-        LibUtilities::SessionReaderSharedPtr dummySession;
-        Collections::CollectionOptimisation colOpt(dummySession, Collections::eSumFac);
-        Collections::OperatorImpMap impTypes = colOpt.GetOperatorImpMap(stdExp);
-        Collections::Collection     c(CollExp, impTypes);
-        c.Initialise(Collections::eIProductWRTBase);
-
-        const int nq = Exp->GetTotPoints();
-        Array<OneD, NekDouble> phys(nq);
-        Array<OneD, NekDouble> coeffs1(Exp->GetNcoeffs());
-        Array<OneD, NekDouble> coeffs2(Exp->GetNcoeffs());
-=======
-        const Nektar::LibUtilities::PointsKey quadPointsKeyDir1(5, quadPointsTypeDir1);
-        const Nektar::LibUtilities::PointsKey quadPointsKeyDir2(7, quadPointsTypeDir1);
-        const Nektar::LibUtilities::BasisKey basisKeyDir1(basisTypeDir1,4,quadPointsKeyDir1);
-        const Nektar::LibUtilities::BasisKey basisKeyDir2(basisTypeDir1,6,quadPointsKeyDir2);
-
-        Nektar::LocalRegions::QuadExpSharedPtr Exp =
-            MemoryManager<Nektar::LocalRegions::QuadExp>::AllocateSharedPtr(basisKeyDir1,
-            basisKeyDir2, quadGeom);
-
-        Nektar::StdRegions::StdQuadExpSharedPtr stdExp =
-            MemoryManager<Nektar::StdRegions::StdQuadExp>::AllocateSharedPtr(basisKeyDir1,
-            basisKeyDir2);
-
-        int nelmts = 10;
-
-        std::vector<StdRegions::StdExpansionSharedPtr> CollExp;
-        for(int i = 0; i < nelmts; ++i)
-        {
-            CollExp.push_back(Exp);
-        }
-
-        LibUtilities::SessionReaderSharedPtr dummySession;
-        Collections::CollectionOptimisation colOpt(dummySession, Collections::eStdMat);
-        Collections::OperatorImpMap impTypes = colOpt.GetOperatorImpMap(stdExp);
-        Collections::Collection     c(CollExp, impTypes);
-
-
-        const int nq = Exp->GetTotPoints();
-        Array<OneD, NekDouble> phys(nelmts*nq),tmp;
-        Array<OneD, NekDouble> coeffs1(nelmts*Exp->GetNcoeffs());
-        Array<OneD, NekDouble> coeffs2(nelmts*Exp->GetNcoeffs());
-
-        Array<OneD, NekDouble> xc(nq), yc(nq);
-
-        Exp->GetCoords(xc, yc);
-
-        for (int i = 0; i < nq; ++i)
-        {
-            phys[i] = sin(xc[i])*cos(yc[i]);
-        }
-        Exp->IProductWRTBase(phys, coeffs1);
-
-        for(int i = 1; i < nelmts; ++i)
-        {
-            Vmath::Vcopy(nq,&phys[0],1,&phys[i*nq],1);
-            Exp->IProductWRTBase(phys +i*nq, tmp = coeffs1 + i*Exp->GetNcoeffs());
-        }
-        c.ApplyOperator(Collections::eIProductWRTBase, phys, coeffs2);
-
-        double epsilon = 1.0e-8;
-        for(int i = 0; i < coeffs1.size(); ++i)
-        {
-            coeffs1[i] = (std::abs(coeffs1[i]) < 1e-14)? 0.0: coeffs1[i];
-            coeffs2[i] = (std::abs(coeffs2[i]) < 1e-14)? 0.0: coeffs2[i];
-            BOOST_CHECK_CLOSE(coeffs1[i],coeffs2[i], epsilon);
-        }
-    }
-
-    BOOST_AUTO_TEST_CASE(TestQuadIProductWRTBase_IterPerExp_UniformP)
-    {
-        SpatialDomains::PointGeomSharedPtr v0(new SpatialDomains::PointGeom(2u, 0u, -1.0, -1.0, 0.0));
-        SpatialDomains::PointGeomSharedPtr v1(new SpatialDomains::PointGeom(2u, 1u,  1.0, -1.0, 0.0));
-        SpatialDomains::PointGeomSharedPtr v2(new SpatialDomains::PointGeom(2u, 2u,  1.0, 1.0, 0.0));
-        SpatialDomains::PointGeomSharedPtr v3(new SpatialDomains::PointGeom(2u, 3u, -1.0, 1.0, 0.0));
-
-        SpatialDomains::QuadGeomSharedPtr quadGeom = CreateQuad(v0, v1, v2, v3);
-
-        Nektar::LibUtilities::PointsType quadPointsTypeDir1 = Nektar::LibUtilities::eGaussLobattoLegendre;
-        Nektar::LibUtilities::BasisType basisTypeDir1 = Nektar::LibUtilities::eModified_A;
-        unsigned int numQuadPoints = 6;
-        const Nektar::LibUtilities::PointsKey quadPointsKeyDir1(numQuadPoints, quadPointsTypeDir1);
-        const Nektar::LibUtilities::BasisKey basisKeyDir1(basisTypeDir1,4,quadPointsKeyDir1);
-
-        Nektar::LocalRegions::QuadExpSharedPtr Exp =
-            MemoryManager<Nektar::LocalRegions::QuadExp>::AllocateSharedPtr(basisKeyDir1,
-            basisKeyDir1, quadGeom);
-
-        Nektar::StdRegions::StdQuadExpSharedPtr stdExp =
-            MemoryManager<Nektar::StdRegions::StdQuadExp>::AllocateSharedPtr(basisKeyDir1,
-            basisKeyDir1);
-
-        std::vector<StdRegions::StdExpansionSharedPtr> CollExp;
-        CollExp.push_back(Exp);
-
-        LibUtilities::SessionReaderSharedPtr dummySession;
-        Collections::CollectionOptimisation colOpt(dummySession, Collections::eStdMat);
-        Collections::OperatorImpMap impTypes = colOpt.GetOperatorImpMap(stdExp);
-        Collections::Collection     c(CollExp, impTypes);
->>>>>>> 73cb6dd2
-
-        Array<OneD, NekDouble> xc(nq), yc(nq);
-
-<<<<<<< HEAD
         Exp->GetCoords(xc, yc);
 
         for (int i = 0; i < nq; ++i)
@@ -1584,81 +1006,11 @@
 
         Exp->GetCoords(xc, yc);
 
-=======
-        const int nq = Exp->GetTotPoints();
-        Array<OneD, NekDouble> phys(nq);
-        Array<OneD, NekDouble> coeffs1(Exp->GetNcoeffs());
-        Array<OneD, NekDouble> coeffs2(Exp->GetNcoeffs());
-
-        Array<OneD, NekDouble> xc(nq), yc(nq);
-
-        Exp->GetCoords(xc, yc);
-
         for (int i = 0; i < nq; ++i)
         {
             phys[i] = sin(xc[i])*cos(yc[i]);
         }
 
-        Exp->IProductWRTBase(phys, coeffs1);
-        c.ApplyOperator(Collections::eIProductWRTBase, phys, coeffs2);
-
-        double epsilon = 1.0e-8;
-        for(int i = 0; i < coeffs1.size(); ++i)
-        {
-            coeffs1[i] = (std::abs(coeffs1[i]) < 1e-14)? 0.0: coeffs1[i];
-            coeffs2[i] = (std::abs(coeffs2[i]) < 1e-14)? 0.0: coeffs2[i];
-            BOOST_CHECK_CLOSE(coeffs1[i],coeffs2[i], epsilon);
-        }
-    }
-
-
-    BOOST_AUTO_TEST_CASE(TestQuadIProductWRTBase_SumFac_UniformP)
-    {
-        SpatialDomains::PointGeomSharedPtr v0(new SpatialDomains::PointGeom(2u, 0u, -1.0, -1.0, 0.0));
-        SpatialDomains::PointGeomSharedPtr v1(new SpatialDomains::PointGeom(2u, 1u,  1.0, -1.0, 0.0));
-        SpatialDomains::PointGeomSharedPtr v2(new SpatialDomains::PointGeom(2u, 2u,  1.0, 1.0, 0.0));
-        SpatialDomains::PointGeomSharedPtr v3(new SpatialDomains::PointGeom(2u, 3u, -1.0, 1.0, 0.0));
-
-        SpatialDomains::QuadGeomSharedPtr quadGeom = CreateQuad(v0, v1, v2, v3);
-
-        Nektar::LibUtilities::PointsType quadPointsTypeDir1 = Nektar::LibUtilities::eGaussLobattoLegendre;
-        Nektar::LibUtilities::BasisType basisTypeDir1 = Nektar::LibUtilities::eModified_A;
-        unsigned int numQuadPoints = 6;
-        const Nektar::LibUtilities::PointsKey quadPointsKeyDir1(numQuadPoints, quadPointsTypeDir1);
-        const Nektar::LibUtilities::BasisKey basisKeyDir1(basisTypeDir1,4,quadPointsKeyDir1);
-
-        Nektar::LocalRegions::QuadExpSharedPtr Exp =
-            MemoryManager<Nektar::LocalRegions::QuadExp>::AllocateSharedPtr(basisKeyDir1,
-            basisKeyDir1, quadGeom);
-
-        Nektar::StdRegions::StdQuadExpSharedPtr stdExp =
-            MemoryManager<Nektar::StdRegions::StdQuadExp>::AllocateSharedPtr(basisKeyDir1,
-            basisKeyDir1);
-
-        std::vector<StdRegions::StdExpansionSharedPtr> CollExp;
-        CollExp.push_back(Exp);
-
-        LibUtilities::SessionReaderSharedPtr dummySession;
-        Collections::CollectionOptimisation colOpt(dummySession, Collections::eSumFac);
-        Collections::OperatorImpMap impTypes = colOpt.GetOperatorImpMap(stdExp);
-        Collections::Collection     c(CollExp, impTypes);
-
-        const int nq = Exp->GetTotPoints();
-        Array<OneD, NekDouble> phys(nq);
-        Array<OneD, NekDouble> coeffs1(Exp->GetNcoeffs());
-        Array<OneD, NekDouble> coeffs2(Exp->GetNcoeffs());
-
-        Array<OneD, NekDouble> xc(nq), yc(nq);
-
-        Exp->GetCoords(xc, yc);
-
->>>>>>> 73cb6dd2
-        for (int i = 0; i < nq; ++i)
-        {
-            phys[i] = sin(xc[i])*cos(yc[i]);
-        }
-
-<<<<<<< HEAD
         Exp->IProductWRTBase(phys, coeffsRef);
         c.ApplyOperator(Collections::eIProductWRTBase, phys, coeffs);
 
@@ -2127,20 +1479,267 @@
 
         c.ApplyOperator(Collections::ePhysDeriv, 0, phys, deriv);
         c.ApplyOperator(Collections::ePhysDeriv, 1, phys, tmp = deriv + nq);
-=======
-        Exp->IProductWRTBase(phys, coeffs1);
-        c.ApplyOperator(Collections::eIProductWRTBase, phys, coeffs2);
-
-        double epsilon = 1.0e-8;
-        for(int i = 0; i < coeffs1.size(); ++i)
-        {
-            coeffs1[i] = (std::abs(coeffs1[i]) < 1e-14)? 0.0: coeffs1[i];
-            coeffs2[i] = (std::abs(coeffs2[i]) < 1e-14)? 0.0: coeffs2[i];
-            BOOST_CHECK_CLOSE(coeffs1[i],coeffs2[i], epsilon);
-        }
-    }
-
-    BOOST_AUTO_TEST_CASE(TestQuadIProductWRTBase_SumFac_VariableP)
+
+        double epsilon = 1.0e-8;
+        for (int i = 0; i < derivRef.size(); ++i)
+        {
+            derivRef[i] = (std::abs(derivRef[i]) < 1e-14)? 0.0: derivRef[i];
+            deriv[i] = (std::abs(deriv[i]) < 1e-14)? 0.0: deriv[i];
+            BOOST_CHECK_CLOSE(derivRef[i], deriv[i], epsilon);
+        }
+    }
+
+    BOOST_AUTO_TEST_CASE(TestQuadPhysDeriv_StdMat_UniformP)
+    {
+        SpatialDomains::PointGeomSharedPtr v0(new SpatialDomains::PointGeom(2u, 0u, -1.5, -1.5, 0.0));
+        SpatialDomains::PointGeomSharedPtr v1(new SpatialDomains::PointGeom(2u, 1u,  1.0, -1.0, 0.0));
+        SpatialDomains::PointGeomSharedPtr v2(new SpatialDomains::PointGeom(2u, 2u,  1.0, 1.0, 0.0));
+        SpatialDomains::PointGeomSharedPtr v3(new SpatialDomains::PointGeom(2u, 3u, -1.0, 1.0, 0.0));
+
+        SpatialDomains::QuadGeomSharedPtr quadGeom = CreateQuad(v0, v1, v2, v3);
+
+        Nektar::LibUtilities::PointsType quadPointsTypeDir1 = Nektar::LibUtilities::eGaussLobattoLegendre;
+        Nektar::LibUtilities::BasisType basisTypeDir1 = Nektar::LibUtilities::eModified_A;
+        unsigned int numQuadPoints = 6;
+        const Nektar::LibUtilities::PointsKey quadPointsKeyDir1(numQuadPoints, quadPointsTypeDir1);
+        const Nektar::LibUtilities::BasisKey basisKeyDir1(basisTypeDir1,4,quadPointsKeyDir1);
+
+        Nektar::LocalRegions::QuadExpSharedPtr Exp =
+            MemoryManager<Nektar::LocalRegions::QuadExp>::AllocateSharedPtr(basisKeyDir1,
+            basisKeyDir1, quadGeom);
+
+        Nektar::StdRegions::StdQuadExpSharedPtr stdExp =
+            MemoryManager<Nektar::StdRegions::StdQuadExp>::AllocateSharedPtr(basisKeyDir1,
+            basisKeyDir1);
+
+        std::vector<StdRegions::StdExpansionSharedPtr> CollExp;
+        CollExp.push_back(Exp);
+
+        LibUtilities::SessionReaderSharedPtr dummySession;
+        Collections::CollectionOptimisation colOpt(dummySession, Collections::eStdMat);
+        Collections::OperatorImpMap impTypes = colOpt.GetOperatorImpMap(stdExp);
+        Collections::Collection     c(CollExp, impTypes);
+        c.Initialise(Collections::ePhysDeriv);
+
+        const int nq = Exp->GetTotPoints();
+        Array<OneD, NekDouble> xc(nq), yc(nq);
+        Array<OneD, NekDouble> phys(nq),tmp,tmp1;
+        Array<OneD, NekDouble> diff1(2*nq);
+        Array<OneD, NekDouble> diff2(2*nq);
+
+        Exp->GetCoords(xc, yc);
+
+        for (int i = 0; i < nq; ++i)
+        {
+            phys[i] = sin(xc[i])*cos(yc[i]);
+        }
+
+        Exp->PhysDeriv(phys,diff1,tmp = diff1+nq);
+        c.ApplyOperator(Collections::ePhysDeriv, phys, diff2, tmp = diff2 + nq);
+
+        double epsilon = 1.0e-8;
+        for(int i = 0; i < diff1.size(); ++i)
+        {
+            BOOST_CHECK_CLOSE(diff1[i],diff2[i], epsilon);
+        }
+    }
+
+    BOOST_AUTO_TEST_CASE(TestQuadPhysDeriv_StdMat_VariableP_MultiElmt)
+    {
+        SpatialDomains::PointGeomSharedPtr v0(new SpatialDomains::PointGeom(2u, 0u, -1.5, -1.5, 0.0));
+        SpatialDomains::PointGeomSharedPtr v1(new SpatialDomains::PointGeom(2u, 1u,  1.0, -1.0, 0.0));
+        SpatialDomains::PointGeomSharedPtr v2(new SpatialDomains::PointGeom(3u, 2u,  1.0,  1.0, 0.0));
+        SpatialDomains::PointGeomSharedPtr v3(new SpatialDomains::PointGeom(3u, 3u, -1.0,  1.0, 0.0));
+
+        SpatialDomains::QuadGeomSharedPtr quadGeom = CreateQuad(v0, v1, v2, v3);
+
+        Nektar::LibUtilities::PointsType quadPointsTypeDir1 = Nektar::LibUtilities::eGaussLobattoLegendre;
+        Nektar::LibUtilities::BasisType basisTypeDir1 = Nektar::LibUtilities::eModified_A;
+        const Nektar::LibUtilities::PointsKey quadPointsKeyDir1(5, quadPointsTypeDir1);
+        const Nektar::LibUtilities::PointsKey quadPointsKeyDir2(7, quadPointsTypeDir1);
+        const Nektar::LibUtilities::BasisKey basisKeyDir1(basisTypeDir1,4,quadPointsKeyDir1);
+        const Nektar::LibUtilities::BasisKey basisKeyDir2(basisTypeDir1,6,quadPointsKeyDir2);
+
+        Nektar::LocalRegions::QuadExpSharedPtr Exp =
+            MemoryManager<Nektar::LocalRegions::QuadExp>::AllocateSharedPtr(basisKeyDir1,
+            basisKeyDir2, quadGeom);
+
+        Nektar::StdRegions::StdQuadExpSharedPtr stdExp =
+            MemoryManager<Nektar::StdRegions::StdQuadExp>::AllocateSharedPtr(basisKeyDir1,
+            basisKeyDir2);
+
+        int nelmts = 10;
+
+        std::vector<StdRegions::StdExpansionSharedPtr> CollExp;
+        for(int i = 0; i < nelmts; ++i)
+        {
+            CollExp.push_back(Exp);
+        }
+
+        LibUtilities::SessionReaderSharedPtr dummySession;
+        Collections::CollectionOptimisation colOpt(dummySession, Collections::eStdMat);
+        Collections::OperatorImpMap impTypes = colOpt.GetOperatorImpMap(stdExp);
+        Collections::Collection     c(CollExp, impTypes);
+        c.Initialise(Collections::ePhysDeriv);
+
+        const int nq = Exp->GetTotPoints();
+        Array<OneD, NekDouble> xc(nq), yc(nq);
+        Array<OneD, NekDouble> phys(nelmts*nq),tmp,tmp1;
+        Array<OneD, NekDouble> diff1(2*nelmts*nq);
+        Array<OneD, NekDouble> diff2(2*nelmts*nq);
+
+        Exp->GetCoords(xc, yc);
+
+        for (int i = 0; i < nq; ++i)
+        {
+            phys[i] = sin(xc[i])*cos(yc[i]);
+        }
+        Exp->PhysDeriv(phys, diff1, tmp1 = diff1 + nelmts*nq);
+        for(int i = 1; i < nelmts; ++i)
+        {
+            Vmath::Vcopy(nq,phys,1,tmp = phys+i*nq,1);
+            Exp->PhysDeriv(phys, tmp = diff1+i*nq,
+                           tmp1 = diff1+(nelmts+i)*nq);
+
+        }
+
+        c.ApplyOperator(Collections::ePhysDeriv, phys, diff2, tmp = diff2 + nelmts*nq);
+
+        double epsilon = 1.0e-8;
+        for(int i = 0; i < diff1.size(); ++i)
+        {
+            diff1[i] = (std::abs(diff1[i]) < 1e-14)? 0.0: diff1[i];
+            diff2[i] = (std::abs(diff2[i]) < 1e-14)? 0.0: diff2[i];
+            BOOST_CHECK_CLOSE(diff1[i],diff2[i], epsilon);
+        }
+    }
+
+    BOOST_AUTO_TEST_CASE(TestQuadPhysDeriv_SumFac_UniformP)
+    {
+        SpatialDomains::PointGeomSharedPtr v0(new SpatialDomains::PointGeom(2u, 0u, -1.5, -1.5, 0.0));
+        SpatialDomains::PointGeomSharedPtr v1(new SpatialDomains::PointGeom(2u, 1u,  1.0, -1.0, 0.0));
+        SpatialDomains::PointGeomSharedPtr v2(new SpatialDomains::PointGeom(2u, 2u,  1.0, 1.0, 0.0));
+        SpatialDomains::PointGeomSharedPtr v3(new SpatialDomains::PointGeom(2u, 3u, -1.0, 1.0, 0.0));
+
+        SpatialDomains::QuadGeomSharedPtr quadGeom = CreateQuad(v0, v1, v2, v3);
+
+        Nektar::LibUtilities::PointsType quadPointsTypeDir1 = Nektar::LibUtilities::eGaussLobattoLegendre;
+        Nektar::LibUtilities::BasisType basisTypeDir1 = Nektar::LibUtilities::eModified_A;
+        unsigned int numQuadPoints = 6;
+        const Nektar::LibUtilities::PointsKey quadPointsKeyDir1(numQuadPoints, quadPointsTypeDir1);
+        const Nektar::LibUtilities::BasisKey basisKeyDir1(basisTypeDir1,4,quadPointsKeyDir1);
+
+        Nektar::LocalRegions::QuadExpSharedPtr Exp =
+            MemoryManager<Nektar::LocalRegions::QuadExp>::AllocateSharedPtr(basisKeyDir1,
+            basisKeyDir1, quadGeom);
+
+        Nektar::StdRegions::StdQuadExpSharedPtr stdExp =
+            MemoryManager<Nektar::StdRegions::StdQuadExp>::AllocateSharedPtr(basisKeyDir1,
+            basisKeyDir1);
+
+        std::vector<StdRegions::StdExpansionSharedPtr> CollExp;
+        CollExp.push_back(Exp);
+
+        LibUtilities::SessionReaderSharedPtr dummySession;
+        Collections::CollectionOptimisation colOpt(dummySession, Collections::eSumFac);
+        Collections::OperatorImpMap impTypes = colOpt.GetOperatorImpMap(stdExp);
+        Collections::Collection     c(CollExp, impTypes);
+        c.Initialise(Collections::ePhysDeriv);
+
+        const int nq = Exp->GetTotPoints();
+        Array<OneD, NekDouble> xc(nq), yc(nq);
+        Array<OneD, NekDouble> phys(nq),tmp,tmp1;
+        Array<OneD, NekDouble> diff1(2*nq);
+        Array<OneD, NekDouble> diff2(2*nq);
+
+        Exp->GetCoords(xc, yc);
+
+        for (int i = 0; i < nq; ++i)
+        {
+            phys[i] = sin(xc[i])*cos(yc[i]);
+        }
+
+        Exp->PhysDeriv(phys,diff1,tmp = diff1+nq);
+        c.ApplyOperator(Collections::ePhysDeriv, phys, diff2, tmp = diff2 + nq);
+
+        double epsilon = 1.0e-8;
+        for(int i = 0; i < diff1.size(); ++i)
+        {
+            BOOST_CHECK_CLOSE(diff1[i],diff2[i], epsilon);
+        }
+    }
+
+    BOOST_AUTO_TEST_CASE(TestQuadPhysDeriv_SumFac_VariableP_MultiElmt)
+    {
+        SpatialDomains::PointGeomSharedPtr v0(new SpatialDomains::PointGeom(2u, 0u, -1.5, -1.5, 0.0));
+        SpatialDomains::PointGeomSharedPtr v1(new SpatialDomains::PointGeom(2u, 1u,  1.0, -1.0, 0.0));
+        SpatialDomains::PointGeomSharedPtr v2(new SpatialDomains::PointGeom(3u, 2u,  1.0,  1.0, 0.0));
+        SpatialDomains::PointGeomSharedPtr v3(new SpatialDomains::PointGeom(3u, 3u, -1.0,  1.0, 0.0));
+
+        SpatialDomains::QuadGeomSharedPtr quadGeom = CreateQuad(v0, v1, v2, v3);
+
+        Nektar::LibUtilities::PointsType quadPointsTypeDir1 = Nektar::LibUtilities::eGaussLobattoLegendre;
+        Nektar::LibUtilities::BasisType basisTypeDir1 = Nektar::LibUtilities::eModified_A;
+        const Nektar::LibUtilities::PointsKey quadPointsKeyDir1(5, quadPointsTypeDir1);
+        const Nektar::LibUtilities::PointsKey quadPointsKeyDir2(7, quadPointsTypeDir1);
+        const Nektar::LibUtilities::BasisKey basisKeyDir1(basisTypeDir1,4,quadPointsKeyDir1);
+        const Nektar::LibUtilities::BasisKey basisKeyDir2(basisTypeDir1,6,quadPointsKeyDir2);
+
+        Nektar::LocalRegions::QuadExpSharedPtr Exp =
+            MemoryManager<Nektar::LocalRegions::QuadExp>::AllocateSharedPtr(basisKeyDir1,
+            basisKeyDir2, quadGeom);
+
+        Nektar::StdRegions::StdQuadExpSharedPtr stdExp =
+            MemoryManager<Nektar::StdRegions::StdQuadExp>::AllocateSharedPtr(basisKeyDir1,
+            basisKeyDir2);
+
+        int nelmts = 10;
+
+        std::vector<StdRegions::StdExpansionSharedPtr> CollExp;
+        for(int i = 0; i < nelmts; ++i)
+        {
+            CollExp.push_back(Exp);
+        }
+
+        LibUtilities::SessionReaderSharedPtr dummySession;
+        Collections::CollectionOptimisation colOpt(dummySession, Collections::eSumFac);
+        Collections::OperatorImpMap impTypes = colOpt.GetOperatorImpMap(stdExp);
+        Collections::Collection     c(CollExp, impTypes);
+        c.Initialise(Collections::ePhysDeriv);
+
+        const int nq = Exp->GetTotPoints();
+        Array<OneD, NekDouble> xc(nq), yc(nq);
+        Array<OneD, NekDouble> phys(nelmts*nq),tmp,tmp1;
+        Array<OneD, NekDouble> diff1(2*nelmts*nq);
+        Array<OneD, NekDouble> diff2(2*nelmts*nq);
+
+        Exp->GetCoords(xc, yc);
+
+        for (int i = 0; i < nq; ++i)
+        {
+            phys[i] = sin(xc[i])*cos(yc[i]);
+        }
+        Exp->PhysDeriv(phys, diff1, tmp1 = diff1 + nelmts*nq);
+        for(int i = 1; i < nelmts; ++i)
+        {
+            Vmath::Vcopy(nq,phys,1,tmp = phys+i*nq,1);
+            Exp->PhysDeriv(phys, tmp = diff1+i*nq,
+                           tmp1 = diff1+(nelmts+i)*nq);
+
+        }
+
+        c.ApplyOperator(Collections::ePhysDeriv, phys, diff2, tmp = diff2 + nelmts*nq);
+
+        double epsilon = 1.0e-8;
+        for(int i = 0; i < diff1.size(); ++i)
+        {
+            diff1[i] = (std::abs(diff1[i]) < 1e-14)? 0.0: diff1[i];
+            diff2[i] = (std::abs(diff2[i]) < 1e-14)? 0.0: diff2[i];
+            BOOST_CHECK_CLOSE(diff1[i],diff2[i], epsilon);
+        }
+    }
+
+    BOOST_AUTO_TEST_CASE(TestQuadIProductWRTDerivBase_IterPerExp_UniformP)
     {
         SpatialDomains::PointGeomSharedPtr v0(new SpatialDomains::PointGeom(2u, 0u, -1.0, -1.0, 0.0));
         SpatialDomains::PointGeomSharedPtr v1(new SpatialDomains::PointGeom(2u, 1u,  1.0, -1.0, 0.0));
@@ -2151,31 +1750,33 @@
 
         Nektar::LibUtilities::PointsType quadPointsTypeDir1 = Nektar::LibUtilities::eGaussLobattoLegendre;
         Nektar::LibUtilities::BasisType basisTypeDir1 = Nektar::LibUtilities::eModified_A;
-        const Nektar::LibUtilities::PointsKey quadPointsKeyDir1(5, quadPointsTypeDir1);
-        const Nektar::LibUtilities::PointsKey quadPointsKeyDir2(7, quadPointsTypeDir1);
+        unsigned int numQuadPoints = 5;
+        const Nektar::LibUtilities::PointsKey quadPointsKeyDir1(numQuadPoints, quadPointsTypeDir1);
         const Nektar::LibUtilities::BasisKey basisKeyDir1(basisTypeDir1,4,quadPointsKeyDir1);
-        const Nektar::LibUtilities::BasisKey basisKeyDir2(basisTypeDir1,6,quadPointsKeyDir2);
 
         Nektar::LocalRegions::QuadExpSharedPtr Exp =
             MemoryManager<Nektar::LocalRegions::QuadExp>::AllocateSharedPtr(basisKeyDir1,
-            basisKeyDir2, quadGeom);
+            basisKeyDir1, quadGeom);
 
         Nektar::StdRegions::StdQuadExpSharedPtr stdExp =
             MemoryManager<Nektar::StdRegions::StdQuadExp>::AllocateSharedPtr(basisKeyDir1,
-            basisKeyDir2);
+            basisKeyDir1);
 
         std::vector<StdRegions::StdExpansionSharedPtr> CollExp;
         CollExp.push_back(Exp);
 
         LibUtilities::SessionReaderSharedPtr dummySession;
-        Collections::CollectionOptimisation colOpt(dummySession, Collections::eSumFac);
-        Collections::OperatorImpMap impTypes = colOpt.GetOperatorImpMap(stdExp);
-        Collections::Collection     c(CollExp, impTypes);
-
-        const int nq = Exp->GetTotPoints();
-        Array<OneD, NekDouble> phys(nq);
-        Array<OneD, NekDouble> coeffs1(Exp->GetNcoeffs());
-        Array<OneD, NekDouble> coeffs2(Exp->GetNcoeffs());
+        Collections::CollectionOptimisation colOpt(dummySession, Collections::eStdMat);
+        Collections::OperatorImpMap impTypes = colOpt.GetOperatorImpMap(stdExp);
+        Collections::Collection     c(CollExp, impTypes);
+        c.Initialise(Collections::eIProductWRTDerivBase);
+
+        const int nq = Exp->GetTotPoints();
+        const int nm = Exp->GetNcoeffs();
+        Array<OneD, NekDouble> phys1(nq);
+        Array<OneD, NekDouble> phys2(nq);
+        Array<OneD, NekDouble> coeffs1(nm);
+        Array<OneD, NekDouble> coeffs2(nm);
 
         Array<OneD, NekDouble> xc(nq), yc(nq);
 
@@ -2183,11 +1784,17 @@
 
         for (int i = 0; i < nq; ++i)
         {
-            phys[i] = sin(xc[i])*cos(yc[i]);
-        }
-
-        Exp->IProductWRTBase(phys, coeffs1);
-        c.ApplyOperator(Collections::eIProductWRTBase, phys, coeffs2);
+            phys1[i] = sin(xc[i])*cos(yc[i]);
+            phys2[i] = cos(xc[i])*sin(yc[i]);
+        }
+
+        // Standard routines
+        Exp->IProductWRTDerivBase(0, phys1, coeffs1);
+        Exp->IProductWRTDerivBase(1, phys2, coeffs2);
+        Vmath::Vadd(nm,coeffs1,1,coeffs2,1,coeffs1,1);
+
+        c.ApplyOperator(Collections::eIProductWRTDerivBase,
+                        phys1, phys2, coeffs2);
 
         double epsilon = 1.0e-8;
         for(int i = 0; i < coeffs1.size(); ++i)
@@ -2198,7 +1805,89 @@
         }
     }
 
-    BOOST_AUTO_TEST_CASE(TestQuadIProductWRTBase_MatrixFree_UniformP_Undeformed)
+
+    BOOST_AUTO_TEST_CASE(TestQuadIProductWRTDerivBase_IterPerExp_VariableP_MultiElmt)
+    {
+        SpatialDomains::PointGeomSharedPtr v0(new SpatialDomains::PointGeom(2u, 0u, -1.0, -1.5, 0.0));
+        SpatialDomains::PointGeomSharedPtr v1(new SpatialDomains::PointGeom(2u, 1u,  1.0, -1.0, 0.0));
+        SpatialDomains::PointGeomSharedPtr v2(new SpatialDomains::PointGeom(3u, 2u,  1.0,  1.0, 0.0));
+        SpatialDomains::PointGeomSharedPtr v3(new SpatialDomains::PointGeom(3u, 3u, -1.0,  1.0, 0.0));
+
+        SpatialDomains::QuadGeomSharedPtr quadGeom = CreateQuad(v0, v1, v2, v3);
+
+        Nektar::LibUtilities::PointsType quadPointsTypeDir1 = Nektar::LibUtilities::eGaussLobattoLegendre;
+        Nektar::LibUtilities::BasisType basisTypeDir1 = Nektar::LibUtilities::eModified_A;
+        const Nektar::LibUtilities::PointsKey quadPointsKeyDir1(7, quadPointsTypeDir1);
+        const Nektar::LibUtilities::PointsKey quadPointsKeyDir2(5, quadPointsTypeDir1);
+        const Nektar::LibUtilities::BasisKey basisKeyDir1(basisTypeDir1,6,quadPointsKeyDir1);
+        const Nektar::LibUtilities::BasisKey basisKeyDir2(basisTypeDir1,4,quadPointsKeyDir2);
+
+        Nektar::LocalRegions::QuadExpSharedPtr Exp =
+            MemoryManager<Nektar::LocalRegions::QuadExp>::AllocateSharedPtr(basisKeyDir1,
+            basisKeyDir2, quadGeom);
+
+        Nektar::StdRegions::StdQuadExpSharedPtr stdExp =
+            MemoryManager<Nektar::StdRegions::StdQuadExp>::AllocateSharedPtr(basisKeyDir1,
+            basisKeyDir2);
+
+        int nelmts = 10;
+
+        std::vector<StdRegions::StdExpansionSharedPtr> CollExp;
+        for(int i = 0; i < nelmts; ++i)
+        {
+            CollExp.push_back(Exp);
+        }
+
+        LibUtilities::SessionReaderSharedPtr dummySession;
+        Collections::CollectionOptimisation colOpt(dummySession, Collections::eStdMat);
+        Collections::OperatorImpMap impTypes = colOpt.GetOperatorImpMap(stdExp);
+        Collections::Collection     c(CollExp, impTypes);
+        c.Initialise(Collections::eIProductWRTDerivBase);
+
+        const int nq = Exp->GetTotPoints();
+        const int nm = Exp->GetNcoeffs();
+        Array<OneD, NekDouble> xc(nq), yc(nq),tmp,tmp1;
+        Array<OneD, NekDouble> phys1(nelmts*nq);
+        Array<OneD, NekDouble> phys2(nelmts*nq);
+        Array<OneD, NekDouble> coeffs1(nelmts*nm);
+        Array<OneD, NekDouble> coeffs2(nelmts*nm);
+
+        Exp->GetCoords(xc, yc);
+
+        for (int i = 0; i < nq; ++i)
+        {
+            phys1[i] = sin(xc[i])*cos(yc[i]);
+            phys2[i] = cos(xc[i])*sin(yc[i]);
+        }
+        for(int i = 1; i < nelmts; ++i)
+        {
+            Vmath::Vcopy(nq,phys1,1,tmp = phys1+i*nq,1);
+            Vmath::Vcopy(nq,phys2,1,tmp = phys2+i*nq,1);
+        }
+
+        for(int i = 0; i < nelmts; ++i)
+        {
+            // Standard routines
+            Exp->IProductWRTDerivBase(0, phys1 + i*nq,
+                                      tmp  = coeffs1 + i*nm);
+            Exp->IProductWRTDerivBase(1, phys2 + i*nq,
+                                      tmp1 = coeffs2 + i*nm);
+            Vmath::Vadd(nm,coeffs1 +i*nm ,1,coeffs2 + i*nm ,1,
+                        tmp = coeffs1 + i*nm,1);
+        }
+
+        c.ApplyOperator(Collections::eIProductWRTDerivBase, phys1, phys2, coeffs2);
+
+        double epsilon = 1.0e-8;
+        for(int i = 0; i < coeffs1.size(); ++i)
+        {
+            coeffs1[i] = (std::abs(coeffs1[i]) < 1e-14)? 0.0: coeffs1[i];
+            coeffs2[i] = (std::abs(coeffs2[i]) < 1e-14)? 0.0: coeffs2[i];
+            BOOST_CHECK_CLOSE(coeffs1[i],coeffs2[i], epsilon);
+        }
+    }
+
+    BOOST_AUTO_TEST_CASE(TestQuadIProductWRTDerivBase_MatrixFree_UniformP_Undeformed)
     {
         SpatialDomains::PointGeomSharedPtr v0(new SpatialDomains::PointGeom(2u,
             0u, -1.0, -1.0, 0.0));
@@ -2237,12 +1926,17 @@
         Collections::CollectionOptimisation colOpt(dummySession,
             Collections::eMatrixFree);
         Collections::OperatorImpMap impTypes = colOpt.GetOperatorImpMap(stdExp);
-        Collections::Collection     c(CollExp, impTypes);
-
-        const int nq = Exp->GetTotPoints();
-        Array<OneD, NekDouble> phys(nq);
-        Array<OneD, NekDouble> coeffsRef(Exp->GetNcoeffs());
-        Array<OneD, NekDouble> coeffs(Exp->GetNcoeffs());
+        Collections::Collection     cref(CollExp, impTypes);
+        cref.Initialise(Collections::eIProductWRTDerivBase);
+        Collections::Collection     c(CollExp, impTypes);
+        c.Initialise(Collections::eIProductWRTDerivBase);
+
+        const int nq = Exp->GetTotPoints();
+        const int nm = Exp->GetNcoeffs();
+        Array<OneD, NekDouble> phys1(nq);
+        Array<OneD, NekDouble> phys2(nq);
+        Array<OneD, NekDouble> coeffsRef(nm);
+        Array<OneD, NekDouble> coeffs(nm);
 
         Array<OneD, NekDouble> xc(nq), yc(nq);
 
@@ -2250,29 +1944,37 @@
 
         for (int i = 0; i < nq; ++i)
         {
-            phys[i] = sin(xc[i])*cos(yc[i]);
-        }
-
-        Exp->IProductWRTBase(phys, coeffsRef);
-        c.ApplyOperator(Collections::eIProductWRTBase, phys, coeffs);
-
-        double epsilon = 1.0e-8;
-        for(int i = 0; i < coeffs.size(); ++i)
+            phys1[i] = sin(xc[i])*cos(yc[i]);
+            phys2[i] = cos(xc[i])*sin(yc[i]);
+        }
+
+        // Standard routines
+        Exp->IProductWRTDerivBase(0, phys1, coeffsRef);
+        Exp->IProductWRTDerivBase(1, phys2, coeffs);
+        Vmath::Vadd(nm,coeffsRef,1,coeffs,1,coeffsRef,1);
+
+        cref.ApplyOperator(Collections::eIProductWRTDerivBase,
+                        phys1, phys2, coeffs);
+        c.ApplyOperator(Collections::eIProductWRTDerivBase,
+                        phys1, phys2, coeffs);
+
+        double epsilon = 1.0e-8;
+        for(int i = 0; i < coeffsRef.size(); ++i)
         {
             coeffsRef[i] = (std::abs(coeffsRef[i]) < 1e-14)? 0.0: coeffsRef[i];
             coeffs[i] = (std::abs(coeffs[i]) < 1e-14)? 0.0: coeffs[i];
-            BOOST_CHECK_CLOSE(coeffsRef[i],coeffs[i], epsilon);
-        }
-    }
-
-    BOOST_AUTO_TEST_CASE(TestQuadIProductWRTBase_MatrixFree_UniformP_Deformed)
+            BOOST_CHECK_CLOSE(coeffsRef[i], coeffs[i], epsilon);
+        }
+    }
+
+    BOOST_AUTO_TEST_CASE(TestQuadIProductWRTDerivBase_MatrixFree_UniformP_Deformed)
     {
         SpatialDomains::PointGeomSharedPtr v0(new SpatialDomains::PointGeom(2u,
             0u, -1.0, -1.0, 0.0));
         SpatialDomains::PointGeomSharedPtr v1(new SpatialDomains::PointGeom(2u,
-            1u,  1.0, -1.0, 0.0));
+            1u,  3.0, -1.0, 0.0));
         SpatialDomains::PointGeomSharedPtr v2(new SpatialDomains::PointGeom(2u,
-            2u,  1.0, 2.0, 0.0));
+            2u,  1.0, 1.0, 0.0));
         SpatialDomains::PointGeomSharedPtr v3(new SpatialDomains::PointGeom(2u,
             3u, -1.0, 1.0, 0.0));
 
@@ -2304,1024 +2006,6 @@
         Collections::CollectionOptimisation colOpt(dummySession,
             Collections::eMatrixFree);
         Collections::OperatorImpMap impTypes = colOpt.GetOperatorImpMap(stdExp);
-        Collections::Collection     c(CollExp, impTypes);
-
-        const int nq = Exp->GetTotPoints();
-        Array<OneD, NekDouble> phys(nq);
-        Array<OneD, NekDouble> coeffsRef(Exp->GetNcoeffs());
-        Array<OneD, NekDouble> coeffs(Exp->GetNcoeffs());
-
-        Array<OneD, NekDouble> xc(nq), yc(nq);
-
-        Exp->GetCoords(xc, yc);
-
-        for (int i = 0; i < nq; ++i)
-        {
-            phys[i] = sin(xc[i])*cos(yc[i]);
-        }
-
-        Exp->IProductWRTBase(phys, coeffsRef);
-        c.ApplyOperator(Collections::eIProductWRTBase, phys, coeffs);
-
-        double epsilon = 1.0e-8;
-        for(int i = 0; i < coeffs.size(); ++i)
-        {
-            coeffsRef[i] = (std::abs(coeffsRef[i]) < 1e-14)? 0.0: coeffsRef[i];
-            coeffs[i] = (std::abs(coeffs[i]) < 1e-14)? 0.0: coeffs[i];
-            BOOST_CHECK_CLOSE(coeffsRef[i],coeffs[i], epsilon);
-        }
-    }
-
-    BOOST_AUTO_TEST_CASE(TestQuadIProductWRTBase_MatrixFree_UniformP_Deformed_OverInt)
-    {
-        SpatialDomains::PointGeomSharedPtr v0(new SpatialDomains::PointGeom(2u,
-            0u, -1.0, -1.0, 0.0));
-        SpatialDomains::PointGeomSharedPtr v1(new SpatialDomains::PointGeom(2u,
-            1u,  1.0, -1.0, 0.0));
-        SpatialDomains::PointGeomSharedPtr v2(new SpatialDomains::PointGeom(2u,
-            2u,  1.0, 2.0, 0.0));
-        SpatialDomains::PointGeomSharedPtr v3(new SpatialDomains::PointGeom(2u,
-            3u, -1.0, 1.0, 0.0));
-
-        SpatialDomains::QuadGeomSharedPtr quadGeom = CreateQuad(v0, v1, v2, v3);
-
-        Nektar::LibUtilities::PointsType quadPointsTypeDir1 =
-            Nektar::LibUtilities::eGaussLobattoLegendre;
-        Nektar::LibUtilities::BasisType basisTypeDir1 =
-            Nektar::LibUtilities::eModified_A;
-        unsigned int numQuadPoints = 10;
-        unsigned int numModes = 5;
-        const Nektar::LibUtilities::PointsKey quadPointsKeyDir1(numQuadPoints,
-            quadPointsTypeDir1);
-        const Nektar::LibUtilities::BasisKey basisKeyDir1(basisTypeDir1,
-            numModes, quadPointsKeyDir1);
-
-        Nektar::LocalRegions::QuadExpSharedPtr Exp =
-            MemoryManager<Nektar::LocalRegions::QuadExp>::AllocateSharedPtr(
-            basisKeyDir1, basisKeyDir1, quadGeom);
-
-        Nektar::StdRegions::StdQuadExpSharedPtr stdExp =
-            MemoryManager<Nektar::StdRegions::StdQuadExp>::AllocateSharedPtr(
-            basisKeyDir1, basisKeyDir1);
-
-        std::vector<StdRegions::StdExpansionSharedPtr> CollExp;
-        CollExp.push_back(Exp);
-
-        LibUtilities::SessionReaderSharedPtr dummySession;
-        Collections::CollectionOptimisation colOpt(dummySession,
-            Collections::eMatrixFree);
-        Collections::OperatorImpMap impTypes = colOpt.GetOperatorImpMap(stdExp);
-        Collections::Collection     c(CollExp, impTypes);
-
-        const int nq = Exp->GetTotPoints();
-        Array<OneD, NekDouble> phys(nq);
-        Array<OneD, NekDouble> coeffsRef(Exp->GetNcoeffs());
-        Array<OneD, NekDouble> coeffs(Exp->GetNcoeffs());
-
-        Array<OneD, NekDouble> xc(nq), yc(nq);
-
-        Exp->GetCoords(xc, yc);
-
-        for (int i = 0; i < nq; ++i)
-        {
-            phys[i] = sin(xc[i])*cos(yc[i]);
-        }
-
-        Exp->IProductWRTBase(phys, coeffsRef);
-        c.ApplyOperator(Collections::eIProductWRTBase, phys, coeffs);
-
-        double epsilon = 1.0e-8;
-        for(int i = 0; i < coeffs.size(); ++i)
-        {
-            coeffsRef[i] = (std::abs(coeffsRef[i]) < 1e-14)? 0.0: coeffsRef[i];
-            coeffs[i] = (std::abs(coeffs[i]) < 1e-14)? 0.0: coeffs[i];
-            BOOST_CHECK_CLOSE(coeffsRef[i],coeffs[i], epsilon);
-        }
-    }
-
-
-
-    BOOST_AUTO_TEST_CASE(TestQuadPhysDeriv_IterPerExp_UniformP)
-    {
-        SpatialDomains::PointGeomSharedPtr v0(new SpatialDomains::PointGeom(2u, 0u, -1.5, -1.5, 0.0));
-        SpatialDomains::PointGeomSharedPtr v1(new SpatialDomains::PointGeom(2u, 1u,  1.0, -1.0, 0.0));
-        SpatialDomains::PointGeomSharedPtr v2(new SpatialDomains::PointGeom(2u, 2u,  1.0, 1.0, 0.0));
-        SpatialDomains::PointGeomSharedPtr v3(new SpatialDomains::PointGeom(2u, 3u, -1.0, 1.0, 0.0));
-
-        SpatialDomains::QuadGeomSharedPtr quadGeom = CreateQuad(v0, v1, v2, v3);
-
-        Nektar::LibUtilities::PointsType quadPointsTypeDir1 = Nektar::LibUtilities::eGaussLobattoLegendre;
-        Nektar::LibUtilities::BasisType basisTypeDir1 = Nektar::LibUtilities::eModified_A;
-        unsigned int numQuadPoints = 6;
-        const Nektar::LibUtilities::PointsKey quadPointsKeyDir1(numQuadPoints, quadPointsTypeDir1);
-        const Nektar::LibUtilities::BasisKey basisKeyDir1(basisTypeDir1,4,quadPointsKeyDir1);
-
-        Nektar::LocalRegions::QuadExpSharedPtr Exp =
-            MemoryManager<Nektar::LocalRegions::QuadExp>::AllocateSharedPtr(basisKeyDir1,
-            basisKeyDir1, quadGeom);
-
-        Nektar::StdRegions::StdQuadExpSharedPtr stdExp =
-            MemoryManager<Nektar::StdRegions::StdQuadExp>::AllocateSharedPtr(basisKeyDir1,
-            basisKeyDir1);
-
-        std::vector<StdRegions::StdExpansionSharedPtr> CollExp;
-        CollExp.push_back(Exp);
-
-        LibUtilities::SessionReaderSharedPtr dummySession;
-        Collections::CollectionOptimisation colOpt(dummySession, Collections::eStdMat);
-        Collections::OperatorImpMap impTypes = colOpt.GetOperatorImpMap(stdExp);
-        Collections::Collection     c(CollExp, impTypes);
-
-        const int nq = Exp->GetTotPoints();
-        Array<OneD, NekDouble> xc(nq), yc(nq);
-        Array<OneD, NekDouble> phys(nq),tmp,tmp1;
-        Array<OneD, NekDouble> diff1(2*nq);
-        Array<OneD, NekDouble> diff2(2*nq);
-
-        Exp->GetCoords(xc, yc);
-
-        for (int i = 0; i < nq; ++i)
-        {
-            phys[i] = sin(xc[i])*cos(yc[i]);
-        }
-
-        Exp->PhysDeriv(phys,diff1,tmp = diff1+nq);
-        c.ApplyOperator(Collections::ePhysDeriv, phys, diff2, tmp = diff2 + nq);
-
-        double epsilon = 1.0e-8;
-        for(int i = 0; i < diff1.size(); ++i)
-        {
-            BOOST_CHECK_CLOSE(diff1[i],diff2[i], epsilon);
-        }
-    }
-
-    BOOST_AUTO_TEST_CASE(TestQuadPhysDeriv_IterPerExp_VariableP_MultiElmt)
-    {
-        SpatialDomains::PointGeomSharedPtr v0(new SpatialDomains::PointGeom(2u, 0u, -1.5, -1.5, 0.0));
-        SpatialDomains::PointGeomSharedPtr v1(new SpatialDomains::PointGeom(2u, 1u,  1.0, -1.0, 0.0));
-        SpatialDomains::PointGeomSharedPtr v2(new SpatialDomains::PointGeom(3u, 2u,  1.0,  1.0, 0.0));
-        SpatialDomains::PointGeomSharedPtr v3(new SpatialDomains::PointGeom(3u, 3u, -1.0,  1.0, 0.0));
-
-        SpatialDomains::QuadGeomSharedPtr quadGeom = CreateQuad(v0, v1, v2, v3);
-
-        Nektar::LibUtilities::PointsType quadPointsTypeDir1 = Nektar::LibUtilities::eGaussLobattoLegendre;
-        Nektar::LibUtilities::BasisType basisTypeDir1 = Nektar::LibUtilities::eModified_A;
-        const Nektar::LibUtilities::PointsKey quadPointsKeyDir1(5, quadPointsTypeDir1);
-        const Nektar::LibUtilities::PointsKey quadPointsKeyDir2(7, quadPointsTypeDir1);
-        const Nektar::LibUtilities::BasisKey basisKeyDir1(basisTypeDir1,4,quadPointsKeyDir1);
-        const Nektar::LibUtilities::BasisKey basisKeyDir2(basisTypeDir1,6,quadPointsKeyDir2);
-
-        Nektar::LocalRegions::QuadExpSharedPtr Exp =
-            MemoryManager<Nektar::LocalRegions::QuadExp>::AllocateSharedPtr(basisKeyDir1,
-            basisKeyDir2, quadGeom);
-
-        Nektar::StdRegions::StdQuadExpSharedPtr stdExp =
-            MemoryManager<Nektar::StdRegions::StdQuadExp>::AllocateSharedPtr(basisKeyDir1,
-            basisKeyDir2);
-        int nelmts = 10;
-
-        std::vector<StdRegions::StdExpansionSharedPtr> CollExp;
-        for(int i = 0; i < nelmts; ++i)
-        {
-            CollExp.push_back(Exp);
-        }
-
-        LibUtilities::SessionReaderSharedPtr dummySession;
-        Collections::CollectionOptimisation colOpt(dummySession, Collections::eStdMat);
-        Collections::OperatorImpMap impTypes = colOpt.GetOperatorImpMap(stdExp);
-        Collections::Collection     c(CollExp, impTypes);
->>>>>>> 73cb6dd2
-
-        double epsilon = 1.0e-8;
-        for (int i = 0; i < derivRef.size(); ++i)
-        {
-            derivRef[i] = (std::abs(derivRef[i]) < 1e-14)? 0.0: derivRef[i];
-            deriv[i] = (std::abs(deriv[i]) < 1e-14)? 0.0: deriv[i];
-            BOOST_CHECK_CLOSE(derivRef[i], deriv[i], epsilon);
-        }
-    }
-
-<<<<<<< HEAD
-    BOOST_AUTO_TEST_CASE(TestQuadPhysDeriv_StdMat_UniformP)
-    {
-        SpatialDomains::PointGeomSharedPtr v0(new SpatialDomains::PointGeom(2u, 0u, -1.5, -1.5, 0.0));
-        SpatialDomains::PointGeomSharedPtr v1(new SpatialDomains::PointGeom(2u, 1u,  1.0, -1.0, 0.0));
-        SpatialDomains::PointGeomSharedPtr v2(new SpatialDomains::PointGeom(2u, 2u,  1.0, 1.0, 0.0));
-        SpatialDomains::PointGeomSharedPtr v3(new SpatialDomains::PointGeom(2u, 3u, -1.0, 1.0, 0.0));
-
-        SpatialDomains::QuadGeomSharedPtr quadGeom = CreateQuad(v0, v1, v2, v3);
-
-        Nektar::LibUtilities::PointsType quadPointsTypeDir1 = Nektar::LibUtilities::eGaussLobattoLegendre;
-        Nektar::LibUtilities::BasisType basisTypeDir1 = Nektar::LibUtilities::eModified_A;
-        unsigned int numQuadPoints = 6;
-        const Nektar::LibUtilities::PointsKey quadPointsKeyDir1(numQuadPoints, quadPointsTypeDir1);
-        const Nektar::LibUtilities::BasisKey basisKeyDir1(basisTypeDir1,4,quadPointsKeyDir1);
-
-        Nektar::LocalRegions::QuadExpSharedPtr Exp =
-            MemoryManager<Nektar::LocalRegions::QuadExp>::AllocateSharedPtr(basisKeyDir1,
-            basisKeyDir1, quadGeom);
-
-        Nektar::StdRegions::StdQuadExpSharedPtr stdExp =
-            MemoryManager<Nektar::StdRegions::StdQuadExp>::AllocateSharedPtr(basisKeyDir1,
-            basisKeyDir1);
-
-        std::vector<StdRegions::StdExpansionSharedPtr> CollExp;
-        CollExp.push_back(Exp);
-
-        LibUtilities::SessionReaderSharedPtr dummySession;
-        Collections::CollectionOptimisation colOpt(dummySession, Collections::eStdMat);
-        Collections::OperatorImpMap impTypes = colOpt.GetOperatorImpMap(stdExp);
-        Collections::Collection     c(CollExp, impTypes);
-        c.Initialise(Collections::ePhysDeriv);
-
-        const int nq = Exp->GetTotPoints();
-        Array<OneD, NekDouble> xc(nq), yc(nq);
-        Array<OneD, NekDouble> phys(nq),tmp,tmp1;
-        Array<OneD, NekDouble> diff1(2*nq);
-        Array<OneD, NekDouble> diff2(2*nq);
-
-        Exp->GetCoords(xc, yc);
-
-        for (int i = 0; i < nq; ++i)
-        {
-            phys[i] = sin(xc[i])*cos(yc[i]);
-        }
-
-        Exp->PhysDeriv(phys,diff1,tmp = diff1+nq);
-        c.ApplyOperator(Collections::ePhysDeriv, phys, diff2, tmp = diff2 + nq);
-
-        double epsilon = 1.0e-8;
-        for(int i = 0; i < diff1.size(); ++i)
-        {
-            BOOST_CHECK_CLOSE(diff1[i],diff2[i], epsilon);
-        }
-    }
-
-    BOOST_AUTO_TEST_CASE(TestQuadPhysDeriv_StdMat_VariableP_MultiElmt)
-    {
-        SpatialDomains::PointGeomSharedPtr v0(new SpatialDomains::PointGeom(2u, 0u, -1.5, -1.5, 0.0));
-        SpatialDomains::PointGeomSharedPtr v1(new SpatialDomains::PointGeom(2u, 1u,  1.0, -1.0, 0.0));
-        SpatialDomains::PointGeomSharedPtr v2(new SpatialDomains::PointGeom(3u, 2u,  1.0,  1.0, 0.0));
-        SpatialDomains::PointGeomSharedPtr v3(new SpatialDomains::PointGeom(3u, 3u, -1.0,  1.0, 0.0));
-
-        SpatialDomains::QuadGeomSharedPtr quadGeom = CreateQuad(v0, v1, v2, v3);
-
-        Nektar::LibUtilities::PointsType quadPointsTypeDir1 = Nektar::LibUtilities::eGaussLobattoLegendre;
-        Nektar::LibUtilities::BasisType basisTypeDir1 = Nektar::LibUtilities::eModified_A;
-        const Nektar::LibUtilities::PointsKey quadPointsKeyDir1(5, quadPointsTypeDir1);
-        const Nektar::LibUtilities::PointsKey quadPointsKeyDir2(7, quadPointsTypeDir1);
-        const Nektar::LibUtilities::BasisKey basisKeyDir1(basisTypeDir1,4,quadPointsKeyDir1);
-        const Nektar::LibUtilities::BasisKey basisKeyDir2(basisTypeDir1,6,quadPointsKeyDir2);
-
-        Nektar::LocalRegions::QuadExpSharedPtr Exp =
-            MemoryManager<Nektar::LocalRegions::QuadExp>::AllocateSharedPtr(basisKeyDir1,
-            basisKeyDir2, quadGeom);
-
-        Nektar::StdRegions::StdQuadExpSharedPtr stdExp =
-            MemoryManager<Nektar::StdRegions::StdQuadExp>::AllocateSharedPtr(basisKeyDir1,
-            basisKeyDir2);
-
-        int nelmts = 10;
-
-        std::vector<StdRegions::StdExpansionSharedPtr> CollExp;
-        for(int i = 0; i < nelmts; ++i)
-        {
-            CollExp.push_back(Exp);
-        }
-
-        LibUtilities::SessionReaderSharedPtr dummySession;
-        Collections::CollectionOptimisation colOpt(dummySession, Collections::eStdMat);
-        Collections::OperatorImpMap impTypes = colOpt.GetOperatorImpMap(stdExp);
-        Collections::Collection     c(CollExp, impTypes);
-        c.Initialise(Collections::ePhysDeriv);
-
-        const int nq = Exp->GetTotPoints();
-        Array<OneD, NekDouble> xc(nq), yc(nq);
-        Array<OneD, NekDouble> phys(nelmts*nq),tmp,tmp1;
-        Array<OneD, NekDouble> diff1(2*nelmts*nq);
-        Array<OneD, NekDouble> diff2(2*nelmts*nq);
-
-        Exp->GetCoords(xc, yc);
-
-        for (int i = 0; i < nq; ++i)
-        {
-            phys[i] = sin(xc[i])*cos(yc[i]);
-        }
-        Exp->PhysDeriv(phys, diff1, tmp1 = diff1 + nelmts*nq);
-        for(int i = 1; i < nelmts; ++i)
-        {
-            Vmath::Vcopy(nq,phys,1,tmp = phys+i*nq,1);
-            Exp->PhysDeriv(phys, tmp = diff1+i*nq,
-                           tmp1 = diff1+(nelmts+i)*nq);
-
-        }
-
-        c.ApplyOperator(Collections::ePhysDeriv, phys, diff2, tmp = diff2 + nelmts*nq);
-
-        double epsilon = 1.0e-8;
-        for(int i = 0; i < diff1.size(); ++i)
-        {
-            diff1[i] = (std::abs(diff1[i]) < 1e-14)? 0.0: diff1[i];
-            diff2[i] = (std::abs(diff2[i]) < 1e-14)? 0.0: diff2[i];
-            BOOST_CHECK_CLOSE(diff1[i],diff2[i], epsilon);
-        }
-    }
-
-    BOOST_AUTO_TEST_CASE(TestQuadPhysDeriv_SumFac_UniformP)
-    {
-        SpatialDomains::PointGeomSharedPtr v0(new SpatialDomains::PointGeom(2u, 0u, -1.5, -1.5, 0.0));
-        SpatialDomains::PointGeomSharedPtr v1(new SpatialDomains::PointGeom(2u, 1u,  1.0, -1.0, 0.0));
-        SpatialDomains::PointGeomSharedPtr v2(new SpatialDomains::PointGeom(2u, 2u,  1.0, 1.0, 0.0));
-        SpatialDomains::PointGeomSharedPtr v3(new SpatialDomains::PointGeom(2u, 3u, -1.0, 1.0, 0.0));
-
-        SpatialDomains::QuadGeomSharedPtr quadGeom = CreateQuad(v0, v1, v2, v3);
-
-        Nektar::LibUtilities::PointsType quadPointsTypeDir1 = Nektar::LibUtilities::eGaussLobattoLegendre;
-        Nektar::LibUtilities::BasisType basisTypeDir1 = Nektar::LibUtilities::eModified_A;
-        unsigned int numQuadPoints = 6;
-        const Nektar::LibUtilities::PointsKey quadPointsKeyDir1(numQuadPoints, quadPointsTypeDir1);
-        const Nektar::LibUtilities::BasisKey basisKeyDir1(basisTypeDir1,4,quadPointsKeyDir1);
-
-        Nektar::LocalRegions::QuadExpSharedPtr Exp =
-            MemoryManager<Nektar::LocalRegions::QuadExp>::AllocateSharedPtr(basisKeyDir1,
-            basisKeyDir1, quadGeom);
-
-        Nektar::StdRegions::StdQuadExpSharedPtr stdExp =
-            MemoryManager<Nektar::StdRegions::StdQuadExp>::AllocateSharedPtr(basisKeyDir1,
-            basisKeyDir1);
-
-        std::vector<StdRegions::StdExpansionSharedPtr> CollExp;
-        CollExp.push_back(Exp);
-
-        LibUtilities::SessionReaderSharedPtr dummySession;
-        Collections::CollectionOptimisation colOpt(dummySession, Collections::eSumFac);
-        Collections::OperatorImpMap impTypes = colOpt.GetOperatorImpMap(stdExp);
-        Collections::Collection     c(CollExp, impTypes);
-        c.Initialise(Collections::ePhysDeriv);
-
-        const int nq = Exp->GetTotPoints();
-        Array<OneD, NekDouble> xc(nq), yc(nq);
-        Array<OneD, NekDouble> phys(nq),tmp,tmp1;
-        Array<OneD, NekDouble> diff1(2*nq);
-        Array<OneD, NekDouble> diff2(2*nq);
-
-        Exp->GetCoords(xc, yc);
-
-        for (int i = 0; i < nq; ++i)
-        {
-            phys[i] = sin(xc[i])*cos(yc[i]);
-        }
-
-        Exp->PhysDeriv(phys,diff1,tmp = diff1+nq);
-        c.ApplyOperator(Collections::ePhysDeriv, phys, diff2, tmp = diff2 + nq);
-
-        double epsilon = 1.0e-8;
-        for(int i = 0; i < diff1.size(); ++i)
-        {
-            BOOST_CHECK_CLOSE(diff1[i],diff2[i], epsilon);
-        }
-    }
-
-    BOOST_AUTO_TEST_CASE(TestQuadPhysDeriv_SumFac_VariableP_MultiElmt)
-    {
-        SpatialDomains::PointGeomSharedPtr v0(new SpatialDomains::PointGeom(2u, 0u, -1.5, -1.5, 0.0));
-        SpatialDomains::PointGeomSharedPtr v1(new SpatialDomains::PointGeom(2u, 1u,  1.0, -1.0, 0.0));
-        SpatialDomains::PointGeomSharedPtr v2(new SpatialDomains::PointGeom(3u, 2u,  1.0,  1.0, 0.0));
-        SpatialDomains::PointGeomSharedPtr v3(new SpatialDomains::PointGeom(3u, 3u, -1.0,  1.0, 0.0));
-
-        SpatialDomains::QuadGeomSharedPtr quadGeom = CreateQuad(v0, v1, v2, v3);
-
-        Nektar::LibUtilities::PointsType quadPointsTypeDir1 = Nektar::LibUtilities::eGaussLobattoLegendre;
-        Nektar::LibUtilities::BasisType basisTypeDir1 = Nektar::LibUtilities::eModified_A;
-        const Nektar::LibUtilities::PointsKey quadPointsKeyDir1(5, quadPointsTypeDir1);
-        const Nektar::LibUtilities::PointsKey quadPointsKeyDir2(7, quadPointsTypeDir1);
-        const Nektar::LibUtilities::BasisKey basisKeyDir1(basisTypeDir1,4,quadPointsKeyDir1);
-        const Nektar::LibUtilities::BasisKey basisKeyDir2(basisTypeDir1,6,quadPointsKeyDir2);
-
-        Nektar::LocalRegions::QuadExpSharedPtr Exp =
-            MemoryManager<Nektar::LocalRegions::QuadExp>::AllocateSharedPtr(basisKeyDir1,
-            basisKeyDir2, quadGeom);
-
-        Nektar::StdRegions::StdQuadExpSharedPtr stdExp =
-            MemoryManager<Nektar::StdRegions::StdQuadExp>::AllocateSharedPtr(basisKeyDir1,
-            basisKeyDir2);
-
-        int nelmts = 10;
-
-        std::vector<StdRegions::StdExpansionSharedPtr> CollExp;
-        for(int i = 0; i < nelmts; ++i)
-        {
-            CollExp.push_back(Exp);
-        }
-
-        LibUtilities::SessionReaderSharedPtr dummySession;
-        Collections::CollectionOptimisation colOpt(dummySession, Collections::eSumFac);
-        Collections::OperatorImpMap impTypes = colOpt.GetOperatorImpMap(stdExp);
-        Collections::Collection     c(CollExp, impTypes);
-        c.Initialise(Collections::ePhysDeriv);
-
-        const int nq = Exp->GetTotPoints();
-        Array<OneD, NekDouble> xc(nq), yc(nq);
-        Array<OneD, NekDouble> phys(nelmts*nq),tmp,tmp1;
-        Array<OneD, NekDouble> diff1(2*nelmts*nq);
-        Array<OneD, NekDouble> diff2(2*nelmts*nq);
-
-        Exp->GetCoords(xc, yc);
-
-        for (int i = 0; i < nq; ++i)
-        {
-            phys[i] = sin(xc[i])*cos(yc[i]);
-        }
-        Exp->PhysDeriv(phys, diff1, tmp1 = diff1 + nelmts*nq);
-        for(int i = 1; i < nelmts; ++i)
-        {
-            Vmath::Vcopy(nq,phys,1,tmp = phys+i*nq,1);
-            Exp->PhysDeriv(phys, tmp = diff1+i*nq,
-                           tmp1 = diff1+(nelmts+i)*nq);
-
-        }
-
-        c.ApplyOperator(Collections::ePhysDeriv, phys, diff2, tmp = diff2 + nelmts*nq);
-=======
-        const int nq = Exp->GetTotPoints();
-        Array<OneD, NekDouble> xc(nq), yc(nq);
-        Array<OneD, NekDouble> phys(nelmts*nq),tmp,tmp1;
-        Array<OneD, NekDouble> diff1(2*nelmts*nq);
-        Array<OneD, NekDouble> diff2(2*nelmts*nq);
-
-        Exp->GetCoords(xc, yc);
-
-        for (int i = 0; i < nq; ++i)
-        {
-            phys[i] = sin(xc[i])*cos(yc[i]);
-        }
-        Exp->PhysDeriv(phys, diff1, tmp = diff1 + nelmts*nq);
-        for(int i = 1; i < nelmts; ++i)
-        {
-            Vmath::Vcopy(nq,phys,1,tmp = phys+i*nq,1);
-            Exp->PhysDeriv(phys, tmp = diff1+i*nq,
-                           tmp1 = diff1+(nelmts+i)*nq);
-        }
-
-        c.ApplyOperator(Collections::ePhysDeriv, phys, diff2, tmp = diff2 + nelmts*nq);
-
-        double epsilon = 1.0e-8;
-        for(int i = 0; i < diff1.size(); ++i)
-        {
-            diff1[i] = (std::abs(diff1[i]) < 1e-14)? 0.0: diff1[i];
-            diff2[i] = (std::abs(diff2[i]) < 1e-14)? 0.0: diff2[i];
-            BOOST_CHECK_CLOSE(diff1[i],diff2[i], epsilon);
-        }
-    }
-
-    BOOST_AUTO_TEST_CASE(TestQuadPhysDeriv_MatrixFree_UniformP_Undeformed)
-    {
-        SpatialDomains::PointGeomSharedPtr v0(new SpatialDomains::PointGeom(2u,
-            0u, -1.0, -1.0, 0.0));
-        SpatialDomains::PointGeomSharedPtr v1(new SpatialDomains::PointGeom(2u,
-            1u,  1.0, -1.0, 0.0));
-        SpatialDomains::PointGeomSharedPtr v2(new SpatialDomains::PointGeom(2u,
-            2u,  1.0, 1.0, 0.0));
-        SpatialDomains::PointGeomSharedPtr v3(new SpatialDomains::PointGeom(2u,
-            3u, -1.0, 1.0, 0.0));
-
-        SpatialDomains::QuadGeomSharedPtr quadGeom = CreateQuad(v0, v1, v2, v3);
-
-        Nektar::LibUtilities::PointsType quadPointsTypeDir1 =
-            Nektar::LibUtilities::eGaussLobattoLegendre;
-        Nektar::LibUtilities::BasisType basisTypeDir1 =
-            Nektar::LibUtilities::eModified_A;
-        unsigned int numQuadPoints = 5;
-        unsigned int numModes = 2;
-        const Nektar::LibUtilities::PointsKey quadPointsKeyDir1(numQuadPoints,
-            quadPointsTypeDir1);
-        const Nektar::LibUtilities::BasisKey basisKeyDir1(basisTypeDir1,
-            numModes, quadPointsKeyDir1);
-
-        Nektar::LocalRegions::QuadExpSharedPtr Exp =
-            MemoryManager<Nektar::LocalRegions::QuadExp>::AllocateSharedPtr(
-            basisKeyDir1, basisKeyDir1, quadGeom);
-
-        Nektar::StdRegions::StdQuadExpSharedPtr stdExp =
-            MemoryManager<Nektar::StdRegions::StdQuadExp>::AllocateSharedPtr(
-                basisKeyDir1, basisKeyDir1);
-
-        std::vector<StdRegions::StdExpansionSharedPtr> CollExp;
-        CollExp.push_back(Exp);
-
-        LibUtilities::SessionReaderSharedPtr dummySession;
-        Collections::CollectionOptimisation colOpt(dummySession,
-            Collections::eMatrixFree);
-        Collections::OperatorImpMap impTypes = colOpt.GetOperatorImpMap(stdExp);
-        Collections::Collection     c(CollExp, impTypes);
-
-        const int nq = Exp->GetTotPoints();
-        Array<OneD, NekDouble> xc(nq), yc(nq);
-        Array<OneD, NekDouble> phys(nq), tmp, tmp1;
-        Array<OneD, NekDouble> derivRef(2*nq);
-        Array<OneD, NekDouble> deriv(2*nq);
-
-        Exp->GetCoords(xc, yc);
-
-        for (int i = 0; i < nq; ++i)
-        {
-            phys[i] = sin(xc[i])*cos(yc[i]);
-        }
-
-        Exp->PhysDeriv(phys, derivRef, tmp = derivRef+nq);
-        c.ApplyOperator(Collections::ePhysDeriv, phys, deriv, tmp = deriv + nq);
-
-        double epsilon = 1.0e-8;
-        for (int i = 0; i < derivRef.size(); ++i)
-        {
-            derivRef[i] = (std::abs(derivRef[i]) < 1e-14)? 0.0: derivRef[i];
-            deriv[i] = (std::abs(deriv[i]) < 1e-14)? 0.0: deriv[i];
-            BOOST_CHECK_CLOSE(derivRef[i], deriv[i], epsilon);
-        }
-    }
-
-    BOOST_AUTO_TEST_CASE(TestQuadPhysDeriv_MatrixFree_UniformP_Deformed)
-    {
-        SpatialDomains::PointGeomSharedPtr v0(new SpatialDomains::PointGeom(2u,
-            0u, -1.0, -2.0, 0.0));
-        SpatialDomains::PointGeomSharedPtr v1(new SpatialDomains::PointGeom(2u,
-            1u,  1.0, -1.0, 0.0));
-        SpatialDomains::PointGeomSharedPtr v2(new SpatialDomains::PointGeom(2u,
-            2u,  1.0, 1.0, 0.0));
-        SpatialDomains::PointGeomSharedPtr v3(new SpatialDomains::PointGeom(2u,
-            3u, -1.0, 1.0, 0.0));
-
-        SpatialDomains::QuadGeomSharedPtr quadGeom = CreateQuad(v0, v1, v2, v3);
-
-        Nektar::LibUtilities::PointsType quadPointsTypeDir1 =
-            Nektar::LibUtilities::eGaussLobattoLegendre;
-        Nektar::LibUtilities::BasisType basisTypeDir1 =
-            Nektar::LibUtilities::eModified_A;
-        unsigned int numQuadPoints = 4;
-        unsigned int numModes = 2;
-        const Nektar::LibUtilities::PointsKey quadPointsKeyDir1(numQuadPoints,
-            quadPointsTypeDir1);
-        const Nektar::LibUtilities::BasisKey basisKeyDir1(basisTypeDir1,
-            numModes, quadPointsKeyDir1);
-
-        Nektar::LocalRegions::QuadExpSharedPtr Exp =
-            MemoryManager<Nektar::LocalRegions::QuadExp>::AllocateSharedPtr(
-            basisKeyDir1, basisKeyDir1, quadGeom);
-
-        Nektar::StdRegions::StdQuadExpSharedPtr stdExp =
-            MemoryManager<Nektar::StdRegions::StdQuadExp>::AllocateSharedPtr(
-                basisKeyDir1, basisKeyDir1);
-
-        std::vector<StdRegions::StdExpansionSharedPtr> CollExp;
-        CollExp.push_back(Exp);
-
-        LibUtilities::SessionReaderSharedPtr dummySession;
-        Collections::CollectionOptimisation colOpt(dummySession,
-            Collections::eMatrixFree);
-        Collections::OperatorImpMap impTypes = colOpt.GetOperatorImpMap(stdExp);
-        Collections::Collection     c(CollExp, impTypes);
-
-        const int nq = Exp->GetTotPoints();
-        Array<OneD, NekDouble> xc(nq), yc(nq);
-        Array<OneD, NekDouble> phys(nq), tmp, tmp1;
-        Array<OneD, NekDouble> derivRef(2*nq);
-        Array<OneD, NekDouble> deriv(2*nq);
-
-        Exp->GetCoords(xc, yc);
-
-        for (int i = 0; i < nq; ++i)
-        {
-            phys[i] = sin(xc[i])*cos(yc[i]);
-        }
-
-        Exp->PhysDeriv(phys, derivRef, tmp = derivRef + nq);
-        c.ApplyOperator(Collections::ePhysDeriv, phys, deriv, tmp = deriv + nq);
-
-        double epsilon = 1.0e-8;
-        for (int i = 0; i < derivRef.size(); ++i)
-        {
-            derivRef[i] = (std::abs(derivRef[i]) < 1e-14)? 0.0: derivRef[i];
-            deriv[i] = (std::abs(deriv[i]) < 1e-14)? 0.0: deriv[i];
-            BOOST_CHECK_CLOSE(derivRef[i], deriv[i], epsilon);
-        }
-    }
-
-    BOOST_AUTO_TEST_CASE(TestQuadPhysDeriv_StdMat_UniformP)
-    {
-        SpatialDomains::PointGeomSharedPtr v0(new SpatialDomains::PointGeom(2u, 0u, -1.5, -1.5, 0.0));
-        SpatialDomains::PointGeomSharedPtr v1(new SpatialDomains::PointGeom(2u, 1u,  1.0, -1.0, 0.0));
-        SpatialDomains::PointGeomSharedPtr v2(new SpatialDomains::PointGeom(2u, 2u,  1.0, 1.0, 0.0));
-        SpatialDomains::PointGeomSharedPtr v3(new SpatialDomains::PointGeom(2u, 3u, -1.0, 1.0, 0.0));
-
-        SpatialDomains::QuadGeomSharedPtr quadGeom = CreateQuad(v0, v1, v2, v3);
-
-        Nektar::LibUtilities::PointsType quadPointsTypeDir1 = Nektar::LibUtilities::eGaussLobattoLegendre;
-        Nektar::LibUtilities::BasisType basisTypeDir1 = Nektar::LibUtilities::eModified_A;
-        unsigned int numQuadPoints = 6;
-        const Nektar::LibUtilities::PointsKey quadPointsKeyDir1(numQuadPoints, quadPointsTypeDir1);
-        const Nektar::LibUtilities::BasisKey basisKeyDir1(basisTypeDir1,4,quadPointsKeyDir1);
-
-        Nektar::LocalRegions::QuadExpSharedPtr Exp =
-            MemoryManager<Nektar::LocalRegions::QuadExp>::AllocateSharedPtr(basisKeyDir1,
-            basisKeyDir1, quadGeom);
-
-        Nektar::StdRegions::StdQuadExpSharedPtr stdExp =
-            MemoryManager<Nektar::StdRegions::StdQuadExp>::AllocateSharedPtr(basisKeyDir1,
-            basisKeyDir1);
-
-        std::vector<StdRegions::StdExpansionSharedPtr> CollExp;
-        CollExp.push_back(Exp);
-
-        LibUtilities::SessionReaderSharedPtr dummySession;
-        Collections::CollectionOptimisation colOpt(dummySession, Collections::eStdMat);
-        Collections::OperatorImpMap impTypes = colOpt.GetOperatorImpMap(stdExp);
-        Collections::Collection     c(CollExp, impTypes);
-
-
-        const int nq = Exp->GetTotPoints();
-        Array<OneD, NekDouble> xc(nq), yc(nq);
-        Array<OneD, NekDouble> phys(nq),tmp,tmp1;
-        Array<OneD, NekDouble> diff1(2*nq);
-        Array<OneD, NekDouble> diff2(2*nq);
-
-        Exp->GetCoords(xc, yc);
-
-        for (int i = 0; i < nq; ++i)
-        {
-            phys[i] = sin(xc[i])*cos(yc[i]);
-        }
-
-        Exp->PhysDeriv(phys,diff1,tmp = diff1+nq);
-        c.ApplyOperator(Collections::ePhysDeriv, phys, diff2, tmp = diff2 + nq);
-
-        double epsilon = 1.0e-8;
-        for(int i = 0; i < diff1.size(); ++i)
-        {
-            BOOST_CHECK_CLOSE(diff1[i],diff2[i], epsilon);
-        }
-    }
-
-    BOOST_AUTO_TEST_CASE(TestQuadPhysDeriv_StdMat_VariableP_MultiElmt)
-    {
-        SpatialDomains::PointGeomSharedPtr v0(new SpatialDomains::PointGeom(2u, 0u, -1.5, -1.5, 0.0));
-        SpatialDomains::PointGeomSharedPtr v1(new SpatialDomains::PointGeom(2u, 1u,  1.0, -1.0, 0.0));
-        SpatialDomains::PointGeomSharedPtr v2(new SpatialDomains::PointGeom(3u, 2u,  1.0,  1.0, 0.0));
-        SpatialDomains::PointGeomSharedPtr v3(new SpatialDomains::PointGeom(3u, 3u, -1.0,  1.0, 0.0));
-
-        SpatialDomains::QuadGeomSharedPtr quadGeom = CreateQuad(v0, v1, v2, v3);
-
-        Nektar::LibUtilities::PointsType quadPointsTypeDir1 = Nektar::LibUtilities::eGaussLobattoLegendre;
-        Nektar::LibUtilities::BasisType basisTypeDir1 = Nektar::LibUtilities::eModified_A;
-        const Nektar::LibUtilities::PointsKey quadPointsKeyDir1(5, quadPointsTypeDir1);
-        const Nektar::LibUtilities::PointsKey quadPointsKeyDir2(7, quadPointsTypeDir1);
-        const Nektar::LibUtilities::BasisKey basisKeyDir1(basisTypeDir1,4,quadPointsKeyDir1);
-        const Nektar::LibUtilities::BasisKey basisKeyDir2(basisTypeDir1,6,quadPointsKeyDir2);
-
-        Nektar::LocalRegions::QuadExpSharedPtr Exp =
-            MemoryManager<Nektar::LocalRegions::QuadExp>::AllocateSharedPtr(basisKeyDir1,
-            basisKeyDir2, quadGeom);
-
-        Nektar::StdRegions::StdQuadExpSharedPtr stdExp =
-            MemoryManager<Nektar::StdRegions::StdQuadExp>::AllocateSharedPtr(basisKeyDir1,
-            basisKeyDir2);
-
-        int nelmts = 10;
-
-        std::vector<StdRegions::StdExpansionSharedPtr> CollExp;
-        for(int i = 0; i < nelmts; ++i)
-        {
-            CollExp.push_back(Exp);
-        }
-
-        LibUtilities::SessionReaderSharedPtr dummySession;
-        Collections::CollectionOptimisation colOpt(dummySession, Collections::eStdMat);
-        Collections::OperatorImpMap impTypes = colOpt.GetOperatorImpMap(stdExp);
-        Collections::Collection     c(CollExp, impTypes);
-
-
-        const int nq = Exp->GetTotPoints();
-        Array<OneD, NekDouble> xc(nq), yc(nq);
-        Array<OneD, NekDouble> phys(nelmts*nq),tmp,tmp1;
-        Array<OneD, NekDouble> diff1(2*nelmts*nq);
-        Array<OneD, NekDouble> diff2(2*nelmts*nq);
-
-        Exp->GetCoords(xc, yc);
-
-        for (int i = 0; i < nq; ++i)
-        {
-            phys[i] = sin(xc[i])*cos(yc[i]);
-        }
-        Exp->PhysDeriv(phys, diff1, tmp1 = diff1 + nelmts*nq);
-        for(int i = 1; i < nelmts; ++i)
-        {
-            Vmath::Vcopy(nq,phys,1,tmp = phys+i*nq,1);
-            Exp->PhysDeriv(phys, tmp = diff1+i*nq,
-                           tmp1 = diff1+(nelmts+i)*nq);
-
-        }
-
-        c.ApplyOperator(Collections::ePhysDeriv, phys, diff2, tmp = diff2 + nelmts*nq);
-
-        double epsilon = 1.0e-8;
-        for(int i = 0; i < diff1.size(); ++i)
-        {
-            diff1[i] = (std::abs(diff1[i]) < 1e-14)? 0.0: diff1[i];
-            diff2[i] = (std::abs(diff2[i]) < 1e-14)? 0.0: diff2[i];
-            BOOST_CHECK_CLOSE(diff1[i],diff2[i], epsilon);
-        }
-    }
-
-    BOOST_AUTO_TEST_CASE(TestQuadPhysDeriv_SumFac_UniformP)
-    {
-        SpatialDomains::PointGeomSharedPtr v0(new SpatialDomains::PointGeom(2u, 0u, -1.5, -1.5, 0.0));
-        SpatialDomains::PointGeomSharedPtr v1(new SpatialDomains::PointGeom(2u, 1u,  1.0, -1.0, 0.0));
-        SpatialDomains::PointGeomSharedPtr v2(new SpatialDomains::PointGeom(2u, 2u,  1.0, 1.0, 0.0));
-        SpatialDomains::PointGeomSharedPtr v3(new SpatialDomains::PointGeom(2u, 3u, -1.0, 1.0, 0.0));
-
-        SpatialDomains::QuadGeomSharedPtr quadGeom = CreateQuad(v0, v1, v2, v3);
-
-        Nektar::LibUtilities::PointsType quadPointsTypeDir1 = Nektar::LibUtilities::eGaussLobattoLegendre;
-        Nektar::LibUtilities::BasisType basisTypeDir1 = Nektar::LibUtilities::eModified_A;
-        unsigned int numQuadPoints = 6;
-        const Nektar::LibUtilities::PointsKey quadPointsKeyDir1(numQuadPoints, quadPointsTypeDir1);
-        const Nektar::LibUtilities::BasisKey basisKeyDir1(basisTypeDir1,4,quadPointsKeyDir1);
-
-        Nektar::LocalRegions::QuadExpSharedPtr Exp =
-            MemoryManager<Nektar::LocalRegions::QuadExp>::AllocateSharedPtr(basisKeyDir1,
-            basisKeyDir1, quadGeom);
-
-        Nektar::StdRegions::StdQuadExpSharedPtr stdExp =
-            MemoryManager<Nektar::StdRegions::StdQuadExp>::AllocateSharedPtr(basisKeyDir1,
-            basisKeyDir1);
-
-        std::vector<StdRegions::StdExpansionSharedPtr> CollExp;
-        CollExp.push_back(Exp);
-
-        LibUtilities::SessionReaderSharedPtr dummySession;
-        Collections::CollectionOptimisation colOpt(dummySession, Collections::eSumFac);
-        Collections::OperatorImpMap impTypes = colOpt.GetOperatorImpMap(stdExp);
-        Collections::Collection     c(CollExp, impTypes);
-
-        const int nq = Exp->GetTotPoints();
-        Array<OneD, NekDouble> xc(nq), yc(nq);
-        Array<OneD, NekDouble> phys(nq),tmp,tmp1;
-        Array<OneD, NekDouble> diff1(2*nq);
-        Array<OneD, NekDouble> diff2(2*nq);
-
-        Exp->GetCoords(xc, yc);
-
-        for (int i = 0; i < nq; ++i)
-        {
-            phys[i] = sin(xc[i])*cos(yc[i]);
-        }
-
-        Exp->PhysDeriv(phys,diff1,tmp = diff1+nq);
-        c.ApplyOperator(Collections::ePhysDeriv, phys, diff2, tmp = diff2 + nq);
->>>>>>> 73cb6dd2
-
-        double epsilon = 1.0e-8;
-        for(int i = 0; i < diff1.size(); ++i)
-        {
-<<<<<<< HEAD
-            diff1[i] = (std::abs(diff1[i]) < 1e-14)? 0.0: diff1[i];
-            diff2[i] = (std::abs(diff2[i]) < 1e-14)? 0.0: diff2[i];
-=======
->>>>>>> 73cb6dd2
-            BOOST_CHECK_CLOSE(diff1[i],diff2[i], epsilon);
-        }
-    }
-
-<<<<<<< HEAD
-    BOOST_AUTO_TEST_CASE(TestQuadIProductWRTDerivBase_IterPerExp_UniformP)
-    {
-        SpatialDomains::PointGeomSharedPtr v0(new SpatialDomains::PointGeom(2u, 0u, -1.0, -1.0, 0.0));
-        SpatialDomains::PointGeomSharedPtr v1(new SpatialDomains::PointGeom(2u, 1u,  1.0, -1.0, 0.0));
-        SpatialDomains::PointGeomSharedPtr v2(new SpatialDomains::PointGeom(2u, 2u,  1.0, 1.0, 0.0));
-        SpatialDomains::PointGeomSharedPtr v3(new SpatialDomains::PointGeom(2u, 3u, -1.0, 1.0, 0.0));
-=======
-    BOOST_AUTO_TEST_CASE(TestQuadPhysDeriv_SumFac_VariableP_MultiElmt)
-    {
-        SpatialDomains::PointGeomSharedPtr v0(new SpatialDomains::PointGeom(2u, 0u, -1.5, -1.5, 0.0));
-        SpatialDomains::PointGeomSharedPtr v1(new SpatialDomains::PointGeom(2u, 1u,  1.0, -1.0, 0.0));
-        SpatialDomains::PointGeomSharedPtr v2(new SpatialDomains::PointGeom(3u, 2u,  1.0,  1.0, 0.0));
-        SpatialDomains::PointGeomSharedPtr v3(new SpatialDomains::PointGeom(3u, 3u, -1.0,  1.0, 0.0));
->>>>>>> 73cb6dd2
-
-        SpatialDomains::QuadGeomSharedPtr quadGeom = CreateQuad(v0, v1, v2, v3);
-
-        Nektar::LibUtilities::PointsType quadPointsTypeDir1 = Nektar::LibUtilities::eGaussLobattoLegendre;
-        Nektar::LibUtilities::BasisType basisTypeDir1 = Nektar::LibUtilities::eModified_A;
-<<<<<<< HEAD
-        unsigned int numQuadPoints = 5;
-        const Nektar::LibUtilities::PointsKey quadPointsKeyDir1(numQuadPoints, quadPointsTypeDir1);
-        const Nektar::LibUtilities::BasisKey basisKeyDir1(basisTypeDir1,4,quadPointsKeyDir1);
-
-        Nektar::LocalRegions::QuadExpSharedPtr Exp =
-            MemoryManager<Nektar::LocalRegions::QuadExp>::AllocateSharedPtr(basisKeyDir1,
-            basisKeyDir1, quadGeom);
-
-        Nektar::StdRegions::StdQuadExpSharedPtr stdExp =
-            MemoryManager<Nektar::StdRegions::StdQuadExp>::AllocateSharedPtr(basisKeyDir1,
-            basisKeyDir1);
-
-        std::vector<StdRegions::StdExpansionSharedPtr> CollExp;
-        CollExp.push_back(Exp);
-
-        LibUtilities::SessionReaderSharedPtr dummySession;
-        Collections::CollectionOptimisation colOpt(dummySession, Collections::eStdMat);
-        Collections::OperatorImpMap impTypes = colOpt.GetOperatorImpMap(stdExp);
-        Collections::Collection     c(CollExp, impTypes);
-        c.Initialise(Collections::eIProductWRTDerivBase);
-
-        const int nq = Exp->GetTotPoints();
-        const int nm = Exp->GetNcoeffs();
-        Array<OneD, NekDouble> phys1(nq);
-        Array<OneD, NekDouble> phys2(nq);
-        Array<OneD, NekDouble> coeffs1(nm);
-        Array<OneD, NekDouble> coeffs2(nm);
-
-        Array<OneD, NekDouble> xc(nq), yc(nq);
-=======
-        const Nektar::LibUtilities::PointsKey quadPointsKeyDir1(5, quadPointsTypeDir1);
-        const Nektar::LibUtilities::PointsKey quadPointsKeyDir2(7, quadPointsTypeDir1);
-        const Nektar::LibUtilities::BasisKey basisKeyDir1(basisTypeDir1,4,quadPointsKeyDir1);
-        const Nektar::LibUtilities::BasisKey basisKeyDir2(basisTypeDir1,6,quadPointsKeyDir2);
-
-        Nektar::LocalRegions::QuadExpSharedPtr Exp =
-            MemoryManager<Nektar::LocalRegions::QuadExp>::AllocateSharedPtr(basisKeyDir1,
-            basisKeyDir2, quadGeom);
-
-        Nektar::StdRegions::StdQuadExpSharedPtr stdExp =
-            MemoryManager<Nektar::StdRegions::StdQuadExp>::AllocateSharedPtr(basisKeyDir1,
-            basisKeyDir2);
-
-        int nelmts = 10;
-
-        std::vector<StdRegions::StdExpansionSharedPtr> CollExp;
-        for(int i = 0; i < nelmts; ++i)
-        {
-            CollExp.push_back(Exp);
-        }
-
-        LibUtilities::SessionReaderSharedPtr dummySession;
-        Collections::CollectionOptimisation colOpt(dummySession, Collections::eSumFac);
-        Collections::OperatorImpMap impTypes = colOpt.GetOperatorImpMap(stdExp);
-        Collections::Collection     c(CollExp, impTypes);
-
-        const int nq = Exp->GetTotPoints();
-        Array<OneD, NekDouble> xc(nq), yc(nq);
-        Array<OneD, NekDouble> phys(nelmts*nq),tmp,tmp1;
-        Array<OneD, NekDouble> diff1(2*nelmts*nq);
-        Array<OneD, NekDouble> diff2(2*nelmts*nq);
->>>>>>> 73cb6dd2
-
-        Exp->GetCoords(xc, yc);
-
-        for (int i = 0; i < nq; ++i)
-        {
-<<<<<<< HEAD
-            phys1[i] = sin(xc[i])*cos(yc[i]);
-            phys2[i] = cos(xc[i])*sin(yc[i]);
-        }
-
-        // Standard routines
-        Exp->IProductWRTDerivBase(0, phys1, coeffs1);
-        Exp->IProductWRTDerivBase(1, phys2, coeffs2);
-        Vmath::Vadd(nm,coeffs1,1,coeffs2,1,coeffs1,1);
-
-        c.ApplyOperator(Collections::eIProductWRTDerivBase,
-                        phys1, phys2, coeffs2);
-
-        double epsilon = 1.0e-8;
-        for(int i = 0; i < coeffs1.size(); ++i)
-        {
-            coeffs1[i] = (std::abs(coeffs1[i]) < 1e-14)? 0.0: coeffs1[i];
-            coeffs2[i] = (std::abs(coeffs2[i]) < 1e-14)? 0.0: coeffs2[i];
-            BOOST_CHECK_CLOSE(coeffs1[i],coeffs2[i], epsilon);
-        }
-    }
-
-
-    BOOST_AUTO_TEST_CASE(TestQuadIProductWRTDerivBase_IterPerExp_VariableP_MultiElmt)
-    {
-        SpatialDomains::PointGeomSharedPtr v0(new SpatialDomains::PointGeom(2u, 0u, -1.0, -1.5, 0.0));
-        SpatialDomains::PointGeomSharedPtr v1(new SpatialDomains::PointGeom(2u, 1u,  1.0, -1.0, 0.0));
-        SpatialDomains::PointGeomSharedPtr v2(new SpatialDomains::PointGeom(3u, 2u,  1.0,  1.0, 0.0));
-        SpatialDomains::PointGeomSharedPtr v3(new SpatialDomains::PointGeom(3u, 3u, -1.0,  1.0, 0.0));
-
-        SpatialDomains::QuadGeomSharedPtr quadGeom = CreateQuad(v0, v1, v2, v3);
-
-        Nektar::LibUtilities::PointsType quadPointsTypeDir1 = Nektar::LibUtilities::eGaussLobattoLegendre;
-        Nektar::LibUtilities::BasisType basisTypeDir1 = Nektar::LibUtilities::eModified_A;
-        const Nektar::LibUtilities::PointsKey quadPointsKeyDir1(7, quadPointsTypeDir1);
-        const Nektar::LibUtilities::PointsKey quadPointsKeyDir2(5, quadPointsTypeDir1);
-        const Nektar::LibUtilities::BasisKey basisKeyDir1(basisTypeDir1,6,quadPointsKeyDir1);
-        const Nektar::LibUtilities::BasisKey basisKeyDir2(basisTypeDir1,4,quadPointsKeyDir2);
-
-        Nektar::LocalRegions::QuadExpSharedPtr Exp =
-            MemoryManager<Nektar::LocalRegions::QuadExp>::AllocateSharedPtr(basisKeyDir1,
-            basisKeyDir2, quadGeom);
-
-        Nektar::StdRegions::StdQuadExpSharedPtr stdExp =
-            MemoryManager<Nektar::StdRegions::StdQuadExp>::AllocateSharedPtr(basisKeyDir1,
-            basisKeyDir2);
-
-        int nelmts = 10;
-
-        std::vector<StdRegions::StdExpansionSharedPtr> CollExp;
-        for(int i = 0; i < nelmts; ++i)
-        {
-            CollExp.push_back(Exp);
-        }
-
-        LibUtilities::SessionReaderSharedPtr dummySession;
-        Collections::CollectionOptimisation colOpt(dummySession, Collections::eStdMat);
-        Collections::OperatorImpMap impTypes = colOpt.GetOperatorImpMap(stdExp);
-        Collections::Collection     c(CollExp, impTypes);
-        c.Initialise(Collections::eIProductWRTDerivBase);
-
-        const int nq = Exp->GetTotPoints();
-        const int nm = Exp->GetNcoeffs();
-        Array<OneD, NekDouble> xc(nq), yc(nq),tmp,tmp1;
-        Array<OneD, NekDouble> phys1(nelmts*nq);
-        Array<OneD, NekDouble> phys2(nelmts*nq);
-        Array<OneD, NekDouble> coeffs1(nelmts*nm);
-        Array<OneD, NekDouble> coeffs2(nelmts*nm);
-
-        Exp->GetCoords(xc, yc);
-
-        for (int i = 0; i < nq; ++i)
-        {
-            phys1[i] = sin(xc[i])*cos(yc[i]);
-            phys2[i] = cos(xc[i])*sin(yc[i]);
-        }
-        for(int i = 1; i < nelmts; ++i)
-        {
-            Vmath::Vcopy(nq,phys1,1,tmp = phys1+i*nq,1);
-            Vmath::Vcopy(nq,phys2,1,tmp = phys2+i*nq,1);
-        }
-
-        for(int i = 0; i < nelmts; ++i)
-        {
-            // Standard routines
-            Exp->IProductWRTDerivBase(0, phys1 + i*nq,
-                                      tmp  = coeffs1 + i*nm);
-            Exp->IProductWRTDerivBase(1, phys2 + i*nq,
-                                      tmp1 = coeffs2 + i*nm);
-            Vmath::Vadd(nm,coeffs1 +i*nm ,1,coeffs2 + i*nm ,1,
-                        tmp = coeffs1 + i*nm,1);
-        }
-
-        c.ApplyOperator(Collections::eIProductWRTDerivBase, phys1, phys2, coeffs2);
-
-        double epsilon = 1.0e-8;
-        for(int i = 0; i < coeffs1.size(); ++i)
-        {
-            coeffs1[i] = (std::abs(coeffs1[i]) < 1e-14)? 0.0: coeffs1[i];
-            coeffs2[i] = (std::abs(coeffs2[i]) < 1e-14)? 0.0: coeffs2[i];
-            BOOST_CHECK_CLOSE(coeffs1[i],coeffs2[i], epsilon);
-        }
-    }
-
-    BOOST_AUTO_TEST_CASE(TestQuadIProductWRTDerivBase_MatrixFree_UniformP_Undeformed)
-    {
-        SpatialDomains::PointGeomSharedPtr v0(new SpatialDomains::PointGeom(2u,
-            0u, -1.0, -1.0, 0.0));
-        SpatialDomains::PointGeomSharedPtr v1(new SpatialDomains::PointGeom(2u,
-            1u,  1.0, -1.0, 0.0));
-        SpatialDomains::PointGeomSharedPtr v2(new SpatialDomains::PointGeom(2u,
-            2u,  1.0, 1.0, 0.0));
-        SpatialDomains::PointGeomSharedPtr v3(new SpatialDomains::PointGeom(2u,
-            3u, -1.0, 1.0, 0.0));
-
-        SpatialDomains::QuadGeomSharedPtr quadGeom = CreateQuad(v0, v1, v2, v3);
-
-        Nektar::LibUtilities::PointsType quadPointsTypeDir1 =
-            Nektar::LibUtilities::eGaussLobattoLegendre;
-        Nektar::LibUtilities::BasisType basisTypeDir1 =
-            Nektar::LibUtilities::eModified_A;
-        unsigned int numQuadPoints = 6;
-        unsigned int numModes = 5;
-        const Nektar::LibUtilities::PointsKey quadPointsKeyDir1(numQuadPoints,
-            quadPointsTypeDir1);
-        const Nektar::LibUtilities::BasisKey basisKeyDir1(basisTypeDir1,
-            numModes, quadPointsKeyDir1);
-
-        Nektar::LocalRegions::QuadExpSharedPtr Exp =
-            MemoryManager<Nektar::LocalRegions::QuadExp>::AllocateSharedPtr(
-            basisKeyDir1, basisKeyDir1, quadGeom);
-
-        Nektar::StdRegions::StdQuadExpSharedPtr stdExp =
-            MemoryManager<Nektar::StdRegions::StdQuadExp>::AllocateSharedPtr(
-            basisKeyDir1, basisKeyDir1);
-
-        std::vector<StdRegions::StdExpansionSharedPtr> CollExp;
-        CollExp.push_back(Exp);
-
-        LibUtilities::SessionReaderSharedPtr dummySession;
-        Collections::CollectionOptimisation colOpt(dummySession,
-            Collections::eMatrixFree);
-        Collections::OperatorImpMap impTypes = colOpt.GetOperatorImpMap(stdExp);
         Collections::Collection     cref(CollExp, impTypes);
         cref.Initialise(Collections::eIProductWRTDerivBase);
         Collections::Collection     c(CollExp, impTypes);
@@ -3354,176 +2038,6 @@
         c.ApplyOperator(Collections::eIProductWRTDerivBase,
                         phys1, phys2, coeffs);
 
-        double epsilon = 1.0e-8;
-        for(int i = 0; i < coeffsRef.size(); ++i)
-        {
-            coeffsRef[i] = (std::abs(coeffsRef[i]) < 1e-14)? 0.0: coeffsRef[i];
-            coeffs[i] = (std::abs(coeffs[i]) < 1e-14)? 0.0: coeffs[i];
-            BOOST_CHECK_CLOSE(coeffsRef[i], coeffs[i], epsilon);
-        }
-    }
-
-    BOOST_AUTO_TEST_CASE(TestQuadIProductWRTDerivBase_MatrixFree_UniformP_Deformed)
-    {
-        SpatialDomains::PointGeomSharedPtr v0(new SpatialDomains::PointGeom(2u,
-            0u, -1.0, -1.0, 0.0));
-        SpatialDomains::PointGeomSharedPtr v1(new SpatialDomains::PointGeom(2u,
-            1u,  3.0, -1.0, 0.0));
-        SpatialDomains::PointGeomSharedPtr v2(new SpatialDomains::PointGeom(2u,
-            2u,  1.0, 1.0, 0.0));
-        SpatialDomains::PointGeomSharedPtr v3(new SpatialDomains::PointGeom(2u,
-            3u, -1.0, 1.0, 0.0));
-
-        SpatialDomains::QuadGeomSharedPtr quadGeom = CreateQuad(v0, v1, v2, v3);
-
-        Nektar::LibUtilities::PointsType quadPointsTypeDir1 =
-            Nektar::LibUtilities::eGaussLobattoLegendre;
-        Nektar::LibUtilities::BasisType basisTypeDir1 =
-            Nektar::LibUtilities::eModified_A;
-        unsigned int numQuadPoints = 6;
-        unsigned int numModes = 5;
-        const Nektar::LibUtilities::PointsKey quadPointsKeyDir1(numQuadPoints,
-            quadPointsTypeDir1);
-        const Nektar::LibUtilities::BasisKey basisKeyDir1(basisTypeDir1,
-            numModes, quadPointsKeyDir1);
-
-        Nektar::LocalRegions::QuadExpSharedPtr Exp =
-            MemoryManager<Nektar::LocalRegions::QuadExp>::AllocateSharedPtr(
-            basisKeyDir1, basisKeyDir1, quadGeom);
-
-        Nektar::StdRegions::StdQuadExpSharedPtr stdExp =
-            MemoryManager<Nektar::StdRegions::StdQuadExp>::AllocateSharedPtr(
-            basisKeyDir1, basisKeyDir1);
-
-        std::vector<StdRegions::StdExpansionSharedPtr> CollExp;
-        CollExp.push_back(Exp);
-
-        LibUtilities::SessionReaderSharedPtr dummySession;
-        Collections::CollectionOptimisation colOpt(dummySession,
-            Collections::eMatrixFree);
-        Collections::OperatorImpMap impTypes = colOpt.GetOperatorImpMap(stdExp);
-        Collections::Collection     cref(CollExp, impTypes);
-        cref.Initialise(Collections::eIProductWRTDerivBase);
-        Collections::Collection     c(CollExp, impTypes);
-        c.Initialise(Collections::eIProductWRTDerivBase);
-
-        const int nq = Exp->GetTotPoints();
-        const int nm = Exp->GetNcoeffs();
-        Array<OneD, NekDouble> phys1(nq);
-        Array<OneD, NekDouble> phys2(nq);
-        Array<OneD, NekDouble> coeffsRef(nm);
-        Array<OneD, NekDouble> coeffs(nm);
-
-        Array<OneD, NekDouble> xc(nq), yc(nq);
-
-        Exp->GetCoords(xc, yc);
-
-        for (int i = 0; i < nq; ++i)
-        {
-            phys1[i] = sin(xc[i])*cos(yc[i]);
-            phys2[i] = cos(xc[i])*sin(yc[i]);
-        }
-
-        // Standard routines
-        Exp->IProductWRTDerivBase(0, phys1, coeffsRef);
-        Exp->IProductWRTDerivBase(1, phys2, coeffs);
-        Vmath::Vadd(nm,coeffsRef,1,coeffs,1,coeffsRef,1);
-=======
-            phys[i] = sin(xc[i])*cos(yc[i]);
-        }
-        Exp->PhysDeriv(phys, diff1, tmp1 = diff1 + nelmts*nq);
-        for(int i = 1; i < nelmts; ++i)
-        {
-            Vmath::Vcopy(nq,phys,1,tmp = phys+i*nq,1);
-            Exp->PhysDeriv(phys, tmp = diff1+i*nq,
-                           tmp1 = diff1+(nelmts+i)*nq);
-
-        }
-
-        c.ApplyOperator(Collections::ePhysDeriv, phys, diff2, tmp = diff2 + nelmts*nq);
-
-        double epsilon = 1.0e-8;
-        for(int i = 0; i < diff1.size(); ++i)
-        {
-            diff1[i] = (std::abs(diff1[i]) < 1e-14)? 0.0: diff1[i];
-            diff2[i] = (std::abs(diff2[i]) < 1e-14)? 0.0: diff2[i];
-            BOOST_CHECK_CLOSE(diff1[i],diff2[i], epsilon);
-        }
-    }
-
-    BOOST_AUTO_TEST_CASE(TestQuadIProductWRTDerivBase_IterPerExp_UniformP)
-    {
-        SpatialDomains::PointGeomSharedPtr v0(new SpatialDomains::PointGeom(2u, 0u, -1.0, -1.0, 0.0));
-        SpatialDomains::PointGeomSharedPtr v1(new SpatialDomains::PointGeom(2u, 1u,  1.0, -1.0, 0.0));
-        SpatialDomains::PointGeomSharedPtr v2(new SpatialDomains::PointGeom(2u, 2u,  1.0, 1.0, 0.0));
-        SpatialDomains::PointGeomSharedPtr v3(new SpatialDomains::PointGeom(2u, 3u, -1.0, 1.0, 0.0));
-
-        SpatialDomains::QuadGeomSharedPtr quadGeom = CreateQuad(v0, v1, v2, v3);
-
-        Nektar::LibUtilities::PointsType quadPointsTypeDir1 = Nektar::LibUtilities::eGaussLobattoLegendre;
-        Nektar::LibUtilities::BasisType basisTypeDir1 = Nektar::LibUtilities::eModified_A;
-        unsigned int numQuadPoints = 5;
-        const Nektar::LibUtilities::PointsKey quadPointsKeyDir1(numQuadPoints, quadPointsTypeDir1);
-        const Nektar::LibUtilities::BasisKey basisKeyDir1(basisTypeDir1,4,quadPointsKeyDir1);
-
-        Nektar::LocalRegions::QuadExpSharedPtr Exp =
-            MemoryManager<Nektar::LocalRegions::QuadExp>::AllocateSharedPtr(basisKeyDir1,
-            basisKeyDir1, quadGeom);
-
-        Nektar::StdRegions::StdQuadExpSharedPtr stdExp =
-            MemoryManager<Nektar::StdRegions::StdQuadExp>::AllocateSharedPtr(basisKeyDir1,
-            basisKeyDir1);
-
-        std::vector<StdRegions::StdExpansionSharedPtr> CollExp;
-        CollExp.push_back(Exp);
-
-        LibUtilities::SessionReaderSharedPtr dummySession;
-        Collections::CollectionOptimisation colOpt(dummySession, Collections::eStdMat);
-        Collections::OperatorImpMap impTypes = colOpt.GetOperatorImpMap(stdExp);
-        Collections::Collection     c(CollExp, impTypes);
-
-
-        const int nq = Exp->GetTotPoints();
-        const int nm = Exp->GetNcoeffs();
-        Array<OneD, NekDouble> phys1(nq);
-        Array<OneD, NekDouble> phys2(nq);
-        Array<OneD, NekDouble> coeffs1(nm);
-        Array<OneD, NekDouble> coeffs2(nm);
-
-        Array<OneD, NekDouble> xc(nq), yc(nq);
-
-        Exp->GetCoords(xc, yc);
-
-        for (int i = 0; i < nq; ++i)
-        {
-            phys1[i] = sin(xc[i])*cos(yc[i]);
-            phys2[i] = cos(xc[i])*sin(yc[i]);
-        }
-
-        // Standard routines
-        Exp->IProductWRTDerivBase(0, phys1, coeffs1);
-        Exp->IProductWRTDerivBase(1, phys2, coeffs2);
-        Vmath::Vadd(nm,coeffs1,1,coeffs2,1,coeffs1,1);
-
-        c.ApplyOperator(Collections::eIProductWRTDerivBase,
-                        phys1, phys2, coeffs2);
-
-        double epsilon = 1.0e-8;
-        for(int i = 0; i < coeffs1.size(); ++i)
-        {
-            coeffs1[i] = (std::abs(coeffs1[i]) < 1e-14)? 0.0: coeffs1[i];
-            coeffs2[i] = (std::abs(coeffs2[i]) < 1e-14)? 0.0: coeffs2[i];
-            BOOST_CHECK_CLOSE(coeffs1[i],coeffs2[i], epsilon);
-        }
-    }
->>>>>>> 73cb6dd2
-
-        cref.ApplyOperator(Collections::eIProductWRTDerivBase,
-                        phys1, phys2, coeffs);
-        c.ApplyOperator(Collections::eIProductWRTDerivBase,
-                        phys1, phys2, coeffs);
-
-<<<<<<< HEAD
         double epsilon = 1.0e-8;
         for(int i = 0; i < coeffsRef.size(); ++i)
         {
@@ -3760,8 +2274,28 @@
         {
             phys1[i] = sin(xc[i])*cos(yc[i]);
             phys2[i] = cos(xc[i])*sin(yc[i]);
-=======
-    BOOST_AUTO_TEST_CASE(TestQuadIProductWRTDerivBase_IterPerExp_VariableP_MultiElmt)
+        }
+    }
+
+        // Standard routines
+        Exp->IProductWRTDerivBase(0, phys1, coeffs1);
+        Exp->IProductWRTDerivBase(1, phys2, coeffs2);
+        Vmath::Vadd(nm,coeffs1,1,coeffs2,1,coeffs1,1);
+
+        c.ApplyOperator(Collections::eIProductWRTDerivBase, phys1,
+                        phys2, coeffs2);
+
+        double epsilon = 1.0e-8;
+        for(int i = 0; i < coeffs1.size(); ++i)
+        {
+            coeffs1[i] = (std::abs(coeffs1[i]) < 1e-14)? 0.0: coeffs1[i];
+            coeffs2[i] = (std::abs(coeffs2[i]) < 1e-14)? 0.0: coeffs2[i];
+            BOOST_CHECK_CLOSE(coeffs1[i],coeffs2[i], epsilon);
+        }
+    }
+
+
+    BOOST_AUTO_TEST_CASE(TestQuadIProductWRTDerivBase_StdMat_VariableP_MultiElmt)
     {
         SpatialDomains::PointGeomSharedPtr v0(new SpatialDomains::PointGeom(2u, 0u, -1.0, -1.5, 0.0));
         SpatialDomains::PointGeomSharedPtr v1(new SpatialDomains::PointGeom(2u, 1u,  1.0, -1.0, 0.0));
@@ -3797,6 +2331,8 @@
         Collections::CollectionOptimisation colOpt(dummySession, Collections::eStdMat);
         Collections::OperatorImpMap impTypes = colOpt.GetOperatorImpMap(stdExp);
         Collections::Collection     c(CollExp, impTypes);
+        c.Initialise(Collections::eIProductWRTDerivBase);
+
 
         const int nq = Exp->GetTotPoints();
         const int nm = Exp->GetNcoeffs();
@@ -3841,54 +2377,44 @@
         }
     }
 
-    BOOST_AUTO_TEST_CASE(TestQuadIProductWRTDerivBase_MatrixFree_UniformP_Undeformed)
-    {
-        SpatialDomains::PointGeomSharedPtr v0(new SpatialDomains::PointGeom(2u,
-            0u, -1.0, -1.0, 0.0));
-        SpatialDomains::PointGeomSharedPtr v1(new SpatialDomains::PointGeom(2u,
-            1u,  1.0, -1.0, 0.0));
-        SpatialDomains::PointGeomSharedPtr v2(new SpatialDomains::PointGeom(2u,
-            2u,  1.0, 1.0, 0.0));
-        SpatialDomains::PointGeomSharedPtr v3(new SpatialDomains::PointGeom(2u,
-            3u, -1.0, 1.0, 0.0));
-
-        SpatialDomains::QuadGeomSharedPtr quadGeom = CreateQuad(v0, v1, v2, v3);
-
-        Nektar::LibUtilities::PointsType quadPointsTypeDir1 =
-            Nektar::LibUtilities::eGaussLobattoLegendre;
-        Nektar::LibUtilities::BasisType basisTypeDir1 =
-            Nektar::LibUtilities::eModified_A;
-        unsigned int numQuadPoints = 6;
-        unsigned int numModes = 5;
-        const Nektar::LibUtilities::PointsKey quadPointsKeyDir1(numQuadPoints,
-            quadPointsTypeDir1);
-        const Nektar::LibUtilities::BasisKey basisKeyDir1(basisTypeDir1,
-            numModes, quadPointsKeyDir1);
-
-        Nektar::LocalRegions::QuadExpSharedPtr Exp =
-            MemoryManager<Nektar::LocalRegions::QuadExp>::AllocateSharedPtr(
-            basisKeyDir1, basisKeyDir1, quadGeom);
-
-        Nektar::StdRegions::StdQuadExpSharedPtr stdExp =
-            MemoryManager<Nektar::StdRegions::StdQuadExp>::AllocateSharedPtr(
-            basisKeyDir1, basisKeyDir1);
+ BOOST_AUTO_TEST_CASE(TestQuadIProductWRTDerivBase_SumFac_UniformP)
+    {
+        SpatialDomains::PointGeomSharedPtr v0(new SpatialDomains::PointGeom(2u, 0u, -1.0, -1.0, 0.0));
+        SpatialDomains::PointGeomSharedPtr v1(new SpatialDomains::PointGeom(2u, 1u,  1.0, -1.0, 0.0));
+        SpatialDomains::PointGeomSharedPtr v2(new SpatialDomains::PointGeom(2u, 2u,  1.0, 1.0, 0.0));
+        SpatialDomains::PointGeomSharedPtr v3(new SpatialDomains::PointGeom(2u, 3u, -1.0, 2.0, 0.0));
+
+        SpatialDomains::QuadGeomSharedPtr quadGeom = CreateQuad(v0, v1, v2, v3);
+
+        Nektar::LibUtilities::PointsType quadPointsTypeDir1 = Nektar::LibUtilities::eGaussLobattoLegendre;
+        Nektar::LibUtilities::BasisType basisTypeDir1 = Nektar::LibUtilities::eModified_A;
+        unsigned int numQuadPoints = 5;
+        const Nektar::LibUtilities::PointsKey quadPointsKeyDir1(numQuadPoints, quadPointsTypeDir1);
+        const Nektar::LibUtilities::BasisKey basisKeyDir1(basisTypeDir1,4,quadPointsKeyDir1);
+
+        Nektar::LocalRegions::QuadExpSharedPtr Exp =
+            MemoryManager<Nektar::LocalRegions::QuadExp>::AllocateSharedPtr(basisKeyDir1,
+            basisKeyDir1, quadGeom);
+
+        Nektar::StdRegions::StdQuadExpSharedPtr stdExp =
+            MemoryManager<Nektar::StdRegions::StdQuadExp>::AllocateSharedPtr(basisKeyDir1,
+            basisKeyDir1);
 
         std::vector<StdRegions::StdExpansionSharedPtr> CollExp;
         CollExp.push_back(Exp);
 
         LibUtilities::SessionReaderSharedPtr dummySession;
-        Collections::CollectionOptimisation colOpt(dummySession,
-            Collections::eMatrixFree);
-        Collections::OperatorImpMap impTypes = colOpt.GetOperatorImpMap(stdExp);
-        Collections::Collection     cref(CollExp, impTypes);
-        Collections::Collection     c(CollExp, impTypes);
+        Collections::CollectionOptimisation colOpt(dummySession, Collections::eSumFac);
+        Collections::OperatorImpMap impTypes = colOpt.GetOperatorImpMap(stdExp);
+        Collections::Collection     c(CollExp, impTypes);
+        c.Initialise(Collections::eIProductWRTDerivBase);
 
         const int nq = Exp->GetTotPoints();
         const int nm = Exp->GetNcoeffs();
         Array<OneD, NekDouble> phys1(nq);
         Array<OneD, NekDouble> phys2(nq);
-        Array<OneD, NekDouble> coeffsRef(nm);
-        Array<OneD, NekDouble> coeffs(nm);
+        Array<OneD, NekDouble> coeffs1(nm);
+        Array<OneD, NekDouble> coeffs2(nm);
 
         Array<OneD, NekDouble> xc(nq), yc(nq);
 
@@ -3900,112 +2426,13 @@
             phys2[i] = cos(xc[i])*sin(yc[i]);
         }
 
-        // Standard routines
-        Exp->IProductWRTDerivBase(0, phys1, coeffsRef);
-        Exp->IProductWRTDerivBase(1, phys2, coeffs);
-        Vmath::Vadd(nm,coeffsRef,1,coeffs,1,coeffsRef,1);
-
-        cref.ApplyOperator(Collections::eIProductWRTDerivBase,
-                        phys1, phys2, coeffs);
-        c.ApplyOperator(Collections::eIProductWRTDerivBase,
-                        phys1, phys2, coeffs);
-
-        double epsilon = 1.0e-8;
-        for(int i = 0; i < coeffsRef.size(); ++i)
-        {
-            coeffsRef[i] = (std::abs(coeffsRef[i]) < 1e-14)? 0.0: coeffsRef[i];
-            coeffs[i] = (std::abs(coeffs[i]) < 1e-14)? 0.0: coeffs[i];
-            BOOST_CHECK_CLOSE(coeffsRef[i], coeffs[i], epsilon);
-        }
-    }
-
-    BOOST_AUTO_TEST_CASE(TestQuadIProductWRTDerivBase_MatrixFree_UniformP_Deformed)
-    {
-        SpatialDomains::PointGeomSharedPtr v0(new SpatialDomains::PointGeom(2u,
-            0u, -1.0, -1.0, 0.0));
-        SpatialDomains::PointGeomSharedPtr v1(new SpatialDomains::PointGeom(2u,
-            1u,  3.0, -1.0, 0.0));
-        SpatialDomains::PointGeomSharedPtr v2(new SpatialDomains::PointGeom(2u,
-            2u,  1.0, 1.0, 0.0));
-        SpatialDomains::PointGeomSharedPtr v3(new SpatialDomains::PointGeom(2u,
-            3u, -1.0, 1.0, 0.0));
-
-        SpatialDomains::QuadGeomSharedPtr quadGeom = CreateQuad(v0, v1, v2, v3);
-
-        Nektar::LibUtilities::PointsType quadPointsTypeDir1 =
-            Nektar::LibUtilities::eGaussLobattoLegendre;
-        Nektar::LibUtilities::BasisType basisTypeDir1 =
-            Nektar::LibUtilities::eModified_A;
-        unsigned int numQuadPoints = 6;
-        unsigned int numModes = 5;
-        const Nektar::LibUtilities::PointsKey quadPointsKeyDir1(numQuadPoints,
-            quadPointsTypeDir1);
-        const Nektar::LibUtilities::BasisKey basisKeyDir1(basisTypeDir1,
-            numModes, quadPointsKeyDir1);
-
-        Nektar::LocalRegions::QuadExpSharedPtr Exp =
-            MemoryManager<Nektar::LocalRegions::QuadExp>::AllocateSharedPtr(
-            basisKeyDir1, basisKeyDir1, quadGeom);
-
-        Nektar::StdRegions::StdQuadExpSharedPtr stdExp =
-            MemoryManager<Nektar::StdRegions::StdQuadExp>::AllocateSharedPtr(
-            basisKeyDir1, basisKeyDir1);
-
-        std::vector<StdRegions::StdExpansionSharedPtr> CollExp;
-        CollExp.push_back(Exp);
-
-        LibUtilities::SessionReaderSharedPtr dummySession;
-        Collections::CollectionOptimisation colOpt(dummySession,
-            Collections::eMatrixFree);
-        Collections::OperatorImpMap impTypes = colOpt.GetOperatorImpMap(stdExp);
-        Collections::Collection     cref(CollExp, impTypes);
-        Collections::Collection     c(CollExp, impTypes);
-
-        const int nq = Exp->GetTotPoints();
-        const int nm = Exp->GetNcoeffs();
-        Array<OneD, NekDouble> phys1(nq);
-        Array<OneD, NekDouble> phys2(nq);
-        Array<OneD, NekDouble> coeffsRef(nm);
-        Array<OneD, NekDouble> coeffs(nm);
-
-        Array<OneD, NekDouble> xc(nq), yc(nq);
-
-        Exp->GetCoords(xc, yc);
-
-        for (int i = 0; i < nq; ++i)
-        {
-            phys1[i] = sin(xc[i])*cos(yc[i]);
-            phys2[i] = cos(xc[i])*sin(yc[i]);
-        }
-
-        // Standard routines
-        Exp->IProductWRTDerivBase(0, phys1, coeffsRef);
-        Exp->IProductWRTDerivBase(1, phys2, coeffs);
-        Vmath::Vadd(nm,coeffsRef,1,coeffs,1,coeffsRef,1);
-
-        cref.ApplyOperator(Collections::eIProductWRTDerivBase,
-                        phys1, phys2, coeffs);
-        c.ApplyOperator(Collections::eIProductWRTDerivBase,
-                        phys1, phys2, coeffs);
-
-        double epsilon = 1.0e-8;
-        for(int i = 0; i < coeffsRef.size(); ++i)
-        {
-            coeffsRef[i] = (std::abs(coeffsRef[i]) < 1e-14)? 0.0: coeffsRef[i];
-            coeffs[i] = (std::abs(coeffs[i]) < 1e-14)? 0.0: coeffs[i];
-            BOOST_CHECK_CLOSE(coeffsRef[i], coeffs[i], epsilon);
->>>>>>> 73cb6dd2
-        }
-    }
-
-<<<<<<< HEAD
         // Standard routines
         Exp->IProductWRTDerivBase(0, phys1, coeffs1);
         Exp->IProductWRTDerivBase(1, phys2, coeffs2);
         Vmath::Vadd(nm,coeffs1,1,coeffs2,1,coeffs1,1);
 
-        c.ApplyOperator(Collections::eIProductWRTDerivBase, phys1,
-                        phys2, coeffs2);
+        c.ApplyOperator(Collections::eIProductWRTDerivBase,
+                        phys1, phys2, coeffs2);
 
         double epsilon = 1.0e-8;
         for(int i = 0; i < coeffs1.size(); ++i)
@@ -4016,8 +2443,7 @@
         }
     }
 
-
-    BOOST_AUTO_TEST_CASE(TestQuadIProductWRTDerivBase_StdMat_VariableP_MultiElmt)
+    BOOST_AUTO_TEST_CASE(TestQuadIProductWRTDerivBase_SumFac_VariableP_MultiElmt)
     {
         SpatialDomains::PointGeomSharedPtr v0(new SpatialDomains::PointGeom(2u, 0u, -1.0, -1.5, 0.0));
         SpatialDomains::PointGeomSharedPtr v1(new SpatialDomains::PointGeom(2u, 1u,  1.0, -1.0, 0.0));
@@ -4050,11 +2476,10 @@
         }
 
         LibUtilities::SessionReaderSharedPtr dummySession;
-        Collections::CollectionOptimisation colOpt(dummySession, Collections::eStdMat);
+        Collections::CollectionOptimisation colOpt(dummySession, Collections::eSumFac);
         Collections::OperatorImpMap impTypes = colOpt.GetOperatorImpMap(stdExp);
         Collections::Collection     c(CollExp, impTypes);
         c.Initialise(Collections::eIProductWRTDerivBase);
-
 
         const int nq = Exp->GetTotPoints();
         const int nm = Exp->GetNcoeffs();
@@ -4089,142 +2514,6 @@
         }
 
         c.ApplyOperator(Collections::eIProductWRTDerivBase, phys1, phys2, coeffs2);
-=======
-    BOOST_AUTO_TEST_CASE(TestQuadIProductWRTDerivBase_MatrixFree_UniformP_Deformed_OverInt)
-    {
-        SpatialDomains::PointGeomSharedPtr v0(new SpatialDomains::PointGeom(2u,
-            0u, -1.0, -1.0, 0.0));
-        SpatialDomains::PointGeomSharedPtr v1(new SpatialDomains::PointGeom(2u,
-            1u,  3.0, -1.0, 0.0));
-        SpatialDomains::PointGeomSharedPtr v2(new SpatialDomains::PointGeom(2u,
-            2u,  1.0, 1.0, 0.0));
-        SpatialDomains::PointGeomSharedPtr v3(new SpatialDomains::PointGeom(2u,
-            3u, -1.0, 1.0, 0.0));
-
-        SpatialDomains::QuadGeomSharedPtr quadGeom = CreateQuad(v0, v1, v2, v3);
-
-        Nektar::LibUtilities::PointsType quadPointsTypeDir1 =
-            Nektar::LibUtilities::eGaussLobattoLegendre;
-        Nektar::LibUtilities::BasisType basisTypeDir1 =
-            Nektar::LibUtilities::eModified_A;
-        unsigned int numQuadPoints = 10;
-        unsigned int numModes = 5;
-        const Nektar::LibUtilities::PointsKey quadPointsKeyDir1(numQuadPoints,
-            quadPointsTypeDir1);
-        const Nektar::LibUtilities::BasisKey basisKeyDir1(basisTypeDir1,
-            numModes, quadPointsKeyDir1);
-
-        Nektar::LocalRegions::QuadExpSharedPtr Exp =
-            MemoryManager<Nektar::LocalRegions::QuadExp>::AllocateSharedPtr(
-            basisKeyDir1, basisKeyDir1, quadGeom);
-
-        Nektar::StdRegions::StdQuadExpSharedPtr stdExp =
-            MemoryManager<Nektar::StdRegions::StdQuadExp>::AllocateSharedPtr(
-            basisKeyDir1, basisKeyDir1);
-
-        std::vector<StdRegions::StdExpansionSharedPtr> CollExp;
-        CollExp.push_back(Exp);
-
-        LibUtilities::SessionReaderSharedPtr dummySession;
-        Collections::CollectionOptimisation colOpt(dummySession,
-            Collections::eMatrixFree);
-        Collections::OperatorImpMap impTypes = colOpt.GetOperatorImpMap(stdExp);
-        Collections::Collection     cref(CollExp, impTypes);
-        Collections::Collection     c(CollExp, impTypes);
-
-        const int nq = Exp->GetTotPoints();
-        const int nm = Exp->GetNcoeffs();
-        Array<OneD, NekDouble> phys1(nq);
-        Array<OneD, NekDouble> phys2(nq);
-        Array<OneD, NekDouble> coeffsRef(nm);
-        Array<OneD, NekDouble> coeffs(nm);
-
-        Array<OneD, NekDouble> xc(nq), yc(nq);
-
-        Exp->GetCoords(xc, yc);
-
-        for (int i = 0; i < nq; ++i)
-        {
-            phys1[i] = sin(xc[i])*cos(yc[i]);
-            phys2[i] = cos(xc[i])*sin(yc[i]);
-        }
-
-        // Standard routines
-        Exp->IProductWRTDerivBase(0, phys1, coeffsRef);
-        Exp->IProductWRTDerivBase(1, phys2, coeffs);
-        Vmath::Vadd(nm,coeffsRef,1,coeffs,1,coeffsRef,1);
-
-        cref.ApplyOperator(Collections::eIProductWRTDerivBase,
-                        phys1, phys2, coeffs);
-        c.ApplyOperator(Collections::eIProductWRTDerivBase,
-                        phys1, phys2, coeffs);
-
-        double epsilon = 1.0e-8;
-        for(int i = 0; i < coeffsRef.size(); ++i)
-        {
-            coeffsRef[i] = (std::abs(coeffsRef[i]) < 1e-14)? 0.0: coeffsRef[i];
-            coeffs[i] = (std::abs(coeffs[i]) < 1e-14)? 0.0: coeffs[i];
-            BOOST_CHECK_CLOSE(coeffsRef[i], coeffs[i], epsilon);
-        }
-    }
-
-    BOOST_AUTO_TEST_CASE(TestQuadIProductWRTDerivBase_StdMat_UniformP)
-    {
-        SpatialDomains::PointGeomSharedPtr v0(new SpatialDomains::PointGeom(2u, 0u, -1.0, -1.0, 0.0));
-        SpatialDomains::PointGeomSharedPtr v1(new SpatialDomains::PointGeom(2u, 1u,  1.0, -1.0, 0.0));
-        SpatialDomains::PointGeomSharedPtr v2(new SpatialDomains::PointGeom(2u, 2u,  1.0, 1.0, 0.0));
-        SpatialDomains::PointGeomSharedPtr v3(new SpatialDomains::PointGeom(2u, 3u, -1.0, 1.0, 0.0));
-
-        SpatialDomains::QuadGeomSharedPtr quadGeom = CreateQuad(v0, v1, v2, v3);
-
-        Nektar::LibUtilities::PointsType quadPointsTypeDir1 = Nektar::LibUtilities::eGaussLobattoLegendre;
-        Nektar::LibUtilities::BasisType basisTypeDir1 = Nektar::LibUtilities::eModified_A;
-        unsigned int numQuadPoints = 6;
-        const Nektar::LibUtilities::PointsKey quadPointsKeyDir1(numQuadPoints, quadPointsTypeDir1);
-        const Nektar::LibUtilities::BasisKey basisKeyDir1(basisTypeDir1,4,quadPointsKeyDir1);
-
-        Nektar::LocalRegions::QuadExpSharedPtr Exp =
-            MemoryManager<Nektar::LocalRegions::QuadExp>::AllocateSharedPtr(basisKeyDir1,
-            basisKeyDir1, quadGeom);
-
-        Nektar::StdRegions::StdQuadExpSharedPtr stdExp =
-            MemoryManager<Nektar::StdRegions::StdQuadExp>::AllocateSharedPtr(basisKeyDir1,
-            basisKeyDir1);
-
-        std::vector<StdRegions::StdExpansionSharedPtr> CollExp;
-        CollExp.push_back(Exp);
-
-        LibUtilities::SessionReaderSharedPtr dummySession;
-        Collections::CollectionOptimisation colOpt(dummySession, Collections::eStdMat);
-        Collections::OperatorImpMap impTypes = colOpt.GetOperatorImpMap(stdExp);
-        Collections::Collection     c(CollExp, impTypes);
-
-
-        const int nq = Exp->GetTotPoints();
-        const int nm = Exp->GetNcoeffs();
-        Array<OneD, NekDouble> phys1(nq);
-        Array<OneD, NekDouble> phys2(nq);
-        Array<OneD, NekDouble> coeffs1(nm);
-        Array<OneD, NekDouble> coeffs2(nm);
-
-        Array<OneD, NekDouble> xc(nq), yc(nq);
-
-        Exp->GetCoords(xc, yc);
-
-        for (int i = 0; i < nq; ++i)
-        {
-            phys1[i] = sin(xc[i])*cos(yc[i]);
-            phys2[i] = cos(xc[i])*sin(yc[i]);
-        }
-
-        // Standard routines
-        Exp->IProductWRTDerivBase(0, phys1, coeffs1);
-        Exp->IProductWRTDerivBase(1, phys2, coeffs2);
-        Vmath::Vadd(nm,coeffs1,1,coeffs2,1,coeffs1,1);
-
-        c.ApplyOperator(Collections::eIProductWRTDerivBase, phys1,
-                        phys2, coeffs2);
->>>>>>> 73cb6dd2
 
         double epsilon = 1.0e-8;
         for(int i = 0; i < coeffs1.size(); ++i)
@@ -4235,284 +2524,6 @@
         }
     }
 
-<<<<<<< HEAD
-    BOOST_AUTO_TEST_CASE(TestQuadIProductWRTDerivBase_SumFac_UniformP)
-    {
-        SpatialDomains::PointGeomSharedPtr v0(new SpatialDomains::PointGeom(2u, 0u, -1.0, -1.0, 0.0));
-        SpatialDomains::PointGeomSharedPtr v1(new SpatialDomains::PointGeom(2u, 1u,  1.0, -1.0, 0.0));
-        SpatialDomains::PointGeomSharedPtr v2(new SpatialDomains::PointGeom(2u, 2u,  1.0, 1.0, 0.0));
-        SpatialDomains::PointGeomSharedPtr v3(new SpatialDomains::PointGeom(2u, 3u, -1.0, 2.0, 0.0));
-
-        SpatialDomains::QuadGeomSharedPtr quadGeom = CreateQuad(v0, v1, v2, v3);
-
-        Nektar::LibUtilities::PointsType quadPointsTypeDir1 = Nektar::LibUtilities::eGaussLobattoLegendre;
-        Nektar::LibUtilities::BasisType basisTypeDir1 = Nektar::LibUtilities::eModified_A;
-        unsigned int numQuadPoints = 5;
-        const Nektar::LibUtilities::PointsKey quadPointsKeyDir1(numQuadPoints, quadPointsTypeDir1);
-        const Nektar::LibUtilities::BasisKey basisKeyDir1(basisTypeDir1,4,quadPointsKeyDir1);
-
-        Nektar::LocalRegions::QuadExpSharedPtr Exp =
-            MemoryManager<Nektar::LocalRegions::QuadExp>::AllocateSharedPtr(basisKeyDir1,
-            basisKeyDir1, quadGeom);
-
-        Nektar::StdRegions::StdQuadExpSharedPtr stdExp =
-            MemoryManager<Nektar::StdRegions::StdQuadExp>::AllocateSharedPtr(basisKeyDir1,
-            basisKeyDir1);
-
-        std::vector<StdRegions::StdExpansionSharedPtr> CollExp;
-        CollExp.push_back(Exp);
-
-        LibUtilities::SessionReaderSharedPtr dummySession;
-        Collections::CollectionOptimisation colOpt(dummySession, Collections::eSumFac);
-        Collections::OperatorImpMap impTypes = colOpt.GetOperatorImpMap(stdExp);
-        Collections::Collection     c(CollExp, impTypes);
-        c.Initialise(Collections::eIProductWRTDerivBase);
-
-        const int nq = Exp->GetTotPoints();
-        const int nm = Exp->GetNcoeffs();
-        Array<OneD, NekDouble> phys1(nq);
-        Array<OneD, NekDouble> phys2(nq);
-        Array<OneD, NekDouble> coeffs1(nm);
-        Array<OneD, NekDouble> coeffs2(nm);
-
-        Array<OneD, NekDouble> xc(nq), yc(nq);
-
-        Exp->GetCoords(xc, yc);
-
-=======
-
-    BOOST_AUTO_TEST_CASE(TestQuadIProductWRTDerivBase_StdMat_VariableP_MultiElmt)
-    {
-        SpatialDomains::PointGeomSharedPtr v0(new SpatialDomains::PointGeom(2u, 0u, -1.0, -1.5, 0.0));
-        SpatialDomains::PointGeomSharedPtr v1(new SpatialDomains::PointGeom(2u, 1u,  1.0, -1.0, 0.0));
-        SpatialDomains::PointGeomSharedPtr v2(new SpatialDomains::PointGeom(3u, 2u,  1.0,  1.0, 0.0));
-        SpatialDomains::PointGeomSharedPtr v3(new SpatialDomains::PointGeom(3u, 3u, -1.0,  1.0, 0.0));
-
-        SpatialDomains::QuadGeomSharedPtr quadGeom = CreateQuad(v0, v1, v2, v3);
-
-        Nektar::LibUtilities::PointsType quadPointsTypeDir1 = Nektar::LibUtilities::eGaussLobattoLegendre;
-        Nektar::LibUtilities::BasisType basisTypeDir1 = Nektar::LibUtilities::eModified_A;
-        const Nektar::LibUtilities::PointsKey quadPointsKeyDir1(7, quadPointsTypeDir1);
-        const Nektar::LibUtilities::PointsKey quadPointsKeyDir2(5, quadPointsTypeDir1);
-        const Nektar::LibUtilities::BasisKey basisKeyDir1(basisTypeDir1,6,quadPointsKeyDir1);
-        const Nektar::LibUtilities::BasisKey basisKeyDir2(basisTypeDir1,4,quadPointsKeyDir2);
-
-        Nektar::LocalRegions::QuadExpSharedPtr Exp =
-            MemoryManager<Nektar::LocalRegions::QuadExp>::AllocateSharedPtr(basisKeyDir1,
-            basisKeyDir2, quadGeom);
-
-        Nektar::StdRegions::StdQuadExpSharedPtr stdExp =
-            MemoryManager<Nektar::StdRegions::StdQuadExp>::AllocateSharedPtr(basisKeyDir1,
-            basisKeyDir2);
-
-        int nelmts = 10;
-
-        std::vector<StdRegions::StdExpansionSharedPtr> CollExp;
-        for(int i = 0; i < nelmts; ++i)
-        {
-            CollExp.push_back(Exp);
-        }
-
-        LibUtilities::SessionReaderSharedPtr dummySession;
-        Collections::CollectionOptimisation colOpt(dummySession, Collections::eStdMat);
-        Collections::OperatorImpMap impTypes = colOpt.GetOperatorImpMap(stdExp);
-        Collections::Collection     c(CollExp, impTypes);
-
-
-        const int nq = Exp->GetTotPoints();
-        const int nm = Exp->GetNcoeffs();
-        Array<OneD, NekDouble> xc(nq), yc(nq),tmp,tmp1;
-        Array<OneD, NekDouble> phys1(nelmts*nq);
-        Array<OneD, NekDouble> phys2(nelmts*nq);
-        Array<OneD, NekDouble> coeffs1(nelmts*nm);
-        Array<OneD, NekDouble> coeffs2(nelmts*nm);
-
-        Exp->GetCoords(xc, yc);
-
->>>>>>> 73cb6dd2
-        for (int i = 0; i < nq; ++i)
-        {
-            phys1[i] = sin(xc[i])*cos(yc[i]);
-            phys2[i] = cos(xc[i])*sin(yc[i]);
-<<<<<<< HEAD
-        }
-
-        // Standard routines
-        Exp->IProductWRTDerivBase(0, phys1, coeffs1);
-        Exp->IProductWRTDerivBase(1, phys2, coeffs2);
-        Vmath::Vadd(nm,coeffs1,1,coeffs2,1,coeffs1,1);
-
-        c.ApplyOperator(Collections::eIProductWRTDerivBase,
-                        phys1, phys2, coeffs2);
-
-        double epsilon = 1.0e-8;
-        for(int i = 0; i < coeffs1.size(); ++i)
-        {
-            coeffs1[i] = (std::abs(coeffs1[i]) < 1e-14)? 0.0: coeffs1[i];
-            coeffs2[i] = (std::abs(coeffs2[i]) < 1e-14)? 0.0: coeffs2[i];
-            BOOST_CHECK_CLOSE(coeffs1[i],coeffs2[i], epsilon);
-        }
-    }
-
-    BOOST_AUTO_TEST_CASE(TestQuadIProductWRTDerivBase_SumFac_VariableP_MultiElmt)
-    {
-        SpatialDomains::PointGeomSharedPtr v0(new SpatialDomains::PointGeom(2u, 0u, -1.0, -1.5, 0.0));
-        SpatialDomains::PointGeomSharedPtr v1(new SpatialDomains::PointGeom(2u, 1u,  1.0, -1.0, 0.0));
-        SpatialDomains::PointGeomSharedPtr v2(new SpatialDomains::PointGeom(3u, 2u,  1.0,  1.0, 0.0));
-        SpatialDomains::PointGeomSharedPtr v3(new SpatialDomains::PointGeom(3u, 3u, -1.0,  1.0, 0.0));
-
-        SpatialDomains::QuadGeomSharedPtr quadGeom = CreateQuad(v0, v1, v2, v3);
-
-        Nektar::LibUtilities::PointsType quadPointsTypeDir1 = Nektar::LibUtilities::eGaussLobattoLegendre;
-        Nektar::LibUtilities::BasisType basisTypeDir1 = Nektar::LibUtilities::eModified_A;
-        const Nektar::LibUtilities::PointsKey quadPointsKeyDir1(7, quadPointsTypeDir1);
-        const Nektar::LibUtilities::PointsKey quadPointsKeyDir2(5, quadPointsTypeDir1);
-        const Nektar::LibUtilities::BasisKey basisKeyDir1(basisTypeDir1,6,quadPointsKeyDir1);
-        const Nektar::LibUtilities::BasisKey basisKeyDir2(basisTypeDir1,4,quadPointsKeyDir2);
-
-        Nektar::LocalRegions::QuadExpSharedPtr Exp =
-            MemoryManager<Nektar::LocalRegions::QuadExp>::AllocateSharedPtr(basisKeyDir1,
-            basisKeyDir2, quadGeom);
-
-        Nektar::StdRegions::StdQuadExpSharedPtr stdExp =
-            MemoryManager<Nektar::StdRegions::StdQuadExp>::AllocateSharedPtr(basisKeyDir1,
-            basisKeyDir2);
-
-        int nelmts = 10;
-
-        std::vector<StdRegions::StdExpansionSharedPtr> CollExp;
-        for(int i = 0; i < nelmts; ++i)
-        {
-            CollExp.push_back(Exp);
-        }
-
-        LibUtilities::SessionReaderSharedPtr dummySession;
-        Collections::CollectionOptimisation colOpt(dummySession, Collections::eSumFac);
-        Collections::OperatorImpMap impTypes = colOpt.GetOperatorImpMap(stdExp);
-        Collections::Collection     c(CollExp, impTypes);
-        c.Initialise(Collections::eIProductWRTDerivBase);
-
-        const int nq = Exp->GetTotPoints();
-        const int nm = Exp->GetNcoeffs();
-        Array<OneD, NekDouble> xc(nq), yc(nq),tmp,tmp1;
-        Array<OneD, NekDouble> phys1(nelmts*nq);
-        Array<OneD, NekDouble> phys2(nelmts*nq);
-        Array<OneD, NekDouble> coeffs1(nelmts*nm);
-        Array<OneD, NekDouble> coeffs2(nelmts*nm);
-
-        Exp->GetCoords(xc, yc);
-
-        for (int i = 0; i < nq; ++i)
-        {
-            phys1[i] = sin(xc[i])*cos(yc[i]);
-            phys2[i] = cos(xc[i])*sin(yc[i]);
-        }
-        for(int i = 1; i < nelmts; ++i)
-        {
-            Vmath::Vcopy(nq,phys1,1,tmp = phys1+i*nq,1);
-            Vmath::Vcopy(nq,phys2,1,tmp = phys2+i*nq,1);
-        }
-
-        for(int i = 0; i < nelmts; ++i)
-        {
-            // Standard routines
-            Exp->IProductWRTDerivBase(0, phys1 + i*nq,
-                                      tmp  = coeffs1 + i*nm);
-            Exp->IProductWRTDerivBase(1, phys2 + i*nq,
-                                      tmp1 = coeffs2 + i*nm);
-            Vmath::Vadd(nm,coeffs1 +i*nm ,1,coeffs2 + i*nm ,1,
-                        tmp = coeffs1 + i*nm,1);
-        }
-
-        c.ApplyOperator(Collections::eIProductWRTDerivBase, phys1, phys2, coeffs2);
-
-        double epsilon = 1.0e-8;
-        for(int i = 0; i < coeffs1.size(); ++i)
-        {
-            coeffs1[i] = (std::abs(coeffs1[i]) < 1e-14)? 0.0: coeffs1[i];
-            coeffs2[i] = (std::abs(coeffs2[i]) < 1e-14)? 0.0: coeffs2[i];
-            BOOST_CHECK_CLOSE(coeffs1[i],coeffs2[i], epsilon);
-=======
-        }
-        for(int i = 1; i < nelmts; ++i)
-        {
-            Vmath::Vcopy(nq,phys1,1,tmp = phys1+i*nq,1);
-            Vmath::Vcopy(nq,phys2,1,tmp = phys2+i*nq,1);
-        }
-
-        for(int i = 0; i < nelmts; ++i)
-        {
-            // Standard routines
-            Exp->IProductWRTDerivBase(0, phys1 + i*nq,
-                                      tmp  = coeffs1 + i*nm);
-            Exp->IProductWRTDerivBase(1, phys2 + i*nq,
-                                      tmp1 = coeffs2 + i*nm);
-            Vmath::Vadd(nm,coeffs1 +i*nm ,1,coeffs2 + i*nm ,1,
-                        tmp = coeffs1 + i*nm,1);
-        }
-
-        c.ApplyOperator(Collections::eIProductWRTDerivBase, phys1, phys2, coeffs2);
-
-        double epsilon = 1.0e-8;
-        for(int i = 0; i < coeffs1.size(); ++i)
-        {
-            coeffs1[i] = (std::abs(coeffs1[i]) < 1e-14)? 0.0: coeffs1[i];
-            coeffs2[i] = (std::abs(coeffs2[i]) < 1e-14)? 0.0: coeffs2[i];
-            BOOST_CHECK_CLOSE(coeffs1[i],coeffs2[i], epsilon);
-        }
-    }
-
-    BOOST_AUTO_TEST_CASE(TestQuadIProductWRTDerivBase_SumFac_UniformP)
-    {
-        SpatialDomains::PointGeomSharedPtr v0(new SpatialDomains::PointGeom(2u, 0u, -1.0, -1.0, 0.0));
-        SpatialDomains::PointGeomSharedPtr v1(new SpatialDomains::PointGeom(2u, 1u,  1.0, -1.0, 0.0));
-        SpatialDomains::PointGeomSharedPtr v2(new SpatialDomains::PointGeom(2u, 2u,  1.0, 1.0, 0.0));
-        SpatialDomains::PointGeomSharedPtr v3(new SpatialDomains::PointGeom(2u, 3u, -1.0, 2.0, 0.0));
-
-        SpatialDomains::QuadGeomSharedPtr quadGeom = CreateQuad(v0, v1, v2, v3);
-
-        Nektar::LibUtilities::PointsType quadPointsTypeDir1 = Nektar::LibUtilities::eGaussLobattoLegendre;
-        Nektar::LibUtilities::BasisType basisTypeDir1 = Nektar::LibUtilities::eModified_A;
-        unsigned int numQuadPoints = 5;
-        const Nektar::LibUtilities::PointsKey quadPointsKeyDir1(numQuadPoints, quadPointsTypeDir1);
-        const Nektar::LibUtilities::BasisKey basisKeyDir1(basisTypeDir1,4,quadPointsKeyDir1);
-
-        Nektar::LocalRegions::QuadExpSharedPtr Exp =
-            MemoryManager<Nektar::LocalRegions::QuadExp>::AllocateSharedPtr(basisKeyDir1,
-            basisKeyDir1, quadGeom);
-
-        Nektar::StdRegions::StdQuadExpSharedPtr stdExp =
-            MemoryManager<Nektar::StdRegions::StdQuadExp>::AllocateSharedPtr(basisKeyDir1,
-            basisKeyDir1);
-
-        std::vector<StdRegions::StdExpansionSharedPtr> CollExp;
-        CollExp.push_back(Exp);
-
-        LibUtilities::SessionReaderSharedPtr dummySession;
-        Collections::CollectionOptimisation colOpt(dummySession, Collections::eSumFac);
-        Collections::OperatorImpMap impTypes = colOpt.GetOperatorImpMap(stdExp);
-        Collections::Collection     c(CollExp, impTypes);
-
-        const int nq = Exp->GetTotPoints();
-        const int nm = Exp->GetNcoeffs();
-        Array<OneD, NekDouble> phys1(nq);
-        Array<OneD, NekDouble> phys2(nq);
-        Array<OneD, NekDouble> coeffs1(nm);
-        Array<OneD, NekDouble> coeffs2(nm);
-
-        Array<OneD, NekDouble> xc(nq), yc(nq);
-
-        Exp->GetCoords(xc, yc);
-
-        for (int i = 0; i < nq; ++i)
-        {
-            phys1[i] = sin(xc[i])*cos(yc[i]);
-            phys2[i] = cos(xc[i])*sin(yc[i]);
->>>>>>> 73cb6dd2
-        }
-    }
-
-<<<<<<< HEAD
     BOOST_AUTO_TEST_CASE(TestQuadIProductWRTDerivBase_SumFac_VariableP_MultiElmt_threedim)
     {
         SpatialDomains::PointGeomSharedPtr v0(new SpatialDomains::PointGeom(3u, 0u, -1.0, -1.0, 0.0));
@@ -4717,51 +2728,6 @@
 
         int nelmts = 10;
 
-=======
-        // Standard routines
-        Exp->IProductWRTDerivBase(0, phys1, coeffs1);
-        Exp->IProductWRTDerivBase(1, phys2, coeffs2);
-        Vmath::Vadd(nm,coeffs1,1,coeffs2,1,coeffs1,1);
-
-        c.ApplyOperator(Collections::eIProductWRTDerivBase,
-                        phys1, phys2, coeffs2);
-
-        double epsilon = 1.0e-8;
-        for(int i = 0; i < coeffs1.size(); ++i)
-        {
-            coeffs1[i] = (std::abs(coeffs1[i]) < 1e-14)? 0.0: coeffs1[i];
-            coeffs2[i] = (std::abs(coeffs2[i]) < 1e-14)? 0.0: coeffs2[i];
-            BOOST_CHECK_CLOSE(coeffs1[i],coeffs2[i], epsilon);
-        }
-    }
-
-    BOOST_AUTO_TEST_CASE(TestQuadIProductWRTDerivBase_SumFac_VariableP_MultiElmt)
-    {
-        SpatialDomains::PointGeomSharedPtr v0(new SpatialDomains::PointGeom(2u, 0u, -1.0, -1.5, 0.0));
-        SpatialDomains::PointGeomSharedPtr v1(new SpatialDomains::PointGeom(2u, 1u,  1.0, -1.0, 0.0));
-        SpatialDomains::PointGeomSharedPtr v2(new SpatialDomains::PointGeom(3u, 2u,  1.0,  1.0, 0.0));
-        SpatialDomains::PointGeomSharedPtr v3(new SpatialDomains::PointGeom(3u, 3u, -1.0,  1.0, 0.0));
-
-        SpatialDomains::QuadGeomSharedPtr quadGeom = CreateQuad(v0, v1, v2, v3);
-
-        Nektar::LibUtilities::PointsType quadPointsTypeDir1 = Nektar::LibUtilities::eGaussLobattoLegendre;
-        Nektar::LibUtilities::BasisType basisTypeDir1 = Nektar::LibUtilities::eModified_A;
-        const Nektar::LibUtilities::PointsKey quadPointsKeyDir1(7, quadPointsTypeDir1);
-        const Nektar::LibUtilities::PointsKey quadPointsKeyDir2(5, quadPointsTypeDir1);
-        const Nektar::LibUtilities::BasisKey basisKeyDir1(basisTypeDir1,6,quadPointsKeyDir1);
-        const Nektar::LibUtilities::BasisKey basisKeyDir2(basisTypeDir1,4,quadPointsKeyDir2);
-
-        Nektar::LocalRegions::QuadExpSharedPtr Exp =
-            MemoryManager<Nektar::LocalRegions::QuadExp>::AllocateSharedPtr(basisKeyDir1,
-            basisKeyDir2, quadGeom);
-
-        Nektar::StdRegions::StdQuadExpSharedPtr stdExp =
-            MemoryManager<Nektar::StdRegions::StdQuadExp>::AllocateSharedPtr(basisKeyDir1,
-            basisKeyDir2);
-
-        int nelmts = 10;
-
->>>>>>> 73cb6dd2
         std::vector<StdRegions::StdExpansionSharedPtr> CollExp;
         for(int i = 0; i < nelmts; ++i)
         {
@@ -4769,7 +2735,6 @@
         }
 
         LibUtilities::SessionReaderSharedPtr dummySession;
-<<<<<<< HEAD
         Collections::CollectionOptimisation colOpt(dummySession,
                                                    Collections::eMatrixFree);
         Collections::OperatorImpMap impTypes = colOpt.GetOperatorImpMap(stdExp);
@@ -4815,54 +2780,5 @@
             BOOST_CHECK_CLOSE(coeffsRef[i], coeffs[i], epsilon);
         }
     }
-
-=======
-        Collections::CollectionOptimisation colOpt(dummySession, Collections::eSumFac);
-        Collections::OperatorImpMap impTypes = colOpt.GetOperatorImpMap(stdExp);
-        Collections::Collection     c(CollExp, impTypes);
-
-        const int nq = Exp->GetTotPoints();
-        const int nm = Exp->GetNcoeffs();
-        Array<OneD, NekDouble> xc(nq), yc(nq),tmp,tmp1;
-        Array<OneD, NekDouble> phys1(nelmts*nq);
-        Array<OneD, NekDouble> phys2(nelmts*nq);
-        Array<OneD, NekDouble> coeffs1(nelmts*nm);
-        Array<OneD, NekDouble> coeffs2(nelmts*nm);
-
-        Exp->GetCoords(xc, yc);
-
-        for (int i = 0; i < nq; ++i)
-        {
-            phys1[i] = sin(xc[i])*cos(yc[i]);
-            phys2[i] = cos(xc[i])*sin(yc[i]);
-        }
-        for(int i = 1; i < nelmts; ++i)
-        {
-            Vmath::Vcopy(nq,phys1,1,tmp = phys1+i*nq,1);
-            Vmath::Vcopy(nq,phys2,1,tmp = phys2+i*nq,1);
-        }
-
-        for(int i = 0; i < nelmts; ++i)
-        {
-            // Standard routines
-            Exp->IProductWRTDerivBase(0, phys1 + i*nq,
-                                      tmp  = coeffs1 + i*nm);
-            Exp->IProductWRTDerivBase(1, phys2 + i*nq,
-                                      tmp1 = coeffs2 + i*nm);
-            Vmath::Vadd(nm,coeffs1 +i*nm ,1,coeffs2 + i*nm ,1,
-                        tmp = coeffs1 + i*nm,1);
-        }
-
-        c.ApplyOperator(Collections::eIProductWRTDerivBase, phys1, phys2, coeffs2);
-
-        double epsilon = 1.0e-8;
-        for(int i = 0; i < coeffs1.size(); ++i)
-        {
-            coeffs1[i] = (std::abs(coeffs1[i]) < 1e-14)? 0.0: coeffs1[i];
-            coeffs2[i] = (std::abs(coeffs2[i]) < 1e-14)? 0.0: coeffs2[i];
-            BOOST_CHECK_CLOSE(coeffs1[i],coeffs2[i], epsilon);
-        }
-    }
->>>>>>> 73cb6dd2
 } // namespace QuadCollectionTests
 } // namespace Nektar