///////////////////////////////////////////////////////////////////////////////
// For more information, please see: http://www.nektar.info
//
// The MIT License
//
// Copyright (c) 2006 Division of Applied Mathematics, Brown University (USA),
// Department of Aeronautics, Imperial College London (UK), and Scientific
// Computing and Imaging Institute, University of Utah (USA).
//
// Permission is hereby granted, free of charge, to any person obtaining a
// copy of this software and associated documentation files (the "Software"),
// to deal in the Software without restriction, including without limitation
// the rights to use, copy, modify, merge, publish, distribute, sublicense,
// and/or sell copies of the Software, and to permit persons to whom the
// Software is furnished to do so, subject to the following conditions:
//
/// The above copyright notice and this permission notice shall be included
// in all copies or substantial portions of the Software.
//
// THE SOFTWARE IS PROVIDED "AS IS", WITHOUT WARRANTY OF ANY KIND, EXPRESS
// OR IMPLIED, INCLUDING BUT NOT LIMITED TO THE WARRANTIES OF MERCHANTABILITY,
// FITNESS FOR A PARTICULAR PURPOSE AND NONINFRINGEMENT. IN NO EVENT SHALL
// THE AUTHORS OR COPYRIGHT HOLDERS BE LIABLE FOR ANY CLAIM, DAMAGES OR OTHER
// LIABILITY, WHETHER IN AN ACTION OF CONTRACT, TORT OR OTHERWISE, ARISING
// FROM, OUT OF OR IN CONNECTION WITH THE SOFTWARE OR THE USE OR OTHER
// DEALINGS IN THE SOFTWARE.
//
// Description:
//
///////////////////////////////////////////////////////////////////////////////

#include <LibUtilities/SimdLib/tinysimd.hpp>
#include <LibUtilities/SimdLib/io.hpp>

#include <boost/test/unit_test.hpp>
#include <boost/core/ignore_unused.hpp>


#include <array>
#include <cmath>
#include <iostream>

// define types in use and number of lanes
#define NUM_LANES_32BITS 1
#define USING_SCALAR
#if defined(__x86_64__)
    #if defined(__AVX512F__) && defined(NEKTAR_ENABLE_SIMD_AVX512)
        #define USING_AVX512
        #undef NUM_LANES_32BITS
        #define NUM_LANES_32BITS 16
        #undef USING_SCALAR
    #elif defined(__AVX2__) && defined(NEKTAR_ENABLE_SIMD_AVX2)
        #define USING_AVX2
        #undef NUM_LANES_32BITS
        #define NUM_LANES_32BITS 8
        #undef USING_SCALAR
    #elif defined(__SSE2__) && defined(NEKTAR_ENABLE_SIMD_SSE2)
        #define USING_SSE2
        #undef NUM_LANES_32BITS
        #define NUM_LANES_32BITS 4
        #undef USING_SCALAR
    #endif
#endif
#if defined(__ARM_FEATURE_SVE) && defined(NEKTAR_ENABLE_SIMD_SVE)
    #define USING_SVE
    #undef NUM_LANES_32BITS
    #define NUM_LANES_32BITS __ARM_FEATURE_SVE_BITS/32
    #undef USING_SCALAR
#endif

namespace Nektar
{
namespace SimdLibTests
{
    using namespace tinysimd;
    BOOST_AUTO_TEST_CASE(SimdLibSingle_width_alignment)
    {
        std::size_t width, alignment;

        #if defined(USING_SCALAR)
        std::cout << "scalar float" << std::endl;
        // std::int32_t aka (usually) int
        width = simd<std::int32_t>::width;
        alignment = simd<std::int32_t>::alignment;
        BOOST_CHECK_EQUAL(width, 1);
        BOOST_CHECK_EQUAL(alignment, 4);
        // float
        width = simd<float>::width;
        alignment = simd<float>::alignment;
        BOOST_CHECK_EQUAL(width, NUM_LANES_32BITS);
        BOOST_CHECK_EQUAL(alignment, 8);
        #endif

        #if defined(USING_SSE2) && !defined(USING_AVX2) && !defined(USING_AVX512)
        std::cout << "sse2 float" << std::endl;
        // std::int32_t
        width = simd<std::int32_t>::width;
        alignment = simd<std::int32_t>::alignment;
        BOOST_CHECK_EQUAL(width, NUM_LANES_32BITS);
        BOOST_CHECK_EQUAL(alignment, 16);
        #endif

        #if defined(USING_AVX2) && !defined(USING_AVX512)
        std::cout << "avx2 float" << std::endl;
        // std::int32_t aka (usually) int (sse2int4)
        width = simd<std::int32_t>::width;
        alignment = simd<std::int32_t>::alignment;
        BOOST_CHECK_EQUAL(width, NUM_LANES_32BITS);
        BOOST_CHECK_EQUAL(alignment, 32);
        // float
        width = simd<float>::width;
        alignment = simd<float>::alignment;
        BOOST_CHECK_EQUAL(width, NUM_LANES_32BITS);
        BOOST_CHECK_EQUAL(alignment, 32);
        #endif

        #if defined(USING_AVX512)
        std::cout << "avx512 float" << std::endl;
        // std::int32_t aka (usually) int (avx2int8)
        width = simd<std::int32_t>::width;
        alignment = simd<std::int32_t>::alignment;
        BOOST_CHECK_EQUAL(width, 8);
        BOOST_CHECK_EQUAL(alignment, 32);
        // float
        width = simd<float>::width;
        alignment = simd<float>::alignment;
        BOOST_CHECK_EQUAL(width, NUM_LANES_32BITS);
        BOOST_CHECK_EQUAL(alignment, 64);
        #endif

        #if defined(USING_SVE)
        std::cout << "sve float" << std::endl;
        //
        // these are going to be machine/compilation dependent
        // we are forcing VLA -> VLST
        // so we can still check consistency with __ARM_FEATURE_SVE_BITS
        //
        // // int 32 bit on number of lanes for int 64 bit
        // width = simd<int>::width;
        // alignment = simd<int>::alignment;
        // BOOST_CHECK_EQUAL(width, __ARM_FEATURE_SVE_BITS/sizeof(std::int32_t));
        // BOOST_CHECK_EQUAL(alignment, 32);
        // int
        width = simd<int>::width;
        alignment = simd<int>::alignment;
        BOOST_CHECK_EQUAL(width, NUM_LANES_32BITS);
        BOOST_CHECK_EQUAL(alignment, __ARM_FEATURE_SVE_BITS/sizeof(std::int64_t));
        // float
        width = simd<float>::width;
        alignment = simd<float>::alignment;
        BOOST_CHECK_EQUAL(width, NUM_LANES_32BITS);
        BOOST_CHECK_EQUAL(alignment, __ARM_FEATURE_SVE_BITS/sizeof(float));
        #endif

    }


    using vec_t = simd<float>;

    BOOST_AUTO_TEST_CASE(SimdLibFloat_type_traits)
    {
        using namespace details; 

        BOOST_CHECK_EQUAL(has_width<float>::value, false);
        BOOST_CHECK_EQUAL(has_width<vec_t>::value, true);

        BOOST_CHECK_EQUAL(has_alignment<float>::value, false);
        BOOST_CHECK_EQUAL(has_alignment<vec_t>::value, true);

        BOOST_CHECK_EQUAL(has_scalarType<float>::value, false);
        BOOST_CHECK_EQUAL(has_scalarType<vec_t>::value, true);

        BOOST_CHECK_EQUAL(is_vector<float>::value, false);
        BOOST_CHECK_EQUAL(is_vector<vec_t>::value, true);

        BOOST_CHECK_EQUAL(is_vector_floating_point<float>::value, false);
        BOOST_CHECK_EQUAL(is_vector_floating_point<simd<int>>::value, false);
        BOOST_CHECK_EQUAL(is_vector_floating_point<vec_t>::value, true);
    }

    BOOST_AUTO_TEST_CASE(SimdLibFloat_mem_size)
    {
        BOOST_CHECK_EQUAL(sizeof(vec_t), sizeof(float)*vec_t::width);
    }

    BOOST_AUTO_TEST_CASE(SimdLibFloat_ctors)
    {
        vec_t avec1;

        vec_t::scalarType ascalar = 0;
        vec_t avec2(ascalar);
        vec_t avec3{ascalar};
        vec_t avec4 = ascalar;

        vec_t avec5(avec2);
        vec_t avec6{avec4};

        vec_t avec7(avec2._data);
        vec_t avec8{avec2._data};

        vec_t::vectorType anative;
        vec_t avec9(anative);
        vec_t avec10{anative};


        boost::ignore_unused(avec1, avec3, avec5, avec6, avec7, avec8, avec9,
            avec10);
    }


    BOOST_AUTO_TEST_CASE(SimdLibFloat_load)
    {
        alignas(vec_t::alignment) std::array<float, vec_t::width>
            ascalararr{{}}; // double brace to deal with gcc 4.8.5 ...
        vec_t avec;
        avec.load(ascalararr.data());
    }

    BOOST_AUTO_TEST_CASE(SimdLibFloat_load_implicit)
    {
        alignas(vec_t::alignment) std::array<float, vec_t::width>
            ascalararr{{}}; // double brace to deal with gcc 4.8.5 ...
        vec_t avec;
        avec = *(reinterpret_cast<vec_t*>(ascalararr.data()));
    }

    BOOST_AUTO_TEST_CASE(SimdLibFloat_load_aligned)
    {
        alignas(vec_t::alignment) std::array<float, vec_t::width>
            ascalararr{{}}; // double brace to deal with gcc 4.8.5 ...
        vec_t avec;
        avec.load(ascalararr.data(), is_aligned);
    }

    BOOST_AUTO_TEST_CASE(SimdLibFloat_load_unaligned)
    {
        std::array<float, vec_t::width> ascalararr{{}}; // double brace to deal with gcc 4.8.5 ...
        vec_t avec;
        avec.load(ascalararr.data(), is_not_aligned);
    }

    BOOST_AUTO_TEST_CASE(SimdLibFloat_store)
    {
        float val = 4.0;
        vec_t avec(val);
        alignas(vec_t::alignment) std::array<float, vec_t::width> ascalararr{{}}; // float brace to deal with gcc 4.8.5 ...
        avec.store(ascalararr.data());

        for (size_t i = 0; i < vec_t::width; ++i)
        {
            BOOST_CHECK_EQUAL(ascalararr[i], val);
        }
    }

    BOOST_AUTO_TEST_CASE(SimdLibFloat_store_aligned)
    {
        float val = 4.0;
        vec_t avec(val);
        alignas(vec_t::alignment) std::array<float, vec_t::width> ascalararr{{}}; // float brace to deal with gcc 4.8.5 ...
        avec.store(ascalararr.data(), is_aligned);

        for (size_t i = 0; i < vec_t::width; ++i)
        {
            BOOST_CHECK_EQUAL(ascalararr[i], val);
        }
    }

    BOOST_AUTO_TEST_CASE(SimdLibFloat_store_unaligned)
    {
        float val = 4.0;
        vec_t avec(val);
        std::array<float, vec_t::width> ascalararr{{}}; // float brace to deal with gcc 4.8.5 ...
        avec.store(ascalararr.data(), is_not_aligned);

        for (size_t i = 0; i < vec_t::width; ++i)
        {
            BOOST_CHECK_EQUAL(ascalararr[i], val);
        }
    }

    BOOST_AUTO_TEST_CASE(SimdLibFloat_store_non_temporal)
    {
        float val = 4.0;
        vec_t avec(val);
        alignas(vec_t::alignment) std::array<float, vec_t::width> ascalararr{{}}; // float brace to deal with gcc 4.8.5 ...
        avec.store(ascalararr.data(), is_not_reused);

        for (size_t i = 0; i < vec_t::width; ++i)
        {
            BOOST_CHECK_EQUAL(ascalararr[i], val);
        }
    }

    BOOST_AUTO_TEST_CASE(SimdLibSingle_broadcast)
    {
        vec_t::scalarType ascalar{3.333};
        vec_t avec;
        avec.broadcast(ascalar);
    }

    BOOST_AUTO_TEST_CASE(SimdLibSingle_subscript_assign_read)
    {
        vec_t avec;
        alignas(vec_t::alignment) std::array<float, vec_t::width> ascalararr{{}}; // double brace to deal with gcc 4.8.5 ...

        for (size_t i = 0; i < vec_t::width; ++i)
        {
            ascalararr[i] = i;
        }


        for (size_t i = 0; i < vec_t::width; ++i)
        {
            avec[i] = ascalararr[i];
        }

        for (size_t i = 0; i < vec_t::width; ++i)
        {
            BOOST_CHECK_EQUAL(ascalararr[i], avec[i]);
        }
    }

    BOOST_AUTO_TEST_CASE(SimdLibFloat_gather32)
    {
        vec_t avec;
<<<<<<< HEAD
        using index_t = simd<vec_t::scalarIndexType>;
        index_t aindexvec;

        // create and fill index
        std::array<vec_t::scalarIndexType, vec_t::width> aindex;
=======
        using index_t = simd<std::uint32_t>;
        index_t aindexvec;

        // create and fill index
        std::array<std::uint32_t, vec_t::width> aindex;
>>>>>>> 61ff4790
        aindex[0] = 0;
        if (vec_t::width > 2)
        {
            aindex[1] = 3;
            aindex[2] = 5;
            aindex[3] = 6;
        }
        if (vec_t::width > 4)
        {
            aindex[4] = 8;
            aindex[5] = 15;
            aindex[6] = 20;
            aindex[7] = 23;
        }

        // load index
        aindexvec.load(aindex.data(), is_not_aligned);

        // create and fill scalar array
        constexpr size_t scalarArraySize = 32;
        std::array<float, scalarArraySize> ascalararr;
        for (size_t i = 0; i < scalarArraySize; ++i)
        {
            ascalararr[i] = i;
        }

        avec.gather(ascalararr.data(), aindexvec);

        // check
        for (size_t i = 0; i < vec_t::width; ++i)
        {
            BOOST_CHECK_EQUAL(ascalararr[aindex[i]], avec[i]);
        }

    }

    BOOST_AUTO_TEST_CASE(SimdLibFloat_scatter32)
    {
        vec_t avec;
<<<<<<< HEAD
        using index_t = simd<vec_t::scalarIndexType>;
        index_t aindexvec;

        // create and fill index	
        std::array<vec_t::scalarIndexType, vec_t::width> aindex;
=======
        using index_t = simd<std::uint32_t>;
        index_t aindexvec;

        // create and fill index
        std::array<std::uint32_t, vec_t::width> aindex;
>>>>>>> 61ff4790
        aindex[0] = 1;
        if (vec_t::width > 1)
        {
            aindex[1] = 3;
        }
        if (vec_t::width > 2)
        {
            aindex[2] = 5;
            aindex[3] = 6;
        }
        if (vec_t::width > 4)
        {
            aindex[4] = 8;
            aindex[5] = 15;
            aindex[6] = 20;
            aindex[7] = 30;
        }

        // load index
        aindexvec.load(aindex.data(), is_not_aligned);

        // create scalar array
        constexpr size_t scalarArraySize = 32;
        std::array<float, scalarArraySize> ascalararr;

        // fill vector
        alignas(vec_t::alignment) std::array<float, vec_t::width> avecarr{{}};
        avecarr[0] = 10;
        if (vec_t::width > 1)
        {
            avecarr[1] =  9;
        }

        if (vec_t::width > 2)
        {
            avec[2] =  8;
            avec[3] =  7;
        }
        if (vec_t::width > 4)
        {
            avec[4] =  4;
            avec[5] =  3;
            avec[6] =  2;
            avec[7] =  1;
        }
        avec.load(avecarr.data());

        avec.scatter(ascalararr.data(), aindexvec);

        // check
        for (size_t i = 0; i < vec_t::width; ++i)
        {
            BOOST_CHECK_EQUAL(avec[i], ascalararr[aindex[i]]);
        }

    }

    BOOST_AUTO_TEST_CASE(SimdLibFloat_add_unary)
    {
        float val1 = -4.0;
        float val2 =  2.0;
        vec_t res(val1);
        vec_t avec(val2);
        res += avec;
        alignas(vec_t::alignment) std::array<float, vec_t::width>
    ascalararr{{}}; // float brace to deal with gcc 4.8.5 ...
        res.store(ascalararr.data());

        for (size_t i = 0; i < vec_t::width; ++i)
        {
            BOOST_CHECK_EQUAL(ascalararr[i], val1 + val2);
        }
    }

    BOOST_AUTO_TEST_CASE(SimdLibFloat_sub_unary)
    {
        float val1 = -4.0;
        float val2 =  2.0;
        vec_t res(val1);
        vec_t avec(val2);
        res -= avec;
        alignas(vec_t::alignment) std::array<float, vec_t::width>
    ascalararr{{}}; // float brace to deal with gcc 4.8.5 ...
        res.store(ascalararr.data());

        for (size_t i = 0; i < vec_t::width; ++i)
        {
            BOOST_CHECK_EQUAL(ascalararr[i], val1 - val2);
        }
    }

    BOOST_AUTO_TEST_CASE(SimdLibFloat_mul_unary)
    {
        float val1 = -4.0;
        float val2 =  2.0;
        vec_t res(val1);
        vec_t avec(val2);
        res *= avec;
        alignas(vec_t::alignment) std::array<float, vec_t::width>
    ascalararr{{}}; // float brace to deal with gcc 4.8.5 ...
        res.store(ascalararr.data());

        for (size_t i = 0; i < vec_t::width; ++i)
        {
            BOOST_CHECK_EQUAL(ascalararr[i], val1 * val2);
        }
    }

    BOOST_AUTO_TEST_CASE(SimdLibFloat_div_unary)
    {
        float val1 = -4.0;
        float val2 =  2.0;
        vec_t res(val1);
        vec_t avec(val2);
        res /= avec;
        alignas(vec_t::alignment) std::array<float, vec_t::width>
    ascalararr{{}}; // float brace to deal with gcc 4.8.5 ...
        res.store(ascalararr.data());

        for (size_t i = 0; i < vec_t::width; ++i)
        {
            BOOST_CHECK_EQUAL(ascalararr[i], val1 / val2);
        }
    }

    BOOST_AUTO_TEST_CASE(SimdLibFloat_add_binary)
    {
        float val1 = -4.0;
        float val2 =  2.5;
        vec_t avec1(val1);
        vec_t avec2(val2);
        vec_t res = avec1 + avec2;
        alignas(vec_t::alignment) std::array<float, vec_t::width>
            ascalararr{{}}; // double brace to deal with gcc 4.8.5 ...
        res.store(ascalararr.data());

        for (size_t i = 0; i < vec_t::width; ++i)
        {
            BOOST_CHECK_EQUAL(ascalararr[i], val1 + val2);
        }
    }

    BOOST_AUTO_TEST_CASE(SimdLibFloat_sub_binary)
    {
        float val1 = -4.0;
        float val2 =  2.5;
        vec_t avec1(val1);
        vec_t avec2(val2);
        vec_t res = avec1 - avec2;
        alignas(vec_t::alignment) std::array<float, vec_t::width>
            ascalararr{{}}; // double brace to deal with gcc 4.8.5 ...
        res.store(ascalararr.data());

        for (size_t i = 0; i < vec_t::width; ++i)
        {
            BOOST_CHECK_EQUAL(ascalararr[i], val1 - val2);
        }
    }

    BOOST_AUTO_TEST_CASE(SimdLibFloat_mul_binary)
    {
        float val1 = -4.0;
        float val2 =  2.5;
        vec_t avec1(val1);
        vec_t avec2(val2);
        vec_t res = avec1 * avec2;
        alignas(vec_t::alignment) std::array<float, vec_t::width>
            ascalararr{{}}; // double brace to deal with gcc 4.8.5 ...
        res.store(ascalararr.data());

        for (size_t i = 0; i < vec_t::width; ++i)
        {
            BOOST_CHECK_EQUAL(ascalararr[i], val1 * val2);
        }
    }

    BOOST_AUTO_TEST_CASE(SimdLibFloat_div_binary)
    {
        float val1 = -4.0;
        float val2 =  2.5;
        vec_t avec1(val1);
        vec_t avec2(val2);
        vec_t res = avec1 / avec2;
        alignas(vec_t::alignment) std::array<float, vec_t::width>
            ascalararr{{}}; // double brace to deal with gcc 4.8.5 ...
        res.store(ascalararr.data());

        for (size_t i = 0; i < vec_t::width; ++i)
        {
            BOOST_CHECK_EQUAL(ascalararr[i], val1 / val2);
        }
    }

    BOOST_AUTO_TEST_CASE(SimdLibFloat_add_mul)
    {
        float val1 = -4.0;
        float val2 =  2.0;
        float val3 =  2.0;
        vec_t avec1(val1);
        vec_t avec2(val2);
        vec_t avec3(val3);
        vec_t res = avec1 + avec2 * avec3;
        alignas(vec_t::alignment) std::array<float, vec_t::width>
    ascalararr{{}}; // float brace to deal with gcc 4.8.5 ...
        res.store(ascalararr.data());

        for (size_t i = 0; i < vec_t::width; ++i)
        {
            BOOST_CHECK_EQUAL(ascalararr[i], val1 + val2 + val3);
        }

    }

    BOOST_AUTO_TEST_CASE(SimdLibFloat_fused_add_mul)
    {
        float val1 = -4.0;
        float val2 =  1.5;
        float val3 =  5.0;
        vec_t avec1(val1);
        vec_t avec2(val2);
        vec_t avec3(val3);
        avec1.fma(avec2, avec3);
        alignas(vec_t::alignment) std::array<float, vec_t::width>
            ascalararr{{}}; // double brace to deal with gcc 4.8.5 ...
        avec1.store(ascalararr.data());

        for (size_t i = 0; i < vec_t::width; ++i)
        {
            BOOST_CHECK_EQUAL(ascalararr[i], val1 + val2 * val3);
        }
    }

    BOOST_AUTO_TEST_CASE(SimdLibFloat_sqrt)
    {
        float val = 4.0;
        vec_t avec(val);
        vec_t asqrt = sqrt(avec);
        alignas(vec_t::alignment) std::array<float, vec_t::width>
    ascalararr{{}}; // float brace to deal with gcc 4.8.5 ...
        asqrt.store(ascalararr.data());

        for (size_t i = 0; i < vec_t::width; ++i)
        {
            BOOST_CHECK_EQUAL(ascalararr[i], std::sqrt(val));
        }
    }


    BOOST_AUTO_TEST_CASE(SimdLibFloat_abs)
    {
        float val = -4.0;
        vec_t avec(val);
        vec_t aabs = abs(avec);
        alignas(vec_t::alignment) std::array<float, vec_t::width>
    ascalararr{{}}; // float brace to deal with gcc 4.8.5 ...
        aabs.store(ascalararr.data());

        for (size_t i = 0; i < vec_t::width; ++i)
        {
            BOOST_CHECK_EQUAL(ascalararr[i], std::abs(val));
        }

    }

    BOOST_AUTO_TEST_CASE(SimdLibFloat_log)
    {
        float val = 4.0;
        vec_t avec(val);
        vec_t alog = log(avec);
        alignas(vec_t::alignment) std::array<float, vec_t::width>
    ascalararr{{}}; // float brace to deal with gcc 4.8.5 ...
        alog.store(ascalararr.data());

        for (size_t i = 0; i < vec_t::width; ++i)
        {
            BOOST_CHECK_EQUAL(ascalararr[i], std::log(val));
        }
    }

    BOOST_AUTO_TEST_CASE(SimdLibFloat_greater)
    {
        float aval = 4.0;
        vec_t avec(aval);
        using mask_t = simd<bool, vec_t::width>;
        mask_t amask;

        amask = avec > avec;
        // check
        alignas(vec_t::alignment) std::array<std::uint32_t, vec_t::width>
            ascalararr{{}}; // float brace to deal with gcc 4.8.5 ...
        amask.store(ascalararr.data());
        for (size_t i = 0; i < vec_t::width; ++i)
        {
            // type conversion make lvalue in rvalue, needed pre-c++17
            BOOST_CHECK_EQUAL(ascalararr[i], (std::uint32_t)mask_t::false_v);
        }

        float bval = 3.0;
        vec_t bvec(bval);

        amask = avec > bvec;
        // check
        amask.store(ascalararr.data());
        for (size_t i = 0; i < vec_t::width; ++i)
        {
            // type conversion make lvalue in rvalue, needed pre-c++17
            BOOST_CHECK_EQUAL(ascalararr[i], (std::uint32_t)mask_t::true_v);
        }

        float cval = 5.0;
        vec_t cvec(cval);

        amask = avec > cvec;
        // check
        amask.store(ascalararr.data());
        for (size_t i = 0; i < vec_t::width; ++i)
        {
            // type conversion make lvalue in rvalue, needed pre-c++17
            BOOST_CHECK_EQUAL(ascalararr[i], (std::uint32_t)mask_t::false_v);
        }


        if (vec_t::width == 4)
        {
            alignas(vec_t::alignment) std::array<float, 4>
                ascalararr2{{1.0,2.0,3.0,4.0}}; // float brace to deal with gcc 4.8.5 ...
            float dval = 2.0;
            vec_t dvec(dval);
            vec_t evec;
            evec.load(ascalararr2.data());

            amask = dvec > evec;
            // check
            for (size_t i = 0; i < vec_t::width; ++i)
            {
                BOOST_CHECK_EQUAL(static_cast<bool>(amask[i]), dvec[i] > evec[i]);
            }

        }

        if (vec_t::width == 8)
        {
            alignas(vec_t::alignment) std::array<float, 8>
                ascalararr2{{1.0,2.0,3.0,4.0,3.0,2.0,1.0}}; // double brace to deal with gcc 4.8.5 ...
            float dval = 2.0;
            vec_t dvec(dval);
            vec_t evec;
            evec.load(ascalararr2.data());

            amask = dvec > evec;
            // check
            for (size_t i = 0; i < vec_t::width; ++i)
            {
                BOOST_CHECK_EQUAL(static_cast<bool>(amask[i]), dval > ascalararr2[i]);
            }

        }
    }
    
    BOOST_AUTO_TEST_CASE(SimdLibFloat_logic_and)
    {
        float aval = 4.0;
        vec_t avec(aval);
        using mask_t = simd<bool, vec_t::width>;
        mask_t amask;

        alignas(vec_t::alignment) std::array<std::uint32_t, vec_t::width>
            ascalararr{{}}; // float brace to deal with gcc 4.8.5 ...
        for (size_t i = 0; i < vec_t::width; ++i)
        {
            ascalararr[i] = mask_t::true_v;
        }
        amask.load(ascalararr.data());

        // check
        BOOST_CHECK_EQUAL(amask && false, false);
        BOOST_CHECK_EQUAL(amask && true, true);

        for (size_t i = 0; i < vec_t::width; ++i)
        {
            ascalararr[i] = mask_t::false_v;
        }
        amask.load(ascalararr.data());

        // check
        BOOST_CHECK_EQUAL(amask && false, false);
        BOOST_CHECK_EQUAL(amask && true, false);

        if (vec_t::width > 1)
        {
            ascalararr[0] = mask_t::true_v;
            // check
            BOOST_CHECK_EQUAL(amask && false, false);
            BOOST_CHECK_EQUAL(amask && true, false);
        }
    }

    BOOST_AUTO_TEST_CASE(SimdLibFloat_load_interleave_unload)
    {
        constexpr size_t nDof{5};
        // no padding in load_interleave deinterleave_store
        constexpr size_t nEle{vec_t::width * 5};
        constexpr size_t nDofBlock = nDof * vec_t::width;

        constexpr size_t size{nDof*nEle};
        std::array<float,size> dofScalarArr{{}};
        for (size_t i = 0; i < size; ++i)
        {
            dofScalarArr[i] = i;
        }

        // number of blocks
        size_t nBlock = nEle / vec_t::width;

        // aligned vector
        std::vector<vec_t, allocator<vec_t>> dofVectorArr(nDof);

        float* dataPtr = dofScalarArr.data();
        // loop over blocks vec_t::width elements at the time
        for (size_t b = 0; b < nBlock; ++b)
        {
            // load
            load_interleave(dataPtr, nDof, dofVectorArr);

            // manipulate each block
            for (size_t j = 0; j < nDof; ++j)
            {
                dofVectorArr[j] = dofVectorArr[j] + j;
            }

            // store
            deinterleave_store(dofVectorArr, nDof, dataPtr);
            dataPtr += nDofBlock;
        }

        // check
        for (size_t b = 0, i = 0; b < nBlock; ++b)
        {
            for (size_t j = 0; j < nDof; ++j, ++i)
            {
                BOOST_CHECK_EQUAL(dofScalarArr[i], i + j);
            }
        }

    }

    BOOST_AUTO_TEST_CASE(SimdLibFloat_io)
    {
        vec_t avec(3.14);
        std::cout << avec << std::endl;
    }

}
}<|MERGE_RESOLUTION|>--- conflicted
+++ resolved
@@ -323,19 +323,11 @@
     BOOST_AUTO_TEST_CASE(SimdLibFloat_gather32)
     {
         vec_t avec;
-<<<<<<< HEAD
-        using index_t = simd<vec_t::scalarIndexType>;
-        index_t aindexvec;
-
-        // create and fill index
-        std::array<vec_t::scalarIndexType, vec_t::width> aindex;
-=======
         using index_t = simd<std::uint32_t>;
         index_t aindexvec;
 
         // create and fill index
         std::array<std::uint32_t, vec_t::width> aindex;
->>>>>>> 61ff4790
         aindex[0] = 0;
         if (vec_t::width > 2)
         {
@@ -375,19 +367,11 @@
     BOOST_AUTO_TEST_CASE(SimdLibFloat_scatter32)
     {
         vec_t avec;
-<<<<<<< HEAD
-        using index_t = simd<vec_t::scalarIndexType>;
-        index_t aindexvec;
-
-        // create and fill index	
-        std::array<vec_t::scalarIndexType, vec_t::width> aindex;
-=======
         using index_t = simd<std::uint32_t>;
         index_t aindexvec;
 
         // create and fill index
         std::array<std::uint32_t, vec_t::width> aindex;
->>>>>>> 61ff4790
         aindex[0] = 1;
         if (vec_t::width > 1)
         {
