///////////////////////////////////////////////////////////////////////////////
// For more information, please see: http://www.nektar.info
//
// The MIT License
//
// Copyright (c) 2006 Division of Applied Mathematics, Brown University (USA),
// Department of Aeronautics, Imperial College London (UK), and Scientific
// Computing and Imaging Institute, University of Utah (USA).
//
// Permission is hereby granted, free of charge, to any person obtaining a
// copy of this software and associated documentation files (the "Software"),
// to deal in the Software without restriction, including without limitation
// the rights to use, copy, modify, merge, publish, distribute, sublicense,
// and/or sell copies of the Software, and to permit persons to whom the
// Software is furnished to do so, subject to the following conditions:
//
/// The above copyright notice and this permission notice shall be included
// in all copies or substantial portions of the Software.
//
// THE SOFTWARE IS PROVIDED "AS IS", WITHOUT WARRANTY OF ANY KIND, EXPRESS
// OR IMPLIED, INCLUDING BUT NOT LIMITED TO THE WARRANTIES OF MERCHANTABILITY,
// FITNESS FOR A PARTICULAR PURPOSE AND NONINFRINGEMENT. IN NO EVENT SHALL
// THE AUTHORS OR COPYRIGHT HOLDERS BE LIABLE FOR ANY CLAIM, DAMAGES OR OTHER
// LIABILITY, WHETHER IN AN ACTION OF CONTRACT, TORT OR OTHERWISE, ARISING
// FROM, OUT OF OR IN CONNECTION WITH THE SOFTWARE OR THE USE OR OTHER
// DEALINGS IN THE SOFTWARE.
//
// Description:
//
///////////////////////////////////////////////////////////////////////////////

#include <LibUtilities/SimdLib/tinysimd.hpp>
#include <LibUtilities/SimdLib/io.hpp>

#include <boost/test/tools/floating_point_comparison.hpp>
#include <boost/test/unit_test.hpp>
#include <boost/core/ignore_unused.hpp>


#include <array>
#include <cmath>
#include <iostream>

// define types in use and number of lanes
#define NUM_LANES_64BITS 1
#define USING_SCALAR
#if defined(__x86_64__)
    #if defined(__AVX512F__) && defined(NEKTAR_ENABLE_SIMD_AVX512)
        #define USING_AVX512
        #undef NUM_LANES_64BITS
        #define NUM_LANES_64BITS 8
        #undef USING_SCALAR
    #elif defined(__AVX2__) && defined(NEKTAR_ENABLE_SIMD_AVX2)
        #define USING_AVX2
        #undef NUM_LANES_64BITS
        #define NUM_LANES_64BITS 4
        #undef USING_SCALAR
    #elif defined(__SSE2__) && defined(NEKTAR_ENABLE_SIMD_SSE2)
        #define USING_SSE2
        #undef NUM_LANES_64BITS
        #define NUM_LANES_64BITS 2
        #undef USING_SCALAR
    #endif
#endif
#if defined(__ARM_FEATURE_SVE) && defined(NEKTAR_ENABLE_SIMD_SVE)
    #define USING_SVE
    #undef NUM_LANES_64BITS
    #define NUM_LANES_64BITS __ARM_FEATURE_SVE_BITS/64
    #undef USING_SCALAR
#endif 

namespace Nektar
{
namespace SimdLibTests
{
    using namespace tinysimd;
    BOOST_AUTO_TEST_CASE(SimdLibDouble_width_alignment)
    {
        std::size_t width, alignment;

        #if defined(USING_SCALAR)
        std::cout << "scalar double" << std::endl;
        // std::int64_t aka (usually) long
        width = simd<std::int64_t>::width;
        alignment = simd<std::int64_t>::alignment;
        BOOST_CHECK_EQUAL(width, NUM_LANES_64BITS);
        BOOST_CHECK_EQUAL(alignment, 8);
        // double
        width = simd<double>::width;
        alignment = simd<double>::alignment;
        BOOST_CHECK_EQUAL(width, NUM_LANES_64BITS);
        BOOST_CHECK_EQUAL(alignment, 8);
        #endif

        #if defined(USING_SSE2) && !defined(USING_AVX2) && !defined(USING_AVX512)
        std::cout << "sse2 double" << std::endl;
        // std::int64_t
        width = simd<std::int64_t>::width;
        alignment = simd<std::int64_t>::alignment;
        BOOST_CHECK_EQUAL(width, NUM_LANES_64BITS);
        BOOST_CHECK_EQUAL(alignment, 16);
        #endif

        #if defined(USING_AVX2) && !defined(USING_AVX512)
        std::cout << "avx2 double" << std::endl;
        // std::int64_t aka (usually) long
        width = simd<std::int64_t>::width;
        alignment = simd<std::int64_t>::alignment;
        BOOST_CHECK_EQUAL(width, NUM_LANES_64BITS);
        BOOST_CHECK_EQUAL(alignment, 32);
        // double
        width = simd<double>::width;
        alignment = simd<double>::alignment;
        BOOST_CHECK_EQUAL(width, NUM_LANES_64BITS);
        BOOST_CHECK_EQUAL(alignment, 32);
        #endif

        #if defined(USING_AVX512)
        std::cout << "avx512 double" << std::endl;
        // std::int64_t aka (usually) long
        width = simd<std::int64_t>::width;
        alignment = simd<std::int64_t>::alignment;
        BOOST_CHECK_EQUAL(width, NUM_LANES_64BITS);
        BOOST_CHECK_EQUAL(alignment, 64);
        // double
        width = simd<double>::width;
        alignment = simd<double>::alignment;
        BOOST_CHECK_EQUAL(width, NUM_LANES_64BITS);
        BOOST_CHECK_EQUAL(alignment, 64);
        #endif

        #if defined(USING_SVE)
        std::cout << "sve double" << std::endl;
        //
        // these are going to be machine/compilation dependent
        // we are forcing VLA -> VLST
        // so we can still check consistency with __ARM_FEATURE_SVE_BITS
        //
        // // int 32 bit on number of lanes for int 64 bit
        // width = simd<int>::width;
        // alignment = simd<int>::alignment;
        // BOOST_CHECK_EQUAL(width, __ARM_FEATURE_SVE_BITS/sizeof(std::int32_t));
        // BOOST_CHECK_EQUAL(alignment, 32);
        // long
        width = simd<long>::width;
        alignment = simd<long>::alignment;
        BOOST_CHECK_EQUAL(width, NUM_LANES_64BITS);
        BOOST_CHECK_EQUAL(alignment, __ARM_FEATURE_SVE_BITS/sizeof(std::int64_t));
        // double
        width = simd<double>::width;
        alignment = simd<double>::alignment;
        BOOST_CHECK_EQUAL(width, NUM_LANES_64BITS);
        BOOST_CHECK_EQUAL(alignment, __ARM_FEATURE_SVE_BITS/sizeof(double));
        #endif

    }



    using vec_t = simd<double>;

    BOOST_AUTO_TEST_CASE(SimdLibDouble_type_traits)
    {
        {
            using namespace details;

            BOOST_CHECK_EQUAL(has_width<double>::value, false);
            BOOST_CHECK_EQUAL(has_width<vec_t>::value, true);

            BOOST_CHECK_EQUAL(has_alignment<double>::value, false);
            BOOST_CHECK_EQUAL(has_alignment<vec_t>::value, true);

            BOOST_CHECK_EQUAL(has_scalarType<double>::value, false);
            BOOST_CHECK_EQUAL(has_scalarType<vec_t>::value, true);
        }

        BOOST_CHECK_EQUAL(is_vector<double>::value, false);
        BOOST_CHECK_EQUAL(is_vector<vec_t>::value, true);

        BOOST_CHECK_EQUAL(is_vector_floating_point<double>::value, false);
        BOOST_CHECK_EQUAL(is_vector_floating_point<simd<int>>::value, false);
        BOOST_CHECK_EQUAL(is_vector_floating_point<vec_t>::value, true);
    }

    BOOST_AUTO_TEST_CASE(SimdLibDouble_mem_size)
    {
        BOOST_CHECK_EQUAL(sizeof(vec_t), sizeof(double)*vec_t::width);
    }

    BOOST_AUTO_TEST_CASE(SimdLibDouble_ctors)
    {
        vec_t avec1;

        vec_t::scalarType ascalar = 0;
        vec_t avec2(ascalar);
        vec_t avec3{ascalar};
        vec_t avec4 = ascalar;

        vec_t avec5(avec2);
        vec_t avec6{avec4};

        vec_t avec7(avec2._data);
        vec_t avec8{avec2._data};

        vec_t::vectorType anative;
        vec_t avec9(anative);
        vec_t avec10{anative};


        boost::ignore_unused(avec1, avec3, avec5, avec6, avec7, avec8, avec9,
            avec10);
    }


    BOOST_AUTO_TEST_CASE(SimdLibDouble_load)
    {
        alignas(vec_t::alignment) std::array<double, vec_t::width>
            ascalararr{{}}; // double brace to deal with gcc 4.8.5 ...
        vec_t avec;
        avec.load(ascalararr.data());
    }

    BOOST_AUTO_TEST_CASE(SimdLibDouble_load_implicit)
    {
        alignas(vec_t::alignment) std::array<double, vec_t::width>
            ascalararr{{}}; // double brace to deal with gcc 4.8.5 ...
        vec_t avec;
        avec = *(reinterpret_cast<vec_t*>(ascalararr.data()));
    }

    BOOST_AUTO_TEST_CASE(SimdLibDouble_load_aligned)
    {
        alignas(vec_t::alignment) std::array<double, vec_t::width>
            ascalararr{{}}; // double brace to deal with gcc 4.8.5 ...
        vec_t avec;
        avec.load(ascalararr.data(), is_aligned);
    }

    BOOST_AUTO_TEST_CASE(SimdLibDouble_load_unaligned)
    {
        std::array<double, vec_t::width> ascalararr{{}}; // double brace to deal with gcc 4.8.5 ...
        vec_t avec;
        avec.load(ascalararr.data(), is_not_aligned);
    }

    BOOST_AUTO_TEST_CASE(SimdLibDouble_store)
    {
        double val = 4.0;
        vec_t avec(val);
        alignas(vec_t::alignment) std::array<double, vec_t::width> ascalararr{{}}; // double brace to deal with gcc 4.8.5 ...
        avec.store(ascalararr.data());

        for (size_t i = 0; i < vec_t::width; ++i)
        {
            BOOST_CHECK_EQUAL(ascalararr[i], val);
        }
    }

    BOOST_AUTO_TEST_CASE(SimdLibDouble_store_aligned)
    {
        double val = 4.0;
        vec_t avec(val);
        alignas(vec_t::alignment) std::array<double, vec_t::width> ascalararr{{}}; // double brace to deal with gcc 4.8.5 ...
        avec.store(ascalararr.data(), is_aligned);

        for (size_t i = 0; i < vec_t::width; ++i)
        {
            BOOST_CHECK_EQUAL(ascalararr[i], val);
        }
    }

    BOOST_AUTO_TEST_CASE(SimdLibDouble_store_unaligned)
    {
        double val = 4.0;
        vec_t avec(val);
        std::array<double, vec_t::width> ascalararr{{}}; // double brace to deal with gcc 4.8.5 ...
        avec.store(ascalararr.data(), is_not_aligned);

        for (size_t i = 0; i < vec_t::width; ++i)
        {
            BOOST_CHECK_EQUAL(ascalararr[i], val);
        }
    }

    BOOST_AUTO_TEST_CASE(SimdLibDouble_store_non_temporal)
    {
        double val = 4.0;
        vec_t avec(val);
        alignas(vec_t::alignment) std::array<double, vec_t::width> ascalararr{{}}; // double brace to deal with gcc 4.8.5 ...
        avec.store(ascalararr.data(), is_not_reused);

        for (size_t i = 0; i < vec_t::width; ++i)
        {
            BOOST_CHECK_EQUAL(ascalararr[i], val);
        }
    }

    BOOST_AUTO_TEST_CASE(SimdLibDouble_broadcast)
    {
        vec_t::scalarType ascalar{3.333};
        vec_t avec;
        avec.broadcast(ascalar);
    }

    BOOST_AUTO_TEST_CASE(SimdLibDouble_subscript_assign_read)
    {
        vec_t avec;
        alignas(vec_t::alignment) std::array<double, vec_t::width> ascalararr{{}}; // double brace to deal with gcc 4.8.5 ...

        for (size_t i = 0; i < vec_t::width; ++i)
        {
            ascalararr[i] = i;
        }

        avec.load(ascalararr.data());

        for (size_t i = 0; i < vec_t::width; ++i)
        {
            BOOST_CHECK_EQUAL(ascalararr[i], avec[i]);
        }
    }

    BOOST_AUTO_TEST_CASE(SimdLibDouble_gather64)
    {
        vec_t avec;
        using index_t = simd<size_t>;
        index_t aindexvec;

        // create and fill index
        std::array<size_t, vec_t::width> aindex;
        aindex[0] = 0;
        if (vec_t::width > 2)
        {
            aindex[1] = 3;
            aindex[2] = 5;
            aindex[3] = 6;
        }
        if (vec_t::width > 4)
        {
            aindex[4] = 8;
            aindex[5] = 15;
            aindex[6] = 16;
            aindex[7] = 20;
        }

        // load index
        aindexvec.load(aindex.data(), is_not_aligned);

        // create and fill scalar array
        constexpr size_t scalarArraySize = 32;
        std::array<double, scalarArraySize> ascalararr;
        for (size_t i = 0; i < scalarArraySize; ++i)
        {
            ascalararr[i] = i;
        }

        avec.gather(ascalararr.data(), aindexvec);

        // check
        for (size_t i = 0; i < vec_t::width; ++i)
        {
            BOOST_CHECK_EQUAL(ascalararr[aindex[i]], avec[i]);
        }

    }

    BOOST_AUTO_TEST_CASE(SimdLibDouble_scatter64)
    {
        vec_t avec;
        using index_t = simd<size_t>;
        index_t aindexvec;

        // create and fill index
        std::array<size_t, vec_t::width> aindex;
        aindex[0] = 1;
        if (vec_t::width > 1)
        {
            aindex[1] = 3;
        }
        if (vec_t::width > 2)
        {
            aindex[2] = 5;
            aindex[3] = 6;
        }
        if (vec_t::width > 4)
        {
            aindex[4] = 8;
            aindex[5] = 15;
            aindex[6] = 20;
            aindex[7] = 30;
        }

        // load index
        aindexvec.load(aindex.data(), is_not_aligned);

        // create scalar array
        constexpr size_t scalarArraySize = 32;
        std::array<double, scalarArraySize> ascalararr;

        // fill vector
        alignas(vec_t::alignment) std::array<double, vec_t::width> avecarr{{}};
        avecarr[0] = 10;
        if (vec_t::width > 1)
        {
            avecarr[1] =  9;
        }

        if (vec_t::width > 2)
        {
            avecarr[2] =  8;
            avecarr[3] =  7;
        }
        if (vec_t::width > 4)
        {
            avecarr[4] =  4;
            avecarr[5] =  3;
            avecarr[6] =  2;
            avecarr[7] =  1;
        }
        avec.load(avecarr.data());

        avec.scatter(ascalararr.data(), aindexvec);

        // check
        for (size_t i = 0; i < vec_t::width; ++i)
        {
            BOOST_CHECK_EQUAL(avec[i], ascalararr[aindex[i]]);
        }

    }

    BOOST_AUTO_TEST_CASE(SimdLibDouble_add_unary)
    {
        double val1 = -4.0;
        double val2 =  2.0;
        vec_t res(val1);
        vec_t avec(val2);
        res += avec;
        alignas(vec_t::alignment) std::array<double, vec_t::width>
            ascalararr{{}}; // double brace to deal with gcc 4.8.5 ...
        res.store(ascalararr.data());

        for (size_t i = 0; i < vec_t::width; ++i)
        {
            BOOST_CHECK_EQUAL(ascalararr[i], val1 + val2);
        }
    }

    BOOST_AUTO_TEST_CASE(SimdLibDouble_sub_unary)
    {
        double val1 = -4.0;
        double val2 =  2.0;
        vec_t res(val1);
        vec_t avec(val2);
        res -= avec;
        alignas(vec_t::alignment) std::array<double, vec_t::width>
            ascalararr{{}}; // double brace to deal with gcc 4.8.5 ...
        res.store(ascalararr.data());

        for (size_t i = 0; i < vec_t::width; ++i)
        {
            BOOST_CHECK_EQUAL(ascalararr[i], val1 - val2);
        }
    }

    BOOST_AUTO_TEST_CASE(SimdLibDouble_mul_unary)
    {
        double val1 = -4.0;
        double val2 =  2.0;
        vec_t res(val1);
        vec_t avec(val2);
        res *= avec;
        alignas(vec_t::alignment) std::array<double, vec_t::width>
            ascalararr{{}}; // double brace to deal with gcc 4.8.5 ...
        res.store(ascalararr.data());

        for (size_t i = 0; i < vec_t::width; ++i)
        {
            BOOST_CHECK_EQUAL(ascalararr[i], val1 * val2);
        }
    }

    BOOST_AUTO_TEST_CASE(SimdLibDouble_div_unary)
    {
        double val1 = -4.0;
        double val2 =  2.0;
        vec_t res(val1);
        vec_t avec(val2);
        res /= avec;
        alignas(vec_t::alignment) std::array<double, vec_t::width>
            ascalararr{{}}; // double brace to deal with gcc 4.8.5 ...
        res.store(ascalararr.data());

        for (size_t i = 0; i < vec_t::width; ++i)
        {
            BOOST_CHECK_EQUAL(ascalararr[i], val1 / val2);
        }
    }

    BOOST_AUTO_TEST_CASE(SimdLibDouble_add_binary)
    {
        double val1 = -4.0;
        double val2 =  2.5;
        vec_t avec1(val1);
        vec_t avec2(val2);
        vec_t res = avec1 + avec2;
        alignas(vec_t::alignment) std::array<double, vec_t::width>
            ascalararr{{}}; // double brace to deal with gcc 4.8.5 ...
        res.store(ascalararr.data());

        for (size_t i = 0; i < vec_t::width; ++i)
        {
            BOOST_CHECK_EQUAL(ascalararr[i], val1 + val2);
        }
    }

    BOOST_AUTO_TEST_CASE(SimdLibDouble_sub_binary)
    {
        double val1 = -4.0;
        double val2 =  2.5;
        vec_t avec1(val1);
        vec_t avec2(val2);
        vec_t res = avec1 - avec2;
        alignas(vec_t::alignment) std::array<double, vec_t::width>
            ascalararr{{}}; // double brace to deal with gcc 4.8.5 ...
        res.store(ascalararr.data());

        for (size_t i = 0; i < vec_t::width; ++i)
        {
            BOOST_CHECK_EQUAL(ascalararr[i], val1 - val2);
        }
    }

    BOOST_AUTO_TEST_CASE(SimdLibDouble_mul_binary)
    {
        double val1 = -4.0;
        double val2 =  2.5;
        vec_t avec1(val1);
        vec_t avec2(val2);
        vec_t res = avec1 * avec2;
        alignas(vec_t::alignment) std::array<double, vec_t::width>
            ascalararr{{}}; // double brace to deal with gcc 4.8.5 ...
        res.store(ascalararr.data());

        for (size_t i = 0; i < vec_t::width; ++i)
        {
            BOOST_CHECK_EQUAL(ascalararr[i], val1 * val2);
        }
    }

    BOOST_AUTO_TEST_CASE(SimdLibDouble_div_binary)
    {
        double val1 = -4.0;
        double val2 =  2.5;
        vec_t avec1(val1);
        vec_t avec2(val2);
        vec_t res = avec1 / avec2;
        alignas(vec_t::alignment) std::array<double, vec_t::width>
            ascalararr{{}}; // double brace to deal with gcc 4.8.5 ...
        res.store(ascalararr.data());

        for (size_t i = 0; i < vec_t::width; ++i)
        {
            BOOST_CHECK_EQUAL(ascalararr[i], val1 / val2);
        }
    }

    BOOST_AUTO_TEST_CASE(SimdLibDouble_add_mul)
    {
        double val1 = -4.0;
        double val2 =  1.5;
        double val3 =  5.0;
        vec_t avec1(val1);
        vec_t avec2(val2);
        vec_t avec3(val3);
        vec_t res = avec1 + avec2 * avec3;
        alignas(vec_t::alignment) std::array<double, vec_t::width>
            ascalararr{{}}; // double brace to deal with gcc 4.8.5 ...
        res.store(ascalararr.data());

        for (size_t i = 0; i < vec_t::width; ++i)
        {
            BOOST_CHECK_EQUAL(ascalararr[i], val1 + val2 * val3);
        }
    }

    BOOST_AUTO_TEST_CASE(SimdLibDouble_fused_add_mul)
    {
        double val1 = -4.0;
        double val2 =  1.5;
        double val3 =  5.0;
        vec_t avec1(val1);
        vec_t avec2(val2);
        vec_t avec3(val3);
        avec1.fma(avec2, avec3);
        alignas(vec_t::alignment) std::array<double, vec_t::width>
            ascalararr{{}}; // double brace to deal with gcc 4.8.5 ...
        avec1.store(ascalararr.data());

        for (size_t i = 0; i < vec_t::width; ++i)
        {
            BOOST_CHECK_EQUAL(ascalararr[i], val1 + val2 * val3);
        }
    }

    BOOST_AUTO_TEST_CASE(SimdLibDouble_sqrt)
    {
        double val = 4.0;
        vec_t avec(val);
        vec_t asqrt = sqrt(avec);
        alignas(vec_t::alignment) std::array<double, vec_t::width>
            ascalararr{{}}; // double brace to deal with gcc 4.8.5 ...
        asqrt.store(ascalararr.data());

        for (size_t i = 0; i < vec_t::width; ++i)
        {
            BOOST_CHECK_EQUAL(ascalararr[i], std::sqrt(val));
        }
    }


    BOOST_AUTO_TEST_CASE(SimdLibDouble_abs)
    {
        double val = -4.0;
        vec_t avec(val);
        vec_t aabs = abs(avec);
        alignas(vec_t::alignment) std::array<double, vec_t::width>
            ascalararr{{}}; // double brace to deal with gcc 4.8.5 ...
        aabs.store(ascalararr.data());

        for (size_t i = 0; i < vec_t::width; ++i)
        {
            BOOST_CHECK_EQUAL(ascalararr[i], std::abs(val));
        }
    }

    BOOST_AUTO_TEST_CASE(SimdLibDouble_log)
    {
        double val = 4.0;
        vec_t avec(val);
        vec_t alog = log(avec);
        alignas(vec_t::alignment) std::array<double, vec_t::width>
            ascalararr{{}}; // double brace to deal with gcc 4.8.5 ...
        alog.store(ascalararr.data());

        for (size_t i = 0; i < vec_t::width; ++i)
        {
            BOOST_CHECK_EQUAL(ascalararr[i], std::log(val));
        }
    }

    BOOST_AUTO_TEST_CASE(SimdLibDouble_greater)
    {
        double aval = 4.0;
        vec_t avec(aval);
        using mask_t = simd<bool, vec_t::width>;
        mask_t amask;

        amask = avec > avec;
        // check
        alignas(vec_t::alignment) std::array<std::uint64_t, vec_t::width>
            ascalararr{{}}; // double brace to deal with gcc 4.8.5 ...
        amask.store(ascalararr.data());
        for (size_t i = 0; i < vec_t::width; ++i)
        {
            // type conversion make lvalue in rvalue, needed pre-c++17
            BOOST_CHECK_EQUAL(ascalararr[i], (std::uint64_t)mask_t::false_v);
        }

        double bval = 3.0;
        vec_t bvec(bval);

        amask = avec > bvec;
        // check
        amask.store(ascalararr.data());
        for (size_t i = 0; i < vec_t::width; ++i)
        {
            // type conversion make lvalue in rvalue, needed pre-c++17
            BOOST_CHECK_EQUAL(ascalararr[i], (std::uint64_t)mask_t::true_v);
        }

        double cval = 5.0;
        vec_t cvec(cval);

        amask = avec > cvec;
        // check
        amask.store(ascalararr.data());
        for (size_t i = 0; i < vec_t::width; ++i)
        {
            // type conversion make lvalue in rvalue, needed pre-c++17
            BOOST_CHECK_EQUAL(ascalararr[i], (std::uint64_t)mask_t::false_v);
        }


        if (vec_t::width == 4)
        {
            alignas(vec_t::alignment) std::array<double, 4>
                ascalararr2{{1.0,2.0,3.0,4.0}}; // double brace to deal with gcc 4.8.5 ...
            double dval = 2.0;
            vec_t dvec(dval);
            vec_t evec;
            evec.load(ascalararr2.data());

            amask = dvec > evec;
            // check
            for (size_t i = 0; i < vec_t::width; ++i)
            {
                BOOST_CHECK_EQUAL(static_cast<bool>(amask[i]), dval > ascalararr2[i]);
            }

        }

        if (vec_t::width == 8)
        {
            alignas(vec_t::alignment) std::array<double, 8>
                ascalararr2{{1.0,2.0,3.0,4.0,3.0,2.0,1.0}}; // double brace to deal with gcc 4.8.5 ...
            double dval = 2.0;
            vec_t dvec(dval);
            vec_t evec;
            evec.load(ascalararr2.data());

<<<<<<< HEAD
            //simd<bool> amask;
=======
>>>>>>> 61ff4790
            amask = dvec > evec;
            // check
            for (size_t i = 0; i < vec_t::width; ++i)
            {
                BOOST_CHECK_EQUAL(static_cast<bool>(amask[i]), dval > ascalararr2[i]);
            }

        }
    }

    BOOST_AUTO_TEST_CASE(SimdLibDouble_logic_and)
    {
        double aval = 4.0;
        vec_t avec(aval);
        using mask_t = simd<bool, vec_t::width>;
        mask_t amask;

        alignas(vec_t::alignment) std::array<std::uint64_t, vec_t::width>
            ascalararr{{}}; // double brace to deal with gcc 4.8.5 ...
        for (size_t i = 0; i < vec_t::width; ++i)
        {
            ascalararr[i] = mask_t::true_v;
        }
        amask.load(ascalararr.data());

        // check
        BOOST_CHECK_EQUAL(amask && false, false);
        BOOST_CHECK_EQUAL(amask && true, true);

        for (size_t i = 0; i < vec_t::width; ++i)
        {
            ascalararr[i] = mask_t::false_v;
        }
        amask.load(ascalararr.data());

        // check
        BOOST_CHECK_EQUAL(amask && false, false);
        BOOST_CHECK_EQUAL(amask && true, false);

        if (vec_t::width > 1)
        {
            ascalararr[0] = mask_t::true_v;
            // check
            BOOST_CHECK_EQUAL(amask && false, false);
            BOOST_CHECK_EQUAL(amask && true, false);
        }
    }

    BOOST_AUTO_TEST_CASE(SimdLibDouble_load_interleave_unload)
    {
        constexpr size_t nDof{5};
        // no padding in load_interleave deinterleave_store
        constexpr size_t nEle{vec_t::width * 5};
        constexpr size_t nDofBlock = nDof * vec_t::width;

        constexpr size_t size{nDof*nEle};
        std::array<double,size> dofScalarArr{{}};
        for (size_t i = 0; i < size; ++i)
        {
            dofScalarArr[i] = i;
        }

        // number of blocks
        size_t nBlock = nEle / vec_t::width;

        // aligned vector
        std::vector<vec_t, allocator<vec_t>> dofVectorArr(nDof);

        double* dataPtr = dofScalarArr.data();
        // loop over blocks vec_t::width elements at the time
        for (size_t b = 0; b < nBlock; ++b)
        {
            // load
            load_interleave(dataPtr, nDof, dofVectorArr);

            // manipulate each block
            for (size_t j = 0; j < nDof; ++j)
            {
                dofVectorArr[j] = dofVectorArr[j] + j;
            }

            // store
            deinterleave_store(dofVectorArr, nDof, dataPtr);
            dataPtr += nDofBlock;
        }

        // check
        for (size_t b = 0, i = 0; b < nBlock; ++b)
        {
            for (size_t j = 0; j < nDof; ++j, ++i)
            {
                BOOST_CHECK_EQUAL(dofScalarArr[i], i + j);
            }
        }

    }

    BOOST_AUTO_TEST_CASE(SimdLibDouble_io)
    {
        vec_t avec(3.14);
        std::cout << avec << std::endl;
    }

}
}<|MERGE_RESOLUTION|>--- conflicted
+++ resolved
@@ -719,10 +719,6 @@
             vec_t evec;
             evec.load(ascalararr2.data());
 
-<<<<<<< HEAD
-            //simd<bool> amask;
-=======
->>>>>>> 61ff4790
             amask = dvec > evec;
             // check
             for (size_t i = 0; i < vec_t::width; ++i)
