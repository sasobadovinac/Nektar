SET(VecDataTestSources
    main.cpp
    TestSimdLibTraits.cpp
    TestSimdLibDouble.cpp
    TestSimdLibSingle.cpp
)

ADD_DEFINITIONS(-DENABLE_NEKTAR_EXCEPTIONS)
ADD_NEKTAR_EXECUTABLE(VecDataUnitTests
<<<<<<< HEAD
    COMPONENT unit-test SOURCES ${VecDataTestSources})
=======
    COMPONENT unit-test DEPENDS tinysimd SOURCES ${VecDataTestSources})

ADD_DEPENDENCIES(VecDataUnitTests boost)

>>>>>>> b3696436
ADD_TEST(NAME VecDataUnitTests COMMAND VecDataUnitTests --detect_memory_leaks=0)<|MERGE_RESOLUTION|>--- conflicted
+++ resolved
@@ -1,18 +1,13 @@
 SET(VecDataTestSources
     main.cpp
-    TestSimdLibTraits.cpp
     TestSimdLibDouble.cpp
     TestSimdLibSingle.cpp
 )
 
 ADD_DEFINITIONS(-DENABLE_NEKTAR_EXCEPTIONS)
 ADD_NEKTAR_EXECUTABLE(VecDataUnitTests
-<<<<<<< HEAD
-    COMPONENT unit-test SOURCES ${VecDataTestSources})
-=======
     COMPONENT unit-test DEPENDS tinysimd SOURCES ${VecDataTestSources})
 
 ADD_DEPENDENCIES(VecDataUnitTests boost)
 
->>>>>>> b3696436
 ADD_TEST(NAME VecDataUnitTests COMMAND VecDataUnitTests --detect_memory_leaks=0)