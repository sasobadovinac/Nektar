--- conflicted
+++ resolved
@@ -696,15 +696,11 @@
         }
 
     }
-<<<<<<< HEAD
-=======
-
     BOOST_AUTO_TEST_CASE(SimdLib_io)
     {
         vec_t avec(3.14);
         std::cout << avec << std::endl;
     }
 
->>>>>>> 6aeec03e
 }
-}
+}