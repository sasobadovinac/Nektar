--- conflicted
+++ resolved
@@ -71,11 +71,8 @@
 
     NEKMESHUTILS_EXPORT virtual SpatialDomains::GeometrySharedPtr GetGeom(
         int coordDim);
-<<<<<<< HEAD
-    NEKMESHUTILS_EXPORT virtual void Complete(int order);
     NEKMESHUTILS_EXPORT virtual void GetCurvedNodes(
         std::vector<NodeSharedPtr> &nodeList) const;
-=======
     NEKMESHUTILS_EXPORT virtual StdRegions::Orientation GetEdgeOrient(
         int edgeId, EdgeSharedPtr edge);
     NEKMESHUTILS_EXPORT virtual void MakeOrder(
@@ -86,7 +83,6 @@
         int                               &id,
         bool                               justConfig = false);
 
->>>>>>> 0de34198
     NEKMESHUTILS_EXPORT static unsigned int GetNumNodes(ElmtConfig pConf);
 };
 
