--- conflicted
+++ resolved
@@ -48,199 +48,6 @@
 {
 namespace NekMeshUtils
 {
-<<<<<<< HEAD
-/**
- * @brief A lightweight struct for dealing with high-order triangle
- * alignment.
- *
- * The logic underlying these routines is taken from the original Nektar
- * code.
- */
-template <typename T> struct HOTriangle
-{
-    HOTriangle(std::vector<int> pVertId, std::vector<T> pSurfVerts)
-        : vertId(pVertId), surfVerts(pSurfVerts)
-    {
-    }
-    HOTriangle(std::vector<int> pVertId) : vertId(pVertId)
-    {
-    }
-
-    /// The triangle vertex IDs
-    std::vector<int> vertId;
-
-    /// The triangle surface vertices -- templated so that this can
-    /// either be nodes or IDs.
-    std::vector<T> surfVerts;
-
-    /**
-     * @brief Rotates the triangle of data points inside #surfVerts
-     * counter-clockwise nrot times.
-     *
-     * @param nrot Number of times to rotate triangle.
-     */
-    void Rotate(int nrot)
-    {
-        int n, i, j, cnt;
-        int np = ((int)sqrt(8.0 * surfVerts.size() + 1.0) - 1) / 2;
-        std::vector<T> tmp(np * np);
-
-        for (n = 0; n < nrot; ++n)
-        {
-            for (cnt = i = 0; i < np; ++i)
-            {
-                for (j = 0; j < np - i; ++j, cnt++)
-                {
-                    tmp[i * np + j] = surfVerts[cnt];
-                }
-            }
-            for (cnt = i = 0; i < np; ++i)
-            {
-                for (j = 0; j < np - i; ++j, cnt++)
-                {
-                    surfVerts[cnt] = tmp[(np - 1 - i - j) * np + i];
-                }
-            }
-        }
-    }
-
-    /**
-     * @brief Reflect data points inside #surfVerts.
-     *
-     * This applies a mapping essentially doing the following
-     * reordering:
-     *
-     * 9          9
-     * 7 8    ->  8 7
-     * 4 5 6      6 5 4
-     * 0 1 2 3    3 2 1 0
-     */
-    void Reflect()
-    {
-        int i, j, cnt;
-        int np = ((int)sqrt(8.0 * surfVerts.size() + 1.0) - 1) / 2;
-        std::vector<T> tmp(np * np);
-
-        for (cnt = i = 0; i < np; ++i)
-        {
-            for (j = 0; j < np - i; ++j, cnt++)
-            {
-                tmp[i * np + np - i - 1 - j] = surfVerts[cnt];
-            }
-        }
-
-        for (cnt = i = 0; i < np; ++i)
-        {
-            for (j = 0; j < np - i; ++j, cnt++)
-            {
-                surfVerts[cnt] = tmp[i * np + j];
-            }
-        }
-    }
-
-    /**
-     * @brief Align this surface to a given vertex ID.
-     */
-    void Align(std::vector<int> vertId)
-    {
-        if (vertId[0] == this->vertId[0])
-        {
-            if (vertId[1] == this->vertId[1] || vertId[1] == this->vertId[2])
-            {
-                if (vertId[1] == this->vertId[2])
-                {
-                    Rotate(1);
-                    Reflect();
-                }
-            }
-        }
-        else if (vertId[0] == this->vertId[1])
-        {
-            if (vertId[1] == this->vertId[0] || vertId[1] == this->vertId[2])
-            {
-                if (vertId[1] == this->vertId[0])
-                {
-                    Reflect();
-                }
-                else
-                {
-                    Rotate(2);
-                }
-            }
-        }
-        else if (vertId[0] == this->vertId[2])
-        {
-            if (vertId[1] == this->vertId[0] || vertId[1] == this->vertId[1])
-            {
-                if (vertId[1] == this->vertId[1])
-                {
-                    Rotate(2);
-                    Reflect();
-                }
-                else
-                {
-                    Rotate(1);
-                }
-            }
-        }
-    }
-};
-/**
- * @brief Basic information about an element.
- *
- * ElmtConfig contains four member variables which denote the
- * properties of an element when it is created.
- */
-struct ElmtConfig
-{
-    ElmtConfig(LibUtilities::ShapeType  pE,
-               unsigned int             pOrder,
-               bool                     pFn,
-               bool                     pVn,
-               bool                     pReorient = true,
-               LibUtilities::PointsType pECt = LibUtilities::ePolyEvenlySpaced,
-               LibUtilities::PointsType pFCt = LibUtilities::ePolyEvenlySpaced)
-        : m_e(pE), m_faceNodes(pFn), m_volumeNodes(pVn), m_order(pOrder),
-          m_reorient(pReorient), m_edgeCurveType(pECt), m_faceCurveType(pFCt)
-    {
-    }
-
-    ElmtConfig(ElmtConfig const &p)
-        : m_e(p.m_e), m_faceNodes(p.m_faceNodes),
-          m_volumeNodes(p.m_volumeNodes), m_order(p.m_order),
-          m_reorient(p.m_reorient), m_edgeCurveType(p.m_edgeCurveType),
-          m_faceCurveType(p.m_faceCurveType)
-    {
-    }
-
-    ElmtConfig()
-    {
-    }
-
-    /// Element type (e.g. triangle, quad, etc).
-    LibUtilities::ShapeType m_e;
-    /// Denotes whether the element contains face nodes. For 2D elements, if
-    /// this is true then the element contains interior nodes.
-    bool m_faceNodes;
-    /// Denotes whether the element contains volume (i.e. interior) nodes. These
-    /// are not supported by either the mesh converter or Nektar++ but are
-    /// included for completeness and are required for some output modules
-    /// (e.g. Gmsh).
-    bool m_volumeNodes;
-    /// Order of the element.
-    unsigned int m_order;
-    /// Denotes whether the element needs to be re-orientated for a spectral
-    /// element framework.
-    bool m_reorient;
-    /// Distribution of points in edges.
-    LibUtilities::PointsType m_edgeCurveType;
-    /// Distribution of points in faces.
-    LibUtilities::PointsType m_faceCurveType;
-};
-
-NEKMESHUTILS_EXPORT bool operator==(ElmtConfig const &c1, ElmtConfig const &c2);
-=======
->>>>>>> acf98483
 
 /**
  * @brief Base class for element definitions.
@@ -338,41 +145,7 @@
     }
     /// Returns the total number of nodes (vertices, edge nodes and
     /// face nodes and volume nodes).
-<<<<<<< HEAD
-    NEKMESHUTILS_EXPORT unsigned int GetNodeCount() const
-    {
-        unsigned int n = m_volumeNodes.size();
-        if (m_dim == 1)
-        {
-            n += 2;
-        }
-        else if (m_dim == 2)
-        {
-            for (int i = 0; i < m_edge.size(); ++i)
-            {
-                n += m_edge[i]->GetNodeCount();
-            }
-            n -= m_vertex.size();
-        }
-        else
-        {
-            for (int i = 0; i < m_face.size(); ++i)
-            {
-                n += m_face[i]->GetNodeCount();
-            }
-            for (int i = 0; i < m_edge.size(); ++i)
-            {
-                n -= m_edge[i]->GetNodeCount();
-            }
-            n += m_vertex.size();
-            std::cerr << "Not supported." << std::endl;
-            exit(1);
-        }
-        return n;
-    }
-=======
     NEKMESHUTILS_EXPORT unsigned int GetNodeCount();
->>>>>>> acf98483
     /// Access the list of tags associated with this element.
     NEKMESHUTILS_EXPORT std::vector<int> GetTagList() const
     {
@@ -481,138 +254,13 @@
         m_taglist = tags;
     }
     /// Generate a list of vertices (1D), edges (2D), or faces (3D).
-<<<<<<< HEAD
-    NEKMESHUTILS_EXPORT virtual std::string GetXmlString() const
-    {
-        std::stringstream s;
-        switch (m_dim)
-        {
-            case 1:
-                for (int j = 0; j < m_vertex.size(); ++j)
-                {
-                    s << std::setw(5) << m_vertex[j]->m_id << " ";
-                }
-                break;
-            case 2:
-                for (int j = 0; j < m_edge.size(); ++j)
-                {
-                    s << std::setw(5) << m_edge[j]->m_id << " ";
-                }
-                break;
-            case 3:
-                for (int j = 0; j < m_face.size(); ++j)
-                {
-                    s << std::setw(5) << m_face[j]->m_id << " ";
-                }
-                break;
-        }
-        return s.str();
-    }
-
-=======
     NEKMESHUTILS_EXPORT virtual std::string GetXmlString();
     /// get list of volume interior nodes
->>>>>>> acf98483
     NEKMESHUTILS_EXPORT virtual void GetCurvedNodes(
         std::vector<NodeSharedPtr> &nodeList) const
     {
         ASSERTL0(false,
                  "This function should be implemented at a shape level.");
-<<<<<<< HEAD
-        /*std::cerr << "WARNING: Unsupported curvature for a " << m_vertex.size()
-                  << "-vertex element is not yet implemented." << std::endl;
-        // Node orderings are different for different elements.
-        // Triangle
-        if (m_vertex.size() == 2)
-        {
-            nodeList.push_back(m_vertex[0]);
-            for (int i = 0; i < m_volumeNodes.size(); ++i)
-            {
-                nodeList.push_back(m_volumeNodes[i]);
-            }
-            nodeList.push_back(m_vertex[1]);
-        }
-        else if (m_vertex.size() == 3)
-        {
-            int n = m_edge[0]->GetNodeCount();
-            nodeList.resize(n * (n + 1) / 2);
-
-            // Populate nodelist
-            std::copy(m_vertex.begin(), m_vertex.end(), nodeList.begin());
-            for (int i = 0; i < 3; ++i)
-            {
-                std::copy(m_edge[i]->m_edgeNodes.begin(),
-                          m_edge[i]->m_edgeNodes.end(),
-                          nodeList.begin() + 3 + i * (n - 2));
-                if (m_edge[i]->m_n1 != m_vertex[i])
-                {
-                    // If edge orientation is reversed relative to node
-                    // ordering, we need to reverse order of nodes.
-                    std::reverse(nodeList.begin() + 3 + i * (n - 2),
-                                 nodeList.begin() + 3 + (i + 1) * (n - 2));
-                }
-            }
-
-            // Copy volume nodes.
-            std::copy(m_volumeNodes.begin(),
-                      m_volumeNodes.end(),
-                      nodeList.begin() + 3 * (n - 1));
-        }
-        // Quad
-        else if (m_dim == 2 && m_vertex.size() == 4)
-        {
-            int n = m_edge[0]->GetNodeCount();
-            nodeList.resize(n * n);
-
-            // Write vertices
-            nodeList[0]         = m_vertex[0];
-            nodeList[n - 1]     = m_vertex[1];
-            nodeList[n * n - 1] = m_vertex[2];
-            nodeList[n * (n - 1)] = m_vertex[3];
-
-            // Write edge-interior
-            int skips[4][2] = {
-                {0, 1}, {n - 1, n}, {n * n - 1, -1}, {n * (n - 1), -n}};
-            for (int i = 0; i < 4; ++i)
-            {
-                bool reverseEdge = m_edge[i]->m_n1 == m_vertex[i];
-
-                if (!reverseEdge)
-                {
-                    for (int j = 1; j < n - 1; ++j)
-                    {
-                        nodeList[skips[i][0] + j * skips[i][1]] =
-                            m_edge[i]->m_edgeNodes[n - 2 - j];
-                    }
-                }
-                else
-                {
-                    for (int j = 1; j < n - 1; ++j)
-                    {
-                        nodeList[skips[i][0] + j * skips[i][1]] =
-                            m_edge[i]->m_edgeNodes[j - 1];
-                    }
-                }
-            }
-
-            // Write interior
-            for (int i = 1; i < n - 1; ++i)
-            {
-                for (int j = 1; j < n - 1; ++j)
-                {
-                    nodeList[i * n + j] =
-                        m_volumeNodes[(i - 1) * (n - 2) + (j - 1)];
-                }
-            }
-        }
-        else
-        {
-            std::cerr << "GetXmlCurveString for a " << m_vertex.size()
-                      << "-vertex element is not yet implemented."
-                      << std::endl;
-        }*/
-=======
->>>>>>> acf98483
     }
 
     /// Generates a string listing the coordinates of all nodes
