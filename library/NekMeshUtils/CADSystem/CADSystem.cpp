--- conflicted
+++ resolved
@@ -45,104 +45,7 @@
 namespace NekMeshUtils
 {
 
-<<<<<<< HEAD
-string CADSystem::GetName()
-{
-    return m_name;
-}
-
-void CADSystem::Report()
-{
-    cout << "\tCAD has: " << m_curves.size() << " curves." << endl;
-    cout << "\tCAD has: " << m_surfs.size() << " surfaces." << endl;
-}
-
-Array<OneD, NekDouble> CADSystem::GetBoundingBox()
-{
-    Array<OneD, NekDouble> bound(6);
-    bound[0] = numeric_limits<double>::max(); // xmin
-    bound[1] = numeric_limits<double>::min(); // xmax
-    bound[2] = numeric_limits<double>::max(); // ymin
-    bound[3] = numeric_limits<double>::min(); // ymax
-    bound[4] = numeric_limits<double>::max(); // zmin
-    bound[5] = numeric_limits<double>::min(); // zmax
-
-    for (int i = 1; i <= m_curves.size(); i++)
-    {
-        CADCurveSharedPtr c         = GetCurve(i);
-        Array<OneD, NekDouble> ends = c->GetMinMax();
-
-        bound[0] = min(bound[0], min(ends[0], ends[3]));
-        bound[1] = max(bound[1], max(ends[0], ends[3]));
-
-        bound[2] = min(bound[2], min(ends[1], ends[4]));
-        bound[3] = max(bound[3], max(ends[1], ends[4]));
-
-        bound[4] = min(bound[4], min(ends[2], ends[5]));
-        bound[5] = max(bound[5], max(ends[2], ends[5]));
-    }
-
-    return bound;
-}
-
-vector<int> CADSystem::GetBoundarySurfs()
-{
-    vector<int> ret;
-
-    set<int> surfs;
-    vector<CADCurveSharedPtr> cs;
-
-    Array<OneD, NekDouble> bound = GetBoundingBox();
-
-    for (int i = 1; i <= m_curves.size(); i++)
-    {
-        CADCurveSharedPtr c         = GetCurve(i);
-        Array<OneD, NekDouble> ends = c->GetMinMax();
-
-        if((fabs(bound[0] - ends[0]) < 1e-4 ||
-            fabs(bound[0] - ends[3]) < 1e-4 ||
-            fabs(bound[1] - ends[0]) < 1e-4 ||
-            fabs(bound[1] - ends[3]) < 1e-4)
-           &&
-           (fabs(bound[2] - ends[1]) < 1e-4 ||
-            fabs(bound[2] - ends[4]) < 1e-4 ||
-            fabs(bound[3] - ends[1]) < 1e-4 ||
-            fabs(bound[3] - ends[4]) < 1e-4)
-           &&
-           (fabs(bound[4] - ends[2]) < 1e-4 ||
-            fabs(bound[4] - ends[5]) < 1e-4 ||
-            fabs(bound[5] - ends[2]) < 1e-4 ||
-            fabs(bound[5] - ends[5]) < 1e-4) )
-        {
-            //curve touches on bounding box
-            cs.push_back(c);
-        }
-
-    }
-
-    for(int i = 0; i < cs.size(); i++)
-    {
-        vector<CADSurfSharedPtr> s = cs[i]->GetAdjSurf();
-        for(int j = 0; j < s.size(); j++)
-        {
-            surfs.insert(s[j]->GetId());
-        }
-    }
-
-    set<int>::iterator it;
-    for(it = surfs.begin(); it != surfs.end(); it++)
-    {
-        ret.push_back(*it);
-    }
-
-    return ret;
-}
-
-
-bool CADSystem::LoadCAD()
-=======
 EngineFactory& GetEngineFactory()
->>>>>>> 57f65371
 {
     typedef Loki::SingletonHolder<EngineFactory, Loki::CreateUsingNew,
                                   Loki::NoDestroy, Loki::SingleThreaded>
