--- conflicted
+++ resolved
@@ -73,15 +73,7 @@
     virtual NekDouble Curvature(NekDouble t);
     virtual Array<OneD, NekDouble> NormalWRT(NekDouble t, int surf);
     virtual Array<OneD, NekDouble> N(NekDouble t);
-<<<<<<< HEAD
-    virtual NekDouble DistanceTo(Array<OneD, NekDouble> xyz)
-    {
-        ASSERTL0(false,"not implemented yet");
-        return 0.0;
-    }
-=======
     virtual NekDouble DistanceTo(Array<OneD, NekDouble> xyz);
->>>>>>> e2bd965e
 
     void Initialise(int i, TopoDS_Shape in)
     {
