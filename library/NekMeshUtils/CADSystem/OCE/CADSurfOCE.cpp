////////////////////////////////////////////////////////////////////////////////
//
//  File: CADSurf.cpp
//
//  For more information, please see: http://www.nektar.info/
//
//  The MIT License
//
//  Copyright (c) 2006 Division of Applied Mathematics, Brown University (USA),
//  Department of Aeronautics, Imperial College London (UK), and Scientific
//  Computing and Imaging Institute, University of Utah (USA).
//
//  License for the specific language governing rights and limitations under
//  Permission is hereby granted, free of charge, to any person obtaining a
//  copy of this software and associated documentation files (the "Software"),
//  to deal in the Software without restriction, including without limitation
//  the rights to use, copy, modify, merge, publish, distribute, sublicense,
//  and/or sell copies of the Software, and to permit persons to whom the
//  Software is furnished to do so, subject to the following conditions:
//
//  The above copyright notice and this permission notice shall be included
//  in all copies or substantial portions of the Software.
//
//  THE SOFTWARE IS PROVIDED "AS IS", WITHOUT WARRANTY OF ANY KIND, EXPRESS
//  OR IMPLIED, INCLUDING BUT NOT LIMITED TO THE WARRANTIES OF MERCHANTABILITY,
//  FITNESS FOR A PARTICULAR PURPOSE AND NONINFRINGEMENT. IN NO EVENT SHALL
//  THE AUTHORS OR COPYRIGHT HOLDERS BE LIABLE FOR ANY CLAIM, DAMAGES OR OTHER
//  LIABILITY, WHETHER IN AN ACTION OF CONTRACT, TORT OR OTHERWISE, ARISING
//  FROM, OUT OF OR IN CONNECTION WITH THE SOFTWARE OR THE USE OR OTHER
//  DEALINGS IN THE SOFTWARE.
//
//  Description: cad object surface methods.
//
////////////////////////////////////////////////////////////////////////////////

#include <NekMeshUtils/CADSystem/OCE/CADSurfOCE.h>

using namespace std;

namespace Nektar
{
namespace NekMeshUtils
{

std::string CADSurfOCE::key = GetCADSurfFactory().RegisterCreatorFunction(
    "oce", CADSurfOCE::create, "CADSurfOCE");

void CADSurfOCE::Initialise(int i, TopoDS_Shape in)
{
    // this bit of code changes the units of the cad from mm opencascade
    // defualt to m

    m_s = BRep_Tool::Surface(TopoDS::Face(in));

    if (in.Orientation() == 1)
    {
        m_orientation = CADOrientation::eBackwards;
    }

    gp_Trsf transform;
    gp_Pnt ori(0.0, 0.0, 0.0);
    transform.SetScale(ori, 1.0 / 1000.0);
    TopLoc_Location mv(transform);

    in.Move(mv);
    m_occSurface = BRepAdaptor_Surface(TopoDS::Face(in));
    m_id         = i;

    m_bounds = Array<OneD, NekDouble>(4);
    BRepTools::UVBounds(TopoDS::Face(in), m_bounds[0], m_bounds[1], m_bounds[2],
                        m_bounds[3]);
    m_sas = new ShapeAnalysis_Surface(m_s);
    m_sas->SetDomain(m_bounds[0], m_bounds[1], m_bounds[2], m_bounds[3]);
}

Array<OneD, NekDouble> CADSurfOCE::GetBounds()
{
    return m_bounds;
}

Array<OneD, NekDouble> CADSurfOCE::locuv(Array<OneD, NekDouble> p)
{
    // has to transfer back to mm
    gp_Pnt loc(p[0] * 1000.0, p[1] * 1000.0, p[2] * 1000.0);

    Array<OneD, NekDouble> uvr(2);

    gp_Pnt2d p2 = m_sas->ValueOfUV(loc, 1e-3);
    uvr[0]      = p2.X();
    uvr[1]      = p2.Y();

<<<<<<< HEAD
        if (projection.Distance(1) > 1.0)
        {
            cerr << "large locuv distance " << projection.Distance(1) / 1000.0
                 << endl;
        }
=======
    gp_Pnt p3 = m_sas->Value(p2);
    if (p3.Distance(loc) > 1.0)
    {
        cout << "large locuv distance " << p3.Distance(loc) << " " << m_id
             << endl;
>>>>>>> 70de715e
    }

    // if the uv returned is slightly off the surface
    //(which ShapeAnalysis_Surface can do sometimes)
    if (uvr[0] < m_bounds[0] || uvr[0] > m_bounds[1] || uvr[1] < m_bounds[2] ||
        uvr[1] > m_bounds[3])
    {
        if (uvr[0] < m_bounds[0])
        {
            uvr[0] = m_bounds[0];
        }
        else if (uvr[0] > m_bounds[1])
        {
            uvr[0] = m_bounds[1];
        }
        else if (uvr[1] < m_bounds[2])
        {
            uvr[1] = m_bounds[2];
        }
        else if (uvr[1] > m_bounds[3])
        {
            uvr[1] = m_bounds[3];
        }
        else
        {
            ASSERTL0(false, "Cannot correct locuv");
        }
    }

    return uvr;
}

NekDouble CADSurfOCE::Curvature(Array<OneD, NekDouble> uv)
{
#if defined(NEKTAR_DEBUG)
    Test(uv);
#endif

    Array<OneD, NekDouble> n = N(uv);

    // a zero normal occurs at a signularity, CurvaturePoint
    // cannot be sampled here
    if (n[0] == 0 && n[1] == 0 && n[2] == 0)
    {
        return 0.0;
    }

    Array<OneD, NekDouble> r = D2(uv);

    // metric and curvature tensors
    NekDouble E = r[3] * r[3] + r[4] * r[4] + r[5] * r[5];
    NekDouble F = r[3] * r[6] + r[4] * r[7] + r[5] * r[8];
    NekDouble G = r[6] * r[6] + r[7] * r[7] + r[8] * r[8];
    NekDouble e = n[0] * r[9] + n[1] * r[10] + n[2] * r[11];
    NekDouble f = n[0] * r[15] + n[1] * r[16] + n[2] * r[17];
    NekDouble g = n[0] * r[12] + n[1] * r[13] + n[2] * r[14];

    // if det is zero cannot invert matrix, R=0 so must skip
    if (E * G - F * F < 1E-30)
    {
        return 0.0;
    }

    NekDouble K, H;

    K = (e * g - f * f) / (E * G - F * F);
    H = 0.5 * (e * G - 2 * f * F + g * E) / (E * G - F * F);

    NekDouble kv[2];
    kv[0] = abs(H + sqrt(H * H - K));
    kv[1] = abs(H - sqrt(H * H - K));

    return kv[0] > kv[1] ? kv[0] : kv[1];
}

NekDouble CADSurfOCE::DistanceTo(Array<OneD, NekDouble> p)
{
    gp_Pnt loc(p[0] * 1000.0, p[1] * 1000.0, p[2] * 1000.0);

    // alternative locuv methods
    ShapeAnalysis_Surface sas(m_s);
    sas.SetDomain(m_bounds[0], m_bounds[1], m_bounds[2], m_bounds[3]);

    gp_Pnt2d p2 = sas.ValueOfUV(loc, 1e-7);

    gp_Pnt p3 = sas.Value(p2);

    return p3.Distance(loc);
}

void CADSurfOCE::ProjectTo(Array<OneD, NekDouble> &tp,
                           Array<OneD, NekDouble> &uv)
{
    gp_Pnt loc(tp[0] * 1000.0, tp[1] * 1000.0, tp[2] * 1000.0);

    // alternative locuv methods
    ShapeAnalysis_Surface sas(m_s);
    sas.SetDomain(m_bounds[0], m_bounds[1], m_bounds[2], m_bounds[3]);

    gp_Pnt2d p2 = sas.ValueOfUV(loc, 1e-7);

    gp_Pnt p3 = sas.Value(p2);

    tp[0] = p3.X() / 1000.0;
    tp[1] = p3.Y() / 1000.0;
    tp[2] = p3.Z() / 1000.0;

    uv[0] = p2.X();
    uv[1] = p2.Y();
}

Array<OneD, NekDouble> CADSurfOCE::P(Array<OneD, NekDouble> uv)
{
#if defined(NEKTAR_DEBUG)
    Test(uv);
#endif

    Array<OneD, NekDouble> location(3);
    gp_Pnt loc;
    loc         = m_occSurface.Value(uv[0], uv[1]);
    location[0] = loc.X();
    location[1] = loc.Y();
    location[2] = loc.Z();
    return location;
}

Array<OneD, NekDouble> CADSurfOCE::N(Array<OneD, NekDouble> uv)
{
#if defined(NEKTAR_DEBUG)
    Test(uv);
#endif

    BRepLProp_SLProps slp(m_occSurface, 2, 1e-6);
    slp.SetParameters(uv[0], uv[1]);

    if (!slp.IsNormalDefined())
    {
        return Array<OneD, NekDouble>(3, 0.0);
    }

    gp_Dir d = slp.Normal();

    Array<OneD, NekDouble> normal(3);

    if (m_orientation == CADOrientation::eBackwards)
    {
        d.Reverse();
    }

    normal[0] = d.X();
    normal[1] = d.Y();
    normal[2] = d.Z();

    return normal;
}

Array<OneD, NekDouble> CADSurfOCE::D1(Array<OneD, NekDouble> uv)
{
#if defined(NEKTAR_DEBUG)
    Test(uv);
#endif

    Array<OneD, NekDouble> r(9);
    gp_Pnt Loc;
    gp_Vec D1U, D1V;
    m_occSurface.D1(uv[0], uv[1], Loc, D1U, D1V);

    r[0] = Loc.X(); // x
    r[1] = Loc.Y(); // y
    r[2] = Loc.Z(); // z
    r[3] = D1U.X(); // dx/du
    r[4] = D1U.Y(); // dy/du
    r[5] = D1U.Z(); // dz/du
    r[6] = D1V.X(); // dx/dv
    r[7] = D1V.Y(); // dy/dv
    r[8] = D1V.Z(); // dz/dv

    return r;
}

Array<OneD, NekDouble> CADSurfOCE::D2(Array<OneD, NekDouble> uv)
{
#if defined(NEKTAR_DEBUG)
    Test(uv);
#endif

    Array<OneD, NekDouble> r(18);
    gp_Pnt Loc;
    gp_Vec D1U, D1V, D2U, D2V, D2UV;
    m_occSurface.D2(uv[0], uv[1], Loc, D1U, D1V, D2U, D2V, D2UV);

    r[0]  = Loc.X();  // x
    r[1]  = Loc.Y();  // y
    r[2]  = Loc.Z();  // z
    r[3]  = D1U.X();  // dx/dx
    r[4]  = D1U.Y();  // dy/dy
    r[5]  = D1U.Z();  // dz/dz
    r[6]  = D1V.X();  // dx/dx
    r[7]  = D1V.Y();  // dy/dy
    r[8]  = D1V.Z();  // dz/dz
    r[9]  = D2U.X();  // d2x/du2
    r[10] = D2U.Y();  // d2y/du2
    r[11] = D2U.Z();  // d2z/du2
    r[12] = D2V.X();  // d2x/dv2
    r[13] = D2V.Y();  // d2y/dv2
    r[14] = D2V.Z();  // d2z/dv2
    r[15] = D2UV.X(); // d2x/dudv
    r[16] = D2UV.Y(); // d2y/dudv
    r[17] = D2UV.Z(); // d2z/dudv

    return r;
}

void CADSurfOCE::Test(Array<OneD, NekDouble> uv)
{
    stringstream error;

    error << "Point not within parameter plane: ";

    bool passed = true;

    if (uv[0] < m_bounds[0])
    {
        if (fabs(uv[0] - m_bounds[0]) > 1E-6)
        {
            error << "U(" << uv[0] << ") is less than Umin(" << m_bounds[0]
                  << ")";
            passed = false;
        }
    }
    else if (uv[0] > m_bounds[1])
    {
        if (fabs(uv[0] - m_bounds[1]) > 1E-6)
        {
            error << "U(" << uv[0] << ") is greater than Umax(" << m_bounds[1]
                  << ")";
            passed = false;
        }
    }
    else if (uv[1] < m_bounds[2])
    {
        if (fabs(uv[1] - m_bounds[2]) > 1E-6)
        {
            error << "V(" << uv[1] << ") is less than Vmin(" << m_bounds[2]
                  << ")";
            passed = false;
        }
    }
    else if (uv[1] > m_bounds[3])
    {
        if (fabs(uv[1] - m_bounds[3]) > 1E-6)
        {
            error << "V(" << uv[1] << ") is greater than Vmax(" << m_bounds[3]
                  << ")";
            passed = false;
        }
    }

    error << " On Surface: " << GetId();
    ASSERTL1(passed, "Warning: " + error.str());
}
}
}<|MERGE_RESOLUTION|>--- conflicted
+++ resolved
@@ -89,19 +89,11 @@
     uvr[0]      = p2.X();
     uvr[1]      = p2.Y();
 
-<<<<<<< HEAD
-        if (projection.Distance(1) > 1.0)
-        {
-            cerr << "large locuv distance " << projection.Distance(1) / 1000.0
-                 << endl;
-        }
-=======
     gp_Pnt p3 = m_sas->Value(p2);
     if (p3.Distance(loc) > 1.0)
     {
         cout << "large locuv distance " << p3.Distance(loc) << " " << m_id
              << endl;
->>>>>>> 70de715e
     }
 
     // if the uv returned is slightly off the surface
