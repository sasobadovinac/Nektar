////////////////////////////////////////////////////////////////////////////////
//
//  File: TetMesh.cpp
//
//  For more information, please see: http://www.nektar.info/
//
//  The MIT License
//
//  Copyright (c) 2006 Division of Applied Mathematics, Brown University (USA),
//  Department of Aeronautics, Imperial College London (UK), and Scientific
//  Computing and Imaging Institute, University of Utah (USA).
//
//  License for the specific language governing rights and limitations under
//  Permission is hereby granted, free of charge, to any person obtaining a
//  copy of this software and associated documentation files (the "Software"),
//  to deal in the Software without restriction, including without limitation
//  the rights to use, copy, modify, merge, publish, distribute, sublicense,
//  and/or sell copies of the Software, and to permit persons to whom the
//  Software is furnished to do so, subject to the following conditions:
//
//  The above copyright notice and this permission notice shall be included
//  in all copies or substantial portions of the Software.
//
//  THE SOFTWARE IS PROVIDED "AS IS", WITHOUT WARRANTY OF ANY KIND, EXPRESS
//  OR IMPLIED, INCLUDING BUT NOT LIMITED TO THE WARRANTIES OF MERCHANTABILITY,
//  FITNESS FOR A PARTICULAR PURPOSE AND NONINFRINGEMENT. IN NO EVENT SHALL
//  THE AUTHORS OR COPYRIGHT HOLDERS BE LIABLE FOR ANY CLAIM, DAMAGES OR OTHER
//  LIABILITY, WHETHER IN AN ACTION OF CONTRACT, TORT OR OTHERWISE, ARISING
//  FROM, OUT OF OR IN CONNECTION WITH THE SOFTWARE OR THE USE OR OTHER
//  DEALINGS IN THE SOFTWARE.
//
//  Description: tet meshing methods
//
////////////////////////////////////////////////////////////////////////////////

#include <NekMeshUtils/TetMeshing/TetMesh.h>
#include <NekMeshUtils/ExtLibInterface/TetGenInterface.h>

using namespace std;
namespace Nektar
{
namespace NekMeshUtils
{

void TetMesh::Mesh()
{
    if (m_mesh->m_verbose)
        cout << endl << endl << "Tetrahdral mesh generation" << endl;

    TetGenInterfaceSharedPtr tetgen =
        MemoryManager<TetGenInterface>::AllocateSharedPtr();

    map<int, NodeSharedPtr> TetgenIdToNode;
    map<int, int> NodeIdToTetgenId;
    // at this point all nodes are in m_mesh->m_vertexset, but if there is a
    // boundary layer, we dont want all of them, also, tetgen ids must be
    // sequential so there is a map from tetgen id to real nodes

    // build sequentially ordered maps of nodes that exist and there delta value
    // in the octree
    map<int, NekDouble> TetgenIdToDelta;
    vector<Array<OneD, int> >
        surfacetris; // surface mesh connectivity based on tetgenids

    int cnt = 0;
<<<<<<< HEAD
    if(!m_usePSurface)
=======
    if (!m_pseudosurface)
>>>>>>> cd796734
    {
        // build surface mesh and node map from all surface elements
        for (int i = 0; i < m_mesh->m_element[2].size(); i++)
        {
            ASSERTL0(m_mesh->m_element[2][i]->GetConf().m_e ==
                         LibUtilities::eTriangle,
                     "quad found in surface mesh with no prism mapping");

            vector<NodeSharedPtr> n = m_mesh->m_element[2][i]->GetVertexList();
            Array<OneD, int> tri(3);
            for (int j = 0; j < n.size(); j++)
            {
                map<int, int>::iterator it;
                it = NodeIdToTetgenId.find(n[j]->m_id);
                if (it == NodeIdToTetgenId.end())
                {
                    tri[j]                       = cnt;
                    NodeIdToTetgenId[n[j]->m_id] = cnt;
                    TetgenIdToNode[cnt]          = n[j];
                    TetgenIdToDelta[cnt] = m_octree->Query(n[j]->GetLoc());
                    cnt++;
                }
                else
                {
                    tri[j] = it->second;
                }
            }
            surfacetris.push_back(tri);
        }
    }
    else
    {
<<<<<<< HEAD
        vector<unsigned int> blsurfs = m_blmesh->GetBLSurfs();
        vector<ElementSharedPtr> Psurf = m_blmesh->GetPsuedoSurf();
        //surface triangles will need to be checked against surftopriface to get the right face
        //all surface elements are sequentially numbered so this should be easy to find in map
        for(int i = 0; i < m_mesh->m_element[2].size(); i++)
=======
        m_surftopriface = m_blmesh->GetSurfToPri();
        // surface triangles will need to be checked against surftopriface to
        // get the right face
        // all surface elements are sequentially numbered so this should be easy
        // to find in map
        for (int i = 0; i < m_mesh->m_element[2].size(); i++)
>>>>>>> cd796734
        {
            if (m_mesh->m_element[2][i]->GetConf().m_e !=
                LibUtilities::eTriangle)
                continue; // no quads for tetgen

<<<<<<< HEAD
            vector<unsigned int> su;
            su.push_back(m_mesh->m_element[2][i]->CADSurfId);

            vector<unsigned int> inter;

            set_intersection(blsurfs.begin(), blsurfs.end(),
                             su.begin(), su.end(),
                             back_inserter(inter));

            if(inter.size() > 0)
            {
                //dont want this surface tri because its under a prism
                continue;
            }

            //surface element does not have a correspoding prism, build tetgen surface
            //tri from surface element
            vector<NodeSharedPtr> n = m_mesh->m_element[2][i]->GetVertexList();
            Array<OneD, int> tri(3);
            for(int j = 0; j < n.size(); j++)
            {
                map<int, int>::iterator it;
                it = NodeIdToTetgenId.find(n[j]->m_id);
                if(it == NodeIdToTetgenId.end())
                {
                    tri[j] = cnt;
                    NodeIdToTetgenId[n[j]->m_id] = cnt;
                    TetgenIdToNode[cnt] = n[j];
                    TetgenIdToDelta[cnt] = m_octree->Query(n[j]->GetLoc());
                    cnt++;
                }
                else
                {
                    tri[j] = it->second;
=======
            map<int, FaceSharedPtr>::iterator fit;
            fit = m_surftopriface.find(m_mesh->m_element[2][i]->GetId());
            if (fit == m_surftopriface.end())
            {
                // surface element does not have a correspoding prism, build
                // tetgen surface
                // tri from surface element
                vector<NodeSharedPtr> n =
                    m_mesh->m_element[2][i]->GetVertexList();
                Array<OneD, int> tri(3);
                for (int j = 0; j < n.size(); j++)
                {
                    map<int, int>::iterator it;
                    it = NodeIdToTetgenId.find(n[j]->m_id);
                    if (it == NodeIdToTetgenId.end())
                    {
                        tri[j]                       = cnt;
                        NodeIdToTetgenId[n[j]->m_id] = cnt;
                        TetgenIdToNode[cnt]          = n[j];
                        TetgenIdToDelta[cnt] = m_octree->Query(n[j]->GetLoc());
                        cnt++;
                    }
                    else
                    {
                        tri[j] = it->second;
                    }
>>>>>>> cd796734
                }
            }
            surfacetris.push_back(tri);
        }
        for(int i = 0; i < Psurf.size(); i++)
        {
            vector<NodeSharedPtr> n = Psurf[i]->GetVertexList();
            Array<OneD, int> tri(3);
            for(int j = 0; j < n.size(); j++)
            {
<<<<<<< HEAD
                map<int, int>::iterator it;
                it = NodeIdToTetgenId.find(n[j]->m_id);
                if(it == NodeIdToTetgenId.end())
                {
                    tri[j] = cnt;
                    NodeIdToTetgenId[n[j]->m_id] = cnt;
                    TetgenIdToNode[cnt] = n[j];
                    TetgenIdToDelta[cnt] = m_octree->Query(n[j]->GetLoc());
                    cnt++;
                }
                else
                {
                    tri[j] = it->second;
=======
                // surface element has a prism on it, build tetgen surface
                // element from the face
                vector<NodeSharedPtr> n = fit->second->m_vertexList;
                Array<OneD, int> tri(3);
                for (int j = 0; j < n.size(); j++)
                {
                    map<int, int>::iterator it;
                    it = NodeIdToTetgenId.find(n[j]->m_id);
                    if (it == NodeIdToTetgenId.end())
                    {
                        tri[j]                       = cnt;
                        NodeIdToTetgenId[n[j]->m_id] = cnt;
                        TetgenIdToNode[cnt]          = n[j];
                        TetgenIdToDelta[cnt] = m_octree->Query(n[j]->GetLoc());
                        cnt++;
                    }
                    else
                    {
                        tri[j] = it->second;
                    }
>>>>>>> cd796734
                }
            }
            surfacetris.push_back(tri);
        }
    }

    if (m_mesh->m_verbose)
    {
        cout << "\tInital Node Count: " << TetgenIdToNode.size() << endl;
    }

    tetgen->InitialMesh(TetgenIdToNode, surfacetris);

    vector<Array<OneD, NekDouble> > newp;
    int ctbefore = TetgenIdToNode.size();
    int newpb;

    do
    {
        newpb = newp.size();
        newp.clear();
        tetgen->GetNewPoints(ctbefore, newp);
        for (int i = 0; i < newp.size(); i++)
        {
            NekDouble d                   = m_octree->Query(newp[i]);
            TetgenIdToDelta[ctbefore + i] = d;
        }
        tetgen->RefineMesh(TetgenIdToDelta);
    } while (newpb != newp.size());

    // make new map of all nodes to build tets.

    tetgen->GetNewPoints(ctbefore, newp);
    for (int i = 0; i < newp.size(); i++)
    {
        NodeSharedPtr n = boost::shared_ptr<Node>(
            new Node(m_mesh->m_numNodes++, newp[i][0], newp[i][1], newp[i][2]));
        TetgenIdToNode[ctbefore + i] = n;
    }

    m_tetconnect = tetgen->Extract();

    // tetgen->freetet();

    // create tets
    for (int i = 0; i < m_tetconnect.size(); i++)
    {
        vector<NodeSharedPtr> n;
        n.push_back(TetgenIdToNode[m_tetconnect[i][0]]);
        n.push_back(TetgenIdToNode[m_tetconnect[i][1]]);
        n.push_back(TetgenIdToNode[m_tetconnect[i][2]]);
        n.push_back(TetgenIdToNode[m_tetconnect[i][3]]);
        ElmtConfig conf(LibUtilities::eTetrahedron, 1, false, false);
        vector<int> tags;
        tags.push_back(0);
        ElementSharedPtr E = GetElementFactory().CreateInstance(
            LibUtilities::eTetrahedron, conf, n, tags);

        m_mesh->m_element[3].push_back(E);
    }

    if (m_mesh->m_verbose)
        cout << "\tTets :" << m_tetconnect.size() << endl;
}
}
}<|MERGE_RESOLUTION|>--- conflicted
+++ resolved
@@ -63,11 +63,7 @@
         surfacetris; // surface mesh connectivity based on tetgenids
 
     int cnt = 0;
-<<<<<<< HEAD
     if(!m_usePSurface)
-=======
-    if (!m_pseudosurface)
->>>>>>> cd796734
     {
         // build surface mesh and node map from all surface elements
         for (int i = 0; i < m_mesh->m_element[2].size(); i++)
@@ -100,26 +96,16 @@
     }
     else
     {
-<<<<<<< HEAD
         vector<unsigned int> blsurfs = m_blmesh->GetBLSurfs();
         vector<ElementSharedPtr> Psurf = m_blmesh->GetPsuedoSurf();
         //surface triangles will need to be checked against surftopriface to get the right face
         //all surface elements are sequentially numbered so this should be easy to find in map
         for(int i = 0; i < m_mesh->m_element[2].size(); i++)
-=======
-        m_surftopriface = m_blmesh->GetSurfToPri();
-        // surface triangles will need to be checked against surftopriface to
-        // get the right face
-        // all surface elements are sequentially numbered so this should be easy
-        // to find in map
-        for (int i = 0; i < m_mesh->m_element[2].size(); i++)
->>>>>>> cd796734
         {
             if (m_mesh->m_element[2][i]->GetConf().m_e !=
                 LibUtilities::eTriangle)
                 continue; // no quads for tetgen
 
-<<<<<<< HEAD
             vector<unsigned int> su;
             su.push_back(m_mesh->m_element[2][i]->CADSurfId);
 
@@ -154,34 +140,6 @@
                 else
                 {
                     tri[j] = it->second;
-=======
-            map<int, FaceSharedPtr>::iterator fit;
-            fit = m_surftopriface.find(m_mesh->m_element[2][i]->GetId());
-            if (fit == m_surftopriface.end())
-            {
-                // surface element does not have a correspoding prism, build
-                // tetgen surface
-                // tri from surface element
-                vector<NodeSharedPtr> n =
-                    m_mesh->m_element[2][i]->GetVertexList();
-                Array<OneD, int> tri(3);
-                for (int j = 0; j < n.size(); j++)
-                {
-                    map<int, int>::iterator it;
-                    it = NodeIdToTetgenId.find(n[j]->m_id);
-                    if (it == NodeIdToTetgenId.end())
-                    {
-                        tri[j]                       = cnt;
-                        NodeIdToTetgenId[n[j]->m_id] = cnt;
-                        TetgenIdToNode[cnt]          = n[j];
-                        TetgenIdToDelta[cnt] = m_octree->Query(n[j]->GetLoc());
-                        cnt++;
-                    }
-                    else
-                    {
-                        tri[j] = it->second;
-                    }
->>>>>>> cd796734
                 }
             }
             surfacetris.push_back(tri);
@@ -192,7 +150,6 @@
             Array<OneD, int> tri(3);
             for(int j = 0; j < n.size(); j++)
             {
-<<<<<<< HEAD
                 map<int, int>::iterator it;
                 it = NodeIdToTetgenId.find(n[j]->m_id);
                 if(it == NodeIdToTetgenId.end())
@@ -206,28 +163,6 @@
                 else
                 {
                     tri[j] = it->second;
-=======
-                // surface element has a prism on it, build tetgen surface
-                // element from the face
-                vector<NodeSharedPtr> n = fit->second->m_vertexList;
-                Array<OneD, int> tri(3);
-                for (int j = 0; j < n.size(); j++)
-                {
-                    map<int, int>::iterator it;
-                    it = NodeIdToTetgenId.find(n[j]->m_id);
-                    if (it == NodeIdToTetgenId.end())
-                    {
-                        tri[j]                       = cnt;
-                        NodeIdToTetgenId[n[j]->m_id] = cnt;
-                        TetgenIdToNode[cnt]          = n[j];
-                        TetgenIdToDelta[cnt] = m_octree->Query(n[j]->GetLoc());
-                        cnt++;
-                    }
-                    else
-                    {
-                        tri[j] = it->second;
-                    }
->>>>>>> cd796734
                 }
             }
             surfacetris.push_back(tri);
