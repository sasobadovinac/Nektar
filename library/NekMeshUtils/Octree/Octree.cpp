--- conflicted
+++ resolved
@@ -993,14 +993,7 @@
         fstream fle;
         fle.open(m_udsfile.c_str());
 
-<<<<<<< HEAD
         string fileline;
-=======
-        Array<OneD, NekDouble> x1(3), x2(3);
-        NekDouble r, d;
-        x1[0] = boost::lexical_cast<double>(word);
-        s >> x1[1] >> x1[2] >> x2[0] >> x2[1] >> x2[2] >> r >> d;
->>>>>>> 168847e7
 
         while (!fle.eof())
         {
@@ -1015,7 +1008,7 @@
 
             Array<OneD, NekDouble> x1(3), x2(3);
             NekDouble r, d;
-            x1[0] = stod(word);
+            x1[0] = boost::lexical_cast<double>(word);
             s >> x1[1] >> x1[2] >> x2[0] >> x2[1] >> x2[2] >> r >> d;
 
             lsources.push_back(linesource(x1, x2, r, d));
