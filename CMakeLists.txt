--- conflicted
+++ resolved
@@ -141,11 +141,8 @@
 OPTION(NEKTAR_BUILD_UTILITIES  "Build utilities."               ON)
 OPTION(NEKTAR_BUILD_UNIT_TESTS "Build unit tests."              ON)
 OPTION(NEKTAR_BUILD_TESTS      "Build regression tests."        ON)
-<<<<<<< HEAD
-=======
 OPTION(NEKTAR_BUILD_TIMINGS    "Build benchmark timing codes."  OFF)
 OPTION(NEKTAR_BUILD_PYTHON     "Build Nektar++ Python bindings" OFF)
->>>>>>> 870850d8
 OPTION(NEKTAR_BUILD_PACKAGES   "Build Nektar++ binary packages" OFF)
 MARK_AS_ADVANCED(NEKTAR_BUILD_PACKAGES)
 
