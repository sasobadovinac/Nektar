--- conflicted
+++ resolved
@@ -933,14 +933,10 @@
                     }
                 }
 
-<<<<<<< HEAD
-                /*
-=======
                 // When face curvature is supplied, it may have been the case
                 // that our tetrahedron was reoriented. In this case, faces have
                 // different vertex IDs and so we have to rotate the face
                 // curvature so that the two align appropriately.
->>>>>>> d3bfd923
                 if (m_conf.m_faceNodes)
                 {
                     const int nFaceNodes = n*(n-1)/2;
@@ -986,7 +982,7 @@
                     // Copy the face nodes back again.
                     faceNodes = hoTri.surfVerts;
                 }
-                */
+
                 m_face.push_back(FaceSharedPtr(
                     new Face(faceVertices, faceNodes, faceEdges, m_conf.m_faceCurveType)));
             }
