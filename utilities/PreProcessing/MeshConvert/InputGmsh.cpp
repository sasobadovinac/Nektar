--- conflicted
+++ resolved
@@ -274,36 +274,6 @@
             
             switch(it->second.m_e)
             {
-<<<<<<< HEAD
-                case ePoint: 
-                    nNodes = Point::        GetNumNodes(it->second);
-                    break;
-                case eLine: 
-                    nNodes = Line::         GetNumNodes(it->second);
-                    break;
-                case eTriangle: 
-                    nNodes = Triangle::     GetNumNodes(it->second);
-                    break;
-                case eQuadrilateral: 
-                    nNodes = Quadrilateral::GetNumNodes(it->second);
-                    break;
-                case eTetrahedron: 
-                    nNodes = Tetrahedron::  GetNumNodes(it->second);
-                    break;
-                case ePyramid:
-                    nNodes = Pyramid::      GetNumNodes(it->second);
-                    break;
-                case ePrism: 
-                    nNodes = Prism::        GetNumNodes(it->second);
-                    break;
-                case eHexahedron:
-                    nNodes = Hexahedron::   GetNumNodes(it->second);
-                    break;
-                default:
-                    cerr << "Unknown element type!" << endl;
-                    abort();
-                    break;
-=======
             case LibUtilities::ePoint: 
                 nNodes = Point::        GetNumNodes(it->second);
                 break;
@@ -318,6 +288,9 @@
                 break;
             case LibUtilities::eTetrahedron: 
                 nNodes = Tetrahedron::  GetNumNodes(it->second);
+                break;
+            case LibUtilities::ePyramid:
+                nNodes = Pyramid::      GetNumNodes(it->second);
                 break;
             case LibUtilities::ePrism: 
                 nNodes = Prism::        GetNumNodes(it->second);
@@ -329,7 +302,6 @@
                 cerr << "Unknown element type!" << endl;
                 abort();
                 break;
->>>>>>> 36763032
             }
             
             return nNodes;
@@ -350,114 +322,13 @@
             std::map<unsigned int, ElmtConfig> tmp;
             
             //                    Elmt type,   order,  face, volume
-<<<<<<< HEAD
-            tmp[  1] = ElmtConfig(eLine,           1,  true,  true);
-            tmp[  2] = ElmtConfig(eTriangle,       1,  true,  true);
-            tmp[  3] = ElmtConfig(eQuadrilateral,  1,  true,  true);
-            tmp[  4] = ElmtConfig(eTetrahedron,    1,  true,  true);
-            tmp[  5] = ElmtConfig(eHexahedron,     1,  true,  true);
-            tmp[  6] = ElmtConfig(ePrism,          1,  true,  true);
-            tmp[  7] = ElmtConfig(ePyramid,        1,  true,  true);
-            tmp[  8] = ElmtConfig(eLine,           2,  true,  true);
-            tmp[  9] = ElmtConfig(eTriangle,       2,  true,  true);
-            tmp[ 10] = ElmtConfig(eQuadrilateral,  2,  true,  true);
-            tmp[ 11] = ElmtConfig(eTetrahedron,    2,  true,  true);
-            tmp[ 12] = ElmtConfig(eHexahedron,     2,  true,  true);
-            tmp[ 13] = ElmtConfig(ePrism,          2,  true,  true);
-            tmp[ 15] = ElmtConfig(ePoint,          1,  true, false);
-            tmp[ 16] = ElmtConfig(eQuadrilateral,  2, false, false);
-            tmp[ 17] = ElmtConfig(eHexahedron,     2, false, false);
-            tmp[ 18] = ElmtConfig(ePrism,          2, false, false);
-            tmp[ 20] = ElmtConfig(eTriangle,       3, false, false);
-            tmp[ 21] = ElmtConfig(eTriangle,       3,  true, false);
-            tmp[ 22] = ElmtConfig(eTriangle,       4, false, false);
-            tmp[ 23] = ElmtConfig(eTriangle,       4,  true, false);
-            tmp[ 24] = ElmtConfig(eTriangle,       5, false, false);
-            tmp[ 25] = ElmtConfig(eTriangle,       5,  true, false);
-            tmp[ 26] = ElmtConfig(eLine,           3,  true, false);
-            tmp[ 27] = ElmtConfig(eLine,           4,  true, false);
-            tmp[ 28] = ElmtConfig(eLine,           5,  true, false);
-            tmp[ 29] = ElmtConfig(eTetrahedron,    3,  true,  true);
-            tmp[ 30] = ElmtConfig(eTetrahedron,    4,  true,  true);
-            tmp[ 31] = ElmtConfig(eTetrahedron,    5,  true,  true);
-            tmp[ 32] = ElmtConfig(eTetrahedron,    4,  true, false);
-            tmp[ 33] = ElmtConfig(eTetrahedron,    5,  true, false);
-            tmp[ 36] = ElmtConfig(eQuadrilateral,  3,  true, false);
-            tmp[ 37] = ElmtConfig(eQuadrilateral,  4,  true, false);
-            tmp[ 38] = ElmtConfig(eQuadrilateral,  5,  true, false);
-            tmp[ 39] = ElmtConfig(eQuadrilateral,  3, false, false);
-            tmp[ 40] = ElmtConfig(eQuadrilateral,  4, false, false);
-            tmp[ 41] = ElmtConfig(eQuadrilateral,  5, false, false);
-            tmp[ 42] = ElmtConfig(eTriangle,       6,  true, false);
-            tmp[ 43] = ElmtConfig(eTriangle,       7,  true, false);
-            tmp[ 44] = ElmtConfig(eTriangle,       8,  true, false);
-            tmp[ 45] = ElmtConfig(eTriangle,       9,  true, false);
-            tmp[ 46] = ElmtConfig(eTriangle,      10,  true, false);
-            tmp[ 47] = ElmtConfig(eQuadrilateral,  6,  true, false);
-            tmp[ 48] = ElmtConfig(eQuadrilateral,  7,  true, false);
-            tmp[ 49] = ElmtConfig(eQuadrilateral,  8,  true, false);
-            tmp[ 50] = ElmtConfig(eQuadrilateral,  9,  true, false);
-            tmp[ 51] = ElmtConfig(eQuadrilateral, 10,  true, false);
-            tmp[ 52] = ElmtConfig(eTriangle,       6, false, false);
-            tmp[ 53] = ElmtConfig(eTriangle,       7, false, false);
-            tmp[ 54] = ElmtConfig(eTriangle,       8, false, false);
-            tmp[ 55] = ElmtConfig(eTriangle,       9, false, false);
-            tmp[ 56] = ElmtConfig(eTriangle,      10, false, false);
-            tmp[ 57] = ElmtConfig(eQuadrilateral,  6, false, false);
-            tmp[ 58] = ElmtConfig(eQuadrilateral,  7, false, false);
-            tmp[ 59] = ElmtConfig(eQuadrilateral,  8, false, false);
-            tmp[ 60] = ElmtConfig(eQuadrilateral,  9, false, false);
-            tmp[ 61] = ElmtConfig(eQuadrilateral, 10, false, false);
-            tmp[ 62] = ElmtConfig(eLine,           6,  true, false);
-            tmp[ 63] = ElmtConfig(eLine,           7,  true, false);
-            tmp[ 64] = ElmtConfig(eLine,           8,  true, false);
-            tmp[ 65] = ElmtConfig(eLine,           9,  true, false);
-            tmp[ 66] = ElmtConfig(eLine,          10,  true, false);
-            tmp[ 71] = ElmtConfig(eTetrahedron,    6,  true,  true);
-            tmp[ 72] = ElmtConfig(eTetrahedron,    7,  true,  true);
-            tmp[ 73] = ElmtConfig(eTetrahedron,    8,  true,  true);
-            tmp[ 74] = ElmtConfig(eTetrahedron,    9,  true,  true);
-            tmp[ 75] = ElmtConfig(eTetrahedron,   10,  true,  true);
-            tmp[ 79] = ElmtConfig(eTetrahedron,    6,  true, false);
-            tmp[ 80] = ElmtConfig(eTetrahedron,    7,  true, false);
-            tmp[ 81] = ElmtConfig(eTetrahedron,    8,  true, false);
-            tmp[ 82] = ElmtConfig(eTetrahedron,    9,  true, false);
-            tmp[ 83] = ElmtConfig(eTetrahedron,   10,  true, false);
-            tmp[ 90] = ElmtConfig(ePrism,          3,  true,  true);
-            tmp[ 91] = ElmtConfig(ePrism,          4,  true,  true);
-            tmp[ 92] = ElmtConfig(eHexahedron,     3,  true,  true);
-            tmp[ 93] = ElmtConfig(eHexahedron,     4,  true,  true);
-            tmp[ 94] = ElmtConfig(eHexahedron,     5,  true,  true);
-            tmp[ 95] = ElmtConfig(eHexahedron,     6,  true,  true);
-            tmp[ 96] = ElmtConfig(eHexahedron,     7,  true,  true);
-            tmp[ 97] = ElmtConfig(eHexahedron,     8,  true,  true);
-            tmp[ 98] = ElmtConfig(eHexahedron,     9,  true,  true);
-            tmp[ 99] = ElmtConfig(eHexahedron,     3,  true, false);
-            tmp[100] = ElmtConfig(eHexahedron,     4,  true, false);
-            tmp[101] = ElmtConfig(eHexahedron,     5,  true, false);
-            tmp[102] = ElmtConfig(eHexahedron,     6,  true, false);
-            tmp[103] = ElmtConfig(eHexahedron,     7,  true, false);
-            tmp[104] = ElmtConfig(eHexahedron,     8,  true, false);
-            tmp[105] = ElmtConfig(eHexahedron,     9,  true, false);
-            tmp[106] = ElmtConfig(ePrism,          5,  true,  true);
-            tmp[107] = ElmtConfig(ePrism,          6,  true,  true);
-            tmp[108] = ElmtConfig(ePrism,          7,  true,  true);
-            tmp[109] = ElmtConfig(ePrism,          8,  true,  true);
-            tmp[110] = ElmtConfig(ePrism,          9,  true,  true);
-            tmp[111] = ElmtConfig(ePrism,          3,  true, false);
-            tmp[112] = ElmtConfig(ePrism,          4,  true, false);
-            tmp[113] = ElmtConfig(ePrism,          5,  true, false);
-            tmp[114] = ElmtConfig(ePrism,          6,  true, false);
-            tmp[115] = ElmtConfig(ePrism,          7,  true, false);
-            tmp[116] = ElmtConfig(ePrism,          8,  true, false);
-            tmp[117] = ElmtConfig(ePrism,          9,  true, false);
-=======
             tmp[  1] = ElmtConfig(LibUtilities::eSegment,        1,  true,  true);
             tmp[  2] = ElmtConfig(LibUtilities::eTriangle,       1,  true,  true);
             tmp[  3] = ElmtConfig(LibUtilities::eQuadrilateral,  1,  true,  true);
             tmp[  4] = ElmtConfig(LibUtilities::eTetrahedron,    1,  true,  true);
             tmp[  5] = ElmtConfig(LibUtilities::eHexahedron,     1,  true,  true);
             tmp[  6] = ElmtConfig(LibUtilities::ePrism,          1,  true,  true);
+            tmp[  7] = ElmtConfig(LibUtilities::ePyramid,        1,  true,  true);
             tmp[  8] = ElmtConfig(LibUtilities::eSegment,        2,  true,  true);
             tmp[  9] = ElmtConfig(LibUtilities::eTriangle,       2,  true,  true);
             tmp[ 10] = ElmtConfig(LibUtilities::eQuadrilateral,  2,  true,  true);
@@ -508,11 +379,11 @@
             tmp[ 59] = ElmtConfig(LibUtilities::eQuadrilateral,  8, false, false);
             tmp[ 60] = ElmtConfig(LibUtilities::eQuadrilateral,  9, false, false);
             tmp[ 61] = ElmtConfig(LibUtilities::eQuadrilateral, 10, false, false);
-            tmp[ 62] = ElmtConfig(LibUtilities::eSegment,           6,  true, false);
-            tmp[ 63] = ElmtConfig(LibUtilities::eSegment,           7,  true, false);
-            tmp[ 64] = ElmtConfig(LibUtilities::eSegment,           8,  true, false);
-            tmp[ 65] = ElmtConfig(LibUtilities::eSegment,           9,  true, false);
-            tmp[ 66] = ElmtConfig(LibUtilities::eSegment,          10,  true, false);
+            tmp[ 62] = ElmtConfig(LibUtilities::eSegment,        6,  true, false);
+            tmp[ 63] = ElmtConfig(LibUtilities::eSegment,        7,  true, false);
+            tmp[ 64] = ElmtConfig(LibUtilities::eSegment,        8,  true, false);
+            tmp[ 65] = ElmtConfig(LibUtilities::eSegment,        9,  true, false);
+            tmp[ 66] = ElmtConfig(LibUtilities::eSegment,       10,  true, false);
             tmp[ 71] = ElmtConfig(LibUtilities::eTetrahedron,    6,  true,  true);
             tmp[ 72] = ElmtConfig(LibUtilities::eTetrahedron,    7,  true,  true);
             tmp[ 73] = ElmtConfig(LibUtilities::eTetrahedron,    8,  true,  true);
@@ -551,8 +422,7 @@
             tmp[115] = ElmtConfig(LibUtilities::ePrism,          7,  true, false);
             tmp[116] = ElmtConfig(LibUtilities::ePrism,          8,  true, false);
             tmp[117] = ElmtConfig(LibUtilities::ePrism,          9,  true, false);
->>>>>>> 36763032
-            
+
             return tmp;
         }
     }
