////////////////////////////////////////////////////////////////////////////////
//
//  File: OutputVtk.cpp
//
//  For more information, please see: http://www.nektar.info/
//
//  The MIT License
//
//  Copyright (c) 2006 Division of Applied Mathematics, Brown University (USA),
//  Department of Aeronautics, Imperial College London (UK), and Scientific
//  Computing and Imaging Institute, University of Utah (USA).
//
//  License for the specific language governing rights and limitations under
//  Permission is hereby granted, free of charge, to any person obtaining a
//  copy of this software and associated documentation files (the "Software"),
//  to deal in the Software without restriction, including without limitation
//  the rights to use, copy, modify, merge, publish, distribute, sublicense,
//  and/or sell copies of the Software, and to permit persons to whom the
//  Software is furnished to do so, subject to the following conditions:
//
//  The above copyright notice and this permission notice shall be included
//  in all copies or substantial portions of the Software.
//
//  THE SOFTWARE IS PROVIDED "AS IS", WITHOUT WARRANTY OF ANY KIND, EXPRESS
//  OR IMPLIED, INCLUDING BUT NOT LIMITED TO THE WARRANTIES OF MERCHANTABILITY,
//  FITNESS FOR A PARTICULAR PURPOSE AND NONINFRINGEMENT. IN NO EVENT SHALL
//  THE AUTHORS OR COPYRIGHT HOLDERS BE LIABLE FOR ANY CLAIM, DAMAGES OR OTHER
//  LIABILITY, WHETHER IN AN ACTION OF CONTRACT, TORT OR OTHERWISE, ARISING
//  FROM, OUT OF OR IN CONNECTION WITH THE SOFTWARE OR THE USE OR OTHER
//  DEALINGS IN THE SOFTWARE.
//
//  Description: VTK file format output.
//
////////////////////////////////////////////////////////////////////////////////

#include <set>
#include <string>
using namespace std;

#include <iomanip>
#include "OutputVtk.h"

namespace Nektar
{
namespace Utilities
{

ModuleKey OutputVtk::m_className =
    GetModuleFactory().RegisterCreatorFunction(
        ModuleKey(eOutputModule, "vtu"), OutputVtk::create,
        "Writes a VTU file.");

OutputVtk::OutputVtk(FieldSharedPtr f) : OutputModule(f)
{
    m_requireEquiSpaced = true;
}

OutputVtk::~OutputVtk()
{
}

void OutputVtk::Process(po::variables_map &vm)
{
    LibUtilities::PtsFieldSharedPtr fPts = m_f->m_fieldPts;

    // Do nothing if no expansion defined
    if (fPts == LibUtilities::NullPtsField && !m_f->m_exp.size())
    {
        return;
    }

    int i, j;
    if (m_f->m_verbose)
    {
        cout << "OutputVtk: Writing file..." << endl;
    }

    // Extract the output filename and extension
    string filename = m_config["outfile"].as<string>();

    // amend for parallel output if required
    if(m_f->m_session->GetComm()->GetSize() != 1)
    {
        int    dot = filename.find_last_of('.');
        string ext = filename.substr(dot,filename.length()-dot);
        string procId = "_P" + boost::lexical_cast<std::string>(
            m_f->m_session->GetComm()->GetRank());
        string start = filename.substr(0,dot);
        filename = start + procId + ".vtu";
    }

    // Write solution.
    ofstream outfile(filename.c_str());
    m_f->m_exp[0]->WriteVtkHeader(outfile);
    int nfields; 
   if(fPts == LibUtilities::NullPtsField) // standard output in collapsed coordinates 
   {
       
       int nstrips;
       if (m_f->m_fielddef.size() == 0)
       {
           nfields = 0;
       }
       else
       {
           nfields = m_f->m_fielddef[0]->m_fields.size();
       }
       m_f->m_session->LoadParameter("Strip_Z", nstrips, 1);
       
       // Homogeneous strip variant
       for(int s = 0; s < nstrips; ++s)
       {
           // For each field write out field data for each expansion.
           for (i = 0; i < m_f->m_exp[0]->GetNumElmts(); ++i)
           {
               m_f->m_exp[0]->WriteVtkPieceHeader(outfile,i,s);
               
               // For this expansion write out each field.
               for (j = 0; j < nfields; ++j)
               {
                   m_f->m_exp[s*nfields+j]->WriteVtkPieceData(
                                    outfile, i, m_f->m_fielddef[0]->m_fields[j]);
               }
               m_f->m_exp[0]->WriteVtkPieceFooter(outfile, i);
           }
       }
   }
   else  // write out data stored in fPts (for example if equispaced output is called). 
   {
        int i   = 0;
        int j   = 0;
        int dim = fPts->GetDim();

        if(fPts->GetNpoints() == 0)
        {
            return;
        }

        int nvert, vtktype; 
        switch(fPts->GetPtsType())
        {
            case LibUtilities::ePtsFile:
            case LibUtilities::ePtsLine:
            {
                ASSERTL0(false,"VTK output needs settig up for PtsFile or Pts Line");
                break;
            }
            case LibUtilities::ePtsPlane:
            {
                ASSERTL0(false,"VTK output needs settig up for PtsPlane");
                break;
            }
            case LibUtilities::ePtsTriBlock:
            {
                nvert = 3;
                vtktype = 5;
                break;
            }
            case LibUtilities::ePtsTetBlock:
            {
                nvert = 4;
                vtktype = 10;
                break;
            }
            default:
                ASSERTL0(false, "ptsType not supported yet.");
        }

        vector<Array<OneD, int> > ptsConn;
        fPts->GetConnectivity(ptsConn);
        
        int nPts =  fPts->GetNpoints();
        int nfields = fPts->GetNFields();
        int numBlocks = 0;
        for(i = 0; i < ptsConn.size(); ++i)
        {
            numBlocks += ptsConn[i].num_elements()/nvert;
        }
        
        // write out pieces of data. 
        outfile << "    <Piece NumberOfPoints=\""
                << nPts << "\" NumberOfCells=\""
                << numBlocks << "\">" << endl;
        outfile << "      <Points>" << endl;
        outfile << "        <DataArray type=\"Float64\" "
                << "NumberOfComponents=\""<<dim<<"\" format=\"ascii\">" << endl;
        for(i = 0; i < nPts; ++i)
        {
            for(j = 0; j < dim; ++j)
            {
                outfile << "          "  << setprecision(8)     << scientific 
                        <<  fPts->GetPointVal(j, i) << " ";
            }
            outfile << endl;
        }
        outfile << endl;
        outfile << "        </DataArray>" << endl;
        outfile << "      </Points>" << endl;
        outfile << "      <Cells>" << endl;
        outfile << "        <DataArray type=\"Int32\" "
                << "Name=\"connectivity\" format=\"ascii\">" << endl;
        
        // dump connectivity data if it exists
        outfile << "          ";
        int cnt = 1; 
        for(i = 0; i < ptsConn.size();++i)
        {
            for(j = 0; j < ptsConn[i].num_elements(); ++j)
            {
                outfile << ptsConn[i][j] << " ";
                if( (!(cnt % nvert)) && cnt )
                {
                    outfile << std::endl;
                    outfile << "          ";
                }
                cnt ++;
            }
        }
        outfile << endl;
        outfile << "        </DataArray>" << endl;
        outfile << "        <DataArray type=\"Int32\" "
                << "Name=\"offsets\" format=\"ascii\">" << endl;

        outfile << "          ";
                for (i = 0; i < numBlocks; ++i)
        {
            outfile << i*nvert+nvert << " ";
        }
        outfile << endl;
        outfile << "        </DataArray>" << endl;
        outfile << "        <DataArray type=\"UInt8\" "
                << "Name=\"types\" format=\"ascii\">" << endl;
        outfile << "          ";
        for (i = 0; i < numBlocks; ++i)
        {
            outfile << vtktype <<" ";
        }
        outfile << endl;
        outfile << "        </DataArray>" << endl;
        outfile << "      </Cells>" << endl;
        outfile << "      <PointData>" << endl;
        
        // printing the fields
        for(j = 0; j < nfields; ++j)
        {
            outfile << "        <DataArray type=\"Float64\" Name=\""
                    << fPts->GetFieldName(j) << "\">" << endl;
            outfile << "          ";
            for(i = 0; i < fPts->GetNpoints(); ++i)
            {
                outfile <<  fPts->GetPointVal(dim+j, i) << " ";
            }
            outfile << endl;
            outfile << "        </DataArray>" << endl;
        }
        
        outfile << "      </PointData>" << endl;
        outfile << "    </Piece>" << endl;
   }


   m_f->m_exp[0]->WriteVtkFooter(outfile);
   cout << "Written file: " << filename << endl;
   

    // output parallel outline info if necessary
    if(m_f->m_comm->GetRank() == 0)
    {
        int nprocs = m_f->m_comm->GetSize();
        if(nprocs != 1)
        {
            filename = m_config["outfile"].as<string>();
            int    dot = filename.find_last_of('.');
            string body = filename.substr(0,dot);
            filename = body + ".pvtu";

            ofstream outfile(filename.c_str());

            outfile << "<?xml version=\"1.0\"?>" << endl;
            outfile << "<VTKFile type=\"PUnstructuredGrid\" version=\"0.1\" "
                    << "byte_order=\"LittleEndian\">" << endl;
            outfile << "<PUnstructuredGrid GhostLevel=\"0\">" << endl;
            outfile << "<PPoints> " << endl;
            outfile << "<PDataArray type=\"Float64\" NumberOfComponents=\""
                    <<  m_f->m_exp[0]->GetExp(0)->GetCoordim() << "\"/> " << endl; 
            outfile << "</PPoints>" << endl;
            outfile << "<PCells>" << endl;
            outfile << "<PDataArray type=\"Int32\" Name=\"connectivity\" NumberOfComponents=\"1\"/>" << endl; 
            outfile << "<PDataArray type=\"Int32\" Name=\"offsets\"      NumberOfComponents=\"1\"/>" << endl;
            outfile << "<PDataArray type=\"UInt8\" Name=\"types\"        NumberOfComponents=\"1\"/>" << endl;
            outfile << "</PCells>" << endl;
            outfile << "<PPointData Scalars=\"Material\">" << endl;
            for(int i = 0; i < nfields; ++i)
            {
                outfile << "<PDataArray type=\"Float64\" Name=\"" <<
                    m_f->m_fielddef[0]->m_fields[i] << "\"/>" << endl;
            }
            outfile << "</PPointData>" << endl;

            for(int i = 0; i < nprocs; ++i)
            {
                outfile << "<Piece Source=\"" << body << "_P" << i << ".vtu" << "\"/>" <<endl;
            }
            outfile << "</PUnstructuredGrid>"  << endl;
            outfile << "</VTKFile>" << endl;
            cout << "Written file: " << filename << endl;
        }
    }
<<<<<<< HEAD
    m_f->m_exp[0]->WriteVtkFooter(outfile);
    cout << "Written file: " << filename << endl;


    // output parallel outline info if necessary
    if(m_f->m_comm->GetRank() == 0)
    {
        int nprocs = m_f->m_comm->GetSize();
        if(nprocs != 1)
        {
            filename = m_config["outfile"].as<string>();
            int    dot = filename.find_last_of('.');
            string body = filename.substr(0,dot);
            filename = body + ".pvtu";

            ofstream outfile(filename.c_str());

            outfile << "<?xml version=\"1.0\"?>" << endl;
            outfile << "<VTKFile type=\"PUnstructuredGrid\" version=\"0.1\" "
                    << "byte_order=\"LittleEndian\">" << endl;
            outfile << "<PUnstructuredGrid GhostLevel=\"0\">" << endl;
            outfile << "<PPoints> " << endl;
            outfile << "<PDataArray type=\"Float64\" NumberOfComponents=\""
                    <<  m_f->m_exp[0]->GetExp(0)->GetCoordim() << "\"/> " << endl; 
            outfile << "</PPoints>" << endl;
            outfile << "<PCells>" << endl;
            outfile << "<PDataArray type=\"Int32\" Name=\"connectivity\" NumberOfComponents=\"1\"/>" << endl; 
            outfile << "<PDataArray type=\"Int32\" Name=\"offsets\"      NumberOfComponents=\"1\"/>" << endl;
            outfile << "<PDataArray type=\"UInt8\" Name=\"types\"        NumberOfComponents=\"1\"/>" << endl;
            outfile << "</PCells>" << endl;
            outfile << "<PPointData Scalars=\"Material\">" << endl;
            for(int i = 0; i < nfields; ++i)
            {
                outfile << "<PDataArray type=\"Float64\" Name=\"" <<
                    m_f->m_fielddef[0]->m_fields[i] << "\"/>" << endl;
            }
            outfile << "</PPointData>" << endl;

            for(int i = 0; i < nprocs; ++i)
            {
                outfile << "<Piece Source=\"" << body << "_P" << i << ".vtu" << "\"/>" <<endl;
            }
            outfile << "</PUnstructuredGrid>"  << endl;
            outfile << "</VTKFile>" << endl;
            cout << "Written file: " << filename << endl;
        }
    }
=======
>>>>>>> 8e0e4d43
}

}
}<|MERGE_RESOLUTION|>--- conflicted
+++ resolved
@@ -306,56 +306,6 @@
             cout << "Written file: " << filename << endl;
         }
     }
-<<<<<<< HEAD
-    m_f->m_exp[0]->WriteVtkFooter(outfile);
-    cout << "Written file: " << filename << endl;
-
-
-    // output parallel outline info if necessary
-    if(m_f->m_comm->GetRank() == 0)
-    {
-        int nprocs = m_f->m_comm->GetSize();
-        if(nprocs != 1)
-        {
-            filename = m_config["outfile"].as<string>();
-            int    dot = filename.find_last_of('.');
-            string body = filename.substr(0,dot);
-            filename = body + ".pvtu";
-
-            ofstream outfile(filename.c_str());
-
-            outfile << "<?xml version=\"1.0\"?>" << endl;
-            outfile << "<VTKFile type=\"PUnstructuredGrid\" version=\"0.1\" "
-                    << "byte_order=\"LittleEndian\">" << endl;
-            outfile << "<PUnstructuredGrid GhostLevel=\"0\">" << endl;
-            outfile << "<PPoints> " << endl;
-            outfile << "<PDataArray type=\"Float64\" NumberOfComponents=\""
-                    <<  m_f->m_exp[0]->GetExp(0)->GetCoordim() << "\"/> " << endl; 
-            outfile << "</PPoints>" << endl;
-            outfile << "<PCells>" << endl;
-            outfile << "<PDataArray type=\"Int32\" Name=\"connectivity\" NumberOfComponents=\"1\"/>" << endl; 
-            outfile << "<PDataArray type=\"Int32\" Name=\"offsets\"      NumberOfComponents=\"1\"/>" << endl;
-            outfile << "<PDataArray type=\"UInt8\" Name=\"types\"        NumberOfComponents=\"1\"/>" << endl;
-            outfile << "</PCells>" << endl;
-            outfile << "<PPointData Scalars=\"Material\">" << endl;
-            for(int i = 0; i < nfields; ++i)
-            {
-                outfile << "<PDataArray type=\"Float64\" Name=\"" <<
-                    m_f->m_fielddef[0]->m_fields[i] << "\"/>" << endl;
-            }
-            outfile << "</PPointData>" << endl;
-
-            for(int i = 0; i < nprocs; ++i)
-            {
-                outfile << "<Piece Source=\"" << body << "_P" << i << ".vtu" << "\"/>" <<endl;
-            }
-            outfile << "</PUnstructuredGrid>"  << endl;
-            outfile << "</VTKFile>" << endl;
-            cout << "Written file: " << filename << endl;
-        }
-    }
-=======
->>>>>>> 8e0e4d43
 }
 
 }
