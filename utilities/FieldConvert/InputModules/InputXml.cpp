--- conflicted
+++ resolved
@@ -331,12 +331,6 @@
             ElementGIDs[i++] = expIt->second->m_geomShPtr->GetGlobalID();
         }
 
-<<<<<<< HEAD
-        m_f->FieldIOForFile(m_f->m_inputfiles[fldending][0])->Import(
-            m_f->m_inputfiles[fldending][0], m_f->m_fielddef,
-            LibUtilities::NullVectorNekDoubleVector,
-            LibUtilities::NullFieldMetaDataMap, ElementGIDs);
-=======
         m_f->m_fielddef.clear();
         m_f->m_data.clear();
 
@@ -346,7 +340,6 @@
             m_f->m_data,
             m_f->m_fieldMetaDataMap,
             ElementGIDs);
->>>>>>> 19bdee9e
         NumHomogeneousDir = m_f->m_fielddef[0]->m_numHomogeneousDir;
 
         //----------------------------------------------
