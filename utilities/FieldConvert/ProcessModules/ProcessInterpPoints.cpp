////////////////////////////////////////////////////////////////////////////////
//
//  File: ProcessInterpPoints.cpp
//
//  For more information, please see: http://www.nektar.info/
//
//  The MIT License
//
//  Copyright (c) 2006 Division of Applied Mathematics, Brown University (USA),
//  Department of Aeronautics, Imperial College London (UK), and Scientific
//  Computing and Imaging Institute, University of Utah (USA).
//
//  License for the specific language governing rights and limitations under
//  Permission is hereby granted, free of charge, to any person obtaining a
//  copy of this software and associated documentation files (the "Software"),
//  to deal in the Software without restriction, including without limitation
//  the rights to use, copy, modify, merge, publish, distribute, sublicense,
//  and/or sell copies of the Software, and to permit persons to whom the
//  Software is furnished to do so, subject to the following conditions:
//
//  The above copyright notice and this permission notice shall be included
//  in all copies or substantial portions of the Software.
//
//  THE SOFTWARE IS PROVIDED "AS IS", WITHOUT WARRANTY OF ANY KIND, EXPRESS
//  OR IMPLIED, INCLUDING BUT NOT LIMITED TO THE WARRANTIES OF MERCHANTABILITY,
//  FITNESS FOR A PARTICULAR PURPOSE AND NONINFRINGEMENT. IN NO EVENT SHALL
//  THE AUTHORS OR COPYRIGHT HOLDERS BE LIABLE FOR ANY CLAIM, DAMAGES OR OTHER
//  LIABILITY, WHETHER IN AN ACTION OF CONTRACT, TORT OR OTHERWISE, ARISING
//  FROM, OUT OF OR IN CONNECTION WITH THE SOFTWARE OR THE USE OR OTHER
//  DEALINGS IN THE SOFTWARE.
//
//  Description: Interpolate  field to a series of specified points.
//
////////////////////////////////////////////////////////////////////////////////
#include <string>
#include <iostream>
using namespace std;

#include "ProcessInterpPoints.h"

#include <LibUtilities/BasicUtils/SharedArray.hpp>
#include <LibUtilities/BasicUtils/ParseUtils.hpp>
#include <boost/math/special_functions/fpclassify.hpp>
namespace Nektar
{
namespace Utilities
{

ModuleKey ProcessInterpPoints::className =
    GetModuleFactory().RegisterCreatorFunction(
       ModuleKey(eProcessModule, "interppoints"),
       ProcessInterpPoints::create,
       "Interpolates a set of points to another, requires fromfld and "
       "fromxml to be defined, a line, plane or block of points can be "
       "defined");


ProcessInterpPoints::ProcessInterpPoints(FieldSharedPtr f) : ProcessModule(f)
{

    m_config["fromxml"] =
            ConfigOption(false, "NotSet",
                         "Xml file from which to interpolate field");

    ASSERTL0(m_config["fromxml"].as<string>().compare("NotSet") != 0,
             "Need to specify fromxml=file.xml");

    m_config["fromfld"] =
            ConfigOption(false,"NotSet",
                         "Fld file from which to interpolate field");

    ASSERTL0(m_config["fromfld"].as<string>().compare("NotSet") != 0,
             "Need to specify fromfld=file.fld ");

    m_config["clamptolowervalue"] =
            ConfigOption(false, "-10000000",
                         "Lower bound for interpolation value");
    m_config["clamptouppervalue"] =
            ConfigOption(false, "10000000",
                         "Upper bound for interpolation value");
    m_config["defaultvalue"] =
            ConfigOption(false, "0",
                         "Default value if point is outside domain");
    m_config["line"] =
            ConfigOption(false, "NotSet",
                         "Specify a line of N points using "
                         "line=N,x0,y0,z0,z1,y1,z1");
    m_config["plane"] =
            ConfigOption(false, "NotSet",
                         "Specify a plane of N1 x N2 points using "
                         "plane=N1,N2,x0,y0,z0,z1,y1,z1,x2,y2,z2,x3,"
                         "y3,z3");
    m_config["box"] =
            ConfigOption(false, "NotSet",
                         "Specify a rectangular box of N1 x N2 x N3 points "
                         "using a box of points limited by box="
                         "N1,N2,N3,xmin,xmax,ymin,ymax,zmin,zmax");

    m_config["cp"] = 
            ConfigOption(false,"NotSet",
                         "Parameters p0 and q to determine pressure coefficients "
                         "(box only currently)");

}

ProcessInterpPoints::~ProcessInterpPoints()
{
}

void ProcessInterpPoints::Process(po::variables_map &vm)
{

    int rank   = m_f->m_comm->GetRank();
    int nprocs = m_f->m_comm->GetSize();
            
    if((m_f->m_verbose)&&(rank == 0))
    {
        cout << "Processing point interpolation" << endl;
    }


    // Check for command line point specification if no .pts file
    // specified
    if(m_f->m_fieldPts == LibUtilities::NullPtsField)
    {
        if(m_config["line"].as<string>().compare("NotSet") != 0)
        {
            string help = m_config["line"].as<string>();
            vector<NekDouble> values;
            ASSERTL0(ParseUtils::GenerateUnOrderedVector(
                        m_config["line"].as<string>().c_str(),values),
                     "Failed to interpret line string");

            ASSERTL0(values.size() > 2,
                     "line string should contain 2 Dim+1 values "
                     "N,x0,y0,z0,x1,y1,z1");

            double tmp;
            ASSERTL0(std::modf(values[0], &tmp) == 0.0, "N is not an integer");
            ASSERTL0(values[0] > 1, "N is not a valid number");
           
            int dim = (values.size()-1)/2;
            int npts = values[0];
            Array<OneD, Array<OneD, NekDouble> > pts(dim);

            for(int i = 0; i < dim; ++i)
            {
                pts[i] = Array<OneD,NekDouble>(npts);
            }

            for(int i = 0; i < npts; ++i)
            {
                pts[0][i] = values[1]
                        + i/((NekDouble)(npts-1))*(values[dim+1] - values[1]);
                if(dim > 1)
                {
                    pts[1][i] = values[2]
                        + i/((NekDouble)(npts-1))*(values[dim+2] - values[2]);

                    if(dim > 2)
                    {
                        pts[2][i] = values[3]
                        + i/((NekDouble)(npts-1))*(values[dim+3] - values[3]);
                    }
                }
            }

            vector<int> ppe;
            ppe.push_back(npts);
            m_f->m_fieldPts = MemoryManager<LibUtilities::PtsField>::AllocateSharedPtr(dim, pts);
            m_f->m_fieldPts->SetPtsType(LibUtilities::ePtsLine);
            m_f->m_fieldPts->SetPointsPerEdge(ppe);
       
        }
        else if(m_config["plane"].as<string>().compare("NotSet") != 0)
        {
            string help = m_config["plane"].as<string>();
            vector<NekDouble> values;
            ASSERTL0(ParseUtils::GenerateUnOrderedVector(
                             m_config["plane"].as<string>().c_str(),values),
                     "Failed to interpret plane string");

            ASSERTL0(values.size() > 9,
                     "plane string should contain 4 Dim+2 values "
                     "N1,N2,x0,y0,z0,x1,y1,z1,x2,y2,z2,x3,y3,z3");

            double tmp;
            ASSERTL0(std::modf(values[0], &tmp) == 0.0, "N1 is not an integer");
            ASSERTL0(std::modf(values[1], &tmp) == 0.0, "N2 is not an integer");
            
            ASSERTL0(values[0] > 1, "N1 is not a valid number");
            ASSERTL0(values[1] > 1, "N2 is not a valid number");
            
            int dim = (values.size()-2)/4;

            int npts1 = values[0];
            int npts2 = values[1];

            Array<OneD, Array<OneD, NekDouble> > pts(dim);

            int totpts = npts1*npts2;
            int nlocpts = totpts/nprocs;

            if(rank < nprocs-1)
            {
                for(int i = 0; i < dim; ++i)
                {
                    pts[i] = Array<OneD,NekDouble>(nlocpts);
                }

                int cnt    = 0; 
                int cntloc = 0; 
                
                for(int j = 0; j < npts2; ++j)
                {
                    for(int i = 0; i < npts1; ++i)
                    {
                        
                        if((cnt >= rank*nlocpts)&&(cnt < (rank+1)*nlocpts))
                        {
                            pts[0][cntloc] =
                                (values[2] + i/((NekDouble)(npts1-1))*(values[dim+2] - values[2]))*(1.0-j/((NekDouble)(npts2-1))) +
                                (values[3*dim+2] + i/((NekDouble)(npts1-1))*(values[2*dim+2] - values[3*dim+2]))*(j/((NekDouble)(npts2-1)));

                            pts[1][cntloc] =
                                (values[3] + i/((NekDouble)(npts1-1))*(values[dim+3] - values[3]))*(1.0-j/((NekDouble)(npts2-1))) +
                                (values[3*dim+3] + i/((NekDouble)(npts1-1))*(values[2*dim+3] - values[3*dim+3]))*(j/((NekDouble)(npts2-1)));
                            
                            if(dim > 2)
                            {
                                pts[2][cntloc] =
                                    (values[4] + i/((NekDouble)(npts1-1))*(values[dim+4] - values[4]))*(1.0-j/((NekDouble)(npts2-1))) +
                                    (values[3*dim+4] + i/((NekDouble)(npts1-1))*(values[2*dim+4] - values[3*dim+4]))*(j/((NekDouble)(npts2-1)));
                            }
                            cntloc++;
                        }
                        cnt++;
                    }
                }
            }
            else
            {
                totpts = totpts - rank*nlocpts;
                
                for(int i = 0; i < dim; ++i)
                {
                    pts[i] = Array<OneD,NekDouble>(totpts);
                }
                
                int cnt    = 0; 
                int cntloc = 0; 
                
                for(int j = 0; j < npts2; ++j)
                {
                    for(int i = 0; i < npts1; ++i)
                    {
                        
                        if(cnt >= rank*nlocpts)
                        {
                            pts[0][cntloc] =
                                (values[2] + i/((NekDouble)(npts1-1))*(values[dim+2] - values[2]))*(1.0-j/((NekDouble)(npts2-1))) +
                                (values[3*dim+2] + i/((NekDouble)(npts1-1))*(values[2*dim+2] - values[3*dim+2]))*(j/((NekDouble)(npts2-1)));
                            
                            pts[1][cntloc] =
                                (values[3] + i/((NekDouble)(npts1-1))*(values[dim+3] - values[3]))*(1.0-j/((NekDouble)(npts2-1))) +
                                (values[3*dim+3] + i/((NekDouble)(npts1-1))*(values[2*dim+3] - values[3*dim+3]))*(j/((NekDouble)(npts2-1)));
                            
                            if(dim > 2)
                            {
                                pts[2][cntloc] =
                                    (values[4] + i/((NekDouble)(npts1-1))*(values[dim+4] - values[4]))*(1.0-j/((NekDouble)(npts2-1))) +
                                    (values[3*dim+4] + i/((NekDouble)(npts1-1))*(values[2*dim+4] - values[3*dim+4]))*(j/((NekDouble)(npts2-1)));
                            }
                            cntloc++;
                        }
                        cnt++;
                    }
                }
            }

            vector<int> ppe;
            ppe.push_back(npts1);
            ppe.push_back(npts2);
            m_f->m_fieldPts = MemoryManager<LibUtilities::PtsField>::AllocateSharedPtr(dim, pts);
            m_f->m_fieldPts->SetPtsType(LibUtilities::ePtsPlane);
            m_f->m_fieldPts->SetPointsPerEdge(ppe);

        }
        else if(m_config["box"].as<string>().compare("NotSet") != 0)
        {
            string help = m_config["box"].as<string>();
            vector<NekDouble> values;
            ASSERTL0(ParseUtils::GenerateUnOrderedVector(
                             m_config["box"].as<string>().c_str(),values),
                     "Failed to interpret box string");
            
            ASSERTL0(values.size() == 9,
                     "box string should contain 9 values "
                     "N1,N2,N3,xmin,xmax,ymin,ymax,zmin,zmax");

            int dim = 3;

            int npts1 = values[0];
            int npts2 = values[1];
            int npts3 = values[2];

            Array<OneD, Array<OneD, NekDouble> > pts(dim);

            int totpts = npts1*npts2*npts3;
            int nlocpts = totpts/nprocs;

            if(rank < nprocs-1) // for rank 0 to nproc-1
            {
                totpts = nlocpts;

                for(int i = 0; i < dim; ++i)
                {
                    pts[i] = Array<OneD,NekDouble>(totpts);
                }
                
                int cnt    = 0; 
                int cntloc = 0; 
                
                for(int k = 0; k < npts3; ++k)
                {
                    for(int j = 0; j < npts2; ++j)
                    {
                        for(int i = 0; i < npts1; ++i)
                        {
                            if((cnt >= rank*nlocpts)&&(cnt < (rank+1)*nlocpts))
                            {
                                pts[0][cntloc] = values[3] + 
                                    i/((NekDouble)(npts1-1))*(values[4]-values[3]);
                                pts[1][cntloc] = values[5] + 
                                    j/((NekDouble)(npts2-1))*(values[6]-values[5]);
                                pts[2][cntloc] = values[7] + 
                                    k/((NekDouble)(npts3-1))*(values[8]-values[7]);
                                cntloc++;
                            }
                            cnt++;
                        }
                    }
                }
            }
            else  // give last rank all remaining points 
            {
                totpts = totpts - rank*nlocpts;

                for(int i = 0; i < dim; ++i)
                {
                    pts[i] = Array<OneD,NekDouble>(totpts);
                }
                
                int cnt    = 0; 
                int cntloc = 0; 
                
                for(int k = 0; k < npts3; ++k)
                {
                    for(int j = 0; j < npts2; ++j)
                    {
                        for(int i = 0; i < npts1; ++i)
                        {
                            if(cnt >= rank*nlocpts)
                            {
                                pts[0][cntloc] = values[3] + 
                                    i/((NekDouble)(npts1-1))*(values[4]-values[3]);
                                pts[1][cntloc] = values[5] + 
                                    j/((NekDouble)(npts2-1))*(values[6]-values[5]);
                                pts[2][cntloc] = values[7] + 
                                    k/((NekDouble)(npts3-1))*(values[8]-values[7]);
                                cntloc++;
                            }
                            cnt++;
                        }
                    }
                }
            }

            vector<int> ppe;
            ppe.push_back(npts1);
            ppe.push_back(npts2);
            ppe.push_back(npts3);
            m_f->m_fieldPts = MemoryManager<LibUtilities::PtsField>::AllocateSharedPtr(dim, pts);
            m_f->m_fieldPts->SetPtsType(LibUtilities::ePtsBox);
            m_f->m_fieldPts->SetPointsPerEdge(ppe);
            vector<NekDouble> boxdim;
            boxdim.assign(&values[3],&values[3]+6);
            m_f->m_fieldPts->SetBoxSize(boxdim);
        }
    }


    FieldSharedPtr fromField = boost::shared_ptr<Field>(new Field());

    std::vector<std::string> files;
    // set up session file for from field
    files.push_back(m_config["fromxml"].as<string>());
    fromField->m_session = LibUtilities::SessionReader::
        CreateInstance(0, 0, files);

    // Set up range based on min and max of local parallel partition
    SpatialDomains::DomainRangeShPtr rng = MemoryManager<SpatialDomains::DomainRange>::AllocateSharedPtr();

    int coordim = m_f->m_fieldPts->GetDim();
    int npts    = m_f->m_fieldPts->GetNpoints();
    Array<OneD, Array<OneD, NekDouble> > pts;
    m_f->m_fieldPts->GetPts(pts);

    rng->m_checkShape   = false;
    rng->m_zmin = -1;
    rng->m_zmax =  1;
    rng->m_ymin = -1;
    rng->m_ymax =  1;
    switch(coordim)
    {
    case 3:
        rng->m_doZrange = true;
        rng->m_zmin = Vmath::Vmin(npts, pts[2],1);
        rng->m_zmax = Vmath::Vmax(npts, pts[2],1);
        if(rng->m_zmax == rng->m_zmin)
        {
            rng->m_zmin -=1; 
            rng->m_zmax +=1; 
        }
    case 2:
        rng->m_doYrange = true;
        rng->m_ymin = Vmath::Vmin(npts, pts[1],1);
        rng->m_ymax = Vmath::Vmax(npts, pts[1],1);
    case 1:
        rng->m_doXrange = true;
        rng->m_xmin = Vmath::Vmin(npts, pts[0],1);
        rng->m_xmax = Vmath::Vmax(npts, pts[0],1);
        break;
    default:
        ASSERTL0(false,"too many values specfied in range");
    }

    // setup rng parameters.
    fromField->m_graph = SpatialDomains::MeshGraph::Read(fromField->m_session,rng);

    // Read in local from field partitions
    const SpatialDomains::ExpansionMap &expansions = fromField->m_graph->GetExpansions();


    fromField->m_fld = MemoryManager<LibUtilities::FieldIO>
        ::AllocateSharedPtr(fromField->m_session->GetComm());

    Array<OneD,int> ElementGIDs(expansions.size());
    SpatialDomains::ExpansionMap::const_iterator expIt;

    int i = 0;
    for (expIt = expansions.begin(); expIt != expansions.end();
         ++expIt)
    {
        ElementGIDs[i++] = expIt->second->m_geomShPtr->GetGlobalID();
    }

    // check to see that we do have some elmement in teh domain since
    // possibly all points could be outside of the domain
<<<<<<< HEAD
    ASSERTL0(i > 0, "No elements are set. Are the interpolated points wihtin the domain given by the xml files?");
=======
    ASSERTL0(i > 0, "No elements are set. Are the interpolated points "
             "wihtin the domain given by the xml files?");
>>>>>>> 4ba6cb53

    string fromfld = m_config["fromfld"].as<string>();
    fromField->m_fld->Import(fromfld,fromField->m_fielddef,
                             fromField->m_data,
                             LibUtilities::NullFieldMetaDataMap,
                             ElementGIDs);

    int NumHomogeneousDir = fromField->m_fielddef[0]->m_numHomogeneousDir;

    //----------------------------------------------
    // Set up Expansion information to use mode order from field
    fromField->m_graph->SetExpansions(fromField->m_fielddef);

    int nfields = fromField->m_fielddef[0]->m_fields.size();

    fromField->m_exp.resize(nfields);
    fromField->m_exp[0] = fromField->SetUpFirstExpList(NumHomogeneousDir,true);

    m_f->m_exp.resize(nfields);

    // declare auxiliary fields.
    for(i = 1; i < nfields; ++i)
    {
        fromField->m_exp[i] = fromField->AppendExpList(NumHomogeneousDir);
    }

    // load field into expansion in fromfield.
    for(int j = 0; j < nfields; ++j)
    {
        for (i = 0; i < fromField->m_fielddef.size(); i++)
        {
            fromField->m_exp[j]->ExtractDataToCoeffs(
                                                     fromField->m_fielddef[i],
                                                     fromField->m_data[i],
                                                     fromField->m_fielddef[0]->m_fields[j],
                                                     fromField->m_exp[j]->UpdateCoeffs());
        }
        fromField->m_exp[j]->BwdTrans(fromField->m_exp[j]->GetCoeffs(),
                                      fromField->m_exp[j]->UpdatePhys());

        Array< OneD, NekDouble > newPts(m_f->m_fieldPts->GetNpoints());
        m_f->m_fieldPts->AddField(newPts, fromField->m_fielddef[0]->m_fields[j]);
    }

    if(rank == 0)
    {
        cout << "Interpolating on proc 0 [" << flush;
    }

    NekDouble clamp_low = m_config["clamptolowervalue"].as<NekDouble>();
    NekDouble clamp_up  = m_config["clamptouppervalue"].as<NekDouble>();
    NekDouble def_value = m_config["defaultvalue"].as<NekDouble>();

    InterpolateFieldToPts(fromField->m_exp, pts,
                          clamp_low, clamp_up, def_value, !rank);
    
    if(rank == 0)
    {
        cout << "]" << endl;
    }

}

void ProcessInterpPoints::InterpolateFieldToPts(
                                                vector<MultiRegions::ExpListSharedPtr> &field0,
                                                Array<OneD, Array<OneD, NekDouble> >   &pts,
                                                NekDouble                              clamp_low,
                                                NekDouble                              clamp_up,
                                                NekDouble                              def_value,
                                                bool isRoot)
{
    int dim = pts.num_elements();

    Array<OneD, NekDouble> coords(dim), Lcoords(dim);
    int nq1 = pts[0].num_elements();
    int elmtid, offset;
    int r, f;
    int intpts = 0;
    int nfields = field0.size();
    int pfield = -1;
    NekDouble p0,qinv;
    vector<int> velid;

    if(!boost::iequals(m_config["cp"].as<string>(),"NotSet"))
    {

        vector<NekDouble> values;
        ASSERTL0(ParseUtils::GenerateUnOrderedVector(
                      m_config["cp"].as<string>().c_str(),values),
                 "Failed to interpret cp string");

        ASSERTL0(values.size() == 2,
                 "cp string should contain 2 values "
                 "p0 and q (=1/2 rho u^2)");
<<<<<<< HEAD

        p0  =  values[0];
        qinv = 1.0/values[1];
        
        LibUtilities::PtsFieldSharedPtr fPts = m_f->m_fieldPts;

        for(int i = 0; i < fPts->GetNFields(); ++i)
        {
            if(boost::iequals(fPts->GetFieldName(i),"p"))
            {
                pfield = i;
            }

=======

        p0  =  values[0];
        qinv = 1.0/values[1];
        
        LibUtilities::PtsFieldSharedPtr fPts = m_f->m_fieldPts;

        for(int i = 0; i < fPts->GetNFields(); ++i)
        {
            if(boost::iequals(fPts->GetFieldName(i),"p"))
            {
                pfield = i;
            }

>>>>>>> 4ba6cb53
            if(boost::iequals(fPts->GetFieldName(i),"u")||
               boost::iequals(fPts->GetFieldName(i),"v")||
               boost::iequals(fPts->GetFieldName(i),"w"))
            {
                velid.push_back(i);
            }
        }
        
        if(pfield != -1)
        {
            Array< OneD, NekDouble > newPts(m_f->m_fieldPts->GetNpoints());
            m_f->m_fieldPts->AddField(newPts, "Cp");
            nfields += 1;

            if(velid.size())
            {
                Array< OneD, NekDouble > newPts(m_f->m_fieldPts->GetNpoints());
                m_f->m_fieldPts->AddField(newPts, "Cp0");
                nfields += 1;
            }
            else
            {
<<<<<<< HEAD
                WARNINGL0(false,"Did not find velocity components for Cp0");
=======
                WARNINGL0(false,"Did not fine velocity components for Cp0");
>>>>>>> 4ba6cb53
            }
        }
        else
        {
            WARNINGL0(false,"Failed to find 'p' field to determine cp0");
        }

    }
    
    // resize data field
    m_f->m_data.resize(nfields);

    for (f = 0; f < nfields; ++f)
    {
        m_f->m_data[f].resize(nq1);
    }

    for (r = 0; r < nq1; r++)
    {
        coords[0] = pts[0][r];
        coords[1] = pts[1][r];
        if (dim == 3)
        {
            coords[2] = pts[2][r];
        }

        // Obtain Element and LocalCoordinate to interpolate
        elmtid = field0[0]->GetExpIndex(coords, Lcoords, 1e-3);

        if(elmtid >= 0)
        {
            offset = field0[0]->GetPhys_Offset(field0[0]->
                                               GetOffset_Elmt_Id(elmtid));

            for (f = 0; f < field0.size(); ++f)
            {
                NekDouble value;
                value = field0[f]->GetExp(elmtid)->
                    StdPhysEvaluate(Lcoords, field0[f]->GetPhys() +offset);

                if ((boost::math::isnan)(value))
                {
                    ASSERTL0(false, "new value is not a number");
                }
                else
                {
                    value = (value > clamp_up)? clamp_up :
                        ((value < clamp_low)? clamp_low :
                         value);

                    m_f->m_data[f][r] = value;
                }
            }
        }
        else
        {
            for (f = 0; f < field0.size(); ++f)
            {
                m_f->m_data[f][r] = def_value;
            }
        }

        if (intpts%1000 == 0&&isRoot)
        {
            cout <<"." << flush;
        }
        intpts ++;

        if(pfield != -1) // calculate cp
        {
            m_f->m_data[nfields-2][r] = qinv*(m_f->m_data[pfield][r] - p0);

            if(velid.size()) // calculate cp0
            {
                NekDouble q = 0; 
                for(int i = 0; i < velid.size(); ++i)
                {
                    q += 0.5*m_f->m_data[velid[i]][r]*m_f->m_data[velid[i]][r];
                }
                
                m_f->m_data[nfields-1][r] = qinv*(m_f->m_data[pfield][r]+q - p0);
            }
        }

    }
}

}
}<|MERGE_RESOLUTION|>--- conflicted
+++ resolved
@@ -457,12 +457,8 @@
 
     // check to see that we do have some elmement in teh domain since
     // possibly all points could be outside of the domain
-<<<<<<< HEAD
-    ASSERTL0(i > 0, "No elements are set. Are the interpolated points wihtin the domain given by the xml files?");
-=======
     ASSERTL0(i > 0, "No elements are set. Are the interpolated points "
              "wihtin the domain given by the xml files?");
->>>>>>> 4ba6cb53
 
     string fromfld = m_config["fromfld"].as<string>();
     fromField->m_fld->Import(fromfld,fromField->m_fielddef,
@@ -557,7 +553,6 @@
         ASSERTL0(values.size() == 2,
                  "cp string should contain 2 values "
                  "p0 and q (=1/2 rho u^2)");
-<<<<<<< HEAD
 
         p0  =  values[0];
         qinv = 1.0/values[1];
@@ -571,21 +566,6 @@
                 pfield = i;
             }
 
-=======
-
-        p0  =  values[0];
-        qinv = 1.0/values[1];
-        
-        LibUtilities::PtsFieldSharedPtr fPts = m_f->m_fieldPts;
-
-        for(int i = 0; i < fPts->GetNFields(); ++i)
-        {
-            if(boost::iequals(fPts->GetFieldName(i),"p"))
-            {
-                pfield = i;
-            }
-
->>>>>>> 4ba6cb53
             if(boost::iequals(fPts->GetFieldName(i),"u")||
                boost::iequals(fPts->GetFieldName(i),"v")||
                boost::iequals(fPts->GetFieldName(i),"w"))
@@ -608,11 +588,7 @@
             }
             else
             {
-<<<<<<< HEAD
                 WARNINGL0(false,"Did not find velocity components for Cp0");
-=======
-                WARNINGL0(false,"Did not fine velocity components for Cp0");
->>>>>>> 4ba6cb53
             }
         }
         else
