--- conflicted
+++ resolved
@@ -514,17 +514,10 @@
     NekDouble clamp_up  = m_config["clamptouppervalue"].as<NekDouble>();
     NekDouble def_value = m_config["defaultvalue"].as<NekDouble>();
 
-<<<<<<< HEAD
     InterpolateFieldToPts(fromField->m_exp, m_f->m_fieldPts,
                           clamp_low, clamp_up, def_value);
 
-    if(fromField->m_session->GetComm()->GetRank() == 0)
-=======
-    InterpolateFieldToPts(fromField->m_exp, pts,
-                          clamp_low, clamp_up, def_value, !rank);
-    
     if(rank == 0)
->>>>>>> 6cae24ef
     {
         cout << "]" << endl;
     }
@@ -538,7 +531,6 @@
 
 
 void ProcessInterpPoints::InterpolateFieldToPts(
-<<<<<<< HEAD
                          vector<MultiRegions::ExpListSharedPtr> &field0,
                          LibUtilities::PtsFieldSharedPtr        &pts,
                          NekDouble                              clamp_low,
@@ -548,31 +540,7 @@
     int nfields = field0.size();
 
     for (int f = pts->GetNFields(); f < field0.size(); ++f)
-=======
-                                                vector<MultiRegions::ExpListSharedPtr> &field0,
-                                                Array<OneD, Array<OneD, NekDouble> >   &pts,
-                                                NekDouble                              clamp_low,
-                                                NekDouble                              clamp_up,
-                                                NekDouble                              def_value,
-                                                bool isRoot)
-{
-    int dim = pts.num_elements();
-
-    Array<OneD, NekDouble> coords(dim), Lcoords(dim);
-    int nq1 = pts[0].num_elements();
-    int elmtid, offset;
-    int r, f;
-    int intpts = 0;
-    int nfields = field0.size();
-    int pfield = -1;
-    NekDouble p0,qinv;
-    vector<int> velid;
-    
-    // resize data field
-    m_f->m_data.resize(nfields);
-
-    for (f = 0; f < nfields; ++f)
->>>>>>> 6cae24ef
+
     {
         Array<OneD, NekDouble> tmp(pts->GetNpoints(), def_value);
         pts->AddField(tmp, "f" + boost::lexical_cast<std::string>(f));
@@ -583,21 +551,7 @@
 
     for (int f = 0; f < nfields; ++f)
     {
-<<<<<<< HEAD
         for (int i = 0; i < pts->GetNpoints(); ++i)
-=======
-        coords[0] = pts[0][r];
-        coords[1] = pts[1][r];
-        if (dim == 3)
-        {
-            coords[2] = pts[2][r];
-        }
-
-        // Obtain Element and LocalCoordinate to interpolate
-        elmtid = field0[0]->GetExpIndex(coords, Lcoords, 1e-3);
-
-        if(elmtid >= 0)
->>>>>>> 6cae24ef
         {
             if (pts->GetPointVal(f, i) > clamp_up)
             {
@@ -608,15 +562,6 @@
                 pts->SetPointVal(f, i, clamp_low);
             }
         }
-<<<<<<< HEAD
-=======
-
-        if (intpts%1000 == 0&&isRoot)
-        {
-            cout <<"." << flush;
-        }
-        intpts ++;
->>>>>>> 6cae24ef
     }
 }
 
