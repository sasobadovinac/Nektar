--- conflicted
+++ resolved
@@ -217,7 +217,6 @@
         mods.back()->RegisterConfig("writeoctree", "");
     }
 
-<<<<<<< HEAD
     if(m_2D)
     {
         m_mesh->m_expDim = 2;
@@ -246,23 +245,7 @@
             mods.back()->RegisterConfig("bllayers",m_bllayers);
             mods.back()->RegisterConfig("blprog",m_blprog);
         }
-=======
-    ////**** SurfaceMesh ****////
-    mods.push_back(GetModuleFactory().CreateInstance(
-        ModuleKey(eProcessModule, "surfacemesh"), m_mesh));
-
-    ////**** VolumeMesh ****////
-    mods.push_back(GetModuleFactory().CreateInstance(
-        ModuleKey(eProcessModule, "volumemesh"), m_mesh));
-    if (m_makeBL)
-    {
-        mods.back()->RegisterConfig("blsurfs", m_blsurfs);
-        mods.back()->RegisterConfig("blthick", m_blthick);
-        mods.back()->RegisterConfig("bllayers", m_bllayers);
-        mods.back()->RegisterConfig("blprog", m_blprog);
->>>>>>> 32a754b8
-    }
-
+    }
 
     ////**** HOSurface ****////
     mods.push_back(GetModuleFactory().CreateInstance(
