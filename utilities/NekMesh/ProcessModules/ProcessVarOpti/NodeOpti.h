--- conflicted
+++ resolved
@@ -79,20 +79,12 @@
             const int nElmt  = typeIt.second.size();
 
             storageCount = std::max(storageCount,
-<<<<<<< HEAD
-                                    3 * m_derivUtils[typeIt.first]->ptsStd *
-=======
                                     dim * m_derivUtils[typeIt.first]->ptsStd *
->>>>>>> 68c0d50b
                                     typeIt.second.size());
 
             m_derivs.insert(std::make_pair(
                                 typeIt.first,
-<<<<<<< HEAD
-                                DerivArray(boost::extents[3][nElmt][3][pts])));
-=======
                                 DerivArray(boost::extents[dim][nElmt][dim][pts])));
->>>>>>> 68c0d50b
         }
 
         m_tmpStore.resize(storageCount);
