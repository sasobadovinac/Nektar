////////////////////////////////////////////////////////////////////////////////
//
//  File: ProcessJac.cpp
//
//  For more information, please see: http://www.nektar.info/
//
//  The MIT License
//
//  Copyright (c) 2006 Division of Applied Mathematics, Brown University (USA),
//  Department of Aeronautics, Imperial College London (UK), and Scientific
//  Computing and Imaging Institute, University of Utah (USA).
//
//  License for the specific language governing rights and limitations under
//  Permission is hereby granted, free of charge, to any person obtaining a
//  copy of this software and associated documentation files (the "Software"),
//  to deal in the Software without restriction, including without limitation
//  the rights to use, copy, modify, merge, publish, distribute, sublicense,
//  and/or sell copies of the Software, and to permit persons to whom the
//  Software is furnished to do so, subject to the following conditions:
//
//  The above copyright notice and this permission notice shall be included
//  in all copies or substantial portions of the Software.
//
//  THE SOFTWARE IS PROVIDED "AS IS", WITHOUT WARRANTY OF ANY KIND, EXPRESS
//  OR IMPLIED, INCLUDING BUT NOT LIMITED TO THE WARRANTIES OF MERCHANTABILITY,
//  FITNESS FOR A PARTICULAR PURPOSE AND NONINFRINGEMENT. IN NO EVENT SHALL
//  THE AUTHORS OR COPYRIGHT HOLDERS BE LIABLE FOR ANY CLAIM, DAMAGES OR OTHER
//  LIABILITY, WHETHER IN AN ACTION OF CONTRACT, TORT OR OTHERWISE, ARISING
//  FROM, OUT OF OR IN CONNECTION WITH THE SOFTWARE OR THE USE OR OTHER
//  DEALINGS IN THE SOFTWARE.
//
//  Description: Calculate Jacobians of elements.
//
////////////////////////////////////////////////////////////////////////////////

#include <LibUtilities/Foundations/ManagerAccess.h>
#include <LibUtilities/Foundations/NodalUtil.h>

#include "ElUtil.h"
#include "NodeOpti.h"
#include "ProcessVarOpti.h"
#include <NekMeshUtils/MeshElements/Element.h>

#include <boost/thread/mutex.hpp>

#include <StdRegions/StdPrismExp.h>
#include <StdRegions/StdQuadExp.h>
#include <StdRegions/StdTetExp.h>
#include <StdRegions/StdTriExp.h>

#include <LibUtilities/BasicUtils/Timer.h>
#include <LibUtilities/Foundations/NodalUtil.h>

// Including Timer.h includes Windows.h, which causes GetJob to be set as a
// macro for some reason.
#if _WIN32
<<<<<<< HEAD
#ifdef GetJob
#undef GetJob
#endif
#endif
=======
#undef GetJob
#endif
>>>>>>> ddd3f4cf

using namespace std;
using namespace Nektar::NekMeshUtils;

namespace Nektar
{
namespace Utilities
{

ModuleKey ProcessVarOpti::className =
    GetModuleFactory().RegisterCreatorFunction(
        ModuleKey(eProcessModule, "varopti"), ProcessVarOpti::create,
        "Optimise mesh locations.");

ProcessVarOpti::ProcessVarOpti(MeshSharedPtr m) : ProcessModule(m)
{
    // clang-format off
    m_config["linearelastic"] =
        ConfigOption(true, "", "Optimise for linear elasticity");
    m_config["winslow"] =
        ConfigOption(true, "", "Optimise for winslow");
    m_config["roca"] =
        ConfigOption(true, "", "Optimise for roca method");
    m_config["hyperelastic"] =
        ConfigOption(true, "", "Optimise for hyper elasticity");
    m_config["numthreads"] =
        ConfigOption(false, "1", "Number of threads");
    m_config["restol"] =
        ConfigOption(false, "1e-6", "Tolerance criterion");
    m_config["maxiter"] =
        ConfigOption(false, "500", "Maximum number of iterations");
    m_config["nq"] =
        ConfigOption(false, "-1", "Order of mesh");
    m_config["region"] =
        ConfigOption(false, "0.0", "create regions based on target");
    m_config["resfile"] =
        ConfigOption(false, "", "writes residual values to file");
    m_config["histfile"] =
        ConfigOption(false, "", "histogram of scaled jac");
    m_config["overint"] =
        ConfigOption(false, "6", "over integration order");
    m_config["analytics"] =
        ConfigOption(false, "", "basic analytics module");
    // clang-format on
}

ProcessVarOpti::~ProcessVarOpti()
{
}

void ProcessVarOpti::Process()
{
    if (m_mesh->m_verbose)
    {
        cout << "ProcessVarOpti: Optimising... " << endl;
    }

    if (m_config["linearelastic"].beenSet)
    {
        m_opti = eLinEl;
    }
    else if (m_config["winslow"].beenSet)
    {
        m_opti = eWins;
    }
    else if (m_config["roca"].beenSet)
    {
        m_opti = eRoca;
    }
    else if (m_config["hyperelastic"].beenSet)
    {
        m_opti = eHypEl;
    }
    else
    {
        ASSERTL0(false, "not opti type set");
    }

    const int maxIter      = m_config["maxiter"].as<int>();
    const NekDouble restol = m_config["restol"].as<NekDouble>();

    // m_mesh->m_nummode = m_config["nq"].as<int>();

    EdgeSet::iterator eit;
    bool fd = false;

    if (m_config["nq"].beenSet)
    {
        m_mesh->m_nummode = m_config["nq"].as<int>();
        fd                = true;
    }

    if (!fd)
    {
        for (eit = m_mesh->m_edgeSet.begin(); eit != m_mesh->m_edgeSet.end();
             eit++)
        {
            if ((*eit)->m_edgeNodes.size() > 0)
            {
                m_mesh->m_nummode = (*eit)->m_edgeNodes.size() + 2;
                fd                = true;
                break;
            }
        }
    }
    ASSERTL0(fd, "failed to find order of mesh");

    // Safety feature: limit over-integration order for high-order triangles
    // over order 5.
    int intOrder = m_config["overint"].as<int>();
    intOrder = m_mesh->m_nummode + intOrder <= 11 ?
        intOrder : 11 - m_mesh->m_nummode;

    if (m_mesh->m_verbose)
    {
        cout << "Identified mesh order as: " << m_mesh->m_nummode - 1 << endl;
    }

    if (m_mesh->m_expDim == 2 && m_mesh->m_spaceDim == 3)
    {
        ASSERTL0(false, "cannot deal with manifolds");
    }

    m_res      = std::shared_ptr<Residual>(new Residual);
    m_res->val = 1.0;

    
    m_mesh->MakeOrder(m_mesh->m_nummode - 1,
                      LibUtilities::eGaussLobattoLegendre);

    if (m_config["analytics"].beenSet)
    {
        Analytics();
        return;
    }

    map<LibUtilities::ShapeType, DerivUtilSharedPtr> derivUtils =
        BuildDerivUtil(intOrder);

    GetElementMap(intOrder, derivUtils);

    m_res->startInv = 0;
    m_res->worstJac = numeric_limits<double>::max();
    for (int i = 0; i < m_dataSet.size(); i++)
    {
        m_dataSet[i]->Evaluate();
        m_dataSet[i]->InitialMinJac();
    }

    vector<ElUtilSharedPtr> elLock;

    if (m_config["region"].beenSet)
    {
        elLock = GetLockedElements(m_config["region"].as<NekDouble>());
    }

    
    vector<vector<NodeSharedPtr> > freenodes = GetColouredNodes(elLock);
    vector<vector<NodeOptiSharedPtr> > optiNodes;
    
    // turn the free nodes into optimisable objects with all required data
    set<int> check;
    for (int i = 0; i < freenodes.size(); i++)
    {
        vector<NodeOptiSharedPtr> ns;
        for (int j = 0; j < freenodes[i].size(); j++)
        {
            NodeElMap::iterator it = m_nodeElMap.find(freenodes[i][j]->m_id);
            ASSERTL0(it != m_nodeElMap.end(), "could not find");

            int optiKind = m_mesh->m_spaceDim;

            if (freenodes[i][j]->GetNumCadCurve() == 1)
            {
                optiKind += 10;
            }
            else if (freenodes[i][j]->GetNumCADSurf() == 1)
            {
                optiKind += 20;
            }
            else
            {
                optiKind += 10 * m_mesh->m_expDim;
            }

            set<int>::iterator c = check.find(freenodes[i][j]->m_id);
            ASSERTL0(c == check.end(), "duplicate node");
            check.insert(freenodes[i][j]->m_id);

            ns.push_back(GetNodeOptiFactory().CreateInstance(
                optiKind, freenodes[i][j], it->second, m_res, derivUtils,
                m_opti));
        }
        optiNodes.push_back(ns);
    }

    int nset = optiNodes.size();
    int p    = 0;
    int mn   = numeric_limits<int>::max();
    int mx   = 0;
    for (int i = 0; i < nset; i++)
    {
        p += optiNodes[i].size();
        mn = min(mn, int(optiNodes[i].size()));
        mx = max(mx, int(optiNodes[i].size()));
    }

    if (m_config["histfile"].beenSet)
    {
        ofstream histFile;
        string name = m_config["histfile"].as<string>() + "_start.txt";
        histFile.open(name.c_str());

        for (int i = 0; i < m_dataSet.size(); i++)
        {
            histFile << m_dataSet[i]->GetScaledJac() << endl;
        }
        histFile.close();
    }

    if(m_mesh->m_verbose)
    {
        cout << scientific << endl;
        cout << "N elements:\t\t" << m_mesh->m_element[m_mesh->m_expDim].size() - elLock.size() << endl
             << "N elements invalid:\t" << m_res->startInv << endl
             << "Worst jacobian:\t\t" << m_res->worstJac << endl
             << "N free nodes:\t\t" << m_res->n << endl
             << "N Dof:\t\t\t" << m_res->nDoF << endl
             << "N color sets:\t\t" << nset << endl
             << "Avg set colors:\t\t" << p/nset << endl
             << "Min set:\t\t" << mn << endl
             << "Max set:\t\t" << mx << endl
             << "Residual tolerance:\t" << restol << endl;
    }

    int nThreads = m_config["numthreads"].as<int>();

    int ctr = 0;
    Thread::ThreadMaster tms;
    tms.SetThreadingType("ThreadManagerBoost");
    Thread::ThreadManagerSharedPtr tm =
        tms.CreateInstance(Thread::ThreadMaster::SessionJob, nThreads);

    Timer t;
    t.Start();

    ofstream resFile;
    if (m_config["resfile"].beenSet)
    {
        resFile.open(m_config["resfile"].as<string>().c_str());
    }

    for (int i = 0; i < optiNodes.size(); i++)
    {
        vector<Thread::ThreadJob *> jobs(optiNodes[i].size());
        for (int j = 0; j < optiNodes[i].size(); j++)
        {
            optiNodes[i][j]->CalcMinJac();
        }
    }

    while (m_res->val > restol)
    {
        ctr++;
        m_res->val       = 0.0;
        m_res->func      = 0.0;
        m_res->nReset[0] = 0;
        m_res->nReset[1] = 0;
        m_res->nReset[2] = 0;
        m_res->alphaI    = 0;
        for (int i = 0; i < optiNodes.size(); i++)
        {
            vector<Thread::ThreadJob *> jobs(optiNodes[i].size());
            for (int j = 0; j < optiNodes[i].size(); j++)
            {
                jobs[j] = optiNodes[i][j]->GetJob();
            }

            tm->SetNumWorkers(0);
            tm->QueueJobs(jobs);
            tm->SetNumWorkers(nThreads);
            tm->Wait();
        }

        m_res->startInv = 0;
        m_res->worstJac = numeric_limits<double>::max();

        vector<Thread::ThreadJob *> elJobs(m_dataSet.size());
        for (int i = 0; i < m_dataSet.size(); i++)
        {
            elJobs[i] = m_dataSet[i]->GetJob();
        }

        tm->SetNumWorkers(0);
        tm->QueueJobs(elJobs);
        tm->SetNumWorkers(nThreads);
        tm->Wait();

        if (m_config["resfile"].beenSet)
        {
            resFile << m_res->val << " " << m_res->worstJac << " "
                    << m_res->func << endl;
        }

        if(m_mesh->m_verbose)
        {
            cout << ctr
                 << "\tResidual: " << m_res->val
                 << "\tMin Jac: " << m_res->worstJac
                 << "\tInvalid: " << m_res->startInv
                 << "\tReset nodes: " << m_res->nReset[0] << "/" << m_res->nReset[1]
                 << "/" << m_res->nReset[2] << "\tFunctional: " << m_res->func
                 << endl;
        }

        if(ctr >= maxIter)
        {
            break;
        }
    }

    if (m_config["histfile"].beenSet)
    {
        ofstream histFile;
        string name = m_config["histfile"].as<string>() + "_end.txt";
        histFile.open(name.c_str());

        for (int i = 0; i < m_dataSet.size(); i++)
        {
            histFile << m_dataSet[i]->GetScaledJac() << endl;
        }
        histFile.close();
    }
    if (m_config["resfile"].beenSet)
    {
        resFile.close();
    }

    t.Stop();

    //RemoveLinearCurvature();

    if(m_mesh->m_verbose)
    {
        cout << "Time to compute: " << t.TimePerTest(1) << endl;
        cout << "Invalid at end: " << m_res->startInv << endl;
        cout << "Worst at end: " << m_res->worstJac << endl;
    }
}

class NodalUtilTriMonomial : public LibUtilities::NodalUtilTriangle
{
public:
    NodalUtilTriMonomial(int degree, Array<OneD, NekDouble> r,
                         Array<OneD, NekDouble> s)
        : NodalUtilTriangle(degree, r, s)
    {
    }

    virtual ~NodalUtilTriMonomial()
    {
    }

protected:
    virtual NekVector<NekDouble> v_OrthoBasis(const int mode)
    {
        // Monomial basis.
        std::pair<int, int> modes = m_ordering[mode];
        NekVector<NekDouble> ret(m_numPoints);

        for (int i = 0; i < m_numPoints; ++i)
        {
            ret(i) =
                pow(m_xi[0][i], modes.first) * pow(m_xi[1][i], modes.second);
        }

        return ret;
    }

    virtual NekVector<NekDouble> v_OrthoBasisDeriv(const int dir,
                                                   const int mode)
    {
        ASSERTL0(false, "not supported");
        return NekVector<NekDouble>();
    }

    virtual std::shared_ptr<NodalUtil> v_CreateUtil(
        Array<OneD, Array<OneD, NekDouble> > &xi)
    {
        return MemoryManager<NodalUtilTriMonomial>::AllocateSharedPtr(
            m_degree, xi[0], xi[1]);
    }
};

void ProcessVarOpti::Analytics()
{
    // Grab the first element from the list
    ElementSharedPtr elmt = m_mesh->m_element[m_mesh->m_expDim][0];

    // Get curved nodes
    vector<NodeSharedPtr> nodes;
    elmt->GetCurvedNodes(nodes);

    // We're going to investigate only the first node (corner node)
    NodeSharedPtr node = nodes[4];

    // Loop over overintegration orders
    const int nPoints       = 200;
    const int overInt       = 40;
    const NekDouble originX = -1.0;
    const NekDouble originY = -1.0;
    const NekDouble length  = 2.0;
    const NekDouble dx      = length / (nPoints - 1);

    cout << "# overint = " << overInt << endl;
    cout << "# Columns: x, y, over-integration orders (0 -> " << overInt - 1
         << "), "
         << " min(scaledJac)" << endl;

    // Loop over square defined by (originX, originY), length
    for (int k = 0; k < nPoints; ++k)
    {
        node->m_y = originY + k * dx;
        for (int j = 0; j < nPoints; ++j)
        {
            node->m_x = originX + j * dx;
            cout << node->m_x << " " << node->m_y << " ";

            NekDouble minJacNew;

            for (int i = 0; i < overInt; ++i)
            {
                // Clear any existing node to element mapping.
                m_dataSet.clear();
                m_nodeElMap.clear();

                // Build deriv utils and element map.
                map<LibUtilities::ShapeType, DerivUtilSharedPtr> derivUtils =
                    BuildDerivUtil(i);

                // Reconstruct element map
                GetElementMap(i, derivUtils);

                for (int j = 0; j < m_dataSet.size(); j++)
                {
                    m_dataSet[j]->Evaluate();
                    m_dataSet[j]->InitialMinJac();
                }

                // Create NodeOpti object.
                NodeOptiSharedPtr nodeOpti =
                    GetNodeOptiFactory().CreateInstance(
                        m_mesh->m_spaceDim * 11, node,
                        m_nodeElMap.find(node->m_id)->second, m_res, derivUtils,
                        m_opti);

                minJacNew = 0.0;

                // Evaluate functional.
                nodeOpti->CalcMinJac();
                cout << nodeOpti->GetFunctional<2>(minJacNew) << " ";
                // NekDouble eigen;
                // nodeOpti->GetFunctional<2>(minJacNew);
                // nodeOpti->MinEigen<2>(eigen);
                // cout << eigen << " ";
            }

            cout << minJacNew << endl;
        }
    }
}
}
}<|MERGE_RESOLUTION|>--- conflicted
+++ resolved
@@ -54,15 +54,8 @@
 // Including Timer.h includes Windows.h, which causes GetJob to be set as a
 // macro for some reason.
 #if _WIN32
-<<<<<<< HEAD
-#ifdef GetJob
 #undef GetJob
 #endif
-#endif
-=======
-#undef GetJob
-#endif
->>>>>>> ddd3f4cf
 
 using namespace std;
 using namespace Nektar::NekMeshUtils;
