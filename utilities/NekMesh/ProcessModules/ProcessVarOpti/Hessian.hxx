////////////////////////////////////////////////////////////////////////////////
//
//  File: Hessian.hxx
//
//  For more information, please see: http://www.nektar.info/
//
//  The MIT License
//
//  Copyright (c) 2006 Division of Applied Mathematics, Brown University (USA),
//  Department of Aeronautics, Imperial College London (UK), and Scientific
//  Computing and Imaging Institute, University of Utah (USA).
//
//  License for the specific language governing rights and limitations under
//  Permission is hereby granted, free of charge, to any person obtaining a
//  copy of this software and associated documentation files (the "Software"),
//  to deal in the Software without restriction, including without limitation
//  the rights to use, copy, modify, merge, publish, distribute, sublicense,
//  and/or sell copies of the Software, and to permit persons to whom the
//  Software is furnished to do so, subject to the following conditions:
//
//  The above copyright notice and this permission notice shall be included
//  in all copies or substantial portions of the Software.
//
//  THE SOFTWARE IS PROVIDED "AS IS", WITHOUT WARRANTY OF ANY KIND, EXPRESS
//  OR IMPLIED, INCLUDING BUT NOT LIMITED TO THE WARRANTIES OF MERCHANTABILITY,
//  FITNESS FOR A PARTICULAR PURPOSE AND NONINFRINGEMENT. IN NO EVENT SHALL
//  THE AUTHORS OR COPYRIGHT HOLDERS BE LIABLE FOR ANY CLAIM, DAMAGES OR OTHER
//  LIABILITY, WHETHER IN AN ACTION OF CONTRACT, TORT OR OTHERWISE, ARISING
//  FROM, OUT OF OR IN CONNECTION WITH THE SOFTWARE OR THE USE OR OTHER
//  DEALINGS IN THE SOFTWARE.
//
//  Description: Utility functions for Hessian matrices
//
////////////////////////////////////////////////////////////////////////////////

#ifndef UTILITIES_NEKMESH_NODEOPTI_HESSIAN
#define UTILITIES_NEKMESH_NODEOPTI_HESSIAN

<<<<<<< HEAD
#define     PI   3.14159265358979323846
=======
>>>>>>> a06019fa

namespace Nektar
{
namespace Utilities
{

/**
 * @brief Returns 1 if Hessian matrix is indefinite and 0 otherwise.
 *
 * Specialised versions of this function exist only for 2x2 and 3x3 matrices.
 */
template <int DIM> int NodeOpti::IsIndefinite()
{
    ASSERTL0(false, "DIM error");
    return 0;
}

template <> int NodeOpti::IsIndefinite<2>()
{
    Array<OneD, NekDouble> eigR(2);
    Array<OneD, NekDouble> eigI(2);
    NekMatrix<NekDouble> H(2, 2);
    H(0, 0) = m_grad[2];
    H(1, 0) = m_grad[3];
    H(0, 1) = H(1, 0);
    H(1, 1) = m_grad[4];

    // cout << H << endl << endl;

    int nVel   = 2;
    char jobvl = 'N', jobvr = 'N';
    int worklen = 8 * nVel, info;
    NekDouble dum;

    DNekMat eval(nVel, nVel, 0.0, eDIAGONAL);
    Array<OneD, NekDouble> vl(nVel * nVel);
    Array<OneD, NekDouble> work(worklen);
    Array<OneD, NekDouble> wi(nVel);

    Lapack::Dgeev(jobvl, jobvr, nVel, H.GetRawPtr(), nVel, &(eval.GetPtr())[0],
                  &wi[0], &vl[0], nVel, &dum, nVel, &work[0], worklen, info);

    ASSERTL0(!info, "dgeev failed");

    if (eval(0, 0) < 0.0 || eval(1, 1) < 0.0)
    {
        if (eval(0, 0) < 0.0 && eval(1, 1) < 0.0)
        {
            return 2;
        }
        else
        {
            return 1;
        }
    }

    return 0;
}

template <> int NodeOpti::IsIndefinite<3>()
{
    Array<OneD, NekDouble> eigR(3);
    Array<OneD, NekDouble> eigI(3);
    NekMatrix<NekDouble> H(3, 3);
    H(0, 0) = m_grad[3];
    H(1, 0) = m_grad[4];
    H(0, 1) = H(1, 0);
    H(2, 0) = m_grad[5];
    H(0, 2) = H(2, 0);
    H(1, 1) = m_grad[6];
    H(2, 1) = m_grad[7];
    H(1, 2) = H(2, 1);
    H(2, 2) = m_grad[8];

    int nVel   = 3;
    char jobvl = 'N', jobvr = 'N';
    int worklen = 8 * nVel, info;
    NekDouble dum;

    DNekMat eval(nVel, nVel, 0.0, eDIAGONAL);
    Array<OneD, NekDouble> vl(nVel * nVel);
    Array<OneD, NekDouble> work(worklen);
    Array<OneD, NekDouble> wi(nVel);

    Lapack::Dgeev(jobvl, jobvr, nVel, H.GetRawPtr(), nVel, &(eval.GetPtr())[0],
                  &wi[0], &vl[0], nVel, &dum, nVel, &work[0], worklen, info);

    ASSERTL0(!info, "dgeev failed");

    if (eval(0, 0) < 0.0 || eval(1, 1) < 0.0 || eval(2, 2) < 0.0)
    {
        if (eval(0, 0) < 0.0 && eval(1, 1) < 0.0 && eval(2, 2))
        {
            return 2;
        }
        else
        {
            return 1;
        }
    }

    return 0;
}

/**
 * @brief Calculates minimum eigenvalue of Hessian matrix.
 *
 * Specialised versions of this function exist only for 2x2 and 3x3 matrices.
 */
template <int DIM> void NodeOpti::MinEigen(NekDouble &val)
{
    ASSERTL0(false, "DIM error");
}

template <> void NodeOpti::MinEigen<2>(NekDouble &val)
{
    NekDouble H[2][2];
    H[0][0] = m_grad[2];
    H[1][0] = m_grad[3];
    //H[0][1] = H[1][0];
    H[1][1] = m_grad[4];

    //double eval[2]; // the eigenvalues

    NekDouble D = (H[0][0] - H[1][1]) * (H[0][0] - H[1][1]) + 4.0 * H[1][0] * H[1][0];
    NekDouble Dsqrt = sqrt(D);

    //eval[0] = (H[0][0] + H[1][1] + Dsqrt ) / 2.0;
    val = (H[0][0] + H[1][1] - Dsqrt ) / 2.0; // the minimum Eigenvalue
}

template <> void NodeOpti::MinEigen<3>(NekDouble &val)
{
    NekDouble H[3][3];
    H[0][0] = m_grad[3];
    H[1][0] = m_grad[4];
    H[0][1] = H[1][0];
    H[2][0] = m_grad[5];
    H[0][2] = H[2][0];
    H[1][1] = m_grad[6];
    H[2][1] = m_grad[7];
    H[1][2] = H[2][1];
    H[2][2] = m_grad[8];

    //double eval[3]; // the eigenvalues

    NekDouble p1 = H[0][1] * H[0][1] + H[0][2] * H[0][2] + H[1][2] * H[1][2];
    if (p1 == 0.0) // H is diagonal
    {  
        // find the minimum Eigenvalue
        if(H[0][0] < H[1][1])
        {
            if(H[0][0] < H[2][2])
            {
                val = H[0][0];                
            }
            else
            {
                val = H[2][2];
            }
        }
        else
        {
            if(H[1][1] < H[2][2])
            {
                val = H[1][1];               
            }
            else
            {
                val = H[2][2];
            }
        }    
    }
    else
    {
        NekDouble q  = (H[0][0] + H[1][1] + H[2][2]) / 3.0;
        NekDouble p2 =    (H[0][0] - q)*(H[0][0] - q)
                     + (H[1][1] - q)*(H[1][1] - q)
                     + (H[2][2] - q)*(H[2][2] - q)
                     + 2.0 * p1;
        NekDouble p = sqrt(p2 / 6.0);

        NekDouble B[3][3];   // B = (1.0 / p) * (H - q * I)   with I being the identity matrix
        NekDouble pinv = 1.0 / p;
        B[0][0] = pinv * (H[0][0] - q);
        B[1][1] = pinv * (H[1][1] - q);
        B[2][2] = pinv * (H[2][2] - q);
        B[0][1] = pinv * H[0][1];
        B[1][0] = B[0][1];
        B[0][2] = pinv * H[0][2];
        B[2][0] = B[0][2];
        B[1][2] = pinv * H[1][2];
        B[2][1] = B[1][2];

        NekDouble r = Determinant<3>(B) / 2.0;

        // In exact arithmetic for h symmetric matrix  -1 <= r <= 1
        // but computation error can leave it slightly outside this range.
        NekDouble phi;
        if (r <= -1)
        { 
<<<<<<< HEAD
            phi = PI / 3.0;
=======
            phi = M_PI / 3.0;
>>>>>>> a06019fa
        }
        else if (r >= 1)
        {
            phi = 0.0;
        }
        else
        {
            phi = acos(r) / 3.0;
        }    

        // the eigenvalues satisfy eval[2] <= eval[1] <= eval[0]
        //eval[0] = q + 2.0 * p * cos(phi);
<<<<<<< HEAD
        val = q + 2.0 * p * cos(phi + (2.0*PI/3.0));
=======
        val = q + 2.0 * p * cos(phi + (2.0*M_PI/3.0));
>>>>>>> a06019fa
        //eval[1] = 3.0 * q - eval[0] - eval[2];     // since trace(H) = eval[0] + eval[1] + eval[2]
    }
}

}
}

#endif<|MERGE_RESOLUTION|>--- conflicted
+++ resolved
@@ -36,10 +36,6 @@
 #ifndef UTILITIES_NEKMESH_NODEOPTI_HESSIAN
 #define UTILITIES_NEKMESH_NODEOPTI_HESSIAN
 
-<<<<<<< HEAD
-#define     PI   3.14159265358979323846
-=======
->>>>>>> a06019fa
 
 namespace Nektar
 {
@@ -241,11 +237,7 @@
         NekDouble phi;
         if (r <= -1)
         { 
-<<<<<<< HEAD
-            phi = PI / 3.0;
-=======
             phi = M_PI / 3.0;
->>>>>>> a06019fa
         }
         else if (r >= 1)
         {
@@ -258,11 +250,7 @@
 
         // the eigenvalues satisfy eval[2] <= eval[1] <= eval[0]
         //eval[0] = q + 2.0 * p * cos(phi);
-<<<<<<< HEAD
-        val = q + 2.0 * p * cos(phi + (2.0*PI/3.0));
-=======
         val = q + 2.0 * p * cos(phi + (2.0*M_PI/3.0));
->>>>>>> a06019fa
         //eval[1] = 3.0 * q - eval[0] - eval[2];     // since trace(H) = eval[0] + eval[1] + eval[2]
     }
 }
