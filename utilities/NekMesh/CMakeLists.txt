--- conflicted
+++ resolved
@@ -25,15 +25,12 @@
     ProcessModules/ProcessSpherigon.h
     ProcessModules/ProcessTetSplit.h
     ProcessModules/ProcessOptiExtract.h
-<<<<<<< HEAD
     ProcessModules/ProcessVarOpti/ProcessVarOpti.h
     ProcessModules/ProcessVarOpti/NodeOpti.h
     ProcessModules/ProcessVarOpti/ElUtil.h
     ProcessModules/ProcessVarOpti/Evaluator.hxx
     ProcessModules/ProcessVarOpti/Hessian.hxx
-=======
     ProcessModules/ProcessInsertSurface.h
->>>>>>> 24ecad23
 )
 
 SET(NekMeshSources
@@ -64,14 +61,11 @@
     ProcessModules/ProcessSpherigon.cpp
     ProcessModules/ProcessTetSplit.cpp
     ProcessModules/ProcessOptiExtract.cpp
-<<<<<<< HEAD
     ProcessModules/ProcessVarOpti/ProcessVarOpti.cpp
     ProcessModules/ProcessVarOpti/PreProcessing.cpp
     ProcessModules/ProcessVarOpti/NodeOpti.cpp
     ProcessModules/ProcessVarOpti/ElUtil.cpp
-=======
     ProcessModules/ProcessInsertSurface.cpp
->>>>>>> 24ecad23
 )
 
 IF (NEKTAR_USE_CCM)
