--- conflicted
+++ resolved
@@ -101,24 +101,14 @@
 
 # MeshGen test
 IF(NEKTAR_USE_MESHGEN)
-<<<<<<< HEAD
-    ADD_NEKTAR_TEST        (MeshGen/cylinder)
-    ADD_NEKTAR_TEST        (MeshGen/sphere)
-    ADD_NEKTAR_TEST        (MeshGen/2d-cad)
-    ADD_NEKTAR_TEST        (MeshGen/2d-naca)
-    ADD_NEKTAR_TEST        (MeshGen/t106c)
-    ADD_NEKTAR_TEST        (MeshGen/t106step)
-    ADD_NEKTAR_TEST        (MeshGen/geo)
-    ADD_NEKTAR_TEST_LENGTHY       (MeshGen/rev)
-=======
     ADD_NEKTAR_TEST(MeshGen/cylinder)
     ADD_NEKTAR_TEST(MeshGen/sphere)
     ADD_NEKTAR_TEST(MeshGen/2d-cad)
     ADD_NEKTAR_TEST(MeshGen/2d-naca)
     ADD_NEKTAR_TEST(MeshGen/geo)
+    ADD_NEKTAR_TEST(MeshGen/t106c)
     ADD_NEKTAR_TEST(MeshGen/t106step)
     ADD_NEKTAR_TEST(MeshGen/rev LENGTHY)
->>>>>>> b149b3a1
 ENDIF()
 
 # varopti tests
