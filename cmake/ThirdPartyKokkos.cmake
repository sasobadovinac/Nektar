########################################################################
#
# ThirdParty configuration for Nektar++
#
# KOKKOS
#
########################################################################

OPTION(NEKTAR_USE_KOKKOS
    "Use KOKKOS routines for solver acceleration." OFF)

IF (NEKTAR_USE_KOKKOS)
    #SET(KOKKOS_SEARCH_PATHS $ENV{LD_LIBRARY_PATH} $ENV{KOKKOS_HOME}/lib)
    FIND_LIBRARY(KOKKOS_LIBRARY NAMES kokkos)

    IF (KOKKOS_LIBRARY)
        GET_FILENAME_COMPONENT(KOKKOS_PATH ${KOKKOS_LIBRARY} PATH)
        SET(KOKKOS_INCLUDE_DIR ${KOKKOS_PATH}/../include CACHE FILEPATH "KOKKOS include directory.")
        SET(BUILD_KOKKOS OFF)
    ELSE()
        SET(BUILD_KOKKOS ON)
    ENDIF ()

    CMAKE_DEPENDENT_OPTION(THIRDPARTY_BUILD_KOKKOS
        "Build KOKKOS from ThirdParty" ${BUILD_KOKKOS}
        "NEKTAR_USE_KOKKOS" OFF)

    IF (THIRDPARTY_BUILD_KOKKOS)
        CMAKE_DEPENDENT_OPTION(NEKTAR_USE_KOKKOS_CUDA
            "Build KOKKOS with CUDA support" OFF
            "NEKTAR_USE_KOKKOS" OFF)

<<<<<<< HEAD
        #SET(KOKKOS_OPTIONS "--prefix=${TPDIST}" --cxxflags=-fPIC --with-serial --with-pthread --with-openmp)

        SET(KOKKOS_OPTIONS "--prefix=${TPDIST}" --cxxflags=-fPIC --with-serial --with-pthread)
        
=======
        SET(KOKKOS_OPTIONS "--prefix=${TPDIST}" --cxxflags=-fPIC)
>>>>>>> 703320c7
        IF (NEKTAR_USE_KOKKOS_CUDA)
            FIND_PACKAGE(CUDA REQUIRED VERSION 8.0)
            #SET(KOKKOS_OPTIONS ${KOKKOS_OPTIONS} --with-cuda=${CUDA_TOOLKIT_ROOT_DIR})
            SET(KOKKOS_OPTIONS
                ${KOKKOS_OPTIONS} --with-cuda=${CUDA_TOOLKIT_ROOT_DIR} --arch=Maxwell52 --with-cuda-options=enable_lambda)
        ENDIF()

        #SET(KOKKOS_BRANCH_NAME master)
        SET(KOKKOS_BRANCH_NAME develop)

        #message("KOKKOS BRANCH NAME = ${KOKKOS_BRANCH_NAME}")

        INCLUDE(ExternalProject)
        EXTERNALPROJECT_ADD(
            kokkos-${KOKKOS_BRANCH_NAME}
            GIT_REPOSITORY https://github.com/kokkos/kokkos.git
            GIT_TAG ${KOKKOS_BRANCH_NAME}
            STAMP_DIR ${TPBUILD}/stamp
            SOURCE_DIR ${TPSRC}/kokkos-${KOKKOS_BRANCH_NAME}
            BINARY_DIR ${TPBUILD}/kokkos-${KOKKOS_BRANCH_NAME}
            TMP_DIR ${TPBUILD}/kokkos-${KOKKOS_BRANCH_NAME}-tmp
            INSTALL_DIR ${TPDIST}
            CONFIGURE_COMMAND CC=${CMAKE_C_COMPILER} ${TPSRC}/kokkos-${KOKKOS_BRANCH_NAME}/generate_makefile.bash ${KOKKOS_OPTIONS}
            BUILD_COMMAND make lib
        )

        SET(KOKKOS_LIBRARY kokkos CACHE FILEPATH
            "KOKKOS library" FORCE)
        SET(KOKKOS_INCLUDE_DIR ${TPDIST}/include CACHE FILEPATH
            "KOKKOS include" FORCE)

        LINK_DIRECTORIES(${TPDIST}/lib)

        MESSAGE(STATUS "Build KOKKOS: ${TPDIST}/lib/lib${KOKKOS_LIBRARY}.a")
        SET(KOKKOS_CONFIG_INCLUDE_DIR ${TPINC})
    ELSE ()
        ADD_CUSTOM_TARGET(kokkos-${KOKKOS_BRANCH_NAME} ALL)
        MESSAGE(STATUS "Found KOKKOS: ${KOKKOS_LIBRARY}")
        SET(KOKKOS_CONFIG_INCLUDE_DIR ${KOKKOS_INCLUDE_DIR})
    ENDIF()

    ADD_DEFINITIONS(-DNEKTAR_USE_KOKKOS)

ENDIF( NEKTAR_USE_KOKKOS )

INCLUDE_DIRECTORIES(SYSTEM ${KOKKOS_INCLUDE_DIR})

MARK_AS_ADVANCED(KOKKOS_LIBRARY)
MARK_AS_ADVANCED(KOKKOS_INCLUDE_DIR)<|MERGE_RESOLUTION|>--- conflicted
+++ resolved
@@ -30,14 +30,9 @@
             "Build KOKKOS with CUDA support" OFF
             "NEKTAR_USE_KOKKOS" OFF)
 
-<<<<<<< HEAD
         #SET(KOKKOS_OPTIONS "--prefix=${TPDIST}" --cxxflags=-fPIC --with-serial --with-pthread --with-openmp)
+        SET(KOKKOS_OPTIONS "--prefix=${TPDIST}" --cxxflags=-fPIC --with-serial --with-pthread)
 
-        SET(KOKKOS_OPTIONS "--prefix=${TPDIST}" --cxxflags=-fPIC --with-serial --with-pthread)
-        
-=======
-        SET(KOKKOS_OPTIONS "--prefix=${TPDIST}" --cxxflags=-fPIC)
->>>>>>> 703320c7
         IF (NEKTAR_USE_KOKKOS_CUDA)
             FIND_PACKAGE(CUDA REQUIRED VERSION 8.0)
             #SET(KOKKOS_OPTIONS ${KOKKOS_OPTIONS} --with-cuda=${CUDA_TOOLKIT_ROOT_DIR})
