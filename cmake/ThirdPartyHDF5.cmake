########################################################################
#
# ThirdParty configuration for Nektar++
#
# HDF5
#
########################################################################

OPTION(NEKTAR_USE_HDF5
    "Enable HDF5 I/O support." OFF)

IF (NEKTAR_USE_HDF5)
    IF (NOT NEKTAR_USE_MPI)
        MESSAGE(FATAL_ERROR "HDF5 requires Nektar++ to be configured with "
                "NEKTAR_USE_MPI for MPI support.")
    ENDIF()

    # Try to find parallel system HDF5 first.
    SET(HDF5_PREFER_PARALLEL ON)
    FIND_PACKAGE(HDF5 QUIET)

    IF (HDF5_FOUND AND NOT HDF5_IS_PARALLEL)
        MESSAGE(STATUS "Non-parallel system HDF5 detected: will build instead.")
        SET(BUILD_HDF5 ON)
    ELSEIF(HDF5_FOUND)
        SET(BUILD_HDF5 OFF)
    ELSE()
        SET(BUILD_HDF5 ON)
    ENDIF()

    CMAKE_DEPENDENT_OPTION(THIRDPARTY_BUILD_HDF5
        "Build HDF5 from ThirdParty" ${BUILD_HDF5}
        "NEKTAR_USE_HDF5" OFF)

    IF(THIRDPARTY_BUILD_HDF5)
        INCLUDE(ExternalProject)
        EXTERNALPROJECT_ADD(
            hdf5-1.8.16
            PREFIX ${TPSRC}
            URL ${TPURL}/hdf5-1.8.16.tar.bz2
            URL_MD5 79c1593573ebddf734eee8d43ecfe483
            STAMP_DIR ${TPBUILD}/stamp
            DOWNLOAD_DIR ${TPSRC}
            SOURCE_DIR ${TPSRC}/hdf5-1.8.16
            BINARY_DIR ${TPBUILD}/hdf5-1.8.16
            TMP_DIR ${TPBUILD}/hdf5-1.8.16-tmp
            INSTALL_DIR ${TPDIST}
            CONFIGURE_COMMAND ${CMAKE_COMMAND}
                -G ${CMAKE_GENERATOR}
                -DCMAKE_C_COMPILER:FILEPATH=${CMAKE_C_COMPILER}
                -DCMAKE_CXX_COMPILER:FILEPATH=${CMAKE_CXX_COMPILER}
                -DCMAKE_INSTALL_PREFIX:PATH=${TPDIST}
                -DHDF5_ENABLE_PARALLEL=ON
                -DHDF5_BUILD_CPP_LIB=OFF
                -DBUILD_TESTING=OFF
                -DHDF5_BUILD_TOOLS=OFF
                ${TPSRC}/hdf5-1.8.16
            )

        THIRDPARTY_LIBRARY(HDF5_LIBRARIES SHARED hdf5-shared
            DESCRIPTION "HDF5 library")
        SET(HDF5_INCLUDE_DIRS ${TPDIST}/include CACHE FILEPATH
            "HDF5 include directory" FORCE)

        MESSAGE(STATUS "Build HDF5: ${HDF5_LIBRARIES}")

        SET(HDF5_CONFIG_INCLUDE_DIR ${TPINC})
    ELSE()
        MESSAGE(STATUS "Found HDF5: ${HDF5_LIBRARIES}")
        SET(HDF5_CONFIG_INCLUDE_DIR ${HDF5_INCLUDE_DIRS})
        ADD_CUSTOM_TARGET(hdf5-1.8.16 ALL)

<<<<<<< HEAD
=======
        # Newer HDF5 versions have changed the API
        # We compile deprecated symbols using the old API if newer than 1.10.0
>>>>>>> ca4486aa
        IF(HDF5_VERSION VERSION_GREATER_EQUAL 1.10.0)
            ADD_DEFINITIONS(-DH5_USE_110_API)
        ENDIF()
    ENDIF()

    MARK_AS_ADVANCED(HDF5_LIBRARIES)
    MARK_AS_ADVANCED(HDF5_INCLUDE_DIRS)
    INCLUDE_DIRECTORIES(${HDF5_INCLUDE_DIRS})
ENDIF()<|MERGE_RESOLUTION|>--- conflicted
+++ resolved
@@ -70,11 +70,8 @@
         SET(HDF5_CONFIG_INCLUDE_DIR ${HDF5_INCLUDE_DIRS})
         ADD_CUSTOM_TARGET(hdf5-1.8.16 ALL)
 
-<<<<<<< HEAD
-=======
         # Newer HDF5 versions have changed the API
         # We compile deprecated symbols using the old API if newer than 1.10.0
->>>>>>> ca4486aa
         IF(HDF5_VERSION VERSION_GREATER_EQUAL 1.10.0)
             ADD_DEFINITIONS(-DH5_USE_110_API)
         ENDIF()
