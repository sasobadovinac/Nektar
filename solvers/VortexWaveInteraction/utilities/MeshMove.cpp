
///////////////////////////////////////////////////////////////////////////////
//
// File MoveMeshToCriticalLayer.cpp
//
// For more information, please see: http://www.nektar.info
//
// The MIT License
//
// Copyright (c) 2006 Division of Applied Mathematics, Brown University (USA),
// Department of Aeronautics, Imperial College London (UK), and Scientific
// Computing and Imaging Institute, University of Utah (USA).
//
// Permission is hereby granted, free of charge, to any person obtaining a
// copy of this software and associated documentation files (the "Software"),
// to deal in the Software without restriction, including without limitation
// the rights to use, copy, modify, merge, publish, distribute, sublicense,
// and/or sell copies of the Software, and to permit persons to whom the
// Software is furnished to do so, subject to the following conditions:
//
// The above copyright notice and this permission notice shall be included
// in all copies or substantial portions of the Software.
//
// THE SOFTWARE IS PROVIDED "AS IS", WITHOUT WARRANTY OF ANY KIND, EXPRESS
// OR IMPLIED, INCLUDING BUT NOT LIMITED TO THE WARRANTIES OF MERCHANTABILITY,
// FITNESS FOR A PARTICULAR PURPOSE AND NONINFRINGEMENT. IN NO EVENT SHALL
// THE AUTHORS OR COPYRIGHT HOLDERS BE LIABLE FOR ANY CLAIM, DAMAGES OR OTHER
// LIABILITY, WHETHER IN AN ACTION OF CONTRACT, TORT OR OTHERWISE, ARISING
// FROM, OUT OF OR IN CONNECTION WITH THE SOFTWARE OR THE USE OR OTHER
// DEALINGS IN THE SOFTWARE.
//
// Description: MoveMesh to critical layer
//
///////////////////////////////////////////////////////////////////////////////

#include <cstdio>
#include <cstdlib>
#include <iomanip>
#include <iostream>

#include <boost/core/ignore_unused.hpp>

//#include <sstream>
#include <LibUtilities/BasicConst/NektarUnivTypeDefs.hpp>
#include <LibUtilities/LinearAlgebra/Lapack.hpp>
#include <LocalRegions/QuadExp.h>
#include <LocalRegions/SegExp.h>
#include <LocalRegions/TriExp.h>
#include <MultiRegions/ContField.h>
#include <MultiRegions/ExpList.h>
#include <boost/lexical_cast.hpp>
#include <tinyxml.h>

using namespace std;
using namespace Nektar;

void OrderVertices(int nedges, SpatialDomains::MeshGraphSharedPtr graphShPt,
                   MultiRegions::ExpListSharedPtr &bndfield,
                   Array<OneD, int> &Vids, int v1, int v2, NekDouble x_connect,
                   int &lastedge, Array<OneD, NekDouble> &x,
                   Array<OneD, NekDouble> &y);
void Computestreakpositions(
    int nvertl, MultiRegions::ExpListSharedPtr streak,
    Array<OneD, NekDouble> xold_up, Array<OneD, NekDouble> yold_up,
    Array<OneD, NekDouble> xold_low, Array<OneD, NekDouble> yold_low,
    Array<OneD, NekDouble> xold_c, Array<OneD, NekDouble> yold_c,
    Array<OneD, NekDouble> &xc, Array<OneD, NekDouble> &yc, NekDouble cr,
    bool verts);
void GenerateAddPointsNewtonIt(NekDouble xi, NekDouble yi, NekDouble &xout,
                               NekDouble &yout,
                               MultiRegions::ExpListSharedPtr function,
                               Array<OneD, NekDouble> derfunction,
                               NekDouble cr);

void GenerateMapEidsv1v2(MultiRegions::ExpListSharedPtr field,
                         Array<OneD, int> &V1, Array<OneD, int> &V2);

void MappingEVids(Array<OneD, NekDouble> xoldup, Array<OneD, NekDouble> yoldup,
                  Array<OneD, NekDouble> xolddown,
                  Array<OneD, NekDouble> yolddown, Array<OneD, NekDouble> xcold,
                  Array<OneD, NekDouble> ycold, Array<OneD, int> Vids_c,
                  SpatialDomains::MeshGraphSharedPtr mesh,
                  MultiRegions::ExpListSharedPtr streak, Array<OneD, int> V1,
                  Array<OneD, int> V2, int &nlays,
                  Array<OneD, Array<OneD, int>> &Eids_lay,
                  Array<OneD, Array<OneD, int>> &Vids_lay);
bool checkcommonvert(Array<OneD, int> Vids_laybefore, Array<OneD, int> Vids_c,
                     int Vid);

void Cutrepetitions(int nedges, Array<OneD, NekDouble> inarray,
                    Array<OneD, NekDouble> &outarray);

int DetermineclosePointxindex(NekDouble x, Array<OneD, NekDouble> xArray);

void GenerateNeighbourArrays(int index, int neighpoints,
                             Array<OneD, NekDouble> xArray,
                             Array<OneD, NekDouble> yArray,
                             Array<OneD, NekDouble> &Neighbour_x,
                             Array<OneD, NekDouble> &Neighbour_y);

NekDouble LagrangeInterpolant(NekDouble x, int npts,
                              Array<OneD, NekDouble> xpts,
                              Array<OneD, NekDouble> funcvals);

void EvaluateTangent(int npoints, Array<OneD, NekDouble> xcQedge,
                     Array<OneD, NekDouble> coeffsinterp,
                     Array<OneD, NekDouble> &txQedge,
                     Array<OneD, NekDouble> &tyQedge);
void PolyInterp(Array<OneD, NekDouble> xpol, Array<OneD, NekDouble> ypol,
                Array<OneD, NekDouble> &coeffsinterp,
                Array<OneD, NekDouble> &xcout, Array<OneD, NekDouble> &ycout,
                int edge, int npedge);
void PolyFit(int polyorder, int npoints, Array<OneD, NekDouble> xin,
             Array<OneD, NekDouble> fin, Array<OneD, NekDouble> &coeffsinterp,
             Array<OneD, NekDouble> &xout, Array<OneD, NekDouble> &fout,
             int npout);
void Orderfunctionx(Array<OneD, NekDouble> inarray_x,
                    Array<OneD, NekDouble> inarray_y,
                    Array<OneD, NekDouble> &outarray_x,
                    Array<OneD, NekDouble> &outarray_y);

void MoveLayersvertically(int nlays, int nvertl, int cntlow, int cntup,
                          Array<OneD, Array<OneD, int>> lay_Vids,
                          Array<OneD, NekDouble> xc, Array<OneD, NekDouble> yc,
                          Array<OneD, int> Down, Array<OneD, int> Up,
                          Array<OneD, NekDouble> &xnew,
                          Array<OneD, NekDouble> &ynew,
                          Array<OneD, Array<OneD, NekDouble>> &layers_x,
                          Array<OneD, Array<OneD, NekDouble>> &layers_y);

void MoveLayerNfixedxpos(int nvertl, int npedge, Array<OneD, NekDouble> xcPhys,
                         Array<OneD, NekDouble> tmpx_lay,
                         Array<OneD, NekDouble> tmpy_lay, Array<OneD, int> Vids,
                         Array<OneD, NekDouble> &xlay,
                         Array<OneD, NekDouble> &ylay,
                         Array<OneD, NekDouble> &xnew,
                         Array<OneD, NekDouble> &ynew);

void MoveLayerNnormpos(int nvertl, int npedge, Array<OneD, NekDouble> xcPhys,
                       Array<OneD, NekDouble> tmpx_lay,
                       Array<OneD, NekDouble> tmpy_lay, Array<OneD, int> Vids,
                       Array<OneD, NekDouble> &xlay,
                       Array<OneD, NekDouble> &ylay,
                       Array<OneD, NekDouble> &xnew,
                       Array<OneD, NekDouble> &ynew);

void MoveOutsidePointsfixedxpos(
    int npedge, SpatialDomains::MeshGraphSharedPtr mesh,
    Array<OneD, NekDouble> xcold, Array<OneD, NekDouble> ycold,
    Array<OneD, NekDouble> xolddown, Array<OneD, NekDouble> yolddown,
    Array<OneD, NekDouble> xoldup, Array<OneD, NekDouble> yoldup,
    Array<OneD, NekDouble> ylaydown, Array<OneD, NekDouble> ylayup,
    Array<OneD, NekDouble> &xnew, Array<OneD, NekDouble> &ynew);

void MoveOutsidePointsNnormpos(
    int npedge, SpatialDomains::MeshGraphSharedPtr mesh,
    Array<OneD, NekDouble> xcold, Array<OneD, NekDouble> ycold,
    Array<OneD, NekDouble> xolddown, Array<OneD, NekDouble> yolddown,
    Array<OneD, NekDouble> xoldup, Array<OneD, NekDouble> yoldup,
    Array<OneD, NekDouble> xlaydown, Array<OneD, NekDouble> ylaydown,
    Array<OneD, NekDouble> xlayup, Array<OneD, NekDouble> ylayup,
    Array<OneD, NekDouble> nxPhys, Array<OneD, NekDouble> nyPhys,
    Array<OneD, NekDouble> &xnew, Array<OneD, NekDouble> &ynew);

void CheckSingularQuads(MultiRegions::ExpListSharedPtr Exp, Array<OneD, int> V1,
                        Array<OneD, int> V2, Array<OneD, NekDouble> &xnew,
                        Array<OneD, NekDouble> &ynew);

void Replacevertices(string filename, Array<OneD, NekDouble> newx,
                     Array<OneD, NekDouble> newy, Array<OneD, NekDouble> xcPhys,
                     Array<OneD, NekDouble> ycPhys, Array<OneD, int> Eids,
                     int Npoints, string s_alp,
                     Array<OneD, Array<OneD, NekDouble>> x_lay,
                     Array<OneD, Array<OneD, NekDouble>> y_lay,
                     Array<OneD, Array<OneD, int>> lay_eids, bool curv_lay);

int main(int argc, char *argv[])
{
    NekDouble cr;
    // set cr =0
    cr = 0;
    // change argc from 6 to 5 allow the loading of cr to be optional
    if (argc > 6 || argc < 5)
    {
        fprintf(stderr, "Usage: ./MoveMesh  meshfile fieldfile  changefile   "
                        "alpha  cr(optional)\n");
        exit(1);
    }

    // ATTEnTION !!! with argc=2 you impose that vSession refers to is
    // argv[1]=meshfile!!!!!
    LibUtilities::SessionReaderSharedPtr vSession =
        LibUtilities::SessionReader::CreateInstance(2, argv);
    SpatialDomains::MeshGraphSharedPtr graphShPt =
        SpatialDomains::MeshGraph::Read(vSession);
    //----------------------------------------------

    if (argc == 6 && vSession->DefinesSolverInfo("INTERFACE") &&
        vSession->GetSolverInfo("INTERFACE") == "phase")
    {
        cr   = boost::lexical_cast<NekDouble>(argv[argc - 1]);
        argc = 5;
    }

    // Also read and store the boundary conditions
    SpatialDomains::BoundaryConditionsSharedPtr boundaryConditions;
    boundaryConditions =
        MemoryManager<SpatialDomains::BoundaryConditions>::AllocateSharedPtr(
            vSession, graphShPt);
    SpatialDomains::BoundaryConditions bcs(vSession, graphShPt);
    //----------------------------------------------

    // the mesh file should have 2 component: set output fields
    // fields has to be of the SAME dimension of the mesh (that's why there is
    // the changefile as an input)
    // a contfield is needed to extract boundary conditions!!!

    // store name of the file to change
    string changefile(argv[argc - 2]);
    //----------------------------------------------

    // store the value of alpha
    string charalp(argv[argc - 1]);
    // NekDouble alpha = boost::lexical_cast<NekDouble>(charalp);
    cout << "read alpha=" << charalp << endl;

    //---------------------------------------------
    // Import field file.
    string fieldfile(argv[argc - 3]);
    vector<LibUtilities::FieldDefinitionsSharedPtr> fielddef;
    vector<vector<NekDouble>> fielddata;
    //----------------------------------------------

    MultiRegions::ExpListSharedPtr streak;
    streak = MemoryManager<MultiRegions::ContField>::AllocateSharedPtr(
        vSession, graphShPt, "w", true);

    LibUtilities::Import(fieldfile, fielddef, fielddata);

    for (int i = 0; i < fielddata.size(); i++)
    {
        streak->ExtractDataToCoeffs(fielddef[i], fielddata[i],
                                    fielddef[i]->m_fields[0],
                                    streak->UpdateCoeffs());
    }
    streak->BwdTrans(streak->GetCoeffs(), streak->UpdatePhys());

    //------------------------------------------------
    // determine the I regions (3 region expected)
    // hypothesys: the layes have the same number of points

    int nIregions, lastIregion = 0;
    const Array<OneD, SpatialDomains::BoundaryConditionShPtr> bndConditions =
        streak->GetBndConditions();
    Array<OneD, int> Iregions = Array<OneD, int>(bndConditions.size(), -1);

    nIregions = 0;
    int nbnd  = bndConditions.size();
    for (int r = 0; r < nbnd; r++)
    {
        if (bndConditions[r]->GetUserDefined() == "CalcBC")
        {
            lastIregion = r;
            Iregions[r] = r;
            nIregions++;
        }
    }

    ASSERTL0(nIregions > 0,
             "there is any boundary region with the tag USERDEFINEDTYPE="
             "CalcBC"
             " specified");
    cout << "nIregions=" << nIregions << endl;
    // set expansion along a layers
    Array<OneD, MultiRegions::ExpListSharedPtr> bndfieldx =
        streak->GetBndCondExpansions();
    //--------------------------------------------------------
    // determine the points in the lower and upper curve...
    int nedges = bndfieldx[lastIregion]->GetExpSize();
    int nvertl = nedges + 1;
    Array<OneD, int> Vids_low(nvertl, -10);
    Array<OneD, NekDouble> xold_low(nvertl);
    Array<OneD, NekDouble> yold_low(nvertl);
    Array<OneD, NekDouble> zi(nvertl);

    // order the ids on the lower curve lastIregion starting from the id on x=0
    NekDouble x_connect;
    NekDouble x0, y0, z0, yt = 0, zt = 0;
    int lastedge = -1;
    int v1, v2;
    // first point for x_connect=0(or-1.6 for the full mesh (-pi,pi)  )
    x_connect                                  = 0;
    SpatialDomains::PointGeomSharedPtr vertex0 = graphShPt->GetVertex(
        ((bndfieldx[lastIregion]->GetExp(0)->as<LocalRegions::SegExp>())
             ->GetGeom1D())
            ->GetVid(0));
    vertex0->GetCoords(x0, y0, z0);
    if (x0 != 0.0)
    {
        cout << "WARNING x0=" << x0 << endl;
        x_connect = x0;
    }
    v1 = 0;
    v2 = 1;
    OrderVertices(nedges, graphShPt, bndfieldx[lastIregion - 1], Vids_low, v1,
                  v2, x_connect, lastedge, xold_low, yold_low);
    ASSERTL0(Vids_low[v2] != -10, "Vids_low[v2] is wrong");
    SpatialDomains::PointGeomSharedPtr vertex =
        graphShPt->GetVertex(Vids_low[v2]);

    // update x_connect
    cout << "x_conn=" << x_connect << "   yt=" << yt << "  zt=" << zt
         << " vid=" << Vids_low[v2] << endl;
    vertex->GetCoords(x_connect, yt, zt);

    int i = 2;
    while (i < nvertl)
    {
        v1 = i;
        OrderVertices(nedges, graphShPt, bndfieldx[lastIregion - 1], Vids_low,
                      v1, v2, x_connect, lastedge, xold_low, yold_low);
        SpatialDomains::PointGeomSharedPtr vertex =
            graphShPt->GetVertex(Vids_low[v1]);
        // update x_connect  (lastedge is updated on the OrderVertices function)
        vertex->GetCoords(x_connect, yt, zt);
        i++;
    }

    //------------------------------------------------------------------------
    // order in the same way the id of the upper curve lastIregion-1 starting
    // from x=0:
    Array<OneD, int> Vids_up(nvertl, -10);
    Array<OneD, NekDouble> xold_up(nvertl);
    Array<OneD, NekDouble> yold_up(nvertl);
    // first point for x_connect=0 (or-1.6)
    x_connect = 0;
    vertex0   = graphShPt->GetVertex(
        ((bndfieldx[lastIregion]->GetExp(0)->as<LocalRegions::SegExp>())
             ->GetGeom1D())
            ->GetVid(0));
    vertex0->GetCoords(x0, y0, z0);
    if (x0 != 0.0)
    {
        cout << "WARNING x0=" << x0 << endl;
        x_connect = x0;
    }
    lastedge = -1;

    v1 = 0;
    v2 = 1;
    OrderVertices(nedges, graphShPt, bndfieldx[lastIregion - 2], Vids_up, v1,
                  v2, x_connect, lastedge, xold_up, yold_up);
    SpatialDomains::PointGeomSharedPtr vertexU =
        graphShPt->GetVertex(Vids_up[v2]);
    vertexU->GetCoords(x_connect, yt, zt);

    i = 2;
    while (i < nvertl)
    {
        v1 = i;
        OrderVertices(nedges, graphShPt, bndfieldx[lastIregion - 2], Vids_up,
                      v1, v2, x_connect, lastedge, xold_up, yold_up);
        SpatialDomains::PointGeomSharedPtr vertex =
            graphShPt->GetVertex(Vids_up[v1]);
        // cout<<"VIdup="<<Vids_up[v1]<<endl;
        // update x_connect  (lastedge is updated on the OrderVertices function)
        vertex->GetCoords(x_connect, yt, zt);
        i++;
    }

    //-----------------------------------------------------------------------------------
    // order in the same way the id of the layer curve lastIregion starting from
    // x=0:
    Array<OneD, int> Vids_c(nvertl, -10);
    Array<OneD, NekDouble> xold_c(nvertl);
    Array<OneD, NekDouble> yold_c(nvertl);
    // first point for x_connect=0(or-1.6)
    x_connect = 0;
    vertex0   = graphShPt->GetVertex(
        ((bndfieldx[lastIregion]->GetExp(0)->as<LocalRegions::SegExp>())
             ->GetGeom1D())
            ->GetVid(0));
    vertex0->GetCoords(x0, y0, z0);
    if (x0 != 0.0)
    {
        cout << "WARNING x0=" << x0 << endl;
        x_connect = x0;
    }
    lastedge = -1;

    v1 = 0;
    v2 = 1;

    OrderVertices(nedges, graphShPt, bndfieldx[lastIregion], Vids_c, v1, v2,
                  x_connect, lastedge, xold_c, yold_c);
    SpatialDomains::PointGeomSharedPtr vertexc =
        graphShPt->GetVertex(Vids_c[v2]);

    // update x_connect
    vertexc->GetCoords(x_connect, yt, zt);

    i = 2;
    while (i < nvertl)
    {
        v1 = i;
        OrderVertices(nedges, graphShPt, bndfieldx[lastIregion], Vids_c, v1, v2,
                      x_connect, lastedge, xold_c, yold_c);
        SpatialDomains::PointGeomSharedPtr vertex =
            graphShPt->GetVertex(Vids_c[v1]);
        // cout<<"Vids cl="<<Vids_low[v1]<<endl;
        // update x_connect  (lastedge is updated on the OrderVertices function)
        vertex->GetCoords(x_connect, yt, zt);
        i++;
    }

    // calculate the distances between the layer and the upper/lower curve

    Array<OneD, NekDouble> Deltaup(nvertl, -200);
    Array<OneD, NekDouble> Deltalow(nvertl, -200);

    for (int r = 0; r < nvertl; r++)
    {
        // Always positive!!!
        // cout<<"i="<<r<<"  yup="<<yold_up[r]<<"   yc="<<yold_c[r]<<"
        // ylow="<<yold_low[r]<<endl;
        Deltaup[r]  = yold_up[r] - yold_c[r];
        Deltalow[r] = yold_c[r] - yold_low[r];
        ASSERTL0(Deltaup[r] > 0,
                 "distance between upper and layer curve is not positive");
        ASSERTL0(Deltalow[r] > 0,
                 "distance between lower and layer curve is not positive");
    }
    //------------------------------------------------------------------------

    // fieds to force continuity:
    const SpatialDomains::BoundaryRegionCollection &bregions =
        bcs.GetBoundaryRegions();
    MultiRegions::ContFieldSharedPtr Cont_y;
    MultiRegions::ExpListSharedPtr yexp;

    yexp = MemoryManager<MultiRegions::ExpList>::AllocateSharedPtr(
        vSession, *(bregions.find(lastIregion)->second), graphShPt, true);
    Cont_y = MemoryManager<MultiRegions::ContField>::AllocateSharedPtr(vSession,
                                                                       *yexp);
    //--------------------------------------
    /*@@@@@@@@@@@@@@@@@@@@@@@@@@@@@@@@@@@@@@@@@@@@@@@@@@@@@@@@@@@@@@@@@@@@@@@@@@*/
    // generate additional points using the Newton iteration
    // determine the xposition for every edge (in the middle even if it
    // is not necessary
    // PARAMETER which determines the number of points per edge @todo put as an
    // input
    int npedge;
    if (vSession->DefinesParameter("npedge"))
    {
        npedge = (int)vSession->GetParameter("npedge");
    }
    else
    {
        npedge = 5; // default value
    }
    /*@@@@@@@@@@@@@@@@@@@@@@@@@@@@@@@@@@@@@@@@@@@@@@@@@@@@@@@@@@@@@@@@@@@@@@@@@@@@@*/
    // find the points where u=0 and determine the sign of the shift and the
    // delta
    int nq = streak->GetTotPoints();
    Array<OneD, NekDouble> x(nq);
    Array<OneD, NekDouble> y(nq);
    streak->GetCoords(x, y);
    Array<OneD, NekDouble> x_c(nvertl);
    Array<OneD, NekDouble> y_c(nvertl, -200);
    Array<OneD, NekDouble> tmp_w(nvertl, 200);
    Array<OneD, int> Sign(nvertl, 1);
    Array<OneD, NekDouble> Delta_c(nvertl, -200);

    Computestreakpositions(nvertl, streak, xold_up, yold_up, xold_low, yold_low,
                           xold_c, yold_c, x_c, y_c, cr, true);
    // if the curve is low the old layer point, it has to shift down
    NekDouble shift = 0;
    for (int q = 0; q < nvertl; q++)
    {
        if (y_c[q] < yold_c[q])
        {
            Sign[q] = -1;
        }
        // calculate delta
        Delta_c[q] = abs(yold_c[q] - y_c[q]);
        // check the shifting of the layer:
        shift += Delta_c[q];
        cout << x_c[q] << "    " << y_c[q] << endl;
    }
    // cout<<"shift="<<shift<<endl;
    if (shift < 0.001)
    {
        cout << "Warning: the critical layer is stationary" << endl;
    }
    //------------------------------------------------------------------

    // additional points arrays
    Array<OneD, NekDouble> Cpointsx(nedges);
    Array<OneD, NekDouble> Cpointsy(nedges, 0.0);
    Array<OneD, int> Eids(nedges);
    Array<OneD, NekDouble> Addpointsx(nedges * (npedge - 2), 0.0);
    Array<OneD, NekDouble> Addpointsy(nedges * (npedge - 2), 0.0);
    // calculate the dU_dy
    Array<OneD, NekDouble> dU(streak->GetTotPoints());
    streak->PhysDeriv(MultiRegions::eY, streak->GetPhys(), dU);

    LocalRegions::SegExpSharedPtr bndSegExp;

    int Eid, id1, id2;
    NekDouble x1, y1, z1;
    NekDouble x2, y2, z2;
    SpatialDomains::PointGeomSharedPtr vertex1;
    SpatialDomains::PointGeomSharedPtr vertex2;
    for (int r = 0; r < nedges; r++)
    {

        bndSegExp =
            bndfieldx[lastIregion]->GetExp(r)->as<LocalRegions::SegExp>();
        Eid     = (bndSegExp->GetGeom1D())->GetGlobalID();
        id1     = (bndSegExp->GetGeom1D())->GetVid(0);
        id2     = (bndSegExp->GetGeom1D())->GetVid(1);
        vertex1 = graphShPt->GetVertex(id1);
        vertex2 = graphShPt->GetVertex(id2);
        vertex1->GetCoords(x1, y1, z1);
        vertex2->GetCoords(x2, y2, z2);
        // cout<<"edge="<<r<<"  x1="<<x1<<"  x2="<<x2<<endl;
        // cout<<"edge="<<r<<"  y1="<<y1<<"  y2="<<y2<<endl;
        cout << "edge=" << r << "  x1=" << x1 << "  y1=" << y1 << "   x2=" << x2
             << "  y2=" << y2 << endl;
        if (x2 > x1)
        {
            Cpointsx[r] = x1 + (x2 - x1) / 2;
            // cout<<"edge="<<r<<"  x1="<<x1<<"  x2="<<x2<<"
            // Cx="<<Cpointsx[r]<<endl; cout<<"edge="<<r<<"  x1="<<x1<<"
            // y1="<<y1<<"   x2="<<x2<<"  y2="<<y2<<endl;
            if (Cpointsx[r] > x2 || Cpointsx[r] < x1)
            {
                Cpointsx[r] = -Cpointsx[r];
            }
            for (int w = 0; w < npedge - 2; w++)
            {

                Addpointsx[r * (npedge - 2) + w] =
                    x1 + ((x2 - x1) / (npedge - 1)) * (w + 1);
                if (Addpointsx[r * (npedge - 2) + w] > x2 ||
                    Addpointsx[r * (npedge - 2) + w] < x1)
                {
                    Addpointsx[r * (npedge - 2) + w] =
                        -Addpointsx[r * (npedge - 2) + w];
                }
                // initial guess along the line defined by the NEW verts y_c
                Addpointsy[r * (npedge - 2) + w] =
                    y_c[r] + ((y_c[r + 1] - y_c[r]) / (x_c[r + 1] - x_c[r])) *
                                 (Addpointsx[r * (npedge - 2) + w] - x1);
                // Addpointsy[r*(npedge-2) +w] = y1 +
                // ((y2-y1)/(x2-x1))*(Addpointsx[r*(npedge-2) +w]-x1);
                GenerateAddPointsNewtonIt(Addpointsx[r * (npedge - 2) + w],
                                          Addpointsy[r * (npedge - 2) + w],
                                          Addpointsx[r * (npedge - 2) + w],
                                          Addpointsy[r * (npedge - 2) + w],
                                          streak, dU, cr);

                // Lay_x->UpdatePhys()[r*npedge +1 +w]= Addpointsx[r*(npedge-2)
                // +w]; Lay_y->UpdatePhys()[r*npedge +1 +w]=
                // Addpointsy[r*(npedge-2) +w];
            }
            // Lay_x->UpdatePhys()[r*npedge +0] =x1;
            // Lay_y->UpdatePhys()[r*npedge +0] =y1;
            // Lay_x->UpdatePhys()[r*npedge +npedge-1] =x2;
            // Lay_y->UpdatePhys()[r*npedge +npedge-1] =y2;
        }
        else if (x1 > x2)
        {
            Cpointsx[r] = x2 + (x1 - x2) / 2;
            // cout<<"edge="<<r<<"  y1="<<y1<<"  y2="<<y2<<endl;
            if (Cpointsx[r] > x1 || Cpointsx[r] < x2)
            {
                Cpointsx[r] = -Cpointsx[r];
            }
            for (int w = 0; w < npedge - 2; w++)
            {
                Addpointsx[r * (npedge - 2) + w] =
                    x2 + ((x1 - x2) / (npedge - 1)) * (w + 1);
                if (Addpointsx[r * (npedge - 2) + w] > x1 ||
                    Addpointsx[r * (npedge - 2) + w] < x2)
                {
                    Addpointsx[r * (npedge - 2) + w] =
                        -Addpointsx[r * (npedge - 2) + w];
                }

                // initial guess along the line defined by the NEW verts y_c
                Addpointsy[r * (npedge - 2) + w] =
                    y_c[r + 1] +
                    ((y_c[r] - y_c[r + 1]) / (x_c[r] - x_c[r + 1])) *
                        (Addpointsx[r * (npedge - 2) + w] - x2);

                // Addpointsy[r*(npedge-2) +w] = y2 +
                // ((y1-y2)/(x1-x2))*(Addpointsx[r*(npedge-2) +w]-x2);
                GenerateAddPointsNewtonIt(Addpointsx[r * (npedge - 2) + w],
                                          Addpointsy[r * (npedge - 2) + w],
                                          Addpointsx[r * (npedge - 2) + w],
                                          Addpointsy[r * (npedge - 2) + w],
                                          streak, dU, cr);
                // Lay_x->UpdatePhys()[r*npedge +1]= Addpointsx[r*(npedge-2)
                // +w]; Lay_y->UpdatePhys()[r*npedge +1]=
                // Addpointsy[r*(npedge-2) +w];
            }
            // Lay_x->UpdatePhys()[r*npedge +0] =x2;
            // Lay_y->UpdatePhys()[r*npedge +0] =y2;
            // Lay_x->UpdatePhys()[r*npedge +npedge-1] =x1;
            // Lay_y->UpdatePhys()[r*npedge +npedge-1] =y1;
        }
        else
        {
            ASSERTL0(false, "point not generated");
        }
        // cout<<"calculate cpoints coords"<<endl;
        // Cpointsy[r] = y1 + (y2-y1)/2;
        // cout<<"central point:"<<endl;
        // GenerateAddPointsNewtonIt( Cpointsx[r], Cpointsy[r],Cpointsx[r],
        // Cpointsy[r],
        //      streak, dU,cr);
        // NekDouble diff = Cpointsy[r]-Addpointsy[r*(npedge-2)];
        // cout<<"diff="<<diff<<endl;
        Eids[r] = Eid;
    }
    //-------------------------------------------------------------

    // fill the xPhys,yPhys array( may necessary after)
    Array<OneD, NekDouble> xcPhys(nedges * npedge, 0.0);
    Array<OneD, NekDouble> ycPhys(nedges * npedge, 0.0);

    for (int a = 0; a < nedges; a++)
    {
        // v1
        xcPhys[a * npedge + 0] = x_c[a];
        ycPhys[a * npedge + 0] = y_c[a];
        // v2
        xcPhys[a * npedge + npedge - 1] = x_c[a + 1];
        ycPhys[a * npedge + npedge - 1] = y_c[a + 1];

        for (int b = 0; b < npedge - 2; b++)
        {
            xcPhys[a * npedge + b + 1] = Addpointsx[a * (npedge - 2) + b];
            ycPhys[a * npedge + b + 1] = Addpointsy[a * (npedge - 2) + b];
        }
    }

    cout << "xc,yc before tanevaluate" << endl;
    for (int v = 0; v < xcPhys.size(); v++)
    {
        cout << xcPhys[v] << "     " << ycPhys[v] << endl;
    }

    //-------------------------------------------------

    // V1[eid],V2[eid] vertices associate with the edge Id=eid
    Array<OneD, int> V1;
    Array<OneD, int> V2;

    GenerateMapEidsv1v2(streak, V1, V2);
    Array<OneD, Array<OneD, int>> lay_Eids;
    Array<OneD, Array<OneD, int>> lay_Vids;
    int nlays = 0;
    MappingEVids(xold_up, yold_up, xold_low, yold_low, xold_c, yold_c, Vids_c,
                 graphShPt, streak, V1, V2, nlays, lay_Eids, lay_Vids);

    cout << "nlays=" << nlays << endl;
    Array<OneD, Array<OneD, NekDouble>> layers_y(nlays);
    Array<OneD, Array<OneD, NekDouble>> layers_x(nlays);
    // initialise layers_y,lay_eids
    for (int g = 0; g < nlays; g++)
    {
        layers_y[g] = Array<OneD, NekDouble>((nvertl - 1) * npedge);
    }

    /////////////////////////////////////////////////////////////////////////////
    ////////////////////////////////////////////////////////////////////////////
    //££££££££££££££££££££££££££££££££££££££££££££££££££££££££££££££££££££
    //$$$$$$$$$$$$$$$$$$$$$$$$$$$$$$$$$$$$$$$$$$$$$$$$$$$$$$$$$$$$$$$$$$$$
    //@todo set Delta0 from session file
    NekDouble Delta0;
    if (vSession->DefinesParameter("Delta"))
    {
        Delta0 = vSession->GetParameter("Delta");
    }
    else
    {
        Delta0 = 0.1; // default value
    }

    //$$$$$$$$$$$$$$$$$$$$$$$$$$$$$$$$$$$$$$$$$$$$$$$$$$$$$$$$$$$$$$$$$$$$
    //££££££££££££££££££££££££££££££££££££££££££££££££££££££££££££££££££££
    ////////////////////////////////////////////////////////////////////////////
    /////////////////////////////////////////////////////////////////////////////
    // save the coords of the old vertices
    int nVertTot = graphShPt->GetNvertices();
    // arrays to check with the new values
    Array<OneD, NekDouble> xold(nVertTot);
    Array<OneD, NekDouble> yold(nVertTot);
    // calculate the new cordinates of the vertices
    Array<OneD, NekDouble> xnew(nVertTot);
    Array<OneD, NekDouble> ynew(nVertTot, -20);
    Array<OneD, int> Up(nvertl);   // Vids lay Up
    Array<OneD, int> Down(nvertl); // Vids lay Down
    int cntup  = 0;
    int cntlow = 0;
    // Vids needed only if a layers has to be moved
    NekDouble bleft  = -10;
    NekDouble tright = 10;
    NekDouble bright = -10;
    NekDouble tleft  = 10;
    for (int i = 0; i < nVertTot; i++)
    {
        bool mvpoint                              = false;
        SpatialDomains::PointGeomSharedPtr vertex = graphShPt->GetVertex(i);
        NekDouble x, y, z;
        vertex->GetCoords(x, y, z);

        xold[i] = x;
        yold[i] = y;

        // x coord doesn't change
        xnew[i] = x;
        // cout<<"x="<<x<<"  y="<<y<<endl;
        // bottom, left (x=0, y<ydown)
        if (x == 0 && y < yold_low[0] && y > bleft)
        {
            bleft = y;
        }
        // top, right
        if (x == xold_c[nvertl - 1] && y > yold_up[nvertl - 1] && y < tright)
        {
            tright = y;
        }
        // bottom, right]
        if (x == xold_c[nvertl - 1] && y < yold_low[nvertl - 1] && y > bright)
        {
            bright = y;
        }
        // top, left
        if (x == 0 && y > yold_up[0] && y < tleft)
        {
            tleft = y;
        }
        // find the corresponding yold_l and deltaold
        for (int j = 0; j < nvertl; j++)
        {
            if ((xold_up[j] == x) && (yold_up[j] == y))
            {
                // ratio = (1-y)*(1+y)/( (1-yold_c[j])*(1+yold_c[j]) );
                // ynew[i] = y + Sign[j]*Delta_c[j]*ratio;
                ynew[i] = y_c[j] + Delta0;
                mvpoint = true;
                Up[j]   = i;
            }
            if ((xold_low[j] == x) && (yold_low[j] == y))
            {
                // ratio = (1-y)*(1+y)/( (1-yold_c[j])*(1+yold_c[j]) );
                // ynew[i] = y + Sign[j]*Delta_c[j]*ratio;
                ynew[i] = y_c[j] - Delta0;
                mvpoint = true;
                Down[j] = i;
            }
            if ((xold_c[j] == x) && (yold_c[j] == y))
            {
                ynew[i] = y_c[j];
                mvpoint = true;
            }
        }
        if (mvpoint == false)
        {
            // determine the closer xold_up
            NekDouble diff = 1000;
            int qp_closer  = 0;
            for (int k = 0; k < nvertl; k++)
            {
                if (abs(x - xold_up[k]) < diff)
                {
                    diff      = abs(x - xold_up[k]);
                    qp_closer = k;
                }
            }
            if (y > yold_up[qp_closer] && y < 1)
            {

                // ratio = (1-y)*(1+y)/(
                // (1-yold_c[qp_closer])*(1+yold_c[qp_closer]) ); ynew[i] = y +
                // Sign[qp_closer]*Delta_c[qp_closer]*ratio;

                // ratio = (1-y)*(1+y)/(
<<<<<<< HEAD
                // (1-yold_up[qp_closer])*(1+yold_up[qp_closer]) ); distance prop
                // to layerup
=======
                // (1-yold_up[qp_closer])*(1+yold_up[qp_closer]) ); distance
                // prop to layerup
>>>>>>> 6a3e03cf
                ynew[i] = y_c[qp_closer] + (y - yold_c[qp_closer]) *
                                               (1 - y_c[qp_closer]) /
                                               (1 - yold_c[qp_closer]);
                // cout<<"upper zone y="<<y<<"  ratio="<<ratio<<endl;
            }
            else if (y < yold_low[qp_closer] && y > -1)
            {

                // ratio = (1-y)*(1+y)/(
                // (1-yold_c[qp_closer])*(1+yold_c[qp_closer]) ); ynew[i] = y +
                // Sign[qp_closer]*Delta_c[qp_closer]*ratio;

                // ratio = (1-y)*(1+y)/(
                // (1-yold_low[qp_closer])*(1+yold_low[qp_closer]) ); distance
                // prop to layerlow
                ynew[i] = y_c[qp_closer] + (y - yold_c[qp_closer]) *
                                               (-1 - y_c[qp_closer]) /
                                               (-1 - yold_c[qp_closer]);
            }

            else if (y > yold_c[qp_closer] && y < yold_up[qp_closer])
            {
                if (x == 0)
                {
                    cntup++;
                }
                // ratio = (1-y)*(1+y)/(
                // (1-yold_c[qp_closer])*(1+yold_c[qp_closer]) ); ynew[i] = y +
                // Sign[qp_closer]*Delta_c[qp_closer]*ratio;
            }
            else if (y < yold_c[qp_closer] && y > yold_low[qp_closer])
            {
                if (x == 0)
                {
                    cntlow++;
                }
                // ratio = (1-y)*(1+y)/(
                // (1-yold_c[qp_closer])*(1+yold_c[qp_closer]) ); ynew[i] = y +
                // Sign[qp_closer]*Delta_c[qp_closer]*ratio;
            }
            else if (y == 1 || y == -1) // bcs don't move
            {
                ynew[i] = y;
                // cout<<"point x="<<xnew[i]<<"  y="<<y<<"  closer
                // x="<<xold_up[qp_closer]<<endl;
            }

            // internal layers are not moved yet so...
            if ((ynew[i] > 1 || ynew[i] < -1) &&
                (y > yold_up[qp_closer] || y < yold_low[qp_closer]))
            {
                cout << "point x=" << xnew[i] << "  y=" << y
                     << "  closer x=" << xold_up[qp_closer]
                     << " ynew=" << ynew[i] << endl;
                ASSERTL0(false, "shifting out of range");
            }
        }
    }

    int nqedge    = streak->GetExp(0)->GetNumPoints(0);
    int nquad_lay = (nvertl - 1) * nqedge;
    Array<OneD, NekDouble> coeffstmp(Cont_y->GetNcoeffs(), 0.0);
    // curve the edges around the NEW critical layer (bool to turn on/off)
    bool curv_lay  = true;
    bool move_norm = true;
    int np_lay     = (nvertl - 1) * npedge; // nedges*npedge (Eq. Points!!!)

    Array<OneD, NekDouble> xcQ(nqedge * nedges, 0.0);
    Array<OneD, NekDouble> ycQ(nqedge * nedges, 0.0);
    Array<OneD, NekDouble> zcQ(nqedge * nedges, 0.0);
    Array<OneD, NekDouble> nxPhys(npedge * nedges, 0.0);
    Array<OneD, NekDouble> nyPhys(npedge * nedges, 0.0);
    Array<OneD, NekDouble> nxQ(nqedge * nedges, 0.0);
    Array<OneD, NekDouble> nyQ(nqedge * nedges, 0.0);

    if (move_norm == true)
    {
        // np_lay = (nvertl-1)*nqedge;//nedges*nqedge   (Q points!!!)
        // extract crit lay normals (through tangents):
        Array<OneD, NekDouble> xcPhysMOD(xcPhys.size());
        Array<OneD, NekDouble> ycPhysMOD(ycPhys.size());
        // copy(temporary the xcPhys,ycPhys into xcPhysMOD, ycPhysMOD)
        Vmath::Vcopy(xcPhys.size(), xcPhys, 1, xcPhysMOD, 1);
        Vmath::Vcopy(xcPhys.size(), ycPhys, 1, ycPhysMOD, 1);

        Array<OneD, StdRegions::StdExpansion1DSharedPtr> Edge_newcoords(2);

        cout << "nquad per edge=" << nqedge << endl;
        for (int l = 0; l < 2; l++)
        {
            Edge_newcoords[l] = bndfieldx[lastIregion]
                                    ->GetExp(0)
                                    ->as<StdRegions::StdExpansion1D>();
        }
        Array<OneD, NekDouble> xnull(nqedge);
        Array<OneD, NekDouble> ynull(nqedge);
        Array<OneD, NekDouble> xcedgeQ(nqedge, 0.0);
        Array<OneD, NekDouble> ycedgeQ(nqedge, 0.0);
        Array<OneD, NekDouble> txedgeQ(nqedge, 0.0);
        Array<OneD, NekDouble> tyedgeQ(nqedge, 0.0);
        Array<OneD, NekDouble> normsQ(nqedge, 0.0);

        Array<OneD, NekDouble> txQ(nqedge * nedges, 0.0);
        Array<OneD, NekDouble> tyQ(nqedge * nedges, 0.0);
        Array<OneD, NekDouble> tx_tyedgeQ(nqedge, 0.0);
        Array<OneD, NekDouble> nxedgeQ(nqedge, 0.0);
        Array<OneD, NekDouble> nyedgeQ(nqedge, 0.0);
        Array<OneD, const NekDouble> ntempQ(nqedge);

        Array<OneD, NekDouble> nxedgePhys(npedge, 0.0);
        Array<OneD, NekDouble> nyedgePhys(npedge, 0.0);

        Array<OneD, NekDouble> CoordsPhys(2);

        bndfieldx[lastIregion]->GetCoords(xcQ, ycQ, zcQ);
        // determine the NEW crit lay quad points values(lagrangeInterpolant):
        // interp(from xcPhys, ycPhys).
        Array<OneD, NekDouble> x_tmp(np_lay - (nedges - 1), 0.0);
        Array<OneD, NekDouble> y_tmp(np_lay - (nedges - 1), 0.0);
        Array<OneD, NekDouble> closex(4, 0.0);
        Array<OneD, NekDouble> closey(4, 0.0);
        Cutrepetitions(nedges, xcPhysMOD, x_tmp);
        Cutrepetitions(nedges, ycPhysMOD, y_tmp);
        for (int l = 0; l < xcQ.size(); l++)
        {
            Cutrepetitions(nedges, xcPhysMOD, x_tmp);
            Cutrepetitions(nedges, ycPhysMOD, y_tmp);
            int indclose = DetermineclosePointxindex(xcQ[l], x_tmp);

            // generate neighbour arrays
            GenerateNeighbourArrays(indclose, 4, x_tmp, y_tmp, closex, closey);

            ycQ[l] = LagrangeInterpolant(xcQ[l], 4, closex, closey);
        }

        // force continuity

        Vmath::Vcopy(nquad_lay, ycQ, 1, Cont_y->UpdatePhys(), 1);
        Array<OneD, NekDouble> coeffsy(Cont_y->GetNcoeffs(), 0.0);

        Cont_y->FwdTrans_IterPerExp(Cont_y->GetPhys(), coeffsy);
<<<<<<< HEAD
        Cont_y->BwdTrans(coeffsy, Cont_y->UpdatePhys());
=======
        Cont_y->BwdTrans_IterPerExp(coeffsy, Cont_y->UpdatePhys());
>>>>>>> 6a3e03cf
        Vmath::Vcopy(nquad_lay, Cont_y->GetPhys(), 1, ycQ, 1);

        cout << "xcQ, ycQ" << endl;
        for (int s = 0; s < xcQ.size(); s++)
        {
            cout << xcQ[s] << "     " << ycQ[s] << endl;
        }
        // ASSERTL0(false, "dsdfs");
        bool evaluatetan = false;
        NekDouble incratio;
        Array<OneD, int> edgeinterp(2);
        int wrong = 0;
        for (int k = 0; k < nedges; k++)
        {
            Vmath::Vcopy(nqedge, &xcQ[k * nqedge], 1, &xcedgeQ[0], 1);
            Vmath::Vcopy(nqedge, &ycQ[k * nqedge], 1, &ycedgeQ[0], 1);
            // calc the NEW tangent values
            Edge_newcoords[0]->StdPhysDeriv(xcedgeQ, txedgeQ);
            Edge_newcoords[1]->StdPhysDeriv(ycedgeQ, tyedgeQ);
            // norms=tx*tx
            Vmath::Vmul(nqedge, txedgeQ, 1, txedgeQ, 1, normsQ, 1);
            // norms=tx*tx+ty*ty
            Vmath::Vvtvp(nqedge, tyedgeQ, 1, tyedgeQ, 1, normsQ, 1, normsQ, 1);

            Vmath::Vsqrt(nqedge, normsQ, 1, normsQ, 1);
            Vmath::Sdiv(nqedge, 1.0, normsQ, 1, normsQ, 1);

            Vmath::Vmul(nqedge, txedgeQ, 1, normsQ, 1, txedgeQ, 1);
            Vmath::Vmul(nqedge, tyedgeQ, 1, normsQ, 1, tyedgeQ, 1);

            // try evaluate tangent if the incremental ratio is high

            evaluatetan = false;
            for (int u = 0; u < nqedge - 1; u++)
            {
                incratio = (ycedgeQ[u + 1] - ycedgeQ[u]) /
                           (xcedgeQ[u + 1] - xcedgeQ[u]);
                cout << "incratio=" << incratio << endl;
                if (abs(incratio) > 4.0 && evaluatetan == false)
                {
                    cout << "wrong=" << wrong << endl;
                    evaluatetan = true;
                    ASSERTL0(wrong < 2, "number edges to change is too high!!");
                    edgeinterp[wrong] = k;
                    wrong++;
                }
            }

            if (evaluatetan)
            {
                cout << "tan bef" << endl;
                for (int e = 0; e < nqedge; e++)
                {
                    cout << xcedgeQ[e] << "     " << ycedgeQ[e] << "      "
                         << txedgeQ[e] << endl;
                }

                // OR: fit
                int polyorder = 3;
                Array<OneD, NekDouble> coeffsinterp(polyorder + 1);
                Array<OneD, NekDouble> yPedges(npedge, 0.0);
                Array<OneD, NekDouble> xPedges(npedge, 0.0);
                Vmath::Vcopy(npedge, &xcPhysMOD[k * npedge + 0], 1, &xPedges[0],
                             1);
                Vmath::Vcopy(npedge, &ycPhysMOD[k * npedge + 0], 1, &yPedges[0],
                             1);

                PolyFit(polyorder, nqedge, xcedgeQ, ycedgeQ, coeffsinterp,
                        xPedges, yPedges, npedge);
                // update values
                Vmath::Vcopy(npedge, &xPedges[0], 1, &xcPhysMOD[k * npedge + 0],
                             1);
                Vmath::Vcopy(npedge, &yPedges[0], 1, &ycPhysMOD[k * npedge + 0],
                             1);

                EvaluateTangent(nqedge, xcedgeQ, coeffsinterp, txedgeQ,
                                tyedgeQ);
            }
            // copy also the tx,ty
            Vmath::Vcopy(nqedge, &(txedgeQ[0]), 1, &(txQ[nqedge * k]), 1);
            Vmath::Vcopy(nqedge, &(tyedgeQ[0]), 1, &(tyQ[nqedge * k]), 1);
        }

        Array<OneD, NekDouble> fz(nedges * nqedge, 0.0);
        bndfieldx[lastIregion]->PhysDeriv(MultiRegions::eX, ycQ, fz);
        for (int w = 0; w < fz.size(); w++)
        {
            txQ[w] = cos(atan(fz[w]));
            tyQ[w] = sin(atan(fz[w]));
            cout << xcQ[w] << "    " << ycQ[w] << "       " << fz[w] << endl;
        }
        // ASSERTL0(false, "bobo");
        // force continuity tx,ty
        // tx
        Vmath::Vcopy(nquad_lay, txQ, 1, Cont_y->UpdatePhys(), 1);
        Cont_y->FwdTrans_IterPerExp(Cont_y->GetPhys(), coeffsy);
<<<<<<< HEAD
        Cont_y->BwdTrans(coeffsy, Cont_y->UpdatePhys());
=======
        Cont_y->BwdTrans_IterPerExp(coeffsy, Cont_y->UpdatePhys());
>>>>>>> 6a3e03cf
        Vmath::Vcopy(nquad_lay, Cont_y->GetPhys(), 1, txQ, 1);
        // ty
        Vmath::Vcopy(nquad_lay, tyQ, 1, Cont_y->UpdatePhys(), 1);
        Cont_y->FwdTrans_IterPerExp(Cont_y->GetPhys(), coeffsy);
<<<<<<< HEAD
        Cont_y->BwdTrans(coeffsy, Cont_y->UpdatePhys());
=======
        Cont_y->BwdTrans_IterPerExp(coeffsy, Cont_y->UpdatePhys());
>>>>>>> 6a3e03cf
        Vmath::Vcopy(nquad_lay, Cont_y->GetPhys(), 1, tyQ, 1);

        // check if the tan points have the same curvature otherwise interp
        NekDouble inc, incbefore;

        // build-up the fit for the tan using the edge with
        // the same derivative sign (before or after)

        int edgebef;

        for (int q = 0; q < 2; q++)
        {
            edgebef = edgeinterp[q] - 1;
            incbefore =
                (txQ[edgebef * nqedge + nqedge - 1] - txQ[edgebef * nqedge]) /
                (xcQ[edgebef * nqedge + nqedge - 1] - xcQ[edgebef * nqedge]);
            inc = (txQ[edgeinterp[q] * nqedge + nqedge - 1] -
                   txQ[edgeinterp[q] * nqedge]) /
                  (xcQ[edgeinterp[q] * nqedge + nqedge - 1] -
                   xcQ[edgeinterp[q] * nqedge]);
            int npoints = 2 * nqedge;

            Array<OneD, NekDouble> yQedges(npoints, 0.0);
            Array<OneD, NekDouble> xQedges(npoints, 0.0);
            Array<OneD, NekDouble> tyQedges(npoints, 0.0);
            Array<OneD, NekDouble> txQedges(npoints, 0.0);
            cout << "inc=" << inc << "    incbef=" << incbefore << endl;
            if ((inc / incbefore) > 0.)
            {
                cout << "before!!" << edgebef << endl;
                int polyorder = 2;
                Array<OneD, NekDouble> coeffsinterp(polyorder + 1);
                Vmath::Vcopy(npoints, &xcQ[edgebef * nqedge + 0], 1,
                             &xQedges[0], 1);
                Vmath::Vcopy(npoints, &ycQ[edgebef * nqedge + 0], 1,
                             &yQedges[0], 1);
                Vmath::Vcopy(npoints, &txQ[edgebef * nqedge + 0], 1,
                             &txQedges[0], 1);
                Vmath::Vcopy(npoints, &tyQ[edgebef * nqedge + 0], 1,
                             &tyQedges[0], 1);

                PolyFit(polyorder, npoints, xQedges, txQedges, coeffsinterp,
                        xQedges, txQedges, npoints);

                // copy back the values:
                Vmath::Vcopy(npoints, &txQedges[0], 1,
                             &txQ[edgebef * nqedge + 0], 1);

                PolyFit(polyorder, npoints, xQedges, tyQedges, coeffsinterp,
                        xQedges, tyQedges, npoints);

                // copy back the values:
                Vmath::Vcopy(npoints, &tyQedges[0], 1,
                             &tyQ[edgebef * nqedge + 0], 1);
            }
            else
            {
                cout << "after!!" << endl;
                int polyorder = 2;
                Array<OneD, NekDouble> coeffsinterp(polyorder + 1);
                Vmath::Vcopy(npoints, &xcQ[edgeinterp[q] * nqedge + 0], 1,
                             &xQedges[0], 1);
                Vmath::Vcopy(npoints, &ycQ[edgeinterp[q] * nqedge + 0], 1,
                             &yQedges[0], 1);
                Vmath::Vcopy(npoints, &txQ[edgeinterp[q] * nqedge + 0], 1,
                             &txQedges[0], 1);
                Vmath::Vcopy(npoints, &tyQ[edgeinterp[q] * nqedge + 0], 1,
                             &tyQedges[0], 1);

                PolyFit(polyorder, npoints, xQedges, txQedges, coeffsinterp,
                        xQedges, txQedges, npoints);

                // copy back the values:
                Vmath::Vcopy(npoints, &txQedges[0], 1,
                             &txQ[edgeinterp[q] * nqedge + 0], 1);

                PolyFit(polyorder, npoints, xQedges, tyQedges, coeffsinterp,
                        xQedges, tyQedges, npoints);

                // copy back the values:
                Vmath::Vcopy(npoints, &tyQedges[0], 1,
                             &tyQ[edgeinterp[q] * nqedge + 0], 1);
            }
        }
        // force continuity of the tangent
        // tyQ
        Vmath::Vcopy(nquad_lay, tyQ, 1, Cont_y->UpdatePhys(), 1);
        Cont_y->FwdTrans_IterPerExp(Cont_y->GetPhys(), coeffstmp);
<<<<<<< HEAD
        Cont_y->BwdTrans(coeffstmp, Cont_y->UpdatePhys());
=======
        Cont_y->BwdTrans_IterPerExp(coeffstmp, Cont_y->UpdatePhys());
>>>>>>> 6a3e03cf
        Vmath::Vcopy(nquad_lay, Cont_y->GetPhys(), 1, tyQ, 1);
        // txQ
        Vmath::Vcopy(nquad_lay, txQ, 1, Cont_y->UpdatePhys(), 1);
        Cont_y->FwdTrans_IterPerExp(Cont_y->GetPhys(), coeffstmp);
<<<<<<< HEAD
        Cont_y->BwdTrans(coeffstmp, Cont_y->UpdatePhys());
=======
        Cont_y->BwdTrans_IterPerExp(coeffstmp, Cont_y->UpdatePhys());
>>>>>>> 6a3e03cf
        Vmath::Vcopy(nquad_lay, Cont_y->GetPhys(), 1, txQ, 1);

        for (int k = 0; k < nedges; k++)
        {
            // determine the normal from eqs(APART FROM SIGN):
            // tx^2 +ty^2= 1 = nx^2 + ny^2;
            // t\cdot n=0= tx*nx +ty*ny
            // result: nx = ( 1+(tx/ty)^2 )^(-1/2)

            Vmath::Vcopy(nqedge, &(txQ[nqedge * k]), 1, &(txedgeQ[0]), 1);
            Vmath::Vcopy(nqedge, &(tyQ[nqedge * k]), 1, &(tyedgeQ[0]), 1);

            Vmath::Vdiv(nqedge, txedgeQ, 1, tyedgeQ, 1, tx_tyedgeQ, 1);
            Vmath::Vmul(nqedge, tx_tyedgeQ, 1, tx_tyedgeQ, 1, tx_tyedgeQ, 1);
            Vmath::Sadd(nqedge, 1.0, tx_tyedgeQ, 1, nxedgeQ, 1);
            Vmath::Vsqrt(nqedge, nxedgeQ, 1, nxedgeQ, 1);
            Vmath::Sdiv(nqedge, 1.0, nxedgeQ, 1, nxedgeQ, 1);
            // normal DOWNWARDS!!! mult by -1
            Vmath::Smul(nqedge, -1.0, nxedgeQ, 1, nxedgeQ, 1);
            Vmath::Vcopy(nqedge, &(nxedgeQ[0]), 1, &(nxQ[nqedge * k]), 1);
            // ny = (1-nx ^2)^(1/2)
            Vmath::Vmul(nqedge, nxedgeQ, 1, nxedgeQ, 1, nyedgeQ, 1);
            Vmath::Smul(nqedge, -1.0, nyedgeQ, 1, nyedgeQ, 1);
            Vmath::Sadd(nqedge, 1.0, nyedgeQ, 1, nyedgeQ, 1);
            Vmath::Vsqrt(nqedge, nyedgeQ, 1, nyedgeQ, 1);
            // normal DOWNWARDS!!! mult by -1
            Vmath::Smul(nqedge, -1.0, nyedgeQ, 1, nyedgeQ, 1);
            Vmath::Vcopy(nqedge, &(nyedgeQ[0]), 1, &(nyQ[nqedge * k]), 1);

            cout << "edge:" << k << endl;
            cout << "tan/normal" << endl;
            for (int r = 0; r < nqedge; r++)
            {
                cout << xcQ[k * nqedge + r] << "     " << txedgeQ[r] << "      "
                     << tyedgeQ[r] << "    " << nxedgeQ[r] << "      "
                     << nyedgeQ[r] << endl;
            }
        }

        // force continuity:
        // REMEMBER: the Fwd/Bwd operation get wrong with the border values!!!
        Vmath::Vcopy(nquad_lay, nyQ, 1, Cont_y->UpdatePhys(), 1);

        Cont_y->FwdTrans_IterPerExp(Cont_y->GetPhys(), coeffstmp);
<<<<<<< HEAD
        Cont_y->BwdTrans(coeffstmp, Cont_y->UpdatePhys());
=======
        Cont_y->BwdTrans_IterPerExp(coeffstmp, Cont_y->UpdatePhys());
>>>>>>> 6a3e03cf
        Vmath::Vcopy(nquad_lay, Cont_y->GetPhys(), 1, nyQ, 1);

        Vmath::Zero(nquad_lay, Cont_y->UpdatePhys(), 1);
        Vmath::Zero(Cont_y->GetNcoeffs(), Cont_y->UpdateCoeffs(), 1);
        Vmath::Vcopy(nquad_lay, nxQ, 1, Cont_y->UpdatePhys(), 1);
        Cont_y->FwdTrans_IterPerExp(Cont_y->GetPhys(), coeffstmp);
<<<<<<< HEAD
        Cont_y->BwdTrans(coeffstmp, Cont_y->UpdatePhys());
=======
        Cont_y->BwdTrans_IterPerExp(coeffstmp, Cont_y->UpdatePhys());
>>>>>>> 6a3e03cf
        Vmath::Vcopy(nquad_lay, Cont_y->GetPhys(), 1, nxQ, 1);

        // force the normal at interface point to be equal
        for (int k = 0; k < nedges; k++)
        {
            if (k > 0)
            {
                // nyPhys[f*npedge +0] =
                //          (nyPhys[(f-1)*npedge+npedge-1]+nyPhys[f*npedge+0])/2.;
                nyQ[(k - 1) * nqedge + nqedge - 1] = nyQ[k * nqedge + 0];
                // nx= (1-ny^2)^{1/2}
                // nxPhys[f*npedge+0]=
                //           sqrt(1- nyPhys[f*npedge+0]*nyPhys[f*npedge+0]);
                nxQ[(k - 1) * nqedge + nqedge - 1] = nxQ[k * nqedge + 0];
            }
        }

        Array<OneD, NekDouble> x_tmpQ(nquad_lay - (nedges - 1));
        // Array<OneD, NekDouble>tmpnxQ(nquad_lay-(nedges-1));
        Array<OneD, NekDouble> tmpnyQ(nquad_lay - (nedges - 1));

        cout << "nx,yQbefore" << endl;
        for (int u = 0; u < xcQ.size(); u++)
        {
            cout << xcQ[u] << "      " << nyQ[u] << "     " << txQ[u] << endl;
        }

        Cutrepetitions(nedges, xcQ, x_tmpQ);
        // Cutrepetitions(nedges, nxQ, tmpnxQ);
        Cutrepetitions(nedges, nyQ, tmpnyQ);
        cout << "nx,yQ" << endl;
        for (int u = 0; u < x_tmpQ.size(); u++)
        {
            cout << x_tmpQ[u] << "      " << tmpnyQ[u] << endl;
        }

        // interpolate the values into phys points(curved points)
        for (int k = 0; k < nedges; k++)
        {
            // cout<<"edge:"<<k<<endl;
            for (int a = 0; a < npedge; a++)
            {
                if (a == 0) // verts pos no interp necessary
                {
                    nxPhys[k * npedge + a] = nxQ[k * nqedge + 0];
                    nyPhys[k * npedge + a] = nyQ[k * nqedge + 0];
                }
                else if (a == npedge - 1) // verts pos no interp necessary
                {
                    nxPhys[k * npedge + a] = nxQ[k * nqedge + nqedge - 1];
                    nyPhys[k * npedge + a] = nyQ[k * nqedge + nqedge - 1];
                    // cout<<":last"<<nyQ[k*nqedge+a]<<endl;
                }
                else
                {
                    // use lagrange interpolant to get the
                    // normal at phys(equispaced points)

                    // order normal functions(cut out repetitions)
                    // QUAD POINTS

                    int index;
                    // determine closest index:

                    index = DetermineclosePointxindex(
                        Addpointsx[k * (npedge - 2) + a - 1], x_tmpQ);

                    Array<OneD, NekDouble> Pxinterp(4);
                    Array<OneD, NekDouble> Pyinterp(4);

                    // generate neighbour arrays (y):
                    GenerateNeighbourArrays(index, 4, x_tmpQ, tmpnyQ, Pxinterp,
                                            Pyinterp);
                    // interp the new normal components(y)
                    nyPhys[k * npedge + a] = LagrangeInterpolant(
                        Addpointsx[k * (npedge - 2) + a - 1], 4, Pxinterp,
                        Pyinterp);
                    /*
                    //generate neighbour arrays (x):
                    GenerateNeighbourArrays(index,4,x_tmpQ,tmpnxQ,Pxinterp,Pyinterp);
                    //interp the new normal components(x)
                    nxPhys[k*npedge +a]=
                    LagrangeInterpolant(Addpointsx[k*(npedge-2)
                    +a],4,Pxinterp,Pyinterp  );
                    */
                    // nx=-(1-ny*ny){1/2} the normal is DOWNWARDS!!!
                    nxPhys[k * npedge + a] = -sqrt(abs(
                        1 - nyPhys[k * npedge + a] * nyPhys[k * npedge + a]));
                    /*
                    //(put the middle points as quad points)
                    //GaussLobattoLegendre points in the middle:
                    nxPhys[k*npedge +a] = nxedgeQ[a];
                    nyPhys[k*npedge +a] = nyedgeQ[a];
                    ASSERTL0(npedge< nqedge," quad points too low");
                    */
                }

                // force the normal at interface point to be equal
                if (k > 0)
                {
                    // nyPhys[f*npedge +0] =
                    //          (nyPhys[(f-1)*npedge+npedge-1]+nyPhys[f*npedge+0])/2.;
                    nyPhys[(k - 1) * npedge + npedge - 1] =
                        nyPhys[k * npedge + 0];
                    // nx= (1-ny^2)^{1/2}
                    // nxPhys[f*npedge+0]=
                    //           sqrt(1- nyPhys[f*npedge+0]*nyPhys[f*npedge+0]);
                    nxPhys[(k - 1) * npedge + npedge - 1] =
                        nxPhys[k * npedge + 0];
                }
            }
        }
        cout << "xcPhys,," << endl;
        for (int s = 0; s < np_lay; s++)
        {

            cout << xcPhysMOD[s] << "     " << ycPhysMOD[s] << "     "
                 << nxPhys[s] << "     " << nyPhys[s] << endl;
        }

        // determine the new coords of the vertices and the curve points
        // for each edge

        // int np_lay = (nvertl-1)*npedge;//nedges*npedge

        // NB delta=ynew-y_c DEPENDS ON the coord trnaf ynew= y+Delta_c*ratio!!!
        Array<OneD, NekDouble> delta(nlays);
        Array<OneD, NekDouble> tmpy_lay(np_lay);
        Array<OneD, NekDouble> tmpx_lay(np_lay);
        for (int m = 0; m < nlays; m++)
        {
            // delta[m] = (ynew[lay_Vids[m][0]] - y_c[0])/1.0;

            // depends on Delta0
            if (m < cntlow + 1)
            {
                delta[m] = -(cntlow + 1 - m) * Delta0 / (cntlow + 1);
            }
            else
            {
                delta[m] = (m - (cntlow)) * Delta0 / (cntlow + 1);
            }

            layers_x[m] = Array<OneD, NekDouble>(np_lay);
            // cout<<"delta="<<delta[m]<<" cntlow="<<cntlow<<endl;

            for (int h = 0; h < nvertl; h++)
            {
                // shift using the dinstance delta from the crit layer AT x=0
                // for each layer

                // cout<<m<<"Vid:"<<lay_Vids[m][h]<<"  mod from
<<<<<<< HEAD
                // y="<<ynew[lay_Vids[m][h] ]<<"  to y="<<y_c[h] +delta[m]<<endl;
=======
                // y="<<ynew[lay_Vids[m][h] ]<<"  to y="<<y_c[h]
                // +delta[m]<<endl;
>>>>>>> 6a3e03cf
                if (move_norm == false)
                {
                    ynew[lay_Vids[m][h]] = y_c[h] + delta[m];
                    xnew[lay_Vids[m][h]] = x_c[h];
                }
                else
                {
                    if (h == 0 || h == nvertl - 1) // nx=0,ny=1 at the borders
                    {
                        ynew[lay_Vids[m][h]] = y_c[h] + delta[m];
                        xnew[lay_Vids[m][h]] = x_c[h];
                    }
                    else
                    {
                        ynew[lay_Vids[m][h]] =
                            y_c[h] + delta[m] * abs(nyPhys[h * npedge + 0]);
                        xnew[lay_Vids[m][h]] =
                            x_c[h] + delta[m] * abs(nxPhys[h * npedge + 0]);
                    }
                }
                cout << "Vid x=" << xnew[lay_Vids[m][h]]
                     << "   y=" << ynew[lay_Vids[m][h]] << endl;
                if (h < nedges
                    //&& curv_lay==true
                )
                {
                    cout << "edge==" << h << endl;
                    if (h > 0) // check normal consistency
                    {
                        ASSERTL0(nyPhys[h * npedge + 0] ==
                                     nyPhys[(h - 1) * npedge + npedge - 1],
                                 " normaly wrong");
                        ASSERTL0(nxPhys[h * npedge + 0] ==
                                     nxPhys[(h - 1) * npedge + npedge - 1],
                                 " normalx wrong");
                    }
                    if (move_norm == false)
                    {
                        // v1
                        layers_y[m][h * npedge + 0] = y_c[h] + delta[m];
                        layers_x[m][h * npedge + 0] = xnew[lay_Vids[m][h]];
                        // v2
                        layers_y[m][h * npedge + npedge - 1] =
                            y_c[h + 1] + delta[m];
                        layers_x[m][h * npedge + npedge - 1] =
                            xnew[lay_Vids[m][h + 1]];
                        // middle points (shift crit lay points by delta):
                        for (int d = 0; d < npedge - 2; d++)
                        {
                            layers_y[m][h * npedge + d + 1] =
                                ycPhysMOD[h * npedge + d + 1] + delta[m];
                            // Addpointsy[h*(npedge-2) +d] +delta[m];
                            layers_x[m][h * npedge + d + 1] =
                                xcPhysMOD[h * npedge + d + 1];
                            // Addpointsx[h*(npedge-2) +d];
                        }
                    }
                    else
                    {
                        if (h == 0) // nx=0,ny=1 at the borders
                        {
                            // v1
                            tmpy_lay[h * npedge + 0] = y_c[h] + delta[m];
                            tmpx_lay[h * npedge + 0] = xnew[lay_Vids[m][h]];
                            // v2
                            tmpy_lay[h * npedge + npedge - 1] =
                                y_c[h + 1] +
                                delta[m] * abs(nyPhys[h * npedge + npedge - 1]);
                            tmpx_lay[h * npedge + npedge - 1] =
                                x_c[h + 1] +
                                delta[m] * abs(nxPhys[h * npedge + npedge - 1]);
                        }
                        else if (h == nedges - 1) // nx=0,ny=1 at the borders
                        {
                            // v1
                            tmpy_lay[h * npedge + 0] =
                                y_c[h] + delta[m] * abs(nyPhys[h * npedge + 0]);
                            tmpx_lay[h * npedge + 0] =
                                x_c[h] + delta[m] * abs(nxPhys[h * npedge + 0]);
                            // v2
                            tmpy_lay[h * npedge + npedge - 1] =
                                y_c[h + 1] + delta[m];
                            tmpx_lay[h * npedge + npedge - 1] =
                                xnew[lay_Vids[m][h + 1]];
                        }
                        else
                        {
                            // v1
                            tmpy_lay[h * npedge + 0] =
                                y_c[h] + delta[m] * abs(nyPhys[h * npedge + 0]);
                            tmpx_lay[h * npedge + 0] =
                                x_c[h] + delta[m] * abs(nxPhys[h * npedge + 0]);
                            // v2
                            tmpy_lay[h * npedge + npedge - 1] =
                                y_c[h + 1] +
                                delta[m] * abs(nyPhys[h * npedge + npedge - 1]);
                            tmpx_lay[h * npedge + npedge - 1] =
                                x_c[h + 1] +
                                delta[m] * abs(nxPhys[h * npedge + npedge - 1]);
                        }

                        // middle points
                        for (int d = 0; d < npedge - 2; d++)
                        {

                            tmpy_lay[h * npedge + d + 1] =
                                ycPhysMOD[h * npedge + d + 1] +
                                delta[m] * abs(nyPhys[h * npedge + d + 1]);
                            // Addpointsy[h*(npedge-2) +d] +
                            //  delta[m]*abs(nyPhys[h*npedge +d+1]);
                            tmpx_lay[h * npedge + d + 1] =
                                xcPhysMOD[h * npedge + d + 1] +
                                delta[m] * abs(nxPhys[h * npedge + d + 1]);
                            // Addpointsx[h*(npedge-2) +d] +
                            //  delta[m]*abs(nxPhys[h*npedge +d+1]);

                            // NB ycQ,xcQ refers to nqedge NOT npedge!!!
                            // tmpy_lay[h*npedge +d+1] =  ycQ[h*nqedge +d+1] +
                            //       delta[m]*abs(nyPhys[h*npedge +d+1]);
                            // tmpx_lay[h*npedge +d+1]=  xcQ[h*nqedge +d+1] +
                            //        delta[m]*abs(nxPhys[h*npedge +d+1]);
                            // cout<<"xmoved="<<tmpx_lay[h*npedge +d+1]<<"
                            // xold="<<xcQ[h*nqedge +d+1]<<endl;
                            // ASSERTL0(tmpx_lay[h*npedge +d+1]>0," middle point
                            // with x<0")
                        }
                    }
                } // close edges
            }     // close verts h

            for (int s = 0; s < np_lay; s++)
            {
                cout << tmpx_lay[s] << "     " << tmpy_lay[s] << endl;
            }
            Orderfunctionx(tmpx_lay, tmpy_lay, tmpx_lay, tmpy_lay);
            cout << "fisrt interp" << endl;
            for (int s = 0; s < np_lay; s++)
            {
                cout << tmpx_lay[s] << "     " << tmpy_lay[s] << endl;
            }

            // ASSERTL0(false, "dasd");
            // ASSERTL0(tmpx_lay[h*npedge +0]>=0," vert 0 x<0");
            // ASSERTL0(tmpx_lay[h*npedge +npedge-1]>0," vert 1 x<0");

            // check if the x coord is 'outofbound' and calculate the
            // number of outofbound points

            // determine which boudn has been overcome:
            NekDouble boundleft  = xcPhysMOD[0];
            NekDouble boundright = xcPhysMOD[np_lay - 1];
            bool outboundleft    = false;
            bool outboundright   = false;
            if (tmpx_lay[1] < boundleft)
            {
                outboundleft = true;
            }
            if (tmpx_lay[np_lay - 2] > boundright)
            {
                outboundright = true;
            }

            int outvert   = 0;
            int outmiddle = 0;
            int outcount  = 0;

            Array<OneD, int> vertout(nvertl);
            for (int r = 0; r < nedges; r++)
            {
                // check point outofboundleft
                if (tmpx_lay[r * npedge + npedge - 1] < boundleft &&
                    outboundleft == true) // assume the neg coords start from 0
                {
                    vertout[outvert] = r;
                    outvert++;

                    if (r < nedges - 1)
                    {
                        // check if after the last negvert there are neg points
                        if (tmpx_lay[(r + 1) * npedge + npedge - 1] > boundleft)
                        {
                            for (int s = 0; s < npedge - 2; s++)
                            {
                                if (tmpx_lay[(r + 1) * npedge + s + 1] <
                                    boundleft)
                                {
                                    outmiddle++;
                                }
                            }
                        }
                    }
                }
                // check point outofboundright
                if (tmpx_lay[r * npedge + 0] > boundright &&
                    outboundright == true) // assume the neg coords start from 0
                {
                    vertout[outvert] = r;
                    outvert++;

                    if (r > 0)
                    {
                        // check if after the last outvert there are out points
                        if (tmpx_lay[(r - 1) * npedge + 0] < boundright)
                        {
                            for (int s = 0; s < npedge - 2; s++)
                            {
                                if (tmpx_lay[(r - 1) * npedge + s + 1] >
                                    boundright)
                                {
                                    outmiddle++;
                                }
                            }
                        }
                    }
                }
            }

            // calc number of point to replace
            outcount = outvert * npedge + 1 + outmiddle;
            // determine from(until) which index the replacement will start
            int replacepointsfromindex = 0;
            for (int c = 0; c < nedges; c++)
            {
                // assume at least 1 middle point per edge
                if (xcPhysMOD[c * npedge + npedge - 1] <=
                        tmpx_lay[c * (npedge - (npedge - 2)) + 2] &&
                    outboundright == true)
                {
                    replacepointsfromindex = c * (npedge - (npedge - 2)) + 2;
                    break;
                }

                // assume at least 1 middle point per edge
                if (xcPhysMOD[(nedges - 1 - c) * npedge + 0] >=
                        tmpx_lay[np_lay - 1 -
                                 (c * (npedge - (npedge - 2)) + 2)] &&
                    outboundleft == true)
                {
                    replacepointsfromindex =
                        np_lay - 1 - (c * (npedge - (npedge - 2)) + 2);
                    break;
                }
            }

            // cout<<"out="<<outcount<<endl;
            // cout<<"replacefrom="<<replacepointsfromindex<<endl;
            // if xcoord is neg find the first positive xcoord

            if (outcount > 1)
            {
                // determine x new coords:
                // distribute the point all over the layer
                int pstart, shift;
                NekDouble increment;

                if (outboundright == true)
                {
                    pstart = replacepointsfromindex;
                    shift  = np_lay - outcount;
                    increment =
                        (xcPhysMOD[np_lay - outcount] - xcPhysMOD[pstart]) /
                        (outcount + 1);
                    outcount = outcount - 1;
                    ASSERTL0(tmpx_lay[np_lay - outcount] >
                                 xcPhysMOD[(nedges - 1) * npedge + 0],
                             "no middle points in the last edge");
                }
                else
                {
                    shift     = 1;
                    pstart    = outcount - 1;
                    increment = (xcPhysMOD[replacepointsfromindex] -
                                 xcPhysMOD[pstart]) /
                                (outcount + 1);
                    ASSERTL0(tmpx_lay[pstart] <
                                 xcPhysMOD[0 * npedge + npedge - 1],
                             "no middle points in the first edge");
                }

                // interp to points between  posindex and posindex-1
                Array<OneD, NekDouble> replace_x(outcount);
                Array<OneD, NekDouble> replace_y(outcount);
                // order normal functions(cut out repetitions)
                Array<OneD, NekDouble> x_tmp(np_lay - (nedges - 1));
                Array<OneD, NekDouble> y_tmp(np_lay - (nedges - 1));
                Array<OneD, NekDouble> tmpny(np_lay - (nedges - 1));
                Cutrepetitions(nedges, xcPhysMOD, x_tmp);
                Cutrepetitions(nedges, ycPhysMOD, y_tmp);
                Cutrepetitions(nedges, nyPhys, tmpny);
                // init neigh arrays
                Array<OneD, NekDouble> closex(4);
                Array<OneD, NekDouble> closey(4);
                Array<OneD, NekDouble> closeny(4);
                NekDouble xctmp, ycinterp, nxinterp, nyinterp;

                for (int v = 0; v < outcount; v++)
                {
                    xctmp = xcPhysMOD[pstart] + (v + 1) * increment;

                    // determine closest point index:
                    int index = DetermineclosePointxindex(xctmp, x_tmp);
                    // cout<<"  vert="<<index<<endl;

                    // generate neighbour arrays (ny)
                    GenerateNeighbourArrays(index, 4, x_tmp, tmpny, closex,
                                            closeny);

                    // interp:
                    nyinterp = LagrangeInterpolant(xctmp, 4, closex, closeny);

                    // calc nxinterp
                    nxinterp = sqrt(abs(1 - nyinterp * nyinterp));

                    // generata neighbour arrays (yc)
                    GenerateNeighbourArrays(index, 4, x_tmp, y_tmp, closex,
                                            closey);
                    // interp:
                    ycinterp = LagrangeInterpolant(xctmp, 4, closex, closey);
                    // calc new coord
                    replace_x[v]        = xctmp + delta[m] * abs(nxinterp);
                    replace_y[v]        = ycinterp + delta[m] * abs(nyinterp);
                    tmpx_lay[v + shift] = replace_x[v];
                    tmpy_lay[v + shift] = replace_y[v];

                    // cout<<"xinterp="<<replace_x[v]<<"
                    // yinterp="<<replace_y[v]<<endl;
                }
            } // end outcount if

            /*
                 for(int s=0; s<np_lay; s++)
                 {

                 cout<<tmpx_lay[s]<<"     "<<tmpy_lay[s]<<endl;

                 }
                 if(m== 0)
                 {
                 //ASSERTL0(false, "ssa");
                 }
            */

            int closepoints = 4;

            Array<OneD, NekDouble> Pyinterp(closepoints);
            Array<OneD, NekDouble> Pxinterp(closepoints);

            // check if any edge has less than npedge points
            int pointscount = 0;
            for (int q = 0; q < np_lay; q++)
            {
                for (int e = 0; e < nedges; e++)
                {
                    if (tmpx_lay[q] <= x_c[e + 1] && tmpx_lay[q] >= x_c[e])
                    {
                        pointscount++;
                    }
                    if (q == e * npedge + npedge - 1 && pointscount != npedge)
                    {
                        // cout<<"edge with few points :"<<e<<endl;
                        pointscount = 0;
                    }
                    else if (q == e * npedge + npedge - 1)
                    {
                        pointscount = 0;
                    }
                }
            }
            //----------------------------------------------------------
            /*
              cout<<"notordered"<<endl;
              for(int g=0; g<tmpx_lay.size(); g++)
              {
              cout<<tmpx_lay[g]<<"    "<<tmpy_lay[g]<<endl;
              }
            */

            // cout<<nedges<<"nedges"<<npedge<<" np_lay="<<np_lay<<endl;
            // calc lay coords
            // MoveLayerNfixedxpos(nvertl, npedge, xcPhysMOD, tmpx_lay,
<<<<<<< HEAD
            // tmpy_lay, 	 lay_Vids[m], layers_x[m], layers_y[m],xnew,ynew);
=======
            // tmpy_lay, 	 lay_Vids[m], layers_x[m],
            // layers_y[m],xnew,ynew);
>>>>>>> 6a3e03cf
            MoveLayerNnormpos(nvertl, npedge, xcPhysMOD, tmpx_lay, tmpy_lay,
                              lay_Vids[m], layers_x[m], layers_y[m], xnew,
                              ynew);

            /*
            //generate x,y arrays without lastedgepoint
            //(needed to interp correctly)
            Array<OneD, NekDouble>tmpx(np_lay-(nedges-1));
            Array<OneD, NekDouble>tmpy(np_lay-(nedges-1));

            Cutrepetitions(nedges, tmpx_lay, tmpx);
            Cutrepetitions(nedges, tmpy_lay, tmpy);
            //order points in x:
            int index;
            Array<OneD, NekDouble> copyarray_x(tmpx.size());
            Array<OneD, NekDouble> copyarray_y(tmpx.size());
            Orderfunctionx(tmpx, tmpy, tmpx, tmpy);

            //determine the neighbour points (-3;+3)
            for(int g=0; g< nvertl; g++)
            {
            //verts
            //cout<<"determine value for vert x="<<x_c[g]<<endl;
            //determine closest index:

            index=
            DetermineclosePointxindex( x_c[g], tmpx);
            //generate neighbour arrays:
            GenerateNeighbourArrays(index,
            closepoints,tmpx,tmpy,Pxinterp,Pyinterp);
            //write vert coords
            ynew[lay_Vids[m][g] ]=
            LagrangeInterpolant(x_c[g],closepoints,Pxinterp,Pyinterp  );
            xnew[lay_Vids[m][g] ]= x_c[g];


            if(g<nedges)
            {

            //v1
            layers_y[m][g*npedge +0] = ynew[lay_Vids[m][g] ];
            layers_x[m][g*npedge +0] = xnew[lay_Vids[m][g] ];
            //v2

            //determine closest index:
            index=
            DetermineclosePointxindex( x_c[g+1], tmpx);
            //generate neighbour arrays:
            GenerateNeighbourArrays(index,
            closepoints,tmpx,tmpy,Pxinterp,Pyinterp); layers_y[m][g*npedge
            +npedge-1] =
            LagrangeInterpolant(x_c[g+1],closepoints,Pxinterp,Pyinterp  );
            layers_x[m][g*npedge +npedge-1] = x_c[g+1];

            //middle points
            for(int r=0; r< npedge-2; r++)
            {
            //determine closest point index:
            index =
            DetermineclosePointxindex( xcPhysMOD[g*npedge +r+1], tmpx);
            //cout<<"  vert+"<<index<<endl;

            ASSERTL0( index<= tmpy.size()-1, " index wrong");
            //generate neighbour arrays Pyinterp,Pxinterp
            GenerateNeighbourArrays(index,
            closepoints,tmpx,tmpy,Pxinterp,Pyinterp);

            layers_y[m][g*npedge +r+1]=
            LagrangeInterpolant(
            xcPhysMOD[g*npedge +r+1],closepoints,Pxinterp,Pyinterp  );
            //cout<<"x value="<<xcPhysMOD[g*npedge +r+1]<<endl;
            layers_x[m][g*npedge +r+1]=  xcPhysMOD[g*npedge +r+1];

            }


            }//if edge closed g
            }// nvertl closed
            */
            // check if there are points out of range:
            // cout<<Vmath::Vmax(np_lay,layers_y[m],1)<<endl;
            if (curv_lay == true)
            {
                // ASSERTL0(Vmath::Vmax(np_lay,layers_y[m],1)<
                // Vmath::Vmax(nVertTot,yold,1),"point>ymax");
                // ASSERTL0(Vmath::Vmin(np_lay,layers_y[m],1)>
                // Vmath::Vmin(nVertTot,yold,1),"point<ymin");
            }

            // force Polycontinuity of the layer(3 order poly every 2 edges):
            int npoints = npedge;
            Array<OneD, NekDouble> xPedges(npoints);
            Array<OneD, NekDouble> yPedges(npoints);
            for (int f = 0; f < nedges; f++)
            {
                int polyorder = 2;

                Array<OneD, NekDouble> coeffsinterp(polyorder + 1);

                Vmath::Vcopy(npoints, &layers_x[m][(f)*npedge + 0], 1,
                             &xPedges[0], 1);
                Vmath::Vcopy(npoints, &layers_y[m][(f)*npedge + 0], 1,
                             &yPedges[0], 1);

                PolyFit(polyorder, npoints, xPedges, yPedges, coeffsinterp,
                        xPedges, yPedges, npoints);

                // copy back the values:
                Vmath::Vcopy(npoints, &yPedges[0], 1,
                             &layers_y[m][(f)*npedge + 0], 1);

                // verts still the same:
                layers_y[m][f * npedge + 0]          = ynew[lay_Vids[m][f]];
                layers_y[m][f * npedge + npedge - 1] = ynew[lay_Vids[m][f + 1]];
            }

            cout << " xlay    ylay lay:" << m << endl;
            for (int l = 0; l < np_lay; l++)
            {
                // cout<<tmpx_lay[l]<<"    "<<tmpy_lay[l]<<endl;
                cout << std::setprecision(8) << layers_x[m][l] << "    "
                     << layers_y[m][l] << endl;
            }
            /*
              cout<<"nverts"<<endl;
              for(int l=0; l<nvertl; l++)
              {
              cout<<std::setprecision(8)<<xnew[lay_Vids[m][l] ]<<"
              "<<ynew[lay_Vids[m][l] ]<<endl;
              }
            */

            // ASSERTL0(false, "as");

            // if the layers coords are too steep  use two edges verts to get an
            // poly interp third order
            /*
              bool polyinterp=false;
              for(int b=0; b< nedges; b++)
              {
              for(int u=0; u<npedge; u++)
              {
              if(
              abs(layers_y[m][b*npedge+u+1]- layers_y[m][b*npedge
              +u])/(layers_x[m][b*npedge+u+1]-layers_x[m][b*npedge+u]))>4.0 )
              {
              polyinterp=true;
              break;
              }
              cout<<"incratio="<<incratio<<endl;
              }
              //
              //Evaluatelay_tan

              }
            */

            cout << "lay=" << m << endl;
            ASSERTL0(Vmath::Vmin(nVertTot, yold, 1) <
                         Vmath::Vmin(np_lay, layers_y[m], 1),
                     "  different layer ymin val");
            ASSERTL0(Vmath::Vmax(nVertTot, yold, 1) >
                         Vmath::Vmax(np_lay, layers_y[m], 1),
                     "  different layer ymax val");
            ASSERTL0(Vmath::Vmin(nVertTot, xold, 1) ==
                         Vmath::Vmin(np_lay, layers_x[m], 1),
                     "  different layer xmin val");
            ASSERTL0(Vmath::Vmax(nVertTot, xold, 1) ==
                         Vmath::Vmax(np_lay, layers_x[m], 1),
                     "  different layer xmax val");

        } // close layers!!! m index

        // MoveOutsidePointsfixedxpos(npedge, graphShPt,xold_c, yold_c,
<<<<<<< HEAD
        // xold_low, yold_low, 	         xold_up, yold_up, layers_y[0], layers_y[nlays-1],
        //xnew, ynew);
=======
        // xold_low, yold_low, 	         xold_up, yold_up, layers_y[0],
        // layers_y[nlays-1],
        // xnew, ynew);
>>>>>>> 6a3e03cf

        // lastIregion -1 = laydown
        // lastIregion -2 = layup
        MoveOutsidePointsNnormpos(
            npedge, graphShPt, xold_c, yold_c, xold_low, yold_low, xold_up,
            yold_up, layers_x[0], layers_y[0], layers_x[nlays - 1],
            layers_y[nlays - 1], nxPhys, nyPhys, xnew, ynew);

        /*
        //update vertices coords outside layers region
        NekDouble ratio;
        for(int n=0; n<nVertTot; n++)
        {
        NekDouble ratio;
        SpatialDomains::PointGeomSharedPtr vertex = graphShPt->GetVertex(n);
        NekDouble x,y,z;
        vertex->GetCoords(x,y,z);
        int qp_closer;
        NekDouble diff;
        int qp_closerup, qp_closerdown;
        NekDouble diffup, diffdown;
        //determine the closer xold_up
        NekDouble tmp=1000;
        diffup =1000;
        diffdown = 1000;
        for(int k=0; k<nvertl; k++)
        {
        if(abs(x-xold_c[k]) < tmp)
        {
        tmp = abs(x-xold_c[k]);
        qp_closer=k;
        }
        }

        //find nplay_closer
        int nplay_closer;
        if(qp_closer==0)
        {
        nplay_closer=0;//first vert
        }
        else
        {
        nplay_closer= (qp_closer-1)*npedge +npedge-1;
        }

        if(  y>yold_up[qp_closer] && y<1 )//nlays-1 is layerup
        {

        //              ratio =
        (1-layers_y[nlays-1][qp_closer])*(1-y_c[qp_closer])/
        //                    (  (1-yold_up[n])*(1-yold_c[qp_closer]) );
        ratio = (1-layers_y[nlays-1][nplay_closer])/
        (  (1-yold_up[qp_closer]) );
        //distance prop to layerup
        ynew[n] = layers_y[nlays-1][nplay_closer]
        + (y-yold_up[qp_closer])*ratio;
        xnew[n] = x;

        }
        else if(   y< yold_low[qp_closer]   && y>-1  )//0 is layerdown
        {

        ratio = (1+layers_y[0][nplay_closer])/
        (  (1+yold_low[qp_closer]) );
        //distance prop to layerlow
        ynew[n] = layers_y[0][nplay_closer]
        + (y-yold_low[qp_closer])*ratio;
        xnew[n] = x;
        }

        }
        */

        /*
        //update verts coords of critlay(in case EvaluateLayTnaget has been
        called)
        //it's not necessary !!!
        for(int e=0; e<nvertl; e++)
        {
        ynew[CritLay[e]] = y_c[e];
        }
        */

    }    // move_norm bool
    else // move vertically
    {
        MoveLayersvertically(nlays, nvertl, cntlow, cntup, lay_Vids, x_c, y_c,
                             Down, Up, xnew, ynew, layers_x, layers_y);
    }

    // check singular quads:
    CheckSingularQuads(streak, V1, V2, xnew, ynew);
    // check borders of the new mesh verts:
    // cout<<std::setprecision(8)<<"yoldmax="<<Vmath::Vmax(nVertTot,
    // yold,1)<<endl;
    // cout<<std::setprecision(8)<<"ynewmax="<<Vmath::Vmax(nVertTot,ynew,1)<<endl;

    cout << std::setprecision(8) << "xmin=" << Vmath::Vmin(nVertTot, xnew, 1)
         << endl;
    ASSERTL0(Vmath::Vmin(nVertTot, xold, 1) == Vmath::Vmin(nVertTot, xnew, 1),
             "  different xmin val");
    ASSERTL0(Vmath::Vmin(nVertTot, yold, 1) == Vmath::Vmin(nVertTot, ynew, 1),
             "  different ymin val");
    ASSERTL0(Vmath::Vmax(nVertTot, xold, 1) == Vmath::Vmax(nVertTot, xnew, 1),
             "  different xmax val");
    ASSERTL0(Vmath::Vmax(nVertTot, yold, 1) == Vmath::Vmax(nVertTot, ynew, 1),
             "  different ymax val");

    // replace the vertices with the new ones

    Replacevertices(changefile, xnew, ynew, xcPhys, ycPhys, Eids, npedge,
                    charalp, layers_x, layers_y, lay_Eids, curv_lay);
}

void OrderVertices(int nedges, SpatialDomains::MeshGraphSharedPtr graphShPt,
                   MultiRegions::ExpListSharedPtr &bndfield,
                   Array<OneD, int> &Vids, int v1, int v2, NekDouble x_connect,
                   int &lastedge, Array<OneD, NekDouble> &x,
                   Array<OneD, NekDouble> &y)
{
    int nvertl = nedges + 1;
    int edge;
    Array<OneD, int> Vids_temp(nvertl, -10);
    NekDouble x0layer = 0.0;
    for (int j = 0; j < nedges; j++)
    {
        LocalRegions::SegExpSharedPtr bndSegExplow =
            bndfield->GetExp(j)->as<LocalRegions::SegExp>();
        edge = (bndSegExplow->GetGeom1D())->GetGlobalID();
        // cout<<" edge="<<edge<<endl;
        for (int k = 0; k < 2; k++)
        {
            Vids_temp[j + k] = (bndSegExplow->GetGeom1D())->GetVid(k);
            SpatialDomains::PointGeomSharedPtr vertex =
                graphShPt->GetVertex(Vids_temp[j + k]);
            NekDouble x1, y1, z1;
            vertex->GetCoords(x1, y1, z1);
            if (x1 == x_connect && edge != lastedge)
            {
                // first 2 points
                if (x_connect == x0layer)
                {
                    Vids[v1] = Vids_temp[j + k];
                    x[v1]    = x1;
                    y[v1]    = y1;

                    if (k == 0)
                    {
                        Vids_temp[j + 1] =
                            (bndSegExplow->GetGeom1D())->GetVid(1);
                        Vids[v2] = Vids_temp[j + 1];
                        SpatialDomains::PointGeomSharedPtr vertex =
                            graphShPt->GetVertex(Vids[v2]);
                        NekDouble x2, y2, z2;
                        vertex->GetCoords(x2, y2, z2);
                        x[v2] = x2;
                        y[v2] = y2;
                    }
                    if (k == 1)
                    {
                        Vids_temp[j + 0] =
                            (bndSegExplow->GetGeom1D())->GetVid(0);
                        Vids[v2] = Vids_temp[j + 0];
                        SpatialDomains::PointGeomSharedPtr vertex =
                            graphShPt->GetVertex(Vids[v2]);
                        NekDouble x2, y2, z2;
                        vertex->GetCoords(x2, y2, z2);
                        x[v2] = x2;
                        y[v2] = y2;
                    }
                }
                else // other vertices
                {
                    if (k == 0)
                    {
                        Vids_temp[j + 1] =
                            (bndSegExplow->GetGeom1D())->GetVid(1);
                        Vids[v1] = Vids_temp[j + 1];
                        SpatialDomains::PointGeomSharedPtr vertex =
                            graphShPt->GetVertex(Vids[v1]);
                        NekDouble x1, y1, z1;
                        vertex->GetCoords(x1, y1, z1);
                        x[v1] = x1;
                        y[v1] = y1;
                    }
                    if (k == 1)
                    {
                        Vids_temp[j + 0] =
                            (bndSegExplow->GetGeom1D())->GetVid(0);
                        Vids[v1] = Vids_temp[j + 0];
                        SpatialDomains::PointGeomSharedPtr vertex =
                            graphShPt->GetVertex(Vids[v1]);
                        NekDouble x1, y1, z1;
                        vertex->GetCoords(x1, y1, z1);
                        x[v1] = x1;
                        y[v1] = y1;
                    }
                }
                break;
            }
        }
        if (Vids[v1] != -10)
        {
            lastedge = edge;
            break;
        }
    }
}

void Computestreakpositions(
    int npoints, MultiRegions::ExpListSharedPtr streak,
    Array<OneD, NekDouble> xold_up, Array<OneD, NekDouble> yold_up,
    Array<OneD, NekDouble> xold_low, Array<OneD, NekDouble> yold_low,
    Array<OneD, NekDouble> xold_c, Array<OneD, NekDouble> yold_c,
    Array<OneD, NekDouble> &xc, Array<OneD, NekDouble> &yc, NekDouble cr,
    bool verts)
{
    boost::ignore_unused(xold_up, xold_low);

    cout << "Computestreakpositions" << endl;
    int nq = streak->GetTotPoints();
    Array<OneD, NekDouble> coord(2);
    // Array<OneD, NekDouble> stvalues(nvertl,-10);
    Array<OneD, NekDouble> derstreak(nq);
    streak->PhysDeriv(MultiRegions::eY, streak->GetPhys(), derstreak);
    int elmtid, offset;
    NekDouble U = 0.0, dU = 0.0;
    NekDouble F = 1000;

    if (verts == true) // only for verts makes sense to init the coord values..
    {

        // start guess
        // yc= (yup+ydown)/2
        Vmath::Vadd(xc.size(), yold_up, 1, yold_low, 1, yc, 1);
        Vmath::Smul(xc.size(), 0.5, yc, 1, yc, 1);
        Vmath::Vcopy(xc.size(), xold_c, 1, xc, 1);
    }
    else // case of xQ,yQ
    {
        Vmath::Vcopy(xc.size(), xold_c, 1, xc, 1);
        Vmath::Vcopy(xc.size(), yold_c, 1, yc, 1);
    }

    int its;
    int attempt;
    NekDouble tol = 1e-3;
    NekDouble ytmp;
    for (int e = 0; e < npoints; e++)
    {
        coord[0] = xc[e];
        coord[1] = yc[e];

        elmtid  = streak->GetExpIndex(coord, 0.00001);
        offset  = streak->GetPhys_Offset(elmtid);
        F       = 1000;
        its     = 0;
        attempt = 0;
        ytmp    = coord[1];
        // cout<<"start guess:  x="<<xc[e]<<"    y="<<yc[e]<<endl;
        while (abs(F) > 0.000000001)
        {

            elmtid = streak->GetExpIndex(coord, 0.00001);

            // stvalues[e] = streak->GetExp(elmtid)->PhysEvaluate(coord,
            // streak->GetPhys() +offset );
            // cout<<"elmtid="<<elmtid<<"  x="<<coord[0]<<"   y="<<coord[1]<<"
            // stvalue="<<U<<"   dU="<<dU<<endl;

            if ((abs(coord[1]) > 1 || elmtid == -1) && attempt == 0 &&
                verts == true)
            {
                // try the old crit lay position:
                coord[1] = yold_c[e];
                attempt++;
            }
            else if ((abs(coord[1]) > 1 || elmtid == -1))
            {
                coord[1]       = ytmp + 0.01;
                elmtid         = streak->GetExpIndex(coord, 0.001);
                offset         = streak->GetPhys_Offset(elmtid);
                NekDouble Utmp = streak->GetExp(elmtid)->PhysEvaluate(
                    coord, streak->GetPhys() + offset);
                NekDouble dUtmp = streak->GetExp(elmtid)->PhysEvaluate(
                    coord, derstreak + offset);
                coord[1] = coord[1] - (Utmp - cr) / dUtmp;
                if ((abs(Utmp - cr) > abs(F)) || (abs(coord[1]) > 1))
                {
                    coord[1] = ytmp - 0.01;
                }

                attempt++;
            }
            else
            {
                ASSERTL0(abs(coord[1]) <= 1, " y value out of bound +/-1");
            }
            offset = streak->GetPhys_Offset(elmtid);
            U = streak->GetExp(elmtid)->PhysEvaluate(coord, streak->GetPhys() +
                                                                offset);
            dU =
                streak->GetExp(elmtid)->PhysEvaluate(coord, derstreak + offset);
            coord[1] = coord[1] - (U - cr) / dU;
            F        = U - cr;
            ASSERTL0(coord[0] == xc[e], " x coordinate must remain the same");

            its++;
            if (its > 200 && abs(F) < 0.00001)
            {
                cout << "warning streak position obtained with precision:" << F
                     << endl;
                break;
            }
            else if (its > 1000 && abs(F) < 0.0001)
            {
                cout << "warning streak position obtained with precision:" << F
                     << endl;
                break;
            }
            else if (its > 1000)
            {
                ASSERTL0(false, "no convergence after 1000 iterations");
            }
        }
        yc[e] = coord[1] - (U - cr) / dU;
        ASSERTL0(U <= cr + tol, "streak wrong+");
        ASSERTL0(U >= cr - tol, "streak wrong-");
        // Utilities::Zerofunction(coord[0], coord[1], xtest, ytest, streak,
        // derstreak);
        cout << "result streakvert x=" << xc[e] << "  y=" << yc[e]
             << "   streak=" << U << endl;
    }
}

void GenerateAddPointsNewtonIt(NekDouble xi, NekDouble yi, NekDouble &xout,
                               NekDouble &yout,
                               MultiRegions::ExpListSharedPtr function,
                               Array<OneD, NekDouble> derfunction, NekDouble cr)
{
    int elmtid, offset;
    NekDouble F, U, dU;
    Array<OneD, NekDouble> coords(2);

    coords[0]   = xi;
    coords[1]   = yi;
    F           = 1000;
    int attempt = 0;
    int its     = 0;
    NekDouble ytmp;
    ytmp = coords[1];
    while (abs(F) > 0.00000001)
    {

        // cout<<"generate newton it xi="<<xi<<"  yi="<<yi<<endl;
        elmtid = function->GetExpIndex(coords, 0.01);
        //@to do if GetType(elmtid)==triangular WRONG!!!
        cout << "gen newton xi=" << xi << "  yi=" << coords[1]
             << "  elmtid=" << elmtid << "  F=" << F << endl;

        if ((abs(coords[1]) > 1 || elmtid == -1))
        {

            coords[1]      = ytmp + 0.01;
            elmtid         = function->GetExpIndex(coords, 0.01);
            offset         = function->GetPhys_Offset(elmtid);
            NekDouble Utmp = function->GetExp(elmtid)->PhysEvaluate(
                coords, function->GetPhys() + offset);
            NekDouble dUtmp = function->GetExp(elmtid)->PhysEvaluate(
                coords, derfunction + offset);
            coords[1] = coords[1] - (Utmp - cr) / dUtmp;
            cout << "attempt:" << coords[1] << endl;
            if ((abs(Utmp - cr) > abs(F)) || (abs(coords[1]) > 1.01))
            {
                coords[1] = ytmp - 0.01;
            }

            attempt++;
        }
        else if (abs(coords[1]) < 1.01 && attempt == 0)
        {
            coords[1] = 1.0;
            attempt++;
        }
        else
        {
            ASSERTL0(abs(coords[1]) <= 1.00, " y value out of bound +/-1");
        }
        offset = function->GetPhys_Offset(elmtid);
        U = function->GetExp(elmtid)->PhysEvaluate(coords, function->GetPhys() +
                                                               offset);
        dU        = function->GetExp(elmtid)->PhysEvaluate(coords,
                                                    derfunction + offset);
        coords[1] = coords[1] - (U - cr) / dU;
        cout << cr << "U-cr=" << U - cr << "  tmp result y:" << coords[1]
             << "  dU=" << dU << endl;
        F = U - cr;

        its++;
        if (its > 200 && abs(F) < 0.00001)
        {
            cout << "warning streak position obtained with precision:" << F
                 << endl;
            break;
        }
        else if (its > 1000 && abs(F) < 0.0001)
        {
            cout << "warning streak position obtained with precision:" << F
                 << endl;
            break;
        }
        else if (its > 1000)
        {
            ASSERTL0(false, "no convergence after 1000 iterations");
        }

        ASSERTL0(coords[0] == xi, " x coordinate must remain the same");
    }
    xout = xi;
    yout = coords[1] - (U - cr) / dU;
    cout << "NewtonIt result  x=" << xout << "  y=" << coords[1] << "   U=" << U
         << endl;
}

void GenerateMapEidsv1v2(MultiRegions::ExpListSharedPtr field,
                         Array<OneD, int> &V1, Array<OneD, int> &V2)
{

    const std::shared_ptr<LocalRegions::ExpansionVector> exp2D =
        field->GetExp();
    int nel = exp2D->size();
    LocalRegions::QuadExpSharedPtr locQuadExp;
    LocalRegions::TriExpSharedPtr locTriExp;
    SpatialDomains::Geometry1DSharedPtr SegGeom;
    int id;
    int cnt = 0;
    Array<OneD, int> V1tmp(4 * nel, 10000);
    Array<OneD, int> V2tmp(4 * nel, 10000);
    for (int i = 0; i < nel; i++)
    {
        if ((locQuadExp = (*exp2D)[i]->as<LocalRegions::QuadExp>()))
        {
            for (int j = 0; j < locQuadExp->GetNtraces(); ++j)
            {
                SegGeom = (locQuadExp->GetGeom2D())->GetEdge(j);
                id      = SegGeom->GetGlobalID();

                if (V1tmp[id] == 10000)
                {
                    V1tmp[id] = SegGeom->GetVertex(0)->GetVid();
                    V2tmp[id] = SegGeom->GetVertex(1)->GetVid();
                    cnt++;
                }
            }
        }
        // in the future the tri edges may be not necessary (if the nedges is
        // known)

        else if ((locTriExp = (*exp2D)[i]->as<LocalRegions::TriExp>()))
        {
            for (int j = 0; j < locTriExp->GetNtraces(); ++j)
            {
                SegGeom = (locTriExp->GetGeom2D())->GetEdge(j);
                id      = SegGeom->GetGlobalID();

                if (V1tmp[id] == 10000)
                {
                    V1tmp[id] = SegGeom->GetVertex(0)->GetVid();
                    V2tmp[id] = SegGeom->GetVertex(1)->GetVid();
                    cnt++;
                }
            }
        }
    }

    V1 = Array<OneD, int>(cnt);
    V2 = Array<OneD, int>(cnt);
    // populate the output vectors V1,V2
    for (int g = 0; g < cnt; g++)
    {
        V1[g] = V1tmp[g];
        ASSERTL0(V1tmp[g] != 10000, "V1 wrong");
        V2[g] = V2tmp[g];
        ASSERTL0(V2tmp[g] != 10000, "V2 wrong");
    }
}

void MappingEVids(Array<OneD, NekDouble> xoldup, Array<OneD, NekDouble> yoldup,
                  Array<OneD, NekDouble> xolddown,
                  Array<OneD, NekDouble> yolddown, Array<OneD, NekDouble> xcold,
                  Array<OneD, NekDouble> ycold, Array<OneD, int> Vids_c,
                  SpatialDomains::MeshGraphSharedPtr mesh,
                  MultiRegions::ExpListSharedPtr streak, Array<OneD, int> V1,
                  Array<OneD, int> V2, int &nlays,
                  Array<OneD, Array<OneD, int>> &Eids_lay,
                  Array<OneD, Array<OneD, int>> &Vids_lay)
{
    boost::ignore_unused(xoldup, xolddown);

    int nlay_Eids = xcold.size() - 1;
    int nlay_Vids = xcold.size();

    int nVertsTot = mesh->GetNvertices();
    cout << "nverttot=" << nVertsTot << endl;
    // find the first vert of each layer
    // int qp_closerup,qp_closerdown;
    // NekDouble diffup,diffdown;
    cout << "init nlays=" << nlays << endl;
    // tmp first vert array (of course <100!!)
    Array<OneD, int> tmpVids0(100);
    Array<OneD, NekDouble> tmpx0(100);
    Array<OneD, NekDouble> tmpy0(100);
    Array<OneD, NekDouble> x2D(nVertsTot);
    Array<OneD, NekDouble> y2D(nVertsTot);
    cout << "yoldup=" << yoldup[0] << endl;
    cout << "yolddown=" << yolddown[0] << endl;

    for (int r = 0; r < nVertsTot; r++)
    {

        SpatialDomains::PointGeomSharedPtr vertex = mesh->GetVertex(r);
        NekDouble x, y, z;
        vertex->GetCoords(x, y, z);
        x2D[r] = x;
        y2D[r] = y;
        if (xcold[0] == x)
        {
            // check if the vert is inside layer zone
            if (y <= yoldup[0] && y >= yolddown[0] && y != ycold[0])
            {
                // cout<<"x="<<x<<"  y="<<y<<endl;
                tmpVids0[nlays] = r;
                tmpx0[nlays]    = x;
                tmpy0[nlays]    = y;
                nlays++;
            }
        }
    }
    cout << "nlays=" << nlays << endl;

    // reorder first verts from xlower to xhigher
    Array<OneD, NekDouble> tmpx(nlays);
    Array<OneD, NekDouble> tmpf(nlays);
    Array<OneD, int> tmpV(nlays);
    // local copy to prevent overwriting
    Vmath::Vcopy(nlays, tmpx0, 1, tmpx, 1);
    Vmath::Vcopy(nlays, tmpy0, 1, tmpf, 1);
    Vmath::Vcopy(nlays, tmpVids0, 1, tmpV, 1);
    NekDouble max = Vmath::Vmax(tmpf.size(), tmpf, 1);
    int index     = 0;
    for (int w = 0; w < nlays; w++)
    {
        index       = Vmath::Imin(tmpf.size(), tmpf, 1);
        tmpx0[w]    = tmpx[index];
        tmpy0[w]    = tmpf[index];
        tmpVids0[w] = tmpV[index];
        tmpf[index] = max + 1000;
    }

    // initialise layers arrays
    Eids_lay = Array<OneD, Array<OneD, int>>(nlays);
    Vids_lay = Array<OneD, Array<OneD, int>>(nlays);
    for (int m = 0; m < nlays; m++)
    {
        Eids_lay[m] = Array<OneD, int>(nlay_Eids);
        Vids_lay[m] = Array<OneD, int>(nlay_Vids);
    }

    // determine the others verts and edge for each layer
    NekDouble normbef = 0.0;
    NekDouble normtmp = 0.0;
    NekDouble xbef    = 0.0;
    NekDouble ybef    = 0.0;
    NekDouble xtmp, ytmp, normnext = 0.0, xnext = 0.0, ynext = 0.0, diff;
    NekDouble Ubef = 0.0, Utmp = 0.0, Unext = 0.0;
    Array<OneD, NekDouble> coord(2);
    int elmtid, offset;
    int nTotEdges = V1.size();
    Array<OneD, int> edgestmp(6);
    for (int m = 0; m < nlays; m++)
    {
        for (int g = 0; g < nlay_Eids; g++)
        {
            if (g == 0)
            {
                for (int h = 0; h < nTotEdges; h++)
                {

                    if (tmpVids0[m] == V1[h])
                    {
                        SpatialDomains::PointGeomSharedPtr vertex =
                            mesh->GetVertex(V2[h]);
                        NekDouble x, y, z;
                        vertex->GetCoords(x, y, z);
                        if (x != tmpx0[m])
                        {
                            Eids_lay[m][0] = h;
                            Vids_lay[m][0] = V1[h];
                            Vids_lay[m][1] = V2[h];
                            SpatialDomains::PointGeomSharedPtr vertex1 =
                                mesh->GetVertex(V1[h]);
                            NekDouble x1, y1, z1;
                            vertex1->GetCoords(x1, y1, z1);
                            normbef =
                                sqrt((y - y1) * (y - y1) + (x - x1) * (x - x1));
                            ybef     = (y - y1);
                            xbef     = (x - x1);
                            coord[0] = x;
                            coord[1] = y;
                            elmtid   = streak->GetExpIndex(coord, 0.00001);
                            offset   = streak->GetPhys_Offset(elmtid);
                            Ubef     = streak->GetExp(elmtid)->PhysEvaluate(
                                coord, streak->GetPhys() + offset);
                        }
                    }
                    if (tmpVids0[m] == V2[h])
                    {
                        SpatialDomains::PointGeomSharedPtr vertex =
                            mesh->GetVertex(V1[h]);
                        NekDouble x, y, z;
                        vertex->GetCoords(x, y, z);
                        if (x != tmpx0[m])
                        {
                            Eids_lay[m][0] = h;
                            Vids_lay[m][0] = V2[h];
                            Vids_lay[m][1] = V1[h];
                            SpatialDomains::PointGeomSharedPtr vertex2 =
                                mesh->GetVertex(V2[h]);
                            NekDouble x2 = 0.0, y2 = 0.0;
                            normbef =
                                sqrt((y - y2) * (y - y2) + (x - x2) * (x - x2));
                            ybef     = (y - y2);
                            xbef     = (x - x2);
                            coord[0] = x;
                            coord[1] = y;
                            elmtid   = streak->GetExpIndex(coord, 0.00001);
                            offset   = streak->GetPhys_Offset(elmtid);
                            Ubef     = streak->GetExp(elmtid)->PhysEvaluate(
                                coord, streak->GetPhys() + offset);
                        }
                    }
                }

                cout << "Eid=" << Eids_lay[m][0]
                     << "   Vids_lay0=" << Vids_lay[m][0]
                     << "   Vidslay1=" << Vids_lay[m][1] << endl;
            }
            else
            {
                // three verts(edges) candidates
                int cnt = 0;
                for (int h = 0; h < nTotEdges; h++)
                {
                    // cout<<Vids_lay[m][g]<<"    V1="<<V1[h]<<"
                    // V2[h]="<<V2[h]<<endl;
                    if ((Vids_lay[m][g] == V1[h] || Vids_lay[m][g] == V2[h]) &&
                        h != Eids_lay[m][g - 1])
                    {
                        cout << "edgetmp=" << h << endl;
                        ASSERTL0(cnt <= 6, "wrong number of candidates");
                        edgestmp[cnt] = h;
                        cnt++;
                    }
                }

                diff = 1000;
                Array<OneD, NekDouble> diffarray(cnt);
                Array<OneD, NekDouble> diffUarray(cnt);
                cout << "normbef=" << normbef << endl;
                cout << "Ubefcc=" << Ubef << endl;
                // choose the right candidate
                for (int e = 0; e < cnt; e++)
                {
                    SpatialDomains::PointGeomSharedPtr vertex1 =
                        mesh->GetVertex(V1[edgestmp[e]]);
                    NekDouble x1, y1, z1;
                    vertex1->GetCoords(x1, y1, z1);
                    SpatialDomains::PointGeomSharedPtr vertex2 =
                        mesh->GetVertex(V2[edgestmp[e]]);
                    NekDouble x2, y2, z2;
                    vertex2->GetCoords(x2, y2, z2);

                    normtmp =
                        sqrt((y2 - y1) * (y2 - y1) + (x2 - x1) * (x2 - x1));

                    cout << "edgetmp1=" << edgestmp[e] << endl;
                    cout << "V1 x1=" << x1 << "  y1=" << y1 << endl;
                    cout << "V2 x2=" << x2 << "  y2=" << y2 << endl;
                    if (Vids_lay[m][g] == V1[edgestmp[e]])
                    {

                        ytmp     = (y2 - y1);
                        xtmp     = (x2 - x1);
                        coord[0] = x2;
                        coord[1] = y2;
                        elmtid   = streak->GetExpIndex(coord, 0.00001);
                        offset   = streak->GetPhys_Offset(elmtid);
                        Utmp     = streak->GetExp(elmtid)->PhysEvaluate(
                            coord, streak->GetPhys() + offset);
                        diffarray[e]  = abs((xtmp * xbef + ytmp * ybef) /
                                               (normtmp * normbef) -
                                           1);
                        diffUarray[e] = abs(Ubef - Utmp);
                        cout << "   normtmp=" << normtmp << endl;
                        cout << "   Utmpcc=" << Utmp << endl;
                        cout << xtmp << "  ytmp=" << ytmp << "    diff="
                             << abs(((xtmp * xbef + ytmp * ybef) /
                                     (normtmp * normbef)) -
                                    1)
                             << endl;
                        if (abs((xtmp * xbef + ytmp * ybef) /
                                    (normtmp * normbef) -
                                1) < diff &&
                            y2 <= yoldup[g + 1] && y2 >= yolddown[g + 1] &&
                            y1 <= yoldup[g] && y1 >= yolddown[g])
                        {

                            Eids_lay[m][g]     = edgestmp[e];
                            Vids_lay[m][g + 1] = V2[edgestmp[e]];
                            diff     = abs((xtmp * xbef + ytmp * ybef) /
                                           (normtmp * normbef) -
                                       1);
                            normnext = normtmp;
                            ynext    = ytmp;
                            xnext    = xtmp;
                            Unext    = Utmp;
                        }
                    }
                    else if (Vids_lay[m][g] == V2[edgestmp[e]])
                    {

                        ytmp     = (y1 - y2);
                        xtmp     = (x1 - x2);
                        coord[0] = x1;
                        coord[1] = y1;
                        elmtid   = streak->GetExpIndex(coord, 0.00001);
                        offset   = streak->GetPhys_Offset(elmtid);
                        Utmp     = streak->GetExp(elmtid)->PhysEvaluate(
                            coord, streak->GetPhys() + offset);
                        diffarray[e]  = abs((xtmp * xbef + ytmp * ybef) /
                                               (normtmp * normbef) -
                                           1);
                        diffUarray[e] = abs(Ubef - Utmp);
                        cout << "   normtmp=" << normtmp << endl;
                        cout << "   Utmpcc=" << Utmp << endl;
                        cout << xtmp << "  ytmp=" << ytmp << "    diff="
                             << abs(((xtmp * xbef + ytmp * ybef) /
                                     (normtmp * normbef)) -
                                    1)
                             << endl;
                        if (abs((xtmp * xbef + ytmp * ybef) /
                                    (normtmp * normbef) -
                                1) < diff &&
                            y2 <= yoldup[g] && y2 >= yolddown[g] &&
                            y1 <= yoldup[g + 1] && y1 >= yolddown[g + 1])
                        {
                            Eids_lay[m][g]     = edgestmp[e];
                            Vids_lay[m][g + 1] = V1[edgestmp[e]];
                            diff     = abs((xtmp * xbef + ytmp * ybef) /
                                           (normtmp * normbef) -
                                       1);
                            normnext = normtmp;
                            ynext    = ytmp;
                            xnext    = xtmp;
                            Unext    = Utmp;
                        }
                    }
                    else
                    {
                        ASSERTL0(false, "eid not found");
                    }
                }
                cout << "Eid before check=" << Eids_lay[m][g] << endl;
                for (int q = 0; q < cnt; q++)
                {
                    cout << q << "   diff" << diffarray[q] << endl;
                }
                // check if the eid has a vert in common with another layer
                bool check = false;
                if (m > 0 && m < nlays)
                {
                    check = checkcommonvert(Vids_lay[m - 1], Vids_c,
                                            Vids_lay[m][g + 1]);
                }
                if (check == true)
                {
                    cout << "COMMON VERT" << endl;
                    int eid        = Vmath::Imin(cnt, diffarray, 1);
                    diffarray[eid] = 1000;
                    eid            = Vmath::Imin(cnt, diffarray, 1);

                    SpatialDomains::PointGeomSharedPtr vertex1 =
                        mesh->GetVertex(V1[edgestmp[eid]]);
                    NekDouble x1, y1, z1;
                    vertex1->GetCoords(x1, y1, z1);
                    SpatialDomains::PointGeomSharedPtr vertex2 =
                        mesh->GetVertex(V2[edgestmp[eid]]);
                    NekDouble x2, y2, z2;
                    vertex2->GetCoords(x2, y2, z2);

                    normtmp =
                        sqrt((y2 - y1) * (y2 - y1) + (x2 - x1) * (x2 - x1));

                    Eids_lay[m][g] = edgestmp[eid];
                    if (Vids_lay[m][g] == V1[edgestmp[eid]])
                    {
                        coord[0] = x2;
                        coord[1] = y2;
                        elmtid   = streak->GetExpIndex(coord, 0.00001);
                        offset   = streak->GetPhys_Offset(elmtid);
                        Utmp     = streak->GetExp(elmtid)->PhysEvaluate(
                            coord, streak->GetPhys() + offset);
                        Vids_lay[m][g + 1] = V2[edgestmp[eid]];
                        normnext           = normtmp;
                        ynext              = (y2 - y1);
                        xnext              = (x2 - x1);
                        ;
                        Unext = Utmp;
                    }
                    if (Vids_lay[m][g] == V2[edgestmp[eid]])
                    {
                        coord[0] = x1;
                        coord[1] = y1;
                        elmtid   = streak->GetExpIndex(coord, 0.00001);
                        offset   = streak->GetPhys_Offset(elmtid);
                        Utmp     = streak->GetExp(elmtid)->PhysEvaluate(
                            coord, streak->GetPhys() + offset);
                        Vids_lay[m][g + 1] = V1[edgestmp[eid]];
                        normnext           = normtmp;
                        ynext              = (y1 - y2);
                        xnext              = (x1 - x2);
                        ;
                        Unext = Utmp;
                    }
                }

                cout << m << "edge aft:" << Eids_lay[m][g]
                     << "   Vid=" << Vids_lay[m][g + 1] << endl;
                normbef = normnext;
                ybef    = ynext;
                xbef    = xnext;
                Ubef    = Unext;

                cout << "endelse" << normtmp << endl;
            } // end else

        } // end g it

    } // end m it

    for (int w = 0; w < nlays; w++)
    {
        for (int f = 0; f < nlay_Eids; f++)
        {
            cout << "check=" << w << "   Eid:" << Eids_lay[w][f] << endl;
        }
    }
}

bool checkcommonvert(Array<OneD, int> Vids_laybefore, Array<OneD, int> Vids_c,
                     int Vid)
{
    bool check = false;
    for (int u = 0; u < Vids_laybefore.size(); u++)
    {
        if (Vids_laybefore[u] == Vid || Vids_c[u] == Vid)
        {
            check = true;
        }
        cout << Vid << "    Vert test=" << Vids_laybefore[u] << endl;
    }
    return check;
}

void Cutrepetitions(int nedges, Array<OneD, NekDouble> inarray,
                    Array<OneD, NekDouble> &outarray)
{

    // determine npedge:
    int np_lay = inarray.size();
    ASSERTL0(inarray.size() % nedges == 0, " something on number npedge");
    // cut out the repetitions:

    int cnt = 0;
    for (int w = 0; w < np_lay; w++)
    {

        if (w < np_lay - 1)
        {
            if (inarray[w] == inarray[w + 1])
            {
                continue;
            }
        }
        outarray[cnt] = inarray[w];
        cnt++;
    }

    ASSERTL0(cnt == np_lay - (nedges - 1), "wrong cut");
}

int DetermineclosePointxindex(NekDouble x, Array<OneD, NekDouble> xArray)
{
    int npts = xArray.size();
    Array<OneD, NekDouble> xcopy(npts);
    Vmath::Vcopy(npts, xArray, 1, xcopy, 1);
    // subtract xpoint and abs

    Vmath::Sadd(npts, -x, xcopy, 1, xcopy, 1);
    Vmath::Vabs(npts, xcopy, 1, xcopy, 1);

    int index = Vmath::Imin(npts, xcopy, 1);
    if (xArray[index] > x) // assume always x[index]< x(HYPHOTHESIS)
    {
        index = index - 1;
    }
    return index;
}

void GenerateNeighbourArrays(int index, int neighpoints,
                             Array<OneD, NekDouble> xArray,
                             Array<OneD, NekDouble> yArray,
                             Array<OneD, NekDouble> &Neighbour_x,
                             Array<OneD, NekDouble> &Neighbour_y)
{
    ASSERTL0(neighpoints % 2 == 0, "number of neighbour points should be even");
    int leftpoints  = (neighpoints / 2) - 1; //-1 because xArray[index]< x
    int rightpoints = neighpoints / 2;
    int diff;
    int start;
    // cout<<"index="<<index<<"  left="<<leftpoints<<"
    // right="<<rightpoints<<endl;
    if (index - leftpoints < 0)
    {
        // cout<"case0"<<endl;
        diff  = index - leftpoints;
        start = 0;
        Vmath::Vcopy(neighpoints, &yArray[0], 1, &Neighbour_y[0], 1);
        Vmath::Vcopy(neighpoints, &xArray[0], 1, &Neighbour_x[0], 1);
    }
    else if ((yArray.size() - 1) - index < rightpoints)
    {
        // cout"case1 closest="<<xArray[index]<<endl;
        int rpoints = (yArray.size() - 1) - index; //
        diff        = rightpoints - rpoints;
        // cout<"start index="<<index-leftpoints-diff<<endl;
        start = index - leftpoints - diff;
        Vmath::Vcopy(neighpoints, &yArray[start], 1, &Neighbour_y[0], 1);
        Vmath::Vcopy(neighpoints, &xArray[start], 1, &Neighbour_x[0], 1);
    }
    else
    {
        // cout<<"caseaa"<<endl;
        start = index - leftpoints;
        Vmath::Vcopy(neighpoints, &yArray[start], 1, &Neighbour_y[0], 1);
        Vmath::Vcopy(neighpoints, &xArray[start], 1, &Neighbour_x[0], 1);
    }
    /*
    for(int t= start; t<start+neighpoints; t++)
    {
    cout<<"Px="<<xArray[t]<<"    "<<yArray[t]<<endl;
    }
    */
    // check if there is any repetition
    for (int f = 1; f < neighpoints; f++)
    {
        ASSERTL0(Neighbour_x[f] != Neighbour_x[f - 1],
                 " repetition on NeighbourArrays");
    }
}

NekDouble LagrangeInterpolant(NekDouble x, int npts,
                              Array<OneD, NekDouble> xpts,
                              Array<OneD, NekDouble> funcvals)
{
    NekDouble sum = 0.0;
    NekDouble LagrangePoly;
    // cout<<"lagrange"<<endl;
    for (int pt = 0; pt < npts; ++pt)
    {
        NekDouble h = 1.0;

        for (int j = 0; j < pt; ++j)
        {
            h = h * (x - xpts[j]) / (xpts[pt] - xpts[j]);
        }

        for (int k = pt + 1; k < npts; ++k)
        {
            h = h * (x - xpts[k]) / (xpts[pt] - xpts[k]);
        }
        LagrangePoly = h;

        sum += funcvals[pt] * LagrangePoly;
    }
    // cout<<"result :"<<sum<<endl;
    return sum;
}

void EvaluateTangent(int npoints, Array<OneD, NekDouble> xcQedge,
                     Array<OneD, NekDouble> coeffsinterp,
                     Array<OneD, NekDouble> &txQedge,
                     Array<OneD, NekDouble> &tyQedge)
{
    Array<OneD, NekDouble> yprime(npoints, 0.0);
    int np_pol = coeffsinterp.size();
    cout << "evaluatetan with " << np_pol << endl;

    // calc derivative poly (cut last entry on b array that is the const)
    int derorder;
    Array<OneD, NekDouble> yinterp(npoints, 0.0);
    int polorder;
    for (int q = 0; q < npoints; q++)
    {
        polorder  = np_pol - 1;
        derorder  = np_pol - 2;
        yprime[q] = 0;
        for (int d = 0; d < np_pol - 1; d++)
        {
            yprime[q] += (derorder + 1) * coeffsinterp[d] *
                         std::pow(xcQedge[q], derorder);
            derorder--;
        }
        // test
        for (int a = 0; a < np_pol; a++)
        {
            yinterp[q] += coeffsinterp[a] * std::pow(xcQedge[q], polorder);
            // cout<<"coeff*x^n="<<b[a]*std::pow(xcQedge[q],polorder)<<"
            // sum="<<yinterp[q]<<endl;
            polorder--;
        }
    }

    // transf yprime into tx,ty:
    for (int n = 0; n < npoints; n++)
    {
        // ABS???!!
        txQedge[n] = 0;
        txQedge[n] = cos((atan((yprime[n]))));
        tyQedge[n] = sin((atan((yprime[n]))));
        cout << xcQedge[n] << "      " << yinterp[n] << "      " << yprime[n]
             << "      " << txQedge[n] << "       " << tyQedge[n] << endl;
    }
}

void PolyInterp(Array<OneD, NekDouble> xpol, Array<OneD, NekDouble> ypol,
                Array<OneD, NekDouble> &coeffsinterp,
                Array<OneD, NekDouble> &xcout, Array<OneD, NekDouble> &ycout,
                int edge, int npedge)
{
    int np_pol = xpol.size();
    int N      = np_pol;
    Array<OneD, NekDouble> A(N * N, 1.0);
    Array<OneD, NekDouble> b(N);
    int row = 0;
    // fill column by column
    for (int e = 0; e < N; e++)
    {
        row = 0;
        for (int w = 0; w < N; w++)
        {
            A[N * e + row] = std::pow(xpol[w], N - 1 - e);
            row++;
        }
    }
    row = 0;
    for (int r = 0; r < np_pol; r++)
    {
        b[row] = ypol[r];
        // cout<<"b="<<b[row]<<"  y_c="<<y_c[r]<<endl;
        row++;
    }

    // cout<<"A elements="<<A.size()<<endl;
    Array<OneD, int> ipivot(N);
    int info = 0;
    // Lapack::Dgesv( N, 1, A.get(), N, ipivot.get(),  b.get(), N, info);
    Lapack::Dgetrf(N, N, A.get(), N, ipivot.get(), info);
    if (info < 0)
    {
        std::string message =
            "ERROR: The " + boost::lexical_cast<std::string>(-info) +
            "th parameter had an illegal parameter for dgetrf";
        ASSERTL0(false, message.c_str());
    }
    else if (info > 0)
    {
        std::string message =
            "ERROR: Element u_" + boost::lexical_cast<std::string>(info) +
            boost::lexical_cast<std::string>(info) + " is 0 from dgetrf";
        ASSERTL0(false, message.c_str());
    }

    // N means no transponse (direct matrix)
    int ncolumns_b = 1;
    Lapack::Dgetrs('N', N, ncolumns_b, A.get(), N, ipivot.get(), b.get(), N,
                   info);
    if (info < 0)
    {
        std::string message =
            "ERROR: The " + boost::lexical_cast<std::string>(-info) +
            "th parameter had an illegal parameter for dgetrf";
        ASSERTL0(false, message.c_str());
    }
    else if (info > 0)
    {
        std::string message =
            "ERROR: Element u_" + boost::lexical_cast<std::string>(info) +
            boost::lexical_cast<std::string>(info) + " is 0 from dgetrf";
        ASSERTL0(false, message.c_str());
    }
    /*
    for(int h=0; h<np_pol; h++)
    {
    cout<<"coeff:"<<b[h]<<endl;
    }
    */

    // ovewrite the ycPhysMOD:
    int polorder;
    for (int c = 0; c < npedge; c++)
    {
        polorder = np_pol - 1;
        // put ycPhysMOD to zero
        ycout[edge * (npedge) + c + 1] = 0;
        for (int d = 0; d < np_pol; d++)
        {
            ycout[edge * (npedge) + c + 1] +=
                b[d] * std::pow(xcout[edge * (npedge) + c + 1], polorder);
            polorder--;
        }
    }

    // write coeffs
    Vmath::Vcopy(np_pol, b, 1, coeffsinterp, 1);
}

void PolyFit(int polyorder, int npoints, Array<OneD, NekDouble> xin,
             Array<OneD, NekDouble> fin, Array<OneD, NekDouble> &coeffsinterp,
             Array<OneD, NekDouble> &xout, Array<OneD, NekDouble> &fout,
             int npout)
{

    int N = polyorder + 1;
    Array<OneD, NekDouble> A(N * N, 0.0);
    Array<OneD, NekDouble> b(N, 0.0);
    cout << npoints << endl;
    for (int u = 0; u < npoints; u++)
    {
        cout << "c=" << xin[u] << "     " << fin[u] << endl;
    }
    // fill column by column
    // e counts cols
    for (int e = 0; e < N; e++)
    {

        for (int row = 0; row < N; row++)
        {
            for (int w = 0; w < npoints; w++)
            {
                A[N * e + row] += std::pow(xin[w], e + row);
            }
        }
    }

    for (int row = 0; row < N; row++)
    {
        for (int h = 0; h < npoints; h++)
        {
            b[row] += fin[h] * std::pow(xin[h], row);
            // cout<<b="<<b[row]<<"  y_c="<<y_c[r]<<endl;
        }
    }

    // cout<<"A elements="<<A.size()<<endl;
    Array<OneD, int> ipivot(N);
    int info = 0;
    // Lapack::Dgesv( N, 1, A.get(), N, ipivot.get(),  b.get(), N, info);
    Lapack::Dgetrf(N, N, A.get(), N, ipivot.get(), info);

    if (info < 0)
    {
        std::string message =
            "ERROR: The " + boost::lexical_cast<std::string>(-info) +
            "th parameter had an illegal parameter for dgetrf";
        ASSERTL0(false, message.c_str());
    }
    else if (info > 0)
    {
        std::string message =
            "ERROR: Element u_" + boost::lexical_cast<std::string>(info) +
            boost::lexical_cast<std::string>(info) + " is 0 from dgetrf";
        ASSERTL0(false, message.c_str());
    }
    // N means no transponse (direct matrix)
    int ncolumns_b = 1;
    Lapack::Dgetrs('N', N, ncolumns_b, A.get(), N, ipivot.get(), b.get(), N,
                   info);
    if (info < 0)
    {
        std::string message =
            "ERROR: The " + boost::lexical_cast<std::string>(-info) +
            "th parameter had an illegal parameter for dgetrf";
        ASSERTL0(false, message.c_str());
    }
    else if (info > 0)
    {
        std::string message =
            "ERROR: Element u_" + boost::lexical_cast<std::string>(info) +
            boost::lexical_cast<std::string>(info) + " is 0 from dgetrf";
        ASSERTL0(false, message.c_str());
    }

    // the lower coeff the lower is the grad
    // reverse:
    Array<OneD, NekDouble> tmp(N);
    Vmath::Vcopy(N, b, 1, tmp, 1);
    int cnt = N;
    for (int j = 0; j < N; j++)
    {
        b[j] = tmp[cnt - 1];
        cnt--;
    }

    for (int h = 0; h < N; h++)
    {
        cout << "coeff:" << b[h] << endl;
    }

    // ovewrite the ycPhysMOD:
    int polorder;
    for (int c = 0; c < npout; c++)
    {
        polorder = polyorder;
        // put ycPhysMOD to zero
        fout[c] = 0;
        for (int d = 0; d < N; d++)
        {

            fout[c] += b[d] * std::pow(xout[c], polorder);
            polorder--;
        }
    }

    // write coeffs
    Vmath::Vcopy(N, b, 1, coeffsinterp, 1);
}

void Orderfunctionx(Array<OneD, NekDouble> inarray_x,
                    Array<OneD, NekDouble> inarray_y,
                    Array<OneD, NekDouble> &outarray_x,
                    Array<OneD, NekDouble> &outarray_y)
{
    Array<OneD, NekDouble> tmpx(inarray_x.size());
    Array<OneD, NekDouble> tmpy(inarray_x.size());
    // local copy to prevent overwriting
    Vmath::Vcopy(inarray_x.size(), inarray_x, 1, tmpx, 1);
    Vmath::Vcopy(inarray_x.size(), inarray_y, 1, tmpy, 1);

    // order function with respect to x
    int index;
    NekDouble max = Vmath::Vmax(tmpx.size(), tmpx, 1);
    for (int w = 0; w < tmpx.size(); w++)
    {
        index         = Vmath::Imin(tmpx.size(), tmpx, 1);
        outarray_x[w] = tmpx[index];
        outarray_y[w] = tmpy[index];
        if (w < tmpx.size() - 1) // case of repetitions
        {
            if (tmpx[index] == tmpx[index + 1])
            {
                outarray_x[w + 1] = tmpx[index + 1];
                outarray_y[w + 1] = tmpy[index + 1];
                tmpx[index + 1]   = max + 1000;
                w++;
            }
        }
        /*
                         if(w>0)//case of repetitions
                         {
                             if(inarray_x[index] == tmpx[index-1])
                             {
                                  outarray_x[w+1]= tmpx[index-1];
                                  outarray_y[w+1]= tmpy[index-1];
                                  tmpx[index-1] = max+1000;
                                  w++;
                             }
                         }
        */
        tmpx[index] = max + 1000;
    }
}

void MoveLayersvertically(int nlays, int nvertl, int cntlow, int cntup,
                          Array<OneD, Array<OneD, int>> lay_Vids,
                          Array<OneD, NekDouble> xc, Array<OneD, NekDouble> yc,
                          Array<OneD, int> Down, Array<OneD, int> Up,
                          Array<OneD, NekDouble> &xnew,
                          Array<OneD, NekDouble> &ynew,
                          Array<OneD, Array<OneD, NekDouble>> &layers_x,
                          Array<OneD, Array<OneD, NekDouble>> &layers_y)
{
    int np_lay = layers_y[0].size();
    // 0<h<nlays-1 to fill only the 'internal' layers(no up,low);
    for (int h = 1; h < nlays - 1; h++)
    {
        layers_x[h] = Array<OneD, NekDouble>(np_lay);
        for (int s = 0; s < nvertl; s++)
        {
            // check if ynew is still empty
            ASSERTL0(ynew[lay_Vids[h][s]] == -20, "ynew layers not empty");
            if (h < cntlow + 1) // layers under the crit lay
            {
                // y= ylow+delta
                ynew[lay_Vids[h][s]] =
                    ynew[Down[s]] +
                    h * abs(ynew[Down[s]] - yc[s]) / (cntlow + 1);
                // put the layer vertical
                xnew[lay_Vids[h][s]] = xc[s];
                // cout<<"ynew="<<ynew[ lay_Vids[h][s] ]<<"
                // ydown="<<ynew[Down[s]]<< " delta="<<abs(ynew[Down[s]] -
<<<<<<< HEAD
                //y_c[s])/(cntlow+1)<<endl; until now layers_y=yold
=======
                // y_c[s])/(cntlow+1)<<endl; until now layers_y=yold
>>>>>>> 6a3e03cf
                layers_y[h][s] = ynew[lay_Vids[h][s]];
                layers_x[h][s] = xnew[lay_Vids[h][s]];
            }
            else
            {
                // y = yc+delta
                ynew[lay_Vids[h][s]] = yc[s] + (h - cntlow) *
                                                   abs(ynew[Up[s]] - yc[s]) /
                                                   (cntup + 1);
                // put the layer vertical
                xnew[lay_Vids[h][s]] = xc[s];
                // until now layers_y=yold
                layers_y[h][s] = ynew[lay_Vids[h][s]];
                layers_x[h][s] = xnew[lay_Vids[h][s]];
            }
        }
    }
}

void MoveLayerNfixedxpos(int nvertl, int npedge, Array<OneD, NekDouble> xcPhys,
                         Array<OneD, NekDouble> tmpx_lay,
                         Array<OneD, NekDouble> tmpy_lay, Array<OneD, int> Vids,
                         Array<OneD, NekDouble> &xlay,
                         Array<OneD, NekDouble> &ylay,
                         Array<OneD, NekDouble> &xnew,
                         Array<OneD, NekDouble> &ynew)
{
    int np_lay = xcPhys.size();
    int nedges = nvertl - 1;
    Array<OneD, NekDouble> tmpx(np_lay - (nedges - 1));
    Array<OneD, NekDouble> tmpy(np_lay - (nedges - 1));
    Cutrepetitions(nedges, tmpx_lay, tmpx);
    Cutrepetitions(nedges, tmpy_lay, tmpy);
    // order points in x:
    int index;
    int closepoints = 4;
    Array<OneD, NekDouble> Pxinterp(closepoints);
    Array<OneD, NekDouble> Pyinterp(closepoints);
    Orderfunctionx(tmpx, tmpy, tmpx, tmpy);
    // determine the neighbour points (-3;+3)
    for (int g = 0; g < nedges; g++)
    {
        // write vert coords
        // v1
        index = DetermineclosePointxindex(xcPhys[g * npedge + 0], tmpx);
        // generate neighbour arrays:
        GenerateNeighbourArrays(index, closepoints, tmpx, tmpy, Pxinterp,
                                Pyinterp);
        ynew[Vids[g]] = LagrangeInterpolant(xcPhys[g * npedge + 0], closepoints,
                                            Pxinterp, Pyinterp);
        xnew[Vids[g]] = xcPhys[g * npedge + 0];
        ylay[g * npedge + 0] = ynew[Vids[g]];
        xlay[g * npedge + 0] = xnew[Vids[g]];

        // v2
        // determine closest index:
        index =
            DetermineclosePointxindex(xcPhys[g * npedge + npedge - 1], tmpx);
        // generate neighbour arrays:
        GenerateNeighbourArrays(index, closepoints, tmpx, tmpy, Pxinterp,
                                Pyinterp);
        ynew[Vids[g + 1]] = LagrangeInterpolant(
            xcPhys[g * npedge + npedge - 1], closepoints, Pxinterp, Pyinterp);
        xnew[Vids[g + 1]]             = xcPhys[g * npedge + npedge - 1];
        ylay[g * npedge + npedge - 1] = ynew[Vids[g + 1]];
        xlay[g * npedge + npedge - 1] = xnew[Vids[g + 1]];

        // middle points
        for (int r = 0; r < npedge - 2; r++)
        {

            // determine closest point index:
            index = DetermineclosePointxindex(xcPhys[g * npedge + r + 1], tmpx);
            // cout<<"  vert+"<<index<<endl;

            ASSERTL0(index <= tmpy.size() - 1, " index wrong");
            // generate neighbour arrays Pyinterp,Pxinterp
            GenerateNeighbourArrays(index, closepoints, tmpx, tmpy, Pxinterp,
                                    Pyinterp);

            ylay[g * npedge + r + 1] = LagrangeInterpolant(
                xcPhys[g * npedge + r + 1], closepoints, Pxinterp, Pyinterp);
            // cout<<"x value="<<xcPhysMOD[g*npedge +r+1]<<endl;
            xlay[g * npedge + r + 1] = xcPhys[g * npedge + r + 1];

            /*
            for(int t=0; t<6; t++)
            {
            cout<<"Px="<<Pxinterp[t]<<"    "<<Pyinterp[t]<<endl;
            }
            */
        }

    } // edge closed g
}

void MoveLayerNnormpos(int nvertl, int npedge, Array<OneD, NekDouble> xcPhys,
                       Array<OneD, NekDouble> tmpx_lay,
                       Array<OneD, NekDouble> tmpy_lay, Array<OneD, int> Vids,
                       Array<OneD, NekDouble> &xlay,
                       Array<OneD, NekDouble> &ylay,
                       Array<OneD, NekDouble> &xnew,
                       Array<OneD, NekDouble> &ynew)
{
    int np_lay = xcPhys.size();
    int nedges = nvertl - 1;
    NekDouble x0, x1, xtmp;
    Array<OneD, NekDouble> tmpx(np_lay - (nedges - 1));
    Array<OneD, NekDouble> tmpy(np_lay - (nedges - 1));
    Cutrepetitions(nedges, tmpx_lay, tmpx);
    Cutrepetitions(nedges, tmpy_lay, tmpy);
    // order points in x:
    int index;
    int closepoints = 4;
    Array<OneD, NekDouble> Pxinterp(closepoints);
    Array<OneD, NekDouble> Pyinterp(closepoints);
    Orderfunctionx(tmpx, tmpy, tmpx, tmpy);
    // determine the neighbour points (-3;+3)
    for (int g = 0; g < nedges; g++)
    {
        // write vert coords
        // v1
        ynew[Vids[g]] = tmpy_lay[g * npedge + 0];
        xnew[Vids[g]] = tmpx_lay[g * npedge + 0];

        ylay[g * npedge + 0] = ynew[Vids[g]];
        xlay[g * npedge + 0] = xnew[Vids[g]];

        // v2
        ynew[Vids[g + 1]]             = tmpy_lay[g * npedge + npedge - 1];
        xnew[Vids[g + 1]]             = tmpx_lay[g * npedge + npedge - 1];
        ylay[g * npedge + npedge - 1] = ynew[Vids[g + 1]];
        xlay[g * npedge + npedge - 1] = xnew[Vids[g + 1]];

        // middle points
        for (int r = 0; r < npedge - 2; r++)
        {
            x0   = xlay[g * npedge + 0];
            x1   = xlay[g * npedge + npedge - 1];
            xtmp = x0 + r * (x1 - x0) / (npedge - 1);
            // determine closest point index:
            index = DetermineclosePointxindex(xtmp, tmpx);
            // cout<<"  vert+"<<index<<endl;

            ASSERTL0(index <= tmpy.size() - 1, " index wrong");
            // generate neighbour arrays Pyinterp,Pxinterp
            GenerateNeighbourArrays(index, closepoints, tmpx, tmpy, Pxinterp,
                                    Pyinterp);

            ylay[g * npedge + r + 1] =
                LagrangeInterpolant(xtmp, closepoints, Pxinterp, Pyinterp);
            // cout<<"x value="<<xcPhysMOD[g*npedge +r+1]<<endl;
            xlay[g * npedge + r + 1] = xtmp;
        }

    } // edge closed g
}

void MoveOutsidePointsfixedxpos(
    int npedge, SpatialDomains::MeshGraphSharedPtr mesh,
    Array<OneD, NekDouble> xcold, Array<OneD, NekDouble> ycold,
    Array<OneD, NekDouble> xolddown, Array<OneD, NekDouble> yolddown,
    Array<OneD, NekDouble> xoldup, Array<OneD, NekDouble> yoldup,
    Array<OneD, NekDouble> ylaydown, Array<OneD, NekDouble> ylayup,
    Array<OneD, NekDouble> &xnew, Array<OneD, NekDouble> &ynew)
{
    boost::ignore_unused(xolddown, xoldup);

    // update vertices coords outside layers region
    int nvertl   = ycold.size();
    int nVertTot = mesh->GetNvertices();
    for (int n = 0; n < nVertTot; n++)
    {
        NekDouble ratio;
        SpatialDomains::PointGeomSharedPtr vertex = mesh->GetVertex(n);
        NekDouble x, y, z;
        vertex->GetCoords(x, y, z);
        int qp_closer = 0;
        // determine the closer xold_up
        NekDouble tmp = 1000;

        for (int k = 0; k < nvertl; k++)
        {
            if (abs(x - xcold[k]) < tmp)
            {
                tmp       = abs(x - xcold[k]);
                qp_closer = k;
            }
        }
        // find nplay_closer
        int nplay_closer;
        if (qp_closer == 0)
        {
            nplay_closer = 0; // first vert
        }
        else
        {
            nplay_closer = (qp_closer - 1) * npedge + npedge - 1;
        }

        if (y > yoldup[qp_closer] && y < 1) // nlays-1 is layerup
        {

            //              ratio =
            //              (1-layers_y[nlays-1][qp_closer])*(1-y_c[qp_closer])/
            //                    (  (1-yold_up[n])*(1-yold_c[qp_closer]) );
            ratio = (1 - ylayup[nplay_closer]) / ((1 - yoldup[qp_closer]));
            // distance prop to layerup
            ynew[n] = ylayup[nplay_closer] + (y - yoldup[qp_closer]) * ratio;
            xnew[n] = x;
        }
        else if (y < yolddown[qp_closer] && y > -1) // 0 is layerdown
        {

            ratio = (1 + ylaydown[nplay_closer]) / ((1 + yolddown[qp_closer]));
            // distance prop to layerlow
            ynew[n] =
                ylaydown[nplay_closer] + (y - yolddown[qp_closer]) * ratio;
            xnew[n] = x;
        }
    }
}

void MoveOutsidePointsNnormpos(
    int npedge, SpatialDomains::MeshGraphSharedPtr mesh,
    Array<OneD, NekDouble> xcold, Array<OneD, NekDouble> ycold,
    Array<OneD, NekDouble> xolddown, Array<OneD, NekDouble> yolddown,
    Array<OneD, NekDouble> xoldup, Array<OneD, NekDouble> yoldup,
    Array<OneD, NekDouble> xlaydown, Array<OneD, NekDouble> ylaydown,
    Array<OneD, NekDouble> xlayup, Array<OneD, NekDouble> ylayup,
    Array<OneD, NekDouble> nxPhys, Array<OneD, NekDouble> nyPhys,
    Array<OneD, NekDouble> &xnew, Array<OneD, NekDouble> &ynew)
{
    boost::ignore_unused(xcold, ycold);
    /*
         int nq1D =bndfieldup->GetTotPoints();
         Array<OneD, NekDouble> xlayoldup(nq1D);
         Array<OneD, NekDouble> xlayolddown(nq1D);
         Array<OneD, NekDouble> ylayoldup(nq1D);
         Array<OneD, NekDouble> ylayolddown(nq1D);
         Array<OneD, NekDouble> zlayoldup(nq1D);
         Array<OneD, NekDouble> zlayolddown(nq1D);
         bndfielddown->GetCoords( xlayolddown,  ylayolddown,zlayolddown);
         bndfieldup->GetCoords( xlayoldup,  ylayoldup,zlayoldup);

         NekDouble xmax = Vmath::Vmax(nq1D, xlayoldup,1);
         NekDouble xmin = Vmath::Vmin(nq1D, xlayoldup,1);
    */
    // determine the new verts up/down pos:
    int nvertl = xoldup.size();
    int nedges = nvertl - 1;
    Array<OneD, NekDouble> xnew_down(nvertl);
    Array<OneD, NekDouble> ynew_down(nvertl);
    Array<OneD, NekDouble> xnew_up(nvertl);
    Array<OneD, NekDouble> ynew_up(nvertl);
    Array<OneD, NekDouble> nxvert(nvertl);
    Array<OneD, NekDouble> nyvert(nvertl);
    Array<OneD, NekDouble> norm(nvertl);
    Array<OneD, NekDouble> tmp(nvertl);
    for (int a = 0; a < nedges; a++)
    {
        if (a == 0)
        {
            // v1
            xnew_down[a] = xlaydown[a * npedge + 0];
            ynew_down[a] = ylaydown[a * npedge + 0];
            xnew_up[a]   = xlayup[a * npedge + 0];
            ynew_up[a]   = ylayup[a * npedge + 0];
            nxvert[a]    = nxPhys[a * npedge + 0];
            nyvert[a]    = nyPhys[a * npedge + 0];
            // v2
            xnew_down[a + 1] = xlaydown[a * npedge + npedge - 1];
            ynew_down[a + 1] = ylaydown[a * npedge + npedge - 1];
            xnew_up[a + 1]   = xlayup[a * npedge + npedge - 1];
            ynew_up[a + 1]   = ylayup[a * npedge + npedge - 1];
            nxvert[a + 1]    = nxPhys[a * npedge + npedge - 1];
            nyvert[a + 1]    = nyPhys[a * npedge + npedge - 1];
        }
        else
        {
            // v2
            xnew_down[a + 1] = xlaydown[a * npedge + npedge - 1];
            ynew_down[a + 1] = ylaydown[a * npedge + npedge - 1];
            xnew_up[a + 1]   = xlayup[a * npedge + npedge - 1];
            ynew_up[a + 1]   = ylayup[a * npedge + npedge - 1];
            nxvert[a + 1]    = nxPhys[a * npedge + npedge - 1];
            nyvert[a + 1]    = nyPhys[a * npedge + npedge - 1];
        }
    }

    NekDouble xmax = Vmath::Vmax(nvertl, xoldup, 1);
    NekDouble xmin = Vmath::Vmin(nvertl, xoldup, 1);

    // update vertices coords outside layers region
    NekDouble ratiox;
    // NekDouble ratioy;

    int nVertTot = mesh->GetNvertices();
    for (int n = 0; n < nVertTot; n++)
    {
        NekDouble ratio;
        SpatialDomains::PointGeomSharedPtr vertex = mesh->GetVertex(n);
        NekDouble x, y, z;
        vertex->GetCoords(x, y, z);
        int qp_closeroldup = 0, qp_closerolddown = 0;
        NekDouble diffup, diffdown;
        // determine the closer xold_up,down
        diffdown = 1000;
        diffup   = 1000;

        for (int k = 0; k < nvertl; k++)
        {
            if (abs(x - xolddown[k]) < diffdown)
            {
                diffdown         = abs(x - xolddown[k]);
                qp_closerolddown = k;
            }
            if (abs(x - xoldup[k]) < diffup)
            {
                diffup         = abs(x - xoldup[k]);
                qp_closeroldup = k;
            }
        }

        // find nplay_closer
        diffdown = 1000;
        diffup   = 1000;

        int qp_closerup = 0, qp_closerdown = 0;

        for (int f = 0; f < nvertl; f++)
        {
            if (abs(x - xnew_down[f]) < diffdown)
            {
                diffdown      = abs(x - xnew_down[f]);
                qp_closerdown = f;
            }
            if (abs(x - xnew_up[f]) < diffup)
            {
                diffup      = abs(x - xnew_up[f]);
                qp_closerup = f;
            }
        }

        //          int qp_closernormoldup;
        Vmath::Sadd(nvertl, -x, xoldup, 1, tmp, 1);
        Vmath::Vmul(nvertl, tmp, 1, tmp, 1, tmp, 1);
        Vmath::Sadd(nvertl, -y, yoldup, 1, norm, 1);
        Vmath::Vmul(nvertl, norm, 1, norm, 1, norm, 1);
        Vmath::Vadd(nvertl, norm, 1, tmp, 1, norm, 1);
        //          qp_closernormoldup = Vmath::Imin(nvertl, norm,1);

        Vmath::Zero(nvertl, norm, 1);
        Vmath::Zero(nvertl, tmp, 1);

        //          int qp_closernormolddown;
        Vmath::Sadd(nvertl, -x, xolddown, 1, tmp, 1);
        Vmath::Vmul(nvertl, tmp, 1, tmp, 1, tmp, 1);
        Vmath::Sadd(nvertl, -y, yolddown, 1, norm, 1);
        Vmath::Vmul(nvertl, norm, 1, norm, 1, norm, 1);
        Vmath::Vadd(nvertl, norm, 1, tmp, 1, norm, 1);
        //          qp_closernormolddown = Vmath::Imin(nvertl, norm,1);

        Vmath::Zero(nvertl, norm, 1);
        Vmath::Zero(nvertl, tmp, 1);

        int qp_closernormup;
        Vmath::Sadd(nvertl, -x, xnew_up, 1, tmp, 1);
        Vmath::Vmul(nvertl, tmp, 1, tmp, 1, tmp, 1);
        Vmath::Sadd(nvertl, -y, ynew_up, 1, norm, 1);
        Vmath::Vmul(nvertl, norm, 1, norm, 1, norm, 1);
        Vmath::Vadd(nvertl, norm, 1, tmp, 1, norm, 1);
        qp_closernormup = Vmath::Imin(nvertl, norm, 1);

        Vmath::Zero(nvertl, norm, 1);
        Vmath::Zero(nvertl, tmp, 1);

        int qp_closernormdown;
        Vmath::Sadd(nvertl, -x, xnew_down, 1, tmp, 1);
        Vmath::Vmul(nvertl, tmp, 1, tmp, 1, tmp, 1);
        Vmath::Sadd(nvertl, -y, ynew_down, 1, norm, 1);
        Vmath::Vmul(nvertl, norm, 1, norm, 1, norm, 1);
        Vmath::Vadd(nvertl, norm, 1, tmp, 1, norm, 1);
        qp_closernormdown = Vmath::Imin(nvertl, norm, 1);

        if (y > yoldup[qp_closeroldup] && y < 1)
        {

            //              ratio =
            //              (1-layers_y[nlays-1][qp_closer])*(1-y_c[qp_closer])/
            //                    (  (1-yold_up[n])*(1-yold_c[qp_closer]) );
            ratio = (1 - ynew_up[qp_closerup]) / ((1 - yoldup[qp_closeroldup]));

            //              ratioy = (1-ynew_up[qp_closernormup])/
            //                    (  (1-yoldup[qp_closernormoldup]) );
            // distance prop to layerup
            ynew[n] =
                ynew_up[qp_closerup] + (y - yoldup[qp_closeroldup]) * ratio;
            // ynew[n] = y
            // +abs(nyvert[qp_closernormup])*(ynew_up[qp_closeroldup]-yoldup[qp_closeroldup])*ratioy;

            // ynew[n] = y + 0.3*(ynew_up[qp_closerup]-yoldup[qp_closerup]);
            // xnew[n] = x +
            // abs(nxvert[qp_closeroldup])*(xnew_up[qp_closeroldup]-xoldup[qp_closeroldup]);

            if (x > (xmax - xmin) / 2. && x < xmax)
            {
                ratiox = (xmax - xnew_up[qp_closernormup]) /
                         (xmax - xoldup[qp_closernormup]);
                if ((xmax - xoldup[qp_closernormup]) == 0)
                {
                    ratiox = 1.0;
                }

                // xnew[n] = xnew_up[qp_closerup]
                //        + (x-xoldup[qp_closerup])*ratiox;
                xnew[n] =
                    x + abs(nxvert[qp_closernormup]) *
                            (xnew_up[qp_closeroldup] - xoldup[qp_closeroldup]) *
                            ratiox;
                ASSERTL0(x > xmin, " x value <xmin up second half");
                ASSERTL0(x < xmax, " x value >xmax up second  half");
            }
            else if (x > xmin && x <= (xmax - xmin) / 2.)
            {
                // cout<<"up  close normold="<<qp_closernormoldup<<"
                // closenorm="<<qp_closernormup<<endl;
                ratiox = (xnew_up[qp_closernormup] - xmin) /
                         ((xoldup[qp_closernormup] - xmin));
                if ((xoldup[qp_closernormup] - xmin) == 0)
                {
                    ratiox = 1.0;
                }
                // xnew[n] = xnew_up[qp_closerup]
                //        + (x-xoldup[qp_closeroldup])*ratiox;
                xnew[n] =
                    x + abs(nxvert[qp_closernormup]) *
                            (xnew_up[qp_closeroldup] - xoldup[qp_closeroldup]) *
                            ratiox;
                // cout<<"up xold="<<x<<"  xnew="<<xnew[n]<<endl;
                ASSERTL0(x > xmin, " x value <xmin up first half");
                ASSERTL0(x < xmax, " x value >xmax up first half");
            }
        }
        else if (y < yolddown[qp_closerolddown] && y > -1)
        {

            ratio = (1 + ynew_down[qp_closerdown]) /
                    ((1 + yolddown[qp_closerolddown]));

            //              ratioy = (1-ynew_down[qp_closernormdown])/
            //                    (  (1-yolddown[qp_closernormolddown]) );

            // distance prop to layerlow
            ynew[n] = ynew_down[qp_closerdown] +
                      (y - yolddown[qp_closerolddown]) * ratio;
            // ynew[n] = y +abs(nyvert[qp_closernormdown])*
            // (ynew_down[qp_closerolddown]-yolddown[qp_closerolddown])*ratioy;
            // ynew[n] = y +
            // 0.3*(ynew_down[qp_closerdown]-yolddown[qp_closerdown]); xnew[n] =
            // x +
            // abs(nxvert[qp_closerolddown])*(xnew_down[qp_closerolddown]-xolddown[qp_closerolddown]);
            /*
            if(n==74)
            {
            cout<<qp_closerolddown<<"    nplaydown="<<qp_closerdown<<endl;
            cout<<"xolddown="<<xolddown[qp_closerolddown]<<"
            xnewdown="<<xnew_down[qp_closerdown]<<endl; cout<<"xold+"<<x<<"
            xnew+"<<xnew[n]<<endl;
            }
            */

            if (x > (xmax - xmin) / 2. && x < xmax)
            {
                ratiox = (xmax - xnew_down[qp_closernormdown]) /
                         ((xmax - xolddown[qp_closernormdown]));
                if ((xmax - xolddown[qp_closernormdown]) == 0)
                {
                    ratiox = 1.0;
                }
                // xnew[n] = xnew_down[qp_closerdown]
                //        + (x-xolddown[qp_closerolddown])*ratiox;
                xnew[n] = x + abs(nxvert[qp_closernormdown]) *
                                  (xnew_down[qp_closerolddown] -
                                   xolddown[qp_closerolddown]) *
                                  ratiox;
                ASSERTL0(x > xmin, " x value <xmin down second half");
                ASSERTL0(x < xmax, " x value >xmax down second half");
            }
            else if (x > xmin && x <= (xmax - xmin) / 2.)
            {
                ratiox = (xnew_down[qp_closernormdown] - xmin) /
                         ((xolddown[qp_closernormdown] - xmin));
                if ((xolddown[qp_closernormdown] - xmin) == 0)
                {
                    ratiox = 1.0;
                }
                // xnew[n] = xnew_down[qp_closerdown]
                //        + (x-xolddown[qp_closerolddown])*ratiox;
                xnew[n] = x + abs(nxvert[qp_closernormdown]) *
                                  (xnew_down[qp_closerolddown] -
                                   xolddown[qp_closerolddown]) *
                                  ratiox;
                ASSERTL0(x > xmin, " x value <xmin down first half");
                ASSERTL0(x < xmax, " x value >xmax down first half");
            }
        }

        cout << "xold" << x << "   xnew=" << xnew[n] << endl;
        ASSERTL0(xnew[n] >= xmin, "newx < xmin");
        ASSERTL0(xnew[n] <= xmax, "newx > xmax");

    } // verts closed
}

void CheckSingularQuads(MultiRegions::ExpListSharedPtr Exp, Array<OneD, int> V1,
                        Array<OneD, int> V2, Array<OneD, NekDouble> &xnew,
                        Array<OneD, NekDouble> &ynew)
{
    const std::shared_ptr<LocalRegions::ExpansionVector> exp2D = Exp->GetExp();
    int nel                                                    = exp2D->size();
    LocalRegions::QuadExpSharedPtr locQuadExp;
    LocalRegions::TriExpSharedPtr locTriExp;
    SpatialDomains::Geometry1DSharedPtr SegGeom;
    int idbef, idnext;
    NekDouble xV1, yV1, xV2, yV2;
    NekDouble slopebef = 0.0, slopenext = 0.0, slopenew = 0.0;
    Array<OneD, int> locEids(4);
    for (int i = 0; i < nel; i++)
    {
        if ((locQuadExp = (*exp2D)[i]->as<LocalRegions::QuadExp>()))
        {
            SegGeom = (locQuadExp->GetGeom2D())->GetEdge(0);
            idbef   = SegGeom->GetGlobalID();
            if (xnew[V1[idbef]] <= xnew[V2[idbef]])
            {
                xV1      = xnew[V1[idbef]];
                yV1      = ynew[V1[idbef]];
                xV2      = xnew[V2[idbef]];
                yV2      = ynew[V2[idbef]];
                slopebef = (yV2 - yV1) / (xV2 - xV1);
            }
            else
            {
                xV1      = xnew[V2[idbef]];
                yV1      = ynew[V2[idbef]];
                xV2      = xnew[V1[idbef]];
                yV2      = ynew[V1[idbef]];
                slopebef = (yV2 - yV1) / (xV2 - xV1);
            }
            // cout<<"00 V1 x="<<xnew[  V1[idbef] ]<<"   y="<<ynew[  V1[idbef]
            // ]<<endl; cout<<"00 V2 x="<<xnew[  V2[idbef] ]<<"   y="<<ynew[
            // V2[idbef] ]<<endl;
            for (int j = 1; j < locQuadExp->GetNtraces(); ++j)
            {
                SegGeom = (locQuadExp->GetGeom2D())->GetEdge(j);
                idnext  = SegGeom->GetGlobalID();
                // cout<<"id="<<idnext<<" locid="<<j<<endl;
                // cout<<" V1 x="<<xnew[  V1[idnext] ]<<"   y="<<ynew[
                // V1[idnext] ]<<endl; cout<<" V2 x="<<xnew[  V2[idnext] ]<<"
                // y="<<ynew[  V2[idnext] ]<<endl;
                if (xV1 == xnew[V1[idnext]] && yV1 == ynew[V1[idnext]])
                {
                    xV1       = xnew[V1[idnext]];
                    yV1       = ynew[V1[idnext]];
                    xV2       = xnew[V2[idnext]];
                    yV2       = ynew[V2[idnext]];
                    slopenext = (yV2 - yV1) / (xV2 - xV1);
                    if (i == 23)
                    {
                        cout << "case1 x0=" << xV1 << "   x1=" << xV2 << endl;
                        cout << idnext << "  11slope bef =" << slopebef
                             << "  slopenext=" << slopenext << endl;
                    }
                    // compare with slope before
                    if (slopebef / slopenext > 0.84 &&
                        slopebef / slopenext < 1.18)
                    {
                        xnew[V1[idnext]] = xnew[V1[idnext]] - 0.01;
                        slopenew = (yV2 - yV1) / (xV2 - xnew[V1[idnext]]);

                        if (abs(slopebef - slopenew) <
                            abs(slopebef - slopenext))
                        {
                            xnew[V1[idnext]] = xnew[V1[idnext]] + 0.02;
                            slopenew = (yV2 - yV1) / (xV2 - xnew[V1[idnext]]);
                        }
                        slopenext = slopenew;
                        cout << "slopenew=" << slopenew << endl;
                        cout << "moved x=" << xnew[V1[idnext]] << endl;
                    }
                }
                else if (xV2 == xnew[V2[idnext]] && yV2 == ynew[V2[idnext]])
                {
                    xV1       = xnew[V2[idnext]];
                    yV1       = ynew[V2[idnext]];
                    xV2       = xnew[V1[idnext]];
                    yV2       = ynew[V1[idnext]];
                    slopenext = (yV2 - yV1) / (xV2 - xV1);
                    if (i == 23)
                    {
                        cout << "case2 x0=" << xV1 << "   x1=" << xV2 << endl;
                        cout << idnext << "  22slope bef =" << slopebef
                             << "  slopenext=" << slopenext << endl;
                    }
                    // compare with slope before
                    if (slopebef / slopenext > 0.84 &&
                        slopebef / slopenext < 1.18)
                    {
                        xnew[V2[idnext]] = xnew[V2[idnext]] - 0.01;
                        slopenew = (yV2 - yV1) / (xV2 - xnew[V2[idnext]]);

                        if (abs(slopebef - slopenew) <
                            abs(slopebef - slopenext))
                        {
                            xnew[V2[idnext]] = xnew[V2[idnext]] + 0.02;
                            slopenew = (yV2 - yV1) / (xV2 - xnew[V2[idnext]]);
                        }
                        slopenext = slopenew;
                        cout << "slopenew=" << slopenew << endl;
                        cout << "moved x=" << xnew[V2[idnext]] << endl;
                    }
                }
                else if (xV1 == xnew[V2[idnext]] && yV1 == ynew[V2[idnext]])
                {
                    xV1       = xnew[V2[idnext]];
                    yV1       = ynew[V2[idnext]];
                    xV2       = xnew[V1[idnext]];
                    yV2       = ynew[V1[idnext]];
                    slopenext = (yV2 - yV1) / (xV2 - xV1);
                    if (i == 23)
                    {
                        cout << "case3 x0=" << xV1 << "   x1=" << xV2 << endl;
                        cout << idnext << "  22slope bef =" << slopebef
                             << "  slopenext=" << slopenext << endl;
                    }
                    // compare with slope before
                    if (slopebef / slopenext > 0.84 &&
                        slopebef / slopenext < 1.18)
                    {
                        xnew[V2[idnext]] = xnew[V2[idnext]] - 0.01;
                        slopenew = (yV2 - yV1) / (xV2 - xnew[V2[idnext]]);

                        if (abs(slopebef - slopenew) <
                            abs(slopebef - slopenext))
                        {
                            xnew[V2[idnext]] = xnew[V2[idnext]] + 0.02;
                            slopenew = (yV2 - yV1) / (xV2 - xnew[V2[idnext]]);
                        }
                        slopenext = slopenew;
                        cout << "slopenew=" << slopenew << endl;
                        cout << "moved x=" << xnew[V2[idnext]] << endl;
                    }
                }
                else if (xV2 == xnew[V1[idnext]] && yV2 == ynew[V1[idnext]])
                {
                    xV1       = xnew[V1[idnext]];
                    yV1       = ynew[V1[idnext]];
                    xV2       = xnew[V2[idnext]];
                    yV2       = ynew[V2[idnext]];
                    slopenext = (yV2 - yV1) / (xV2 - xV1);
                    if (i == 23)
                    {
                        cout << "case4 x0=" << xV1 << "   x1=" << xV2 << endl;
                        cout << idnext << "  22slope bef =" << slopebef
                             << "  slopenext=" << slopenext << endl;
                    }
                    // compare with slope before
                    if (slopebef / slopenext > 0.84 &&
                        slopebef / slopenext < 1.18)
                    {
                        xnew[V1[idnext]] = xnew[V1[idnext]] - 0.01;
                        slopenew = (yV2 - yV1) / (xV2 - xnew[V1[idnext]]);

                        if (abs(slopebef - slopenew) <
                            abs(slopebef - slopenext))
                        {
                            xnew[V1[idnext]] = xnew[V1[idnext]] + 0.02;
                            slopenew = (yV2 - yV1) / (xV2 - xnew[V1[idnext]]);
                        }
                        slopenext = slopenew;
                        cout << "slopenew=" << slopenew << endl;
                        cout << "moved x=" << xnew[V1[idnext]] << endl;
                    }
                }
                else
                {
                    ASSERTL0(false, "edge not connected");
                }
                slopebef = slopenext;
            }
        }
    }
}

void Replacevertices(string filename, Array<OneD, NekDouble> newx,
                     Array<OneD, NekDouble> newy, Array<OneD, NekDouble> xcPhys,
                     Array<OneD, NekDouble> ycPhys, Array<OneD, int> Eids,
                     int Npoints, string s_alp,
                     Array<OneD, Array<OneD, NekDouble>> x_lay,
                     Array<OneD, Array<OneD, NekDouble>> y_lay,
                     Array<OneD, Array<OneD, int>> lay_eids, bool curv_lay)
{
    // load existing file
    string newfile;
    TiXmlDocument doc(filename);
    // load xscale parameter (if exists)
    TiXmlElement *master  = doc.FirstChildElement("NEKTAR");
    TiXmlElement *mesh    = master->FirstChildElement("GEOMETRY");
    TiXmlElement *element = mesh->FirstChildElement("VERTEX");
    NekDouble xscale      = 1.0;
    LibUtilities::Interpreter expEvaluator;
    const char *xscal = element->Attribute("XSCALE");
    if (xscal)
    {
        std::string xscalstr = xscal;
        int expr_id          = expEvaluator.DefineFunction("", xscalstr);
        xscale               = expEvaluator.Evaluate(expr_id);
    }

    // Save a new XML file.
    newfile = filename.substr(0, filename.find_last_of(".")) + "_moved.xml";
    doc.SaveFile(newfile);

    // write the new vertices
    TiXmlDocument docnew(newfile);
    bool loadOkaynew = docnew.LoadFile();

    std::string errstr = "Unable to load file: ";
    errstr += newfile;
    ASSERTL0(loadOkaynew, errstr.c_str());

    TiXmlHandle docHandlenew(&docnew);
    TiXmlElement *meshnew   = NULL;
    TiXmlElement *masternew = NULL;
    TiXmlElement *condnew   = NULL;
    TiXmlElement *Parsnew   = NULL;
    TiXmlElement *parnew    = NULL;

    // Master tag within which all data is contained.

    masternew = docnew.FirstChildElement("NEKTAR");
    ASSERTL0(masternew, "Unable to find NEKTAR tag in file.");

    // set the alpha value
    string alphastring;
    condnew = masternew->FirstChildElement("CONDITIONS");
    Parsnew = condnew->FirstChildElement("PARAMETERS");
    cout << "alpha=" << s_alp << endl;
    parnew = Parsnew->FirstChildElement("P");
    while (parnew)
    {
        TiXmlNode *node = parnew->FirstChild();
        if (node)
        {
            // Format is "paramName = value"
            std::string line = node->ToText()->Value();
            std::string lhs;
            std::string rhs;
            /// Pull out lhs and rhs and eliminate any spaces.
            int beg = line.find_first_not_of(" ");
            int end = line.find_first_of("=");
            // Check for no parameter name
            if (beg == end)
                throw 1;
            // Check for no parameter value
            if (end != line.find_last_of("="))
                throw 1;
            // Check for no equals sign
            if (end == std::string::npos)
                throw 1;
            lhs = line.substr(line.find_first_not_of(" "), end - beg);
            lhs = lhs.substr(0, lhs.find_last_not_of(" ") + 1);

            // rhs = line.substr(line.find_last_of("=")+1);
            // rhs = rhs.substr(rhs.find_first_not_of(" "));
            // rhs = rhs.substr(0, rhs.find_last_not_of(" ")+1);

            boost::to_upper(lhs);
            if (lhs == "ALPHA")
            {
                alphastring = "Alpha   =  " + s_alp;
                parnew->RemoveChild(node);
                parnew->LinkEndChild(new TiXmlText(alphastring));
            }
        }

        parnew = parnew->NextSiblingElement("P");
    }

    // Find the Mesh tag and same the dim and space attributes
    meshnew = masternew->FirstChildElement("GEOMETRY");

    ASSERTL0(meshnew, "Unable to find GEOMETRY tag in file.");
    // Now read the vertices
    TiXmlElement *elementnew = meshnew->FirstChildElement("VERTEX");
    ASSERTL0(elementnew, "Unable to find mesh VERTEX tag in file.");
    // set xscale 1!!
    if (xscale != 1.0)
    {
        elementnew->SetAttribute("XSCALE", 1.0);
    }
    TiXmlElement *vertexnew = elementnew->FirstChildElement("V");

    int indx;
    int err, numPts;
    int nextVertexNumber = -1;

    while (vertexnew)
    {
        nextVertexNumber++;
        // delete the old one
        TiXmlAttribute *vertexAttr = vertexnew->FirstAttribute();
        std::string attrName(vertexAttr->Name());
        ASSERTL0(attrName == "ID",
                 (std::string("Unknown attribute name: ") + attrName).c_str());

        err = vertexAttr->QueryIntValue(&indx);
        ASSERTL0(err == TIXML_SUCCESS, "Unable to read attribute ID.");
        ASSERTL0(indx == nextVertexNumber,
                 "Vertex IDs must begin with zero and be sequential.");

        std::string vertexBodyStr;
        // Now read body of vertex
        TiXmlNode *vertexBody = vertexnew->FirstChild();
        // Accumulate all non-comment body data.
        if (vertexBody->Type() == TiXmlNode::TINYXML_TEXT)
        {
            vertexBodyStr += vertexBody->ToText()->Value();
            vertexBodyStr += " ";
        }
        ASSERTL0(!vertexBodyStr.empty(),
                 "Vertex definitions must contain vertex data.");
        // remove the old coordinates
        vertexnew->RemoveChild(vertexBody);
        // write the new one
        // cout<<"writing.. v:"<<nextVertexNumber<<endl;
        stringstream s;
        // we need at least 5 digits (setprecision 5) to get the streak position
        // with
        // precision 10^-10
        s << std::scientific << std::setprecision(8) << newx[nextVertexNumber]
          << "   " << newy[nextVertexNumber] << "   " << 0.0;
        vertexnew->LinkEndChild(new TiXmlText(s.str()));
        // TiXmlNode *newvertexBody = vertexnew->FirstChild();
        // string newvertexbodystr= newvertexBody->SetValue(s.str());
        // vertexnew->ReplaceChild(vertexBody,new TiXmlText(newvertexbodystr));

        vertexnew = vertexnew->NextSiblingElement("V");
    }

    // read the curved tag
    TiXmlElement *curvednew = meshnew->FirstChildElement("CURVED");
    ASSERTL0(curvednew, "Unable to find mesh CURVED tag in file.");
    TiXmlElement *edgenew = curvednew->FirstChildElement("E");
    int cnt               = -1;
    // ID is different from index...
    std::string charindex;
    int eid;
    int index;
    int indexeid;
    int neids_lay = lay_eids[0].size();
    // if edgenew belongs to the crit lay replace it, else delete it.
    while (edgenew)
    {
        indexeid = -1;
        cnt++;
        // get the index...
        TiXmlAttribute *edgeAttr = edgenew->FirstAttribute();
        std::string attrName(edgeAttr->Name());
        charindex = edgeAttr->Value();
        std::istringstream iss(charindex);
        iss >> std::dec >> index;
        // get the eid
        edgenew->QueryIntAttribute("EDGEID", &eid);
        // cout<<"eid="<<eid<<" neid="<<Eids.size()<<endl;
        // find the corresponding index curve point
        for (int u = 0; u < Eids.size(); u++)
        {
            // cout<<"Eids="<<Eids[u]<<"  eid="<<eid<<endl;
            if (Eids[u] == eid)
            {
                indexeid = u;
            }
        }
        if (indexeid == -1)
        {
            curvednew->RemoveChild(edgenew);
            // ASSERTL0(false, "edge to update not found");
        }
        else
        {

            std::string edgeBodyStr;
            // read the body of the edge
            TiXmlNode *edgeBody = edgenew->FirstChild();
            if (edgeBody->Type() == TiXmlNode::TINYXML_TEXT)
            {
                edgeBodyStr += edgeBody->ToText()->Value();
                edgeBodyStr += " ";
            }
            ASSERTL0(!edgeBodyStr.empty(),
                     "Edge definitions must contain edge data");
            // remove the old coordinates
            edgenew->RemoveChild(edgeBody);
            // write the new points coordinates
            // we need at least 5 digits (setprecision 5) to get the streak
            // position with
            // precision 10^-10

            // Determine the number of points
            err = edgenew->QueryIntAttribute("NUMPOINTS", &numPts);
            ASSERTL0(err == TIXML_SUCCESS,
                     "Unable to read curve attribute NUMPOINTS.");

            stringstream st;
            edgenew->SetAttribute("NUMPOINTS", Npoints);
            for (int u = 0; u < Npoints; u++)
            {
                st << std::scientific << std::setprecision(8)
                   << xcPhys[cnt * Npoints + u] << "   "
                   << ycPhys[cnt * Npoints + u] << "   " << 0.000 << "   ";
            }

            edgenew->LinkEndChild(new TiXmlText(st.str()));

            /*
                                    st << std::scientific <<
               std::setprecision(8) << x_crit[v1] << "   "
                                    << y_crit[v1] << "   " << 0.000<<"   ";
                                    for(int a=0; a< Npoints-2; a++)
                                    {
                                         st << std::scientific <<
               std::setprecision(8) << "    "<<Pcurvx[indexeid*(Npoints-2)
               +a]<<"    "<<Pcurvy[indexeid*(Npoints-2) +a]
                                         <<"    "<<0.000<<"   ";

                                    }
                                    st << std::scientific <<
               std::setprecision(8) << "    "<<x_crit[v2]<<"   "<< y_crit[v2]
               <<"   "<< 0.000; edgenew->LinkEndChild(new TiXmlText(st.str()));

            */
        }

        edgenew = edgenew->NextSiblingElement("E");
    }

    // write also the others layers curve points
    if (curv_lay == true)
    {
        cout << "write other curved edges" << endl;
        TiXmlElement *curved = meshnew->FirstChildElement("CURVED");
        int idcnt            = 300;
        int nlays            = lay_eids.size();

        // TiXmlComment * comment = new TiXmlComment();
        // comment->SetValue("   new edges  ");
        // curved->LinkEndChild(comment);
        for (int g = 0; g < nlays; ++g)
        {
            for (int p = 0; p < neids_lay; p++)
            {
                stringstream st;
                TiXmlElement *e = new TiXmlElement("E");
                e->SetAttribute("ID", idcnt++);
                e->SetAttribute("EDGEID", lay_eids[g][p]);
                e->SetAttribute("NUMPOINTS", Npoints);
                e->SetAttribute("TYPE", "PolyEvenlySpaced");
                for (int c = 0; c < Npoints; c++)
                {
                    st << std::scientific << std::setprecision(8)
                       << x_lay[g][p * Npoints + c] << "   "
                       << y_lay[g][p * Npoints + c] << "   " << 0.000 << "   ";
                }

                TiXmlText *t0 = new TiXmlText(st.str());
                e->LinkEndChild(t0);
                curved->LinkEndChild(e);
            }
        }
    }

    docnew.SaveFile(newfile);

    cout << "new file:  " << newfile << endl;
}<|MERGE_RESOLUTION|>--- conflicted
+++ resolved
@@ -789,13 +789,8 @@
                 // Sign[qp_closer]*Delta_c[qp_closer]*ratio;
 
                 // ratio = (1-y)*(1+y)/(
-<<<<<<< HEAD
-                // (1-yold_up[qp_closer])*(1+yold_up[qp_closer]) ); distance prop
-                // to layerup
-=======
                 // (1-yold_up[qp_closer])*(1+yold_up[qp_closer]) ); distance
                 // prop to layerup
->>>>>>> 6a3e03cf
                 ynew[i] = y_c[qp_closer] + (y - yold_c[qp_closer]) *
                                                (1 - y_c[qp_closer]) /
                                                (1 - yold_c[qp_closer]);
@@ -937,11 +932,7 @@
         Array<OneD, NekDouble> coeffsy(Cont_y->GetNcoeffs(), 0.0);
 
         Cont_y->FwdTrans_IterPerExp(Cont_y->GetPhys(), coeffsy);
-<<<<<<< HEAD
         Cont_y->BwdTrans(coeffsy, Cont_y->UpdatePhys());
-=======
-        Cont_y->BwdTrans_IterPerExp(coeffsy, Cont_y->UpdatePhys());
->>>>>>> 6a3e03cf
         Vmath::Vcopy(nquad_lay, Cont_y->GetPhys(), 1, ycQ, 1);
 
         cout << "xcQ, ycQ" << endl;
@@ -1038,20 +1029,12 @@
         // tx
         Vmath::Vcopy(nquad_lay, txQ, 1, Cont_y->UpdatePhys(), 1);
         Cont_y->FwdTrans_IterPerExp(Cont_y->GetPhys(), coeffsy);
-<<<<<<< HEAD
         Cont_y->BwdTrans(coeffsy, Cont_y->UpdatePhys());
-=======
-        Cont_y->BwdTrans_IterPerExp(coeffsy, Cont_y->UpdatePhys());
->>>>>>> 6a3e03cf
         Vmath::Vcopy(nquad_lay, Cont_y->GetPhys(), 1, txQ, 1);
         // ty
         Vmath::Vcopy(nquad_lay, tyQ, 1, Cont_y->UpdatePhys(), 1);
         Cont_y->FwdTrans_IterPerExp(Cont_y->GetPhys(), coeffsy);
-<<<<<<< HEAD
         Cont_y->BwdTrans(coeffsy, Cont_y->UpdatePhys());
-=======
-        Cont_y->BwdTrans_IterPerExp(coeffsy, Cont_y->UpdatePhys());
->>>>>>> 6a3e03cf
         Vmath::Vcopy(nquad_lay, Cont_y->GetPhys(), 1, tyQ, 1);
 
         // check if the tan points have the same curvature otherwise interp
@@ -1140,20 +1123,12 @@
         // tyQ
         Vmath::Vcopy(nquad_lay, tyQ, 1, Cont_y->UpdatePhys(), 1);
         Cont_y->FwdTrans_IterPerExp(Cont_y->GetPhys(), coeffstmp);
-<<<<<<< HEAD
         Cont_y->BwdTrans(coeffstmp, Cont_y->UpdatePhys());
-=======
-        Cont_y->BwdTrans_IterPerExp(coeffstmp, Cont_y->UpdatePhys());
->>>>>>> 6a3e03cf
         Vmath::Vcopy(nquad_lay, Cont_y->GetPhys(), 1, tyQ, 1);
         // txQ
         Vmath::Vcopy(nquad_lay, txQ, 1, Cont_y->UpdatePhys(), 1);
         Cont_y->FwdTrans_IterPerExp(Cont_y->GetPhys(), coeffstmp);
-<<<<<<< HEAD
         Cont_y->BwdTrans(coeffstmp, Cont_y->UpdatePhys());
-=======
-        Cont_y->BwdTrans_IterPerExp(coeffstmp, Cont_y->UpdatePhys());
->>>>>>> 6a3e03cf
         Vmath::Vcopy(nquad_lay, Cont_y->GetPhys(), 1, txQ, 1);
 
         for (int k = 0; k < nedges; k++)
@@ -1198,22 +1173,14 @@
         Vmath::Vcopy(nquad_lay, nyQ, 1, Cont_y->UpdatePhys(), 1);
 
         Cont_y->FwdTrans_IterPerExp(Cont_y->GetPhys(), coeffstmp);
-<<<<<<< HEAD
         Cont_y->BwdTrans(coeffstmp, Cont_y->UpdatePhys());
-=======
-        Cont_y->BwdTrans_IterPerExp(coeffstmp, Cont_y->UpdatePhys());
->>>>>>> 6a3e03cf
         Vmath::Vcopy(nquad_lay, Cont_y->GetPhys(), 1, nyQ, 1);
 
         Vmath::Zero(nquad_lay, Cont_y->UpdatePhys(), 1);
         Vmath::Zero(Cont_y->GetNcoeffs(), Cont_y->UpdateCoeffs(), 1);
         Vmath::Vcopy(nquad_lay, nxQ, 1, Cont_y->UpdatePhys(), 1);
         Cont_y->FwdTrans_IterPerExp(Cont_y->GetPhys(), coeffstmp);
-<<<<<<< HEAD
         Cont_y->BwdTrans(coeffstmp, Cont_y->UpdatePhys());
-=======
-        Cont_y->BwdTrans_IterPerExp(coeffstmp, Cont_y->UpdatePhys());
->>>>>>> 6a3e03cf
         Vmath::Vcopy(nquad_lay, Cont_y->GetPhys(), 1, nxQ, 1);
 
         // force the normal at interface point to be equal
@@ -1366,12 +1333,8 @@
                 // for each layer
 
                 // cout<<m<<"Vid:"<<lay_Vids[m][h]<<"  mod from
-<<<<<<< HEAD
-                // y="<<ynew[lay_Vids[m][h] ]<<"  to y="<<y_c[h] +delta[m]<<endl;
-=======
                 // y="<<ynew[lay_Vids[m][h] ]<<"  to y="<<y_c[h]
                 // +delta[m]<<endl;
->>>>>>> 6a3e03cf
                 if (move_norm == false)
                 {
                     ynew[lay_Vids[m][h]] = y_c[h] + delta[m];
@@ -1752,12 +1715,8 @@
             // cout<<nedges<<"nedges"<<npedge<<" np_lay="<<np_lay<<endl;
             // calc lay coords
             // MoveLayerNfixedxpos(nvertl, npedge, xcPhysMOD, tmpx_lay,
-<<<<<<< HEAD
-            // tmpy_lay, 	 lay_Vids[m], layers_x[m], layers_y[m],xnew,ynew);
-=======
             // tmpy_lay, 	 lay_Vids[m], layers_x[m],
             // layers_y[m],xnew,ynew);
->>>>>>> 6a3e03cf
             MoveLayerNnormpos(nvertl, npedge, xcPhysMOD, tmpx_lay, tmpy_lay,
                               lay_Vids[m], layers_x[m], layers_y[m], xnew,
                               ynew);
@@ -1932,14 +1891,9 @@
         } // close layers!!! m index
 
         // MoveOutsidePointsfixedxpos(npedge, graphShPt,xold_c, yold_c,
-<<<<<<< HEAD
-        // xold_low, yold_low, 	         xold_up, yold_up, layers_y[0], layers_y[nlays-1],
-        //xnew, ynew);
-=======
         // xold_low, yold_low, 	         xold_up, yold_up, layers_y[0],
         // layers_y[nlays-1],
         // xnew, ynew);
->>>>>>> 6a3e03cf
 
         // lastIregion -1 = laydown
         // lastIregion -2 = layup
@@ -3261,11 +3215,7 @@
                 xnew[lay_Vids[h][s]] = xc[s];
                 // cout<<"ynew="<<ynew[ lay_Vids[h][s] ]<<"
                 // ydown="<<ynew[Down[s]]<< " delta="<<abs(ynew[Down[s]] -
-<<<<<<< HEAD
-                //y_c[s])/(cntlow+1)<<endl; until now layers_y=yold
-=======
                 // y_c[s])/(cntlow+1)<<endl; until now layers_y=yold
->>>>>>> 6a3e03cf
                 layers_y[h][s] = ynew[lay_Vids[h][s]];
                 layers_x[h][s] = xnew[lay_Vids[h][s]];
             }
