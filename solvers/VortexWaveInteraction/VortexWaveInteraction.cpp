--- conflicted
+++ resolved
@@ -2009,13 +2009,8 @@
           //cast to 1D explist (otherwise appenddata doesn't work)
           MultiRegions::ExpListSharedPtr Ilayer;  
           Ilayer = MemoryManager<MultiRegions::ExpList>::
-<<<<<<< HEAD
-                          AllocateSharedPtr(  
-                          *std::static_pointer_cast<MultiRegions::ExpList>(Iexp[reg]));
-=======
                         AllocateSharedPtr(  
                         *std::static_pointer_cast<MultiRegions::ExpList>(Iexp[reg]));
->>>>>>> 81af24da
           int nq = Ilayer->GetTotPoints();
           if( cnt==0)
           {
