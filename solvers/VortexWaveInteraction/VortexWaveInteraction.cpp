//////////////////////////////////////////////////////////////////////////////
//
// File VortexWaveInteraction.cpp
//
// For more information, please see: http://www.nektar.info
//
// The MIT License
//
// Copyright (c) 2006 Division of Applied Mathematics, Brown University (USA),
// Department of Aeronautics, Imperial College London (UK), and Scientific
// Computing and Imaging Institute, University of Utah (USA).
//
// Permission is hereby granted, free of charge, to any person obtaining a
// copy of this software and associated documentation files (the "Software"),
// to deal in the Software without restriction, including without limitation
// the rights to use, copy, modify, merge, publish, distribute, sublicense,
// and/or sell copies of the Software, and to permit persons to whom the
// Software is furnished to do so, subject to the following conditions:
//
// The above copyright notice and this permission notice shall be included
// in all copies or substantial portions of the Software.
//
// THE SOFTWARE IS PROVIDED "AS IS", WITHOUT WARRANTY OF ANY KIND, EXPRESS
// OR IMPLIED, INCLUDING BUT NOT LIMITED TO THE WARRANTIES OF MERCHANTABILITY,
// FITNESS FOR A PARTICULAR PURPOSE AND NONINFRINGEMENT. IN NO EVENT SHALL
// THE AUTHORS OR COPYRIGHT HOLDERS BE LIABLE FOR ANY CLAIM, DAMAGES OR OTHER
// LIABILITY, WHETHER IN AN ACTION OF CONTRACT, TORT OR OTHERWISE, ARISING
// FROM, OUT OF OR IN CONNECTION WITH THE SOFTWARE OR THE USE OR OTHER
// DEALINGS IN THE SOFTWARE.
//
// Description: Vortex Wave Interaction class
//
///////////////////////////////////////////////////////////////////////////////

#include <IncNavierStokesSolver/EquationSystems/IncNavierStokes.h>
#include <MultiRegions/ExpList.h>
#include <MultiRegions/GlobalLinSysKey.h>
#include <SolverUtils/Driver.h>
#include <VortexWaveInteraction/VortexWaveInteraction.h>

using namespace std;

namespace Nektar
{

VortexWaveInteraction::VortexWaveInteraction(int argc, char *argv[])
    : m_nOuterIterations(0)
{

    int storesize; // number of previous iterations to store

    m_sessionName   = argv[argc - 1];
    string meshfile = m_sessionName + ".xml";

    LibUtilities::SessionReaderSharedPtr session;

    std::string VWICondFile(argv[argc - 1]);
    VWICondFile += "_VWI.xml";
    std::vector<std::string> VWIFilenames;
    VWIFilenames.push_back(meshfile);
    VWIFilenames.push_back(VWICondFile);

    // Create Incompressible NavierStokesSolver session reader.
    m_sessionVWI =
        LibUtilities::SessionReader::CreateInstance(argc, argv, VWIFilenames);
    m_sessionVWI->InitSession();

    m_sessionVWI->LoadParameter("AlphaStep", m_alphaStep, 0.05);
    m_sessionVWI->LoadParameter("OuterIterationStoreSize", storesize, 10);

    // set a low tol for interfaceVWI
    m_sessionVWI->LoadParameter("EigenvalueRelativeTol", m_eigRelTol, 1e-3);

    m_sessionVWI->LoadParameter("NeutralPointTolerance", m_neutralPointTol,
                                1e-4);
    m_sessionVWI->LoadParameter("MaxOuterIterations", m_maxOuterIterations,
                                100);

    m_sessionVWI->LoadParameter("StartIteration", m_iterStart, 0);
    m_sessionVWI->LoadParameter("EndIteration", m_iterEnd, 0);

    m_sessionVWI->LoadParameter("WaveForceMagStep", m_waveForceMagStep, 0.01);
    m_sessionVWI->LoadParameter("DAlphaDWaveForceMag", m_dAlphaDWaveForceMag,
                                0.0);
    m_sessionVWI->LoadParameter("MaxWaveForceMagIter", m_maxWaveForceMagIter,
                                1);
    m_sessionVWI->LoadParameter("RollForceScale", m_rollForceScale, 1.0);

    if (m_sessionVWI->DefinesSolverInfo("DeltaFcnApprox"))
    {
        m_deltaFcnApprox = true;
        m_sessionVWI->LoadParameter("DeltaFcnDecay", m_deltaFcnDecay,
                                    1.0 / 500);
    }
    else
    {
        m_deltaFcnApprox = false;
        m_deltaFcnDecay  = 0.0;
    }

    if (m_sessionVWI->DefinesSolverInfo("LinfPressureNorm"))
    {
        m_useLinfPressureNorm = true;
    }
    else
    {
        m_useLinfPressureNorm = false;
    }

    if (m_sessionVWI->DefinesSolverInfo("INTERFACE"))
    {
        m_iterinterface = true;
    }
    else
    {
        m_iterinterface = false;
    }

    if (m_sessionVWI->DefinesSolverInfo("MoveMeshToCriticalLayer"))
    {
        m_moveMeshToCriticalLayer = true;
    }
    else
    {
        m_moveMeshToCriticalLayer = false;
    }

    m_alpha           = Array<OneD, NekDouble>(storesize);
    m_alpha[0]        = m_sessionVWI->GetParameter("Alpha");
    m_waveForceMag    = Array<OneD, NekDouble>(storesize);
    m_waveForceMag[0] = m_sessionVWI->GetParameter("WaveForceMag");

    m_leading_real_evl = Array<OneD, NekDouble>(storesize);
    m_leading_imag_evl = Array<OneD, NekDouble>(storesize);

    if (m_sessionVWI->DefinesParameter("Relaxation"))
    {
        m_vwiRelaxation = m_sessionVWI->GetParameter("Relaxation");
        // fix minimum number of iterations to be number of
        // iterations required to make contribution of innitial
        // forcing to 0.1
        m_minInnerIterations = (int)(log(0.1) / log(m_vwiRelaxation));
    }
    else
    {
        m_vwiRelaxation      = 0.0;
        m_minInnerIterations = 1;
    }

    // Initialise NS Roll solver
    std::string IncCondFile(argv[argc - 1]);
    IncCondFile += "_IncNSCond.xml";
    std::vector<std::string> IncNSFilenames;
    IncNSFilenames.push_back(meshfile);
    IncNSFilenames.push_back(IncCondFile);

    // Create Incompressible NavierStokesSolver session reader.
    m_sessionRoll = LibUtilities::SessionReader::CreateInstance(
        argc, argv, IncNSFilenames, m_sessionVWI->GetComm());
    m_graphRoll           = SpatialDomains::MeshGraph::Read(m_sessionRoll);
    std::string vEquation = m_sessionRoll->GetSolverInfo("SolverType");
    m_solverRoll          = GetEquationSystemFactory().CreateInstance(
        vEquation, m_sessionRoll, m_graphRoll);
    m_solverRoll->PrintSummary(cout);

    if (m_sessionRoll->DefinesSolverInfo("INTERFACE"))
    {
        m_sessionVWI->LoadParameter("EigenvalueRelativeTol", m_eigRelTol, 1e-2);
    }

    int ncoeffs     = m_solverRoll->UpdateFields()[0]->GetNcoeffs();
    m_vwiForcing    = Array<OneD, Array<OneD, NekDouble>>(4);
    m_vwiForcing[0] = Array<OneD, NekDouble>(4 * ncoeffs);
    for (int i = 1; i < 4; ++i)
    {
        m_vwiForcing[i] = m_vwiForcing[i - 1] + ncoeffs;
    }

    // Fill forcing into m_vwiForcing
    // Has forcing even been initialised yet?
    //        Vmath::Vcopy(ncoeffs,m_solverRoll->UpdateForces()[0]->GetCoeffs(),1,m_vwiForcing[0],1);
    //        Vmath::Vcopy(ncoeffs,m_solverRoll->UpdateForces()[1]->GetCoeffs(),1,m_vwiForcing[1],1);

    // Create AdvDiff Streak solver
    std::string AdvDiffCondFile(argv[argc - 1]);
    AdvDiffCondFile += "_AdvDiffCond.xml";
    std::vector<std::string> AdvDiffFilenames;
    AdvDiffFilenames.push_back(meshfile);
    AdvDiffFilenames.push_back(AdvDiffCondFile);

    // Create AdvDiffusion session reader.
    m_sessionStreak = LibUtilities::SessionReader::CreateInstance(
        argc, argv, AdvDiffFilenames, m_sessionVWI->GetComm());
    m_graphStreak = SpatialDomains::MeshGraph::Read(m_sessionStreak);

    // Initialise LinNS solver
    std::string LinNSCondFile(argv[argc - 1]);
    LinNSCondFile += "_LinNSCond.xml";
    std::vector<std::string> LinNSFilenames;
    LinNSFilenames.push_back(meshfile);
    LinNSFilenames.push_back(LinNSCondFile);

    // Create Linearised NS stability session reader.
    m_sessionWave = LibUtilities::SessionReader::CreateInstance(
        argc, argv, LinNSFilenames, m_sessionVWI->GetComm());
    m_graphWave = SpatialDomains::MeshGraph::Read(m_sessionWave);

    // Set the initial beta value in stability to be equal to VWI file
    std::string LZstr("LZ");
    NekDouble LZ = 2 * M_PI / m_alpha[0];
    cout << "Setting LZ in Linearised solver to " << LZ << endl;
    m_sessionWave->SetParameter(LZstr, LZ);

    // Check for iteration type
    if (m_sessionVWI->DefinesSolverInfo("VWIIterationType"))
    {
        std::string IterationTypeStr =
            m_sessionVWI->GetSolverInfo("VWIIterationType");
        for (int i = 0; i < (int)eVWIIterationTypeSize; ++i)
        {
            if (boost::iequals(VWIIterationTypeMap[i], IterationTypeStr))
            {
                m_VWIIterationType = (VWIIterationType)i;
                break;
            }
        }
    }
    else
    {
        m_VWIIterationType = eFixedAlphaWaveForcing;
    }

    // Check for restart
    bool restart;
    m_sessionVWI->MatchSolverInfo("RestartIteration", "True", restart, false);
    if (restart)
    {
        switch (m_VWIIterationType)
        {
            case eFixedAlpha:
                break;
            case eFixedWaveForcing:
            {
                FILE *fp;
                // Check for OuterIter.his file to read
                if ((fp = fopen("OuterIter.his", "r")))
                {
                    char buf[BUFSIZ];
                    std::vector<NekDouble> Alpha, Growth, Phase;
                    NekDouble alpha, growth, phase;
                    while (fgets(buf, BUFSIZ, fp))
                    {
                        sscanf(buf, "%*d:%lf%lf%lf", &alpha, &growth, &phase);
                        Alpha.push_back(alpha);
                        Growth.push_back(growth);
                        Phase.push_back(phase);
                    }

                    m_nOuterIterations = Alpha.size();

                    int nvals =
                        std::min(m_nOuterIterations, (int)m_alpha.size());

                    for (int i = 0; i < nvals; ++i)
                    {
                        m_alpha[nvals - 1 - i] =
                            Alpha[m_nOuterIterations - nvals + i];
                        m_leading_real_evl[nvals - 1 - i] =
                            Growth[m_nOuterIterations - nvals + i];
                        m_leading_imag_evl[nvals - 1 - i] =
                            Phase[m_nOuterIterations - nvals + i];
                    }

                    UpdateAlpha(m_nOuterIterations++);
                }
                else
                {
                    cout << " No File OuterIter.his to restart from" << endl;
                }
            }
            break;
            case eFixedAlphaWaveForcing:
            {
                string nstr = boost::lexical_cast<std::string>(m_iterStart);
                cout << "Restarting from iteration " << m_iterStart << endl;
                std::string rstfile = "cp -f Save/" + m_sessionName + ".rst." +
                                      nstr + " " + m_sessionName + ".rst";
                cout << "      " << rstfile << endl;
                if (system(rstfile.c_str()))
                {
                    ASSERTL0(false, rstfile.c_str());
                }
                std::string vwifile = "cp -f Save/" + m_sessionName + ".vwi." +
                                      nstr + " " + m_sessionName + ".vwi";
                cout << "      " << vwifile << endl;
                if (system(vwifile.c_str()))
                {
                    ASSERTL0(false, vwifile.c_str());
                }
            }
            break;
            default:
                ASSERTL0(false, "Unknown VWIITerationType in restart");
        }
    }

    // Check for ConveredSoln to update DAlphaDWaveForce
    {
        FILE *fp;
        if ((fp = fopen("ConvergedSolns", "r")))
        {
            char buf[BUFSIZ];
            std::vector<NekDouble> WaveForce, Alpha;
            NekDouble waveforce, alpha;
            while (fgets(buf, BUFSIZ, fp))
            {
                sscanf(buf, "%*d:%lf%lf", &waveforce, &alpha);
                WaveForce.push_back(waveforce);
                Alpha.push_back(alpha);
            }

            if (Alpha.size() > 1)
            {
                int min_i          = 0;
                NekDouble min_alph = fabs(m_alpha[0] - Alpha[min_i]);
                // find nearest point
                for (int i = 1; i < Alpha.size(); ++i)
                {
                    if (fabs(m_alpha[0] - Alpha[min_i]) < min_alph)
                    {
                        min_i    = i;
                        min_alph = fabs(m_alpha[0] - Alpha[min_i]);
                    }
                }

                // find next nearest point
                int min_j = (min_i == 0) ? 1 : 0;
                min_alph  = fabs(m_alpha[0] - Alpha[min_j]);
                for (int i = 0; i < Alpha.size(); ++i)
                {
                    if (i != min_i)
                    {
                        if (fabs(m_alpha[0] - Alpha[min_j]) < min_alph)
                        {
                            min_j    = i;
                            min_alph = fabs(m_alpha[0] - Alpha[min_j]);
                        }
                    }
                }

                if (fabs(Alpha[min_i] - Alpha[min_j]) > 1e-4)
                {
                    m_dAlphaDWaveForceMag =
                        (Alpha[min_i] - Alpha[min_j]) /
                        (WaveForce[min_i] - WaveForce[min_j]);
                }
            }
        }
    }
}

VortexWaveInteraction::~VortexWaveInteraction()
{
    m_sessionVWI->Finalise();
}

void VortexWaveInteraction::ExecuteRoll(void)
{
    // set up the equation system to update the mesh
    if (m_sessionRoll->DefinesSolverInfo("INTERFACE"))
    {
        string vEquation = m_sessionRoll->GetSolverInfo("solvertype");
        EquationSystemSharedPtr solverRoll =
            GetEquationSystemFactory().CreateInstance(vEquation, m_sessionRoll,
                                                      m_graphRoll);
        // The forcing terms are inserted as N bcs
        // Execute Roll
        cout << "Executing Roll solver" << endl;
        solverRoll->DoInitialise();
        solverRoll->DoSolve();
        solverRoll->Output();
        m_rollField = solverRoll->UpdateFields();
        for (int g = 0; g < solverRoll->GetNvariables(); ++g)
        {
            NekDouble vL2Error   = solverRoll->L2Error(g, false);
            NekDouble vLinfError = solverRoll->LinfError(g);
            cout << "L 2 error (variable " << solverRoll->GetVariable(g)
                 << ") : " << vL2Error << endl;
            cout << "L inf error (variable " << solverRoll->GetVariable(g)
                 << ") : " << vLinfError << endl;
        }
    }
    else
    {
        if (m_moveMeshToCriticalLayer)
        {
            string vEquation = m_sessionRoll->GetSolverInfo("solvertype");
            EquationSystemSharedPtr solverRoll =
                GetEquationSystemFactory().CreateInstance(
                    vEquation, m_sessionRoll, m_graphRoll);
        }
        else
        {
            const int npoints = m_solverRoll->GetNpoints();
            const int ncoeffs = m_solverRoll->GetNcoeffs();

            static int init = 1;
            if (init)
            {
                m_solverRoll->DoInitialise();
                m_vwiForcingObj =
                    std::dynamic_pointer_cast<SolverUtils::ForcingProgrammatic>(
                        GetForcingFactory().CreateInstance(
                            "Programmatic", m_sessionRoll, m_solverRoll,
                            m_solverRoll->UpdateFields(),
                            m_solverRoll->UpdateFields().size() - 1, 0));

                std::vector<std::string> vFieldNames =
                    m_sessionRoll->GetVariables();
                vFieldNames.erase(vFieldNames.end() - 1);

                m_solverRoll->GetFunction("BodyForce")
                    ->Evaluate(vFieldNames, m_vwiForcingObj->UpdateForces());

                // Scale forcing
                for (int i = 0; i < m_vwiForcingObj->UpdateForces().size(); ++i)
                {
                    m_solverRoll->UpdateFields()[0]->FwdTrans(
                        m_vwiForcingObj->UpdateForces()[i],
                        m_vwiForcing[2 + i]);
                    Vmath::Smul(npoints, m_rollForceScale,
                                m_vwiForcingObj->UpdateForces()[i], 1,
                                m_vwiForcingObj->UpdateForces()[i], 1);
                }

                IncNavierStokesSharedPtr ins =
                    m_solverRoll->as<IncNavierStokes>();
                ins->AddForcing(m_vwiForcingObj);

                init = 0;
            }
            else // use internal definition of forcing in m_vwiForcing
            {
                // Scale forcing
                for (int i = 0; i < m_vwiForcingObj->UpdateForces().size(); ++i)
                {
                    m_solverRoll->UpdateFields()[i]->BwdTrans(
                        m_vwiForcing[i], m_vwiForcingObj->UpdateForces()[i]);
                    Vmath::Smul(npoints, m_rollForceScale,
                                m_vwiForcingObj->UpdateForces()[i], 1,
                                m_vwiForcingObj->UpdateForces()[i], 1);
                }

                // Shift m_vwiForcing for new restart in case of relaxation
                Vmath::Vcopy(ncoeffs, m_vwiForcing[0], 1, m_vwiForcing[2], 1);
                Vmath::Vcopy(ncoeffs, m_vwiForcing[1], 1, m_vwiForcing[3], 1);
            }
        }

        // Execute Roll
        cout << "Executing Roll solver" << endl;
        m_solverRoll->DoSolve();
        m_solverRoll->Output();
        m_rollField = m_solverRoll->UpdateFields();
        for (int g = 0; g < m_solverRoll->GetNvariables(); ++g)
        {
            NekDouble vL2Error   = m_solverRoll->L2Error(g, false);
            NekDouble vLinfError = m_solverRoll->LinfError(g);
            cout << "L 2 error (variable " << m_solverRoll->GetVariable(g)
                 << ") : " << vL2Error << endl;
            cout << "L inf error (variable " << m_solverRoll->GetVariable(g)
                 << ") : " << vLinfError << endl;
        }
    }

    // Copy .fld file to .rst and base.fld
    cout << "Executing cp -f session.fld session.rst" << endl;
    CopyFile(".fld", ".rst");

    // Write out data into base flow with variable Vx,Vy
    cout << "Writing data to session-Base.fld" << endl;

    std::vector<std::string> variables(2);
    variables[0] = "Vx";
    variables[1] = "Vy";
    std::vector<Array<OneD, NekDouble>> outfield(2);
    outfield[0]         = m_solverRoll->UpdateFields()[0]->UpdateCoeffs();
    outfield[1]         = m_solverRoll->UpdateFields()[1]->UpdateCoeffs();
    std::string outname = m_sessionName + "-Base.fld";
    m_solverRoll->WriteFld(outname, m_solverRoll->UpdateFields()[0], outfield,
                           variables);
}

void VortexWaveInteraction::ExecuteStreak(void)
{
    // Create driver
#if 1
    std::string vDriverModule;
    m_sessionStreak->LoadSolverInfo("Driver", vDriverModule, "Standard");

    DriverSharedPtr solverStreak = GetDriverFactory().CreateInstance(
        vDriverModule, m_sessionStreak, m_graphStreak);
    solverStreak->Execute();

    m_streakField = solverStreak->GetEqu()[0]->UpdateFields();
#else
    // Setup and execute Advection Diffusion solver
    string vEquation = m_sessionStreak->GetSolverInfo("EqType");
    EquationSystemSharedPtr solverStreak =
        GetEquationSystemFactory().CreateInstance(vEquation, m_sessionStreak,
                                                  m_graphStreak);

    cout << "Executing Streak Solver" << endl;
    solverStreak->DoInitialise();
    solverStreak->DoSolve();
    solverStreak->Output();

    m_streakField = solverStreak->UpdateFields();

    if (m_sessionVWI->DefinesSolverInfo("INTERFACE"))
    {
        for (int g = 0; g < solverStreak->GetNvariables(); ++g)
        {
            NekDouble vL2Error   = solverStreak->L2Error(g, false);
            NekDouble vLinfError = solverStreak->LinfError(g);
            cout << "L 2 error (variable " << solverStreak->GetVariable(g)
                 << ") : " << vL2Error << endl;
            cout << "L inf error (variable " << solverStreak->GetVariable(g)
                 << ") : " << vLinfError << endl;
        }
    }
#endif

    cout << "Executing cp -f session.fld session_streak.fld" << endl;
    CopyFile(".fld", "_streak.fld");
}

void VortexWaveInteraction::ExecuteWave(void)
{

    // Set the initial beta value in stability to be equal to VWI file
    std::string LZstr("LZ");
    NekDouble LZ = 2 * M_PI / m_alpha[0];
    cout << "Setting LZ in Linearised solver to " << LZ << endl;
    m_sessionWave->SetParameter(LZstr, LZ);

    // Create driver
    std::string vDriverModule;
    m_sessionWave->LoadSolverInfo("Driver", vDriverModule, "ModifiedArnoldi");
    cout << "Setting up linearised NS Solver" << endl;
    DriverSharedPtr solverWave = GetDriverFactory().CreateInstance(
        vDriverModule, m_sessionWave, m_graphWave);

    /// Do linearised NavierStokes Session  with Modified Arnoldi
    cout << "Executing wave solution " << endl;
    solverWave->Execute();

    // Copy file to a rst location for next restart
    cout << "Executing cp -f session_eig_0 session_eig_0.rst" << endl;
    CopyFile("_eig_0", "_eig_0.rst");

    // Store data relevant to other operations
    m_leading_real_evl[0] = solverWave->GetRealEvl()[0];
    m_leading_imag_evl[0] = solverWave->GetImagEvl()[0];

    // note this will only be true for modified Arnoldi
    NekDouble realShift = 0.0;
    if (m_sessionWave->DefinesParameter("RealShift"))
    {
        bool defineshift;
        // only use shift in modifiedArnoldi solver since
        // implicitly handled in Arpack.
        m_sessionWave->MatchSolverInfo("Driver", "ModifiedArnoldi", defineshift,
                                       true);
        if (defineshift)
        {
            realShift = m_sessionWave->GetParameter("RealShift");
        }
    }

    // Set up leading eigenvalue from inverse
    NekDouble invmag = 1.0 / (m_leading_real_evl[0] * m_leading_real_evl[0] +
                              m_leading_imag_evl[0] * m_leading_imag_evl[0]);
    m_leading_real_evl[0] *= -invmag;
    m_leading_real_evl[0] += realShift;
    m_leading_imag_evl[0] *= invmag;

    m_waveVelocities = solverWave->GetEqu()[0]->UpdateFields();
    m_wavePressure   = solverWave->GetEqu()[0]->GetPressure();

    if (m_sessionVWI->DefinesSolverInfo("INTERFACE"))
    {
        cout << "Growth =" << m_leading_real_evl[0] << endl;
        cout << "Phase =" << m_leading_imag_evl[0] << endl;
    }
}

void VortexWaveInteraction::CalcNonLinearWaveForce(void)
{
    if (m_sessionRoll->DefinesSolverInfo("INTERFACE"))
    {
        static int cnt    = 0;
        string wavefile   = m_sessionName + ".fld";
        string movedmesh  = m_sessionName + "_advPost_moved.xml";
        string filestreak = m_sessionName + "_streak.fld";
        char c[16]        = "";
        sprintf(c, "%d", cnt);
        char c_alpha[16] = "";
        sprintf(c_alpha, "%f", m_alpha[0]);
        string syscall;
        if (m_sessionVWI->GetSolverInfo("INTERFACE") == "phase")
        {
            string filePost = m_sessionName + "_advPost.xml";
            syscall = "../../utilities/PostProcessing/Extras/FldCalcBCs  " +
                      filePost + "     " +
                      "meshhalf_pos_Spen_stability_moved.fld  "
                      "meshhalf_pos_Spen_advPost_moved.fld " +
                      c_alpha + "  > data_alpha0";
            cout << syscall.c_str() << endl;
            if (system(syscall.c_str()))
            {
                ASSERTL0(false, syscall.c_str());
            }

            syscall = "cp -f meshhalf_pos_Spen_stability_moved_u_5.bc  " +
                      m_sessionName + "_u_5.bc";
            cout << syscall.c_str() << endl;
            if (system(syscall.c_str()))
            {
                ASSERTL0(false, syscall.c_str());
            }
            syscall = "cp -f meshhalf_pos_Spen_stability_moved_v_5.bc  " +
                      m_sessionName + "_v_5.bc";
            cout << syscall.c_str() << endl;
            if (system(syscall.c_str()))
            {
                ASSERTL0(false, syscall.c_str());
            }
        }
        else
        {
            syscall = "../../utilities/PostProcessing/Extras/FldCalcBCs  " +
                      movedmesh + "  " + wavefile + "  " + filestreak + "   " +
                      c_alpha + "  >  datasub_" + c;
            cout << syscall.c_str() << endl;
            if (system(syscall.c_str()))
            {
                ASSERTL0(false, syscall.c_str());
            }
        }

        // relaxation for different alpha values? does it make sense?

        // save the wave
        string wave_subalp = m_sessionName + "_wave_subalp_" + c + ".fld";
        syscall            = "cp -f " + wavefile + "  " + wave_subalp;
        cout << syscall.c_str() << endl;
        if (system(syscall.c_str()))
        {
            ASSERTL0(false, syscall.c_str());
        }
        // FileRelaxation(3);
        cnt++;
    }
    else
    {
        int npts    = m_waveVelocities[0]->GetPlane(0)->GetNpoints();
        int ncoeffs = m_waveVelocities[0]->GetPlane(0)->GetNcoeffs();
        Array<OneD, NekDouble> val(npts), der1(2 * npts);
        Array<OneD, NekDouble> der2 = der1 + npts;
        Array<OneD, NekDouble> streak;
        static int projectfield = -1;

        if (m_deltaFcnApprox)
        {
            streak = Array<OneD, NekDouble>(npts);
            m_streakField[0]->BwdTrans(m_streakField[0]->GetCoeffs(), streak);
        }

        // Set project field to be first field that has a Neumann
        // boundary since this not impose any condition on the vertical
        // boundaries Othersise set to zero.
        if (projectfield == -1)
        {
            Array<OneD, const SpatialDomains::BoundaryConditionShPtr> BndConds;

            for (int i = 0; i < m_waveVelocities.size(); ++i)
            {
                BndConds = m_waveVelocities[i]->GetBndConditions();
                for (int j = 0; j < BndConds.size(); ++j)
                {
                    if (BndConds[j]->GetBoundaryConditionType() ==
                        SpatialDomains::eNeumann)
                    {
                        projectfield = i;
                        break;
                    }
                }
                if (projectfield != -1)
                {
                    break;
                }
            }
            if (projectfield == -1)
            {
                cout << "using first field to project non-linear forcing which "
                        "imposes a Dirichlet condition"
                     << endl;
                projectfield = 0;
            }
        }

        // Shift m_vwiForcing in case of relaxation
        Vmath::Vcopy(ncoeffs, m_vwiForcing[0], 1, m_vwiForcing[2], 1);
        Vmath::Vcopy(ncoeffs, m_vwiForcing[1], 1, m_vwiForcing[3], 1);

        // determine inverse of area normalised field.
        m_wavePressure->GetPlane(0)->BwdTrans(
            m_wavePressure->GetPlane(0)->GetCoeffs(),
            m_wavePressure->GetPlane(0)->UpdatePhys());
        m_wavePressure->GetPlane(1)->BwdTrans(
            m_wavePressure->GetPlane(1)->GetCoeffs(),
            m_wavePressure->GetPlane(1)->UpdatePhys());
        NekDouble invnorm;

        if (m_useLinfPressureNorm)
        {
            Vmath::Vmul(npts, m_wavePressure->GetPlane(0)->UpdatePhys(), 1,
                        m_wavePressure->GetPlane(0)->UpdatePhys(), 1, der1, 1);
            Vmath::Vvtvp(npts, m_wavePressure->GetPlane(1)->UpdatePhys(), 1,
                         m_wavePressure->GetPlane(1)->UpdatePhys(), 1, der1, 1,
                         der1, 1);
            Vmath::Vsqrt(npts, der1, 1, der1, 1);

            NekDouble Linf = Vmath::Vmax(npts, der1, 1);

            invnorm = 1.0 / Linf;
        }
        else
        {
            // Determine normalisation of pressure so that |P|/A = 1
            NekDouble l2;
            l2 = m_wavePressure->GetPlane(0)->L2(
                m_wavePressure->GetPlane(0)->GetPhys());
            invnorm = l2 * l2;
            l2      = m_wavePressure->GetPlane(1)->L2(
                m_wavePressure->GetPlane(1)->GetPhys());
            invnorm += l2 * l2;
            Vmath::Fill(2 * npts, 1.0, der1, 1);
            NekDouble area = m_waveVelocities[0]->GetPlane(0)->Integral(der1);
            cout << "Area: " << area << endl;
            invnorm = sqrt(area / invnorm);
        }

        // Get hold of arrays.
        m_waveVelocities[0]->GetPlane(0)->BwdTrans(
            m_waveVelocities[0]->GetPlane(0)->GetCoeffs(),
            m_waveVelocities[0]->GetPlane(0)->UpdatePhys());
        Array<OneD, NekDouble> u_real =
            m_waveVelocities[0]->GetPlane(0)->UpdatePhys();
        Vmath::Smul(npts, invnorm, u_real, 1, u_real, 1);
        m_waveVelocities[0]->GetPlane(1)->BwdTrans(
            m_waveVelocities[0]->GetPlane(1)->GetCoeffs(),
            m_waveVelocities[0]->GetPlane(1)->UpdatePhys());
        Array<OneD, NekDouble> u_imag =
            m_waveVelocities[0]->GetPlane(1)->UpdatePhys();
        Vmath::Smul(npts, invnorm, u_imag, 1, u_imag, 1);
        m_waveVelocities[1]->GetPlane(0)->BwdTrans(
            m_waveVelocities[1]->GetPlane(0)->GetCoeffs(),
            m_waveVelocities[1]->GetPlane(0)->UpdatePhys());
        Array<OneD, NekDouble> v_real =
            m_waveVelocities[1]->GetPlane(0)->UpdatePhys();
        Vmath::Smul(npts, invnorm, v_real, 1, v_real, 1);
        m_waveVelocities[1]->GetPlane(1)->BwdTrans(
            m_waveVelocities[1]->GetPlane(1)->GetCoeffs(),
            m_waveVelocities[1]->GetPlane(1)->UpdatePhys());
        Array<OneD, NekDouble> v_imag =
            m_waveVelocities[1]->GetPlane(1)->UpdatePhys();
        Vmath::Smul(npts, invnorm, v_imag, 1, v_imag, 1);

        // normalise wave for output
        Vmath::Smul(2 * ncoeffs, invnorm, m_waveVelocities[0]->UpdateCoeffs(),
                    1, m_waveVelocities[0]->UpdateCoeffs(), 1);
        Vmath::Smul(2 * ncoeffs, invnorm, m_waveVelocities[1]->UpdateCoeffs(),
                    1, m_waveVelocities[1]->UpdateCoeffs(), 1);
        Vmath::Smul(2 * ncoeffs, invnorm, m_waveVelocities[2]->UpdateCoeffs(),
                    1, m_waveVelocities[2]->UpdateCoeffs(), 1);

        // dump field
        {
            std::vector<std::string> variables(3);
            std::vector<Array<OneD, NekDouble>> outfield(3);
            variables[0]        = "u_w";
            variables[1]        = "v_w";
            variables[2]        = "w_w";
            outfield[0]         = m_waveVelocities[0]->UpdateCoeffs();
            outfield[1]         = m_waveVelocities[1]->UpdateCoeffs();
            outfield[2]         = m_waveVelocities[2]->UpdateCoeffs();
            std::string outname = m_sessionName + "_wave.fld";
            m_solverRoll->WriteFld(outname, m_waveVelocities[0], outfield,
                                   variables);
        }

#if 1
        int ncoeffs_p = m_wavePressure->GetPlane(0)->GetNcoeffs();
        Vmath::Smul(ncoeffs_p, invnorm,
                    m_wavePressure->GetPlane(0)->UpdateCoeffs(), 1,
                    m_wavePressure->GetPlane(0)->UpdateCoeffs(), 1);
        Vmath::Smul(ncoeffs_p, invnorm,
                    m_wavePressure->GetPlane(1)->UpdateCoeffs(), 1,
                    m_wavePressure->GetPlane(1)->UpdateCoeffs(), 1);
#else
        m_wavePressure->GetPlane(0)->BwdTrans(
            m_wavePressure->GetPlane(0)->GetCoeffs(),
            m_wavePressure->GetPlane(0)->UpdatePhys());
        Vmath::Smul(npts, invnorm, m_wavePressure->GetPlane(0)->UpdatePhys(), 1,
                    m_wavePressure->GetPlane(0)->UpdatePhys(), 1);
        m_wavePressure->GetPlane(0)->FwdTrans(
            m_wavePressure->GetPlane(0)->UpdatePhys(),
            m_wavePressure->GetPlane(0)->UpdateCoeffs());

        m_wavePressure->GetPlane(1)->BwdTrans(
            m_wavePressure->GetPlane(1)->GetCoeffs(),
            m_wavePressure->GetPlane(1)->UpdatePhys());
        Vmath::Smul(npts, invnorm, m_wavePressure->GetPlane(1)->UpdatePhys(), 1,
                    m_wavePressure->GetPlane(1)->UpdatePhys(), 1);
        m_wavePressure->GetPlane(1)->FwdTrans(
            m_wavePressure->GetPlane(1)->UpdatePhys(),
            m_wavePressure->GetPlane(1)->UpdateCoeffs());
#endif

        // Calculate non-linear terms for x and y directions
        // d/dx(u u* + u* u)
        Vmath::Vmul(npts, u_real, 1, u_real, 1, val, 1);
        Vmath::Vvtvp(npts, u_imag, 1, u_imag, 1, val, 1, val, 1);
        Vmath::Smul(npts, 2.0, val, 1, val, 1);
        m_waveVelocities[0]->GetPlane(0)->PhysDeriv(0, val, der1);

        // d/dy(v u* + v* u)
        Vmath::Vmul(npts, u_real, 1, v_real, 1, val, 1);
        Vmath::Vvtvp(npts, u_imag, 1, v_imag, 1, val, 1, val, 1);
        Vmath::Smul(npts, 2.0, val, 1, val, 1);
        m_waveVelocities[0]->GetPlane(0)->PhysDeriv(1, val, der2);

        Vmath::Vadd(npts, der1, 1, der2, 1, der1, 1);
#if 1
        m_waveVelocities[projectfield]->GetPlane(0)->FwdTrans(der1,
                                                              m_vwiForcing[0]);
#else
        m_waveVelocities[0]->GetPlane(0)->FwdTrans_BndConstrained(
            der1, m_vwiForcing[0]);
#endif
        Vmath::Smul(ncoeffs, -m_waveForceMag[0], m_vwiForcing[0], 1,
                    m_vwiForcing[0], 1);

        // d/dx(u v* + u* v)
        m_waveVelocities[0]->GetPlane(0)->PhysDeriv(0, val, der1);

        // d/dy(v v* + v* v)
        Vmath::Vmul(npts, v_real, 1, v_real, 1, val, 1);
        Vmath::Vvtvp(npts, v_imag, 1, v_imag, 1, val, 1, val, 1);
        Vmath::Smul(npts, 2.0, val, 1, val, 1);
        m_waveVelocities[0]->GetPlane(0)->PhysDeriv(1, val, der2);

        Vmath::Vadd(npts, der1, 1, der2, 1, der1, 1);

#if 1
        m_waveVelocities[projectfield]->GetPlane(0)->FwdTrans(der1,
                                                              m_vwiForcing[1]);
#else
        m_waveVelocities[0]->GetPlane(0)->FwdTrans_BndConstrained(
            der1, m_vwiForcing[1]);
#endif

        Vmath::Smul(ncoeffs, -m_waveForceMag[0], m_vwiForcing[1], 1,
                    m_vwiForcing[1], 1);

        // by default the symmetrization is on
        bool symm = true;
        m_sessionVWI->MatchSolverInfo("Symmetrization", "True", symm, true);
#if 0
            if(symm== true )
            {

                // Symmetrise forcing
                //-> Get coordinates
                Array<OneD, NekDouble> coord(2);
                Array<OneD, NekDouble> coord_x(npts);
                Array<OneD, NekDouble> coord_y(npts);

                //-> Impose symmetry (x -> -x + Lx/2, y-> -y) on coordinates
                m_waveVelocities[0]->GetPlane(0)->GetCoords(coord_x,coord_y);
                NekDouble xmax = Vmath::Vmax(npts,coord_x,1);
                Vmath::Neg(npts,coord_x,1);
                Vmath::Sadd(npts,xmax,coord_x,1,coord_x,1);
                Vmath::Neg(npts,coord_y,1);

                int i, physoffset;

                //-> Obtain list of expansion element ids for each point.
                Array<OneD, int> Eid(npts);
                // This search may not be necessary every iteration
                for(i = 0; i < npts; ++i)
                {
                    coord[0] = coord_x[i];
                    coord[1] = coord_y[i];

                    // Note this will not quite be symmetric.
                    Eid[i] = m_waveVelocities[0]->GetPlane(0)->GetExpIndex(coord,1e-6);
                }

                // Interpolate field 0
                m_waveVelocities[0]->GetPlane(0)->BwdTrans(m_vwiForcing[0],der1);
                for(i = 0; i < npts; ++i)
                {
                    physoffset = m_waveVelocities[0]->GetPlane(0)->GetPhys_Offset(Eid[i]);
                    coord[0] = coord_x[i];
                    coord[1] = coord_y[i];
                    der2 [i] = m_waveVelocities[0]->GetPlane(0)->GetExp(Eid[i])->PhysEvaluate(coord, der1 + physoffset);
                }
                //-> Average field 0
                Vmath::Vsub(npts,der1,1,der2,1,der2,1);
                Vmath::Smul(npts,0.5,der2,1,der2,1);
#if 1
                m_waveVelocities[projectfield]->GetPlane(0)->FwdTrans(der2,m_vwiForcing[0]);
#else
                m_waveVelocities[0]->GetPlane(0)->FwdTrans_BndConstrained(der2, m_vwiForcing[0]);
#endif

                //-> Interpoloate field 1
                m_waveVelocities[0]->GetPlane(0)->BwdTrans(m_vwiForcing[1],der1);
                for(i = 0; i < npts; ++i)
                {
                    physoffset = m_waveVelocities[0]->GetPlane(0)->GetPhys_Offset(Eid[i]);
                    coord[0] = coord_x[i];
                    coord[1] = coord_y[i];
                    der2[i]  = m_waveVelocities[0]->GetPlane(0)->GetExp(Eid[i])->PhysEvaluate(coord,                                                                         der1 + physoffset);
                }

                //-> Average field 1
                Vmath::Vsub(npts,der1,1,der2,1,der2,1);
                Vmath::Smul(npts,0.5,der2,1,der2,1);
#if 1
                m_waveVelocities[projectfield]->GetPlane(0)->FwdTrans(der2,m_vwiForcing[1]);
#else
                m_waveVelocities[0]->GetPlane(0)->FwdTrans_BndConstrained(der2, m_vwiForceing[1]);
#endif
            }
#else
        int i;
        if (symm == true)
        {
            cout << "symmetrization is active" << endl;
            static Array<OneD, int> index = GetReflectionIndex();

<<<<<<< HEAD
            m_waveVelocities[0]->GetPlane(0)->BwdTrans(m_vwiForcing[0], der1);
=======
            m_waveVelocities[0]->GetPlane(0)->BwdTrans_IterPerExp(
                m_vwiForcing[0], der1);
>>>>>>> 6a3e03cf
            for (i = 0; i < npts; ++i)
            {
                if (index[i] != -1)
                {
                    val[i] = 0.5 * (der1[i] - der1[index[i]]);
                }
            }
#if 1
            m_waveVelocities[projectfield]->GetPlane(0)->FwdTrans(
                val, m_vwiForcing[0]);
#else
            m_waveVelocities[0]->GetPlane(0)->FwdTrans_BndConstrained(
                val, m_vwiForcing[0]);
#endif

<<<<<<< HEAD
            m_waveVelocities[0]->GetPlane(0)->BwdTrans(m_vwiForcing[1], der2);
=======
            m_waveVelocities[0]->GetPlane(0)->BwdTrans_IterPerExp(
                m_vwiForcing[1], der2);
>>>>>>> 6a3e03cf
            for (i = 0; i < npts; ++i)
            {
                if (index[i] != -1)
                {
                    val[i] = 0.5 * (der2[i] - der2[index[i]]);
                }
            }
#if 1
            m_waveVelocities[projectfield]->GetPlane(0)->FwdTrans(
                val, m_vwiForcing[1]);
#else
            m_waveVelocities[0]->GetPlane(0)->FwdTrans_BndConstrained(
                val, m_vwiForcing[1]);
#endif
        }

        Vmath::Vmul(npts, der1, 1, der1, 1, val, 1);
        Vmath::Vvtvp(npts, der2, 1, der2, 1, val, 1, val, 1);
        Vmath::Vsqrt(npts, val, 1, val, 1);
        cout << "F_Linf: " << Vmath::Vmax(npts, val, 1) << endl;

#endif

        if (m_vwiRelaxation)
        {
            Vmath::Smul(ncoeffs, 1.0 - m_vwiRelaxation, m_vwiForcing[0], 1,
                        m_vwiForcing[0], 1);
            Vmath::Svtvp(ncoeffs, m_vwiRelaxation, m_vwiForcing[2], 1,
                         m_vwiForcing[0], 1, m_vwiForcing[0], 1);

            Vmath::Smul(ncoeffs, 1.0 - m_vwiRelaxation, m_vwiForcing[1], 1,
                        m_vwiForcing[1], 1);
            Vmath::Svtvp(ncoeffs, m_vwiRelaxation, m_vwiForcing[3], 1,
                         m_vwiForcing[1], 1, m_vwiForcing[1], 1);
        }

        if (m_deltaFcnApprox)
        {
            for (int j = 0; j < 2; ++j)
            {

                m_waveVelocities[projectfield]->GetPlane(0)->BwdTrans(
                    m_vwiForcing[j], der1);
                for (int i = 0; i < npts; ++i)
                {
                    der1[i] *= exp(-streak[i] * streak[i] / m_deltaFcnDecay);
                }
                m_waveVelocities[projectfield]->GetPlane(0)->FwdTrans(
                    der1, m_vwiForcing[j]);
            }
        }

        // dump output
        std::vector<std::string> variables(4);
        std::vector<Array<OneD, NekDouble>> outfield(4);
        variables[0] = "u";
        variables[1] = "v";
        variables[2] = "pr";
        variables[3] = "pi";
        outfield[0]  = m_vwiForcing[0];
        outfield[1]  = m_vwiForcing[1];
        Array<OneD, NekDouble> soln(npts, 0.0);
        m_wavePressure->GetPlane(0)->BwdTrans(
            m_wavePressure->GetPlane(0)->GetCoeffs(),
            m_wavePressure->GetPlane(0)->UpdatePhys());
        outfield[2] = Array<OneD, NekDouble>(ncoeffs);
        m_waveVelocities[0]->GetPlane(0)->FwdTrans_IterPerExp(
            m_wavePressure->GetPlane(0)->GetPhys(), outfield[2]);
        m_wavePressure->GetPlane(1)->BwdTrans(
            m_wavePressure->GetPlane(1)->GetCoeffs(),
            m_wavePressure->GetPlane(1)->UpdatePhys());

        Vmath::Vmul(npts, m_wavePressure->GetPlane(0)->UpdatePhys(), 1,
                    m_wavePressure->GetPlane(0)->UpdatePhys(), 1, val, 1);
        Vmath::Vvtvp(npts, m_wavePressure->GetPlane(1)->UpdatePhys(), 1,
                     m_wavePressure->GetPlane(1)->UpdatePhys(), 1, val, 1, val,
                     1);
        cout << "int P^2: " << m_wavePressure->GetPlane(0)->Integral(val)
             << endl;
        Vmath::Vsqrt(npts, val, 1, val, 1);
        cout << "PLinf: " << Vmath::Vmax(npts, val, 1) << endl;

        outfield[3] = Array<OneD, NekDouble>(ncoeffs);
        m_waveVelocities[1]->GetPlane(0)->FwdTrans_IterPerExp(
            m_wavePressure->GetPlane(1)->GetPhys(), outfield[3]);

        std::string outname = m_sessionName + ".vwi";

        m_solverRoll->WriteFld(outname, m_waveVelocities[0]->GetPlane(0),
                               outfield, variables);
    }
}

void VortexWaveInteraction::CalcL2ToLinfPressure(void)
{

    ExecuteWave();

    m_wavePressure->GetPlane(0)->BwdTrans(
        m_wavePressure->GetPlane(0)->GetCoeffs(),
        m_wavePressure->GetPlane(0)->UpdatePhys());
    m_wavePressure->GetPlane(1)->BwdTrans(
        m_wavePressure->GetPlane(1)->GetCoeffs(),
        m_wavePressure->GetPlane(1)->UpdatePhys());

    int npts = m_waveVelocities[0]->GetPlane(0)->GetNpoints();
    NekDouble Linf;
    Array<OneD, NekDouble> val(2 * npts, 0.0);

    Vmath::Vmul(npts, m_wavePressure->GetPlane(0)->UpdatePhys(), 1,
                m_wavePressure->GetPlane(0)->UpdatePhys(), 1, val, 1);
    Vmath::Vvtvp(npts, m_wavePressure->GetPlane(1)->UpdatePhys(), 1,
                 m_wavePressure->GetPlane(1)->UpdatePhys(), 1, val, 1, val, 1);
    cout << "int P^2 " << m_wavePressure->GetPlane(0)->Integral(val) << endl;
    Vmath::Vsqrt(npts, val, 1, val, 1);

    Linf = Vmath::Vmax(npts, val, 1);
    cout << "Linf: " << Linf << endl;

    NekDouble l2, norm;
    l2 =
        m_wavePressure->GetPlane(0)->L2(m_wavePressure->GetPlane(0)->GetPhys());
    norm = l2 * l2;
    l2 =
        m_wavePressure->GetPlane(1)->L2(m_wavePressure->GetPlane(1)->GetPhys());
    norm += l2 * l2;

    Vmath::Fill(npts, 1.0, val, 1);
    NekDouble area = m_waveVelocities[0]->GetPlane(0)->Integral(val);

    l2 = sqrt(norm / area);

    cout << "L2:   " << l2 << endl;

    cout << "Ratio Linf/L2: " << Linf / l2 << endl;
}

void VortexWaveInteraction::SaveFile(string file, string dir, int n)
{
    static map<string, int> opendir;

    if (opendir.find(dir) == opendir.end())
    {
        // make directory and presume will fail if it already exists
        string mkdir = "mkdir " + dir;
        ASSERTL0(system(mkdir.c_str()) == 0,
                 "Failed to make directory '" + dir + "'");

        opendir[dir] = 1;
    }

    string savefile =
        dir + "/" + file + "." + boost::lexical_cast<std::string>(n);
    string syscall = "cp -f " + file + " " + savefile;

    ASSERTL0(system(syscall.c_str()) == 0, syscall.c_str());
}

void VortexWaveInteraction::MoveFile(string file, string dir, int n)
{
    static map<string, int> opendir;

    if (opendir.find(dir) == opendir.end())
    {
        // make directory and presume will fail if it already exists
        string mkdir = "mkdir " + dir;
        ASSERTL0(system(mkdir.c_str()) == 0,
                 "Failed to make directory '" + dir + "'");
        opendir[dir] = 1;
    }

    string savefile =
        dir + "/" + file + "." + boost::lexical_cast<std::string>(n);
    string syscall = "mv -f " + file + " " + savefile;

    ASSERTL0(system(syscall.c_str()) == 0, syscall.c_str());
}

void VortexWaveInteraction::CopyFile(string file1end, string file2end)
{
    string cpfile1 = m_sessionName + file1end;
    string cpfile2 = m_sessionName + file2end;
    string syscall = "cp -f " + cpfile1 + " " + cpfile2;

    if (system(syscall.c_str()))
    {
        ASSERTL0(false, syscall.c_str());
    }
}

void VortexWaveInteraction::AppendEvlToFile(string file, int n)
{
    FILE *fp;
    fp = fopen(file.c_str(), "a");
    fprintf(fp, "%d: %lf %16.12le  %16.12le\n", n, m_alpha[0],
            m_leading_real_evl[0], m_leading_imag_evl[0]);
    fclose(fp);
}

void VortexWaveInteraction::AppendEvlToFile(string file, NekDouble WaveForceMag)
{
    FILE *fp;
    fp = fopen(file.c_str(), "a");
    fprintf(fp, "%lf %lf %16.12le  %16.12le\n", WaveForceMag, m_alpha[0],
            m_leading_real_evl[0], m_leading_imag_evl[0]);
    fclose(fp);
}

void VortexWaveInteraction::SaveLoopDetails(std::string SaveDir, int i)

{
    // Save NS restart file
    SaveFile(m_sessionName + ".rst", SaveDir, i + 1);
    // Save Streak Solution
    SaveFile(m_sessionName + "_streak.fld", SaveDir, i);
    // Save Wave solution output
    SaveFile(m_sessionName + ".evl", SaveDir, i);
    SaveFile(m_sessionName + "_eig_0", SaveDir, i);
    // Save new field file of eigenvalue
    SaveFile(m_sessionName + ".fld", SaveDir, i);
    if (!(m_sessionVWI->DefinesSolverInfo("INTERFACE")))
    {
        // Save new forcing file
        SaveFile(m_sessionName + ".vwi", SaveDir, i + 1);
    }
}

void VortexWaveInteraction::ExecuteLoop(bool CalcWaveForce)
{

    // the global info has to be written in the
    // roll session file to use the interface loop
    if (m_sessionRoll->DefinesSolverInfo("INTERFACE"))
    {
        static int cnt      = 0;
        bool skiprollstreak = false;
        if (cnt == 0 && m_sessionVWI->GetParameter("rollstreakfromit") == 1)
        {
            skiprollstreak = true;
            cout << "skip roll-streak at the first iteration" << endl;
        }

        if (skiprollstreak != true)
        {

            LibUtilities::NekManager<
                MultiRegions::GlobalLinSysKey,
                MultiRegions::GlobalLinSys>::EnableManagement("GlobalLinSys");
            ExecuteRoll();
            LibUtilities::NekManager<
                MultiRegions::GlobalLinSysKey,
                MultiRegions::GlobalLinSys>::DisableManagement("GlobalLinSys");
#ifndef _WIN32
            sleep(3);
#endif
            ExecuteStreak();
#ifndef _WIN32
            sleep(3);
#endif
        }
<<<<<<< HEAD

        string syscall;
        char c[16]             = "";
        string movedmesh       = m_sessionName + "_advPost_moved.xml";
        string movedinterpmesh = m_sessionName + "_interp_moved.xml";
        // rewrite the Rollsessionfile (we start from the waleffe forcing)
        // string meshbndjumps = m_sessionName +"_bndjumps.xml";
        // if(cnt==0)
        //{
        // take the conditions tag from meshbndjumps and copy into
        // the rolls session file
        //}

        sprintf(c, "%d", cnt);
        // save old roll solution
        string oldroll = m_sessionName + "_roll_" + c + ".fld";
        syscall = "cp -f " + m_sessionName + "-Base.fld" + "  " + oldroll;
        cout << syscall.c_str() << endl;
        if (system(syscall.c_str()))
        {
            ASSERTL0(false, syscall.c_str());
        }
        // define file names
        string filePost         = m_sessionName + "_advPost.xml";
        string filestreak       = m_sessionName + "_streak.fld";
        string filewave         = m_sessionName + "_wave.fld";
        string filewavepressure = m_sessionName + "_wave_p_split.fld";
        string fileinterp       = m_sessionName + "_interp.xml";
        string interpstreak     = m_sessionName + "_interpstreak_" + c + ".fld";
        string interwavepressure =
            m_sessionName + "_wave_p_split_interp_" + c + ".fld";
        char alpchar[16] = "";
        cout << "alpha = " << m_alpha[0] << endl;
        sprintf(alpchar, "%f", m_alpha[0]);

        if (m_sessionVWI->GetSolverInfo("INTERFACE") != "phase")
        {
            cout << "zerophase" << endl;

            syscall = "../../utilities/PostProcessing/Extras/MoveMesh  " +
                      filePost + "  " + filestreak + "  " + fileinterp + "   " +
                      alpchar;

=======

        string syscall;
        char c[16]             = "";
        string movedmesh       = m_sessionName + "_advPost_moved.xml";
        string movedinterpmesh = m_sessionName + "_interp_moved.xml";
        // rewrite the Rollsessionfile (we start from the waleffe forcing)
        // string meshbndjumps = m_sessionName +"_bndjumps.xml";
        // if(cnt==0)
        //{
        // take the conditions tag from meshbndjumps and copy into
        // the rolls session file
        //}

        sprintf(c, "%d", cnt);
        // save old roll solution
        string oldroll = m_sessionName + "_roll_" + c + ".fld";
        syscall = "cp -f " + m_sessionName + "-Base.fld" + "  " + oldroll;
        cout << syscall.c_str() << endl;
        if (system(syscall.c_str()))
        {
            ASSERTL0(false, syscall.c_str());
        }
        // define file names
        string filePost         = m_sessionName + "_advPost.xml";
        string filestreak       = m_sessionName + "_streak.fld";
        string filewave         = m_sessionName + "_wave.fld";
        string filewavepressure = m_sessionName + "_wave_p_split.fld";
        string fileinterp       = m_sessionName + "_interp.xml";
        string interpstreak     = m_sessionName + "_interpstreak_" + c + ".fld";
        string interwavepressure =
            m_sessionName + "_wave_p_split_interp_" + c + ".fld";
        char alpchar[16] = "";
        cout << "alpha = " << m_alpha[0] << endl;
        sprintf(alpchar, "%f", m_alpha[0]);

        if (m_sessionVWI->GetSolverInfo("INTERFACE") != "phase")
        {
            cout << "zerophase" << endl;

            syscall = "../../utilities/PostProcessing/Extras/MoveMesh  " +
                      filePost + "  " + filestreak + "  " + fileinterp + "   " +
                      alpchar;

>>>>>>> 6a3e03cf
            cout << syscall.c_str() << endl;
            if (system(syscall.c_str()))
            {
                ASSERTL0(false, syscall.c_str());
            }

            // move the advPost mesh (remark update alpha!!!)
            syscall = "../../utilities/PostProcessing/Extras/MoveMesh  " +
                      filePost + "  " + filestreak + "  " + filePost + "    " +
                      alpchar;
            cout << syscall.c_str() << endl;
            if (system(syscall.c_str()))
            {
                ASSERTL0(false, syscall.c_str());
            }

            // save oldstreak
            string oldstreak = m_sessionName + "_streak_" + c + ".fld";
            syscall          = "cp -f " + filestreak + "  " + oldstreak;
            cout << syscall.c_str() << endl;
            if (system(syscall.c_str()))
            {
                ASSERTL0(false, syscall.c_str());
            }

            // interpolate the streak field into the new mesh
            string movedmesh       = m_sessionName + "_advPost_moved.xml";
            string movedinterpmesh = m_sessionName + "_interp_moved.xml";

            // create the interp streak

            syscall = "../../utilities/PostProcessing/Extras/FieldToField  " +
                      fileinterp + "  " + filestreak + "  " + movedinterpmesh +
                      "  " + interpstreak;

            cout << syscall.c_str() << endl;
            if (system(syscall.c_str()))
            {
                ASSERTL0(false, syscall.c_str());
            }

            // save the old mesh
            string meshfile = m_sessionName + ".xml";
            string meshold  = m_sessionName + "_" + c + ".xml";
            syscall         = "cp -f " + meshfile + "  " + meshold;
            cout << syscall.c_str() << endl;
            if (system(syscall.c_str()))
            {
                ASSERTL0(false, syscall.c_str());
            }

            // overwriting the meshfile with the new mesh
            syscall = "cp -f " + movedmesh + "  " + meshfile;
            cout << syscall.c_str() << endl;
            if (system(syscall.c_str()))
            {
                ASSERTL0(false, syscall.c_str());
            }

            // overwriting the streak file!!
            syscall = "cp -f " + interpstreak + "  " + filestreak;
            cout << syscall.c_str() << endl;
            if (system(syscall.c_str()))
            {
                ASSERTL0(false, syscall.c_str());
            }

            // calculate the wave
            ExecuteWave();

            // save the wave field:
            string oldwave = m_sessionName + "_wave_" + c + ".fld";
            syscall        = "cp -f " + m_sessionName + ".fld" + "  " + oldwave;
            cout << syscall.c_str() << endl;
            if (system(syscall.c_str()))
            {
                ASSERTL0(false, syscall.c_str());
            }

            // save old jump conditions:
            string ujump = m_sessionName + "_u_5.bc";
            syscall = "cp -f " + ujump + "  " + m_sessionName + "_u_5.bc_" + c;
            cout << syscall.c_str() << endl;
            if (system(syscall.c_str()))
            {
                ASSERTL0(false, syscall.c_str());
            }

            string vjump = m_sessionName + "_v_5.bc";
            syscall = "cp -f " + vjump + "  " + m_sessionName + "_v_5.bc_" + c;
            cout << syscall.c_str() << endl;
            if (system(syscall.c_str()))
            {
                ASSERTL0(false, syscall.c_str());
            }
            cnt++;

            // use relaxation
            if (GetVWIIterationType() !=
                eFixedWaveForcingWithSubIterationOnAlpha)
            {
                // the critical layer should be the bnd region 3
                // int reg =3;
                // FileRelaxation(reg);
            }
            char c1[16] = "";
            sprintf(c1, "%d", cnt);
            // calculate the jump conditions
            string wavefile = m_sessionName + ".fld";
            syscall = "../../utilities/PostProcessing/Extras/FldCalcBCs  " +
                      movedmesh + "  " + wavefile + "  " + interpstreak +
                      ">  data" + c1;
            cout << syscall.c_str() << endl;
            if (system(syscall.c_str()))
            {
                ASSERTL0(false, syscall.c_str());
            }

            // move the new name_interp_moved.xml into name_interp.xml
            syscall = "cp -f " + movedinterpmesh + "  " + fileinterp;
            cout << syscall.c_str() << endl;
            if (system(syscall.c_str()))
            {
                ASSERTL0(false, syscall.c_str());
            }
            // move the new name_advPost_moved.xml into name_advPost.xml
            syscall = "cp -f " + movedmesh + "  " + filePost;
            cout << syscall.c_str() << endl;
            if (system(syscall.c_str()))
            {
                ASSERTL0(false, syscall.c_str());
            }
        }
        else if (m_sessionVWI->GetSolverInfo("INTERFACE") == "phase")
        {
            cout << "phase" << endl;
            // determine cr:
            NekDouble cr;
            string cr_str;
            stringstream st;

            // calculate the wave
            ExecuteWave();

            // save oldstreak
            string oldstreak = m_sessionName + "_streak_" + c + ".fld";
            syscall          = "cp -f " + filestreak + "  " + oldstreak;
            cout << syscall.c_str() << endl;
            if (system(syscall.c_str()))
            {
                ASSERTL0(false, syscall.c_str());
            }

            // save wave
            syscall = "cp -f " + m_sessionName + ".fld" + "  " + filewave;
            cout << syscall.c_str() << endl;
            if (system(syscall.c_str()))
            {
                ASSERTL0(false, syscall.c_str());
            }
            // save the old mesh
            string meshfile = m_sessionName + ".xml";
            string meshold  = m_sessionName + "_" + c + ".xml";
            syscall         = "cp -f " + meshfile + "  " + meshold;
            cout << syscall.c_str() << endl;
            if (system(syscall.c_str()))
            {
                ASSERTL0(false, syscall.c_str());
            }

            // save the oldwave field:
            string oldwave = m_sessionName + "_wave_" + c + ".fld";
            syscall        = "cp -f " + m_sessionName + ".fld" + "  " + oldwave;
            cout << syscall.c_str() << endl;
            if (system(syscall.c_str()))
            {
                ASSERTL0(false, syscall.c_str());
            }

            // save old jump conditions:
            string ujump = m_sessionName + "_u_5.bc";
            syscall = "cp -f " + ujump + "  " + m_sessionName + "_u_5.bc_" + c;
            cout << syscall.c_str() << endl;
            if (system(syscall.c_str()))
            {
                ASSERTL0(false, syscall.c_str());
            }

            string vjump = m_sessionName + "_v_5.bc";
            syscall = "cp -f " + vjump + "  " + m_sessionName + "_v_5.bc_" + c;
            cout << syscall.c_str() << endl;
            if (system(syscall.c_str()))
            {
                ASSERTL0(false, syscall.c_str());
            }
            cnt++;

            cr = m_leading_imag_evl[0] / m_alpha[0];
            st << cr;
            cr_str = st.str();
            cout << "cr=" << cr_str << endl;
            // NB -g or NOT!!!
            // move the mesh around the critical layer
            syscall = "../../utilities/PostProcessing/Extras/MoveMesh  " +
                      filePost + "  " + filestreak + "  " + fileinterp + "   " +
                      alpchar + "      " + cr_str;

            cout << syscall.c_str() << endl;
            if (system(syscall.c_str()))
            {
                ASSERTL0(false, syscall.c_str());
            }
            // NB -g or NOT!!!
            // move the advPost mesh (remark update alpha!!!)
            syscall = "../../utilities/PostProcessing/Extras/MoveMesh  " +
                      filePost + "  " + filestreak + "  " + filePost + "    " +
                      alpchar + "      " + cr_str;
            cout << syscall.c_str() << endl;
            if (system(syscall.c_str()))
            {
                ASSERTL0(false, syscall.c_str());
            }

            // interp streak into the new mesh
            syscall = "../../utilities/PostProcessing/Extras/FieldToField  " +
                      fileinterp + "  " + filestreak + "  " + movedinterpmesh +
                      "  " + interpstreak;

            cout << syscall.c_str() << endl;
            if (system(syscall.c_str()))
            {
                ASSERTL0(false, syscall.c_str());
            }

            // split wave sol
            syscall = "../../utilities/PostProcessing/Extras/SplitFld  " +
                      filePost + "  " + filewave;

            cout << syscall.c_str() << endl;
            if (system(syscall.c_str()))
            {
                ASSERTL0(false, syscall.c_str());
            }
            // interp wave
            syscall = "../../utilities/PostProcessing/Extras/FieldToField  " +
                      filePost + "  " + filewavepressure + "  " + movedmesh +
                      "  " + interwavepressure;

            cout << syscall.c_str() << endl;
            if (system(syscall.c_str()))
            {
                ASSERTL0(false, syscall.c_str());
            }

            // use relaxation
            if (GetVWIIterationType() !=
                eFixedWaveForcingWithSubIterationOnAlpha)
            {
                // the critical layer should be the bnd region 3
                // int reg =3;
                // FileRelaxation(reg);
            }
            char c1[16] = "";
            sprintf(c1, "%d", cnt);

            // cp wavepressure to m_sessionName.fld(to get
            // the right bcs names using FldCalcBCs)
            syscall =
                "cp -f " + interwavepressure + "  " + m_sessionName + ".fld";
            cout << syscall.c_str() << endl;
            if (system(syscall.c_str()))
            {
                ASSERTL0(false, syscall.c_str());
            }

            // calculate the jump conditions
            // NB -g or NOT!!!
            syscall = "../../utilities/PostProcessing/Extras/FldCalcBCs  " +
                      movedmesh + "  " + m_sessionName + ".fld" + "  " +
                      interpstreak + ">  data" + c1;
            cout << syscall.c_str() << endl;
            if (system(syscall.c_str()))
            {
                ASSERTL0(false, syscall.c_str());
            }

            // overwriting the meshfile with the new mesh
            syscall = "cp -f " + movedmesh + "  " + meshfile;
            cout << syscall.c_str() << endl;
            if (system(syscall.c_str()))
            {
                ASSERTL0(false, syscall.c_str());
            }

            // overwriting the streak file!!    (maybe is useless)
            syscall = "cp -f " + interpstreak + "  " + filestreak;
            cout << syscall.c_str() << endl;
            if (system(syscall.c_str()))
            {
                ASSERTL0(false, syscall.c_str());
            }
            // move the new name_interp_moved.xml into name_interp.xml
            syscall = "cp -f " + movedinterpmesh + "  " + fileinterp;
            cout << syscall.c_str() << endl;
            if (system(syscall.c_str()))
            {
                ASSERTL0(false, syscall.c_str());
            }
            // move the new name_advPost_moved.xml into name_advPost.xml
            syscall = "cp -f " + movedmesh + "  " + filePost;
            cout << syscall.c_str() << endl;
            if (system(syscall.c_str()))
            {
                ASSERTL0(false, syscall.c_str());
            }
        }
    }
    else
    {
        LibUtilities::NekManager<
            MultiRegions::GlobalLinSysKey,
            MultiRegions::GlobalLinSys>::EnableManagement("GlobalLinSys");
        ExecuteRoll();
        LibUtilities::NekManager<
            MultiRegions::GlobalLinSysKey,
            MultiRegions::GlobalLinSys>::DisableManagement("GlobalLinSys");

#ifndef _WIN32
        sleep(3);
#endif
        ExecuteStreak();
#ifndef _WIN32
        sleep(3);
#endif

        if (m_moveMeshToCriticalLayer)
        {
            string syscall;
            char alpchar[16] = "";
            sprintf(alpchar, "%f", m_alpha[0]);

            string filePost         = m_sessionName + "_advPost.xml";
            string filestreak       = m_sessionName + "_streak.fld";
            string filewave         = m_sessionName + "_wave.fld";
            string filewavepressure = m_sessionName + "_wave_p_split.fld";
            string fileinterp       = m_sessionName + "_interp.xml";
            string interpstreak     = m_sessionName + "_interpstreak.fld";
            string interwavepressure =
                m_sessionName + "_wave_p_split_interp.fld";
            syscall = "../../utilities/PostProcessing/Extras/MoveMesh  " +
                      filePost + "  " + filestreak + "  " + fileinterp + "   " +
                      alpchar;

            cout << syscall.c_str() << endl;
            if (system(syscall.c_str()))
            {
                ASSERTL0(false, syscall.c_str());
            }

            // move the advPost mesh (remark update alpha!!!)
            syscall = "../../utilities/PostProcessing/Extras/MoveMesh  " +
                      filePost + "  " + filestreak + "  " + filePost + "    " +
                      alpchar;
            cout << syscall.c_str() << endl;
            if (system(syscall.c_str()))
            {
                ASSERTL0(false, syscall.c_str());
            }

            // save oldstreak
            string oldstreak = m_sessionName + "_streak.fld";
            syscall          = "cp -f " + filestreak + "  " + oldstreak;
            cout << syscall.c_str() << endl;
            if (system(syscall.c_str()))
            {
                ASSERTL0(false, syscall.c_str());
            }

            // interpolate the streak field into the new mesh
            string movedmesh       = m_sessionName + "_advPost_moved.xml";
            string movedinterpmesh = m_sessionName + "_interp_moved.xml";

            // create the interp streak

            syscall = "../../utilities/PostProcessing/Extras/FieldToField  " +
                      fileinterp + "  " + filestreak + "  " + movedinterpmesh +
                      "  " + interpstreak;

            cout << syscall.c_str() << endl;
            if (system(syscall.c_str()))
            {
                ASSERTL0(false, syscall.c_str());
            }

            // save the old mesh
            string meshfile = m_sessionName + ".xml";
            string meshold  = m_sessionName + ".xml";
            syscall         = "cp -f " + meshfile + "  " + meshold;
            cout << syscall.c_str() << endl;
            if (system(syscall.c_str()))
            {
                ASSERTL0(false, syscall.c_str());
            }

            // overwriting the meshfile with the new mesh
            syscall = "cp -f " + movedmesh + "  " + meshfile;
            cout << syscall.c_str() << endl;
            if (system(syscall.c_str()))
            {
                ASSERTL0(false, syscall.c_str());
            }

            // overwriting the streak file!!
            syscall = "cp -f " + interpstreak + "  " + filestreak;
            cout << syscall.c_str() << endl;
            if (system(syscall.c_str()))
            {
                ASSERTL0(false, syscall.c_str());
            }
        }

        ExecuteWave();

        if (CalcWaveForce)
        {
            CalcNonLinearWaveForce();
        }
    }
}
<<<<<<< HEAD

bool VortexWaveInteraction::CheckEigIsStationary(bool reset)
{
    static NekDouble previous_real_evl = -1.0;
    static NekDouble previous_imag_evl = -1.0;
    static int min_iter                = 0;

    if (reset)
    {
        previous_real_evl = -1.0;
        min_iter          = 0;
    }

    if (previous_real_evl == -1.0 || min_iter < m_minInnerIterations)
    {
        previous_real_evl = m_leading_real_evl[0];
        previous_imag_evl = m_leading_imag_evl[0];
        min_iter++;
        return false;
    }

=======

bool VortexWaveInteraction::CheckEigIsStationary(bool reset)
{
    static NekDouble previous_real_evl = -1.0;
    static NekDouble previous_imag_evl = -1.0;
    static int min_iter                = 0;

    if (reset)
    {
        previous_real_evl = -1.0;
        min_iter          = 0;
    }

    if (previous_real_evl == -1.0 || min_iter < m_minInnerIterations)
    {
        previous_real_evl = m_leading_real_evl[0];
        previous_imag_evl = m_leading_imag_evl[0];
        min_iter++;
        return false;
    }

>>>>>>> 6a3e03cf
    cout << "Growth tolerance: "
         << fabs((m_leading_real_evl[0] - previous_real_evl) /
                 m_leading_real_evl[0])
         << endl;
    cout << "Phase tolerance: "
         << fabs((m_leading_imag_evl[0] - previous_imag_evl) /
                 m_leading_imag_evl[0])
         << endl;

    // See if real and imaginary growth have converged to with m_eigRelTol
    if ((fabs((m_leading_real_evl[0] - previous_real_evl) /
              m_leading_real_evl[0]) < m_eigRelTol) ||
        (fabs(m_leading_real_evl[0]) < 1e-6))
    {
        previous_real_evl = m_leading_real_evl[0];
        previous_imag_evl = m_leading_imag_evl[0];
        if ((fabs((m_leading_imag_evl[0] - previous_imag_evl) /
                  m_leading_imag_evl[0]) < m_eigRelTol) ||
            (fabs(m_leading_imag_evl[0]) < 1e-6))
        {
            return true;
        }
    }
    else
    {
        if (fabs(m_leading_imag_evl[0]) > 1e-2)
        {
            cout << "Warning: imaginary eigenvalue is greater than 1e-2"
                 << endl;
        }
        previous_real_evl = m_leading_real_evl[0];
        previous_imag_evl = m_leading_imag_evl[0];
        return false;
    }
    return false;
}

// Check to see if leading eigenvalue is within tolerance defined
// in m_neutralPointTol
bool VortexWaveInteraction::CheckIfAtNeutralPoint(void)
{
    bool returnval = false;
    if (m_sessionRoll->DefinesSolverInfo("INTERFACE"))
    {
        if (m_sessionVWI->GetSolverInfo("INTERFACE") == "phase")
        {
            if (abs(m_leading_real_evl[0]) < 1e-4)
            {
                returnval = true;
            }
        }
        else
        {
            if (abs(m_leading_real_evl[0]) < 1e-4 &&
                abs(m_leading_imag_evl[0]) < 2e-6)
            {
                returnval = true;
            }
        }
    }
    else
    {
        if ((m_leading_real_evl[0] * m_leading_real_evl[0] +
             m_leading_imag_evl[0] * m_leading_imag_evl[0]) <
            m_neutralPointTol * m_neutralPointTol)
        {
            returnval = true;
        }
    }
    if (fabs(m_leading_imag_evl[0]) > 1e-2)
    {
        cout << "Warning: imaginary eigenvalue is greater than 1e-2" << endl;
    }

    return returnval;
}

// Similar routine to UpdateAlpha

void VortexWaveInteraction::UpdateWaveForceMag(int outeriter)
{
    NekDouble wavef_new = 0.0;

    if (outeriter == 1)
    {
        m_waveForceMag[1] = m_waveForceMag[0];
        if (m_leading_real_evl[0] > 0.0)
        {
            wavef_new = m_waveForceMag[0] - m_waveForceMagStep;
        }
        else
        {
            wavef_new = m_waveForceMag[0] + m_waveForceMagStep;
        }
    }
    else
    {
        int i;
        int nstore = (m_waveForceMag.size() < outeriter) ? m_waveForceMag.size()
                                                         : outeriter;
        Array<OneD, NekDouble> WaveForce(nstore);
        Array<OneD, NekDouble> Growth(nstore);

        Vmath::Vcopy(nstore, m_waveForceMag, 1, WaveForce, 1);
        Vmath::Vcopy(nstore, m_leading_real_evl, 1, Growth, 1);

        // Sort WaveForce Growth values;
        NekDouble store;
        int k;
        for (i = 0; i < nstore; ++i)
        {
            k = Vmath::Imin(nstore - i, &WaveForce[i], 1);

            store            = WaveForce[i];
            WaveForce[i]     = WaveForce[i + k];
            WaveForce[i + k] = store;

            store         = Growth[i];
            Growth[i]     = Growth[i + k];
            Growth[i + k] = store;
        }

        // See if we have any values that cross zero
        for (i = 0; i < nstore - 1; ++i)
        {
            if (Growth[i] * Growth[i + 1] < 0.0)
            {
                break;
            }
        }

        if (i != nstore - 1)
        {
            if (nstore == 2)
            {
                wavef_new =
                    (WaveForce[0] * Growth[1] - WaveForce[1] * Growth[0]) /
                    (Growth[1] - Growth[0]);
            }
            else
            {
                // use a quadratic fit and step through 10000 points
                // to find zero.
                int j;
                int nsteps        = 10000;
                int idx           = (i == 0) ? 1 : i;
                NekDouble da      = WaveForce[idx + 1] - WaveForce[idx - 1];
                NekDouble gval_m1 = Growth[idx - 1], a, gval;
                NekDouble c1      = Growth[idx - 1] /
                               (WaveForce[idx - 1] - WaveForce[idx]) /
                               (WaveForce[idx - 1] - WaveForce[idx + 1]);
                NekDouble c2 = Growth[idx] /
                               (WaveForce[idx] - WaveForce[idx - 1]) /
                               (WaveForce[idx] - WaveForce[idx + 1]);
                NekDouble c3 = Growth[idx + 1] /
                               (WaveForce[idx + 1] - WaveForce[idx - 1]) /
                               (WaveForce[idx + 1] - WaveForce[idx]);

                for (j = 1; j < nsteps + 1; ++j)
                {
                    a = WaveForce[i] + j * da / (NekDouble)nsteps;
                    gval =
                        c1 * (a - WaveForce[idx]) * (a - WaveForce[idx + 1]) +
                        c2 * (a - WaveForce[idx - 1]) *
                            (a - WaveForce[idx + 1]) +
                        c3 * (a - WaveForce[idx - 1]) * (a - WaveForce[idx]);

                    if (gval * gval_m1 < 0.0)
                    {
                        wavef_new = ((a + da / (NekDouble)nsteps) * gval -
                                     a * gval_m1) /
                                    (gval - gval_m1);
                        break;
                    }
                }
            }
        }
        else // step backward/forward
        {
            if (Growth[i] > 0.0)
            {
                wavef_new = m_waveForceMag[0] - m_waveForceMagStep;
            }
            else
            {
                wavef_new = m_waveForceMag[0] + m_waveForceMagStep;
            }
        }
    }

    for (int i = m_waveForceMag.size() - 1; i > 0; --i)
    {
        m_waveForceMag[i]     = m_waveForceMag[i - 1];
        m_leading_real_evl[i] = m_leading_real_evl[i - 1];
        m_leading_imag_evl[i] = m_leading_imag_evl[i - 1];
    }

    m_waveForceMag[0] = wavef_new;
}

void VortexWaveInteraction::UpdateDAlphaDWaveForceMag(NekDouble alpha_init)
{
    m_dAlphaDWaveForceMag = (m_alpha[0] - alpha_init) / m_waveForceMagStep;
}

void VortexWaveInteraction::UpdateAlpha(int outeriter)
{
    NekDouble alp_new = 0.0;

    if (outeriter == 1)
    {
        m_alpha[1] = m_alpha[0];
        if (m_leading_real_evl[0] > 0.0)
        {
            alp_new = m_alpha[0] + m_alphaStep;
        }
        else
        {
            alp_new = m_alpha[0] - m_alphaStep;
        }
    }
    else
    {
        int i;
        int nstore = (m_alpha.size() < outeriter) ? m_alpha.size() : outeriter;
        Array<OneD, NekDouble> Alpha(nstore);
        Array<OneD, NekDouble> Growth(nstore);

        Vmath::Vcopy(nstore, m_alpha, 1, Alpha, 1);
        Vmath::Vcopy(nstore, m_leading_real_evl, 1, Growth, 1);

        // Sort Alpha Growth values;
        NekDouble store;
        int k;
        for (i = 0; i < nstore; ++i)
        {
            k = Vmath::Imin(nstore - i, &Alpha[i], 1);

            store        = Alpha[i];
            Alpha[i]     = Alpha[i + k];
            Alpha[i + k] = store;

            store         = Growth[i];
            Growth[i]     = Growth[i + k];
            Growth[i + k] = store;
        }

        // See if we have any values that cross zero
        for (i = 0; i < nstore - 1; ++i)
        {
            if (Growth[i] * Growth[i + 1] < 0.0)
            {
                break;
            }
        }

        if (i != nstore - 1)
        {
            if (nstore == 2)
            {
                alp_new = (Alpha[0] * Growth[1] - Alpha[1] * Growth[0]) /
                          (Growth[1] - Growth[0]);
            }
            else
            {
                // use a quadratic fit and step through 10000 points
                // to find zero.
                int j;
                int nsteps        = 10000;
                int idx           = (i == 0) ? 1 : i;
                NekDouble da      = Alpha[idx + 1] - Alpha[idx - 1];
                NekDouble gval_m1 = Growth[idx - 1], a, gval;
                NekDouble c1 = Growth[idx - 1] / (Alpha[idx - 1] - Alpha[idx]) /
                               (Alpha[idx - 1] - Alpha[idx + 1]);
                NekDouble c2 = Growth[idx] / (Alpha[idx] - Alpha[idx - 1]) /
                               (Alpha[idx] - Alpha[idx + 1]);
                NekDouble c3 = Growth[idx + 1] /
                               (Alpha[idx + 1] - Alpha[idx - 1]) /
                               (Alpha[idx + 1] - Alpha[idx]);

                for (j = 1; j < nsteps + 1; ++j)
                {
                    a    = Alpha[i] + j * da / (NekDouble)nsteps;
                    gval = c1 * (a - Alpha[idx]) * (a - Alpha[idx + 1]) +
                           c2 * (a - Alpha[idx - 1]) * (a - Alpha[idx + 1]) +
                           c3 * (a - Alpha[idx - 1]) * (a - Alpha[idx]);

                    if (gval * gval_m1 < 0.0)
                    {
                        alp_new = ((a + da / (NekDouble)nsteps) * gval -
                                   a * gval_m1) /
                                  (gval - gval_m1);
                        break;
                    }
                }
            }
        }
        else // step backward/forward
        {
            if (Growth[i] > 0.0)
            {
                alp_new = m_alpha[0] + m_alphaStep;
            }
            else
            {
                alp_new = m_alpha[0] - m_alphaStep;
            }
        }
    }

    for (int i = m_alpha.size() - 1; i > 0; --i)
    {
        m_alpha[i]            = m_alpha[i - 1];
        m_leading_real_evl[i] = m_leading_real_evl[i - 1];
        m_leading_imag_evl[i] = m_leading_imag_evl[i - 1];
    }

    m_alpha[0] = alp_new;
}

Array<OneD, int> VortexWaveInteraction::GetReflectionIndex(void)
{
    int i, j;
    int npts = m_waveVelocities[0]->GetPlane(0)->GetNpoints();
    int nel  = m_waveVelocities[0]->GetNumElmts();
    Array<OneD, int> index(npts);

    Array<OneD, NekDouble> coord(2);
    Array<OneD, NekDouble> coord_x(npts);
    Array<OneD, NekDouble> coord_y(npts);

    //-> Dermine the point which is on coordinate (x -> -x + Lx/2, y-> -y)
    m_waveVelocities[0]->GetPlane(0)->GetCoords(coord_x, coord_y);
    NekDouble xmax = Vmath::Vmax(npts, coord_x, 1);
    // NekDouble tol =
    // NekConstants::kGeomFactorsTol*NekConstants::kGeomFactorsTol;
    NekDouble tol = 1e-5;
    NekDouble xnew, ynew;

    int start = npts - 1;
    int e_npts;

    bool useOnlyQuads = false;
    if (m_sessionVWI->DefinesSolverInfo("SymmetriseOnlyQuads"))
    {
        useOnlyQuads = true;
    }

    int cnt;
    for (int e = 0; e < nel; ++e)
    {
        e_npts = m_waveVelocities[0]->GetExp(e)->GetTotPoints();
        cnt    = m_waveVelocities[0]->GetPhys_Offset(e);

        if (useOnlyQuads)
        {
            if (m_waveVelocities[0]->GetExp(e)->DetShapeType() ==
                LibUtilities::eTriangle)
            {
                for (i = 0; i < e_npts; ++i)
                {
                    index[cnt + i] = -1;
                }
                continue;
            }
        }

        for (i = cnt; i < cnt + e_npts; ++i)
        {
            xnew = -coord_x[i] + xmax;
            ynew = -coord_y[i];

            for (j = start; j >= 0; --j)
            {
                if ((coord_x[j] - xnew) * (coord_x[j] - xnew) +
                        (coord_y[j] - ynew) * (coord_y[j] - ynew) <
                    tol)
                {
                    index[i] = j;
                    start    = j;
                    break;
                }
            }

            if (j == -1)
            {

                for (j = npts - 1; j > start; --j)
                {

                    if ((coord_x[j] - xnew) * (coord_x[j] - xnew) +
                            (coord_y[j] - ynew) * (coord_y[j] - ynew) <
                        tol)
                    {
                        index[i] = j;
                        break;
                    }
                }
                ASSERTL0(j != start, "Failed to find matching point");
            }
        }
    }
    return index;
}

void VortexWaveInteraction::FileRelaxation(int reg)
{
    cout << "relaxation..." << endl;
    static int cnt = 0;
    Array<OneD, MultiRegions::ExpListSharedPtr> Iexp =
        m_rollField[0]->GetBndCondExpansions();
    // cast to 1D explist (otherwise appenddata doesn't work)
    MultiRegions::ExpListSharedPtr Ilayer;
    Ilayer = MemoryManager<MultiRegions::ExpList>::AllocateSharedPtr(
        *std::static_pointer_cast<MultiRegions::ExpList>(Iexp[reg]));
    int nq = Ilayer->GetTotPoints();
    if (cnt == 0)
    {
        m_bcsForcing    = Array<OneD, Array<OneD, NekDouble>>(4);
        m_bcsForcing[0] = Array<OneD, NekDouble>(4 * nq);
        for (int i = 1; i < 4; ++i)
        {
            m_bcsForcing[i] = m_bcsForcing[i - 1] + nq;
        }
    }

    // Read in mesh from input file

    std::vector<LibUtilities::FieldDefinitionsSharedPtr> FieldDef_u;
    std::vector<std::vector<NekDouble>> FieldData_u;
    string file = m_sessionName;

    file += "_u_5.bc";
    LibUtilities::FieldIOSharedPtr fld =
        LibUtilities::FieldIO::CreateDefault(m_sessionVWI);
    fld->Import(file, FieldDef_u, FieldData_u);
    Ilayer->ExtractDataToCoeffs(FieldDef_u[0], FieldData_u[0],
                                FieldDef_u[0]->m_fields[0],
                                Ilayer->UpdateCoeffs());
<<<<<<< HEAD
    Ilayer->BwdTrans(Ilayer->GetCoeffs(), Ilayer->UpdatePhys());
=======
    Ilayer->BwdTrans_IterPerExp(Ilayer->GetCoeffs(), Ilayer->UpdatePhys());
>>>>>>> 6a3e03cf

    if (cnt == 0)
    {
        Vmath::Vcopy(nq, Ilayer->UpdatePhys(), 1, m_bcsForcing[2], 1);
    }
    Vmath::Vcopy(nq, Ilayer->UpdatePhys(), 1, m_bcsForcing[0], 1);

    // case relaxation==0 an additional array is needed
    Array<OneD, NekDouble> tmp_forcing(nq, 0.0);

    if (cnt != 0)
    {
        if (m_vwiRelaxation == 1.0)
        {
            Vmath::Vcopy(nq, m_bcsForcing[0], 1, tmp_forcing, 1);
        }
        Vmath::Smul(nq, 1.0 - m_vwiRelaxation, m_bcsForcing[0], 1,
                    m_bcsForcing[0], 1);
        Vmath::Svtvp(nq, m_vwiRelaxation, m_bcsForcing[2], 1, m_bcsForcing[0],
                     1, Ilayer->UpdatePhys(), 1);
        // generate again the bcs files:

        Array<OneD, Array<OneD, NekDouble>> fieldcoeffs(1);
        Ilayer->FwdTrans_IterPerExp(Ilayer->GetPhys(), Ilayer->UpdateCoeffs());
        fieldcoeffs[0] = Ilayer->UpdateCoeffs();
        std::vector<LibUtilities::FieldDefinitionsSharedPtr> FieldDef1 =
            Ilayer->GetFieldDefinitions();
        std::vector<std::vector<NekDouble>> FieldData_1(FieldDef1.size());
        ;
        FieldDef1[0]->m_fields.push_back("u");
        Ilayer->AppendFieldData(FieldDef1[0], FieldData_1[0]);
        fld->Write(file, FieldDef1, FieldData_1);
        // save the bcs for the next iteration
        if (m_vwiRelaxation != 1.0)
        {
            Vmath::Smul(nq, 1. / (1.0 - m_vwiRelaxation), m_bcsForcing[0], 1,
                        m_bcsForcing[0], 1);
            Vmath::Vcopy(nq, m_bcsForcing[0], 1, m_bcsForcing[2], 1);
        }
        else
        {
            Vmath::Vcopy(nq, tmp_forcing, 1, m_bcsForcing[2], 1);
        }
    }

    file = m_sessionName + "_v_5.bc";

    std::vector<LibUtilities::FieldDefinitionsSharedPtr> FieldDef_v;
    std::vector<std::vector<NekDouble>> FieldData_v;
    fld->Import(file, FieldDef_v, FieldData_v);
    Ilayer->ExtractDataToCoeffs(FieldDef_v[0], FieldData_v[0],
                                FieldDef_v[0]->m_fields[0],
                                Ilayer->UpdateCoeffs());
<<<<<<< HEAD
    Ilayer->BwdTrans(Ilayer->GetCoeffs(), Ilayer->UpdatePhys());
=======
    Ilayer->BwdTrans_IterPerExp(Ilayer->GetCoeffs(), Ilayer->UpdatePhys());
>>>>>>> 6a3e03cf
    if (cnt == 0)
    {
        Vmath::Vcopy(nq, Ilayer->UpdatePhys(), 1, m_bcsForcing[3], 1);
    }
    Vmath::Vcopy(nq, Ilayer->UpdatePhys(), 1, m_bcsForcing[1], 1);
    if (cnt != 0)
    {
        if (m_vwiRelaxation == 1.0)
        {
            Vmath::Vcopy(nq, m_bcsForcing[1], 1, tmp_forcing, 1);
        }
        Vmath::Smul(nq, 1.0 - m_vwiRelaxation, m_bcsForcing[1], 1,
                    m_bcsForcing[1], 1);
        Vmath::Svtvp(nq, m_vwiRelaxation, m_bcsForcing[3], 1, m_bcsForcing[1],
                     1, Ilayer->UpdatePhys(), 1);
        // generate again the bcs files:
        Array<OneD, Array<OneD, NekDouble>> fieldcoeffs(1);
        Ilayer->FwdTrans_IterPerExp(Ilayer->GetPhys(), Ilayer->UpdateCoeffs());
        fieldcoeffs[0] = Ilayer->UpdateCoeffs();
        std::vector<LibUtilities::FieldDefinitionsSharedPtr> FieldDef2 =
            Ilayer->GetFieldDefinitions();
        std::vector<std::vector<NekDouble>> FieldData_2(FieldDef2.size());
        ;
        FieldDef2[0]->m_fields.push_back("v");
        Ilayer->AppendFieldData(FieldDef2[0], FieldData_2[0]);
        fld->Write(file, FieldDef2, FieldData_2);
        // save the bcs for the next iteration
        if (m_vwiRelaxation != 1.0)
        {
            Vmath::Smul(nq, 1. / (1.0 - m_vwiRelaxation), m_bcsForcing[1], 1,
                        m_bcsForcing[1], 1);
            Vmath::Vcopy(nq, m_bcsForcing[1], 1, m_bcsForcing[3], 1);
        }
        else
        {
            Vmath::Vcopy(nq, tmp_forcing, 1, m_bcsForcing[3], 1);
        }
    }

    cnt++;
}
} // namespace Nektar<|MERGE_RESOLUTION|>--- conflicted
+++ resolved
@@ -953,12 +953,8 @@
             cout << "symmetrization is active" << endl;
             static Array<OneD, int> index = GetReflectionIndex();
 
-<<<<<<< HEAD
             m_waveVelocities[0]->GetPlane(0)->BwdTrans(m_vwiForcing[0], der1);
-=======
-            m_waveVelocities[0]->GetPlane(0)->BwdTrans_IterPerExp(
-                m_vwiForcing[0], der1);
->>>>>>> 6a3e03cf
+
             for (i = 0; i < npts; ++i)
             {
                 if (index[i] != -1)
@@ -974,12 +970,7 @@
                 val, m_vwiForcing[0]);
 #endif
 
-<<<<<<< HEAD
             m_waveVelocities[0]->GetPlane(0)->BwdTrans(m_vwiForcing[1], der2);
-=======
-            m_waveVelocities[0]->GetPlane(0)->BwdTrans_IterPerExp(
-                m_vwiForcing[1], der2);
->>>>>>> 6a3e03cf
             for (i = 0; i < npts; ++i)
             {
                 if (index[i] != -1)
@@ -1240,7 +1231,6 @@
             sleep(3);
 #endif
         }
-<<<<<<< HEAD
 
         string syscall;
         char c[16]             = "";
@@ -1284,51 +1274,6 @@
                       filePost + "  " + filestreak + "  " + fileinterp + "   " +
                       alpchar;
 
-=======
-
-        string syscall;
-        char c[16]             = "";
-        string movedmesh       = m_sessionName + "_advPost_moved.xml";
-        string movedinterpmesh = m_sessionName + "_interp_moved.xml";
-        // rewrite the Rollsessionfile (we start from the waleffe forcing)
-        // string meshbndjumps = m_sessionName +"_bndjumps.xml";
-        // if(cnt==0)
-        //{
-        // take the conditions tag from meshbndjumps and copy into
-        // the rolls session file
-        //}
-
-        sprintf(c, "%d", cnt);
-        // save old roll solution
-        string oldroll = m_sessionName + "_roll_" + c + ".fld";
-        syscall = "cp -f " + m_sessionName + "-Base.fld" + "  " + oldroll;
-        cout << syscall.c_str() << endl;
-        if (system(syscall.c_str()))
-        {
-            ASSERTL0(false, syscall.c_str());
-        }
-        // define file names
-        string filePost         = m_sessionName + "_advPost.xml";
-        string filestreak       = m_sessionName + "_streak.fld";
-        string filewave         = m_sessionName + "_wave.fld";
-        string filewavepressure = m_sessionName + "_wave_p_split.fld";
-        string fileinterp       = m_sessionName + "_interp.xml";
-        string interpstreak     = m_sessionName + "_interpstreak_" + c + ".fld";
-        string interwavepressure =
-            m_sessionName + "_wave_p_split_interp_" + c + ".fld";
-        char alpchar[16] = "";
-        cout << "alpha = " << m_alpha[0] << endl;
-        sprintf(alpchar, "%f", m_alpha[0]);
-
-        if (m_sessionVWI->GetSolverInfo("INTERFACE") != "phase")
-        {
-            cout << "zerophase" << endl;
-
-            syscall = "../../utilities/PostProcessing/Extras/MoveMesh  " +
-                      filePost + "  " + filestreak + "  " + fileinterp + "   " +
-                      alpchar;
-
->>>>>>> 6a3e03cf
             cout << syscall.c_str() << endl;
             if (system(syscall.c_str()))
             {
@@ -1758,7 +1703,6 @@
         }
     }
 }
-<<<<<<< HEAD
 
 bool VortexWaveInteraction::CheckEigIsStationary(bool reset)
 {
@@ -1780,29 +1724,6 @@
         return false;
     }
 
-=======
-
-bool VortexWaveInteraction::CheckEigIsStationary(bool reset)
-{
-    static NekDouble previous_real_evl = -1.0;
-    static NekDouble previous_imag_evl = -1.0;
-    static int min_iter                = 0;
-
-    if (reset)
-    {
-        previous_real_evl = -1.0;
-        min_iter          = 0;
-    }
-
-    if (previous_real_evl == -1.0 || min_iter < m_minInnerIterations)
-    {
-        previous_real_evl = m_leading_real_evl[0];
-        previous_imag_evl = m_leading_imag_evl[0];
-        min_iter++;
-        return false;
-    }
-
->>>>>>> 6a3e03cf
     cout << "Growth tolerance: "
          << fabs((m_leading_real_evl[0] - previous_real_evl) /
                  m_leading_real_evl[0])
@@ -2242,11 +2163,7 @@
     Ilayer->ExtractDataToCoeffs(FieldDef_u[0], FieldData_u[0],
                                 FieldDef_u[0]->m_fields[0],
                                 Ilayer->UpdateCoeffs());
-<<<<<<< HEAD
     Ilayer->BwdTrans(Ilayer->GetCoeffs(), Ilayer->UpdatePhys());
-=======
-    Ilayer->BwdTrans_IterPerExp(Ilayer->GetCoeffs(), Ilayer->UpdatePhys());
->>>>>>> 6a3e03cf
 
     if (cnt == 0)
     {
@@ -2300,11 +2217,7 @@
     Ilayer->ExtractDataToCoeffs(FieldDef_v[0], FieldData_v[0],
                                 FieldDef_v[0]->m_fields[0],
                                 Ilayer->UpdateCoeffs());
-<<<<<<< HEAD
     Ilayer->BwdTrans(Ilayer->GetCoeffs(), Ilayer->UpdatePhys());
-=======
-    Ilayer->BwdTrans_IterPerExp(Ilayer->GetCoeffs(), Ilayer->UpdatePhys());
->>>>>>> 6a3e03cf
     if (cnt == 0)
     {
         Vmath::Vcopy(nq, Ilayer->UpdatePhys(), 1, m_bcsForcing[3], 1);
