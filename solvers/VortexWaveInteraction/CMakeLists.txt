CMAKE_DEPENDENT_OPTION(NEKTAR_SOLVER_VORTEXWAVE
    "Build the Vortex-Wave interaction solver." ON
    "NEKTAR_BUILD_SOLVERS;NEKTAR_SOLVER_INCNAVIERSTOKES" OFF)

IF (NOT NEKTAR_BUILD_SOLVERS OR NOT NEKTAR_SOLVER_INCNAVIERSTOKES)
    SET(NEKTAR_SOLVER_VORTEXWAVE OFF CACHE INTERNAL "")
ENDIF()

IF( NEKTAR_SOLVER_VORTEXWAVE )
    SET(VortexWaveInteractionSolverSource
       ../ADRSolver/EquationSystems/SteadyAdvectionDiffusion.cpp
<<<<<<< HEAD
        ../ADRSolver/EquationSystems/SteadyAdvectionDiffusionReaction.cpp
       ../IncNavierStokesSolver/EquationSystems/CoupledLinearNS.cpp
       ../IncNavierStokesSolver/EquationSystems/CoupledLocalToGlobalC0ContMap.cpp
       ../IncNavierStokesSolver/EquationSystems/IncNavierStokes.cpp
       ../IncNavierStokesSolver/EquationSystems/VelocityCorrectionScheme.cpp
       ../IncNavierStokesSolver/EquationSystems/Extrapolate.cpp
       ../IncNavierStokesSolver/EquationSystems/StandardExtrapolate.cpp
       ../IncNavierStokesSolver/EquationSystems/SubSteppingExtrapolate.cpp
       ../IncNavierStokesSolver/AdvectionTerms/NavierStokesAdvection.cpp
       ../IncNavierStokesSolver/AdvectionTerms/LinearisedAdvection.cpp
       ../IncNavierStokesSolver/AdvectionTerms/AdjointAdvection.cpp
       ../IncNavierStokesSolver/Forcing/ForcingDynamicVisc.cpp	
=======
       ../ADRSolver/EquationSystems/SteadyAdvectionDiffusionReaction.cpp
>>>>>>> aa34ec09
       ./VortexWaveInteraction.cpp 
       ./VortexWaveInteractionSolver.cpp 
       $<TARGET_OBJECTS:IncNavierStokesSolver-obj>
       )

    SET(CalcL2ToLinfPressureSource
       ../ADRSolver/EquationSystems/SteadyAdvectionDiffusion.cpp
       ../ADRSolver/EquationSystems/SteadyAdvectionDiffusionReaction.cpp
<<<<<<< HEAD
       ../IncNavierStokesSolver/EquationSystems/CoupledLinearNS.cpp
       ../IncNavierStokesSolver/EquationSystems/CoupledLocalToGlobalC0ContMap.cpp
       ../IncNavierStokesSolver/EquationSystems/IncNavierStokes.cpp
       ../IncNavierStokesSolver/EquationSystems/VelocityCorrectionScheme.cpp
       ../IncNavierStokesSolver/EquationSystems/Extrapolate.cpp
       ../IncNavierStokesSolver/EquationSystems/StandardExtrapolate.cpp
       ../IncNavierStokesSolver/EquationSystems/SubSteppingExtrapolate.cpp
       ../IncNavierStokesSolver/AdvectionTerms/NavierStokesAdvection.cpp
       ../IncNavierStokesSolver/AdvectionTerms/LinearisedAdvection.cpp
       ../IncNavierStokesSolver/AdvectionTerms/AdjointAdvection.cpp
       ../IncNavierStokesSolver/Forcing/ForcingDynamicVisc.cpp	
=======
>>>>>>> aa34ec09
       ./CalcL2ToLinfPressure.cpp
       ./VortexWaveInteraction.cpp 
       $<TARGET_OBJECTS:IncNavierStokesSolver-obj>
       )

    SET(CalcVWIplusPressureSource
       ../ADRSolver/EquationSystems/SteadyAdvectionDiffusion.cpp
       ../ADRSolver/EquationSystems/SteadyAdvectionDiffusionReaction.cpp
<<<<<<< HEAD
       ../IncNavierStokesSolver/EquationSystems/CoupledLinearNS.cpp
       ../IncNavierStokesSolver/EquationSystems/CoupledLocalToGlobalC0ContMap.cpp
       ../IncNavierStokesSolver/EquationSystems/IncNavierStokes.cpp
       ../IncNavierStokesSolver/EquationSystems/VelocityCorrectionScheme.cpp
       ../IncNavierStokesSolver/EquationSystems/Extrapolate.cpp
       ../IncNavierStokesSolver/EquationSystems/StandardExtrapolate.cpp
       ../IncNavierStokesSolver/EquationSystems/SubSteppingExtrapolate.cpp
       ../IncNavierStokesSolver/AdvectionTerms/NavierStokesAdvection.cpp
       ../IncNavierStokesSolver/AdvectionTerms/LinearisedAdvection.cpp
       ../IncNavierStokesSolver/AdvectionTerms/AdjointAdvection.cpp
       ../IncNavierStokesSolver/Forcing/ForcingDynamicVisc.cpp	
=======
>>>>>>> aa34ec09
       ./CalcVWIplusPressure.cpp
       ./VortexWaveInteraction.cpp 
       $<TARGET_OBJECTS:IncNavierStokesSolver-obj>
       )

    SUBDIRS(utilities)

    ADD_SOLVER_EXECUTABLE(VortexWaveInteractionSolver SOURCES
	${VortexWaveInteractionSolverSource})
    ADD_SOLVER_UTILITY(CalcL2ToLinfPressure VortexWaveInteractionSolver SOURCES
	${CalcL2ToLinfPressureSource})
    ADD_SOLVER_UTILITY(CalcVWIplusPressure VortexWaveInteractionSolver SOURCES
	${CalcVWIplusPressureSource})
ENDIF( NEKTAR_SOLVER_VORTEXWAVE )<|MERGE_RESOLUTION|>--- conflicted
+++ resolved
@@ -9,22 +9,7 @@
 IF( NEKTAR_SOLVER_VORTEXWAVE )
     SET(VortexWaveInteractionSolverSource
        ../ADRSolver/EquationSystems/SteadyAdvectionDiffusion.cpp
-<<<<<<< HEAD
-        ../ADRSolver/EquationSystems/SteadyAdvectionDiffusionReaction.cpp
-       ../IncNavierStokesSolver/EquationSystems/CoupledLinearNS.cpp
-       ../IncNavierStokesSolver/EquationSystems/CoupledLocalToGlobalC0ContMap.cpp
-       ../IncNavierStokesSolver/EquationSystems/IncNavierStokes.cpp
-       ../IncNavierStokesSolver/EquationSystems/VelocityCorrectionScheme.cpp
-       ../IncNavierStokesSolver/EquationSystems/Extrapolate.cpp
-       ../IncNavierStokesSolver/EquationSystems/StandardExtrapolate.cpp
-       ../IncNavierStokesSolver/EquationSystems/SubSteppingExtrapolate.cpp
-       ../IncNavierStokesSolver/AdvectionTerms/NavierStokesAdvection.cpp
-       ../IncNavierStokesSolver/AdvectionTerms/LinearisedAdvection.cpp
-       ../IncNavierStokesSolver/AdvectionTerms/AdjointAdvection.cpp
-       ../IncNavierStokesSolver/Forcing/ForcingDynamicVisc.cpp	
-=======
        ../ADRSolver/EquationSystems/SteadyAdvectionDiffusionReaction.cpp
->>>>>>> aa34ec09
        ./VortexWaveInteraction.cpp 
        ./VortexWaveInteractionSolver.cpp 
        $<TARGET_OBJECTS:IncNavierStokesSolver-obj>
@@ -33,20 +18,6 @@
     SET(CalcL2ToLinfPressureSource
        ../ADRSolver/EquationSystems/SteadyAdvectionDiffusion.cpp
        ../ADRSolver/EquationSystems/SteadyAdvectionDiffusionReaction.cpp
-<<<<<<< HEAD
-       ../IncNavierStokesSolver/EquationSystems/CoupledLinearNS.cpp
-       ../IncNavierStokesSolver/EquationSystems/CoupledLocalToGlobalC0ContMap.cpp
-       ../IncNavierStokesSolver/EquationSystems/IncNavierStokes.cpp
-       ../IncNavierStokesSolver/EquationSystems/VelocityCorrectionScheme.cpp
-       ../IncNavierStokesSolver/EquationSystems/Extrapolate.cpp
-       ../IncNavierStokesSolver/EquationSystems/StandardExtrapolate.cpp
-       ../IncNavierStokesSolver/EquationSystems/SubSteppingExtrapolate.cpp
-       ../IncNavierStokesSolver/AdvectionTerms/NavierStokesAdvection.cpp
-       ../IncNavierStokesSolver/AdvectionTerms/LinearisedAdvection.cpp
-       ../IncNavierStokesSolver/AdvectionTerms/AdjointAdvection.cpp
-       ../IncNavierStokesSolver/Forcing/ForcingDynamicVisc.cpp	
-=======
->>>>>>> aa34ec09
        ./CalcL2ToLinfPressure.cpp
        ./VortexWaveInteraction.cpp 
        $<TARGET_OBJECTS:IncNavierStokesSolver-obj>
@@ -55,20 +26,6 @@
     SET(CalcVWIplusPressureSource
        ../ADRSolver/EquationSystems/SteadyAdvectionDiffusion.cpp
        ../ADRSolver/EquationSystems/SteadyAdvectionDiffusionReaction.cpp
-<<<<<<< HEAD
-       ../IncNavierStokesSolver/EquationSystems/CoupledLinearNS.cpp
-       ../IncNavierStokesSolver/EquationSystems/CoupledLocalToGlobalC0ContMap.cpp
-       ../IncNavierStokesSolver/EquationSystems/IncNavierStokes.cpp
-       ../IncNavierStokesSolver/EquationSystems/VelocityCorrectionScheme.cpp
-       ../IncNavierStokesSolver/EquationSystems/Extrapolate.cpp
-       ../IncNavierStokesSolver/EquationSystems/StandardExtrapolate.cpp
-       ../IncNavierStokesSolver/EquationSystems/SubSteppingExtrapolate.cpp
-       ../IncNavierStokesSolver/AdvectionTerms/NavierStokesAdvection.cpp
-       ../IncNavierStokesSolver/AdvectionTerms/LinearisedAdvection.cpp
-       ../IncNavierStokesSolver/AdvectionTerms/AdjointAdvection.cpp
-       ../IncNavierStokesSolver/Forcing/ForcingDynamicVisc.cpp	
-=======
->>>>>>> aa34ec09
        ./CalcVWIplusPressure.cpp
        ./VortexWaveInteraction.cpp 
        $<TARGET_OBJECTS:IncNavierStokesSolver-obj>
