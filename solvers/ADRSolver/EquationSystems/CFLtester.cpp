--- conflicted
+++ resolved
@@ -65,8 +65,6 @@
         vel.resize(m_spacedim);
 
         GetFunction( "AdvectionVelocity")->Evaluate(vel,  m_velocity);
-<<<<<<< HEAD
-=======
 
         // Type of advection class to be used
         switch(m_projectionType)
@@ -122,7 +120,6 @@
                 break;
             }
         }
->>>>>>> 06035853
 
         if (m_explicitAdvection)
         {
