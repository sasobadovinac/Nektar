--- conflicted
+++ resolved
@@ -35,10 +35,7 @@
 #ifndef NEKTAR_SOLVERS_ADRSOLVER_EQUATIONSYSTEMS_UNSTEADYADVECTION_H
 #define NEKTAR_SOLVERS_ADRSOLVER_EQUATIONSYSTEMS_UNSTEADYADVECTION_H
 
-<<<<<<< HEAD
 #include <SolverUtils/UnsteadySystem.h>
-=======
->>>>>>> 16ca6ca5
 #include <SolverUtils/AdvectionSystem.h>
 #include <SolverUtils/RiemannSolvers/RiemannSolver.h>
 #include <SolverUtils/UnsteadySystem.h>
@@ -61,10 +58,7 @@
         p->InitObject();
         return p;
     }
-<<<<<<< HEAD
 
-=======
->>>>>>> 16ca6ca5
     /// Name of class
     static std::string className;
 
@@ -78,12 +72,7 @@
     Array<OneD, Array<OneD, NekDouble>> m_velocity;
     Array<OneD, NekDouble> m_traceVn;
 
-<<<<<<< HEAD
     /// Plane (used only for discontinuous projection with 3DH1D expansion)
-=======
-    // Plane (used only for Discontinous projection
-    //        with 3DHomogenoeus1D expansion)
->>>>>>> 16ca6ca5
     int m_planeNumber;
 
     /// Session reader
