/////////////////////////////////////////////////////////////////////////////
//
// File: UnsteadyAdvection.cpp
//
// For more information, please see: http://www.nektar.info
//
// The MIT License
//
// Copyright (c) 2006 Division of Applied Mathematics, Brown University (USA),
// Department of Aeronautics, Imperial College London (UK), and Scientific
// Computing and Imaging Institute, University of Utah (USA).
//
// Permission is hereby granted, free of charge, to any person obtaining a
// copy of this software and associated documentation files (the "Software"),
// to deal in the Software without restriction, including without limitation
// the rights to use, copy, modify, merge, publish, distribute, sublicense,
// and/or sell copies of the Software, and to permit persons to whom the
// Software is furnished to do so, subject to the following conditions:
//
// The above copyright notice and this permission notice shall be included
// in all copies or substantial portions of the Software.
//
// THE SOFTWARE IS PROVIDED "AS IS", WITHOUT WARRANTY OF ANY KIND, EXPRESS
// OR IMPLIED, INCLUDING BUT NOT LIMITED TO THE WARRANTIES OF MERCHANTABILITY,
// FITNESS FOR A PARTICULAR PURPOSE AND NONINFRINGEMENT. IN NO EVENT SHALL
// THE AUTHORS OR COPYRIGHT HOLDERS BE LIABLE FOR ANY CLAIM, DAMAGES OR OTHER
// LIABILITY, WHETHER IN AN ACTION OF CONTRACT, TORT OR OTHERWISE, ARISING
// FROM, OUT OF OR IN CONNECTION WITH THE SOFTWARE OR THE USE OR OTHER
// DEALINGS IN THE SOFTWARE.
//
// Description: Unsteady linear advection solve routines
//
///////////////////////////////////////////////////////////////////////////////

#include <ADRSolver/EquationSystems/UnsteadyAdvection.h>
#include <LibUtilities/BasicUtils/Timer.h>
#include <MultiRegions/ContField.h>
#include <iostream>

using namespace std;

namespace Nektar
{
string UnsteadyAdvection::className =
    SolverUtils::GetEquationSystemFactory().RegisterCreatorFunction(
        "UnsteadyAdvection", UnsteadyAdvection::create,
        "Unsteady Advection equation.");

UnsteadyAdvection::UnsteadyAdvection(
    const LibUtilities::SessionReaderSharedPtr &pSession,
    const SpatialDomains::MeshGraphSharedPtr &pGraph)
    : UnsteadySystem(pSession, pGraph), AdvectionSystem(pSession, pGraph),
      m_planeNumber(0)
{
}

/**
 * @brief Initialisation object for the unsteady linear advection equation.
 */
void UnsteadyAdvection::v_InitObject(bool DeclareFields)
{
    // Call to the initialisation object of UnsteadySystem
    AdvectionSystem::v_InitObject(DeclareFields);

    // Read the advection velocities from session file
    m_session->LoadParameter("wavefreq", m_waveFreq, 0.0);

    // check to see if it is explicity turned off
    m_session->MatchSolverInfo("GJPStabilisation", "False",
                               m_useGJPStabilisation, true);

    // if GJPStabilisation set to False bool will be true and
    // if not false so negate/revese bool
    m_useGJPStabilisation = !m_useGJPStabilisation;

    m_session->LoadParameter("GJPJumpScale", m_GJPJumpScale, 1.0);

    std::vector<std::string> vel;
    vel.emplace_back("Vx");
    vel.emplace_back("Vy");
    vel.emplace_back("Vz");

    // Resize the advection velocities vector to dimension of the problem
    vel.resize(m_spacedim);

    // Store in the global variable m_velocity the advection velocities
    m_velocity = Array<OneD, Array<OneD, NekDouble>>(m_spacedim);
    GetFunction("AdvectionVelocity")->Evaluate(vel, m_velocity);

    // Type of advection class to be used
    switch (m_projectionType)
    {
        // Continuous field
        case MultiRegions::eGalerkin:
        case MultiRegions::eMixed_CG_Discontinuous:
        {
            string advName;
            m_session->LoadSolverInfo("AdvectionType", advName,
                                      "NonConservative");
            m_advObject = SolverUtils::GetAdvectionFactory().CreateInstance(
                advName, advName);
            if (m_specHP_dealiasing)
            {
                m_advObject->SetFluxVector(
                    &UnsteadyAdvection::GetFluxVectorDeAlias, this);
            }
            else
            {
                m_advObject->SetFluxVector(&UnsteadyAdvection::GetFluxVector,
                                           this);
            }
            break;
        }
        // Discontinuous field
        case MultiRegions::eDiscontinuous:
        {
            // Do not forwards transform initial condition
            m_homoInitialFwd = false;

            // Define the normal velocity fields
            if (m_fields[0]->GetTrace())
            {
                m_traceVn = Array<OneD, NekDouble>(GetTraceNpoints());
            }

            string advName;
            string riemName;
            m_session->LoadSolverInfo("AdvectionType", advName, "WeakDG");
            m_advObject = SolverUtils::GetAdvectionFactory().CreateInstance(
                advName, advName);
            if (m_specHP_dealiasing)
            {
                m_advObject->SetFluxVector(
                    &UnsteadyAdvection::GetFluxVectorDeAlias, this);
            }
            else
            {
                m_advObject->SetFluxVector(&UnsteadyAdvection::GetFluxVector,
                                           this);
            }
            m_session->LoadSolverInfo("UpwindType", riemName, "Upwind");
            m_riemannSolver =
                SolverUtils::GetRiemannSolverFactory().CreateInstance(
                    riemName, m_session);
            m_riemannSolver->SetScalar(
                "Vn", &UnsteadyAdvection::GetNormalVelocity, this);
            m_advObject->SetRiemannSolver(m_riemannSolver);
            m_advObject->InitObject(m_session, m_fields);
            break;
        }
        default:
        {
            ASSERTL0(false, "Unsupported projection type.");
            break;
        }
    }

    // Forcing terms
    m_forcing = SolverUtils::Forcing::Load(m_session, shared_from_this(),
                                           m_fields, m_fields.size());

    // If explicit it computes RHS and PROJECTION for the time integration
    if (m_explicitAdvection)
    {
        m_ode.DefineOdeRhs(&UnsteadyAdvection::DoOdeRhs, this);
        m_ode.DefineProjection(&UnsteadyAdvection::DoOdeProjection, this);
    }
    // Otherwise it gives an error (no implicit integration)
    else
    {
        ASSERTL0(false, "Implicit unsteady Advection not set up.");
    }
}

/**
 * @brief Get the normal velocity for the linear advection equation.
 */
Array<OneD, NekDouble> &UnsteadyAdvection::GetNormalVelocity()
{
    // Number of trace (interface) points
    int i;
    int nTracePts = GetTraceNpoints();
    int nPts      = m_velocity[0].size();

    // Auxiliary variable to compute the normal velocity
    Array<OneD, NekDouble> tmp(nPts), tmp2(nTracePts);

    // Reset the normal velocity
    Vmath::Zero(nTracePts, m_traceVn, 1);

    for (i = 0; i < m_velocity.size(); ++i)
    {
        // velocity - grid velocity for ALE before getting trace velocity
        Vmath::Vsub(nPts, m_velocity[i], 1, m_gridVelocity[i], 1, tmp, 1);

        m_fields[0]->ExtractTracePhys(tmp, tmp2);

        Vmath::Vvtvp(nTracePts, m_traceNormals[i], 1, tmp2, 1, m_traceVn, 1,
                     m_traceVn, 1);
    }

    return m_traceVn;
}

/**
 * @brief Compute the right-hand side for the linear advection equation.
 *
 * @param inarray    Given fields.
 * @param outarray   Calculated solution.
 * @param time       Time.
 */
void UnsteadyAdvection::DoOdeRhs(
    const Array<OneD, const Array<OneD, NekDouble>> &inarray,
    Array<OneD, Array<OneD, NekDouble>> &outarray, const NekDouble time)
{
    // Number of fields (variables of the problem)
    int nVariables = inarray.size();

    LibUtilities::Timer timer;
    if (m_ALESolver)
    {
        timer.Start();
        Array<OneD, Array<OneD, NekDouble>> tmpIn(nVariables);
        // If ALE we must take Mu coefficient space to u physical space
        ALEHelper::ALEDoElmtInvMassBwdTrans(inarray, tmpIn);
        m_advObject->AdvectCoeffs(nVariables, m_fields, m_velocity, tmpIn,
                                  outarray, time);
        timer.Stop();
    }
    else
    {
        timer.Start();
        m_advObject->Advect(nVariables, m_fields, m_velocity, inarray, outarray,
                            time);
        timer.Stop();
    }

    // Elapsed time
    timer.AccumulateRegion("Advect");

    // Negate the RHS
    for (int i = 0; i < nVariables; ++i)
    {
        Vmath::Neg(outarray[i].size(), outarray[i], 1);
    }

    for (auto &x : m_forcing)
    {
        // set up non-linear terms
        x->Apply(m_fields, inarray, outarray, time);
    }
}

/**
 * @brief Compute the projection for the linear advection equation.
 *
 * @param inarray    Given fields.
 * @param outarray   Calculated solution.
 * @param time       Time.
 */
void UnsteadyAdvection::DoOdeProjection(
    const Array<OneD, const Array<OneD, NekDouble>> &inarray,
    Array<OneD, Array<OneD, NekDouble>> &outarray, const NekDouble time)
{
    // Counter variable
    int i;

    // Number of fields (variables of the problem)
    int nVariables = inarray.size();

    // Perform ALE movement
    if (m_ALESolver)
    {
        MoveMesh(time, m_traceNormals);
    }

    // Set the boundary conditions
    SetBoundaryConditions(time);

    // Switch on the projection type (Discontinuous or Continuous)
    switch (m_projectionType)
    {
        // Discontinuous projection
        case MultiRegions::eDiscontinuous:
        {
            // Just copy over array
            if (inarray != outarray)
            {
<<<<<<< HEAD
                Vmath::Vcopy(inarray[i].size(), inarray[i], 1, outarray[i], 1);
=======
                for (i = 0; i < nVariables; ++i)
                {
                    Vmath::Vcopy(nQuadraturePts, inarray[i], 1, outarray[i], 1);
                }
>>>>>>> a1bdb76a
            }
            break;
        }

        // Continuous projection
        case MultiRegions::eGalerkin:
        case MultiRegions::eMixed_CG_Discontinuous:
        {
            int ncoeffs = m_fields[0]->GetNcoeffs();
            Array<OneD, NekDouble> coeffs(ncoeffs, 0.0);

#if 0
                for(i = 0; i < nVariables; ++i)
                {
                    m_fields[i]->FwdTrans(inarray[i], coeffs);
                    m_fields[i]->BwdTrans_IterPerExp(coeffs, outarray[i]);
                }
#else
            StdRegions::ConstFactorMap factors;
            StdRegions::MatrixType mtype = StdRegions::eMass;

            Array<OneD, NekDouble> wsp(ncoeffs);

            for (i = 0; i < nVariables; ++i)
            {
                MultiRegions::ContFieldSharedPtr cfield =
                    std::dynamic_pointer_cast<MultiRegions::ContField>(
                        m_fields[i]);

                // copy inarray
                Array<OneD, NekDouble> in = inarray[i];

                m_fields[i]->IProductWRTBase(in, wsp);

                if (m_useGJPStabilisation)
                {
                    const MultiRegions::GJPStabilisationSharedPtr GJPData =
                        cfield->GetGJPForcing();

                    factors[StdRegions::eFactorGJP] =
                        m_GJPJumpScale * m_timestep;

                    if (GJPData->IsSemiImplicit())
                    {
                        mtype = StdRegions::eMassGJP;
                    }

                    // to set up forcing need initial guess in
                    // physical space
                    NekDouble scale = -1.0 * factors[StdRegions::eFactorGJP];

                    GJPData->Apply(inarray[i], wsp, NullNekDouble1DArray,
                                   scale);
                }

                // Solve the system
                MultiRegions::GlobalLinSysKey key(
                    mtype, cfield->GetLocalToGlobalMap(), factors);

                cfield->GlobalSolve(key, wsp, coeffs, NullNekDouble1DArray);

                m_fields[i]->BwdTrans(coeffs, outarray[i]);
            }
#endif
            break;
        }
        default:
            ASSERTL0(false, "Unknown projection scheme");
            break;
    }
}

/**
 * @brief Return the flux vector for the linear advection equation.
 *
 * @param i           Component of the flux vector to calculate.
 * @param physfield   Fields.
 * @param flux        Resulting flux.
 */
void UnsteadyAdvection::GetFluxVector(
    const Array<OneD, Array<OneD, NekDouble>> &physfield,
    Array<OneD, Array<OneD, Array<OneD, NekDouble>>> &flux)
{
    ASSERTL1(flux[0].size() == m_velocity.size(),
             "Dimension of flux array and velocity array do not match");

    int i, j;
    int nq = physfield[0].size();

    for (i = 0; i < flux.size(); ++i)
    {
        for (j = 0; j < flux[0].size(); ++j)
        {
            for (int k = 0; k < nq; ++k)
            {
                // If ALE we need to take off the grid velocity
                flux[i][j][k] =
                    physfield[i][k] * (m_velocity[j][k] - m_gridVelocity[j][k]);
            }
        }
    }
}

/**
 * @brief Return the flux vector for the linear advection equation using
 * the dealiasing technique.
 *
 * @param i           Component of the flux vector to calculate.
 * @param physfield   Fields.
 * @param flux        Resulting flux.
 */
void UnsteadyAdvection::GetFluxVectorDeAlias(
    const Array<OneD, Array<OneD, NekDouble>> &physfield,
    Array<OneD, Array<OneD, Array<OneD, NekDouble>>> &flux)
{
    ASSERTL1(flux[0].size() == m_velocity.size(),
             "Dimension of flux array and velocity array do not match");

    int i, j;
    int nq         = physfield[0].size();
    int nVariables = physfield.size();

    // Factor to rescale 1d points in dealiasing
    NekDouble OneDptscale = 2;

    Array<OneD, Array<OneD, NekDouble>> advVel_plane(m_velocity.size());

    // Get number of points to dealias a cubic non-linearity
    nq = m_fields[0]->Get1DScaledTotPoints(OneDptscale);

    // Initialisation of higher-space variables
    Array<OneD, Array<OneD, NekDouble>> physfieldInterp(nVariables);
    Array<OneD, Array<OneD, NekDouble>> velocityInterp(m_expdim);
    Array<OneD, Array<OneD, Array<OneD, NekDouble>>> fluxInterp(nVariables);

    // Interpolation to higher space of physfield
    for (i = 0; i < nVariables; ++i)
    {
        physfieldInterp[i] = Array<OneD, NekDouble>(nq);
        fluxInterp[i]      = Array<OneD, Array<OneD, NekDouble>>(m_expdim);
        for (j = 0; j < m_expdim; ++j)
        {
            fluxInterp[i][j] = Array<OneD, NekDouble>(nq);
        }

        m_fields[0]->PhysInterp1DScaled(OneDptscale, physfield[i],
                                        physfieldInterp[i]);
    }

    // Interpolation to higher space of velocity
    for (j = 0; j < m_expdim; ++j)
    {
        velocityInterp[j] = Array<OneD, NekDouble>(nq);

        m_fields[0]->PhysInterp1DScaled(OneDptscale, m_velocity[j],
                                        velocityInterp[j]);
    }

    // Evaluation of flux vector in the higher space
    for (i = 0; i < flux.size(); ++i)
    {
        for (j = 0; j < flux[0].size(); ++j)
        {
            Vmath::Vmul(nq, physfieldInterp[i], 1, velocityInterp[j], 1,
                        fluxInterp[i][j], 1);
        }
    }

    // Galerkin project solution back to original space
    for (i = 0; i < nVariables; ++i)
    {
        for (j = 0; j < m_spacedim; ++j)
        {
            m_fields[0]->PhysGalerkinProjection1DScaled(
                OneDptscale, fluxInterp[i][j], flux[i][j]);
        }
    }
}

void UnsteadyAdvection::v_GenerateSummary(SolverUtils::SummaryList &s)
{
    AdvectionSystem::v_GenerateSummary(s);
    if (m_useGJPStabilisation)
    {
        SolverUtils::AddSummaryItem(
            s, "GJP Stab. Impl.    ",
            m_session->GetSolverInfo("GJPStabilisation"));
        SolverUtils::AddSummaryItem(s, "GJP Stab. JumpScale", m_GJPJumpScale);
    }
}

bool UnsteadyAdvection::v_PreIntegrate(int step)
{
    boost::ignore_unused(step);
    return false;
}

void UnsteadyAdvection::v_ExtraFldOutput(
    std::vector<Array<OneD, NekDouble>> &fieldcoeffs,
    std::vector<std::string> &variables)
{
    bool extraFields;
    m_session->MatchSolverInfo("OutputExtraFields", "True", extraFields, true);

    if (extraFields && m_ALESolver)
    {
        int nCoeffs = m_fields[0]->GetNcoeffs();

        // Adds extra output variables for grid velocity
        std::string gridVarName[3] = {"gridVx", "gridVy", "gridVz"};
        for (int i = 0; i < m_spacedim; ++i)
        {
            Array<OneD, NekDouble> gridVel(nCoeffs, 0.0);
            m_fields[0]->FwdTransLocalElmt(m_gridVelocity[i], gridVel);
            fieldcoeffs.emplace_back(gridVel);
            variables.emplace_back(gridVarName[i]);
        }
    }
}
} // namespace Nektar<|MERGE_RESOLUTION|>--- conflicted
+++ resolved
@@ -283,17 +283,16 @@
         // Discontinuous projection
         case MultiRegions::eDiscontinuous:
         {
+            // Number of quadrature points
+            int nQuadraturePts = GetNpoints();
+
             // Just copy over array
             if (inarray != outarray)
             {
-<<<<<<< HEAD
-                Vmath::Vcopy(inarray[i].size(), inarray[i], 1, outarray[i], 1);
-=======
                 for (i = 0; i < nVariables; ++i)
                 {
                     Vmath::Vcopy(nQuadraturePts, inarray[i], 1, outarray[i], 1);
                 }
->>>>>>> a1bdb76a
             }
             break;
         }
