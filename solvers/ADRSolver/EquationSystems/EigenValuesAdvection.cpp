///////////////////////////////////////////////////////////////////////////////
//
// File EigenValuesAdvection.cpp
//
// For more information, please see: http://www.nektar.info
//
// The MIT License
//
// Copyright (c) 2006 Division of Applied Mathematics, Brown University (USA),
// Department of Aeronautics, Imperial College London (UK), and Scientific
// Computing and Imaging Institute, University of Utah (USA).
//
// License for the specific language governing rights and limitations under
// Permission is hereby granted, free of charge, to any person obtaining a
// copy of this software and associated documentation files (the "Software"),
// to deal in the Software without restriction, including without limitation
// the rights to use, copy, modify, merge, publish, distribute, sublicense,
// and/or sell copies of the Software, and to permit persons to whom the
// Software is furnished to do so, subject to the following conditions:
//
// The above copyright notice and this permission notice shall be included
// in all copies or substantial portions of the Software.
//
// THE SOFTWARE IS PROVIDED "AS IS", WITHOUT WARRANTY OF ANY KIND, EXPRESS
// OR IMPLIED, INCLUDING BUT NOT LIMITED TO THE WARRANTIES OF MERCHANTABILITY,
// FITNESS FOR A PARTICULAR PURPOSE AND NONINFRINGEMENT. IN NO EVENT SHALL
// THE AUTHORS OR COPYRIGHT HOLDERS BE LIABLE FOR ANY CLAIM, DAMAGES OR OTHER
// LIABILITY, WHETHER IN AN ACTION OF CONTRACT, TORT OR OTHERWISE, ARISING
// FROM, OUT OF OR IN CONNECTION WITH THE SOFTWARE OR THE USE OR OTHER
// DEALINGS IN THE SOFTWARE.
//
// Description: 
//
///////////////////////////////////////////////////////////////////////////////

#include <iostream>

#include <ADRSolver/EquationSystems/EigenValuesAdvection.h>

using namespace std;

namespace Nektar
{
    string EigenValuesAdvection::className = GetEquationSystemFactory().RegisterCreatorFunction("EigenValuesAdvection", EigenValuesAdvection::create, "Eigenvalues of the weak advection operator.");

    EigenValuesAdvection::EigenValuesAdvection(
        const LibUtilities::SessionReaderSharedPtr& pSession,
        const SpatialDomains::MeshGraphSharedPtr& pGraph)
        : EquationSystem(pSession, pGraph)
    {
    }

    void EigenValuesAdvection::v_InitObject()
    {
        EquationSystem::v_InitObject();

        // Define Velocity fields
        m_velocity = Array<OneD, Array<OneD, NekDouble> >(m_spacedim);
        std::vector<std::string> vel;
        vel.push_back("Vx");
        vel.push_back("Vy");
        vel.push_back("Vz");
        vel.resize(m_spacedim);

        GetFunction( "AdvectionVelocity")->Evaluate(vel,  m_velocity);
<<<<<<< HEAD
=======

        // Type of advection class to be used
        switch(m_projectionType)
        {
            // Discontinuous field
            case MultiRegions::eDiscontinuous:
            {
                // Define the normal velocity fields
                if (m_fields[0]->GetTrace())
                {
                    m_traceVn = Array<OneD, NekDouble>(GetTraceNpoints());
                }

                string advName;
                string riemName;
                m_session->LoadSolverInfo(
                    "AdvectionType", advName, "WeakDG");
                m_advObject = SolverUtils::
                    GetAdvectionFactory().CreateInstance(advName, advName);
                m_advObject->SetFluxVector(
                    &EigenValuesAdvection::GetFluxVector, this);
                m_session->LoadSolverInfo(
                    "UpwindType", riemName, "Upwind");
                m_riemannSolver = SolverUtils::
                    GetRiemannSolverFactory().CreateInstance(
                        riemName, m_session);
                m_riemannSolver->SetScalar(
                    "Vn", &EigenValuesAdvection::GetNormalVelocity, this);

                m_advObject->SetRiemannSolver(m_riemannSolver);
                m_advObject->InitObject(m_session, m_fields);
                break;
            }
            // Continuous field
            case MultiRegions::eGalerkin:
            case MultiRegions::eMixed_CG_Discontinuous:
            {
                string advName;
                m_session->LoadSolverInfo(
                    "AdvectionType", advName, "NonConservative");
                m_advObject = SolverUtils::
                    GetAdvectionFactory().CreateInstance(advName, advName);
                m_advObject->SetFluxVector(
                    &EigenValuesAdvection::GetFluxVector, this);
                break;
            }
            default:
            {
                ASSERTL0(false, "Unsupported projection type.");
                break;
            }
        }
    }

    /**
     * @brief Get the normal velocity
     */
    Array<OneD, NekDouble> &EigenValuesAdvection::GetNormalVelocity()
    {
        // Number of trace (interface) points
        int nTracePts = GetTraceNpoints();

        // Auxiliary variable to compute the normal velocity
        Array<OneD, NekDouble> tmp(nTracePts);

        // Reset the normal velocity
        Vmath::Zero(nTracePts, m_traceVn, 1);

        for (int i = 0; i < m_velocity.num_elements(); ++i)
        {
            m_fields[0]->ExtractTracePhys(m_velocity[i], tmp);

            Vmath::Vvtvp(nTracePts,
                         m_traceNormals[i], 1,
                         tmp,               1,
                         m_traceVn,         1,
                         m_traceVn,         1);
        }

        return m_traceVn;
>>>>>>> 06035853
    }
	
	void EigenValuesAdvection::v_DoInitialise()
    {
       
    }

    EigenValuesAdvection::~EigenValuesAdvection()
    {

    }

    void EigenValuesAdvection::v_DoSolve()
    {
        int nvariables = 1;
        int dofs = GetNcoeffs();
		//bool UseContCoeffs = false;
		
		Array<OneD, Array<OneD, NekDouble> > inarray(nvariables);
		Array<OneD, Array<OneD, NekDouble> > tmp(nvariables);
		Array<OneD, Array<OneD, NekDouble> > outarray(nvariables);
		Array<OneD, Array<OneD, NekDouble> > WeakAdv(nvariables);
		
		int npoints = GetNpoints();
		int ncoeffs = GetNcoeffs();
		
		switch (m_projectionType)
		{
                case MultiRegions::eDiscontinuous:
                    {
                        dofs = ncoeffs;
                        break;
                    }
                case MultiRegions::eGalerkin:
                case MultiRegions::eMixed_CG_Discontinuous:
                    {
                        //dofs = GetContNcoeffs();
                        //UseContCoeffs = true;
                        break;
                    }
		}
		
		cout << endl;
		cout << "Num Phys Points = " << npoints << endl; // phisical points
		cout << "Num Coeffs      = " << ncoeffs << endl; //
		cout << "Num Cont Coeffs = " << dofs << endl;
		
		inarray[0]  = Array<OneD, NekDouble>(npoints,0.0);
		outarray[0] = Array<OneD, NekDouble>(npoints,0.0);
		tmp[0] = Array<OneD, NekDouble>(npoints,0.0);
		
		WeakAdv[0]  = Array<OneD, NekDouble>(ncoeffs,0.0);
		Array<OneD, NekDouble> MATRIX(npoints*npoints,0.0);
		
		for (int j = 0; j < npoints; j++)
		{
		
		inarray[0][j] = 1.0;
       
	    /// Feeding the weak Advection oprator with  a vector (inarray)
        /// Looping on inarray and changing the position of the only non-zero entry
		/// we simulate the multiplication by the identity matrix.
		/// The results stored in outarray is one of the columns of the weak advection oprators
		/// which are then stored in MATRIX for the futher eigenvalues calculation.
        m_advObject->Advect(nvariables, m_fields, m_velocity, inarray,
                            outarray, 0.0);
        Vmath::Neg(npoints,outarray[0],1);
        switch (m_projectionType)
        {
        case MultiRegions::eDiscontinuous:
            {
                break;
            }
        case MultiRegions::eGalerkin:
        case MultiRegions::eMixed_CG_Discontinuous:
            {
                for(int i = 0; i < nvariables; ++i)
                {
                    //m_fields[i]->MultiplyByInvMassMatrix(WeakAdv[i],WeakAdv[i]);
                    //Projection
                    m_fields[i]->FwdTrans(outarray[i],WeakAdv[i]);
                    
                    m_fields[i]->BwdTrans_IterPerExp(WeakAdv[i],outarray[i]);
                }
                break;
            }
        }
	
        /// The result is stored in outarray (is the j-th columns of the weak advection operator).
        /// We now store it in MATRIX(j)
        Vmath::Vcopy(npoints,&(outarray[0][0]),1,&(MATRIX[j]),npoints);
	
        /// Set the j-th entry of inarray back to zero
        inarray[0][j] = 0.0;
		}
                
		////////////////////////////////////////////////////////////////////////////////
		/// Calulating the eigenvalues of the weak advection operator stored in (MATRIX)
		/// using Lapack routines
		
		char jobvl = 'N';
		char jobvr = 'N';
		int info = 0, lwork = 3*npoints;
		NekDouble dum;
		
		Array<OneD, NekDouble> EIG_R(npoints);
		Array<OneD, NekDouble> EIG_I(npoints);
		
		Array<OneD, NekDouble> work(lwork);
		
		Lapack::Dgeev(jobvl,jobvr,npoints,MATRIX.get(),npoints,EIG_R.get(),EIG_I.get(),&dum,1,&dum,1,&work[0],lwork,info);
		
		////////////////////////////////////////////////////////
		//Print Matrix
		FILE *mFile;
		
		mFile = fopen ("WeakAdvMatrix.txt","w");
		for(int j = 0; j<npoints; j++)
		{
			for(int k = 0; k<npoints; k++)
			{
				fprintf(mFile,"%e ",MATRIX[j*npoints+k]);
			}
			fprintf(mFile,"\n");
		}
		fclose (mFile);
		
		////////////////////////////////////////////////////////
		//Output of the EigenValues
		FILE *pFile;
		
		pFile = fopen ("Eigenvalues.txt","w");
		for(int j = 0; j<npoints; j++)
		{
			fprintf(pFile,"%e %e\n",EIG_R[j],EIG_I[j]);
		}
		fclose (pFile);
		
		cout << "\nEigenvalues : " << endl;
		for(int j = 0; j<npoints; j++)
		{
			cout << EIG_R[j] << "\t" << EIG_I[j] << endl;
		}
		cout << endl;
    }

    void EigenValuesAdvection::GetFluxVector(
        const Array<OneD, Array<OneD, NekDouble> >               &physfield,
              Array<OneD, Array<OneD, Array<OneD, NekDouble> > > &flux)
    {
        ASSERTL1(flux[0].num_elements() == m_velocity.num_elements(),
                 "Dimension of flux array and velocity array do not match");

        int nq = physfield[0].num_elements();

        for (int i = 0; i < flux.num_elements(); ++i)
        {
            for (int j = 0; j < flux[0].num_elements(); ++j)
            {
                Vmath::Vmul(nq, physfield[i], 1, m_velocity[j], 1,
                            flux[i][j], 1);
            }
        }
    }
}<|MERGE_RESOLUTION|>--- conflicted
+++ resolved
@@ -63,8 +63,6 @@
         vel.resize(m_spacedim);
 
         GetFunction( "AdvectionVelocity")->Evaluate(vel,  m_velocity);
-<<<<<<< HEAD
-=======
 
         // Type of advection class to be used
         switch(m_projectionType)
@@ -145,7 +143,6 @@
         }
 
         return m_traceVn;
->>>>>>> 06035853
     }
 	
 	void EigenValuesAdvection::v_DoInitialise()
