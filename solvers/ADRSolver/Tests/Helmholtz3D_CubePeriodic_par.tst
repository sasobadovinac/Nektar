<?xml version="1.0" encoding="utf-8"?>
<test>
    <description> 3D Helmholtz/Steady Diffusion Reaction with Periodic BCs P=3 </description>
    <executable>ADRSolver</executable>
    <parameters>--use-scotch Helmholtz3D_CubePeriodic.xml</parameters>
    <processes>5</processes>
    <files>
      <file description="Session File">Helmholtz3D_CubePeriodic.xml</file>
    </files>
    <metrics>
        <metric type="L2" id="1">
<<<<<<< HEAD
            <value variable="u" tolerance="1e-5"> 0.00011564</value>
=======
            <value variable="u" tolerance="5e-5"> 0.000129406</value>
>>>>>>> d6e40656
        </metric>
        <metric type="Linf" id="2">
            <value variable="u" tolerance="4e-3"> 0.0461794 </value>
        </metric>
    </metrics>
</test><|MERGE_RESOLUTION|>--- conflicted
+++ resolved
@@ -9,11 +9,7 @@
     </files>
     <metrics>
         <metric type="L2" id="1">
-<<<<<<< HEAD
-            <value variable="u" tolerance="1e-5"> 0.00011564</value>
-=======
             <value variable="u" tolerance="5e-5"> 0.000129406</value>
->>>>>>> d6e40656
         </metric>
         <metric type="Linf" id="2">
             <value variable="u" tolerance="4e-3"> 0.0461794 </value>
