--- conflicted
+++ resolved
@@ -126,18 +126,9 @@
 
     m_pressure = Array<OneD, Array<OneD, NekDouble>>(m_nDomains);
 
-<<<<<<< HEAD
-    const std::map<int, SpatialDomains::CompositeMap> domainMap = m_graph->GetDomain();
-    std::vector<SpatialDomains::CompositeMap> domain;
-    for (auto i : domainMap)
-    {
-        domain.emplace_back(i.second);
-    }
-=======
     m_PWV = Array<OneD, Array<OneD, NekDouble>>(m_nDomains);
     m_W1  = Array<OneD, Array<OneD, NekDouble>>(m_nDomains);
     m_W2  = Array<OneD, Array<OneD, NekDouble>>(m_nDomains);
->>>>>>> fedf5314
 
     SpatialDomains::BoundaryConditions Allbcs(m_session, m_graph);
 
