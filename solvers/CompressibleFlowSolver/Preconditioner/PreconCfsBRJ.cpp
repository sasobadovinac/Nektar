--- conflicted
+++ resolved
@@ -168,15 +168,11 @@
             wspTraceDataType[m] = Array<OneD, NekSingle>(nTracePts);
         }
 
-<<<<<<< HEAD
-        PreconBlkDiag(pFields, rhs, outarray);
-=======
         LibUtilities::Timer timer;
         timer.Start();
-        PreconBlkDiag(pFields, rhs, outarray, m_PreconMatSingle, tmpSingle);
+        PreconBlkDiag(pFields, rhs, outarray);
         timer.Stop();
         timer.AccumulateRegion("PreconCfsBRJ::PreconBlkDiag", 2);
->>>>>>> 61ff4790
 
         for (int nrelax = 0; nrelax < nBRJIterTot - 1; nrelax++)
         {
@@ -188,19 +184,13 @@
                 FwdFluxDeriv, BwdFluxDeriv, qfield, tmpTrace, wspTraceDataType,
                 m_TraceJacArraySingle, m_TraceJacDerivArraySingle,
                 m_TraceJacDerivSignSingle, m_TraceIPSymJacArraySingle);
-<<<<<<< HEAD
-
-            PreconBlkDiag(pFields, outarray, outTmp);
-=======
             timer.Stop();
             timer.AccumulateRegion("PreconCfsBRJ::MinusOffDiag2Rhs", 2);
             
             timer.Start();
-            PreconBlkDiag(pFields, outarray, outTmp, m_PreconMatSingle,
-                          tmpSingle);
+            PreconBlkDiag(pFields, outarray, outTmp);
             timer.Stop();
             timer.AccumulateRegion("PreconCfsBRJ::PreconBlkDiag", 2);
->>>>>>> 61ff4790
 
             Vmath::Svtvp(ntotpnt, BRJParam, outTmp, 1, outN, 1, outarray, 1);
         }
@@ -335,8 +325,7 @@
 #define NTIME  1
     //#define NTIME1 1
 
-    LibUtilities::Timer timer, timer1;
-    timer.Start();
+    LibUtilities::Timer  timer1;
 
 #ifdef SIMD
     using vec_t = simd<NekSingle>;
@@ -652,10 +641,6 @@
     }
     }
 #endif
-
-    timer.Stop();
-    // Elapsed time
-    timer.AccumulateRegion("PreconCfsBRJ: BlockDiag");
 }
 
 template <typename DataType>
