///////////////////////////////////////////////////////////////////////////////
//
// File: ExtrapOrder0BC.cpp
//
// For more information, please see: http://www.nektar.info
//
// The MIT License
//
// Copyright (c) 2006 Division of Applied Mathematics, Brown University (USA),
// Department of Aeronautics, Imperial College London (UK), and Scientific
// Computing and Imaging Institute, University of Utah (USA).
//
// Permission is hereby granted, free of charge, to any person obtaining a
// copy of this software and associated documentation files (the "Software"),
// to deal in the Software without restriction, including without limitation
// the rights to use, copy, modify, merge, publish, distribute, sublicense,
// and/or sell copies of the Software, and to permit persons to whom the
// Software is furnished to do so, subject to the following conditions:
//
// The above copyright notice and this permission notice shall be included
// in all copies or substantial portions of the Software.
//
// THE SOFTWARE IS PROVIDED "AS IS", WITHOUT WARRANTY OF ANY KIND, EXPRESS
// OR IMPLIED, INCLUDING BUT NOT LIMITED TO THE WARRANTIES OF MERCHANTABILITY,
// FITNESS FOR A PARTICULAR PURPOSE AND NONINFRINGEMENT. IN NO EVENT SHALL
// THE AUTHORS OR COPYRIGHT HOLDERS BE LIABLE FOR ANY CLAIM, DAMAGES OR OTHER
// LIABILITY, WHETHER IN AN ACTION OF CONTRACT, TORT OR OTHERWISE, ARISING
// FROM, OUT OF OR IN CONNECTION WITH THE SOFTWARE OR THE USE OR OTHER
// DEALINGS IN THE SOFTWARE.
//
// Description: Extrapolation of order 0 boundary condition
//
///////////////////////////////////////////////////////////////////////////////
#include <boost/core/ignore_unused.hpp>

#include "ExtrapOrder0BC.h"

using namespace std;

namespace Nektar
{

std::string ExtrapOrder0BC::className = GetCFSBndCondFactory().
    RegisterCreatorFunction("ExtrapOrder0",
                            ExtrapOrder0BC::create,
                            "Extrapolation of order 0 boundary condition.");

ExtrapOrder0BC::ExtrapOrder0BC(const LibUtilities::SessionReaderSharedPtr& pSession,
           const Array<OneD, MultiRegions::ExpListSharedPtr>& pFields,
           const Array<OneD, Array<OneD, NekDouble> >& pTraceNormals,
           const int pSpaceDim,
           const int bcRegion,
           const int cnt)
    : CFSBndCond(pSession, pFields, pTraceNormals, pSpaceDim, bcRegion, cnt)
{
}

void ExtrapOrder0BC::v_Apply(
        Array<OneD, Array<OneD, NekDouble> >               &Fwd,
        Array<OneD, Array<OneD, NekDouble> >               &physarray,
        const NekDouble                                    &time)
{
    boost::ignore_unused(time);

    int i, j;
    int e, pnt;
    int id1, id2, nBCEdgePts;
<<<<<<< HEAD
    int nVariables = physarray.num_elements();
=======
    int nVariables = physarray.size();
    int nDimensions = m_spacedim;
>>>>>>> f94e6cc5

    const Array<OneD, const int> &traceBndMap
        = m_fields[0]->GetTraceBndMap();

    int eMax;

    eMax = m_fields[0]->GetBndCondExpansions()[m_bcRegion]->GetExpSize();

    // Loop on m_bcRegions
    for (e = 0; e < eMax; ++e)
    {
        nBCEdgePts = m_fields[0]->GetBndCondExpansions()[m_bcRegion]->
            GetExp(e)->GetTotPoints();
        id1 = m_fields[0]->GetBndCondExpansions()[m_bcRegion]->
            GetPhys_Offset(e) ;
        id2 = m_fields[0]->GetTrace()->GetPhys_Offset(traceBndMap[m_offset+e]);

        // Loop on points of m_bcRegion 'e'
        for (i = 0; i < nBCEdgePts; i++)
        {
            pnt = id2+i;

            // Setting up bcs for density, velocities, energy and scalars
            for (j = 0; j <nVariables; ++j)
            {
                (m_fields[j]->GetBndCondExpansions()[m_bcRegion]->
                 UpdatePhys())[id1+i] = Fwd[j][pnt];
            }
        }
    }
}

}<|MERGE_RESOLUTION|>--- conflicted
+++ resolved
@@ -65,12 +65,7 @@
     int i, j;
     int e, pnt;
     int id1, id2, nBCEdgePts;
-<<<<<<< HEAD
-    int nVariables = physarray.num_elements();
-=======
     int nVariables = physarray.size();
-    int nDimensions = m_spacedim;
->>>>>>> f94e6cc5
 
     const Array<OneD, const int> &traceBndMap
         = m_fields[0]->GetTraceBndMap();
