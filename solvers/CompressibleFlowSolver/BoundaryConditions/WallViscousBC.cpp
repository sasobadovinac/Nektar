--- conflicted
+++ resolved
@@ -71,13 +71,10 @@
         const NekDouble                                    &time)
 {
     boost::ignore_unused(time);
+
+    int i;
     int nVariables = physarray.size();
 
-<<<<<<< HEAD
-    // @TODO: ALE we subtract the grid velocity ? "Set u = to ug for this one" - Dave
-
-    int i;
-=======
     // Find the fields whose WallViscous/Adiabatic-BC is time-dependent
     // Update variables on the boundaries of these fields
     // Get the updated variables on the WallViscous/Adiabatic boundary
@@ -99,7 +96,6 @@
     }
 
 
->>>>>>> 5c19adb9
     const Array<OneD, const int> &traceBndMap
         = m_fields[0]->GetTraceBndMap();
 
@@ -118,12 +114,13 @@
             GetPhys_Offset(e);
         id2 = m_fields[0]->GetTrace()->GetPhys_Offset(traceBndMap[m_offset+e]);
 
-        // Boundary condition for epsilon term. @TODO: Is this correct, or should I do E = p/(gamma -1) + 1/2*rho(u^2 +v^2 + w^2)... or
+        // Boundary condition for epsilon term.
         if (nVariables == m_spacedim+3)
         {
             Vmath::Zero(nBCEdgePts, &Fwd[nVariables-1][id2], 1);
         }
 
+        // V = - Vin
         for (i = 0; i < m_spacedim; i++)
         {
             // V = -Vin
