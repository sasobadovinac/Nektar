--- conflicted
+++ resolved
@@ -155,14 +155,6 @@
         const TensorOfArray2D<NekDouble>    &pFwd,
         const TensorOfArray2D<NekDouble>    &pBwd);
     virtual void v_DoDiffusion_coeff(
-<<<<<<< HEAD
-
-        const Array<OneD, const Array<OneD, NekDouble> >    &inarray,
-        Array<OneD,       Array<OneD, NekDouble> >          &outarray,
-        const Array<OneD, Array<OneD, NekDouble> >          &pFwd,
-        const Array<OneD, Array<OneD, NekDouble> >          &pBwd,
-        const bool                                          flagFreezeJac);
-=======
         const TensorOfArray2D<NekDouble>    &inarray,
         TensorOfArray2D<NekDouble>          &outarray,
         const TensorOfArray2D<NekDouble>    &pFwd,
@@ -172,7 +164,6 @@
         const TensorOfArray2D<NekDouble>    &inarray,
         TensorOfArray2D<NekDouble>          &outarray,
         const bool                          flagFreezeJac);
->>>>>>> e3ab1ac6
     
     virtual void v_DoDiffusionFlux(
         const TensorOfArray2D<NekDouble>    &inarray,
@@ -209,28 +200,6 @@
 
 #ifdef DEMO_IMPLICITSOLVER_JFNK_COEFF
     virtual void v_MinusDiffusionFluxJacDirctn(
-<<<<<<< HEAD
-        const int                                                       nDirctn,
-        const Array<OneD, const Array<OneD, NekDouble> >                &inarray,
-        const Array<OneD, const Array<OneD, Array<OneD, NekDouble>> >   &qfields,
-        Array<OneD, Array<OneD, Array<OneD, Array<OneD, Array<OneD, NekDouble> > > > > &ElmtJacArray);
-    virtual void v_MinusDiffusionFluxJacDirctnElmt(
-            const int                                                       nConvectiveFields,
-            const int                                                       nElmtPnt,
-            const Array<OneD, Array<OneD, NekDouble> >                      &locVars,
-            const Array<OneD, Array<OneD,  Array<OneD, NekDouble> > >       &locDerv,
-            const Array<OneD, NekDouble>                                    &locmu,
-            const Array<OneD, NekDouble>                                    &locDmuDT,
-            const Array<OneD, NekDouble>                                    &normals,
-            DNekMatSharedPtr                                                &wspMat,
-            Array<OneD, Array<OneD, NekDouble> >                            &PntJacArray);
-    
-    virtual void v_MinusDiffusionFluxJacDirctnMat(
-            const int                                                       nDirctn,
-            const Array<OneD, const Array<OneD, NekDouble> >                &inarray,
-            const Array<OneD, const Array<OneD, Array<OneD, NekDouble>> >   &qfields,
-            Array<OneD, Array<OneD, DNekBlkMatSharedPtr > >                 &ElmtFluxJacArray);
-=======
         const int                          nDirctn,
         const TensorOfArray2D<NekDouble>   &inarray,
         const TensorOfArray3D<NekDouble>   &qfields,
@@ -251,7 +220,6 @@
             const TensorOfArray2D<NekDouble>        &inarray,
             const TensorOfArray3D<NekDouble>        &qfields,
             TensorOfArray2D<DNekBlkMatSharedPtr>    &ElmtFluxJacArray);
->>>>>>> e3ab1ac6
 
     virtual void v_GetFluxDerivJacDirctn(
         const MultiRegions::ExpListSharedPtr &explist,
