--- conflicted
+++ resolved
@@ -179,10 +179,9 @@
         TensorOfArray3D<NekDouble>       &derivatives,
         TensorOfArray3D<NekDouble>       &viscousTensor);
     virtual void v_GetViscousFluxVectorDeAlias(
-<<<<<<< HEAD
-        const Array<OneD, Array<OneD, NekDouble> >         &physfield,
-        Array<OneD, Array<OneD, Array<OneD, NekDouble> > > &derivatives,
-        Array<OneD, Array<OneD, Array<OneD, NekDouble> > > &viscousTensor);
+        const TensorOfArray2D<NekDouble> &physfield,
+        TensorOfArray3D<NekDouble>       &derivatives,
+        TensorOfArray3D<NekDouble>       &viscousTensor);
     
     virtual void v_GetFluxPenalty(
         const TensorOfArray2D<NekDouble>    &solution_aver,
@@ -193,12 +192,6 @@
         const Array<OneD, NekDouble> &temperature,
               Array<OneD, NekDouble> &mu,
               Array<OneD, NekDouble> &thermalCond);
-=======
-        const TensorOfArray2D<NekDouble> &physfield,
-        TensorOfArray3D<NekDouble>       &derivatives,
-        TensorOfArray3D<NekDouble>       &viscousTensor);
->>>>>>> 708f8df5
-
 
     virtual void v_GetViscousSymmtrFluxConservVar(
         const int                          nConvectiveFields,
