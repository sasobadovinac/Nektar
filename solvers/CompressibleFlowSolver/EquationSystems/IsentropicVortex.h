--- conflicted
+++ resolved
@@ -84,12 +84,6 @@
                                   Array<OneD, Array<OneD, NekDouble>> &u,
                                   NekDouble time, const int o = 0);
 
-<<<<<<< HEAD
-    NekDouble m_beta;
-    NekDouble m_u0;
-    NekDouble m_v0;
-    NekDouble m_x0;
-=======
     /// Maximum strength of the perturbation
     NekDouble m_beta;
     /// Velocity in x-direction
@@ -99,7 +93,6 @@
     /// Origin in x-direction
     NekDouble m_x0;
     /// Origin in y-direction
->>>>>>> ca4486aa
     NekDouble m_y0;
 };
 } // namespace Nektar
