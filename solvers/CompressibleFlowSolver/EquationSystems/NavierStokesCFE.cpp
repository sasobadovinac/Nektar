///////////////////////////////////////////////////////////////////////////////
//
// File NavierStokesCFE.cpp
//
// For more information, please see: http://www.nektar.info
//
// The MIT License
//
// Copyright (c) 2006 Division of Applied Mathematics, Brown University (USA),
// Department of Aeronautics, Imperial College London (UK), and Scientific
// Computing and Imaging Institute, University of Utah (USA).
//
// License for the specific language governing rights and limitations under
// Permission is hereby granted, free of charge, to any person obtaining a
// copy of this software and associated documentation files (the "Software"),
// to deal in the Software without restriction, including without limitation
// the rights to use, copy, modify, merge, publish, distribute, sublicense,
// and/or sell copies of the Software, and to permit persons to whom the
// Software is furnished to do so, subject to the following conditions:
//
// The above copyright notice and this permission notice shall be included
// in all copies or substantial portions of the Software.
//
// THE SOFTWARE IS PROVIDED "AS IS", WITHOUT WARRANTY OF ANY KIND, EXPRESS
// OR IMPLIED, INCLUDING BUT NOT LIMITED TO THE WARRANTIES OF MERCHANTABILITY,
// FITNESS FOR A PARTICULAR PURPOSE AND NONINFRINGEMENT. IN NO EVENT SHALL
// THE AUTHORS OR COPYRIGHT HOLDERS BE LIABLE FOR ANY CLAIM, DAMAGES OR OTHER
// LIABILITY, WHETHER IN AN ACTION OF CONTRACT, TORT OR OTHERWISE, ARISING
// FROM, OUT OF OR IN CONNECTION WITH THE SOFTWARE OR THE USE OR OTHER
// DEALINGS IN THE SOFTWARE.
//
// Description: Navier Stokes equations in conservative variables
//
///////////////////////////////////////////////////////////////////////////////

#include <CompressibleFlowSolver/EquationSystems/NavierStokesCFE.h>

using namespace std;

namespace Nektar
{
    string NavierStokesCFE::className =
        SolverUtils::GetEquationSystemFactory().RegisterCreatorFunction(
            "NavierStokesCFE", NavierStokesCFE::create,
            "NavierStokes equations in conservative variables.");

    NavierStokesCFE::NavierStokesCFE(
        const LibUtilities::SessionReaderSharedPtr& pSession,
        const SpatialDomains::MeshGraphSharedPtr& pGraph)
        : UnsteadySystem(pSession, pGraph),
          CompressibleFlowSystem(pSession, pGraph)
    {
    }

    NavierStokesCFE::~NavierStokesCFE()
    {

    }

    /**
     * @brief Initialization object for CompressibleFlowSystem class.
     */
    void NavierStokesCFE::v_InitObject()
    {
        CompressibleFlowSystem::v_InitObject();

        // Get gas constant from session file and compute Cp
        NekDouble gasConstant;
        m_session->LoadParameter ("GasConstant",   gasConstant,   287.058);
        m_Cp      = m_gamma / (m_gamma - 1.0) * gasConstant;
        m_Cv      = m_Cp   /  m_gamma;

        m_session->LoadParameter ("Twall", m_Twall, 300.15);

        // Create equation of state object
        std::string eosType;
        m_session->LoadSolverInfo("EquationOfState",
                                  eosType, "IdealGas");
        m_eos = GetEquationOfStateFactory()
                                .CreateInstance(eosType, m_session);

        // Viscosity
        m_session->LoadSolverInfo("ViscosityType", m_ViscosityType, "Constant");
        m_session->LoadParameter ("mu",            m_mu,            1.78e-05);

        // Thermal conductivity or Prandtl
        if( m_session->DefinesParameter("thermalConductivity"))
        {
            ASSERTL0( !m_session->DefinesParameter("Pr"),
                 "Cannot define both Pr and thermalConductivity.");

            m_session->LoadParameter ("thermalConductivity",
                                        m_thermalConductivity);
            m_Prandtl = m_Cp * m_mu / m_thermalConductivity;
        }
        else
        {
            m_session->LoadParameter ("Pr", m_Prandtl, 0.72);
            m_thermalConductivity = m_Cp * m_mu / m_Prandtl;
        }

        // Artificial viscosity parameter
        m_session->LoadParameter("mu0", m_mu0, 1.0);

        // load smoothing tipe
        m_session->LoadSolverInfo("Smoothing", m_smoothing, "Off");
        if (m_smoothing == "C0")
        {
            int nDim = m_fields[0]->GetCoordim(0);
            if (nDim == 2)
            {
                m_C0Project2DExp = MemoryManager<MultiRegions::ContField2D>::
                AllocateSharedPtr(m_session,m_graph,m_session->GetVariable(0));
            }
            else if(nDim == 3)
            {
                m_C0Project3DExp = MemoryManager<MultiRegions::ContField3D>::
                AllocateSharedPtr(m_session,m_graph,m_session->GetVariable(0));
            }
            else
            {
                ASSERTL0(false, "AV C0 smoothing not implemented in 1D.")
            }
        }
        // load physical sensor type
        m_session->LoadSolverInfo("PhysicalSensorType", m_physicalSensorType,
            "Off");


        string diffName, advName;
        m_session->LoadSolverInfo("DiffusionType", diffName, "LDGNS");

        m_diffusion = SolverUtils::GetDiffusionFactory()
                                    .CreateInstance(diffName, diffName);
        if("InteriorPenalty"==diffName)
        {
            SetBoundaryConditionsBwdWeight();
        }

        if (m_specHP_dealiasing)
        {
            m_diffusion->SetFluxVectorNS(
                &NavierStokesCFE::v_GetViscousFluxVectorDeAlias,
                this);
            m_diffusion->SetDiffusionFluxCons(
                &NavierStokesCFE::GetViscousFluxVectorConservVar, this);
            m_diffusion->SetFunctorDerivBndCond(
                &NavierStokesCFE::SetBoundaryConditionsDeriv, this);

            m_diffusion->SetSpecialBndTreat(
                &NavierStokesCFE::SpecialBndTreat, this);

            m_diffusion->SetDiffusionSymmFluxCons(
                &NavierStokesCFE::v_GetViscousSymmtrFluxConservVar, this);

            if (m_artificialDiffusion)
            {
                m_diffusion->SetArtificialDiffusionVector(
                    &NavierStokesCFE::GetArtificialViscosity, this);
            }
        }
        else
        {
            m_diffusion->SetFluxVectorNS(&NavierStokesCFE::
                                          v_GetViscousFluxVector, this);
            m_diffusion->SetDiffusionFluxCons(
                &NavierStokesCFE::GetViscousFluxVectorConservVar, this);
            m_diffusion->SetFunctorDerivBndCond(
                &NavierStokesCFE::SetBoundaryConditionsDeriv, this);

            m_diffusion->SetSpecialBndTreat(
                &NavierStokesCFE::SpecialBndTreat, this);

            m_diffusion->SetDiffusionSymmFluxCons(
                &NavierStokesCFE::v_GetViscousSymmtrFluxConservVar, this);

            if (m_artificialDiffusion)
            {
                m_diffusion->SetArtificialDiffusionVector(
                    &NavierStokesCFE::GetArtificialViscosity, this);
            }
        }

        m_diffusion->SetCalcViscosity(
                &NavierStokesCFE::CalcViscosity, this);

        // Concluding initialisation of diffusion operator
        m_diffusion->InitObject         (m_session, m_fields);

        //Only NavierStokes equation and using weakDG,LDGNS can temparary use the codes
        m_session->LoadSolverInfo("AdvectionType", advName, "WeakDG");
        m_session->LoadSolverInfo("DiffusionType", diffName, "LDGNS");
        if(m_useUnifiedWeakIntegration)
        {
            if(advName=="WeakDG" && ((diffName=="LDGNS")||(diffName=="InteriorPenalty")))
            {
            }
            else
            {
                m_useUnifiedWeakIntegration=false;
                if(m_session->DefinesCmdLineArgument("verbose"))
                {
                    WARNINGL0(false, "useUnifiedWeakIntegration not coded for these parameters of Diffusion");
                }
            }
        }

        m_GetdFlux_dDeriv_Array = Array<OneD, GetdFlux_dDeriv> (m_spacedim);
        switch (m_spacedim)
        {
        case 2:
            /* code */
            m_GetdFlux_dDeriv_Array[0] = std::bind(
            &NavierStokesCFE::GetdFlux_dQx_2D, this, std::placeholders::_1,
                                                     std::placeholders::_2,
                                                     std::placeholders::_3,
                                                     std::placeholders::_4);

            m_GetdFlux_dDeriv_Array[1] = std::bind(
            &NavierStokesCFE::GetdFlux_dQy_2D, this, std::placeholders::_1,
                                                     std::placeholders::_2,
                                                     std::placeholders::_3,
                                                     std::placeholders::_4);
            break;
        case 3:
            /* code */
            m_GetdFlux_dDeriv_Array[0] = std::bind(
            &NavierStokesCFE::GetdFlux_dQx_3D, this, std::placeholders::_1,
                                                     std::placeholders::_2,
                                                     std::placeholders::_3,
                                                     std::placeholders::_4);

            m_GetdFlux_dDeriv_Array[1] = std::bind(
            &NavierStokesCFE::GetdFlux_dQy_3D, this, std::placeholders::_1,
                                                     std::placeholders::_2,
                                                     std::placeholders::_3,
                                                     std::placeholders::_4);
            m_GetdFlux_dDeriv_Array[2] = std::bind(
            &NavierStokesCFE::GetdFlux_dQz_3D, this, std::placeholders::_1,
                                                     std::placeholders::_2,
                                                     std::placeholders::_3,
                                                     std::placeholders::_4);

            break;

        default:

            break;
        }
    }

    void NavierStokesCFE::v_ExtraFldOutput(
        std::vector<Array<OneD, NekDouble> > &fieldcoeffs,
        std::vector<std::string>             &variables)
    {
        bool extraFields;
        m_session->MatchSolverInfo("OutputExtraFields","True",
                                   extraFields, true);
        if (extraFields)
        {
            const int nPhys   = m_fields[0]->GetNpoints();
            const int nCoeffs = m_fields[0]->GetNcoeffs();
            Array<OneD, Array<OneD, NekDouble> > tmp(m_fields.num_elements());

            for (int i = 0; i < m_fields.num_elements(); ++i)
            {
                tmp[i] = m_fields[i]->GetPhys();
            }

            Array<OneD, Array<OneD, NekDouble> > velocity(m_spacedim);
            Array<OneD, Array<OneD, NekDouble> > velFwd  (m_spacedim);
            for (int i = 0; i < m_spacedim; ++i)
            {
                velocity[i] = Array<OneD, NekDouble> (nPhys);
                velFwd[i]   = Array<OneD, NekDouble> (nCoeffs);
            }

            Array<OneD, NekDouble> pressure(nPhys), temperature(nPhys);
            Array<OneD, NekDouble> entropy(nPhys);
            Array<OneD, NekDouble> soundspeed(nPhys), mach(nPhys);
            Array<OneD, NekDouble> sensor(nPhys), SensorKappa(nPhys);

            m_varConv->GetVelocityVector(tmp, velocity);
            m_varConv->GetPressure  (tmp, pressure);
            m_varConv->GetTemperature(tmp, temperature);
            m_varConv->GetEntropy   (tmp, entropy);
            m_varConv->GetSoundSpeed(tmp, soundspeed);
            m_varConv->GetMach      (tmp, soundspeed, mach);

            int sensorOffset;
            m_session->LoadParameter ("SensorOffset", sensorOffset, 1);
            m_varConv->GetSensor (m_fields[0], tmp, sensor, SensorKappa,
                                    sensorOffset);

            Array<OneD, NekDouble> pFwd(nCoeffs), TFwd(nCoeffs);
            Array<OneD, NekDouble> sFwd(nCoeffs);
            Array<OneD, NekDouble> aFwd(nCoeffs), mFwd(nCoeffs);
            Array<OneD, NekDouble> sensFwd(nCoeffs);

            string velNames[3] = {"u", "v", "w"};
            for (int i = 0; i < m_spacedim; ++i)
            {
                m_fields[0]->FwdTrans_IterPerExp(velocity[i], velFwd[i]);
                variables.push_back(velNames[i]);
                fieldcoeffs.push_back(velFwd[i]);
            }

            m_fields[0]->FwdTrans_IterPerExp(pressure,   pFwd);
            m_fields[0]->FwdTrans_IterPerExp(temperature,TFwd);
            m_fields[0]->FwdTrans_IterPerExp(entropy,    sFwd);
            m_fields[0]->FwdTrans_IterPerExp(soundspeed, aFwd);
            m_fields[0]->FwdTrans_IterPerExp(mach,       mFwd);
            m_fields[0]->FwdTrans_IterPerExp(sensor,     sensFwd);

            variables.push_back  ("p");
            variables.push_back  ("T");
            variables.push_back  ("s");
            variables.push_back  ("a");
            variables.push_back  ("Mach");
            variables.push_back  ("Sensor");
            fieldcoeffs.push_back(pFwd);
            fieldcoeffs.push_back(TFwd);
            fieldcoeffs.push_back(sFwd);
            fieldcoeffs.push_back(aFwd);
            fieldcoeffs.push_back(mFwd);
            fieldcoeffs.push_back(sensFwd);

            if (m_artificialDiffusion)
            {
                // Get min h/p
                // m_artificialDiffusion->m_hOverP = GetElmtMinHP();
                // reuse pressure
                Array<OneD, NekDouble> sensorFwd(nCoeffs);
                m_artificialDiffusion->GetArtificialViscosity(tmp, pressure);
                m_fields[0]->FwdTrans_IterPerExp(pressure,   sensorFwd);

                variables.push_back  ("ArtificialVisc");
                fieldcoeffs.push_back(sensorFwd);

            }

            if (m_ErrorBasedAdaptedTimeStepFlag)
            {
                int nvariables=m_fields.num_elements();
                if(m_SpatialErrorFreezNumber>0)
                {
                    Array<OneD,Array<OneD, NekDouble>> SpatialErrorFwd(nvariables);
                    for(int i=0;i<nvariables;i++)
                    {
                        SpatialErrorFwd[i]=Array<OneD,NekDouble>(nCoeffs);
                        m_fields[0]->FwdTrans_IterPerExp(m_SpatialError[i],SpatialErrorFwd[i]);
                    }
                    variables.push_back  ("SpatialError_rho");
                    fieldcoeffs.push_back(SpatialErrorFwd[0]);
                    variables.push_back  ("SpatialError_rhoU");
                    fieldcoeffs.push_back(SpatialErrorFwd[1]);
                    if(m_spacedim>1)
                    {
                        variables.push_back  ("SpatialError_rhoV");
                        fieldcoeffs.push_back(SpatialErrorFwd[2]);   
                    }
                    if(m_spacedim>2)
                    {
                        variables.push_back  ("SpatialError_rhoW");
                        fieldcoeffs.push_back(SpatialErrorFwd[3]);   
                    }
                    variables.push_back("SpatialError_rhoE");
                    fieldcoeffs.push_back(SpatialErrorFwd[m_spacedim+1]);
                }

                if(m_SpatialErrorFreezNumber>0)
                {
                    Array<OneD,Array<OneD, NekDouble>> OperatedSpatialErrorFwd(nvariables);
                    for(int i=0;i<nvariables;i++)
                    {
                        OperatedSpatialErrorFwd[i]=Array<OneD,NekDouble>(nCoeffs);
                        m_fields[0]->FwdTrans_IterPerExp(m_OperatedSpatialError[i],OperatedSpatialErrorFwd[i]);
                    }
                    variables.push_back  ("OperatedSpatialError_rho");
                    fieldcoeffs.push_back(OperatedSpatialErrorFwd[0]);
                    variables.push_back  ("OperatedSpatialError_rhoU");
                    fieldcoeffs.push_back(OperatedSpatialErrorFwd[1]);
                    if(m_spacedim>1)
                    {
                        variables.push_back  ("OperatedSpatialError_rhoV");
                        fieldcoeffs.push_back(OperatedSpatialErrorFwd[2]);   
                    }
                    if(m_spacedim>2)
                    {
                        variables.push_back  ("OperatedSpatialError_rhoW");
                        fieldcoeffs.push_back(OperatedSpatialErrorFwd[3]);   
                    }
                    variables.push_back("OperatedSpatialError_rhoE");
                    fieldcoeffs.push_back(OperatedSpatialErrorFwd[m_spacedim+1]);
                }

                if(m_TemporalErrorFreezNumber>0)
                {
                    Array<OneD,Array<OneD, NekDouble>> TemporalErrorFwd(nvariables);
                    for(int i=0;i<nvariables;i++)
                    {
                        TemporalErrorFwd[i]=Array<OneD,NekDouble>(nCoeffs);
                        m_fields[0]->FwdTrans_IterPerExp(m_TemporalError[i],TemporalErrorFwd[i]);
                    }
                    variables.push_back  ("TemporalError_rho");
                    fieldcoeffs.push_back(TemporalErrorFwd[0]);
                    variables.push_back  ("TemporalError_rhoU");
                    fieldcoeffs.push_back(TemporalErrorFwd[1]);
                    if(m_spacedim>1)
                    {
                        variables.push_back  ("TemporalError_rhoV");
                        fieldcoeffs.push_back(TemporalErrorFwd[2]);   
                    }
                    if(m_spacedim>2)
                    {
                        variables.push_back  ("TemporalError_rhoW");
                        fieldcoeffs.push_back(TemporalErrorFwd[3]);   
                    }
                    variables.push_back("TemporalError_rhoE");
                    fieldcoeffs.push_back(TemporalErrorFwd[m_spacedim+1]);
                }

                if(m_TemporalErrorFreezNumber>0)
                {
                    Array<OneD,Array<OneD, NekDouble>> OperatedTemporalErrorFwd(nvariables);
                    for(int i=0;i<nvariables;i++)
                    {
                        OperatedTemporalErrorFwd[i]=Array<OneD,NekDouble>(nCoeffs);
                        m_fields[0]->FwdTrans_IterPerExp(m_OperatedTemporalError[i],OperatedTemporalErrorFwd[i]);
                    }
                    variables.push_back  ("OperatedTemporalError_rho");
                    fieldcoeffs.push_back(OperatedTemporalErrorFwd[0]);
                    variables.push_back  ("OperatedTemporalError_rhoU");
                    fieldcoeffs.push_back(OperatedTemporalErrorFwd[1]);
                    if(m_spacedim>1)
                    {
                        variables.push_back  ("OperatedTemporalError_rhoV");
                        fieldcoeffs.push_back(OperatedTemporalErrorFwd[2]);   
                    }
                    if(m_spacedim>2)
                    {
                        variables.push_back  ("OperatedTemporalError_rhoW");
                        fieldcoeffs.push_back(OperatedTemporalErrorFwd[3]);   
                    }
                    variables.push_back("OperatedTemporalError_rhoE");
                    fieldcoeffs.push_back(OperatedTemporalErrorFwd[m_spacedim+1]);
                }

                Array<OneD,Array<OneD, NekDouble>> OperatedAdaptiveTimeStepFwd(nvariables);
                for(int i=0;i<nvariables;i++)
                {
                    OperatedAdaptiveTimeStepFwd[i]=Array<OneD,NekDouble>(nCoeffs);
                    m_fields[0]->FwdTrans_IterPerExp(m_OperatedAdaptiveTimeStepForOutput[i],OperatedAdaptiveTimeStepFwd[i]);
                }
                variables.push_back  ("AdaptiveTimeStep_rho");
                fieldcoeffs.push_back(OperatedAdaptiveTimeStepFwd[0]);
                variables.push_back  ("AdaptiveTimeStep_rhoU");
                fieldcoeffs.push_back(OperatedAdaptiveTimeStepFwd[1]);
                if(m_spacedim>1)
                {
                    variables.push_back  ("AdaptiveTimeStep_rhoV");
                    fieldcoeffs.push_back(OperatedAdaptiveTimeStepFwd[2]);   
                }
                if(m_spacedim>2)
                {
                    variables.push_back  ("AdaptiveTimeStep_rhoW");
                    fieldcoeffs.push_back(OperatedAdaptiveTimeStepFwd[3]);   
                }
                variables.push_back("AdaptiveTimeStep_rhoE");
                fieldcoeffs.push_back(OperatedAdaptiveTimeStepFwd[m_spacedim+1]);
            }

            if (m_shockCaptureType == "Physical")
            {
                // GetPhysicalAV(tmp);
                Array<OneD, NekDouble> muavFwd(nCoeffs);
                m_fields[0]->FwdTrans_IterPerExp(m_muav,   muavFwd);
                variables.push_back  ("ArtificialVisc");
                fieldcoeffs.push_back(muavFwd);

                // Debug Ducros
                // div square
                Array<OneD, NekDouble> dv2Fwd(nCoeffs);
                m_fields[0]->FwdTrans_IterPerExp(m_diffusion->m_divVelSquare,
                    dv2Fwd);
                variables.push_back  ("divVelSquare");
                fieldcoeffs.push_back(dv2Fwd);
                // curl square
                Array<OneD, NekDouble> cv2Fwd(nCoeffs);
                m_fields[0]->FwdTrans_IterPerExp(m_diffusion->m_curlVelSquare,
                    cv2Fwd);
                variables.push_back  ("curlVelSquare");
                fieldcoeffs.push_back(cv2Fwd);
                // Ducros
                Array<OneD, NekDouble> duc(nPhys,1.0);
                Ducros(duc);
                Array<OneD, NekDouble> ducFwd(nCoeffs);
                m_fields[0]->FwdTrans_IterPerExp(duc, ducFwd);
                variables.push_back  ("Ducros");
                fieldcoeffs.push_back(ducFwd);

            }
        }
    }

    void NavierStokesCFE::v_DoDiffusion(
        const Array<OneD, const Array<OneD, NekDouble> > &inarray,
              Array<OneD,       Array<OneD, NekDouble> > &outarray,
            const Array<OneD, Array<OneD, NekDouble> >   &pFwd,
            const Array<OneD, Array<OneD, NekDouble> >   &pBwd)
    {
        int i;
        int nvariables = inarray.num_elements();
        int npoints    = GetNpoints();
        int nTracePts  = GetTraceTotPoints();

        Array<OneD, Array<OneD, NekDouble> > outarrayDiff(nvariables);
        for (i = 0; i < nvariables; ++i)
        {
            outarrayDiff[i] = Array<OneD, NekDouble>(npoints,0.0);
        }

        // get artificial viscosity
        if (m_shockCaptureType == "Physical" && m_calcuPhysicalAV)
        {
            GetPhysicalAV(inarray);
        }

        string diffName;
        m_session->LoadSolverInfo("DiffusionType", diffName, "LDGNS");
        if("InteriorPenalty"==diffName)
        {
            if(m_BndEvaluateTime<0.0)
            {
                ASSERTL0(false, "m_BndEvaluateTime not setup");
            }
            m_diffusion->Diffuse(nvariables, m_fields, inarray, outarrayDiff,m_BndEvaluateTime,
                                pFwd, pBwd);
            for (i = 0; i < nvariables; ++i)
            {
                Vmath::Vadd(npoints,
                            outarrayDiff[i], 1,
                            outarray[i], 1,
                            outarray[i], 1);
            }
        }
        else
        {
            Array<OneD, Array<OneD, NekDouble> > inarrayDiff(nvariables-1);
            Array<OneD, Array<OneD, NekDouble> > inFwd(nvariables-1);
            Array<OneD, Array<OneD, NekDouble> > inBwd(nvariables-1);

            for (i = 0; i < nvariables-1; ++i)
            {
                inarrayDiff[i] = Array<OneD, NekDouble>(npoints);
                inFwd[i]       = Array<OneD, NekDouble>(nTracePts);
                inBwd[i]       = Array<OneD, NekDouble>(nTracePts);
            }

            // Extract pressure
            //    (use inarrayDiff[0] as a temporary storage for the pressure)
            m_varConv->GetPressure(inarray, inarrayDiff[0]);

            // Extract temperature
            m_varConv->GetTemperature(inarray, inarrayDiff[nvariables-2]);

            // Extract velocities
            m_varConv->GetVelocityVector(inarray, inarrayDiff);

            // Repeat calculation for trace space
            if (pFwd == NullNekDoubleArrayofArray ||
                pBwd == NullNekDoubleArrayofArray)
            {
                inFwd = NullNekDoubleArrayofArray;
                inBwd = NullNekDoubleArrayofArray;
            }
            else
            {
                m_varConv->GetPressure(pFwd,    inFwd[0]);
                m_varConv->GetPressure(pBwd,    inBwd[0]);

                m_varConv->GetTemperature(pFwd, inFwd[nvariables-2]);
                m_varConv->GetTemperature(pBwd, inBwd[nvariables-2]);

                m_varConv->GetVelocityVector(pFwd, inFwd);
                m_varConv->GetVelocityVector(pBwd, inBwd);
            }



            // Diffusion term in physical rhs form
            m_diffusion->Diffuse(nvariables, m_fields, inarrayDiff, outarrayDiff,
                                inFwd, inBwd);

            for (i = 0; i < nvariables; ++i)
            {
                Vmath::Vadd(npoints,
                            outarrayDiff[i], 1,
                            outarray[i], 1,
                            outarray[i], 1);
            }
            if (m_artificialDiffusion)
            {
                m_artificialDiffusion->DoArtificialDiffusion(inarray, outarray);
            }
        }
    }


    void NavierStokesCFE::v_DoDiffusion_coeff(
        const Array<OneD, const Array<OneD, NekDouble> > &inarray,
              Array<OneD,       Array<OneD, NekDouble> > &outarray,
            const Array<OneD, Array<OneD, NekDouble> >   &pFwd,
            const Array<OneD, Array<OneD, NekDouble> >   &pBwd,
            const bool                                   flagFreezeJac)
    {
        int i;
        int nvariables = inarray.num_elements();
        int npoints    = GetNpoints();
        int ncoeffs    = GetNcoeffs();
        int nTracePts  = GetTraceTotPoints();

        Array<OneD, Array<OneD, NekDouble> > outarrayDiff(nvariables);
        for (i = 0; i < nvariables; ++i)
        {
            outarrayDiff[i] = Array<OneD, NekDouble>(ncoeffs,0.0);
        }

        // get artificial viscosity
        if (m_shockCaptureType == "Physical" && m_calcuPhysicalAV)
        {
            GetPhysicalAV(inarray);
        }

        string diffName;
        m_session->LoadSolverInfo("DiffusionType", diffName, "LDGNS");
        if("InteriorPenalty"==diffName)
        {
            if(m_BndEvaluateTime<0.0)
            {
                ASSERTL0(false, "m_BndEvaluateTime not setup");
            }
#ifdef CFS_DEBUGMODE
            if(1==m_DebugConsDerivSwitch)
            {
                Array<OneD, Array<OneD, Array<OneD, NekDouble> > > qfield;
                Array<OneD, Array<OneD, NekDouble> > inpnts(nvariables);
                for(int i = 0; i < nvariables; i++)
                {
                    inpnts[i]   =   Array<OneD, NekDouble>(npoints,0.0);
                    m_fields[i]->BwdTrans(m_TimeIntegtSol_k[i], inpnts[i]);
                }
                v_CalphysDeriv(inpnts,qfield);

                Array<OneD, int > nonZeroIndex;
                m_diffusion->Diffuse_coeff(nvariables,m_fields, inarray, outarray, pFwd, pBwd,qfield,nonZeroIndex,flagFreezeJac);

                for(i = 0; i < nonZeroIndex.num_elements(); ++i)
                {
                    int j = nonZeroIndex[i];
                    m_fields[j]->MultiplyByElmtInvMass(outarray[j], outarray[j]);
                }
            }
            else if(2==m_DebugConsDerivSwitch)
            {
                Array<OneD, Array<OneD, Array<OneD, NekDouble> > > qfield;
                v_CalphysDeriv(inarray,qfield);

                Array<OneD, Array<OneD, NekDouble> > inpnts(nvariables);
                for(int i = 0; i < nvariables; i++)
                {
                    inpnts[i]   =   Array<OneD, NekDouble>(npoints,0.0);
                    m_fields[i]->BwdTrans(m_TimeIntegtSol_k[i], inpnts[i]);
                }
                DoOdeProjection(inpnts,inpnts,m_BndEvaluateTime);

                Array<OneD, Array<OneD, NekDouble> > Fwd    (nvariables);
                Array<OneD, Array<OneD, NekDouble> > Bwd    (nvariables);
                for(int i = 0; i < nvariables; ++i)
                {
                    Fwd[i]     = Array<OneD, NekDouble>(nTracePts, 0.0);
                    Bwd[i]     = Array<OneD, NekDouble>(nTracePts, 0.0);
                    m_fields[i]->GetFwdBwdTracePhys(inpnts[i], Fwd[i], Bwd[i]);
                }
        

                Array<OneD, int > nonZeroIndex;
                m_diffusion->Diffuse_coeff(nvariables, m_fields, inpnts, outarray, Fwd, Bwd,qfield,nonZeroIndex,flagFreezeJac);

                for(i = 0; i < nonZeroIndex.num_elements(); ++i)
                {
                    int j = nonZeroIndex[i];
                    m_fields[j]->MultiplyByElmtInvMass(outarray[j], outarray[j]);
                }
            }
            else
            {
                Array<OneD, int > nonZeroIndex;
                Array<OneD, Array<OneD, Array<OneD, NekDouble> > > qfield;
                m_diffusion->Diffuse_coeff(nvariables, m_fields, inarray, outarrayDiff,m_BndEvaluateTime,
                                pFwd, pBwd,flagFreezeJac);
            }
#else
            Array<OneD, int > nonZeroIndex;
            Array<OneD, Array<OneD, Array<OneD, NekDouble> > > qfield;
            m_diffusion->Diffuse_coeff(nvariables, m_fields, inarray, outarrayDiff,m_BndEvaluateTime,
                                pFwd, pBwd,flagFreezeJac);
#endif
                
            for (i = 0; i < nvariables; ++i)
            {
                Vmath::Vadd(ncoeffs,
                            outarrayDiff[i], 1,
                            outarray[i], 1,
                            outarray[i], 1);
            }
        }
        else
        {
            Array<OneD, Array<OneD, NekDouble> > inarrayDiff(nvariables-1);
            Array<OneD, Array<OneD, NekDouble> > inFwd(nvariables-1);
            Array<OneD, Array<OneD, NekDouble> > inBwd(nvariables-1);

            for (i = 0; i < nvariables-1; ++i)
            {
                inarrayDiff[i] = Array<OneD, NekDouble>(npoints);
                inFwd[i]       = Array<OneD, NekDouble>(nTracePts);
                inBwd[i]       = Array<OneD, NekDouble>(nTracePts);
            }

            // Extract pressure
            //    (use inarrayDiff[0] as a temporary storage for the pressure)
            m_varConv->GetPressure(inarray, inarrayDiff[0]);

            // Extract temperature
            m_varConv->GetTemperature(inarray, inarrayDiff[nvariables-2]);

            // Extract velocities
            m_varConv->GetVelocityVector(inarray, inarrayDiff);

            // Repeat calculation for trace space
            if (pFwd == NullNekDoubleArrayofArray ||
                pBwd == NullNekDoubleArrayofArray)
            {
                inFwd = NullNekDoubleArrayofArray;
                inBwd = NullNekDoubleArrayofArray;
            }
            else
            {
                m_varConv->GetPressure(pFwd,    inFwd[0]);
                m_varConv->GetPressure(pBwd,    inBwd[0]);

                m_varConv->GetTemperature(pFwd, inFwd[nvariables-2]);
                m_varConv->GetTemperature(pBwd, inBwd[nvariables-2]);

                m_varConv->GetVelocityVector(pFwd, inFwd);
                m_varConv->GetVelocityVector(pBwd, inBwd);
            }

            // Diffusion term in physical rhs form
            m_diffusion->Diffuse_coeff(nvariables, m_fields, inarrayDiff, outarrayDiff,
                                inFwd, inBwd);

            for (i = 0; i < nvariables; ++i)
            {
                Vmath::Vadd(ncoeffs,
                            outarrayDiff[i], 1,
                            outarray[i], 1,
                            outarray[i], 1);
            }

            // m_diffusion->v_Diffuse_coeff(inarray, outarray, pFwd, pBwd);
            if (m_artificialDiffusion)
            {
                m_artificialDiffusion->DoArtificialDiffusion_coeff(inarray, outarray);
            }
        }
    }

    void NavierStokesCFE::v_DoDiffusionFlux(
        const Array<OneD, const Array<OneD, NekDouble>> &inarray,
        Array<OneD, Array<OneD, Array<OneD, NekDouble>>>&VolumeFlux,
        Array<OneD, Array<OneD, NekDouble>>             &TraceFlux,
        const Array<OneD, Array<OneD, NekDouble>>       &pFwd,
        const Array<OneD, Array<OneD, NekDouble>>       &pBwd)
    {
        int nDim= m_fields[0]->GetCoordim(0);
        int nvariables = inarray.num_elements();
        int npoints    = GetNpoints();
        int nTracePts  = GetTraceTotPoints();

        Array<OneD, Array<OneD, NekDouble>> outarrayDiff(nvariables);
        for (int i = 0; i < nvariables; ++i)
        {
            outarrayDiff[i] = Array<OneD, NekDouble>(npoints,0.0);
        }

        string diffName;
        m_session->LoadSolverInfo("DiffusionType", diffName, "LDGNS");
        if("InteriorPenalty"==diffName)
        {
            Array<OneD,Array<OneD, Array<OneD, NekDouble>>> inarrayDiffderivative(nDim);
            for (int i = 0; i < nDim; i++)
            {
                inarrayDiffderivative[i]=Array<OneD, Array<OneD, NekDouble>> (nvariables);
                for(int j=0;j<nvariables;j++)
                {
                    inarrayDiffderivative[i][j]=Array<OneD, NekDouble>(npoints,0.0);
                }
            }
            m_diffusion->DiffuseCalculateDerivative(nvariables,m_fields,inarray,inarrayDiffderivative,pFwd,pBwd);
            m_diffusion->DiffuseVolumeFlux(nvariables, m_fields, inarray,inarrayDiffderivative, VolumeFlux);
            m_diffusion->DiffuseTraceFlux(nvariables, m_fields, inarray,inarrayDiffderivative,VolumeFlux,TraceFlux,pFwd,pBwd);
        }
        else
        {
            Array<OneD, Array<OneD, NekDouble>> inarrayDiff;
            Array<OneD, Array<OneD, NekDouble>> inFwd;
            Array<OneD, Array<OneD, NekDouble>> inBwd;
            Array<OneD,Array<OneD, Array<OneD, NekDouble>>> inarrayDiffderivative(nDim);

            //Allocate memory
            inarrayDiff=Array<OneD, Array<OneD, NekDouble>> (nvariables - 1);
            inFwd=Array<OneD, Array<OneD, NekDouble>>(nvariables - 1);
            inBwd=Array<OneD, Array<OneD, NekDouble>> (nvariables - 1);
            inarrayDiffderivative=Array<OneD,Array<OneD, Array<OneD, NekDouble>>> (nDim);

            for (int i = 0; i < nvariables-1; ++i)
            {
                inarrayDiff[i] = Array<OneD, NekDouble>(npoints,0.0);
                inFwd[i]       = Array<OneD, NekDouble>(nTracePts,0.0);
                inBwd[i]       = Array<OneD, NekDouble>(nTracePts,0.0);
            }

            for (int i = 0; i < nDim; i++)
            {
                inarrayDiffderivative[i]=Array<OneD, Array<OneD, NekDouble>> (nvariables-1);
                for(int j=0;j<nvariables-1;j++)
                {
                    inarrayDiffderivative[i][j]=Array<OneD, NekDouble>(npoints,0.0);
                }
            }

            // Extract pressure
            //    (use inarrayDiff[0] as a temporary storage for the pressure)
            m_varConv->GetPressure(inarray, inarrayDiff[0]);

            // Extract temperature
            m_varConv->GetTemperature(inarray, inarrayDiff[nvariables - 2]);

            // Extract velocities
            m_varConv->GetVelocityVector(inarray, inarrayDiff);

            // Repeat calculation for trace space
            if (pFwd == NullNekDoubleArrayofArray || pBwd == NullNekDoubleArrayofArray)
            {
                inFwd = NullNekDoubleArrayofArray;
                inBwd = NullNekDoubleArrayofArray;
            }
            else
            {
                m_varConv->GetPressure(pFwd, inFwd[0]);
                m_varConv->GetPressure(pBwd, inBwd[0]);

                m_varConv->GetTemperature(pFwd, inFwd[nvariables - 2]);
                m_varConv->GetTemperature(pBwd, inBwd[nvariables - 2]);

                m_varConv->GetVelocityVector(pFwd, inFwd);
                m_varConv->GetVelocityVector(pBwd, inBwd);
            }

            // Diffusion term in physical rhs form
            // To notice, needs to firstly calculate volumeflux, traceflux uses it.
            m_diffusion->DiffuseCalculateDerivative(nvariables,m_fields,inarrayDiff,inarrayDiffderivative,inFwd,inBwd);
            m_diffusion->DiffuseVolumeFlux(nvariables, m_fields, inarrayDiff,inarrayDiffderivative, VolumeFlux);
            m_diffusion->DiffuseTraceFlux(nvariables, m_fields, inarrayDiff,inarrayDiffderivative,VolumeFlux,TraceFlux, inFwd, inBwd);

            //Artificial Diffusion need to implement
            if (m_artificialDiffusion)
            {
                m_artificialDiffusion->DoArtificialDiffusionFlux(inarray, VolumeFlux,TraceFlux);
            }
        }
    }

    /**
     * @brief Return the flux vector for the LDG diffusion problem.
     * \todo Complete the viscous flux vector
     */
    void NavierStokesCFE::v_GetViscousFluxVector(
        const Array<OneD, Array<OneD, NekDouble> >               &physfield,
              Array<OneD, Array<OneD, Array<OneD, NekDouble> > > &derivativesO1,
              Array<OneD, Array<OneD, Array<OneD, NekDouble> > > &viscousTensor)
    {
        int i, j;
        int nVariables = m_fields.num_elements();
        int nPts       = physfield[0].num_elements();

        // Stokes hypothesis
        const NekDouble lambda = -2.0/3.0;

        // Auxiliary variables
        Array<OneD, NekDouble > mu                 (nPts, m_mu);
        Array<OneD, NekDouble > thermalConductivity(nPts, 0.0);
        Array<OneD, NekDouble > divVel             (nPts, 0.0);

        // Variable viscosity through the Sutherland's law
        if (m_ViscosityType == "Variable")
        {
            m_varConv->GetDynamicViscosity(physfield[nVariables-2], mu);
        }

        // Add artificial viscosity if wanted
        if (m_shockCaptureType == "Physical")
        {
            // Apply Ducros sensor
            if (m_physicalSensorType == "Ducros" && m_calcuPhysicalAV)
            {
                Ducros(m_muav);
            }
            // Apply approximate c0 smoothing
            if (m_smoothing == "C0" && m_calcuPhysicalAV)
            {
                C0Smooth(m_muav);
            }
            Vmath::Vadd(nPts, mu, 1, m_muav, 1, mu, 1);
            // Freeze AV for Implicit time stepping
            if (m_explicitDiffusion == false)
            {
                m_calcuPhysicalAV = false;
            }
        }

        // Set thermal conductivity
        NekDouble tRa = m_Cp / m_Prandtl;
        Vmath::Smul(nPts, tRa, mu, 1, thermalConductivity, 1);

        // Velocity divergence
        for (j = 0; j < m_spacedim; ++j)
        {
            Vmath::Vadd(nPts, divVel, 1, derivativesO1[j][j], 1,
                        divVel, 1);
        }

        // Velocity divergence scaled by lambda * mu
        Vmath::Smul(nPts, lambda, divVel, 1, divVel, 1);
        Vmath::Vmul(nPts, mu,  1, divVel, 1, divVel, 1);

        // Viscous flux vector for the rho equation = 0
        for (i = 0; i < m_spacedim; ++i)
        {
            Vmath::Zero(nPts, viscousTensor[i][0], 1);
        }

        // Viscous stress tensor (for the momentum equations)
        for (i = 0; i < m_spacedim; ++i)
        {
            for (j = i; j < m_spacedim; ++j)
            {
                Vmath::Vadd(nPts, derivativesO1[i][j], 1,
                                  derivativesO1[j][i], 1,
                                  viscousTensor[i][j+1], 1);

                Vmath::Vmul(nPts, mu, 1,
                                  viscousTensor[i][j+1], 1,
                                  viscousTensor[i][j+1], 1);

                if (i == j)
                {
                    // Add divergence term to diagonal
                    Vmath::Vadd(nPts, viscousTensor[i][j+1], 1,
                                  divVel, 1,
                                  viscousTensor[i][j+1], 1);
                }
                else
                {
                    // Copy to make symmetric
                    Vmath::Vcopy(nPts, viscousTensor[i][j+1], 1,
                                       viscousTensor[j][i+1], 1);
                }
            }
        }

        // Terms for the energy equation
        for (i = 0; i < m_spacedim; ++i)
        {
            Vmath::Zero(nPts, viscousTensor[i][m_spacedim+1], 1);
            // u_j * tau_ij
            for (j = 0; j < m_spacedim; ++j)
            {
                Vmath::Vvtvp(nPts, physfield[j], 1,
                               viscousTensor[i][j+1], 1,
                               viscousTensor[i][m_spacedim+1], 1,
                               viscousTensor[i][m_spacedim+1], 1);
            }
            // Add k*T_i
            Vmath::Vvtvp(nPts, thermalConductivity, 1,
                               derivativesO1[i][m_spacedim], 1,
                               viscousTensor[i][m_spacedim+1], 1,
                               viscousTensor[i][m_spacedim+1], 1);
        }
    }

    /**
     * @brief Return the flux vector for the LDG diffusion problem.
     * \todo Complete the viscous flux vector
     */
    void NavierStokesCFE::v_GetViscousFluxVectorDeAlias(
        const Array<OneD, Array<OneD, NekDouble> >               &physfield,
              Array<OneD, Array<OneD, Array<OneD, NekDouble> > > &derivativesO1,
              Array<OneD, Array<OneD, Array<OneD, NekDouble> > > &viscousTensor)
    {
        int i, j;
        int nVariables = m_fields.num_elements();
        // Factor to rescale 1d points in dealiasing.
        NekDouble OneDptscale = 2;
        // Get number of points to dealias a cubic non-linearity
        int nPts      = m_fields[0]->Get1DScaledTotPoints(OneDptscale);
        int nPts_orig = physfield[0].num_elements();

        // Stokes hypothesis
        const NekDouble lambda = -2.0/3.0;

        // Auxiliary variables
        Array<OneD, NekDouble > mu                 (nPts, m_mu);
        Array<OneD, NekDouble > thermalConductivity(nPts, 0.0);
        Array<OneD, NekDouble > divVel             (nPts, 0.0);

        // Variable viscosity through the Sutherland's law
        if (m_ViscosityType == "Variable")
        {
            m_varConv->GetDynamicViscosity(physfield[nVariables-2], mu);
        }

        // Add artificial viscosity if wanted
        if (m_shockCaptureType == "Physical")
        {
            // Apply Ducros sensor
            if (m_physicalSensorType == "Ducros" && m_calcuPhysicalAV)
            {
                Ducros(m_muav);
            }
            // Apply approximate c0 smoothing
            if (m_smoothing == "C0" && m_calcuPhysicalAV)
            {
                C0Smooth(m_muav);
            }
            Vmath::Vadd(nPts, mu, 1, m_muav, 1, mu, 1);
            // Freeze AV for Implicit time stepping
            if (m_explicitDiffusion == false)
            {
                m_calcuPhysicalAV = false;
            }
        }

        // Set thermal conductivity
        NekDouble tRa = m_Cp / m_Prandtl;
        Vmath::Smul(nPts, tRa, mu, 1, thermalConductivity, 1);

        // Interpolate inputs and initialise interpolated output
        Array<OneD, Array<OneD, NekDouble> > vel_interp(m_spacedim);
        Array<OneD, Array<OneD, Array<OneD, NekDouble> > >
                                             deriv_interp(m_spacedim);
        Array<OneD, Array<OneD, Array<OneD, NekDouble> > >
                                             out_interp(m_spacedim);
        for (i = 0; i < m_spacedim; ++i)
        {
            // Interpolate velocity
            vel_interp[i]   = Array<OneD, NekDouble> (nPts);
            m_fields[0]->PhysInterp1DScaled(
                OneDptscale, physfield[i], vel_interp[i]);

            // Interpolate derivatives
            deriv_interp[i] = Array<OneD,Array<OneD,NekDouble> > (m_spacedim+1);
            for (j = 0; j < m_spacedim+1; ++j)
            {
                deriv_interp[i][j] = Array<OneD, NekDouble> (nPts);
                m_fields[0]->PhysInterp1DScaled(
                    OneDptscale, derivativesO1[i][j], deriv_interp[i][j]);
            }

            // Output (start from j=1 since flux is zero for rho)
            out_interp[i] = Array<OneD,Array<OneD,NekDouble> > (m_spacedim+2);
            for (j = 1; j < m_spacedim+2; ++j)
            {
                out_interp[i][j] = Array<OneD, NekDouble> (nPts);
            }
        }

        // Velocity divergence
        for (j = 0; j < m_spacedim; ++j)
        {
            Vmath::Vadd(nPts, divVel, 1, deriv_interp[j][j], 1,
                        divVel, 1);
        }

        // Velocity divergence scaled by lambda * mu
        Vmath::Smul(nPts, lambda, divVel, 1, divVel, 1);
        Vmath::Vmul(nPts, mu,  1, divVel, 1, divVel, 1);

        // Viscous flux vector for the rho equation = 0 (no need to dealias)
        for (i = 0; i < m_spacedim; ++i)
        {
            Vmath::Zero(nPts_orig, viscousTensor[i][0], 1);
        }

        // Viscous stress tensor (for the momentum equations)
        for (i = 0; i < m_spacedim; ++i)
        {
            for (j = i; j < m_spacedim; ++j)
            {
                Vmath::Vadd(nPts, deriv_interp[i][j], 1,
                                  deriv_interp[j][i], 1,
                                  out_interp[i][j+1], 1);

                Vmath::Vmul(nPts, mu, 1,
                                  out_interp[i][j+1], 1,
                                  out_interp[i][j+1], 1);

                if (i == j)
                {
                    // Add divergence term to diagonal
                    Vmath::Vadd(nPts, out_interp[i][j+1], 1,
                                  divVel, 1,
                                  out_interp[i][j+1], 1);
                }
                else
                {
                    // Make symmetric
                    out_interp[j][i+1] = out_interp[i][j+1];
                }
            }
        }

        // Terms for the energy equation
        for (i = 0; i < m_spacedim; ++i)
        {
            Vmath::Zero(nPts, out_interp[i][m_spacedim+1], 1);
            // u_j * tau_ij
            for (j = 0; j < m_spacedim; ++j)
            {
                Vmath::Vvtvp(nPts, vel_interp[j], 1,
                               out_interp[i][j+1], 1,
                               out_interp[i][m_spacedim+1], 1,
                               out_interp[i][m_spacedim+1], 1);
            }
            // Add k*T_i
            Vmath::Vvtvp(nPts, thermalConductivity, 1,
                               deriv_interp[i][m_spacedim], 1,
                               out_interp[i][m_spacedim+1], 1,
                               out_interp[i][m_spacedim+1], 1);
        }

        // Project to original space
        for (i = 0; i < m_spacedim; ++i)
        {
            for (j = 1; j < m_spacedim+2; ++j)
            {
                m_fields[0]->PhysGalerkinProjection1DScaled(
                    OneDptscale,
                    out_interp[i][j],
                    viscousTensor[i][j]);
            }
        }
    }

    /**
     * @brief Return the flux vector for the IP diffusion problem.
     * \TODO:: RECODE USING VARIABLE CONVERTORS
     */
    void NavierStokesCFE::GetPrimDerivFromConsDeriv(
        const Array<OneD, Array<OneD, NekDouble> >                      &inarray,
        const Array<OneD, Array<OneD, Array<OneD, NekDouble> > >        &qfields,
              Array<OneD, Array<OneD, Array<OneD, NekDouble> > >        &physderivatives)
    {
        //can be nPoints/nTracePoints
        int nPts                = inarray[0].num_elements();
        int nConvectiveFields   = inarray.num_elements();
        int nDim                = qfields.num_elements();
        Array<OneD,NekDouble> tmp(nPts,0.0);
        int nScalars=nConvectiveFields-1;
        Array<OneD,Array<OneD,NekDouble>> physfield(nScalars);
        for(int i=0;i<nScalars;i++)
        {
            physfield[i]=Array<OneD,NekDouble> (nPts,0.0);
        }

        //Transfer conservative variables to primal variables u,v,w
        //E
        Array<OneD,NekDouble> E(nPts,0.0);
        Vmath::Vdiv(nPts,&inarray[nConvectiveFields-1][0],1,&inarray[0][0],1,&E[0],1);
        //q2
        for(int i=0;i<nScalars-1;i++)
        {
            Vmath::Vdiv(nPts,&inarray[i+1][0],1,&inarray[0][0],1,&physfield[i][0],1);
            Vmath::Vvtvp(nPts,&physfield[i][0],1,&physfield[i][0],1,&tmp[0],1,&tmp[0],1);
        }
        //e=E-0.5q2
        Vmath::Smul(nPts,0.5,&tmp[0],1,&tmp[0],1);
        Vmath::Vsub(nPts,&E[0],1,&tmp[0],1,&physfield[nScalars-1][0],1);
        //T=e/Cv
        NekDouble oCv=1./m_Cv;
        Vmath::Smul(nPts,oCv,&physfield[nScalars-1][0],1,&physfield[nScalars-1][0],1);

        //Transfer conservative variable derivatives to primal variables du,dv,dw
        Array<OneD,NekDouble> orho1(nPts,0.0);
        Array<OneD,NekDouble> orho2(nPts,0.0);
        Vmath::Sdiv(nPts,1.0,&inarray[0][0],1,&orho1[0],1);
        Vmath::Vmul(nPts,&orho1[0],1,&orho1[0],1,&orho2[0],1);
        for(int i=0;i<nDim;i++)
        {
            for(int j=0;j<nScalars-1;j++)
            {
                Vmath::Vmul(nPts,&qfields[i][0][0],1,&physfield[j][0],1,&tmp[0],1);
                Vmath::Vsub(nPts,&qfields[i][j+1][0],1,&tmp[0],1,&physderivatives[i][j][0],1);
                Vmath::Vmul(nPts,&orho1[0],1,&physderivatives[i][j][0],1,&physderivatives[i][j][0],1);
            }
        }

        //Construct dT_dx,dT_dy,dT_dz
        for(int i=0;i<nDim;i++)
        {
            Vmath::Vmul(nPts,&qfields[i][0][0],1,&E[0],1,&tmp[0],1);
            Vmath::Vsub(nPts,&qfields[i][nConvectiveFields-1][0],1,&tmp[0],1,&physderivatives[i][nScalars-1][0],1);
            Vmath::Vmul(nPts,&orho1[0],1,&physderivatives[i][nScalars-1][0],1,&physderivatives[i][nScalars-1][0],1);

            for(int j=0;j<nScalars-1;j++)
            {
               Vmath::Vmul(nPts,&physfield[j][0],1,&physderivatives[i][j][0],1,&tmp[0],1);
               Vmath::Vsub(nPts,&physderivatives[i][nScalars-1][0],1,&tmp[0],1,&physderivatives[i][nScalars-1][0],1);
            }
            Vmath::Smul(nPts,oCv,&physderivatives[i][nScalars-1][0],1,&physderivatives[i][nScalars-1][0],1);
        }
    }

      /**
     * @brief Return the flux vector for the IP diffusion problem.
     * \todo Complete the viscous flux vector
     */
    void NavierStokesCFE::GetViscousFluxVectorConservVar(
        const int                                                       nConvectiveFields,
        const int                                                       nDim,
        const Array<OneD, Array<OneD, NekDouble> >                      &inarray,
        const Array<OneD, Array<OneD, Array<OneD, NekDouble> > >        &qfields,
              Array<OneD, Array<OneD, Array<OneD, NekDouble> > >        &outarray,
              Array< OneD, int >                                        &nonZeroIndex,
        const Array<OneD, Array<OneD, NekDouble> >                      &normal,
        const Array<OneD, NekDouble>                                    &ArtifDiffFactor)
    {
        int nPts=inarray[0].num_elements();
        int n_nonZero   =   nConvectiveFields-1;
        Array<OneD, Array<OneD, Array<OneD, NekDouble> > > fluxVec;
        Array<OneD,Array<OneD,NekDouble>> outtmp(nConvectiveFields);

        // Add artificial viscosity if wanted
        if (m_shockCaptureType == "Physical" && m_calcuPhysicalAV)
        {
            // Apply Ducros sensor
            if (m_physicalSensorType == "Ducros")
            {
                Ducros(m_muav);
            }
            // Apply approximate c0 smoothing
            if (m_smoothing == "C0")
            {
                C0Smooth(m_muav);
            }
            // Update trace
            GetTracePhysicalAV();
            // Freeze AV for Implicit time stepping
            if (m_explicitDiffusion == false)
            {
                m_calcuPhysicalAV = false;
            }
        }

        for(int i=0; i<nConvectiveFields;i++)
        {
            outtmp[i]=Array<OneD,NekDouble>(nPts,0.0);
        }

        for(int i=0; i< outarray.num_elements(); i++)
        {
            for(int j=0; j< nConvectiveFields; j++)
            {
                Vmath::Zero(nPts,outarray[i][j],1);
            }
        }


        int nwspD1 = 2*m_spacedim+4;
        Array<OneD, Array<OneD, NekDouble > > auxVars (nwspD1);
        for(int i=0; i<nwspD1;i++)
        {
            auxVars[i]  =   Array<OneD, NekDouble > (nPts,0.0);
        }
        Array<OneD, NekDouble > mu(nPts,0.0);

        CalcAuxiVarForBilinearFom(nConvectiveFields,inarray,mu,auxVars);

        if(normal.num_elements())
        {
            for(int nd=0;nd<nDim;nd++)
            {
                for(int nderiv=0;nderiv<nDim;nderiv++)
                {
                    GetViscousFluxBilinearForm(nConvectiveFields,nd,nderiv,inarray,qfields[nderiv],mu,auxVars,outtmp);

                    for(int j=0;j<nConvectiveFields;j++)
                    {
                        Vmath::Vvtvp(nPts,&normal[nd][0],1,&outtmp[j][0],1,&outarray[0][j][0],1,&outarray[0][j][0],1);
                    }
                }
            }
        }
        else
        {
            fluxVec = outarray;

            for(int nd=0;nd<nDim;nd++)
            {
                for(int nderiv=0;nderiv<nDim;nderiv++)
                {
                    GetViscousFluxBilinearForm(nConvectiveFields,nd,nderiv,inarray,qfields[nderiv],mu,auxVars,outtmp);

                    for(int j=0;j<nConvectiveFields;j++)
                    {
                        Vmath::Vadd(nPts,&outtmp[j][0],1,&fluxVec[nd][j][0],1,&fluxVec[nd][j][0],1);
                    }
                }
            }
        }

        if(ArtifDiffFactor.num_elements())
        {
            n_nonZero   =   nConvectiveFields;

            if(normal.num_elements())
            {
                Array<OneD, NekDouble> tmparray(nPts,0.0);
                for(int i=0; i< nDim; i++)
                {
                    Vmath::Vmul(nPts,ArtifDiffFactor,1,normal[i],1,tmparray,1);
                    for(int j=0; j< nConvectiveFields; j++)
                    {
                        Vmath::Vvtvp(nPts,tmparray,1,qfields[i][j],1,outarray[0][j],1,outarray[0][j],1);
                    }
                }
            }
            else
            {
                for(int i=0; i< nDim; i++)
                {
                    for(int j=0; j< nConvectiveFields; j++)
                    {
                        Vmath::Vvtvp(nPts,ArtifDiffFactor,1,qfields[i][j],1,outarray[i][j],1,outarray[i][j],1);
                    }
                }
            }
        }

        nonZeroIndex = Array< OneD, int > (n_nonZero,0);
        for(int i=1;i<n_nonZero+1; i++)
        {
            nonZeroIndex[n_nonZero-i] =   nConvectiveFields-i;
        }
    }


    /**
     * @brief For very special treatment. For general boundaries it should do nothing
     * TODO: check WallViscous Boundary and Twall setting and remove the special treatment here
     *
     */
    void NavierStokesCFE::SpecialBndTreat(
        const int                                           nConvectiveFields,
              Array<OneD,       Array<OneD, NekDouble> >    &consvar)
    {
        int ndens       = 0;
        int nengy       = nConvectiveFields-1;
        int nvelst      = ndens + 1;
        int nveled      = nengy;

        int cnt;
        int j, e;
        int id2;

        int nBndEdgePts, nBndEdges, nBndRegions;

        NekDouble InternalEnergy  =   m_eos->GetInternalEnergy(m_Twall);

        Array<OneD, NekDouble> wallTotEngy;
        int nLengthArray    =0;

        // Compute boundary conditions  for Energy
        cnt = 0;
        nBndRegions = m_fields[nengy]->
        GetBndCondExpansions().num_elements();
        for (j = 0; j < nBndRegions; ++j)
        {
            if (m_fields[nengy]->GetBndConditions()[j]->
                GetBoundaryConditionType() ==
                SpatialDomains::ePeriodic)
            {
                continue;
            }

            nBndEdges = m_fields[nengy]->
            GetBndCondExpansions()[j]->GetExpSize();
            for (e = 0; e < nBndEdges; ++e)
            {
                nBndEdgePts = m_fields[nengy]->
                GetBndCondExpansions()[j]->GetExp(e)->GetTotPoints();

                id2 = m_fields[0]->GetTrace()->
                GetPhys_Offset(m_fields[0]->GetTraceMap()->
                            GetBndCondTraceToGlobalTraceMap(cnt++));

                // Imposing Temperature Twall at the wall
                if (boost::iequals(m_fields[nengy]->GetBndConditions()[j]->
                    GetUserDefined(),"WallViscous"))
                {
                    if(nBndEdgePts>nLengthArray)
                    {
                        wallTotEngy     =   Array<OneD, NekDouble> (nBndEdgePts,0.0);
                        nLengthArray    =   nBndEdgePts;
                    }
                    else
                    {
                        Vmath::Fill(nLengthArray,0.0,wallTotEngy,1);
                    }

                    for(int k=nvelst;k<nveled;k++)
                    {
                        Vmath::Vvtvp(nBndEdgePts,&consvar[k][id2],1,&consvar[k][id2],1,&wallTotEngy[0],1,&wallTotEngy[0],1);
                    }
                    Vmath::Vdiv(nBndEdgePts,&wallTotEngy[0],1,&consvar[ndens][id2],1,&wallTotEngy[0],1);
                    Vmath::Smul(nBndEdgePts,0.5,&wallTotEngy[0],1,&wallTotEngy[0],1);
                    Vmath::Svtvp(nBndEdgePts,InternalEnergy,&consvar[ndens][id2],1,&wallTotEngy[0],1,&wallTotEngy[0],1);


                    Vmath::Vcopy(nBndEdgePts,
                                &wallTotEngy[0], 1,
                                &consvar[nengy][id2], 1);
                }
            }
        }
    }

    /**
     * @brief aplly Neuman boundary conditions on flux
     *        Currently only consider WallAdiabatic
     *
     */
    void NavierStokesCFE::ApplyFluxBndConds(
        const int                                           nConvectiveFields,
              Array<OneD,       Array<OneD, NekDouble> >    &flux)
    {
        int ndens       = 0;
        int nengy       = nConvectiveFields-1;
        int nvelst      = ndens + 1;
        int nveled      = nengy;

        int cnt;
        int j, e;
        int id2;

        int nBndEdgePts, nBndEdges, nBndRegions;

        int nLengthArray    =0;

        // Compute boundary conditions  for Energy
        cnt = 0;
        nBndRegions = m_fields[nengy]->
        GetBndCondExpansions().num_elements();
        for (j = 0; j < nBndRegions; ++j)
        {
            if (m_fields[nengy]->GetBndConditions()[j]->
                GetBoundaryConditionType() ==
                SpatialDomains::ePeriodic)
            {
                continue;
            }

            nBndEdges = m_fields[nengy]->
            GetBndCondExpansions()[j]->GetExpSize();
            for (e = 0; e < nBndEdges; ++e)
            {
                nBndEdgePts = m_fields[nengy]->
                GetBndCondExpansions()[j]->GetExp(e)->GetTotPoints();

                id2 = m_fields[0]->GetTrace()->
                GetPhys_Offset(m_fields[0]->GetTraceMap()->
                            GetBndCondTraceToGlobalTraceMap(cnt++));

                // Imposing Temperature Twall at the wall
                if (boost::iequals(m_fields[nengy]->GetBndConditions()[j]->
                    GetUserDefined(),"WallAdiabatic"))
                {
                    Vmath::Zero(nBndEdgePts, &flux[nengy][id2], 1);
                }
            }
        }
    }

    void NavierStokesCFE::GetArtificialViscosity(
        const Array<OneD, Array<OneD, NekDouble> >  &inarray,
              Array<OneD,             NekDouble  >  &muav)
    {
        m_artificialDiffusion->GetArtificialViscosity(inarray,muav);
    }

    void NavierStokesCFE::v_GetViscousSymmtrFluxConservVar(
        const int                                                       nConvectiveFields,
        const int                                                       nSpaceDim,
        const Array<OneD, Array<OneD, NekDouble> >                      &inaverg,
        const Array<OneD, Array<OneD, NekDouble > >                     &inarray,
        Array<OneD, Array<OneD, Array<OneD, NekDouble> > >              &outarray,
        Array< OneD, int >                                              &nonZeroIndex,
        const Array<OneD, Array<OneD, NekDouble> >                      &normals)
    {
        int nPts                = inaverg[nConvectiveFields-1].num_elements();
        nonZeroIndex = Array<OneD, int>(nConvectiveFields-1,0);
        for(int i=0;i<nConvectiveFields-1;i++)
        {
            nonZeroIndex[i] =   i+1;
        }
        Array<OneD, Array<OneD, NekDouble> > outtmp( nConvectiveFields );
        for(int i=0;i<nConvectiveFields;i++)
        {
            outtmp[i] =   Array<OneD, NekDouble> (nPts, 0.0);
        }

        int nwspD1 = 2*m_spacedim+4;
        Array<OneD, Array<OneD, NekDouble > > auxVars (nwspD1);
        for(int i=0; i<nwspD1;i++)
        {
            auxVars[i]  =   Array<OneD, NekDouble > (nPts,0.0);
        }
        Array<OneD, NekDouble > mu(nPts,0.0);

        CalcAuxiVarForBilinearFom(nConvectiveFields,inaverg,mu,auxVars);

        for(int nd = 0; nd< nSpaceDim; nd++)
        {
            for(int nderiv =0; nderiv<nSpaceDim;nderiv++)
            {
                GetViscousFluxBilinearForm(nConvectiveFields,nd,nderiv,inaverg,inarray,mu,auxVars,outtmp);

                for(int i=0;i<nConvectiveFields;i++)
                {
                    Vmath::Vvtvp(nPts,&outtmp[i][0],1,&normals[nderiv][0],1,&outarray[nd][i][0],1,&outarray[nd][i][0],1);
                }
            }
        }
    }

    void NavierStokesCFE::CalcAuxiVarForBilinearFom(
        const int                                                       nConvectiveFields,
        const Array<OneD, const Array<OneD, NekDouble> >                &inaverg,
        Array<OneD, NekDouble>                                          &mu,
        Array<OneD, Array<OneD, NekDouble> >                            &auxVars)
    {
        int nPts                = inaverg[nConvectiveFields-1].num_elements();
        int nDim=m_spacedim;

        CalcViscosity(inaverg,mu);

        // Add artificial viscosity if wanted
        if (m_shockCaptureType == "Physical")
        {
            Array<OneD, NekDouble> muav;
            if (m_fields[0]->GetTrace()->GetTotPoints()==nPts)
            {
                muav = m_muavTrace;
            }
            else
            {
                muav = m_muav;
            }
            Vmath::Vadd(nPts, mu, 1, muav, 1, mu, 1);
        }

        int nAuxVars_count = 0;

        //TODO: to get primary variable outside.(even in the beginning of DoODERhs)
        Array<OneD,Array<OneD,NekDouble>> u(nDim);
        Array<OneD,Array<OneD,NekDouble>> u2(nDim);
        for(int i=0;i<nDim;i++)
        {
            u[i]    =   auxVars[nAuxVars_count];
            nAuxVars_count++;
        }

        for(int i=0;i<nDim;i++)
        {
            u2[i]   =   auxVars[nAuxVars_count];
            nAuxVars_count++;
        }
        Array<OneD,NekDouble> q2    =   auxVars[nAuxVars_count];
        nAuxVars_count++;
        Array<OneD,NekDouble> E_minus_q2=   auxVars[nAuxVars_count];
        nAuxVars_count++;
        Array<OneD,NekDouble> orho=   auxVars[nAuxVars_count];
        nAuxVars_count++;
        Array<OneD,NekDouble>tmp=   auxVars[nAuxVars_count];
        nAuxVars_count++;

        int nDim_plus_one=nDim+1;
        Vmath::Zero(nPts,&q2[0],1);
        Vmath::Sdiv(nPts,1.0,&inaverg[0][0],1,&orho[0],1);
        for(int i=0;i<nDim;i++)
        {
            Vmath::Vmul(nPts,&inaverg[i+1][0],1,&orho[0],1,&u[i][0],1);
            Vmath::Vmul(nPts,&u[i][0],1,&u[i][0],1,&u2[i][0],1);
            Vmath::Vadd(nPts,&q2[0],1,&u2[i][0],1,&q2[0],1);
        }
        Vmath::Vmul(nPts,&inaverg[nDim_plus_one][0],1,&orho[0],1,&E_minus_q2[0],1);
        Vmath::Vsub(nPts,&E_minus_q2[0],1,&q2[0],1,&E_minus_q2[0],1);
        Vmath::Vmul(nPts,&mu[0],1,&orho[0],1,&tmp[0],1);
    }

    void NavierStokesCFE::CalcViscosity(
        const Array<OneD, const Array<OneD, NekDouble> >                &inaverg,
        Array<OneD, NekDouble>                                          &mu)
    {
        int nConvectiveFields       = inaverg.num_elements();
        int nPts                = inaverg[nConvectiveFields-1].num_elements();
        int nDim=m_spacedim;

        if (m_ViscosityType == "Variable")
        {
            Array<OneD, NekDouble> tmp(nPts,0.0);
            m_varConv->GetTemperature(inaverg,tmp);
            m_varConv->GetDynamicViscosity(tmp, mu);
        }
        else
        {
            Vmath::Fill(nPts, m_mu, mu, 1);
        }
    }

    void NavierStokesCFE::GetViscousFluxBilinearForm(
        const int                                                       nConvectiveFields,
        const int                                                       FluxDirection,
        const int                                                       DerivDirection,
        const Array<OneD, const Array<OneD, NekDouble> >                &inaverg,
        const Array<OneD, const Array<OneD, NekDouble> >                &injumpp,
        const Array<OneD, NekDouble>                                    &mu,
        const Array<OneD, const Array<OneD, NekDouble> >                &auxVars,
              Array<OneD, Array<OneD, NekDouble> >                      &outarray)
    {
        int nPts                = inaverg[nConvectiveFields-1].num_elements();
        int nDim=m_spacedim;
        
        Array<OneD,Array<OneD, NekDouble>> outtmp = outarray;
        for(int i=0; i<nConvectiveFields;i++)
        {
            Vmath::Zero(nPts,&outarray[i][0],1);
        }

        int nAuxVars_count =0;

        Array<OneD,Array<OneD,NekDouble>> u(nDim);
        Array<OneD,Array<OneD,NekDouble>> u2(nDim);
        for(int i=0;i<nDim;i++)
        {
            u[i]    =   auxVars[nAuxVars_count];
            nAuxVars_count++;
        }

        for(int i=0;i<nDim;i++)
        {
            u2[i]   =   auxVars[nAuxVars_count];
            nAuxVars_count++;
        }
        Array<OneD,NekDouble> q2    =   auxVars[nAuxVars_count];
        nAuxVars_count++;
        Array<OneD,NekDouble> E_minus_q2=   auxVars[nAuxVars_count];
        nAuxVars_count++;
        Array<OneD,NekDouble> orho=   auxVars[nAuxVars_count];
        nAuxVars_count++;
        Array<OneD,NekDouble>tmp=   auxVars[nAuxVars_count];
        nAuxVars_count++;

        Array<OneD,NekDouble>tmp1(nPts,0.0);

        //Constants
        int nDim_plus_one=nDim+1;
        int FluxDirection_plus_one=FluxDirection+1;
        NekDouble gamma=m_gamma;
        NekDouble Pr=m_Prandtl;
        NekDouble gammaoPr=gamma/Pr;
        NekDouble one_minus_gammaoPr=1.0-gammaoPr;
        const NekDouble OneThird=1./3.;
        const NekDouble TwoThird=2.*OneThird;
        const NekDouble FourThird=4.*OneThird;

        int DerivDirection_plus_one=DerivDirection+1;
        if(DerivDirection==FluxDirection)
        {
            Vmath::Svtvp(nPts,OneThird,&u2[FluxDirection][0],1,&q2[0],1,&tmp1[0],1);
            Vmath::Svtvp(nPts,gammaoPr,&E_minus_q2[0],1,&tmp1[0],1,&tmp1[0],1);
            Vmath::Vmul(nPts,&tmp1[0],1,&injumpp[0][0],1,&tmp1[0],1);
            //orho is tmperary array
            Vmath::Svtvm(nPts,gammaoPr,&injumpp[nDim_plus_one][0],1,&tmp1[0],1,&orho[0],1);

            for(int i=0;i<nDim;i++)
            {
                int i_plus_one=i+1;
                //flux[rhou,rhov,rhow]
                Vmath::Vvtvm(nPts,&u[i][0],1,&injumpp[0][0],1,&injumpp[i_plus_one][0],1,&outtmp[i_plus_one][0],1);
                Vmath::Neg(nPts,&outtmp[i_plus_one][0],1);
                Vmath::Vmul(nPts,&tmp[0],1,&outtmp[i_plus_one][0],1,&outtmp[i_plus_one][0],1);
                //flux rhoE
                Vmath::Smul(nPts,one_minus_gammaoPr,&u[i][0],1,&tmp1[0],1);
                Vmath::Vvtvp(nPts,&tmp1[0],1,&injumpp[i_plus_one][0],1,&outtmp[nDim_plus_one][0],1,&outtmp[nDim_plus_one][0],1);

                if(i==FluxDirection)
                {
                    Vmath::Smul(nPts,FourThird,&outtmp[i_plus_one][0],1,&outtmp[i_plus_one][0],1);
                    Vmath::Smul(nPts,OneThird,&u[FluxDirection][0],1,&tmp1[0],1);
                    Vmath::Vvtvp(nPts,&tmp1[0],1,&injumpp[FluxDirection_plus_one][0],1,&outtmp[nDim_plus_one][0],1,&outtmp[nDim_plus_one][0],1);
                }
            }
            Vmath::Vadd(nPts,&orho[0],1,&outtmp[nDim_plus_one][0],1,&outtmp[nDim_plus_one][0],1);
            Vmath::Vmul(nPts,&tmp[0],1,&outtmp[nDim_plus_one][0],1,&outtmp[nDim_plus_one][0],1);

        }
        else
        {
            Vmath::Vvtvm(nPts,&u[DerivDirection][0],1,&injumpp[0][0],1,&injumpp[DerivDirection_plus_one][0],1,&tmp1[0],1);
            Vmath::Smul(nPts,TwoThird,&tmp1[0],1,&tmp1[0],1);
            Vmath::Vmul(nPts,&tmp[0],1,&tmp1[0],1,&outtmp[FluxDirection_plus_one][0],1);

            Vmath::Vvtvm(nPts,&u[FluxDirection][0],1,&injumpp[0][0],1,&injumpp[FluxDirection_plus_one][0],1,&tmp1[0],1);
            Vmath::Neg(nPts,&tmp1[0],1);
            Vmath::Vmul(nPts,&tmp[0],1,&tmp1[0],1,&outtmp[DerivDirection_plus_one][0],1);

            Vmath::Smul(nPts,OneThird,&u[FluxDirection][0],1,&tmp1[0],1);
            Vmath::Vmul(nPts,&tmp1[0],1,&u[DerivDirection][0],1,&tmp1[0],1);
            Vmath::Vmul(nPts,&tmp1[0],1,&injumpp[0][0],1,&tmp1[0],1);
            //previous orho as a tmperary memory because it is non-used any more
            Vmath::Smul(nPts,TwoThird,&u[FluxDirection][0],1,&orho[0],1);
            Vmath::Vmul(nPts,&orho[0],1,&injumpp[DerivDirection_plus_one][0],1,&orho[0],1);
            Vmath::Vadd(nPts,&tmp1[0],1,&orho[0],1,&tmp1[0],1);
            Vmath::Neg(nPts,&tmp1[0],1);
            Vmath::Vvtvp(nPts,&u[DerivDirection][0],1,&injumpp[FluxDirection_plus_one][0],1,&tmp1[0],1,&tmp1[0],1);
            Vmath::Vmul(nPts,&tmp[0],1,&tmp1[0],1,&outtmp[nDim_plus_one][0],1);

        }
    }

    /**
    * @brief Calculate the physical artificial viscosity
    *
    * @param physfield  Input field.
    */
    void NavierStokesCFE::GetPhysicalAV(
        const Array<OneD, const Array<OneD, NekDouble>> &physfield)
    {
        int nPts = physfield[0].num_elements();
        int nElements = m_fields[0]->GetExpSize();
        Array <OneD, NekDouble > hOverP(nElements, 0.0);
        hOverP = GetElmtMinHP();

        // Determine the maximum wavespeed
        Array <OneD, NekDouble > Lambdas(nPts, 0.0);
        Array <OneD, NekDouble > soundspeed(nPts, 0.0);
        Array <OneD, NekDouble > absVelocity(nPts, 0.0);
        m_varConv->GetSoundSpeed(physfield, soundspeed);
        m_varConv->GetAbsoluteVelocity(physfield, absVelocity);

        Vmath::Vadd(nPts, absVelocity, 1, soundspeed, 1, Lambdas, 1);

        // Compute sensor based on rho
        Array<OneD, NekDouble> Sensor(nPts, 0.0);
        m_varConv->GetSensor(m_fields[0], physfield, Sensor, m_muav, 1);

        Array<OneD, NekDouble> tmp;
        for (int e = 0; e < nElements; e++)
        {
            int physOffset      = m_fields[0]->GetPhys_Offset(e);
            int nElmtPoints     = m_fields[0]->GetExp(e)->GetTotPoints();

            // Compute the maximum wave speed
            NekDouble LambdaElmt = Vmath::Vmax(nElmtPoints, tmp = Lambdas
                + physOffset, 1);

            // Compute average bounded density
            NekDouble rhoAve = Vmath::Vsum(nElmtPoints, tmp = physfield[0]
                + physOffset, 1);
            rhoAve = rhoAve / nElmtPoints;
            rhoAve = Smath::Smax(rhoAve , 1.0e-4, 1.0e+4);

            // Scale sensor by coeff, h/p, and density
            LambdaElmt *= m_mu0 * hOverP[e] * rhoAve;
            Vmath::Smul(nElmtPoints, LambdaElmt, tmp = m_muav + physOffset, 1,
                tmp = m_muav + physOffset, 1);
        }
    }

    /**
    * @brief Get trace of the physical artificial viscosity
    *
    */
    void NavierStokesCFE::GetTracePhysicalAV()
    {
        int nTracePts = m_fields[0]->GetTrace()->GetTotPoints();
        Array<OneD, NekDouble> Fwd(nTracePts,0.0);
        Array<OneD, NekDouble> Bwd(nTracePts,0.0);
        // BwdMuvar is left to be 0.0 according to DiffusionLDG.cpp
        m_fields[0]->GetFwdBwdTracePhysNoBndFill(m_muav,Fwd,Bwd);

        for(int k = 0; k < nTracePts; ++k)
        {
            m_muavTrace[k] = 0.5 * (Fwd[k] + Bwd[k]) ;
        }
    }


    /**
     * @brief Make field C0.
     *
     * @param field Input Field
     */
    void NavierStokesCFE::C0Smooth( Array<OneD, NekDouble> &field )
    {
        int nDim = m_fields[0]->GetCoordim(0);
        if (nDim == 2)
        {
            int nCoeffs = m_C0Project2DExp->GetNcoeffs();
            Array<OneD, NekDouble> muFwd(nCoeffs);
            Array<OneD, NekDouble> weights(nCoeffs, 1.0);
            // Assemble global expansion coefficients for viscosity
            m_C0Project2DExp->FwdTrans_IterPerExp(field,
                m_C0Project2DExp->UpdateCoeffs());
            m_C0Project2DExp->Assemble();
            Vmath::Vcopy(nCoeffs, m_C0Project2DExp->GetCoeffs(), 1, muFwd, 1);
            // Global coefficients
            Vmath::Vcopy(nCoeffs, weights, 1,
                m_C0Project2DExp->UpdateCoeffs(), 1);
            // This is the sign vector
            m_C0Project2DExp->GlobalToLocal();
            // Get weights
            m_C0Project2DExp->Assemble();
            // Divide
            Vmath::Vdiv(nCoeffs, muFwd, 1, m_C0Project2DExp->GetCoeffs(), 1,
                m_C0Project2DExp->UpdateCoeffs(), 1);
            // Get local coefficients
            m_C0Project2DExp->GlobalToLocal();
            // Get C0 field
            m_C0Project2DExp->BwdTrans_IterPerExp(
            m_C0Project2DExp->GetCoeffs(), field);
        }
        else if(nDim == 3)
        {
            int nCoeffs = m_C0Project3DExp->GetNcoeffs();
            Array<OneD, NekDouble> muFwd(nCoeffs);
            Array<OneD, NekDouble> weights(nCoeffs, 1.0);
            // Assemble global expansion coefficients for viscosity
            m_C0Project3DExp->FwdTrans_IterPerExp(field,
                m_C0Project3DExp->UpdateCoeffs());
            m_C0Project3DExp->Assemble();
            Vmath::Vcopy(nCoeffs, m_C0Project3DExp->GetCoeffs(), 1, muFwd, 1);
            // Global coefficients
            Vmath::Vcopy(nCoeffs, weights, 1,
                m_C0Project3DExp->UpdateCoeffs(), 1);
            // This is the sign vector
            m_C0Project3DExp->GlobalToLocal();
            // Get weights
            m_C0Project3DExp->Assemble();
            // Divide
            Vmath::Vdiv(nCoeffs, muFwd, 1, m_C0Project3DExp->GetCoeffs(), 1,
                m_C0Project3DExp->UpdateCoeffs(), 1);
            // Get local coefficients
            m_C0Project3DExp->GlobalToLocal();
            // Get C0 field
            m_C0Project3DExp->BwdTrans_IterPerExp(
            m_C0Project3DExp->GetCoeffs(), field);
        }

    }

    /**
    * @brief Applied Ducros (anti-vorticity) sensor.
    *
    * @param field Input Field
    */
    void NavierStokesCFE::Ducros( Array<OneD, NekDouble> &field )
    {
        int nPts = m_fields[0]->GetTotPoints();
        Array<OneD, NekDouble> denDuc(nPts, NekConstants::kNekZeroTol);
        Array<OneD, NekDouble> ducros(nPts, 0.0);
        Vmath::Vadd(nPts, denDuc, 1, m_diffusion->m_divVelSquare, 1,
            denDuc, 1);
        Vmath::Vadd(nPts, denDuc, 1, m_diffusion->m_curlVelSquare, 1,
            denDuc, 1);
        Vmath::Vdiv(nPts, m_diffusion->m_divVelSquare, 1, denDuc, 1,
            ducros, 1);
        // Average in cell
        Array<OneD, NekDouble> tmp;
        for (int e = 0; e < m_fields[0]->GetExpSize(); e++)
        {
            int nElmtPoints     = m_fields[0]->GetExp(e)->GetTotPoints();
            int physOffset      = m_fields[0]->GetPhys_Offset(e);

            NekDouble eAve = Vmath::Vsum(nElmtPoints, tmp = ducros + physOffset, 1);
            eAve = eAve / nElmtPoints;
            Vmath::Fill(nElmtPoints, eAve, tmp = ducros + physOffset, 1);
        }
        Vmath::Vmul(nPts, ducros, 1, field, 1, field, 1);
    }

#ifdef DEMO_IMPLICITSOLVER_JFNK_COEFF

    /**
     * @brief return part of viscous Jacobian:
     * \todo flux derived with Qx=[drho_dx,drhou_dx,drhov_dx,drhoE_dx]
     * Input:
     * normals:Point normals
     * U=[rho,rhou,rhov,rhoE]
     * Output: 2D 3*4 Matrix (flux with rho is zero)
     */
    void NavierStokesCFE::GetdFlux_dQx_2D(
        const Array<OneD, NekDouble>    &normals,
        const NekDouble                 &mu,
        const Array<OneD, NekDouble>    &U,
              DNekMatSharedPtr          &OutputMatrix )
    {
        NekDouble nx=normals[0];
        NekDouble ny=normals[1];
        NekDouble rho=U[0];
        NekDouble orho=1.0/rho;
        NekDouble u=U[1]*orho;
        NekDouble v=U[2]*orho;
        NekDouble E=U[3]*orho;
        NekDouble q2=u*u+v*v;
        NekDouble e=E-0.5*q2;
        NekDouble gamma=m_gamma;
        NekDouble Cp=m_Cp;
        NekDouble Cv=m_Cv;
        NekDouble T=e/Cv;
        //q_x=-kappa*dT_dx;
        NekDouble Pr=  m_Prandtl;
        NekDouble oPr=  1.0/Pr;
        NekDouble tRa = m_Cp *oPr;
        NekDouble kappa=mu*tRa;
        //To notice, here is positive, which is consistent with
        //"SYMMETRIC INTERIOR PENALTY DG METHODS FOR THE COMPRESSIBLE NAVIER-STOKES EQUATIONS"
        //But opposite to "I Do like CFD"
        NekDouble tmp=mu*orho;
        NekDouble tmp2=gamma*oPr;
        NekDouble OneThird,TwoThird,FourThird;
        OneThird=1.0/3.0;
        TwoThird=2.0*OneThird;
        FourThird=4.0*OneThird;

        Array<OneD, NekDouble> tmpArray;
        tmpArray = OutputMatrix->GetPtr();
        int nrow = OutputMatrix->GetRows();
        int ncol = OutputMatrix->GetColumns();

        tmpArray[0+0*nrow]=tmp*(-FourThird*u*nx-v*ny);
        tmpArray[0+1*nrow]=tmp*(FourThird*nx);
        tmpArray[0+2*nrow]=tmp*ny;
        tmpArray[0+3*nrow]=0.0;
        tmpArray[1+0*nrow]=tmp*(-v*nx+TwoThird*u*ny);
        tmpArray[1+1*nrow]=tmp*(-TwoThird*ny);
        tmpArray[1+2*nrow]=tmp*nx;
        tmpArray[1+3*nrow]=0.0;
        tmpArray[2+0*nrow]=(FourThird*u*u+v*v+tmp2*(E-q2))*nx+OneThird*u*v*ny;
        tmpArray[2+0*nrow]=-tmp*(*OutputMatrix)(2,0);
        tmpArray[2+1*nrow]=(FourThird-tmp2)*u*nx-TwoThird*v*ny;
        tmpArray[2+1*nrow]=tmp*(*OutputMatrix)(2,1);
        tmpArray[2+2*nrow]=(1-tmp2)*v*nx+u*ny;
        tmpArray[2+2*nrow]=tmp*(*OutputMatrix)(2,2);
        tmpArray[2+3*nrow]=tmp*tmp2*nx;
    }

     /**
     * @brief return part of viscous Jacobian:
     * \todo flux derived with Qx=[drho_dy,drhou_dy,drhov_dy,drhoE_dy]
     * Input:
     * normals:Point normals
     * U=[rho,rhou,rhov,rhoE]
     * Output: 2D 3*4 Matrix (flux with rho is zero)
     */
    void NavierStokesCFE::GetdFlux_dQy_2D(
        const Array<OneD, NekDouble>    &normals,
        const NekDouble                 &mu,
        const Array<OneD, NekDouble>    &U,
              DNekMatSharedPtr          &OutputMatrix )
    {
        NekDouble nx=normals[0];
        NekDouble ny=normals[1];
        NekDouble rho=U[0];
        NekDouble orho=1.0/rho;
        NekDouble u=U[1]*orho;
        NekDouble v=U[2]*orho;
        NekDouble E=U[3]*orho;
        NekDouble q2=u*u+v*v;
        NekDouble e=E-0.5*q2;
        NekDouble gamma=m_gamma;
        NekDouble Cp=m_Cp;
        NekDouble Cv=m_Cv;
        NekDouble T=e/Cv;
        //q_x=-kappa*dT_dx;
        NekDouble Pr=  m_Prandtl;
        NekDouble oPr=  1.0/Pr;
        NekDouble tRa = m_Cp *oPr;
        NekDouble kappa=mu*tRa;
        //To notice, here is positive, which is consistent with
        //"SYMMETRIC INTERIOR PENALTY DG METHODS FOR THE COMPRESSIBLE NAVIER-STOKES EQUATIONS"
        //But opposite to "I Do like CFD"
        NekDouble tmp=mu*orho;
        NekDouble tmp2=gamma*oPr;
        NekDouble OneThird,TwoThird,FourThird;
        OneThird=1.0/3.0;
        TwoThird=2.0*OneThird;
        FourThird=4.0*OneThird;

        Array<OneD, NekDouble> tmpArray;
        tmpArray = OutputMatrix->GetPtr();
        int nrow = OutputMatrix->GetRows();
        int ncol = OutputMatrix->GetColumns();
           
        tmpArray[0+0*nrow]=tmp*(TwoThird*v*nx-u*ny);
        tmpArray[0+1*nrow]=tmp*ny;
        tmpArray[0+2*nrow]=tmp*(-TwoThird)*nx;
        tmpArray[0+3*nrow]=0.0;
        tmpArray[1+0*nrow]=tmp*(-u*nx-FourThird*v*ny);
        tmpArray[1+1*nrow]=tmp*nx;
        tmpArray[1+2*nrow]=tmp*(FourThird*ny);
        tmpArray[1+3*nrow]=0.0;
        tmpArray[2+0*nrow]=OneThird*u*v*nx+(FourThird*v*v+u*u+tmp2*(E-q2))*ny;
        tmpArray[2+0*nrow]=-tmp*(*OutputMatrix)(2,0);
        tmpArray[2+1*nrow]=(1-tmp2)*u*ny+v*nx;
        tmpArray[2+1*nrow]=tmp*(*OutputMatrix)(2,1);
        tmpArray[2+2*nrow]=(FourThird-tmp2)*v*ny-TwoThird*u*nx;
        tmpArray[2+2*nrow]=tmp*(*OutputMatrix)(2,2);
        tmpArray[2+3*nrow]=tmp*tmp2*ny;
    }

    /**
     * @brief return part of viscous Jacobian derived with Qx=[drho_dx,drhou_dx,drhov_dx,drhow_dx,drhoE_dx]
     * Input:
     * normals:Point normals
     * U=[rho,rhou,rhov,rhow,rhoE]
     * dir: means whether derive with
     * Qx=[drho_dx,drhou_dx,drhov_dx,drhow_dx,drhoE_dx]
     * Output: 3D 4*5 Matrix (flux about rho is zero)
     * OutputMatrix(dir=0)= dF_dQx;
     */
    void NavierStokesCFE::GetdFlux_dQx_3D(
        const Array<OneD, NekDouble>    &normals,
        const NekDouble                 &mu,
        const Array<OneD, NekDouble>    &U,
              DNekMatSharedPtr          &OutputMatrix )
    {
        NekDouble nx=normals[0];
        NekDouble ny=normals[1];
        NekDouble nz=normals[2];
        NekDouble rho=U[0];
        NekDouble orho=1.0/rho;
        NekDouble u=U[1]*orho;
        NekDouble v=U[2]*orho;
        NekDouble w=U[3]*orho;
        NekDouble E=U[4]*orho;
        NekDouble q2=u*u+v*v+w*w;
        NekDouble e=E-0.5*q2;
        NekDouble gamma=m_gamma;
        NekDouble Cp=m_Cp;
        NekDouble Cv=m_Cv;
        NekDouble T=e/Cv;
        //q_x=-kappa*dT_dx;
        NekDouble Pr=  m_Prandtl;
        NekDouble oPr = 1.0/Pr;
        NekDouble tRa = m_Cp *oPr;
        NekDouble kappa=mu*tRa;
        //To notice, here is positive, which is consistent with
        //"SYMMETRIC INTERIOR PENALTY DG METHODS FOR THE COMPRESSIBLE NAVIER-STOKES EQUATIONS"
        //But opposite to "I do like CFD"
        NekDouble tmp=mu*orho;
        NekDouble tmpx=tmp*nx;
        NekDouble tmpy=tmp*ny;
        NekDouble tmpz=tmp*nz;
        NekDouble tmp2=gamma*oPr;
        NekDouble OneThird,TwoThird,FourThird;
        OneThird=1.0/3.0;
        TwoThird=2.0*OneThird;
        FourThird=4.0*OneThird;

        Array<OneD, NekDouble> tmpArray;
        tmpArray = OutputMatrix->GetPtr();
        int nrow = OutputMatrix->GetRows();
        int ncol = OutputMatrix->GetColumns();

        tmpArray[0+0*nrow]=tmpx*(-FourThird*u)+tmpy*(-v)+tmpz*(-w);
        tmpArray[0+1*nrow]=tmpx*FourThird;
        tmpArray[0+2*nrow]=tmpy;
        tmpArray[0+3*nrow]=tmpz;
        tmpArray[0+4*nrow]=0.0;
        tmpArray[1+0*nrow]=tmpx*(-v)+tmpy*(TwoThird*u);
        tmpArray[1+1*nrow]=tmpy*(-TwoThird);
        tmpArray[1+2*nrow]=tmpx;
        tmpArray[1+3*nrow]=0.0;
        tmpArray[1+4*nrow]=0.0;
        tmpArray[2+0*nrow]=tmpx*(-w)+tmpz*(TwoThird*u);
        tmpArray[2+1*nrow]=tmpz*(-TwoThird);
        tmpArray[2+2*nrow]=0.0;
        tmpArray[2+3*nrow]=tmpx;
        tmpArray[2+4*nrow]=0.0;
        tmpArray[3+0*nrow]=-tmpx*(FourThird*u*u+v*v+w*w+tmp2*(E-q2))+tmpy*(-OneThird*u*v)+tmpz*(-OneThird*u*w);
        tmpArray[3+1*nrow]=tmpx*(FourThird-tmp2)*u+tmpy*(-TwoThird*v)+tmpz*(-TwoThird*w);
        tmpArray[3+2*nrow]=tmpx*(1.0-tmp2)*v+tmpy*u;
        tmpArray[3+3*nrow]=tmpx*(1.0-tmp2)*w+tmpz*u;
        tmpArray[3+4*nrow]=tmpx*tmp2;
    }

    /**
     * @brief return part of viscous Jacobian derived with Qy=[drho_dy,drhou_dy,drhov_dy,drhow_dy,drhoE_dy]
     * Input:
     * normals:Point normals
     * U=[rho,rhou,rhov,rhow,rhoE]
     * dir: means whether derive with
     * Qy=[drho_dy,drhou_dy,drhov_dy,drhow_dy,drhoE_dy]
     * Output: 3D 4*5 Matrix (flux about rho is zero)
     * OutputMatrix(dir=1)= dF_dQy;
     */
    void NavierStokesCFE::GetdFlux_dQy_3D(
        const Array<OneD, NekDouble>    &normals,
        const NekDouble                 &mu,
        const Array<OneD, NekDouble>    &U,
              DNekMatSharedPtr          &OutputMatrix )
    {
        NekDouble nx=normals[0];
        NekDouble ny=normals[1];
        NekDouble nz=normals[2];
        NekDouble rho=U[0];
        NekDouble orho=1.0/rho;
        NekDouble u=U[1]*orho;
        NekDouble v=U[2]*orho;
        NekDouble w=U[3]*orho;
        NekDouble E=U[4]*orho;
        NekDouble q2=u*u+v*v+w*w;
        NekDouble e=E-0.5*q2;
        NekDouble gamma=m_gamma;
        NekDouble Cp=m_Cp;
        NekDouble Cv=m_Cv;
        NekDouble T=e/Cv;
        //q_x=-kappa*dT_dx;
        NekDouble Pr=  m_Prandtl;
        NekDouble oPr = 1.0/Pr;
        NekDouble tRa = m_Cp *oPr;
        NekDouble kappa=mu*tRa;
        //To notice, here is positive, which is consistent with
        //"SYMMETRIC INTERIOR PENALTY DG METHODS FOR THE COMPRESSIBLE NAVIER-STOKES EQUATIONS"
        //But opposite to "I do like CFD"
        NekDouble tmp=mu*orho;
        NekDouble tmpx=tmp*nx;
        NekDouble tmpy=tmp*ny;
        NekDouble tmpz=tmp*nz;
        NekDouble tmp2=gamma*oPr;
        NekDouble OneThird,TwoThird,FourThird;
        OneThird=1.0/3.0;
        TwoThird=2.0*OneThird;
        FourThird=4.0*OneThird;

        Array<OneD, NekDouble> tmpArray;
        tmpArray = OutputMatrix->GetPtr();
        int nrow = OutputMatrix->GetRows();
        int ncol = OutputMatrix->GetColumns();

        tmpArray[0+0*nrow]=tmpx*(TwoThird*v)+tmpy*(-u);
        tmpArray[0+1*nrow]=tmpy;
        tmpArray[0+2*nrow]=tmpx*(-TwoThird);
        tmpArray[0+3*nrow]=0.0;
        tmpArray[0+4*nrow]=0.0;
        tmpArray[1+0*nrow]=tmpx*(-u)+tmpy*(-FourThird*v)+tmpz*(-w);
        tmpArray[1+1*nrow]=tmpx;
        tmpArray[1+2*nrow]=tmpy*FourThird;
        tmpArray[1+3*nrow]=tmpz;
        tmpArray[1+4*nrow]=0.0;
        tmpArray[2+0*nrow]=tmpy*(-w)+tmpz*(TwoThird*v);
        tmpArray[2+1*nrow]=0.0;
        tmpArray[2+2*nrow]=tmpz*(-TwoThird);
        tmpArray[2+3*nrow]=tmpy;
        tmpArray[2+4*nrow]=0.0;
        tmpArray[3+0*nrow]=tmpx*(-OneThird*u*v)-tmpy*(u*u+FourThird*v*v+w*w+tmp2*(E-q2))+tmpz*(-OneThird*v*w);
        tmpArray[3+1*nrow]=tmpx*v+tmpy*(1-tmp2)*u;
        tmpArray[3+2*nrow]=tmpx*(-TwoThird*u)+tmpy*(FourThird-tmp2)*v+tmpz*(-TwoThird*w);
        tmpArray[3+3*nrow]=tmpy*(1-tmp2)*w+tmpz*v;
        tmpArray[3+4*nrow]=tmpy*tmp2;
    }

    /**
     * @brief return part of viscous Jacobian derived with Qz=[drho_dz,drhou_dz,drhov_dz,drhow_dz,drhoE_dz]
     * Input:
     * normals:Point normals
     * U=[rho,rhou,rhov,rhow,rhoE]
     * dir: means whether derive with
     * Qz=[drho_dz,drhou_dz,drhov_dz,drhow_dz,drhoE_dz]
     * Output: 3D 4*5 Matrix (flux about rho is zero)
     * OutputMatrix(dir=2)= dF_dQz;
     */
    void NavierStokesCFE::GetdFlux_dQz_3D(
        const Array<OneD, NekDouble>    &normals,
        const NekDouble                 &mu,
        const Array<OneD, NekDouble>    &U,
              DNekMatSharedPtr          &OutputMatrix )
    {
        NekDouble nx=normals[0];
        NekDouble ny=normals[1];
        NekDouble nz=normals[2];
        NekDouble rho=U[0];
        NekDouble orho=1.0/rho;
        NekDouble u=U[1]*orho;
        NekDouble v=U[2]*orho;
        NekDouble w=U[3]*orho;
        NekDouble E=U[4]*orho;
        NekDouble q2=u*u+v*v+w*w;
        NekDouble e=E-0.5*q2;
        NekDouble gamma=m_gamma;
        NekDouble Cp=m_Cp;
        NekDouble Cv=m_Cv;
        NekDouble T=e/Cv;
        //q_x=-kappa*dT_dx;
        NekDouble Pr=  m_Prandtl;
        NekDouble oPr = 1.0/Pr;
        NekDouble tRa = m_Cp *oPr;
        NekDouble kappa=mu*tRa;
        //To notice, here is positive, which is consistent with
        //"SYMMETRIC INTERIOR PENALTY DG METHODS FOR THE COMPRESSIBLE NAVIER-STOKES EQUATIONS"
        //But opposite to "I do like CFD"
        NekDouble tmp=mu*orho;
        NekDouble tmpx=tmp*nx;
        NekDouble tmpy=tmp*ny;
        NekDouble tmpz=tmp*nz;
        NekDouble tmp2=gamma*oPr;
        NekDouble OneThird,TwoThird,FourThird;
        OneThird=1.0/3.0;
        TwoThird=2.0*OneThird;
        FourThird=4.0*OneThird;

        Array<OneD, NekDouble> tmpArray;
        tmpArray = OutputMatrix->GetPtr();
        int nrow = OutputMatrix->GetRows();
        int ncol = OutputMatrix->GetColumns();

        tmpArray[0+0*nrow]=tmpx*(TwoThird*w)+tmpz*(-u);
        tmpArray[0+1*nrow]=tmpz;
        tmpArray[0+2*nrow]=0.0;
        tmpArray[0+3*nrow]=tmpx*(-TwoThird);
        tmpArray[0+4*nrow]=0.0;
        tmpArray[1+0*nrow]=tmpy*(TwoThird*w)+tmpz*(-v);
        tmpArray[1+1*nrow]=0.0;
        tmpArray[1+2*nrow]=tmpz;
        tmpArray[1+3*nrow]=tmpy*(-TwoThird);
        tmpArray[1+4*nrow]=0.0;
        tmpArray[2+0*nrow]=tmpx*(-u)+tmpy*(-v)+tmpz*(-FourThird*w);
        tmpArray[2+1*nrow]=tmpx;
        tmpArray[2+2*nrow]=tmpy;
        tmpArray[2+3*nrow]=tmpz*FourThird;
        tmpArray[2+4*nrow]=0.0;
        tmpArray[3+0*nrow]=tmpx*(-OneThird*u*w)+tmpy*(-OneThird*v*w)-tmpz*(u*u+v*v+FourThird*w*w+tmp2*(E-q2));
        tmpArray[3+1*nrow]=tmpx*w+tmpz*(1-tmp2)*u;
        tmpArray[3+2*nrow]=tmpy*w+tmpz*(1-tmp2)*v;
        tmpArray[3+3*nrow]=tmpx*(-TwoThird*u)+tmpy*(-TwoThird*v)+tmpz*(FourThird-tmp2)*w;
        tmpArray[3+4*nrow]=tmpz*tmp2;
    }

    /**
     * @brief return part of viscous Jacobian
     * Input:
     * normals:Point normals
     * mu: dynamicviscosity
     * dmu_dT: mu's derivative with T using Sutherland's law
     * U=[rho,rhou,rhov,rhoE]
     * Output: 3*4 Matrix (the flux about rho is zero)
     * OutputMatrix dFLux_dU,  the matrix sign is consistent with SIPG
     */
    void NavierStokesCFE::GetdFlux_dU_2D(
        const Array<OneD, NekDouble>                        &normals,
        const NekDouble                                     mu,
        const NekDouble                                     dmu_dT,
        const Array<OneD, NekDouble>                        &U,
        const Array<OneD, const Array<OneD, NekDouble> >    &qfield,
              DNekMatSharedPtr                              &OutputMatrix)
    {
        Array<OneD, NekDouble> tmpArray;
        tmpArray = OutputMatrix->GetPtr();
        int nrow = OutputMatrix->GetRows();
        int ncol = OutputMatrix->GetColumns();

        NekDouble nx=normals[0];
        NekDouble ny=normals[1];
        NekDouble U1=U[0];
        NekDouble U2=U[1];
        NekDouble U3=U[2];
        NekDouble U4=U[3];
        NekDouble dU1_dx=qfield[0][0];
        NekDouble dU2_dx=qfield[0][1];
        NekDouble dU3_dx=qfield[0][2];
        NekDouble dU4_dx=qfield[0][3];
        NekDouble dU1_dy=qfield[1][0];
        NekDouble dU2_dy=qfield[1][1];
        NekDouble dU3_dy=qfield[1][2];
        NekDouble dU4_dy=qfield[1][3];
        NekDouble gamma=m_gamma;
        NekDouble Cv=m_Cv;
        NekDouble Pr=  m_Prandtl;
        NekDouble oPr = 1.0/Pr;

        NekDouble orho1,orho2,orho3,orho4;
        NekDouble oCv=1./Cv;
        orho1=1.0/U1;
        orho2=orho1*orho1;
        orho3=orho1*orho2;
        orho4=orho2*orho2;

        //Assume Fn=mu*Sn
        //Sn=Sx*nx+Sy*ny

        NekDouble TwoThrid=2./3.;
        NekDouble FourThird=2.0*TwoThrid;
        NekDouble u=U2*orho1;
        NekDouble v=U3*orho1;
        NekDouble du_dx=orho1*(dU2_dx-u*dU1_dx);
        NekDouble dv_dx=orho1*(dU3_dx-v*dU1_dx);
        NekDouble du_dy=orho1*(dU2_dy-u*dU1_dy);
        NekDouble dv_dy=orho1*(dU3_dy-v*dU1_dy);
        NekDouble s12=FourThird*du_dx-TwoThrid*dv_dy;
        NekDouble s13=du_dy+dv_dx;
        NekDouble s22=s13;
        NekDouble s23=FourThird*dv_dy-TwoThrid*du_dx;
        NekDouble snx=s12*nx+s22*ny;
        NekDouble sny=s13*nx+s23*ny;
        NekDouble snv=snx*u+sny*v;
        NekDouble qx=-gamma*mu*oPr*(orho1*dU4_dx-U[3]*orho2*dU1_dx-u*(orho1*dU2_dx-U[1]*orho2*dU1_dx)-v*(orho1*dU3_dx-U[2]*orho2*dU1_dx));
        NekDouble qy=-gamma*mu*oPr*(orho1*dU4_dy-U[3]*orho2*dU1_dy-u*(orho1*dU2_dy-U[1]*orho2*dU1_dy)-v*(orho1*dU3_dy-U[2]*orho2*dU1_dy));
        NekDouble qn=qx*nx+qy*ny;

        //Term1 mu's derivative with U: dmu_dU*Sn
        Array<OneD,NekDouble> tmp(3,0.0);
        tmp[0]=snx;
        tmp[1]=sny;
        tmp[2]=snv-qn/mu;
        Array<OneD,NekDouble> dT_dU (4,0.0);
        dT_dU[0]=oCv*(-orho2*U4+orho3*U2*U2+orho3*U3*U3);
        dT_dU[1]=-oCv*orho2*U2;
        dT_dU[2]=-oCv*orho2*U3;
        dT_dU[3]=oCv*orho1;
        for(int i=0;i<3;i++)
        {
            for(int j=0;j<4;j++)
            {
                tmpArray[i+j*nrow]=dmu_dT*dT_dU[j]*tmp[i];
            }
        }

        //Term 2 +mu*dSn_dU
        NekDouble du_dx_dU1,du_dx_dU2;
        NekDouble du_dy_dU1,du_dy_dU2;
        NekDouble dv_dx_dU1,dv_dx_dU3;
        NekDouble dv_dy_dU1,dv_dy_dU3;
        NekDouble ds12_dU1,ds12_dU2,ds12_dU3;
        NekDouble ds13_dU1,ds13_dU2,ds13_dU3;
        NekDouble ds22_dU1,ds22_dU2,ds22_dU3;
        NekDouble ds23_dU1,ds23_dU2,ds23_dU3;
        NekDouble dsnx_dU1,dsnx_dU2,dsnx_dU3;
        NekDouble dsny_dU1,dsny_dU2,dsny_dU3;
        NekDouble dsnv_dU1,dsnv_dU2,dsnv_dU3;

        du_dx_dU1=-orho2*dU2_dx+2*orho3*U2*dU1_dx;
        du_dx_dU2=-orho2*dU1_dx;
        du_dy_dU1=-orho2*dU2_dy+2*orho3*U2*dU1_dy;
        du_dy_dU2=-orho2*dU1_dy;
        dv_dx_dU1=-orho2*dU3_dx+2*orho3*U3*dU1_dx;
        dv_dx_dU3=du_dx_dU2;
        dv_dy_dU1=-orho2*dU3_dy+2*orho3*U3*dU1_dy;
        dv_dy_dU3=du_dy_dU2;
        ds12_dU1=FourThird*du_dx_dU1-TwoThrid*dv_dy_dU1;
        ds12_dU2=FourThird*du_dx_dU2;
        ds12_dU3=-TwoThrid*dv_dy_dU3;
        ds13_dU1=du_dy_dU1+dv_dx_dU1;
        ds13_dU2=du_dy_dU2;
        ds13_dU3=dv_dx_dU3;
        ds22_dU1=ds13_dU1;
        ds22_dU2=ds13_dU2;
        ds22_dU3=ds13_dU3;
        ds23_dU1=FourThird*dv_dy_dU1-TwoThrid*du_dx_dU1;
        ds23_dU2=-TwoThrid*du_dx_dU2;
        ds23_dU3=FourThird*dv_dy_dU3;
        dsnx_dU1=ds12_dU1*nx+ds22_dU1*ny;
        dsnx_dU2=ds12_dU2*nx+ds22_dU2*ny;
        dsnx_dU3=ds12_dU3*nx+ds22_dU3*ny;
        dsny_dU1=ds13_dU1*nx+ds23_dU1*ny;
        dsny_dU2=ds13_dU2*nx+ds23_dU2*ny;
        dsny_dU3=ds13_dU3*nx+ds23_dU3*ny;
        dsnv_dU1=u*dsnx_dU1+v*dsny_dU1-orho2*U2*snx-orho2*U3*sny;
        dsnv_dU2=u*dsnx_dU2+v*dsny_dU2+orho1*snx;
        dsnv_dU3=u*dsnx_dU3+v*dsny_dU3+orho1*sny;
        tmpArray[0+0*nrow]=tmpArray[0+0*nrow]+mu*dsnx_dU1;
        tmpArray[0+1*nrow]=tmpArray[0+1*nrow]+mu*dsnx_dU2;
        tmpArray[0+2*nrow]=tmpArray[0+2*nrow]+mu*dsnx_dU3;
        tmpArray[1+0*nrow]=tmpArray[1+0*nrow]+mu*dsny_dU1;
        tmpArray[1+1*nrow]=tmpArray[1+1*nrow]+mu*dsny_dU2;
        tmpArray[1+2*nrow]=tmpArray[1+2*nrow]+mu*dsny_dU3;
        tmpArray[2+0*nrow]=tmpArray[2+0*nrow]+mu*dsnv_dU1;
        tmpArray[2+1*nrow]=tmpArray[2+1*nrow]+mu*dsnv_dU2;
        tmpArray[2+2*nrow]=tmpArray[2+2*nrow]+mu*dsnv_dU3;

        //Consider +qn's effect (does not include mu's effect)
        NekDouble dqx_dU1,dqx_dU2,dqx_dU3,dqx_dU4;
        NekDouble dqy_dU1,dqy_dU2,dqy_dU3,dqy_dU4;
        NekDouble tmpx=-nx*mu*gamma*oPr;
        dqx_dU1=tmpx*(-orho2*dU4_dx+2*orho3*U4*dU1_dx+2*orho3*U2*dU2_dx-3*orho4*U2*U2*dU1_dx+2*orho3*U3*dU3_dx-3*orho4*U3*U3*dU1_dx);
        dqx_dU2=tmpx*(-orho2*dU2_dx+2*orho3*U2*dU1_dx);
        dqx_dU3=tmpx*(-orho2*dU3_dx+2*orho3*U3*dU1_dx);
        dqx_dU4=-tmpx*orho2*dU1_dx;
        NekDouble tmpy=-ny*mu*gamma*oPr;
        dqy_dU1=tmpy*(-orho2*dU4_dy+2*orho3*U4*dU1_dy+2*orho3*U2*dU2_dy-3*orho4*U2*U2*dU1_dy+2*orho3*U3*dU3_dy-3*orho4*U3*U3*dU1_dy);
        dqy_dU2=tmpy*(-orho2*dU2_dy+2*orho3*U2*dU1_dy);
        dqy_dU3=tmpy*(-orho2*dU3_dy+2*orho3*U3*dU1_dy);
        dqy_dU4=-tmpy*orho2*dU1_dy;
        tmpArray[2+0*nrow]=tmpArray[2+0*nrow]-dqx_dU1-dqy_dU1;
        tmpArray[2+1*nrow]=tmpArray[2+1*nrow]-dqx_dU2-dqy_dU2;
        tmpArray[2+2*nrow]=tmpArray[2+2*nrow]-dqx_dU3-dqy_dU3;
        tmpArray[2+3*nrow]=tmpArray[2+3*nrow]-dqx_dU4-dqy_dU4;
    }

     /**
     * @brief return part of viscous Jacobian
     * Input:
     * normals:Point normals
     * mu: dynamicviscosity
     * dmu_dT: mu's derivative with T using Sutherland's law
     * U=[rho,rhou,rhov,rhow,rhoE]
     * Output: 4*5 Matrix (the flux about rho is zero)
     * OutputMatrix dFLux_dU,  the matrix sign is consistent with SIPG
     */
    void NavierStokesCFE::GetdFlux_dU_3D(
        const Array<OneD, NekDouble>                        &normals,
        const NekDouble                                     mu,
        const NekDouble                                     dmu_dT,
        const Array<OneD, NekDouble>                        &U,
        const Array<OneD, const Array<OneD, NekDouble> >    &qfield,
              DNekMatSharedPtr                              &OutputMatrix)
    {
        Array<OneD, NekDouble> tmpArray;
        tmpArray = OutputMatrix->GetPtr();
        int nrow = OutputMatrix->GetRows();
        int ncol = OutputMatrix->GetColumns();

        NekDouble nx=normals[0];
        NekDouble ny=normals[1];
        NekDouble nz=normals[2];
        NekDouble U1=U[0];
        NekDouble U2=U[1];
        NekDouble U3=U[2];
        NekDouble U4=U[3];
        NekDouble U5=U[4];
        NekDouble dU1_dx=qfield[0][0];
        NekDouble dU2_dx=qfield[0][1];
        NekDouble dU3_dx=qfield[0][2];
        NekDouble dU4_dx=qfield[0][3];
        NekDouble dU5_dx=qfield[0][4];
        NekDouble dU1_dy=qfield[1][0];
        NekDouble dU2_dy=qfield[1][1];
        NekDouble dU3_dy=qfield[1][2];
        NekDouble dU4_dy=qfield[1][3];
        NekDouble dU5_dy=qfield[1][4];
        NekDouble dU1_dz=qfield[2][0];
        NekDouble dU2_dz=qfield[2][1];
        NekDouble dU3_dz=qfield[2][2];
        NekDouble dU4_dz=qfield[2][3];
        NekDouble dU5_dz=qfield[2][4];
        NekDouble gamma=m_gamma;
        NekDouble Cv=m_Cv;
        NekDouble Pr=  m_Prandtl;
        NekDouble oPr = 1.0/Pr;

        NekDouble orho1,orho2,orho3,orho4;
        NekDouble oCv=1./Cv;
        orho1=1.0/U1;
        orho2=orho1*orho1;
        orho3=orho1*orho2;
        orho4=orho2*orho2;

        //Assume Fn=mu*Sn
        //Sn=Sx*nx+Sy*ny+Sz*nz
        NekDouble TwoThrid=2./3.;
        NekDouble FourThird=2.0*TwoThrid;
        NekDouble tmp2=gamma*mu*oPr;
        NekDouble u=U2*orho1;
        NekDouble v=U3*orho1;
        NekDouble w=U4*orho1;
        NekDouble du_dx=orho1*(dU2_dx-u*dU1_dx);
        NekDouble dv_dx=orho1*(dU3_dx-v*dU1_dx);
        NekDouble dw_dx=orho1*(dU4_dx-w*dU1_dx);
        NekDouble du_dy=orho1*(dU2_dy-u*dU1_dy);
        NekDouble dv_dy=orho1*(dU3_dy-v*dU1_dy);
        NekDouble dw_dy=orho1*(dU4_dy-w*dU1_dy);
        NekDouble du_dz=orho1*(dU2_dz-u*dU1_dz);
        NekDouble dv_dz=orho1*(dU3_dz-v*dU1_dz);
        NekDouble dw_dz=orho1*(dU4_dz-w*dU1_dz);
        NekDouble s12=FourThird*du_dx-TwoThrid*dv_dy-TwoThrid*dw_dz;
        NekDouble s13=du_dy+dv_dx;
        NekDouble s14=dw_dx+du_dz;
        NekDouble s22=s13;
        NekDouble s23=FourThird*dv_dy-TwoThrid*du_dx-TwoThrid*dw_dz;
        NekDouble s24=dv_dz+dw_dy;
        NekDouble s32=s14;
        NekDouble s33=s24;
        NekDouble s34=FourThird*dw_dz-TwoThrid*du_dx-TwoThrid*dv_dy;
        NekDouble snx=s12*nx+s22*ny+s32*nz;
        NekDouble sny=s13*nx+s23*ny+s33*nz;
        NekDouble snz=s14*nz+s24*ny+s34*nz;
        NekDouble snv=snx*u+sny*v+snz*w;
        NekDouble qx=-tmp2*(orho1*dU5_dx-U5*orho2*dU1_dx-u*(orho1*dU2_dx-U2*orho2*dU1_dx)-v*(orho1*dU3_dx-U3*orho2*dU1_dx)-w*(orho1*dU4_dx-U4*orho2*dU1_dx));
        NekDouble qy=-tmp2*(orho1*dU5_dy-U5*orho2*dU1_dy-u*(orho1*dU2_dy-U2*orho2*dU1_dy)-v*(orho1*dU3_dy-U3*orho2*dU1_dy)-w*(orho1*dU4_dy-U4*orho2*dU1_dy));
        NekDouble qz=-tmp2*(orho1*dU5_dz-U5*orho2*dU1_dz-u*(orho1*dU2_dz-U2*orho2*dU1_dz)-v*(orho1*dU3_dz-U3*orho2*dU1_dz)-w*(orho1*dU4_dz-U4*orho2*dU1_dz));
        NekDouble qn=qx*nx+qy*ny+qz*nz;

        //Term1 mu's derivative with U: dmu_dU*Sn
        Array<OneD,NekDouble> tmp(4,0.0);
        tmp[0]=snx;
        tmp[1]=sny;
        tmp[2]=snz;
        tmp[3]=snv-qn/mu;
        Array<OneD,NekDouble> dT_dU (5,0.0);
        dT_dU[0]=oCv*(-orho2*U5+orho3*U2*U2+orho3*U3*U3+orho3*U4*U4);
        dT_dU[1]=-oCv*orho2*U2;
        dT_dU[2]=-oCv*orho2*U3;
        dT_dU[3]=-oCv*orho2*U4;
        dT_dU[4]=oCv*orho1;
        for(int i=0;i<4;i++)
        {
            for(int j=0;j<5;j++)
            {
                tmpArray[i+j*nrow]=dmu_dT*dT_dU[j]*tmp[i];
            }
        }

        //Term 2 +mu*dSn_dU
        NekDouble du_dx_dU1,du_dx_dU2;
        NekDouble du_dy_dU1,du_dy_dU2;
        NekDouble du_dz_dU1,du_dz_dU2;
        NekDouble dv_dx_dU1,dv_dx_dU3;
        NekDouble dv_dy_dU1,dv_dy_dU3;
        NekDouble dv_dz_dU1,dv_dz_dU3;
        NekDouble dw_dx_dU1,dw_dx_dU4;
        NekDouble dw_dy_dU1,dw_dy_dU4;
        NekDouble dw_dz_dU1,dw_dz_dU4;
        NekDouble ds12_dU1,ds12_dU2,ds12_dU3,ds12_dU4;
        NekDouble ds13_dU1,ds13_dU2,ds13_dU3;
        NekDouble ds14_dU1,ds14_dU2,ds14_dU4;
        NekDouble ds22_dU1,ds22_dU2,ds22_dU3;
        NekDouble ds23_dU1,ds23_dU2,ds23_dU3,ds23_dU4;
        NekDouble ds24_dU1,ds24_dU3,ds24_dU4;
        NekDouble ds32_dU1,ds32_dU2,ds32_dU4;
        NekDouble ds33_dU1,ds33_dU3,ds33_dU4;
        NekDouble ds34_dU1,ds34_dU2,ds34_dU3,ds34_dU4;
        NekDouble dsnx_dU1,dsnx_dU2,dsnx_dU3,dsnx_dU4;
        NekDouble dsny_dU1,dsny_dU2,dsny_dU3,dsny_dU4;
        NekDouble dsnz_dU1,dsnz_dU2,dsnz_dU3,dsnz_dU4;
        NekDouble dsnv_dU1,dsnv_dU2,dsnv_dU3,dsnv_dU4;

        du_dx_dU1=-orho2*dU2_dx+2*orho3*U2*dU1_dx;
        du_dx_dU2=-orho2*dU1_dx;
        du_dy_dU1=-orho2*dU2_dy+2*orho3*U2*dU1_dy;
        du_dy_dU2=-orho2*dU1_dy;
        du_dz_dU1=-orho2*dU2_dz+2*orho3*U2*dU1_dz;
        du_dz_dU2=-orho2*dU1_dz;
        dv_dx_dU1=-orho2*dU3_dx+2*orho3*U3*dU1_dx;
        dv_dx_dU3=-orho2*dU1_dx;
        dv_dy_dU1=-orho2*dU3_dy+2*orho3*U3*dU1_dy;
        dv_dy_dU3=-orho2*dU1_dy;
        dv_dz_dU1=-orho2*dU3_dz+2*orho3*U3*dU1_dz;
        dv_dz_dU3=-orho2*dU1_dz;
        dw_dx_dU1=-orho2*dU4_dx+2*orho3*U4*dU1_dx;
        dw_dx_dU4=-orho2*dU1_dx;
        dw_dy_dU1=-orho2*dU4_dy+2*orho3*U4*dU1_dy;
        dw_dy_dU4=-orho2*dU1_dy;
        dw_dz_dU1=-orho2*dU4_dz+2*orho3*U4*dU1_dz;
        dw_dz_dU4=-orho2*dU1_dz;
        ds12_dU1=FourThird*du_dx_dU1-TwoThrid*dv_dy_dU1-TwoThrid*dw_dz_dU1;
        ds12_dU2=FourThird*du_dx_dU2;
        ds12_dU3=-TwoThrid*dv_dy_dU3;
        ds12_dU4=-TwoThrid*dw_dz_dU4;
        ds13_dU1=du_dy_dU1+dv_dx_dU1;
        ds13_dU2=du_dy_dU2;
        ds13_dU3=dv_dx_dU3;
        ds14_dU1=dw_dx_dU1+du_dz_dU1;
        ds14_dU2=du_dz_dU2;
        ds14_dU4=dw_dx_dU4;
        ds22_dU1=du_dy_dU1+dv_dx_dU1;
        ds22_dU2=du_dy_dU2;
        ds22_dU3=dv_dx_dU3;
        ds23_dU1=FourThird*dv_dy_dU1-TwoThrid*du_dx_dU1-TwoThrid*dw_dz_dU1;
        ds23_dU2=-TwoThrid*du_dx_dU2;
        ds23_dU3=FourThird*dv_dy_dU3;
        ds23_dU4=-TwoThrid*dw_dz_dU4;
        ds24_dU1=dv_dz_dU1+dw_dy_dU1;
        ds24_dU3=dv_dz_dU3;
        ds24_dU4=dw_dy_dU4;
        ds32_dU1=dw_dx_dU1+du_dz_dU1;
        ds32_dU2=du_dz_dU2;
        ds32_dU4=dw_dx_dU4;
        ds33_dU1=dv_dz_dU1+dw_dy_dU1;
        ds33_dU3=dv_dz_dU3;
        ds33_dU4=dw_dy_dU4;
        ds34_dU1=FourThird*dw_dz_dU1-TwoThrid*du_dx_dU1-TwoThrid*dv_dy_dU1;
        ds34_dU2=-TwoThrid*du_dx_dU2;
        ds34_dU3=-TwoThrid*dv_dy_dU3;
        ds34_dU4=FourThird*dw_dz_dU4;
        dsnx_dU1=ds12_dU1*nx+ds22_dU1*ny+ds32_dU1*nz;
        dsnx_dU2=ds12_dU2*nx+ds22_dU2*ny+ds32_dU2*nz;
        dsnx_dU3=ds12_dU3*nx+ds22_dU3*ny;
        dsnx_dU4=ds12_dU4*nx+ds32_dU4*nz;
        dsny_dU1=ds13_dU1*nx+ds23_dU1*ny+ds33_dU1*nz;
        dsny_dU2=ds13_dU2*nx+ds23_dU2*ny;
        dsny_dU3=ds13_dU3*nx+ds23_dU3*ny+ds33_dU3*nz;
        dsny_dU4=ds23_dU4*ny+ds33_dU4*nz;
        dsnz_dU1=ds14_dU1*nx+ds24_dU1*ny+ds34_dU1*nz;
        dsnz_dU2=ds14_dU2*nx+ds34_dU2*nz;
        dsnz_dU3=ds24_dU3*ny+ds34_dU3*nz;
        //? why there is value if 2D
        dsnz_dU4=ds14_dU4*nx+ds24_dU4*ny+ds34_dU4*nz;
        dsnv_dU1=u*dsnx_dU1+v*dsny_dU1+w*dsnz_dU1-orho2*U2*snx-orho2*U3*sny-orho2*U4*snz;
        dsnv_dU2=u*dsnx_dU2+v*dsny_dU2+w*dsnz_dU2+orho1*snx;
        dsnv_dU3=u*dsnx_dU3+v*dsny_dU3+w*dsnz_dU3+orho1*sny;
        dsnv_dU4=u*dsnx_dU4+v*dsny_dU4+w*dsnz_dU4+orho1*snz;
        tmpArray[0+0*nrow]=tmpArray[0+0*nrow]+mu*dsnx_dU1;
        tmpArray[0+1*nrow]=tmpArray[0+1*nrow]+mu*dsnx_dU2;
        tmpArray[0+2*nrow]=tmpArray[0+2*nrow]+mu*dsnx_dU3;
        tmpArray[0+3*nrow]=tmpArray[0+3*nrow]+mu*dsnx_dU4;
        tmpArray[1+0*nrow]=tmpArray[1+0*nrow]+mu*dsny_dU1;
        tmpArray[1+1*nrow]=tmpArray[1+1*nrow]+mu*dsny_dU2;
        tmpArray[1+2*nrow]=tmpArray[1+2*nrow]+mu*dsny_dU3;
        tmpArray[1+3*nrow]=tmpArray[1+3*nrow]+mu*dsny_dU4;
        tmpArray[2+0*nrow]=tmpArray[2+0*nrow]+mu*dsnz_dU1;
        tmpArray[2+1*nrow]=tmpArray[2+1*nrow]+mu*dsnz_dU2;
        tmpArray[2+2*nrow]=tmpArray[2+2*nrow]+mu*dsnz_dU3;
        tmpArray[2+3*nrow]=tmpArray[2+3*nrow]+mu*dsnz_dU4;
        tmpArray[3+0*nrow]=tmpArray[3+0*nrow]+mu*dsnv_dU1;
        tmpArray[3+1*nrow]=tmpArray[3+1*nrow]+mu*dsnv_dU2;
        tmpArray[3+2*nrow]=tmpArray[3+2*nrow]+mu*dsnv_dU3;
        tmpArray[3+3*nrow]=tmpArray[3+3*nrow]+mu*dsnv_dU4;

        //Consider heat flux qn's effect (does not include mu's effect)
        NekDouble dqx_dU1,dqx_dU2,dqx_dU3,dqx_dU4,dqx_dU5;
        NekDouble dqy_dU1,dqy_dU2,dqy_dU3,dqy_dU4,dqy_dU5;
        NekDouble dqz_dU1,dqz_dU2,dqz_dU3,dqz_dU4,dqz_dU5;
        NekDouble tmpx=-nx*tmp2;
        dqx_dU1=tmpx*(-orho2*dU5_dx+2*orho3*U5*dU1_dx+2*orho3*U2*dU2_dx-3*orho4*U2*U2*dU1_dx+2*orho3*U3*dU3_dx-3*orho4*U3*U3*dU1_dx+2*orho3*U4*dU4_dx-3*orho4*U4*U4*dU1_dx);
        dqx_dU2=tmpx*(-orho2*dU2_dx+2*orho3*U2*dU1_dx);
        dqx_dU3=tmpx*(-orho2*dU3_dx+2*orho3*U3*dU1_dx);
        dqx_dU4=tmpx*(-orho2*dU4_dx+2*orho3*U4*dU1_dx);
        dqx_dU5=-tmpx*orho2*dU1_dx;
        NekDouble tmpy=-ny*tmp2;
        dqy_dU1=tmpy*(-orho2*dU5_dy+2*orho3*U5*dU1_dy+2*orho3*U2*dU2_dy-3*orho4*U2*U2*dU1_dy+2*orho3*U3*dU3_dy-3*orho4*U3*U3*dU1_dy+2*orho3*U4*dU4_dy-3*orho4*U4*U4*dU1_dy);
        dqy_dU2=tmpy*(-orho2*dU2_dy+2*orho3*U2*dU1_dy);
        dqy_dU3=tmpy*(-orho2*dU3_dy+2*orho3*U3*dU1_dy);
        dqy_dU4=tmpy*(-orho2*dU4_dy+2*orho3*U4*dU1_dy);
        dqy_dU5=-tmpy*orho2*dU1_dy;
        NekDouble tmpz=-nz*tmp2;
        dqz_dU1=tmpz*(-orho2*dU5_dz+2*orho3*U5*dU1_dz+2*orho3*U2*dU2_dz-3*orho4*U2*U2*dU1_dz+2*orho3*U3*dU3_dz-3*orho4*U3*U3*dU1_dz+2*orho3*U4*dU4_dz-3*orho4*U4*U4*dU1_dz);
        dqz_dU2=tmpz*(-orho2*dU2_dz+2*orho3*U2*dU1_dz);
        dqz_dU3=tmpz*(-orho2*dU3_dz+2*orho3*U3*dU1_dz);
        dqz_dU4=tmpz*(-orho2*dU4_dz+2*orho3*U4*dU1_dz);
        dqz_dU5=-tmpz*orho2*dU1_dz;
        tmpArray[3+0*nrow]=tmpArray[3+0*nrow]-dqx_dU1-dqy_dU1-dqz_dU1;
        tmpArray[3+1*nrow]=tmpArray[3+1*nrow]-dqx_dU2-dqy_dU2-dqz_dU2;
        tmpArray[3+2*nrow]=tmpArray[3+2*nrow]-dqx_dU3-dqy_dU3-dqz_dU3;
        tmpArray[3+3*nrow]=tmpArray[3+3*nrow]-dqx_dU4-dqy_dU4-dqz_dU4;
        tmpArray[3+4*nrow]=tmpArray[3+4*nrow]-dqx_dU5-dqy_dU5-dqz_dU5;
    }

    void NavierStokesCFE::v_MinusDiffusionFluxJacDirctn(
        const int                                                       nDirctn,
        const Array<OneD, const Array<OneD, NekDouble> >                &inarray,
        const Array<OneD, const Array<OneD, Array<OneD, NekDouble>> >   &qfields,
        Array<OneD, Array<OneD, Array<OneD, Array<OneD, Array<OneD, NekDouble> > > > > &ElmtJacArray)
    {
        int nConvectiveFields   = inarray.num_elements();
        std::shared_ptr<LocalRegions::ExpansionVector> expvect =    m_fields[0]->GetExp();
        int ntotElmt            = (*expvect).size();
        int nPts            = m_fields[0]->GetTotPoints();
        int nSpaceDim           = m_graph->GetSpaceDimension();
        Array<OneD, NekDouble> normals;
        Array<OneD, Array<OneD, NekDouble> > normal3D(3);
        for(int i = 0; i < 3; i++)
        {
            normal3D[i] = Array<OneD, NekDouble>(3,0.0);
        }
        normal3D[0][0] = 1.0;
        normal3D[1][1] = 1.0;
        normal3D[2][2] = 1.0;
        normals =   normal3D[nDirctn];

        // Auxiliary variables
        Array<OneD, NekDouble > mu                 (nPts, m_mu);
        Array<OneD, NekDouble > DmuDT              (nPts, 0.0);

        // Variable viscosity through the Sutherland's law
        if (m_ViscosityType == "Variable")
        {
            Array<OneD, NekDouble > temperature        (nPts, 0.0);
            m_varConv->GetTemperature(inarray,temperature);
            m_varConv->GetDynamicViscosity(temperature, mu);
            m_varConv->GetDmuDT(temperature,mu,DmuDT);
        }
        // Add artificial viscosity if wanted
        if (m_shockCaptureType == "Physical")
        {
            Vmath::Vadd(nPts, mu, 1, m_muav, 1, mu, 1);
            // Get numerical DmuDT
        }

        // What about thermal conductivity?


        NekDouble pointmu       = 0.0;
        NekDouble pointDmuDT    = 0.0;
        Array<OneD, NekDouble> locmu;
        Array<OneD, NekDouble> locDmuDT;
        Array<OneD, NekDouble> pointVar(nConvectiveFields,0.0);
        Array<OneD, Array<OneD, NekDouble> > locVars(nConvectiveFields);
        Array<OneD, Array<OneD, NekDouble> > pointDerv(nSpaceDim);
        Array<OneD, Array<OneD, Array<OneD, NekDouble> > > locDerv(nSpaceDim);
        for(int j = 0; j < nSpaceDim; j++)
        {
            pointDerv[j] = Array<OneD, NekDouble>(nConvectiveFields,0.0);
            locDerv[j]   = Array<OneD, Array<OneD, NekDouble> >(nConvectiveFields);
        }

        DNekMatSharedPtr PointFJac = MemoryManager<DNekMat>
                                ::AllocateSharedPtr(nConvectiveFields-1, nConvectiveFields,0.0);
        Array<OneD, NekDouble > PointFJac_data = PointFJac->GetPtr();

        for(int  nelmt = 0; nelmt < ntotElmt; nelmt++)
        {
            int nElmtPnt            = (*expvect)[nelmt]->GetTotPoints();
            int noffest             = GetPhys_Offset(nelmt);

            for(int j = 0; j < nConvectiveFields; j++)
            {
                locVars[j] = inarray[j]+noffest;
            }

            for(int j = 0; j < nSpaceDim; j++)
            {
                for(int k = 0; k < nConvectiveFields; k++)
                {
                    locDerv[j][k] = qfields[j][k]+noffest;
                }
            }
            locmu       =   mu      + noffest;
            locDmuDT    =   DmuDT   + noffest;
            for(int npnt = 0; npnt < nElmtPnt; npnt++)
            {
                for(int j = 0; j < nConvectiveFields; j++)
                {
                    pointVar[j] = locVars[j][npnt];
                }
                for(int j = 0; j < nSpaceDim; j++)
                {
                    for(int k = 0; k < nConvectiveFields; k++)
                    {
                        pointDerv[j][k] = locDerv[j][k][npnt];
                    }
                }

                pointmu     = locmu[npnt];
                pointDmuDT  = locDmuDT[npnt];

                GetDiffusionFluxJacPoint(pointVar,pointDerv,pointmu,pointDmuDT,normals,PointFJac);
                for (int j =0; j < nConvectiveFields; j++)
                {
                    int noffset = j*(nConvectiveFields-1);
                    for (int i =0; i < nConvectiveFields-1; i++)
                    {
                        ElmtJacArray[i+1][j][nDirctn][nelmt][npnt] -= PointFJac_data[noffset+i];
                    }
                }
            }
        }
    }

<<<<<<< HEAD
    void NavierStokesCFE::v_MinusDiffusionFluxJacDirctnElmt(
        const int                                                       nConvectiveFields,
        const int                                                       nElmtPnt,
        const Array<OneD, Array<OneD, NekDouble> >                      &locVars,
        const Array<OneD, Array<OneD,  Array<OneD, NekDouble> > >       &locDerv,
        const Array<OneD, NekDouble>                                    &locmu,
        const Array<OneD, NekDouble>                                    &locDmuDT,
        const Array<OneD, NekDouble>                                    &normals,
        DNekMatSharedPtr                                                &wspMat,
        Array<OneD, Array<OneD, NekDouble> >                            &PntJacArray)
    {
        int nSpaceDim           = m_graph->GetSpaceDimension();  

        NekDouble pointmu       = 0.0;
        NekDouble pointDmuDT    = 0.0;
        Array<OneD, NekDouble> pointVar(nConvectiveFields,0.0);
        Array<OneD, Array<OneD, NekDouble> > pointDerv(nSpaceDim);
        for(int j = 0; j < nSpaceDim; j++)
        {   
            pointDerv[j] = Array<OneD, NekDouble>(nConvectiveFields,0.0);
        }

        Array<OneD, NekDouble > wspMatData = wspMat->GetPtr();

        for(int npnt = 0; npnt < nElmtPnt; npnt++)
        {
            for(int j = 0; j < nConvectiveFields; j++)
            {
                pointVar[j] = locVars[j][npnt];
            }
=======
    void NavierStokesCFE::v_MinusDiffusionFluxJacDirctnMat(
            const int                                                       nDirctn,
            const Array<OneD, const Array<OneD, NekDouble> >                &inarray,
            const Array<OneD, const Array<OneD, Array<OneD, NekDouble>> >   &qfields,
            Array<OneD, Array<OneD, DNekBlkMatSharedPtr > >                 &ElmtFluxJacArray)
    {
        int nConvectiveFields   = inarray.num_elements();
        std::shared_ptr<LocalRegions::ExpansionVector> expvect =    m_fields[0]->GetExp();
        int ntotElmt            = (*expvect).size();
        int nPts            = m_fields[0]->GetTotPoints();
        int nSpaceDim           = m_graph->GetSpaceDimension();  
        Array<OneD, NekDouble> normals;
        Array<OneD, Array<OneD, NekDouble> > normal3D(3);
        for(int i = 0; i < 3; i++)
        {
            normal3D[i] = Array<OneD, NekDouble>(3,0.0);
        }
        normal3D[0][0] = 1.0;
        normal3D[1][1] = 1.0;
        normal3D[2][2] = 1.0;
        normals =   normal3D[nDirctn];

        // Auxiliary variables
        Array<OneD, NekDouble > mu                 (nPts, 0.0);
        Array<OneD, NekDouble > DmuDT              (nPts, 0.0);

        // Variable viscosity through the Sutherland's law
        if (m_ViscosityType == "Variable")
        {
            Array<OneD, NekDouble > temperature        (nPts, 0.0);
            m_varConv->GetTemperature(inarray,temperature);
            m_varConv->GetDynamicViscosity(temperature, mu);
            m_varConv->GetDmuDT(temperature,mu,DmuDT);
        }
        else
        {
            Vmath::Fill(nPts, m_mu, mu, 1);
        }

        NekDouble pointmu       = 0.0;
        NekDouble pointDmuDT    = 0.0;
        Array<OneD, NekDouble> locmu;
        Array<OneD, NekDouble> locDmuDT;
        Array<OneD, NekDouble> pointVar(nConvectiveFields,0.0);
        Array<OneD, Array<OneD, NekDouble> > locVars(nConvectiveFields);
        Array<OneD, Array<OneD, NekDouble> > pointDerv(nSpaceDim);
        Array<OneD, Array<OneD, Array<OneD, NekDouble> > > locDerv(nSpaceDim);
        for(int j = 0; j < nSpaceDim; j++)
        {   
            pointDerv[j] = Array<OneD, NekDouble>(nConvectiveFields,0.0);
            locDerv[j]   = Array<OneD, Array<OneD, NekDouble> >(nConvectiveFields);
        }

        DNekMatSharedPtr PointFJac = MemoryManager<DNekMat>
                                ::AllocateSharedPtr(nConvectiveFields-1, nConvectiveFields,0.0);
        Array<OneD, NekDouble > PointFJac_data = PointFJac->GetPtr();
        Array<OneD, NekDouble> ElmtFluxJacData;

        for(int  nelmt = 0; nelmt < ntotElmt; nelmt++)
        {
            int nElmtPnt            = (*expvect)[nelmt]->GetTotPoints();
            int noffest             = GetPhys_Offset(nelmt);
                 
            for(int j = 0; j < nConvectiveFields; j++)
            {   
                locVars[j] = inarray[j]+noffest;
            }

>>>>>>> 647d3ee9
            for(int j = 0; j < nSpaceDim; j++)
            {   
                for(int k = 0; k < nConvectiveFields; k++)
                {
<<<<<<< HEAD
                    pointDerv[j][k] = locDerv[j][k][npnt];
                }
            }

            pointmu     = locmu[npnt];
            pointDmuDT  = locDmuDT[npnt];

            GetDiffusionFluxJacPoint(pointVar,pointDerv,pointmu,pointDmuDT,normals,wspMat);
            for (int j =0; j < nConvectiveFields; j++)
            {
                int noffset = j*nConvectiveFields;

                Vmath::Vsub(nConvectiveFields-1,&PntJacArray[npnt][noffset+1],1,
                                                &wspMatData[noffset-j],1,
                                                &PntJacArray[npnt][noffset+1],1);
=======
                    locDerv[j][k] = qfields[j][k]+noffest;
                }
            }
            locmu       =   mu      + noffest;
            locDmuDT    =   DmuDT   + noffest;
            for(int npnt = 0; npnt < nElmtPnt; npnt++)
            {
                for(int j = 0; j < nConvectiveFields; j++)
                {
                    pointVar[j] = locVars[j][npnt];
                }
                for(int j = 0; j < nSpaceDim; j++)
                {   
                    for(int k = 0; k < nConvectiveFields; k++)
                    {
                        pointDerv[j][k] = locDerv[j][k][npnt];
                    }
                }

                pointmu     = locmu[npnt];
                pointDmuDT  = locDmuDT[npnt];

                GetDiffusionFluxJacPoint(nelmt,pointVar,pointDerv,pointmu,pointDmuDT,normals,PointFJac);

                ElmtFluxJacData = ElmtFluxJacArray[nelmt][nDirctn]->GetBlock(npnt,npnt)->GetPtr();
                for (int j =0; j < nConvectiveFields; j++)
                {
                    int noffsetElm  = j*nConvectiveFields+1;
                    int noffsetPnt  = noffsetElm-j-1;
                    Vmath::Vsub(nConvectiveFields-1,
                                &ElmtFluxJacData[noffsetElm],1,
                                &PointFJac_data[noffsetPnt],1,
                                &ElmtFluxJacData[noffsetElm],1);
                }
>>>>>>> 647d3ee9
            }
        }
    }

    void NavierStokesCFE::v_GetDiffusionFluxJacPoint(
            const Array<OneD, NekDouble>                        &conservVar, 
            const Array<OneD, const Array<OneD, NekDouble> >    &conseDeriv, 
            const NekDouble                                     mu,
            const NekDouble                                     DmuDT,
            const Array<OneD, NekDouble>                        &normals,
                 DNekMatSharedPtr                               &fluxJac)
    {
        switch (m_spacedim)
        {
        case 2:
            GetdFlux_dU_2D(normals,mu,DmuDT,conservVar,conseDeriv,fluxJac);
            break;

        case 3:
            GetdFlux_dU_3D(normals,mu,DmuDT,conservVar,conseDeriv,fluxJac);
            break;

        default:
            ASSERTL0(false, "v_GetDiffusionFluxJacPoint not coded");
            break;
        }
    }

    void NavierStokesCFE::v_GetFluxDerivJacDirctn(
        const MultiRegions::ExpListSharedPtr                            &explist,
        const Array<OneD, const Array<OneD, NekDouble> >                &normals,
        const int                                                       nDervDir,
        const Array<OneD, const Array<OneD, NekDouble> >                &inarray,
        Array<OneD, Array<OneD, Array<OneD, Array<OneD, Array<OneD, NekDouble> > > > > &ElmtJacArray,
        const int                                                       nfluxDir)
    {
        int nConvectiveFields   = inarray.num_elements();
        std::shared_ptr<LocalRegions::ExpansionVector> expvect =    explist->GetExp();
        int ntotElmt            = (*expvect).size();
        int nPts                = explist->GetTotPoints();
        int nSpaceDim           = m_graph->GetSpaceDimension();

        // Auxiliary variables
        Array<OneD, NekDouble > mu                 (nPts, 0.0);

        // Variable viscosity through the Sutherland's law
        if (m_ViscosityType == "Variable")
        {
            Array<OneD, NekDouble > temperature        (nPts, 0.0);
            m_varConv->GetTemperature(inarray,temperature);
            m_varConv->GetDynamicViscosity(temperature, mu);
        }
        else
        {
            Vmath::Fill(nPts, m_mu, mu, 1);
        }

        NekDouble pointmu       = 0.0;
        Array<OneD, NekDouble> locmu;
        Array<OneD, NekDouble> pointVar(nConvectiveFields,0.0);
        Array<OneD, Array<OneD, NekDouble> > locVars(nConvectiveFields);
        Array<OneD, NekDouble> pointnormals(nSpaceDim,0.0);
        Array<OneD, Array<OneD, NekDouble> > locnormal(nSpaceDim);

        DNekMatSharedPtr PointFJac = MemoryManager<DNekMat>
                                ::AllocateSharedPtr(nConvectiveFields-1, nConvectiveFields);
        Array<OneD, NekDouble > PointFJac_data = PointFJac->GetPtr();

        for(int  nelmt = 0; nelmt < ntotElmt; nelmt++)
        {
            int nElmtPnt            = (*expvect)[nelmt]->GetTotPoints();
            int noffest             = explist->GetPhys_Offset(nelmt);

            for(int j = 0; j < nConvectiveFields; j++)
            {
                locVars[j] = inarray[j]+noffest;
            }

            for(int j = 0; j < nSpaceDim; j++)
            {
                locnormal[j] = normals[j]+noffest;
            }

            locmu       =   mu      + noffest;
            for(int npnt = 0; npnt < nElmtPnt; npnt++)
            {
                for(int j = 0; j < nConvectiveFields; j++)
                {
                    pointVar[j] = locVars[j][npnt];
                }
                for(int j = 0; j < nSpaceDim; j++)
                {
                    pointnormals[j] = locnormal[j][npnt];
                }

                pointmu     = locmu[npnt];

                // GetdFlux_dQx_2D(pointnormals,pointmu,pointVar,PointFJac);
                // functor(pointnormals,pointmu,pointVar,PointFJac);
                m_GetdFlux_dDeriv_Array[nDervDir](pointnormals,pointmu,pointVar,PointFJac);
                for (int j =0; j < nConvectiveFields; j++)
                {
                    // (*ElmtJac[nelmt][npnt])(0,j) =  0.0;
                    ElmtJacArray[0][j][nfluxDir][nelmt][npnt] = 0.0;
                }
                for (int j =0; j < nConvectiveFields; j++)
                {
                    int noffset = j*(nConvectiveFields-1);
                    for (int i =0; i < nConvectiveFields-1; i++)
                    {
                        ElmtJacArray[i+1][j][nfluxDir][nelmt][npnt] = PointFJac_data[noffset+i];
                    }
                }
            }
        }
    }

    void NavierStokesCFE::v_GetFluxDerivJacDirctnElmt(
        const int                                                       nConvectiveFields,
        const int                                                       nElmtPnt,
        const int                                                       nDervDir,
        const Array<OneD, Array<OneD, NekDouble> >                      &locVars,
        const Array<OneD, NekDouble>                                    &locmu,
        const Array<OneD, Array<OneD, NekDouble> >                      &locnormal,
        DNekMatSharedPtr                                                &wspMat,
        Array<OneD, Array<OneD, NekDouble> >                            &PntJacArray)
    {
        int nSpaceDim           = m_graph->GetSpaceDimension();  
        
        NekDouble pointmu       = 0.0;
        Array<OneD, NekDouble> pointVar(nConvectiveFields,0.0);
        Array<OneD, NekDouble> pointnormals(nSpaceDim,0.0);

        Array<OneD, NekDouble > wspMatData = wspMat->GetPtr();
                
        for(int npnt = 0; npnt < nElmtPnt; npnt++)
        {
            for(int j = 0; j < nConvectiveFields; j++)
            {
                pointVar[j] = locVars[j][npnt];
            }
            for(int j = 0; j < nSpaceDim; j++)
            {   
                pointnormals[j] = locnormal[j][npnt];
            }

            pointmu     = locmu[npnt];

            m_GetdFlux_dDeriv_Array[nDervDir](pointnormals,pointmu,pointVar,wspMat);
            Vmath::Zero(nConvectiveFields,&PntJacArray[npnt][0],nConvectiveFields);
            for (int j =0; j < nConvectiveFields; j++)
            {
                int noffset = j*(nConvectiveFields-1);
                Vmath::Vcopy((nConvectiveFields-1),&wspMatData[noffset],1,&PntJacArray[npnt][noffset+j+1],1);
            }
        }
    }

        void NavierStokesCFE::v_GetFluxDerivJacDirctn(
        const MultiRegions::ExpListSharedPtr                            &explist,
        const Array<OneD, const Array<OneD, NekDouble> >                &normals,
        const int                                                       nDervDir,
        const Array<OneD, const Array<OneD, NekDouble> >                &inarray,
              Array<OneD, Array<OneD, DNekMatSharedPtr> >               &ElmtJac)
    {
        int nConvectiveFields   = inarray.num_elements();
        std::shared_ptr<LocalRegions::ExpansionVector> expvect =    explist->GetExp();
        int ntotElmt            = (*expvect).size();
        int nPts                = explist->GetTotPoints();
        int nSpaceDim           = m_graph->GetSpaceDimension();

        //Debug
        if(!ElmtJac.num_elements())
        {
            ElmtJac =   Array<OneD, Array<OneD, DNekMatSharedPtr> > (ntotElmt);
            for(int  nelmt = 0; nelmt < ntotElmt; nelmt++)
            {
                int nElmtPnt            = (*expvect)[nelmt]->GetTotPoints();
                ElmtJac[nelmt] =   Array<OneD, DNekMatSharedPtr>(nElmtPnt);
                for(int npnt = 0; npnt < nElmtPnt; npnt++)
                {
                    ElmtJac[nelmt][npnt] = MemoryManager<DNekMat>
                        ::AllocateSharedPtr(nConvectiveFields, nConvectiveFields);
                }
            }
        }
        // Auxiliary variables
        Array<OneD, NekDouble > mu                 (nPts, m_mu);

        // Variable viscosity through the Sutherland's law
        if (m_ViscosityType == "Variable")
        {
            Array<OneD, NekDouble > temperature        (nPts, 0.0);
            m_varConv->GetTemperature(inarray,temperature);
            m_varConv->GetDynamicViscosity(temperature, mu);
        }

        // Add artificial viscosity if wanted
        if (m_shockCaptureType == "Physical")
        {
            Array<OneD, NekDouble> muav;
            if (m_fields[0]->GetTrace()->GetTotPoints()==nPts)
            {
                muav = m_muavTrace;
            }
            else
            {
                muav = m_muav;
            }
            Vmath::Vadd(nPts, mu, 1, muav, 1, mu, 1);
        }

        // What about thermal conductivity?

        NekDouble pointmu       = 0.0;
        Array<OneD, NekDouble> locmu;
        Array<OneD, NekDouble> pointVar(nConvectiveFields,0.0);
        Array<OneD, Array<OneD, NekDouble> > locVars(nConvectiveFields);
        Array<OneD, NekDouble> pointnormals(nSpaceDim,0.0);
        Array<OneD, Array<OneD, NekDouble> > locnormal(nSpaceDim);

        DNekMatSharedPtr PointFJac = MemoryManager<DNekMat>
                                ::AllocateSharedPtr(nConvectiveFields-1, nConvectiveFields);
        Array<OneD, NekDouble > tmpMatinnData, tmpMatoutData;
        // GetdFlux_dDeriv functor = NavierStokesCFE::GetdFlux_dQx_2D;

        // // store a free function
        // std::function<void(int)> f_display;

        // f_display = std::bind(
        //     &NavierStokesCFE::print_num, this, std::placeholders::_1);
        // f_display(-9);

        // switch (nDervDir)
        // {
        //     case 0:
        //     {

                for(int  nelmt = 0; nelmt < ntotElmt; nelmt++)
                {
                    int nElmtPnt            = (*expvect)[nelmt]->GetTotPoints();
                    int noffest             = explist->GetPhys_Offset(nelmt);

                    for(int j = 0; j < nConvectiveFields; j++)
                    {
                        locVars[j] = inarray[j]+noffest;
                    }

                    for(int j = 0; j < nSpaceDim; j++)
                    {
                        locnormal[j] = normals[j]+noffest;
                    }

                    locmu       =   mu      + noffest;
                    for(int npnt = 0; npnt < nElmtPnt; npnt++)
                    {
                        for(int j = 0; j < nConvectiveFields; j++)
                        {
                            pointVar[j] = locVars[j][npnt];
                        }
                        for(int j = 0; j < nSpaceDim; j++)
                        {
                            pointnormals[j] = locnormal[j][npnt];
                        }

                        pointmu     = locmu[npnt];

                        // GetdFlux_dQx_2D(pointnormals,pointmu,pointVar,PointFJac);
                        // functor(pointnormals,pointmu,pointVar,PointFJac);
                        m_GetdFlux_dDeriv_Array[nDervDir](pointnormals,pointmu,pointVar,PointFJac);
                        tmpMatinnData = PointFJac->GetPtr();
                        tmpMatoutData = ElmtJac[nelmt][npnt]->GetPtr();

                        Vmath::Fill(nConvectiveFields,0.0,&tmpMatoutData[0],nConvectiveFields);
                        for (int j =0; j < nConvectiveFields; j++)
                        {
                            Vmath::Vcopy(nConvectiveFields-1,&tmpMatinnData[j*(nConvectiveFields-1)],1,&tmpMatoutData[1+j*nConvectiveFields],1);
                        }
                        // (*ElmtJac[nelmt][npnt]) =   (*PointFJac);
                    }
                }
    }

    void NavierStokesCFE::v_CalphysDeriv(
            const Array<OneD, const Array<OneD, NekDouble> >                &inarray,
                  Array<OneD,       Array<OneD, Array<OneD, NekDouble> > >  &qfield)
    {
        int nConvectiveFields = m_fields.num_elements();
        int npoints           = GetTotPoints();
        const Array<OneD, Array<OneD, NekDouble> >                  pFwd;
        const Array<OneD, Array<OneD, NekDouble> >                  pBwd;
        if(!qfield.num_elements())
        {
            qfield  =   Array<OneD,       Array<OneD, Array<OneD, NekDouble> > >(m_spacedim);
            for(int i = 0; i< m_spacedim; i++)
            {
                qfield[i]   =   Array<OneD, Array<OneD, NekDouble> >(nConvectiveFields);
                for(int j = 0; j< nConvectiveFields; j++)
                {
                    qfield[i][j]   =   Array<OneD, NekDouble>(npoints,0.0);
                }
            }
        }
        m_diffusion->DiffuseCalculateDerivative(nConvectiveFields,m_fields,inarray,qfield,pFwd,pBwd);
    }

#endif
    void NavierStokesCFE::v_CalcMuDmuDT(
        const Array<OneD, const Array<OneD, NekDouble> >                &inarray,
        Array<OneD, NekDouble>                                          &mu,
        Array<OneD, NekDouble>                                          &DmuDT)
    {
        int npoints = mu.num_elements();
        if (m_ViscosityType == "Variable")
        {
            Array<OneD, NekDouble > temperature        (npoints, 0.0);
            m_varConv->GetTemperature(inarray,temperature);
            m_varConv->GetDynamicViscosity(temperature, mu);
            if(DmuDT.num_elements()>0)
            {
                m_varConv->GetDmuDT(temperature,mu,DmuDT);
            }
        }
        else
        {
            Vmath::Fill(npoints, m_mu, mu, 1);
            if(DmuDT.num_elements()>0)
            {
                Vmath::Zero(npoints, DmuDT, 1);
            }
        }
    }

}<|MERGE_RESOLUTION|>--- conflicted
+++ resolved
@@ -2789,7 +2789,6 @@
         }
     }
 
-<<<<<<< HEAD
     void NavierStokesCFE::v_MinusDiffusionFluxJacDirctnElmt(
         const int                                                       nConvectiveFields,
         const int                                                       nElmtPnt,
@@ -2820,7 +2819,29 @@
             {
                 pointVar[j] = locVars[j][npnt];
             }
-=======
+            for(int j = 0; j < nSpaceDim; j++)
+            {   
+                for(int k = 0; k < nConvectiveFields; k++)
+                {
+                    pointDerv[j][k] = locDerv[j][k][npnt];
+                }
+            }
+
+            pointmu     = locmu[npnt];
+            pointDmuDT  = locDmuDT[npnt];
+
+            GetDiffusionFluxJacPoint(pointVar,pointDerv,pointmu,pointDmuDT,normals,wspMat);
+            for (int j =0; j < nConvectiveFields; j++)
+            {
+                int noffset = j*nConvectiveFields;
+
+                Vmath::Vsub(nConvectiveFields-1,&PntJacArray[npnt][noffset+1],1,
+                                                &wspMatData[noffset-j],1,
+                                                &PntJacArray[npnt][noffset+1],1);
+            }
+        }
+    }
+
     void NavierStokesCFE::v_MinusDiffusionFluxJacDirctnMat(
             const int                                                       nDirctn,
             const Array<OneD, const Array<OneD, NekDouble> >                &inarray,
@@ -2889,28 +2910,11 @@
                 locVars[j] = inarray[j]+noffest;
             }
 
->>>>>>> 647d3ee9
             for(int j = 0; j < nSpaceDim; j++)
             {   
                 for(int k = 0; k < nConvectiveFields; k++)
                 {
-<<<<<<< HEAD
-                    pointDerv[j][k] = locDerv[j][k][npnt];
-                }
-            }
-
-            pointmu     = locmu[npnt];
-            pointDmuDT  = locDmuDT[npnt];
-
-            GetDiffusionFluxJacPoint(pointVar,pointDerv,pointmu,pointDmuDT,normals,wspMat);
-            for (int j =0; j < nConvectiveFields; j++)
-            {
-                int noffset = j*nConvectiveFields;
-
-                Vmath::Vsub(nConvectiveFields-1,&PntJacArray[npnt][noffset+1],1,
-                                                &wspMatData[noffset-j],1,
-                                                &PntJacArray[npnt][noffset+1],1);
-=======
+
                     locDerv[j][k] = qfields[j][k]+noffest;
                 }
             }
@@ -2933,7 +2937,7 @@
                 pointmu     = locmu[npnt];
                 pointDmuDT  = locDmuDT[npnt];
 
-                GetDiffusionFluxJacPoint(nelmt,pointVar,pointDerv,pointmu,pointDmuDT,normals,PointFJac);
+                GetDiffusionFluxJacPoint(pointVar,pointDerv,pointmu,pointDmuDT,normals,PointFJac);
 
                 ElmtFluxJacData = ElmtFluxJacArray[nelmt][nDirctn]->GetBlock(npnt,npnt)->GetPtr();
                 for (int j =0; j < nConvectiveFields; j++)
@@ -2945,7 +2949,6 @@
                                 &PointFJac_data[noffsetPnt],1,
                                 &ElmtFluxJacData[noffsetElm],1);
                 }
->>>>>>> 647d3ee9
             }
         }
     }
