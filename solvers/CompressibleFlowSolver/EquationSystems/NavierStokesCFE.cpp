///////////////////////////////////////////////////////////////////////////////
//
// File NavierStokesCFE.cpp
//
// For more information, please see: http://www.nektar.info
//
// The MIT License
//
// Copyright (c) 2006 Division of Applied Mathematics, Brown University (USA),
// Department of Aeronautics, Imperial College London (UK), and Scientific
// Computing and Imaging Institute, University of Utah (USA).
//
// License for the specific language governing rights and limitations under
// Permission is hereby granted, free of charge, to any person obtaining a
// copy of this software and associated documentation files (the "Software"),
// to deal in the Software without restriction, including without limitation
// the rights to use, copy, modify, merge, publish, distribute, sublicense,
// and/or sell copies of the Software, and to permit persons to whom the
// Software is furnished to do so, subject to the following conditions:
//
// The above copyright notice and this permission notice shall be included
// in all copies or substantial portions of the Software.
//
// THE SOFTWARE IS PROVIDED "AS IS", WITHOUT WARRANTY OF ANY KIND, EXPRESS
// OR IMPLIED, INCLUDING BUT NOT LIMITED TO THE WARRANTIES OF MERCHANTABILITY,
// FITNESS FOR A PARTICULAR PURPOSE AND NONINFRINGEMENT. IN NO EVENT SHALL
// THE AUTHORS OR COPYRIGHT HOLDERS BE LIABLE FOR ANY CLAIM, DAMAGES OR OTHER
// LIABILITY, WHETHER IN AN ACTION OF CONTRACT, TORT OR OTHERWISE, ARISING
// FROM, OUT OF OR IN CONNECTION WITH THE SOFTWARE OR THE USE OR OTHER
// DEALINGS IN THE SOFTWARE.
//
// Description: Navier Stokes equations in conservative variables
//
///////////////////////////////////////////////////////////////////////////////

#include <CompressibleFlowSolver/EquationSystems/NavierStokesCFE.h>

using namespace std;

namespace Nektar
{
    string NavierStokesCFE::className =
        SolverUtils::GetEquationSystemFactory().RegisterCreatorFunction(
            "NavierStokesCFE", NavierStokesCFE::create,
            "NavierStokes equations in conservative variables.");

    NavierStokesCFE::NavierStokesCFE(
        const LibUtilities::SessionReaderSharedPtr& pSession,
        const SpatialDomains::MeshGraphSharedPtr& pGraph)
        : UnsteadySystem(pSession, pGraph),
          CompressibleFlowSystem(pSession, pGraph)
    {
    }

    NavierStokesCFE::~NavierStokesCFE()
    {

    }

    /**
     * @brief Initialization object for CompressibleFlowSystem class.
     */
    void NavierStokesCFE::v_InitObject()
    {
        CompressibleFlowSystem::v_InitObject();

        // Get gas constant from session file and compute Cp
        NekDouble gasConstant;
        m_session->LoadParameter ("GasConstant",   gasConstant,   287.058);
        m_Cp      = m_gamma / (m_gamma - 1.0) * gasConstant;

        // Viscosity
        m_session->LoadSolverInfo("ViscosityType", m_ViscosityType, "Constant");
        m_session->LoadParameter ("mu",            m_mu,            1.78e-05);

        // Thermal conductivity or Prandtl
        if( m_session->DefinesParameter("thermalConductivity"))
        {
            ASSERTL0( !m_session->DefinesParameter("Pr"),
                 "Cannot define both Pr and thermalConductivity.");

            m_session->LoadParameter ("thermalConductivity",
                                        m_thermalConductivity);
            m_Prandtl = m_Cp * m_mu / m_thermalConductivity;
        }
        else
        {
            m_session->LoadParameter ("Pr", m_Prandtl, 0.72);
            m_thermalConductivity = m_Cp * m_mu / m_Prandtl;
        }

        string diffName;
        m_session->LoadSolverInfo("DiffusionType", diffName, "LDGNS");

        m_diffusion = SolverUtils::GetDiffusionFactory()
                                    .CreateInstance(diffName, diffName);

        if (m_specHP_dealiasing)
        {
            m_diffusion->SetFluxVectorNS(
                &NavierStokesCFE::v_GetViscousFluxVectorDeAlias,
                this);
            // m_diffusion->SetFluxVectorNS(&NavierStokesCFE::
            //                               v_GetViscousFluxVector, this);
            // WARNINGL0()
        }
        else
        {
            m_diffusion->SetFluxVectorNS(&NavierStokesCFE::
                                          v_GetViscousFluxVector, this);
            // m_diffusion->SetFluxVectorNS(&NavierStokesCFE::
            //                               v_GetViscousFluxVector, this);
        }

        // Concluding initialisation of diffusion operator
        m_diffusion->InitObject         (m_session, m_fields);
    }

    void NavierStokesCFE::v_DoDiffusion(
        const Array<OneD, const Array<OneD, NekDouble> > &inarray,
              Array<OneD,       Array<OneD, NekDouble> > &outarray,
            const Array<OneD, Array<OneD, NekDouble> >   &pFwd,
            const Array<OneD, Array<OneD, NekDouble> >   &pBwd)
    {
        int i;
        int nvariables = inarray.num_elements();
        int npoints    = GetNpoints();
        int nTracePts  = GetTraceTotPoints();

        Array<OneD, Array<OneD, NekDouble> > outarrayDiff(nvariables);

        Array<OneD, Array<OneD, NekDouble> > inarrayDiff(nvariables-1);
        Array<OneD, Array<OneD, NekDouble> > inFwd(nvariables-1);
        Array<OneD, Array<OneD, NekDouble> > inBwd(nvariables-1);

        for (i = 0; i < nvariables; ++i)
        {
            outarrayDiff[i] = Array<OneD, NekDouble>(npoints);
        }

        for (i = 0; i < nvariables-1; ++i)
        {
            inarrayDiff[i] = Array<OneD, NekDouble>(npoints);
            inFwd[i]       = Array<OneD, NekDouble>(nTracePts);
            inBwd[i]       = Array<OneD, NekDouble>(nTracePts);
        }

        // Extract pressure
        //    (use inarrayDiff[0] as a temporary storage for the pressure)
        m_varConv->GetPressure(inarray, inarrayDiff[0]);

        // Extract temperature
        m_varConv->GetTemperature(inarray, inarrayDiff[nvariables-2]);

        // Extract velocities
        m_varConv->GetVelocityVector(inarray, inarrayDiff);

        // Repeat calculation for trace space
        if (pFwd == NullNekDoubleArrayofArray || 
            pBwd == NullNekDoubleArrayofArray)
        {
            inFwd = NullNekDoubleArrayofArray;
            inBwd = NullNekDoubleArrayofArray;
        }
        else
        {
            m_varConv->GetPressure(pFwd,    inFwd[0]);
            m_varConv->GetPressure(pBwd,    inBwd[0]);

            m_varConv->GetTemperature(pFwd, inFwd[nvariables-2]);
            m_varConv->GetTemperature(pBwd, inBwd[nvariables-2]);

            m_varConv->GetVelocityVector(pFwd, inFwd);
            m_varConv->GetVelocityVector(pBwd, inBwd);
        }

        // Diffusion term in physical rhs form
        m_diffusion->Diffuse(nvariables, m_fields, inarrayDiff, outarrayDiff,
                             inFwd, inBwd);

        for (i = 0; i < nvariables; ++i)
        {
            Vmath::Vadd(npoints,
                        outarrayDiff[i], 1,
                        outarray[i], 1,
                        outarray[i], 1);
        }
    }


    void NavierStokesCFE::v_DoDiffusion_coeff(
        const Array<OneD, const Array<OneD, NekDouble> > &inarray,
              Array<OneD,       Array<OneD, NekDouble> > &outarray,
            const Array<OneD, Array<OneD, NekDouble> >   &pFwd,
            const Array<OneD, Array<OneD, NekDouble> >   &pBwd)
    {
        int i;
        int nvariables = inarray.num_elements();
        int npoints    = GetNpoints();
        int ncoeffs    = GetNcoeffs();
        int nTracePts  = GetTraceTotPoints();

        Array<OneD, Array<OneD, NekDouble> > outarrayDiff(nvariables);

        Array<OneD, Array<OneD, NekDouble> > inarrayDiff(nvariables-1);
        Array<OneD, Array<OneD, NekDouble> > inFwd(nvariables-1);
        Array<OneD, Array<OneD, NekDouble> > inBwd(nvariables-1);

        for (i = 0; i < nvariables; ++i)
        {
            outarrayDiff[i] = Array<OneD, NekDouble>(ncoeffs);
        }

        for (i = 0; i < nvariables-1; ++i)
        {
            inarrayDiff[i] = Array<OneD, NekDouble>(npoints);
            inFwd[i]       = Array<OneD, NekDouble>(nTracePts);
            inBwd[i]       = Array<OneD, NekDouble>(nTracePts);
        }

        // Extract pressure
        //    (use inarrayDiff[0] as a temporary storage for the pressure)
        m_varConv->GetPressure(inarray, inarrayDiff[0]);

        // Extract temperature
        m_varConv->GetTemperature(inarray, inarrayDiff[nvariables-2]);

        // Extract velocities
        m_varConv->GetVelocityVector(inarray, inarrayDiff);

        // Repeat calculation for trace space
        if (pFwd == NullNekDoubleArrayofArray || 
            pBwd == NullNekDoubleArrayofArray)
        {
            inFwd = NullNekDoubleArrayofArray;
            inBwd = NullNekDoubleArrayofArray;
        }
        else
        {
            m_varConv->GetPressure(pFwd,    inFwd[0]);
            m_varConv->GetPressure(pBwd,    inBwd[0]);

            m_varConv->GetTemperature(pFwd, inFwd[nvariables-2]);
            m_varConv->GetTemperature(pBwd, inBwd[nvariables-2]);

            m_varConv->GetVelocityVector(pFwd, inFwd);
            m_varConv->GetVelocityVector(pBwd, inBwd);
        }

        // Diffusion term in physical rhs form
        m_diffusion->Diffuse_coeff(nvariables, m_fields, inarrayDiff, outarrayDiff,
                             inFwd, inBwd);

        for (i = 0; i < nvariables; ++i)
        {
            Vmath::Vadd(ncoeffs,
                        outarrayDiff[i], 1,
                        outarray[i], 1,
                        outarray[i], 1);
        }
    }

    /**
     * @brief Return the flux vector for the LDG diffusion problem.
     * \todo Complete the viscous flux vector
     */
    void NavierStokesCFE::v_GetViscousFluxVector(
        const Array<OneD, Array<OneD, NekDouble> >               &physfield,
              Array<OneD, Array<OneD, Array<OneD, NekDouble> > > &derivativesO1,
              Array<OneD, Array<OneD, Array<OneD, NekDouble> > > &viscousTensor)
    {
        int i, j;
        int nVariables = m_fields.num_elements();
        int nPts       = physfield[0].num_elements();

        // Stokes hypothesis
        const NekDouble lambda = -2.0/3.0;

        // Auxiliary variables
        Array<OneD, NekDouble > mu                 (nPts, 0.0);
        Array<OneD, NekDouble > thermalConductivity(nPts, 0.0);
        Array<OneD, NekDouble > divVel             (nPts, 0.0);

        // Variable viscosity through the Sutherland's law
        if (m_ViscosityType == "Variable")
        {
            m_varConv->GetDynamicViscosity(physfield[nVariables-2], mu);
            NekDouble tRa = m_Cp / m_Prandtl;
            Vmath::Smul(nPts, tRa, mu, 1, thermalConductivity, 1);
        }
        else
        {
            Vmath::Fill(nPts, m_mu, mu, 1);
            Vmath::Fill(nPts, m_thermalConductivity,
                        thermalConductivity, 1);
        }

        // Velocity divergence
        for (j = 0; j < m_spacedim; ++j)
        {
            Vmath::Vadd(nPts, divVel, 1, derivativesO1[j][j], 1,
                        divVel, 1);
        }

        // Velocity divergence scaled by lambda * mu
        Vmath::Smul(nPts, lambda, divVel, 1, divVel, 1);
        Vmath::Vmul(nPts, mu,  1, divVel, 1, divVel, 1);

        // Viscous flux vector for the rho equation = 0
        for (i = 0; i < m_spacedim; ++i)
        {
            Vmath::Zero(nPts, viscousTensor[i][0], 1);
        }

        // Viscous stress tensor (for the momentum equations)
        for (i = 0; i < m_spacedim; ++i)
        {
            for (j = i; j < m_spacedim; ++j)
            {
                Vmath::Vadd(nPts, derivativesO1[i][j], 1,
                                  derivativesO1[j][i], 1,
                                  viscousTensor[i][j+1], 1);

                Vmath::Vmul(nPts, mu, 1,
                                  viscousTensor[i][j+1], 1,
                                  viscousTensor[i][j+1], 1);

                if (i == j)
                {
                    // Add divergence term to diagonal
                    Vmath::Vadd(nPts, viscousTensor[i][j+1], 1,
                                  divVel, 1,
                                  viscousTensor[i][j+1], 1);
                }
                else
                {
                    // Copy to make symmetric
                    Vmath::Vcopy(nPts, viscousTensor[i][j+1], 1,
                                       viscousTensor[j][i+1], 1);
                }
            }
        }

        // Terms for the energy equation
        for (i = 0; i < m_spacedim; ++i)
        {
            Vmath::Zero(nPts, viscousTensor[i][m_spacedim+1], 1);
            // u_j * tau_ij
            for (j = 0; j < m_spacedim; ++j)
            {
                Vmath::Vvtvp(nPts, physfield[j], 1,
                               viscousTensor[i][j+1], 1,
                               viscousTensor[i][m_spacedim+1], 1,
                               viscousTensor[i][m_spacedim+1], 1);
            }
            // Add k*T_i
            Vmath::Vvtvp(nPts, thermalConductivity, 1,
                               derivativesO1[i][m_spacedim], 1,
                               viscousTensor[i][m_spacedim+1], 1,
                               viscousTensor[i][m_spacedim+1], 1);
        }
    }

    /**
     * @brief Return the flux vector for the LDG diffusion problem.
     * \todo Complete the viscous flux vector
     */
    void NavierStokesCFE::v_GetViscousFluxVectorDeAlias(
        const Array<OneD, Array<OneD, NekDouble> >               &physfield,
              Array<OneD, Array<OneD, Array<OneD, NekDouble> > > &derivativesO1,
              Array<OneD, Array<OneD, Array<OneD, NekDouble> > > &viscousTensor)
    {
        int i, j;
        int nVariables = m_fields.num_elements();
        // Factor to rescale 1d points in dealiasing.
        NekDouble OneDptscale = 2;
        // Get number of points to dealias a cubic non-linearity
        int nPts      = m_fields[0]->Get1DScaledTotPoints(OneDptscale);
        int nPts_orig = physfield[0].num_elements();

        // Stokes hypothesis
        const NekDouble lambda = -2.0/3.0;

        // Auxiliary variables
        Array<OneD, NekDouble > mu                 (nPts, 0.0);
        Array<OneD, NekDouble > thermalConductivity(nPts, 0.0);
        Array<OneD, NekDouble > divVel             (nPts, 0.0);

        // Variable viscosity through the Sutherland's law
        if (m_ViscosityType == "Variable")
        {
            m_varConv->GetDynamicViscosity(physfield[nVariables-2], mu);
            NekDouble tRa = m_Cp / m_Prandtl;
            Vmath::Smul(nPts, tRa, mu, 1, thermalConductivity, 1);
        }
        else
        {
            Vmath::Fill(nPts, m_mu, mu, 1);
            Vmath::Fill(nPts, m_thermalConductivity,
                        thermalConductivity, 1);
        }

        // Interpolate inputs and initialise interpolated output
        Array<OneD, Array<OneD, NekDouble> > vel_interp(m_spacedim);
        Array<OneD, Array<OneD, Array<OneD, NekDouble> > >
                                             deriv_interp(m_spacedim);
        Array<OneD, Array<OneD, Array<OneD, NekDouble> > >
                                             out_interp(m_spacedim);
        for (i = 0; i < m_spacedim; ++i)
        {
            // Interpolate velocity
            vel_interp[i]   = Array<OneD, NekDouble> (nPts);
            m_fields[0]->PhysInterp1DScaled(
                OneDptscale, physfield[i], vel_interp[i]);

            // Interpolate derivatives
            deriv_interp[i] = Array<OneD,Array<OneD,NekDouble> > (m_spacedim+1);
            for (j = 0; j < m_spacedim+1; ++j)
            {
                deriv_interp[i][j] = Array<OneD, NekDouble> (nPts);
                m_fields[0]->PhysInterp1DScaled(
                    OneDptscale, derivativesO1[i][j], deriv_interp[i][j]);
            }

            // Output (start from j=1 since flux is zero for rho)
            out_interp[i] = Array<OneD,Array<OneD,NekDouble> > (m_spacedim+2);
            for (j = 1; j < m_spacedim+2; ++j)
            {
                out_interp[i][j] = Array<OneD, NekDouble> (nPts);
            }
        }

        // Velocity divergence
        for (j = 0; j < m_spacedim; ++j)
        {
            Vmath::Vadd(nPts, divVel, 1, deriv_interp[j][j], 1,
                        divVel, 1);
        }

        // Velocity divergence scaled by lambda * mu
        Vmath::Smul(nPts, lambda, divVel, 1, divVel, 1);
        Vmath::Vmul(nPts, mu,  1, divVel, 1, divVel, 1);

        // Viscous flux vector for the rho equation = 0 (no need to dealias)
        for (i = 0; i < m_spacedim; ++i)
        {
            Vmath::Zero(nPts_orig, viscousTensor[i][0], 1);
        }

        // Viscous stress tensor (for the momentum equations)
        for (i = 0; i < m_spacedim; ++i)
        {
            for (j = i; j < m_spacedim; ++j)
            {
                Vmath::Vadd(nPts, deriv_interp[i][j], 1,
                                  deriv_interp[j][i], 1,
                                  out_interp[i][j+1], 1);

                Vmath::Vmul(nPts, mu, 1,
                                  out_interp[i][j+1], 1,
                                  out_interp[i][j+1], 1);

                if (i == j)
                {
                    // Add divergence term to diagonal
                    Vmath::Vadd(nPts, out_interp[i][j+1], 1,
                                  divVel, 1,
                                  out_interp[i][j+1], 1);
                }
                else
                {
                    // Make symmetric
                    out_interp[j][i+1] = out_interp[i][j+1];
                }
            }
        }

        // Terms for the energy equation
        for (i = 0; i < m_spacedim; ++i)
        {
            Vmath::Zero(nPts, out_interp[i][m_spacedim+1], 1);
            // u_j * tau_ij
            for (j = 0; j < m_spacedim; ++j)
            {
                Vmath::Vvtvp(nPts, vel_interp[j], 1,
                               out_interp[i][j+1], 1,
                               out_interp[i][m_spacedim+1], 1,
                               out_interp[i][m_spacedim+1], 1);
            }
            // Add k*T_i
            Vmath::Vvtvp(nPts, thermalConductivity, 1,
                               deriv_interp[i][m_spacedim], 1,
                               out_interp[i][m_spacedim+1], 1,
                               out_interp[i][m_spacedim+1], 1);
        }

        // Project to original space
        for (i = 0; i < m_spacedim; ++i)
        {
            for (j = 1; j < m_spacedim+2; ++j)
            {
                m_fields[0]->PhysGalerkinProjection1DScaled(
                    OneDptscale,
                    out_interp[i][j],
                    viscousTensor[i][j]);
            }
        }
    }

    /**
     * @brief Return the flux vector for the IP diffusion problem.
     * \todo Complete the viscous flux vector
     */
    void NavierStokesCFE::GetViscousFluxVectorConservVar(
        const Array<OneD, Array<OneD, NekDouble> >                      &inarray,
        const Array<OneD, Array<OneD, Array<OneD, NekDouble> > >        &qfields,
              Array<OneD, Array<OneD, Array<OneD, NekDouble> > >        &outarray)
    {
        //can be nPoints/nTracePoints
        int nPts=inarray[0].num_elements();
        Array<OneD,NekDouble> tmp(nPts,0.0);
        int nScalars=nConvectiveFields-1;
        Array<OneD,Array<OneD,NekDouble>> physfield(nScalars);
        Array<OneD,Array<OneD,Array<OneD,NekDouble>>> physderivatives(nDim);
        for(int i=0;i<nScalars;i++)
        {
            physfield[i]=Array<OneD,NekDouble> (nPts,0.0);
        }
        for(int i=0;i<nDim;i++)
        {
            physderivatives[i]=Array<OneD,Array<OneD,NekDouble>> (nScalars);
            for(int j=0;j<nScalars;j++)
            {
                physderivatives[i][j]=Array<OneD,NekDouble>(nPts,0.0);
            }
        }

        //Transfer conservative variables to primal variables u,v,w
        //E
        Array<OneD,NekDouble> E(nPts,0.0);
        Vmath::Vdiv(nPts,&inarray[nConvectiveFields-1][0],1,&inarray[0][0],1,&E[0],1);
        //q2
        for(int i=0;i<nScalars-1;i++)
        {
            Vmath::Vdiv(nPts,&inarray[i+1][0],1,&inarray[0][0],1,&physfield[i][0],1);
            Vmath::Vvtvp(nPts,&physfield[i][0],1,&physfield[i][0],1,&tmp[0],1,&tmp[0],1);
        }
        //e=E-0.5q2
        Vmath::Smul(nPts,0.5,&tmp[0],1,&tmp[0],1);
        Vmath::Vsub(nPts,&E[0],1,&tmp[0],1,&physfield[nScalars-1][0],1);
        //T=e/Cv
        NekDouble oCv=1./m_Cv;
        Vmath::Smul(nPts,oCv,&physfield[nScalars-1][0],1,&physfield[nScalars-1][0],1);

        //Transfer conservative variable derivatives to primal variables du,dv,dw
        Array<OneD,NekDouble> orho1(nPts,0.0);
        Array<OneD,NekDouble> orho2(nPts,0.0);
        Vmath::Sdiv(nPts,1.0,&inarray[0][0],1,&orho1[0],1);
        Vmath::Vmul(nPts,&orho1[0],1,&orho1[0],1,&orho2[0],1);
        for(int i=0;i<nDim;i++)
        {
            for(int j=0;j<nScalars-1;j++)
            {
                Vmath::Vmul(nPts,&qfields[i][0][0],1,&physfield[j][0],1,&tmp[0],1);
                Vmath::Vsub(nPts,&qfields[i][j+1][0],1,&tmp[0],1,&physderivatives[i][j][0],1);
                Vmath::Vmul(nPts,&orho1[0],1,&physderivatives[i][j][0],1,&physderivatives[i][j][0],1);
            }
        }

        //Construct dT_dx,dT_dy,dT_dz
        for(int i=0;i<nDim;i++)
        {
            Vmath::Vmul(nPts,&qfields[i][0][0],1,&E[0],1,&tmp[0],1);
            Vmath::Vsub(nPts,&qfields[i][nConvectiveFields-1][0],1,&tmp[0],1,&physderivatives[i][nScalars-1][0],1);
            Vmath::Vmul(nPts,&orho1[0],1,&physderivatives[i][nScalars-1][0],1,&physderivatives[i][nScalars-1][0],1);

            for(int j=0;j<nScalars-1;j++)
            {
               Vmath::Vmul(nPts,&physfield[j][0],1,&physderivatives[i][j][0],1,&tmp[0],1);
               Vmath::Vsub(nPts,&physderivatives[i][nScalars-1][0],1,&tmp[0],1,&physderivatives[i][nScalars-1][0],1);
            }
            Vmath::Smul(nPts,oCv,&physderivatives[i][nScalars-1][0],1,&physderivatives[i][nScalars-1][0],1);
        }

         v_GetViscousFluxVector(physfield, physderivatives,outarray);
    }

    /**
     * @brief Return the flux vector for the IP diffusion problem.
     * \todo Complete the viscous flux vector
     */
    void NavierStokesCFE::GetViscousFluxVectorConservVar(
        const int                                                       nConvectiveFields,
        const int                                                       nDim,
        const Array<OneD, Array<OneD, NekDouble> >                      &inarray,
        const Array<OneD, Array<OneD, Array<OneD, NekDouble> > >        &qfields,
              Array<OneD, Array<OneD, Array<OneD, NekDouble> > >        &outarray,
              Array< OneD, int >                                        &nonZeroIndex,    
<<<<<<< HEAD
        const Array<OneD, Array<OneD, NekDouble> >                      &normal,         
        const Array<OneD, NekDouble>                                    &ArtifDiffFactor)
=======
        const Array<OneD, Array<OneD, NekDouble> >                      &normal,           
        const Array<OneD, Array<OneD, NekDouble> >                      &ArtifDiffFactor)
>>>>>>> 38a79e9c
    {
        int nPts=inarray[0].num_elements();
        int n_nonZero   =   nConvectiveFields-1;
        Array<OneD, Array<OneD, Array<OneD, NekDouble> > > fluxVec;

        for(int i=0; i< outarray.num_elements(); i++)
        {
            for(int j=0; j< nConvectiveFields; j++)
            {
                Vmath::Zero(nPts,outarray[i][j],1);
            }
        }

        if(normal.num_elements())
        {
            fluxVec =   Array<OneD, Array<OneD, Array<OneD, NekDouble> > >(nDim);
            for(int i=0; i< nDim; i++)
            {
                fluxVec[i]  =   Array<OneD, Array<OneD, NekDouble> >(nConvectiveFields);
                for(int j=0; j< nConvectiveFields; j++)
                {
                    fluxVec[i][j]  =   Array<OneD, NekDouble>(nPts,0.0);
                }
            }

            GetViscousFluxVectorConservVar(inarray,qfields,fluxVec);

            for(int j=0; j< nConvectiveFields; j++)
            {
                for(int i=0; i< nDim; i++)
                {
                    Vmath::Vvtvp(nPts,normal[i],1,fluxVec[i][j],1,outarray[0][j],1,outarray[0][j],1);
                }
            }
        }
        else
        {
            fluxVec = outarray;
            GetViscousFluxVectorConservVar(inarray,qfields,fluxVec);
        }

        if(ArtifDiffFactor.num_elements())
        {
            n_nonZero   =   nConvectiveFields;
            
            if(normal.num_elements())
            {
                Array<OneD, NekDouble> tmparray(nPts,0.0);
                for(int i=0; i< nDim; i++)
                {
                    Vmath::Vmul(nPts,ArtifDiffFactor,1,normal[i],1,tmparray,1);
                    for(int j=0; j< nConvectiveFields; j++)
                    {
                        Vmath::Vvtvp(nPts,tmparray,1,qfields[i][j],1,outarray[0][j],1,outarray[0][j],1);
                    }
                }
            }
            else
            {
                for(int i=0; i< nDim; i++)
                {
                    for(int j=0; j< nConvectiveFields; j++)
                    {
                        Vmath::Vvtvp(nPts,ArtifDiffFactor,1,qfields[i][j],1,outarray[i][j],1,outarray[i][j],1);
                    }
                }
            }
        }

        nonZeroIndex = Array< OneD, int > (n_nonZero,0);
        for(int i=1;i<n_nonZero+1; i++)
        {
            nonZeroIndex[n_nonZero-i] =   nConvectiveFields-i;
        }
    }

    /**
     * @brief return part of viscous Jacobian: 
     * \todo flux derived with Qx=[drho_dx,drhou_dx,drhov_dx,drhoE_dx] 
     * Input:
     * normals:Point normals
     * U=[rho,rhou,rhov,rhoE]
     * Output: 2D 3*4 Matrix (flux with rho is zero)
     */
    void NavierStokesCFE::GetdFlux_dQx_2D( 
        const Array<OneD, NekDouble>    &normals,
        const NekDouble                 &mu,
        const Array<OneD, NekDouble>    &U, 
              DNekMatSharedPtr          &OutputMatrix )
    {
        NekDouble nx=normals[0];
        NekDouble ny=normals[1];
        NekDouble rho=U[0];
        NekDouble u=U[1]/U[0];
        NekDouble v=U[2]/U[0];
        NekDouble E=U[3]/U[0];
        NekDouble q2=u*u+v*v;
        NekDouble e=E-0.5*q2;
        NekDouble R =m_varConv->GetGasconstant();
        NekDouble gamma=m_gamma;
        NekDouble Cp=gamma / (gamma - 1.0) *R;
        NekDouble Cv=1.0/(gamma-1)*R;
        NekDouble T=e/Cv;
        //q_x=-kappa*dT_dx;
        NekDouble kappa=m_thermalConductivity;
        NekDouble Pr= Cp *mu / kappa;
        //To notice, here is positive, which is consistent with 
        //"SYMMETRIC INTERIOR PENALTY DG METHODS FOR THE COMPRESSIBLE NAVIER-STOKES EQUATIONS"
        //But opposite to "I Do like CFD"
        NekDouble tmp=mu/rho;

        (*OutputMatrix)(0,0)=tmp*(2.0/3.0*v*nx-u*ny);
        (*OutputMatrix)(0,1)=tmp*ny;
        (*OutputMatrix)(0,2)=tmp*(-2.0/3.0)*nx;
        (*OutputMatrix)(0,3)=0.0;
        (*OutputMatrix)(1,0)=tmp*(-u*nx-4.0/3.0*v*ny);
        (*OutputMatrix)(1,1)=tmp*nx;
        (*OutputMatrix)(1,2)=tmp*(4.0/3.0*ny);
        (*OutputMatrix)(1,3)=0.0;
        (*OutputMatrix)(2,0)=1.0/3.0*u*v*nx+(4.0/3.0*v*v+u*u+gamma/Pr*(E-q2))*ny;
        (*OutputMatrix)(2,0)=-tmp*(*OutputMatrix)(2,0);
        (*OutputMatrix)(3,1)=(1-gamma/Pr)*u*ny+v*nx;
        (*OutputMatrix)(2,1)=tmp*(*OutputMatrix)(2,1);
        (*OutputMatrix)(2,2)=(4.0/3.0-gamma/Pr)*v*ny-2.0/3.0*u*nx;
        (*OutputMatrix)(2,2)=tmp*(*OutputMatrix)(3,2);
        (*OutputMatrix)(2,3)=tmp*gamma/Pr*ny;
    }

     /**
     * @brief return part of viscous Jacobian: 
     * \todo flux derived with Qx=[drho_dy,drhou_dy,drhov_dy,drhoE_dy] 
     * Input:
     * normals:Point normals
     * U=[rho,rhou,rhov,rhoE]
     * Output: 2D 3*4 Matrix (flux with rho is zero)
     */
    void NavierStokesCFE::GetdFlux_dQy_2D( 
        const Array<OneD, NekDouble>    &normals,
        const NekDouble                 &mu,
        const Array<OneD, NekDouble>    &U, 
              DNekMatSharedPtr          &OutputMatrix )
    {
        NekDouble nx=normals[0];
        NekDouble ny=normals[1];
        NekDouble rho=U[0];
        NekDouble u=U[1]/U[0];
        NekDouble v=U[2]/U[0];
        NekDouble E=U[3]/U[0];
        NekDouble q2=u*u+v*v;
        NekDouble e=E-0.5*q2;
        NekDouble R =m_varConv->GetGasconstant();
        NekDouble gamma=m_gamma;
        NekDouble Cp=gamma / (gamma - 1.0) *R;
        NekDouble Cv=1.0/(gamma-1)*R;
        NekDouble T=e/Cv;
        //q_x=-kappa*dT_dx;
        NekDouble kappa=m_thermalConductivity;
        NekDouble Pr= Cp *mu / kappa;
        //To notice, here is positive, which is consistent with 
        //"SYMMETRIC INTERIOR PENALTY DG METHODS FOR THE COMPRESSIBLE NAVIER-STOKES EQUATIONS"
        //But opposite to "I Do like CFD"
        NekDouble tmp=mu/rho;
           
        (*OutputMatrix)(0,0)=tmp*(2.0/3.0*v*nx-u*ny);
        (*OutputMatrix)(0,1)=tmp*ny;
        (*OutputMatrix)(0,2)=tmp*(-2.0/3.0)*nx;
        (*OutputMatrix)(0,3)=0.0;
        (*OutputMatrix)(1,0)=tmp*(-u*nx-4.0/3.0*v*ny);
        (*OutputMatrix)(1,1)=tmp*nx;
        (*OutputMatrix)(1,2)=tmp*(4.0/3.0*ny);
        (*OutputMatrix)(1,3)=0.0;
        (*OutputMatrix)(2,0)=1.0/3.0*u*v*nx+(4.0/3.0*v*v+u*u+gamma/Pr*(E-q2))*ny;
        (*OutputMatrix)(2,0)=-tmp*(*OutputMatrix)(2,0);
        (*OutputMatrix)(2,1)=(1-gamma/Pr)*u*ny+v*nx;
        (*OutputMatrix)(2,1)=tmp*(*OutputMatrix)(2,1);
        (*OutputMatrix)(2,2)=(4.0/3.0-gamma/Pr)*v*ny-2.0/3.0*u*nx;
        (*OutputMatrix)(2,2)=tmp*(*OutputMatrix)(2,2);
        (*OutputMatrix)(2,3)=tmp*gamma/Pr*ny;
    }

    /**
     * @brief return part of viscous Jacobian derived with Qx=[drho_dx,drhou_dx,drhov_dx,drhow_dx,drhoE_dx]
     * Input:
     * normals:Point normals
     * U=[rho,rhou,rhov,rhow,rhoE]
     * dir: means whether derive with
     * Qx=[drho_dx,drhou_dx,drhov_dx,drhow_dx,drhoE_dx]
     * Output: 3D 4*5 Matrix (flux about rho is zero) 
     * OutputMatrix(dir=0)= dF_dQx;
     */
    void NavierStokesCFE::GetdFlux_dQx_3D( 
        const Array<OneD, NekDouble>    &normals,
        const NekDouble                 &mu,
        const Array<OneD, NekDouble>    &U, 
              DNekMatSharedPtr          &OutputMatrix )
    {
        NekDouble nx=normals[0];
        NekDouble ny=normals[1];
        NekDouble nz=normals[2];
        NekDouble rho=U[0];
        NekDouble u=U[1]/U[0];
        NekDouble v=U[2]/U[0];
        NekDouble w=U[3]/U[0];
        NekDouble E=U[4]/U[0];
        NekDouble q2=u*u+v*v+w*w;
        NekDouble e=E-0.5*q2;
        NekDouble R =m_varConv->GetGasconstant();
        NekDouble gamma=m_gamma;
        NekDouble Cp=gamma / (gamma - 1.0) *R;
        NekDouble Cv=1.0/(gamma-1)*R;
        NekDouble T=e/Cv;
        //q_x=-kappa*dT_dx;
        NekDouble kappa=m_thermalConductivity;
        NekDouble Pr= Cp *mu / kappa;
        //To notice, here is positive, which is consistent with 
        //"SYMMETRIC INTERIOR PENALTY DG METHODS FOR THE COMPRESSIBLE NAVIER-STOKES EQUATIONS"
        //But opposite to "I do like CFD"
        NekDouble tmp=mu/rho;
        NekDouble tmpx=tmp*nx;
        NekDouble tmpy=tmp*ny;
        NekDouble tmpz=tmp*nz;

        (*OutputMatrix)(0,0)=tmpx*(-4.0/3.0*u)+tmpy*(-v)+tmpz*(-w);
        (*OutputMatrix)(0,1)=tmpx*(4.0/3.0);
        (*OutputMatrix)(0,2)=tmpy;
        (*OutputMatrix)(0,3)=tmpz;
        (*OutputMatrix)(0,4)=0.0;
        (*OutputMatrix)(1,0)=tmpx*(-v)+tmpy*(2./3.*u);
        (*OutputMatrix)(1,1)=tmpy*(-2./3.);
        (*OutputMatrix)(1,2)=tmpx;
        (*OutputMatrix)(1,3)=0.0;
        (*OutputMatrix)(1,4)=0.0;
        (*OutputMatrix)(2,0)=tmpx*(-w)+tmpz*(2./3.*u);
        (*OutputMatrix)(2,1)=tmpz*(-2./3);
        (*OutputMatrix)(2,2)=0.0;
        (*OutputMatrix)(2,3)=tmpx;
        (*OutputMatrix)(2,4)=0.0;
        (*OutputMatrix)(3,0)=-tmpx*(4./3.*u*u+v*v+w*w+gamma/Pr*(E-q2))+tmpy*(-1./3.*u*v)+tmpz*(-1./3.*u*w);
        (*OutputMatrix)(3,1)=tmpx*(4./3.-gamma/Pr)*u+tmpy*(-2./3.*v)+tmpz*(-2./3.*w);
        (*OutputMatrix)(3,2)=tmpx*(1.0-gamma/Pr)*v+tmpy*u;
        (*OutputMatrix)(3,3)=tmpx*(1.0-gamma/Pr)*w+tmpz*u;
        (*OutputMatrix)(3,4)=tmpx*gamma/Pr;
    }

    /**
     * @brief return part of viscous Jacobian derived with Qy=[drho_dy,drhou_dy,drhov_dy,drhow_dy,drhoE_dy]
     * Input:
     * normals:Point normals
     * U=[rho,rhou,rhov,rhow,rhoE]
     * dir: means whether derive with
     * Qy=[drho_dy,drhou_dy,drhov_dy,drhow_dy,drhoE_dy]
     * Output: 3D 4*5 Matrix (flux about rho is zero) 
     * OutputMatrix(dir=1)= dF_dQy;
     */
    void NavierStokesCFE::GetdFlux_dQy_3D( 
        const Array<OneD, NekDouble>    &normals,
        const NekDouble                 &mu,
        const Array<OneD, NekDouble>    &U, 
              DNekMatSharedPtr          &OutputMatrix )
    {
        NekDouble nx=normals[0];
        NekDouble ny=normals[1];
        NekDouble nz=normals[2];
        NekDouble rho=U[0];
        NekDouble u=U[1]/U[0];
        NekDouble v=U[2]/U[0];
        NekDouble w=U[3]/U[0];
        NekDouble E=U[4]/U[0];
        NekDouble q2=u*u+v*v+w*w;
        NekDouble e=E-0.5*q2;
        NekDouble R =m_varConv->GetGasconstant();
        NekDouble gamma=m_gamma;
        NekDouble Cp=gamma / (gamma - 1.0) *R;
        NekDouble Cv=1.0/(gamma-1)*R;
        NekDouble T=e/Cv;
        //q_x=-kappa*dT_dx;
        NekDouble kappa=m_thermalConductivity;
        NekDouble Pr= Cp *mu / kappa;
        //To notice, here is positive, which is consistent with 
        //"SYMMETRIC INTERIOR PENALTY DG METHODS FOR THE COMPRESSIBLE NAVIER-STOKES EQUATIONS"
        //But opposite to "I do like CFD"
        NekDouble tmp=mu/rho;
        NekDouble tmpx=tmp*nx;
        NekDouble tmpy=tmp*ny;
        NekDouble tmpz=tmp*nz;

        (*OutputMatrix)(0,0)=tmpx*(2./3.*v)+tmpy*(-u);
        (*OutputMatrix)(0,1)=tmpy;
        (*OutputMatrix)(0,2)=tmpx*(-2./3.);
        (*OutputMatrix)(0,3)=0.0;
        (*OutputMatrix)(0,4)=0.0;
        (*OutputMatrix)(1,0)=tmpx*(-u)+tmpy*(-4./3.*v)+tmpz*(-w);
        (*OutputMatrix)(1,1)=tmpx;
        (*OutputMatrix)(1,2)=tmpy*(4./3.);
        (*OutputMatrix)(1,3)=tmpz;
        (*OutputMatrix)(1,4)=0.0;
        (*OutputMatrix)(2,0)=tmpy*(-w)+tmpz*(2./3.*v);
        (*OutputMatrix)(2,1)=0.0;
        (*OutputMatrix)(2,2)=tmpz*(-2./3.);
        (*OutputMatrix)(2,3)=tmpy;
        (*OutputMatrix)(2,4)=0.0;
        (*OutputMatrix)(3,0)=tmpx*(-1./3.*u*v)-tmpy*(u*u+4./3.*v*v+w*w+gamma/Pr*(E-q2))+tmpz*(-1./3.*v*w);
        (*OutputMatrix)(3,1)=tmpx*v+tmpy*(1-gamma/Pr)*u;
        (*OutputMatrix)(3,2)=tmpx*(-2./3.*u)+tmpy*(4./3.-gamma/Pr)*v+tmpz*(-2./3.*w);
        (*OutputMatrix)(3,3)=tmpy*(1-gamma/Pr)*w+tmpz*v;
        (*OutputMatrix)(3,4)=tmpy*gamma/Pr;
    }

    /**
     * @brief return part of viscous Jacobian derived with Qz=[drho_dz,drhou_dz,drhov_dz,drhow_dz,drhoE_dz]
     * Input:
     * normals:Point normals
     * U=[rho,rhou,rhov,rhow,rhoE]
     * dir: means whether derive with
     * Qz=[drho_dz,drhou_dz,drhov_dz,drhow_dz,drhoE_dz]
     * Output: 3D 4*5 Matrix (flux about rho is zero) 
     * OutputMatrix(dir=2)= dF_dQz;
     */
    void NavierStokesCFE::GetdFlux_dQz_3D( 
        const Array<OneD, NekDouble>    &normals,
        const NekDouble                 &mu,
        const Array<OneD, NekDouble>    &U, 
              DNekMatSharedPtr          &OutputMatrix )
    {
        NekDouble nx=normals[0];
        NekDouble ny=normals[1];
        NekDouble nz=normals[2];
        NekDouble rho=U[0];
        NekDouble u=U[1]/U[0];
        NekDouble v=U[2]/U[0];
        NekDouble w=U[3]/U[0];
        NekDouble E=U[4]/U[0];
        NekDouble q2=u*u+v*v+w*w;
        NekDouble e=E-0.5*q2;
        NekDouble R =m_varConv->GetGasconstant();
        NekDouble gamma=m_gamma;
        NekDouble Cp=gamma / (gamma - 1.0) *R;
        NekDouble Cv=1.0/(gamma-1)*R;
        NekDouble T=e/Cv;
        //q_x=-kappa*dT_dx;
        NekDouble kappa=m_thermalConductivity;
        NekDouble Pr= Cp *mu / kappa;
        //To notice, here is positive, which is consistent with 
        //"SYMMETRIC INTERIOR PENALTY DG METHODS FOR THE COMPRESSIBLE NAVIER-STOKES EQUATIONS"
        //But opposite to "I do like CFD"
        NekDouble tmp=mu/rho;
        NekDouble tmpx=tmp*nx;
        NekDouble tmpy=tmp*ny;
        NekDouble tmpz=tmp*nz;

        (*OutputMatrix)(0,0)=tmpx*(2./3.*w)+tmpz*(-u);
        (*OutputMatrix)(0,1)=tmpz;
        (*OutputMatrix)(0,2)=0.0;
        (*OutputMatrix)(0,3)=tmpx*(-2./3.);
        (*OutputMatrix)(0,4)=0.0;
        (*OutputMatrix)(1,0)=tmpy*(2./3.*w)+tmpz*(-v);
        (*OutputMatrix)(1,1)=0.0;
        (*OutputMatrix)(1,2)=tmpz;
        (*OutputMatrix)(1,3)=tmpy*(-2./3.);
        (*OutputMatrix)(1,4)=0.0;
        (*OutputMatrix)(2,0)=tmpx*(-u)+tmpy*(-v)+tmpz*(-4./3.*w);
        (*OutputMatrix)(2,1)=tmpx;
        (*OutputMatrix)(2,2)=tmpy;
        (*OutputMatrix)(2,3)=tmpz*(4./3.);
        (*OutputMatrix)(2,4)=0.0;
        (*OutputMatrix)(3,0)=tmpx*(-1./3.*u*w)+tmpy*(-1./3.*v*w)-tmpz*(u*u+v*v+4./3.*w*w+gamma/Pr*(E-q2));
        (*OutputMatrix)(3,1)=tmpx*w+tmpz*(1-gamma/Pr)*u;
        (*OutputMatrix)(3,2)=tmpy*w+tmpz*(1-gamma/Pr)*v;
        (*OutputMatrix)(3,3)=tmpx*(-2./3.*u)+tmpy*(-2./3.*v)+tmpz*(4./3.-gamma/Pr)*w;
        (*OutputMatrix)(3,4)=tmpz*gamma/Pr;
    }

    /**
     * @brief return part of viscous Jacobian 
     * Input:
     * normals:Point normals
     * mu: dynamicviscosity
     * dmu_dT: mu's derivative with T using Sutherland's law
     * U=[rho,rhou,rhov,rhoE]
     * Output: 3*4 Matrix (the flux about rho is zero)
     * OutputMatrix dFLux_dU,  the matrix sign is consistent with SIPG
     */
    void NavierStokesCFE::GetdFlux_dU_2D(
        const Array<OneD, NekDouble>                        &normals, 
        const NekDouble                                     mu, 
        const NekDouble                                     dmu_dT,
        const Array<OneD, NekDouble>                        &U,
        const Array<OneD, const Array<OneD, NekDouble> >    &qfield,
              DNekMatSharedPtr                              &OutputMatrix)
    {
        NekDouble nx=normals[0];
        NekDouble ny=normals[1];
        NekDouble U1=U[0];
        NekDouble U2=U[1];
        NekDouble U3=U[2];
        NekDouble U4=U[3];
        NekDouble dU1_dx=qfield[0][0];
        NekDouble dU2_dx=qfield[0][1];
        NekDouble dU3_dx=qfield[0][2];
        NekDouble dU4_dx=qfield[0][3];
        NekDouble dU1_dy=qfield[1][0];
        NekDouble dU2_dy=qfield[1][1];
        NekDouble dU3_dy=qfield[1][2];
        NekDouble dU4_dy=qfield[1][3];
        NekDouble R =m_varConv->GetGasconstant();
        NekDouble gamma=m_gamma;
        NekDouble kappa=m_thermalConductivity;
        NekDouble Cp=gamma / (gamma - 1.0) *R;
        NekDouble Cv=1.0/(gamma-1)*R;
        NekDouble Pr= Cp *mu / kappa;

        NekDouble orho1,orho2,orho3,orho4;
        NekDouble oCv=1./Cv;
        orho1=1.0/U1;
        orho2=1.0/(U1*U1);
        orho3=orho1*orho2;
        orho4=orho2*orho2;
        
        //Assume Fn=mu*Sn
        //Sn=Sx*nx+Sy*ny

        //Term1 mu's derivative with U: dmu_dU*Sn
        NekDouble u=U2/U1;
        NekDouble v=U3/U1;
        NekDouble du_dx=orho1*(dU2_dx-u*dU1_dx);
        NekDouble dv_dy=orho1*(dU3_dy-v*dU1_dy);
        NekDouble du_dy=orho1*(dU2_dy-u*dU1_dy);
        NekDouble dv_dx=orho1*(dU3_dx-v*dU1_dx);
        NekDouble s12=4./3.*du_dx-2./3.*dv_dy;
        NekDouble s13=du_dy+dv_dx;
        NekDouble s22=s13;
        NekDouble s23=4./3.*dv_dy-2./3.*du_dx;
        NekDouble snx=s12*nx+s22*ny;
        NekDouble sny=s13*nx+s23*ny;
        NekDouble snv=snx*u+sny*v;
        NekDouble qx=-gamma*mu/Pr*(orho1*dU4_dx-U[3]*orho2*dU1_dx-u*(orho1*dU2_dx-U[1]*orho2*dU1_dx)-v*(orho1*dU3_dx-U[2]*orho2*dU1_dx));
        NekDouble qy=-gamma*mu/Pr*(orho1*dU4_dy-U[3]*orho2*dU1_dy-u*(orho1*dU2_dy-U[1]*orho2*dU1_dy)-v*(orho1*dU3_dy-U[2]*orho2*dU1_dy));
        NekDouble qn=qx*nx+qy*ny;
        Array<OneD,NekDouble> tmp(3,0.0);
        tmp[0]=snx;
        tmp[1]=sny;
        tmp[2]=snv-qn/mu;
        Array<OneD,NekDouble> dT_dU (4,0.0);
        dT_dU[0]=oCv*(-orho2*U4+orho3*U2*U2+orho3*U3*U3);
        dT_dU[1]=-oCv*orho2*U2;   
        dT_dU[2]=-oCv*orho2*U3;
        dT_dU[3]=oCv*orho1;
        for(int i=0;i<3;i++)
        {
            for(int j=0;j<4;j++)
            {
                (*OutputMatrix)(i,j)=dmu_dT*dT_dU[j]*tmp[i];
            }
        }
        
        //Term 2 +mu*dSn_dU
        NekDouble du_dx_dU1,du_dx_dU2;
        NekDouble du_dy_dU1,du_dy_dU2;
        NekDouble dv_dx_dU1,dv_dx_dU3;
        NekDouble dv_dy_dU1,dv_dy_dU3;
        NekDouble ds12_dU1,ds12_dU2,ds12_dU3;
        NekDouble ds13_dU1,ds13_dU2,ds13_dU3;
        NekDouble ds22_dU1,ds22_dU2,ds22_dU3;
        NekDouble ds23_dU1,ds23_dU2,ds23_dU3;
        NekDouble dsnx_dU1,dsnx_dU2,dsnx_dU3;
        NekDouble dsny_dU1,dsny_dU2,dsny_dU3;
        NekDouble dsnv_dU1,dsnv_dU2,dsnv_dU3;

        du_dx_dU1=-orho2*dU2_dx+2*orho3*U2*dU1_dx;
        du_dx_dU2=-orho2*dU1_dx;
        du_dy_dU1=-orho2*dU2_dy+2*orho3*U2*dU1_dy;
        du_dy_dU2=-orho2*dU1_dy;
        dv_dx_dU1=-orho2*dU3_dx+2*orho3*U3*dU1_dx;
        dv_dx_dU3=du_dx_dU2;
        dv_dy_dU1=-orho2*dU3_dy+2*orho3*U3*dU1_dy;
        dv_dy_dU3=du_dy_dU2;
        ds12_dU1=4./3.*du_dx_dU1-2./3.*dv_dy_dU1;
        ds12_dU2=4./3.*du_dx_dU2;
        ds12_dU3=-2./3.*dv_dy_dU3;
        ds13_dU1=du_dy_dU1+dv_dx_dU1;
        ds13_dU2=du_dy_dU2;
        ds13_dU3=dv_dx_dU3;
        ds22_dU1=ds13_dU1;
        ds22_dU2=ds13_dU2;
        ds22_dU3=ds13_dU3;
        ds23_dU1=4./3.*dv_dy_dU1-2./3.*du_dx_dU1;
        ds23_dU2=-2./3.*du_dx_dU2;
        ds23_dU3=4./3.*dv_dy_dU3;
        dsnx_dU1=ds12_dU1*nx+ds22_dU1*ny;
        dsnx_dU2=ds12_dU2*nx+ds22_dU2*ny;
        dsnx_dU3=ds12_dU3*nx+ds22_dU3*ny;
        dsny_dU1=ds13_dU1*nx+ds23_dU1*ny;
        dsny_dU2=ds13_dU2*nx+ds23_dU2*ny;
        dsny_dU3=ds13_dU3*nx+ds23_dU3*ny;
        dsnv_dU1=u*dsnx_dU1+v*dsny_dU1-orho2*U2*snx-orho2*U3*sny;
        dsnv_dU2=u*dsnx_dU2+v*dsny_dU2+orho1*snx;
        dsnv_dU3=u*dsnx_dU3+v*dsny_dU3+orho1*sny;
        (*OutputMatrix)(0,0)=(*OutputMatrix)(0,0)+mu*dsnx_dU1;
        (*OutputMatrix)(0,1)=(*OutputMatrix)(0,1)+mu*dsnx_dU2;
        (*OutputMatrix)(0,2)=(*OutputMatrix)(0,2)+mu*dsnx_dU3;
        (*OutputMatrix)(1,0)=(*OutputMatrix)(1,0)+mu*dsny_dU1;
        (*OutputMatrix)(1,1)=(*OutputMatrix)(1,1)+mu*dsny_dU2;
        (*OutputMatrix)(1,2)=(*OutputMatrix)(1,2)+mu*dsny_dU3;
        (*OutputMatrix)(2,0)=(*OutputMatrix)(2,0)+mu*dsnv_dU1;
        (*OutputMatrix)(2,1)=(*OutputMatrix)(2,1)+mu*dsnv_dU2;
        (*OutputMatrix)(2,2)=(*OutputMatrix)(2,2)+mu*dsnv_dU3;

        //Consider qn's effect (does not include mu's effect)
        NekDouble dqx_dU1,dqx_dU2,dqx_dU3,dqx_dU4;
        NekDouble dqy_dU1,dqy_dU2,dqy_dU3,dqy_dU4;
        NekDouble tmpx=-nx*mu*gamma/Pr;
        dqx_dU1=tmpx*(-orho2*dU4_dx+2*orho3*U4*dU1_dx+2*orho3*U2*dU2_dx-3*orho4*U2*U2*dU1_dx+2*orho3*U3*dU3_dx-3*orho4*U3*U3*dU1_dx);
        dqx_dU2=tmpx*(-orho2*dU2_dx+2*orho3*U2*dU1_dx);
        dqx_dU3=tmpx*(-orho2*dU3_dx+2*orho3*U3*dU1_dx);
        dqx_dU4=-tmpx*orho2*dU1_dx;
        NekDouble tmpy=-ny*mu*gamma/Pr;
        dqy_dU1=tmpy*(-orho2*dU4_dy+2*orho3*U4*dU1_dy+2*orho3*U2*dU2_dy-3*orho4*U2*U2*dU1_dy+2*orho3*U3*dU3_dy-3*orho4*U3*U3*dU1_dy);
        dqy_dU2=tmpy*(-orho2*dU2_dy+2*orho3*U2*dU1_dy);
        dqy_dU3=tmpy*(-orho2*dU3_dy+2*orho3*U3*dU1_dy);
        dqy_dU4=-tmpy*orho2*dU1_dy;
        (*OutputMatrix)(2,0)=(*OutputMatrix)(2,0)-dqx_dU1-dqy_dU1;
        (*OutputMatrix)(2,1)=(*OutputMatrix)(2,1)-dqx_dU2-dqy_dU2;
        (*OutputMatrix)(2,2)=(*OutputMatrix)(2,2)-dqx_dU3-dqy_dU3;
        (*OutputMatrix)(2,3)=(*OutputMatrix)(2,3)-dqx_dU4-dqy_dU4;
    }
}<|MERGE_RESOLUTION|>--- conflicted
+++ resolved
@@ -596,13 +596,8 @@
         const Array<OneD, Array<OneD, Array<OneD, NekDouble> > >        &qfields,
               Array<OneD, Array<OneD, Array<OneD, NekDouble> > >        &outarray,
               Array< OneD, int >                                        &nonZeroIndex,    
-<<<<<<< HEAD
         const Array<OneD, Array<OneD, NekDouble> >                      &normal,         
         const Array<OneD, NekDouble>                                    &ArtifDiffFactor)
-=======
-        const Array<OneD, Array<OneD, NekDouble> >                      &normal,           
-        const Array<OneD, Array<OneD, NekDouble> >                      &ArtifDiffFactor)
->>>>>>> 38a79e9c
     {
         int nPts=inarray[0].num_elements();
         int n_nonZero   =   nConvectiveFields-1;
