--- conflicted
+++ resolved
@@ -93,7 +93,6 @@
         m_session->LoadParameter("thermalConductivity",
                                  m_thermalConductivityRef);
         m_Prandtl = m_Cp * m_muRef / m_thermalConductivityRef;
-<<<<<<< HEAD
     }
     else
     {
@@ -307,208 +306,6 @@
             Vmath::Vmul(nPts, mu, 1, viscousTensor[i][j + 1], 1,
                         viscousTensor[i][j + 1], 1);
 
-=======
-    }
-    else
-    {
-        m_session->LoadParameter("Pr", m_Prandtl, 0.72);
-        m_thermalConductivityRef = m_Cp * m_muRef / m_Prandtl;
-    }
-
-    if (m_shockCaptureType == "Physical")
-    {
-        m_is_shockCaptPhys = true;
-    }
-
-    string diffName;
-    m_session->LoadSolverInfo("DiffusionType", diffName, "LDGNS");
-
-    m_diffusion =
-        SolverUtils::GetDiffusionFactory().CreateInstance(diffName, diffName);
-    if ("InteriorPenalty" == diffName)
-    {
-        m_is_diffIP = true;
-        SetBoundaryConditionsBwdWeight();
-    }
-
-    if ("LDGNS" == diffName || "LDGNS3DHomogeneous1D" == diffName)
-    {
-        m_diffusion->SetFluxPenaltyNS(&NavierStokesCFE::v_GetFluxPenalty, this);
-    }
-
-    if (m_specHP_dealiasing)
-    {
-        m_diffusion->SetFluxVectorNS(
-            &NavierStokesCFE::v_GetViscousFluxVectorDeAlias, this);
-    }
-    else
-    {
-        m_diffusion->SetFluxVectorNS(&NavierStokesCFE::v_GetViscousFluxVector,
-                                     this);
-    }
-
-    m_diffusion->SetDiffusionFluxCons(
-        &NavierStokesCFE::GetViscousFluxVectorConservVar<false>, this);
-
-    m_diffusion->SetDiffusionFluxConsTrace(
-        &NavierStokesCFE::GetViscousFluxVectorConservVar<true>, this);
-
-    m_diffusion->SetSpecialBndTreat(&NavierStokesCFE::SpecialBndTreat, this);
-
-    m_diffusion->SetDiffusionSymmFluxCons(
-        &NavierStokesCFE::GetViscousSymmtrFluxConservVar, this);
-
-    // Concluding initialisation of diffusion operator
-    m_diffusion->InitObject(m_session, m_fields);
-}
-
-void NavierStokesCFE::v_DoDiffusion(
-    const Array<OneD, Array<OneD, NekDouble>> &inarray,
-    Array<OneD, Array<OneD, NekDouble>> &outarray,
-    const Array<OneD, Array<OneD, NekDouble>> &pFwd,
-    const Array<OneD, Array<OneD, NekDouble>> &pBwd)
-{
-    size_t nvariables = inarray.size();
-    size_t npoints    = GetNpoints();
-    size_t nTracePts  = GetTraceTotPoints();
-
-    // this should be preallocated
-    Array<OneD, Array<OneD, NekDouble>> outarrayDiff(nvariables);
-    for (int i = 0; i < nvariables; ++i)
-    {
-        outarrayDiff[i] = Array<OneD, NekDouble>(npoints, 0.0);
-    }
-
-    // Set artificial viscosity based on NS viscous tensor
-    if (m_is_shockCaptPhys)
-    {
-        Array<OneD, NekDouble> div(npoints), curlSquare(npoints);
-        GetDivCurlSquared(m_fields, inarray, div, curlSquare, pFwd, pBwd);
-
-        // Set volume and trace artificial viscosity
-        m_varConv->SetAv(m_fields, inarray, div, curlSquare);
-    }
-
-    if (m_is_diffIP)
-    {
-        if (m_bndEvaluateTime < 0.0)
-        {
-            NEKERROR(ErrorUtil::efatal, "m_bndEvaluateTime not setup");
-        }
-        m_diffusion->Diffuse(nvariables, m_fields, inarray, outarrayDiff,
-                             m_bndEvaluateTime, pFwd, pBwd);
-        for (int i = 0; i < nvariables; ++i)
-        {
-            Vmath::Vadd(npoints, outarrayDiff[i], 1, outarray[i], 1,
-                        outarray[i], 1);
-        }
-    }
-    else
-    {
-        // Get primitive variables [u,v,w,T]
-        Array<OneD, Array<OneD, NekDouble>> inarrayDiff(nvariables - 1);
-        Array<OneD, Array<OneD, NekDouble>> inFwd(nvariables - 1);
-        Array<OneD, Array<OneD, NekDouble>> inBwd(nvariables - 1);
-
-        for (int i = 0; i < nvariables - 1; ++i)
-        {
-            inarrayDiff[i] = Array<OneD, NekDouble>{npoints};
-            inFwd[i]       = Array<OneD, NekDouble>{nTracePts};
-            inBwd[i]       = Array<OneD, NekDouble>{nTracePts};
-        }
-
-        // Extract pressure
-        // (use inarrayDiff[0] as a temporary storage for the pressure)
-        m_varConv->GetPressure(inarray, inarrayDiff[0]);
-
-        // Extract temperature
-        m_varConv->GetTemperature(inarray, inarrayDiff[nvariables - 2]);
-
-        // Extract velocities
-        m_varConv->GetVelocityVector(inarray, inarrayDiff);
-
-        // Repeat calculation for trace space
-        if (pFwd == NullNekDoubleArrayOfArray ||
-            pBwd == NullNekDoubleArrayOfArray)
-        {
-            inFwd = NullNekDoubleArrayOfArray;
-            inBwd = NullNekDoubleArrayOfArray;
-        }
-        else
-        {
-            m_varConv->GetPressure(pFwd, inFwd[0]);
-            m_varConv->GetPressure(pBwd, inBwd[0]);
-
-            m_varConv->GetTemperature(pFwd, inFwd[nvariables - 2]);
-            m_varConv->GetTemperature(pBwd, inBwd[nvariables - 2]);
-
-            m_varConv->GetVelocityVector(pFwd, inFwd);
-            m_varConv->GetVelocityVector(pBwd, inBwd);
-        }
-
-        // Diffusion term in physical rhs form
-        m_diffusion->Diffuse(nvariables, m_fields, inarrayDiff, outarrayDiff,
-                             inFwd, inBwd);
-
-        for (int i = 0; i < nvariables; ++i)
-        {
-            Vmath::Vadd(npoints, outarrayDiff[i], 1, outarray[i], 1,
-                        outarray[i], 1);
-        }
-    }
-}
-
-/**
- * @brief Return the flux vector for the LDG diffusion problem.
- * \todo Complete the viscous flux vector
- */
-void NavierStokesCFE::v_GetViscousFluxVector(
-    const Array<OneD, const Array<OneD, NekDouble>> &physfield,
-    TensorOfArray3D<NekDouble> &derivativesO1,
-    TensorOfArray3D<NekDouble> &viscousTensor)
-{
-    // Auxiliary variables
-    size_t nScalar = physfield.size();
-    size_t nPts    = physfield[0].size();
-    Array<OneD, NekDouble> divVel(nPts, 0.0);
-
-    // Stokes hypothesis
-    const NekDouble lambda = -2.0 / 3.0;
-
-    // Update viscosity and thermal conductivity
-    Array<OneD, NekDouble> mu(nPts, 0.0);
-    Array<OneD, NekDouble> thermalConductivity(nPts, 0.0);
-    GetViscosityAndThermalCondFromTemp(physfield[nScalar - 1], mu,
-                                       thermalConductivity);
-
-    // Velocity divergence
-    for (int j = 0; j < m_spacedim; ++j)
-    {
-        Vmath::Vadd(nPts, divVel, 1, derivativesO1[j][j], 1, divVel, 1);
-    }
-
-    // Velocity divergence scaled by lambda * mu
-    Vmath::Smul(nPts, lambda, divVel, 1, divVel, 1);
-    Vmath::Vmul(nPts, mu, 1, divVel, 1, divVel, 1);
-
-    // Viscous flux vector for the rho equation = 0
-    for (int i = 0; i < m_spacedim; ++i)
-    {
-        Vmath::Zero(nPts, viscousTensor[i][0], 1);
-    }
-
-    // Viscous stress tensor (for the momentum equations)
-    for (int i = 0; i < m_spacedim; ++i)
-    {
-        for (int j = i; j < m_spacedim; ++j)
-        {
-            Vmath::Vadd(nPts, derivativesO1[i][j], 1, derivativesO1[j][i], 1,
-                        viscousTensor[i][j + 1], 1);
-
-            Vmath::Vmul(nPts, mu, 1, viscousTensor[i][j + 1], 1,
-                        viscousTensor[i][j + 1], 1);
-
->>>>>>> 6a3e03cf
             if (i == j)
             {
                 // Add divergence term to diagonal
@@ -700,6 +497,11 @@
         {
             continue;
         }
+        // Add k*T_i
+        Vmath::Vvtvp(nPts, thermalConductivity, 1, deriv_interp[i][m_spacedim],
+                     1, out_interp[i][m_spacedim + 1], 1,
+                     out_interp[i][m_spacedim + 1], 1);
+    }
 
         size_t nBndEdges =
             m_fields[nengy]->GetBndCondExpansions()[j]->GetExpSize();
@@ -778,7 +580,6 @@
     {
         nonZeroIndex[i] = i + 1;
     }
-<<<<<<< HEAD
 
     Array<OneD, NekDouble> mu(nPts, 0.0);
     Array<OneD, NekDouble> thermalConductivity(nPts, 0.0);
@@ -786,15 +587,6 @@
     m_varConv->GetTemperature(inaverg, temperature);
     GetViscosityAndThermalCondFromTemp(temperature, mu, thermalConductivity);
 
-=======
-
-    Array<OneD, NekDouble> mu(nPts, 0.0);
-    Array<OneD, NekDouble> thermalConductivity(nPts, 0.0);
-    Array<OneD, NekDouble> temperature(nPts, 0.0);
-    m_varConv->GetTemperature(inaverg, temperature);
-    GetViscosityAndThermalCondFromTemp(temperature, mu, thermalConductivity);
-
->>>>>>> 6a3e03cf
     std::vector<NekDouble> inAvgTmp(nConvectiveFields);
     std::vector<NekDouble> inTmp(nConvectiveFields);
     std::vector<NekDouble> outTmp(nConvectiveFields);
@@ -843,7 +635,6 @@
     // Get average viscosity and thermal conductivity
     Array<OneD, NekDouble> muAve{nTracePts, 0.0};
     Array<OneD, NekDouble> tcAve{nTracePts, 0.0};
-<<<<<<< HEAD
 
     GetViscosityAndThermalCondFromTemp(tAve, muAve, tcAve);
 
@@ -867,116 +658,6 @@
 }
 
 /**
- * @brief Update viscosity
- * todo: add artificial viscosity here
- */
-void NavierStokesCFE::GetViscosityAndThermalCondFromTemp(
-    const Array<OneD, NekDouble> &temperature, Array<OneD, NekDouble> &mu,
-    Array<OneD, NekDouble> &thermalCond)
-{
-    auto nPts = temperature.size();
-
-    for (size_t p = 0; p < nPts; ++p)
-    {
-        GetViscosityAndThermalCondFromTempKernel(temperature[p], mu[p],
-                                                 thermalCond[p]);
-    }
-
-    // Add artificial viscosity if wanted
-    // move this above and add in kernel
-    if (m_is_shockCaptPhys)
-    {
-        auto nTracePts = m_fields[0]->GetTrace()->GetTotPoints();
-        if (nPts != nTracePts)
-        {
-            Vmath::Vadd(nPts, mu, 1, m_varConv->GetAv(), 1, mu, 1);
-=======
-
-    GetViscosityAndThermalCondFromTemp(tAve, muAve, tcAve);
-
-    // Compute penalty term
-    for (int i = 0; i < nVariables; ++i)
-    {
-        // Get jump of u variables
-        Vmath::Vsub(nTracePts, uFwd[i], 1, uBwd[i], 1, penaltyCoeff[i], 1);
-        // Multiply by variable coefficient = {coeff} ( u^+ - u^- )
-        if (i < nVariables - 1)
-        {
-            Vmath::Vmul(nTracePts, muAve, 1, penaltyCoeff[i], 1,
-                        penaltyCoeff[i], 1);
-        }
-        else
-        {
-            Vmath::Vmul(nTracePts, tcAve, 1, penaltyCoeff[i], 1,
-                        penaltyCoeff[i], 1);
->>>>>>> 6a3e03cf
-        }
-        else
-        {
-            Vmath::Vadd(nPts, mu, 1, m_varConv->GetAvTrace(), 1, mu, 1);
-        }
-
-        // Update thermal conductivity
-        NekDouble tRa = m_Cp / m_Prandtl;
-        Vmath::Smul(nPts, tRa, mu, 1, thermalCond, 1);
-    }
-}
-
-/**
-<<<<<<< HEAD
- * @brief Get divergence and curl squared
- *
- * @param input
- *   fields -> expansion list pointer
- *   cnsVar -> conservative variables
- *   cnsVarFwd -> forward trace of conservative variables
- *   cnsVarBwd -> backward trace of conservative variables
- * @paran output
- *   divSquare -> divergence
- *   curlSquare -> curl squared
- *
- */
-void NavierStokesCFE::GetDivCurlSquared(
-    const Array<OneD, MultiRegions::ExpListSharedPtr> &fields,
-    const Array<OneD, Array<OneD, NekDouble>> &cnsVar,
-    Array<OneD, NekDouble> &div, Array<OneD, NekDouble> &curlSquare,
-    const Array<OneD, Array<OneD, NekDouble>> &cnsVarFwd,
-    const Array<OneD, Array<OneD, NekDouble>> &cnsVarBwd)
-{
-    auto nDim    = fields[0]->GetCoordim(0);
-    auto nVar    = cnsVar.size();
-    auto nPts    = cnsVar[0].size();
-    auto nPtsTrc = cnsVarFwd[0].size();
-
-    // These should be allocated once
-    Array<OneD, Array<OneD, NekDouble>> primVar(nVar - 1), primVarFwd(nVar - 1),
-        primVarBwd(nVar - 1);
-
-    for (unsigned short d = 0; d < nVar - 2; ++d)
-    {
-        primVar[d]    = Array<OneD, NekDouble>(nPts, 0.0);
-        primVarFwd[d] = Array<OneD, NekDouble>(nPtsTrc, 0.0);
-        primVarBwd[d] = Array<OneD, NekDouble>(nPtsTrc, 0.0);
-    }
-    auto ergLoc        = nVar - 2;
-    primVar[ergLoc]    = Array<OneD, NekDouble>(nPts, 0.0);
-    primVarFwd[ergLoc] = Array<OneD, NekDouble>(nPtsTrc, 0.0);
-    primVarBwd[ergLoc] = Array<OneD, NekDouble>(nPtsTrc, 0.0);
-
-    // Get primitive variables [u,v,w,T=0]
-    // Possibly should be changed to [rho,u,v,w,T] to make IP and LDGNS more
-    // consistent with each other
-    for (unsigned short d = 0; d < nVar - 2; ++d)
-    {
-        // Volume
-        for (size_t p = 0; p < nPts; ++p)
-        {
-            primVar[d][p] = cnsVar[d + 1][p] / cnsVar[0][p];
-        }
-        // Trace
-        for (size_t p = 0; p < nPtsTrc; ++p)
-        {
-=======
  * @brief Update viscosity
  * todo: add artificial viscosity here
  */
@@ -1065,7 +746,6 @@
         // Trace
         for (size_t p = 0; p < nPtsTrc; ++p)
         {
->>>>>>> 6a3e03cf
             primVarFwd[d][p] = cnsVarFwd[d + 1][p] / cnsVarFwd[0][p];
             primVarBwd[d][p] = cnsVarBwd[d + 1][p] / cnsVarBwd[0][p];
         }
