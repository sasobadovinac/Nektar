--- conflicted
+++ resolved
@@ -172,15 +172,10 @@
     // Set artificial viscosity based on NS viscous tensor
     if (m_is_shockCaptPhys)
     {
-<<<<<<< HEAD
-        Array<OneD, NekDouble> div(npointsIn), curlSquare(npointsIn);
-        GetDivCurlSquared(m_fields, inarray, div, curlSquare, pFwd, pBwd);
-=======
         if (m_varConv->GetFlagCalcDivCurl())
         {
             Array<OneD, NekDouble> div(npoints), curlSquare(npoints);
             GetDivCurlSquared(m_fields, inarray, div, curlSquare, pFwd, pBwd);
->>>>>>> 2e0fb86d
 
             // Set volume and trace artificial viscosity
             m_varConv->SetAv(m_fields, inarray, div, curlSquare);
