///////////////////////////////////////////////////////////////////////////////
//
// File NavierStokesCFE.cpp
//
// For more information, please see: http://www.nektar.info
//
// The MIT License
//
// Copyright (c) 2006 Division of Applied Mathematics, Brown University (USA),
// Department of Aeronautics, Imperial College London (UK), and Scientific
// Computing and Imaging Institute, University of Utah (USA).
//
// Permission is hereby granted, free of charge, to any person obtaining a
// copy of this software and associated documentation files (the "Software"),
// to deal in the Software without restriction, including without limitation
// the rights to use, copy, modify, merge, publish, distribute, sublicense,
// and/or sell copies of the Software, and to permit persons to whom the
// Software is furnished to do so, subject to the following conditions:
//
// The above copyright notice and this permission notice shall be included
// in all copies or substantial portions of the Software.
//
// THE SOFTWARE IS PROVIDED "AS IS", WITHOUT WARRANTY OF ANY KIND, EXPRESS
// OR IMPLIED, INCLUDING BUT NOT LIMITED TO THE WARRANTIES OF MERCHANTABILITY,
// FITNESS FOR A PARTICULAR PURPOSE AND NONINFRINGEMENT. IN NO EVENT SHALL
// THE AUTHORS OR COPYRIGHT HOLDERS BE LIABLE FOR ANY CLAIM, DAMAGES OR OTHER
// LIABILITY, WHETHER IN AN ACTION OF CONTRACT, TORT OR OTHERWISE, ARISING
// FROM, OUT OF OR IN CONNECTION WITH THE SOFTWARE OR THE USE OR OTHER
// DEALINGS IN THE SOFTWARE.
//
// Description: Navier Stokes equations in conservative variables
//
///////////////////////////////////////////////////////////////////////////////

#include <CompressibleFlowSolver/EquationSystems/NavierStokesCFE.h>

using namespace std;

namespace Nektar
{
    string NavierStokesCFE::className =
        SolverUtils::GetEquationSystemFactory().RegisterCreatorFunction(
            "NavierStokesCFE", NavierStokesCFE::create,
            "NavierStokes equations in conservative variables.");

    NavierStokesCFE::NavierStokesCFE(
        const LibUtilities::SessionReaderSharedPtr& pSession,
        const SpatialDomains::MeshGraphSharedPtr& pGraph)
        : UnsteadySystem(pSession, pGraph),
          CompressibleFlowSystem(pSession, pGraph)
    {
    }

    NavierStokesCFE::~NavierStokesCFE()
    {

    }

    /**
     * @brief Initialization object for CompressibleFlowSystem class.
     */
    void NavierStokesCFE::v_InitObject()
    {
        CompressibleFlowSystem::v_InitObject();

        // rest of initialisation is in this routine so it can also be called
        // in NavierStokesImplicitCFE initialisation
        InitObject_Explicit(); 
    }

    void NavierStokesCFE::InitObject_Explicit()
    {
        // Get gas constant from session file and compute Cp
        NekDouble gasConstant;
        m_session->LoadParameter ("GasConstant",   gasConstant,   287.058);
        m_Cp      = m_gamma / (m_gamma - 1.0) * gasConstant;
        m_Cv      = m_Cp / m_gamma;

        m_session->LoadParameter ("Twall", m_Twall, 300.15);

        // Viscosity
        int nPts = m_fields[0]->GetNpoints();
        m_session->LoadSolverInfo("ViscosityType", m_ViscosityType, "Constant");
        m_session->LoadParameter ("mu",            m_muRef,           1.78e-05);
        m_mu = Array<OneD, NekDouble>(nPts, m_muRef);
        if (m_ViscosityType == "Variable")
        {
            m_is_mu_variable = true;
        }

        // Thermal conductivity or Prandtl
        if ( m_session->DefinesParameter("thermalConductivity"))
        {
            ASSERTL0( !m_session->DefinesParameter("Pr"),
                 "Cannot define both Pr and thermalConductivity.");

            m_session->LoadParameter ("thermalConductivity",
                                        m_thermalConductivityRef);
            m_Prandtl = m_Cp * m_muRef / m_thermalConductivityRef;
        }
        else
        {
            m_session->LoadParameter ("Pr", m_Prandtl, 0.72);
            m_thermalConductivityRef = m_Cp * m_muRef / m_Prandtl;
        }
        m_thermalConductivity =
                Array<OneD, NekDouble>(nPts, m_thermalConductivityRef);

        // Artificial viscosity parameter
        m_session->LoadParameter("mu0", m_mu0, 1.0);

        // load smoothing tipe
        m_session->LoadSolverInfo("Smoothing", m_smoothing, "Off");
        if (m_smoothing == "C0")
        {
            m_C0ProjectExp = MemoryManager<MultiRegions::ContField>::
            AllocateSharedPtr(m_session,m_graph,m_session->GetVariable(0));
        }
        // load physical sensor type
        m_session->LoadSolverInfo("PhysicalSensorType", m_physicalSensorType,
            "Off");

        string diffName;
        m_session->LoadSolverInfo("DiffusionType", diffName, "LDGNS");

        m_diffusion = SolverUtils::GetDiffusionFactory()
                                    .CreateInstance(diffName, diffName);
        if ("InteriorPenalty" == diffName)
        {
            m_is_diffIP = true;
            SetBoundaryConditionsBwdWeight();
        }

        if ("LDGNS" == diffName||
            "LDGNS3DHomogeneous1D" == diffName)
        {
            m_diffusion->SetFluxPenaltyNS(&NavierStokesCFE::
                v_GetFluxPenalty, this);
        }

        if (m_specHP_dealiasing)
        {
            m_diffusion->SetFluxVectorNS(
                &NavierStokesCFE::v_GetViscousFluxVectorDeAlias,
                this);
        }
        else
        {
            m_diffusion->SetFluxVectorNS(&NavierStokesCFE::
                                          v_GetViscousFluxVector, this);
        }

        m_diffusion->SetDiffusionFluxCons(
            &NavierStokesCFE::GetViscousFluxVectorConservVar<false>, this);

        m_diffusion->SetDiffusionFluxConsTrace(
            &NavierStokesCFE::GetViscousFluxVectorConservVar<true>, this);

<<<<<<< HEAD
            if (m_shockCaptureType != "Off")
            {
                m_diffusion->SetArtificialDiffusionVector(
                    &NavierStokesCFE::GetArtificialViscosity, this);
            }

            m_diffusion->SetGridVelocityTrace(m_gridVelocityTrace); // If not ALE and movement this is just 0s
        }
=======
        m_diffusion->SetSpecialBndTreat(
            &NavierStokesCFE::SpecialBndTreat, this);
>>>>>>> 5c19adb9

        m_diffusion->SetDiffusionSymmFluxCons(
            &NavierStokesCFE::GetViscousSymmtrFluxConservVar, this);

        if (m_shockCaptureType != "Off")
        {
            m_diffusion->SetArtificialDiffusionVector(
                &NavierStokesCFE::GetArtificialViscosity, this);
        }

        m_diffusion->SetCalcViscosity(
                &NavierStokesCFE::CalcViscosity, this);
        
        // Concluding initialisation of diffusion operator
        m_diffusion->InitObject         (m_session, m_fields);

    }

    void NavierStokesCFE::v_ExtraFldOutput(
        std::vector<Array<OneD, NekDouble> > &fieldcoeffs,
        std::vector<std::string>             &variables)
    {
        bool extraFields;
        m_session->MatchSolverInfo("OutputExtraFields","True",
                                   extraFields, true);
        if (extraFields)
        {
            const int nPhys   = m_fields[0]->GetNpoints();
            const int nCoeffs = m_fields[0]->GetNcoeffs();
            Array<OneD, Array<OneD, NekDouble> > tmp(m_fields.size());

            for (int i = 0; i < m_fields.size(); ++i)
            {
                tmp[i] = m_fields[i]->GetPhys();
            }

            Array<OneD, Array<OneD, NekDouble> > velocity(m_spacedim);
            Array<OneD, Array<OneD, NekDouble> > velFwd  (m_spacedim);
            for (int i = 0; i < m_spacedim; ++i)
            {
                velocity[i] = Array<OneD, NekDouble> (nPhys);
                velFwd[i]   = Array<OneD, NekDouble> (nCoeffs);
            }

            Array<OneD, NekDouble> pressure(nPhys), temperature(nPhys);
            Array<OneD, NekDouble> entropy(nPhys);
            Array<OneD, NekDouble> soundspeed(nPhys), mach(nPhys);
            Array<OneD, NekDouble> sensor(nPhys), SensorKappa(nPhys);

            m_varConv->GetVelocityVector(tmp, velocity);
            m_varConv->GetPressure  (tmp, pressure);
            m_varConv->GetTemperature(tmp, temperature);
            m_varConv->GetEntropy   (tmp, entropy);
            m_varConv->GetSoundSpeed(tmp, soundspeed);
            m_varConv->GetMach      (tmp, soundspeed, mach);

            int sensorOffset;
            m_session->LoadParameter ("SensorOffset", sensorOffset, 1);
            m_varConv->GetSensor (m_fields[0], tmp, sensor, SensorKappa,
                                    sensorOffset);

            Array<OneD, NekDouble> pFwd(nCoeffs), TFwd(nCoeffs);
            Array<OneD, NekDouble> sFwd(nCoeffs);
            Array<OneD, NekDouble> aFwd(nCoeffs), mFwd(nCoeffs);
            Array<OneD, NekDouble> sensFwd(nCoeffs);

            string velNames[3] = {"u", "v", "w"};
            for (int i = 0; i < m_spacedim; ++i)
            {
                m_fields[0]->FwdTrans_IterPerExp(velocity[i], velFwd[i]);
                variables.push_back(velNames[i]);
                fieldcoeffs.push_back(velFwd[i]);
            }

            m_fields[0]->FwdTrans_IterPerExp(pressure,   pFwd);
            m_fields[0]->FwdTrans_IterPerExp(temperature,TFwd);
            m_fields[0]->FwdTrans_IterPerExp(entropy,    sFwd);
            m_fields[0]->FwdTrans_IterPerExp(soundspeed, aFwd);
            m_fields[0]->FwdTrans_IterPerExp(mach,       mFwd);
            m_fields[0]->FwdTrans_IterPerExp(sensor,     sensFwd);

            variables.push_back  ("p");
            variables.push_back  ("T");
            variables.push_back  ("s");
            variables.push_back  ("a");
            variables.push_back  ("Mach");
            variables.push_back  ("Sensor");
            fieldcoeffs.push_back(pFwd);
            fieldcoeffs.push_back(TFwd);
            fieldcoeffs.push_back(sFwd);
            fieldcoeffs.push_back(aFwd);
            fieldcoeffs.push_back(mFwd);
            fieldcoeffs.push_back(sensFwd);

            if (m_artificialDiffusion)
            {
                // Get min h/p
                // m_artificialDiffusion->m_hOverP = GetElmtMinHP();
                // reuse pressure
                Array<OneD, NekDouble> sensorFwd(nCoeffs);
                m_artificialDiffusion->GetArtificialViscosity(tmp, pressure);
                m_fields[0]->FwdTrans_IterPerExp(pressure,   sensorFwd);

                variables.push_back  ("ArtificialVisc");
                fieldcoeffs.push_back(sensorFwd);

            }

            if (m_shockCaptureType == "Physical")
            {
                Array<OneD, NekDouble> muavFwd(nCoeffs);
                m_fields[0]->FwdTrans_IterPerExp(m_muav,   muavFwd);
                variables.push_back  ("ArtificialVisc");
                fieldcoeffs.push_back(muavFwd);

                // Debug Ducros
                // div square
                Array<OneD, NekDouble> dv2Fwd(nCoeffs);
                m_fields[0]->FwdTrans_IterPerExp(m_diffusion->m_divVelSquare,
                    dv2Fwd);
                variables.push_back  ("divVelSquare");
                fieldcoeffs.push_back(dv2Fwd);
                // curl square
                Array<OneD, NekDouble> cv2Fwd(nCoeffs);
                m_fields[0]->FwdTrans_IterPerExp(m_diffusion->m_curlVelSquare,
                    cv2Fwd);
                variables.push_back  ("curlVelSquare");
                fieldcoeffs.push_back(cv2Fwd);
                // Ducros
                Array<OneD, NekDouble> duc(nPhys,1.0);
                Ducros(duc);
                Array<OneD, NekDouble> ducFwd(nCoeffs);
                m_fields[0]->FwdTrans_IterPerExp(duc, ducFwd);
                variables.push_back  ("Ducros");
                fieldcoeffs.push_back(ducFwd);

            }
        }
    }

    void NavierStokesCFE::v_DoDiffusion(
        const Array<OneD, const Array<OneD, NekDouble>> &inarray,
              Array<OneD,       Array<OneD, NekDouble>> &outarray,
        const Array<OneD, const Array<OneD, NekDouble>> &pFwd,
        const Array<OneD, const Array<OneD, NekDouble>> &pBwd)
    {
        size_t nvariables = inarray.size();
        size_t npointsIn  = GetNpoints();
        size_t npointsOut = m_ALESolver ? GetNcoeffs() : npointsIn; // If ALE then outarray is in coefficient space
        size_t nTracePts  = GetTraceTotPoints();

        // this should be preallocated
        Array<OneD, Array<OneD, NekDouble> > outarrayDiff(nvariables);
        for (int i = 0; i < nvariables; ++i)
        {
            outarrayDiff[i] = Array<OneD, NekDouble>(npointsOut, 0.0);
        }

        // get artificial viscosity
        if (m_shockCaptureType == "Physical" && m_CalcPhysicalAV)
        {
            GetPhysicalAV(inarray);
        }

        if (m_is_diffIP)
        {
            if (m_bndEvaluateTime < 0.0)
            {
                NEKERROR(ErrorUtil::efatal, "m_bndEvaluateTime not setup");
            }
            m_diffusion->Diffuse(nvariables, m_fields, inarray, outarrayDiff,
                                m_bndEvaluateTime,
                                pFwd, pBwd);
            for (int i = 0; i < nvariables; ++i)
            {
                Vmath::Vadd(npointsOut,
                            outarrayDiff[i], 1,
                            outarray[i], 1,
                            outarray[i], 1);
            }
        }
        else
        {
            Array<OneD, Array<OneD, NekDouble> > inarrayDiff(nvariables-1);
            Array<OneD, Array<OneD, NekDouble> > inFwd(nvariables-1);
            Array<OneD, Array<OneD, NekDouble> > inBwd(nvariables-1);


            for (int i = 0; i < nvariables - 1; ++i)
            {
                inarrayDiff[i] = Array<OneD, NekDouble>{npointsIn};
                inFwd[i]       = Array<OneD, NekDouble>{nTracePts};
                inBwd[i]       = Array<OneD, NekDouble>{nTracePts};
            }

            // Extract pressure
            // (use inarrayDiff[0] as a temporary storage for the pressure)
            m_varConv->GetPressure(inarray, inarrayDiff[0]);

            // Extract temperature
            m_varConv->GetTemperature(inarray, inarrayDiff[nvariables - 2]);

            // Extract velocities
            m_varConv->GetVelocityVector(inarray, inarrayDiff);

            // Repeat calculation for trace space
            if (pFwd == NullNekDoubleArrayOfArray ||
                pBwd == NullNekDoubleArrayOfArray)
            {
                inFwd = NullNekDoubleArrayOfArray;
                inBwd = NullNekDoubleArrayOfArray;
            }
            else
            {
                m_varConv->GetPressure(pFwd, inFwd[0]);
                m_varConv->GetPressure(pBwd, inBwd[0]);

                m_varConv->GetTemperature(pFwd, inFwd[nvariables - 2]);
                m_varConv->GetTemperature(pBwd, inBwd[nvariables - 2]);

                m_varConv->GetVelocityVector(pFwd, inFwd);
                m_varConv->GetVelocityVector(pBwd, inBwd);
            }

            // Diffusion term in physical rhs form
            if(m_ALESolver)
            {
                m_diffusion->DiffuseCoeffs(nvariables, m_fields, inarrayDiff,
                                     outarrayDiff, inFwd, inBwd);
            }
            else
            {
                m_diffusion->Diffuse(nvariables, m_fields, inarrayDiff,
                                     outarrayDiff, inFwd, inBwd);
            }

            for (int i = 0; i < nvariables; ++i)
            {
                Vmath::Vadd(npointsOut,
                            outarrayDiff[i], 1,
                            outarray[i], 1,
                            outarray[i], 1);
            }
        }
    }



    /**
     * @brief Return the flux vector for the LDG diffusion problem.
     * \todo Complete the viscous flux vector
     */
    void NavierStokesCFE::v_GetViscousFluxVector(
        const Array<OneD, const Array<OneD, NekDouble>> &physfield,
              TensorOfArray3D<NekDouble>                &derivativesO1,
              TensorOfArray3D<NekDouble>                &viscousTensor)
    {
        // Auxiliary variables
        size_t nScalar    = physfield.size();
        size_t nPts       = physfield[0].size();
        Array<OneD, NekDouble > divVel             (nPts, 0.0);

        // Stokes hypothesis
        const NekDouble lambda = -2.0/3.0;

        // Update viscosity and thermal conductivity
        GetViscosityAndThermalCondFromTemp(physfield[nScalar-1], m_mu,
            m_thermalConductivity);

        // Add artificial viscosity if wanted
        if (m_shockCaptureType == "Physical")
        {
            // Apply Ducros sensor
            if (m_physicalSensorType == "Ducros" && m_CalcPhysicalAV)
            {
                Ducros(m_muav);
            }
            // Apply approximate c0 smoothing
            if (m_smoothing == "C0" && m_CalcPhysicalAV)
            {
                C0Smooth(m_muav);
            }
            Vmath::Vadd(nPts, m_mu, 1, m_muav, 1, m_mu, 1);
            // Freeze AV for Implicit time stepping
            if (m_explicitDiffusion == false)
            {
                m_CalcPhysicalAV = false;
            }
        }

        // Velocity divergence
        for (int j = 0; j < m_spacedim; ++j)
        {
            Vmath::Vadd(nPts, divVel, 1, derivativesO1[j][j], 1,
                        divVel, 1);
        }

        // Velocity divergence scaled by lambda * mu
        Vmath::Smul(nPts, lambda, divVel, 1, divVel, 1);
        Vmath::Vmul(nPts, m_mu,  1, divVel, 1, divVel, 1);

        // Viscous flux vector for the rho equation = 0
        for (int i = 0; i < m_spacedim; ++i)
        {
            Vmath::Zero(nPts, viscousTensor[i][0], 1);
        }

        // Viscous stress tensor (for the momentum equations)
        for (int i = 0; i < m_spacedim; ++i)
        {
            for (int j = i; j < m_spacedim; ++j)
            {
                Vmath::Vadd(nPts, derivativesO1[i][j], 1,
                                  derivativesO1[j][i], 1,
                                  viscousTensor[i][j+1], 1);

                Vmath::Vmul(nPts, m_mu, 1,
                                  viscousTensor[i][j+1], 1,
                                  viscousTensor[i][j+1], 1);

                if (i == j)
                {
                    // Add divergence term to diagonal
                    Vmath::Vadd(nPts, viscousTensor[i][j+1], 1,
                                  divVel, 1,
                                  viscousTensor[i][j+1], 1);
                }
                else
                {
                    // Copy to make symmetric
                    Vmath::Vcopy(nPts, viscousTensor[i][j+1], 1,
                                       viscousTensor[j][i+1], 1);
                }
            }
        }

        // Terms for the energy equation
        for (int i = 0; i < m_spacedim; ++i)
        {
            Vmath::Zero(nPts, viscousTensor[i][m_spacedim+1], 1);
            // u_j * tau_ij
            for (int j = 0; j < m_spacedim; ++j)
            {
                Vmath::Vvtvp(nPts, physfield[j], 1,
                               viscousTensor[i][j+1], 1,
                               viscousTensor[i][m_spacedim+1], 1,
                               viscousTensor[i][m_spacedim+1], 1);
            }
            // Add k*T_i
            Vmath::Vvtvp(nPts, m_thermalConductivity, 1,
                               derivativesO1[i][m_spacedim], 1,
                               viscousTensor[i][m_spacedim+1], 1,
                               viscousTensor[i][m_spacedim+1], 1);
        }
    }

    /**
     * @brief Return the flux vector for the LDG diffusion problem.
     * \todo Complete the viscous flux vector
     */
    void NavierStokesCFE::v_GetViscousFluxVectorDeAlias(
        const Array<OneD, const Array<OneD, NekDouble>> &physfield,
              TensorOfArray3D<NekDouble>                &derivativesO1,
              TensorOfArray3D<NekDouble>                &viscousTensor)
    {
        // Factor to rescale 1d points in dealiasing.
        NekDouble OneDptscale = 2;
        // Get number of points to dealias a cubic non-linearity
        size_t nScalar   = physfield.size();
        int nPts      = m_fields[0]->Get1DScaledTotPoints(OneDptscale);
        size_t nPts_orig = physfield[0].size();

        // Auxiliary variables
        Array<OneD, NekDouble > divVel             (nPts, 0.0);

        // Stokes hypothesis
        const NekDouble lambda = -2.0/3.0;

        // Update viscosity and thermal conductivity
        GetViscosityAndThermalCondFromTemp(physfield[nScalar-1], m_mu,
            m_thermalConductivity);

        // Add artificial viscosity if wanted
        if (m_shockCaptureType == "Physical")
        {
            // Apply Ducros sensor
            if (m_physicalSensorType == "Ducros" && m_CalcPhysicalAV)
            {
                Ducros(m_muav);
            }
            // Apply approximate c0 smoothing
            if (m_smoothing == "C0" && m_CalcPhysicalAV)
            {
                C0Smooth(m_muav);
            }
            Vmath::Vadd(nPts, m_mu, 1, m_muav, 1, m_mu, 1);
            // Freeze AV for Implicit time stepping
            if (m_explicitDiffusion == false)
            {
                m_CalcPhysicalAV = false;
            }
        }

        // Interpolate inputs and initialise interpolated output
        Array<OneD, Array<OneD, NekDouble> > vel_interp(m_spacedim);
        TensorOfArray3D<NekDouble>           deriv_interp(m_spacedim);
        TensorOfArray3D<NekDouble>           out_interp(m_spacedim);
        for (int i = 0; i < m_spacedim; ++i)
        {
            // Interpolate velocity
            vel_interp[i]   = Array<OneD, NekDouble> (nPts);
            m_fields[0]->PhysInterp1DScaled(
                OneDptscale, physfield[i], vel_interp[i]);

            // Interpolate derivatives
            deriv_interp[i] = Array<OneD, Array<OneD, NekDouble> >
                             (m_spacedim+1);
            for (int j = 0; j < m_spacedim+1; ++j)
            {
                deriv_interp[i][j] = Array<OneD, NekDouble> (nPts);
                m_fields[0]->PhysInterp1DScaled(
                    OneDptscale, derivativesO1[i][j], deriv_interp[i][j]);
            }

            // Output (start from j=1 since flux is zero for rho)
            out_interp[i] = Array<OneD, Array<OneD, NekDouble> > (m_spacedim+2);
            for (int j = 1; j < m_spacedim+2; ++j)
            {
                out_interp[i][j] = Array<OneD, NekDouble> (nPts);
            }
        }

        // Velocity divergence
        for (int j = 0; j < m_spacedim; ++j)
        {
            Vmath::Vadd(nPts, divVel, 1, deriv_interp[j][j], 1,
                        divVel, 1);
        }

        // Velocity divergence scaled by lambda * mu
        Vmath::Smul(nPts, lambda, divVel, 1, divVel, 1);
        Vmath::Vmul(nPts, m_mu,  1, divVel, 1, divVel, 1);

        // Viscous flux vector for the rho equation = 0 (no need to dealias)
        for (int i = 0; i < m_spacedim; ++i)
        {
            Vmath::Zero(nPts_orig, viscousTensor[i][0], 1);
        }

        // Viscous stress tensor (for the momentum equations)
        for (int i = 0; i < m_spacedim; ++i)
        {
            for (int j = i; j < m_spacedim; ++j)
            {
                Vmath::Vadd(nPts, deriv_interp[i][j], 1,
                                  deriv_interp[j][i], 1,
                                  out_interp[i][j+1], 1);

                Vmath::Vmul(nPts, m_mu, 1,
                                  out_interp[i][j+1], 1,
                                  out_interp[i][j+1], 1);

                if (i == j)
                {
                    // Add divergence term to diagonal
                    Vmath::Vadd(nPts, out_interp[i][j+1], 1,
                                  divVel, 1,
                                  out_interp[i][j+1], 1);
                }
                else
                {
                    // Make symmetric
                    out_interp[j][i+1] = out_interp[i][j+1];
                }
            }
        }

        // Terms for the energy equation
        for (int i = 0; i < m_spacedim; ++i)
        {
            Vmath::Zero(nPts, out_interp[i][m_spacedim+1], 1);
            // u_j * tau_ij
            for (int j = 0; j < m_spacedim; ++j)
            {
                Vmath::Vvtvp(nPts, vel_interp[j], 1,
                               out_interp[i][j+1], 1,
                               out_interp[i][m_spacedim+1], 1,
                               out_interp[i][m_spacedim+1], 1);
            }
            // Add k*T_i
            Vmath::Vvtvp(nPts, m_thermalConductivity, 1,
                               deriv_interp[i][m_spacedim], 1,
                               out_interp[i][m_spacedim+1], 1,
                               out_interp[i][m_spacedim+1], 1);
        }

        // Project to original space
        for (int i = 0; i < m_spacedim; ++i)
        {
            for (int j = 1; j < m_spacedim+2; ++j)
            {
                m_fields[0]->PhysGalerkinProjection1DScaled(
                    OneDptscale,
                    out_interp[i][j],
                    viscousTensor[i][j]);
            }
        }
    }


    /**
     * @brief For very special treatment. For general boundaries it does nothing
     * But for WallViscous and WallAdiabatic, special treatment is needed
     * because they get the same Bwd value, special treatment is needed for
     * boundary treatment of diffusion flux
     * Note: This special treatment could be removed by seperating
     * WallViscous and WallAdiabatic into two different classes.
     *
     */
    void NavierStokesCFE::SpecialBndTreat(
        Array<OneD, Array<OneD, NekDouble>> &consvar)
    {
        size_t nConvectiveFields = consvar.size();
        int ndens       = 0;
        int nengy       = nConvectiveFields - 1;

        Array<OneD, Array<OneD, NekDouble>> bndCons {nConvectiveFields};
        Array<OneD, NekDouble> bndTotEngy;
        Array<OneD, NekDouble> bndPressure;
        Array<OneD, NekDouble> bndRho;
        Array<OneD, NekDouble> bndIntEndy;
        int nLengthArray = 0;

        int cnt = 0;
        int nBndRegions = m_fields[nengy]->
            GetBndCondExpansions().size();
        for (int j = 0; j < nBndRegions; ++j)
        {
            if (m_fields[nengy]->GetBndConditions()[j]->
                GetBoundaryConditionType() ==
                SpatialDomains::ePeriodic)
            {
                continue;
            }

            size_t nBndEdges = m_fields[nengy]->
            GetBndCondExpansions()[j]->GetExpSize();
            for (int e = 0; e < nBndEdges; ++e)
            {
                size_t nBndEdgePts = m_fields[nengy]->
                GetBndCondExpansions()[j]->GetExp(e)->GetTotPoints();

                int id2 = m_fields[0]->GetTrace()->
                GetPhys_Offset(m_fields[0]->GetTraceMap()->
                            GetBndCondIDToGlobalTraceID(cnt++));

                // Imposing Temperature Twall at the wall
                if (boost::iequals(m_fields[nengy]->GetBndConditions()[j]->
                    GetUserDefined(), "WallViscous"))
                {
                    if (nBndEdgePts != nLengthArray)
                    {
                        for (int i = 0; i < nConvectiveFields; ++i)
                        {
                            bndCons[i] = Array<OneD, NekDouble>
                                        {nBndEdgePts, 0.0};
                        }
                        bndTotEngy  = Array<OneD, NekDouble> {nBndEdgePts, 0.0};
                        bndPressure = Array<OneD, NekDouble> {nBndEdgePts, 0.0};
                        bndRho      = Array<OneD, NekDouble> {nBndEdgePts, 0.0};
                        bndIntEndy  = Array<OneD, NekDouble> {nBndEdgePts, 0.0};
                        nLengthArray = nBndEdgePts;
                    }
                    else
                    {
                        Vmath::Zero(nLengthArray, bndPressure, 1);
                        Vmath::Zero(nLengthArray, bndRho     , 1);
                        Vmath::Zero(nLengthArray, bndIntEndy , 1);
                    }

                    Array<OneD, NekDouble> tmp;

                    for (int k = 0; k < nConvectiveFields; ++k)
                    {
                        Vmath::Vcopy(nBndEdgePts, tmp = consvar[k] + id2, 1,
                                    bndCons[k], 1);
                    }

                    m_varConv->GetPressure(bndCons, bndPressure);
                    Vmath::Fill(nLengthArray, m_Twall, bndTotEngy, 1);
                    m_varConv->GetRhoFromPT(bndPressure, bndTotEngy, bndRho);
                    m_varConv->GetEFromRhoP(bndRho, bndPressure, bndIntEndy);
                    m_varConv->GetDynamicEnergy(bndCons, bndTotEngy);

                    Vmath::Vvtvp(nBndEdgePts, bndIntEndy, 1, bndCons[ndens], 1,
                        bndTotEngy, 1, bndTotEngy, 1);

                    Vmath::Vcopy(nBndEdgePts,
                                bndTotEngy, 1,
                                tmp = consvar[nengy] + id2, 1);
                }
            }
        }
    }

    /**
     * @brief Calculate and return the ArtificialViscosity for shock-capturing.
     */
    void NavierStokesCFE::GetArtificialViscosity(
        const Array<OneD, Array<OneD, NekDouble>> &inarray,
        Array<OneD, NekDouble>                    &muav)
    {
        m_artificialDiffusion->GetArtificialViscosity(inarray, muav);
    }

    /**
     * @brief Calculate and return the Symmetric flux in IP method.
     */
    void NavierStokesCFE::GetViscousSymmtrFluxConservVar(
        const int                                           nDim,
        const Array<OneD, Array<OneD, NekDouble> >          &inaverg,
        const Array<OneD, Array<OneD, NekDouble > >         &inarray,
        TensorOfArray3D<NekDouble>                          &outarray,
        Array< OneD, int >                                  &nonZeroIndex,
        const Array<OneD, Array<OneD, NekDouble> >          &normal)
    {
        size_t nConvectiveFields   = inarray.size();
        size_t nPts                = inaverg[nConvectiveFields - 1].size();
        nonZeroIndex = Array<OneD, int>{nConvectiveFields - 1, 0};
        for (int i = 0; i < nConvectiveFields - 1; ++i)
        {
            nonZeroIndex[i] =   i + 1;
        }

        std::vector<NekDouble> inAvgTmp(nConvectiveFields);
        std::vector<NekDouble> inTmp(nConvectiveFields);
        std::vector<NekDouble> outTmp(nConvectiveFields);
        for (int d = 0; d < nDim; ++d)
        {
            for (int nderiv = 0; nderiv < nDim; ++nderiv)
            {
                for (size_t p = 0; p < nPts; ++p)
                {
                    // rearrenge data
                    for (int f = 0; f < nConvectiveFields; ++f)
                    {
                        inAvgTmp[f] = inaverg[f][p];
                        inTmp[f] = inarray[f][p];
                    }
                    
                    // get temp
                    NekDouble temperature = m_varConv->GetTemperature(inTmp.data());
                    // get viscosity
                    NekDouble mu;
                    GetViscosityFromTempKernel(temperature, mu);

                    GetViscousFluxBilinearFormKernel(nDim, d, nderiv,
                        inAvgTmp.data(), inTmp.data(), mu, outTmp.data());

                    for (int f = 0; f < nConvectiveFields; ++f)
                    {
                        outarray[d][f][p] += normal[d][p] * outTmp[f];
                    }
                }
            }
        }
    }
    
     /**
    * @brief Calculate the physical artificial viscosity
    *
    * @param physfield  Input field.
    */
    void NavierStokesCFE::GetPhysicalAV(
        const Array<OneD, const Array<OneD, NekDouble>> &physfield)
    {
        int nPts = physfield[0].size();
        int nElements = m_fields[0]->GetExpSize();
        Array <OneD, NekDouble > hOverP(nElements, 0.0);
        hOverP = GetElmtMinHP();

        // Determine the maximum wavespeed
        Array <OneD, NekDouble > Lambdas(nPts, 0.0);
        Array <OneD, NekDouble > soundspeed(nPts, 0.0);
        Array <OneD, NekDouble > absVelocity(nPts, 0.0);
        m_varConv->GetSoundSpeed(physfield, soundspeed);
        m_varConv->GetAbsoluteVelocity(physfield, absVelocity);

        Vmath::Vadd(nPts, absVelocity, 1, soundspeed, 1, Lambdas, 1);

        // Compute sensor based on rho
        Array<OneD, NekDouble> Sensor(nPts, 0.0);
        m_varConv->GetSensor(m_fields[0], physfield, Sensor, m_muav, 1);

        Array<OneD, NekDouble> tmp;
        for (int e = 0; e < nElements; e++)
        {
            int physOffset      = m_fields[0]->GetPhys_Offset(e);
            int nElmtPoints     = m_fields[0]->GetExp(e)->GetTotPoints();

            // Compute the maximum wave speed
            NekDouble LambdaElmt = Vmath::Vmax(nElmtPoints, tmp = Lambdas
                + physOffset, 1);

            // Compute average bounded density
            NekDouble rhoAve = Vmath::Vsum(nElmtPoints, tmp = physfield[0]
                + physOffset, 1);
            rhoAve = rhoAve / nElmtPoints;
            rhoAve = Smath::Smax(rhoAve , 1.0e-4, 1.0e+4);

            // Scale sensor by coeff, h/p, and density
            LambdaElmt *= m_mu0 * hOverP[e] * rhoAve;
            Vmath::Smul(nElmtPoints, LambdaElmt, tmp = m_muav + physOffset, 1,
                tmp = m_muav + physOffset, 1);
        }
    }
        
    void NavierStokesCFE::CalcViscosity(
        const Array<OneD, const Array<OneD, NekDouble>> &inaverg,
              Array<OneD, NekDouble>                    &mu)
    {
        int nConvectiveFields = inaverg.size();
        int nPts = inaverg[nConvectiveFields-1].size();

        if (m_ViscosityType == "Variable")
        {
            Array<OneD, NekDouble> tmp(nPts,0.0);
            m_varConv->GetTemperature(inaverg,tmp);
            m_varConv->GetDynamicViscosity(tmp, mu);
        }
        else
        {
            //mu may be on volume or trace 
            Vmath::Fill(nPts, m_mu[0], mu, 1);
        }
    }
    /**
     * @brief Make field C0.
     *
     * @param field Input Field
     */
    void NavierStokesCFE::C0Smooth( Array<OneD, NekDouble> &field )
    {
        int nCoeffs = m_C0ProjectExp->GetNcoeffs();
        Array<OneD, NekDouble> muFwd(nCoeffs);
        Array<OneD, NekDouble> weights(nCoeffs, 1.0);
        // Assemble global expansion coefficients for viscosity
        m_C0ProjectExp->FwdTrans_IterPerExp(field,
            m_C0ProjectExp->UpdateCoeffs());
        m_C0ProjectExp->Assemble();
        Vmath::Vcopy(nCoeffs, m_C0ProjectExp->GetCoeffs(), 1, muFwd, 1);
        // Global coefficients
        Vmath::Vcopy(nCoeffs, weights, 1,
            m_C0ProjectExp->UpdateCoeffs(), 1);
        // This is the sign vector
        m_C0ProjectExp->GlobalToLocal();
        // Get weights
        m_C0ProjectExp->Assemble();
        // Divide
        Vmath::Vdiv(nCoeffs, muFwd, 1, m_C0ProjectExp->GetCoeffs(), 1,
            m_C0ProjectExp->UpdateCoeffs(), 1);
        // Get local coefficients
        m_C0ProjectExp->GlobalToLocal();
        // Get C0 field
        m_C0ProjectExp->BwdTrans_IterPerExp(
        m_C0ProjectExp->GetCoeffs(), field);
    }

    /**
    * @brief Applied Ducros (anti-vorticity) sensor.
    *
    * @param field Input Field
    */
    void NavierStokesCFE::Ducros( Array<OneD, NekDouble> &field )
    {
        int nPts = m_fields[0]->GetTotPoints();
        Array<OneD, NekDouble> denDuc(nPts, NekConstants::kNekZeroTol);
        Array<OneD, NekDouble> ducros(nPts, 0.0);
        Vmath::Vadd(nPts, denDuc, 1, m_diffusion->m_divVelSquare, 1,
            denDuc, 1);
        Vmath::Vadd(nPts, denDuc, 1, m_diffusion->m_curlVelSquare, 1,
            denDuc, 1);
        Vmath::Vdiv(nPts, m_diffusion->m_divVelSquare, 1, denDuc, 1,
            ducros, 1);
        // Average in cell
        Array<OneD, NekDouble> tmp;
        for (int e = 0; e < m_fields[0]->GetExpSize(); e++)
        {
            int nElmtPoints     = m_fields[0]->GetExp(e)->GetTotPoints();
            int physOffset      = m_fields[0]->GetPhys_Offset(e);

            NekDouble eAve = Vmath::Vsum(nElmtPoints, 
                tmp = ducros + physOffset, 1);
            eAve = eAve / nElmtPoints;
            Vmath::Fill(nElmtPoints, eAve, tmp = ducros + physOffset, 1);
        }
        Vmath::Vmul(nPts, ducros, 1, field, 1, field, 1);
    }


    /**
     * @brief Return the penalty vector for the LDGNS diffusion problem.
     */
    void NavierStokesCFE::v_GetFluxPenalty(
        const Array<OneD, const Array<OneD, NekDouble>> &uFwd,
        const Array<OneD, const Array<OneD, NekDouble>> &uBwd,
              Array<OneD,       Array<OneD, NekDouble>> &penaltyCoeff)
    {
        unsigned int nTracePts  = uFwd[0].size();

        // Compute average temperature
        unsigned int nVariables = uFwd.size();
        Array<OneD, NekDouble> tAve{nTracePts, 0.0};
        Vmath::Svtsvtp(nTracePts, 0.5, uFwd[nVariables-1], 1,
            0.5, uBwd[nVariables-1], 1, tAve, 1);

        // Get average viscosity and thermal conductivity
        Array<OneD, NekDouble> muAve{nTracePts, 0.0};
        Array<OneD, NekDouble> tcAve{nTracePts, 0.0};

        GetViscosityAndThermalCondFromTemp(tAve, muAve, tcAve);

        // Compute penalty term
        for (int i = 0; i < nVariables; ++i)
        {
            // Get jump of u variables
            Vmath::Vsub(nTracePts, uFwd[i], 1, uBwd[i], 1, penaltyCoeff[i], 1);
            // Multiply by variable coefficient = {coeff} ( u^+ - u^- )
            if ( i < nVariables-1 )
            {
                Vmath::Vmul(nTracePts, muAve, 1, penaltyCoeff[i], 1,
                    penaltyCoeff[i], 1);
            }
            else
            {
                Vmath::Vmul(nTracePts, tcAve, 1, penaltyCoeff[i], 1,
                    penaltyCoeff[i], 1);
            }
        }
    }

    
    /**
     * @brief Update viscosity
     * todo: add artificial viscosity here
     */
    void NavierStokesCFE::GetViscosityAndThermalCondFromTemp(
        const Array<OneD, NekDouble> &temperature,
              Array<OneD, NekDouble> &mu,
              Array<OneD, NekDouble> &thermalCond)
    {
        int nPts = temperature.size();

        for (size_t p = 0; p < nPts; ++p)
        {
            GetViscosityAndThermalCondFromTempKernel(temperature[p], mu[p],
                thermalCond[p]);
        }
    }

}<|MERGE_RESOLUTION|>--- conflicted
+++ resolved
@@ -65,7 +65,7 @@
 
         // rest of initialisation is in this routine so it can also be called
         // in NavierStokesImplicitCFE initialisation
-        InitObject_Explicit(); 
+        InitObject_Explicit();
     }
 
     void NavierStokesCFE::InitObject_Explicit()
@@ -156,19 +156,8 @@
         m_diffusion->SetDiffusionFluxConsTrace(
             &NavierStokesCFE::GetViscousFluxVectorConservVar<true>, this);
 
-<<<<<<< HEAD
-            if (m_shockCaptureType != "Off")
-            {
-                m_diffusion->SetArtificialDiffusionVector(
-                    &NavierStokesCFE::GetArtificialViscosity, this);
-            }
-
-            m_diffusion->SetGridVelocityTrace(m_gridVelocityTrace); // If not ALE and movement this is just 0s
-        }
-=======
         m_diffusion->SetSpecialBndTreat(
             &NavierStokesCFE::SpecialBndTreat, this);
->>>>>>> 5c19adb9
 
         m_diffusion->SetDiffusionSymmFluxCons(
             &NavierStokesCFE::GetViscousSymmtrFluxConservVar, this);
@@ -179,9 +168,11 @@
                 &NavierStokesCFE::GetArtificialViscosity, this);
         }
 
+        m_diffusion->SetGridVelocityTrace(m_gridVelocityTrace); // If not ALE and movement this is just 0s
+
         m_diffusion->SetCalcViscosity(
                 &NavierStokesCFE::CalcViscosity, this);
-        
+
         // Concluding initialisation of diffusion operator
         m_diffusion->InitObject         (m_session, m_fields);
 
@@ -818,7 +809,7 @@
                         inAvgTmp[f] = inaverg[f][p];
                         inTmp[f] = inarray[f][p];
                     }
-                    
+
                     // get temp
                     NekDouble temperature = m_varConv->GetTemperature(inTmp.data());
                     // get viscosity
@@ -836,7 +827,7 @@
             }
         }
     }
-    
+
      /**
     * @brief Calculate the physical artificial viscosity
     *
@@ -885,7 +876,7 @@
                 tmp = m_muav + physOffset, 1);
         }
     }
-        
+
     void NavierStokesCFE::CalcViscosity(
         const Array<OneD, const Array<OneD, NekDouble>> &inaverg,
               Array<OneD, NekDouble>                    &mu)
@@ -901,7 +892,7 @@
         }
         else
         {
-            //mu may be on volume or trace 
+            //mu may be on volume or trace
             Vmath::Fill(nPts, m_mu[0], mu, 1);
         }
     }
@@ -960,7 +951,7 @@
             int nElmtPoints     = m_fields[0]->GetExp(e)->GetTotPoints();
             int physOffset      = m_fields[0]->GetPhys_Offset(e);
 
-            NekDouble eAve = Vmath::Vsum(nElmtPoints, 
+            NekDouble eAve = Vmath::Vsum(nElmtPoints,
                 tmp = ducros + physOffset, 1);
             eAve = eAve / nElmtPoints;
             Vmath::Fill(nElmtPoints, eAve, tmp = ducros + physOffset, 1);
@@ -1010,7 +1001,7 @@
         }
     }
 
-    
+
     /**
      * @brief Update viscosity
      * todo: add artificial viscosity here
