///////////////////////////////////////////////////////////////////////////////
//
// File NavierStokesCFE.cpp
//
// For more information, please see: http://www.nektar.info
//
// The MIT License
//
// Copyright (c) 2006 Division of Applied Mathematics, Brown University (USA),
// Department of Aeronautics, Imperial College London (UK), and Scientific
// Computing and Imaging Institute, University of Utah (USA).
//
// Permission is hereby granted, free of charge, to any person obtaining a
// copy of this software and associated documentation files (the "Software"),
// to deal in the Software without restriction, including without limitation
// the rights to use, copy, modify, merge, publish, distribute, sublicense,
// and/or sell copies of the Software, and to permit persons to whom the
// Software is furnished to do so, subject to the following conditions:
//
// The above copyright notice and this permission notice shall be included
// in all copies or substantial portions of the Software.
//
// THE SOFTWARE IS PROVIDED "AS IS", WITHOUT WARRANTY OF ANY KIND, EXPRESS
// OR IMPLIED, INCLUDING BUT NOT LIMITED TO THE WARRANTIES OF MERCHANTABILITY,
// FITNESS FOR A PARTICULAR PURPOSE AND NONINFRINGEMENT. IN NO EVENT SHALL
// THE AUTHORS OR COPYRIGHT HOLDERS BE LIABLE FOR ANY CLAIM, DAMAGES OR OTHER
// LIABILITY, WHETHER IN AN ACTION OF CONTRACT, TORT OR OTHERWISE, ARISING
// FROM, OUT OF OR IN CONNECTION WITH THE SOFTWARE OR THE USE OR OTHER
// DEALINGS IN THE SOFTWARE.
//
// Description: Navier Stokes equations in conservative variables
//
///////////////////////////////////////////////////////////////////////////////

#include <CompressibleFlowSolver/EquationSystems/NavierStokesCFE.h>

using namespace std;

namespace Nektar
{
    string NavierStokesCFE::className =
        SolverUtils::GetEquationSystemFactory().RegisterCreatorFunction(
            "NavierStokesCFE", NavierStokesCFE::create,
            "NavierStokes equations in conservative variables.");

    NavierStokesCFE::NavierStokesCFE(
        const LibUtilities::SessionReaderSharedPtr& pSession,
        const SpatialDomains::MeshGraphSharedPtr& pGraph)
        : UnsteadySystem(pSession, pGraph),
          CompressibleFlowSystem(pSession, pGraph)
    {
    }

    NavierStokesCFE::~NavierStokesCFE()
    {

    }

    /**
     * @brief Initialization object for CompressibleFlowSystem class.
     */
    void NavierStokesCFE::v_InitObject()
    {
        CompressibleFlowSystem::v_InitObject();

        // Get gas constant from session file and compute Cp
        NekDouble gasConstant;
        m_session->LoadParameter ("GasConstant",   gasConstant,   287.058);
        m_Cp      = m_gamma / (m_gamma - 1.0) * gasConstant;
        m_Cv      = m_Cp   /  m_gamma;

        m_session->LoadParameter ("Twall", m_Twall, 300.15);

        // Create equation of state object
        std::string eosType;
        m_session->LoadSolverInfo("EquationOfState",
                                  eosType, "IdealGas");
        m_eos = GetEquationOfStateFactory()
                                .CreateInstance(eosType, m_session);

        // Viscosity
        int nPts = m_fields[0]->GetNpoints();
        m_session->LoadSolverInfo("ViscosityType", m_ViscosityType, "Constant");
        m_session->LoadParameter ("mu",            m_muRef,           1.78e-05);
        m_mu = Array<OneD, NekDouble>(nPts, m_muRef);

        // Thermal conductivity or Prandtl
        if( m_session->DefinesParameter("thermalConductivity"))
        {
            ASSERTL0( !m_session->DefinesParameter("Pr"),
                 "Cannot define both Pr and thermalConductivity.");

            m_session->LoadParameter ("thermalConductivity",
                                        m_thermalConductivityRef);
            m_Prandtl = m_Cp * m_muRef / m_thermalConductivityRef;
        }
        else
        {
            m_session->LoadParameter ("Pr", m_Prandtl, 0.72);
            m_thermalConductivityRef = m_Cp * m_muRef / m_Prandtl;
        }
        m_thermalConductivity =
                Array<OneD, NekDouble>(nPts, m_thermalConductivityRef);

        string diffName;
        m_session->LoadSolverInfo("DiffusionType", diffName, "LDGNS");

        m_diffusion = SolverUtils::GetDiffusionFactory()
                                    .CreateInstance(diffName, diffName);
        if("InteriorPenalty"==diffName)
        {
            SetBoundaryConditionsBwdWeight();
        }

        if (m_specHP_dealiasing)
        {
            m_diffusion->SetFluxVectorNS(
                &NavierStokesCFE::v_GetViscousFluxVectorDeAlias,
                this);
            m_diffusion->SetDiffusionFluxCons(
                &NavierStokesCFE::GetViscousFluxVectorConservVar, this);
            m_diffusion->SetFunctorDerivBndCond(
                &NavierStokesCFE::SetBoundaryConditionsDeriv, this);
            
            m_diffusion->SetSpecialBndTreat(
                &NavierStokesCFE::SpecialBndTreat, this);

            m_diffusion->SetDiffusionSymmFluxCons(
                &NavierStokesCFE::v_GetViscousSymmtrFluxConservVar, this);

            if (m_shockCaptureType != "Off")
            {
                m_diffusion->SetArtificialDiffusionVector(
                    &NavierStokesCFE::GetArtificialViscosity, this);
            }
        }
        else
        {
            m_diffusion->SetFluxVectorNS(&NavierStokesCFE::
                                          v_GetViscousFluxVector, this);
            m_diffusion->SetDiffusionFluxCons(
                &NavierStokesCFE::GetViscousFluxVectorConservVar, this);
            m_diffusion->SetFunctorDerivBndCond(
                &NavierStokesCFE::SetBoundaryConditionsDeriv, this);

            m_diffusion->SetSpecialBndTreat(
                &NavierStokesCFE::SpecialBndTreat, this);

            m_diffusion->SetDiffusionSymmFluxCons(
                &NavierStokesCFE::v_GetViscousSymmtrFluxConservVar, this);

            if (m_shockCaptureType != "Off")
            {
                m_diffusion->SetArtificialDiffusionVector(
                    &NavierStokesCFE::GetArtificialViscosity, this);
            }
        }

        // Set up penalty term for LDGNS
        m_diffusion->SetFluxPenaltyNS(&NavierStokesCFE::
            v_GetFluxPenalty, this);

        // Concluding initialisation of diffusion operator
        m_diffusion->InitObject         (m_session, m_fields);
        
        //Only NavierStokes equation and using weakDG,LDGNS can temparary use the codes
        string advName;
        m_session->LoadSolverInfo("AdvectionType", advName, "WeakDG");
	    m_session->LoadSolverInfo("DiffusionType", diffName, "LDGNS");
        
    }

    void NavierStokesCFE::v_DoDiffusion(
        const Array<OneD, const Array<OneD, NekDouble> > &inarray,
              Array<OneD,       Array<OneD, NekDouble> > &outarray,
            const Array<OneD, Array<OneD, NekDouble> >   &pFwd,
            const Array<OneD, Array<OneD, NekDouble> >   &pBwd)
    {
        int i;
        int nvariables = inarray.num_elements();
        int npoints    = GetNpoints();
        int nTracePts  = GetTraceTotPoints();

        Array<OneD, Array<OneD, NekDouble> > outarrayDiff(nvariables);
        for (i = 0; i < nvariables; ++i)
        {
            outarrayDiff[i] = Array<OneD, NekDouble>(npoints,0.0);
        }

        string diffName;
        m_session->LoadSolverInfo("DiffusionType", diffName, "LDGNS");
        if("InteriorPenalty"==diffName)
        {
            if(m_BndEvaluateTime<0.0)
            {
                ASSERTL0(false, "m_BndEvaluateTime not setup");
            }
            m_diffusion->Diffuse(nvariables, m_fields, inarray, outarrayDiff,m_BndEvaluateTime,
                                pFwd, pBwd);
            for (i = 0; i < nvariables; ++i)
            {
                Vmath::Vadd(npoints,
                            outarrayDiff[i], 1,
                            outarray[i], 1,
                            outarray[i], 1);
            }
        }
        else
        {
            Array<OneD, Array<OneD, NekDouble> > inarrayDiff(nvariables-1);
            Array<OneD, Array<OneD, NekDouble> > inFwd(nvariables-1);
            Array<OneD, Array<OneD, NekDouble> > inBwd(nvariables-1);

            
            for (i = 0; i < nvariables-1; ++i)
            {
                inarrayDiff[i] = Array<OneD, NekDouble>(npoints);
                inFwd[i]       = Array<OneD, NekDouble>(nTracePts);
                inBwd[i]       = Array<OneD, NekDouble>(nTracePts);
            }

            // Extract pressure
            //    (use inarrayDiff[0] as a temporary storage for the pressure)
            m_varConv->GetPressure(inarray, inarrayDiff[0]);

            // Extract temperature
            m_varConv->GetTemperature(inarray, inarrayDiff[nvariables-2]);

            // Extract velocities
            m_varConv->GetVelocityVector(inarray, inarrayDiff);

<<<<<<< HEAD
        // Repeat calculation for trace space
        if (pFwd == NullNekDoubleArrayofArray ||
            pBwd == NullNekDoubleArrayofArray)
=======
            // Repeat calculation for trace space
            if (pFwd == NullNekDoubleArrayofArray ||
                pBwd == NullNekDoubleArrayofArray)
            {
                inFwd = NullNekDoubleArrayofArray;
                inBwd = NullNekDoubleArrayofArray;
            }
            else
            {
                m_varConv->GetPressure(pFwd,    inFwd[0]);
                m_varConv->GetPressure(pBwd,    inBwd[0]);

                m_varConv->GetTemperature(pFwd, inFwd[nvariables-2]);
                m_varConv->GetTemperature(pBwd, inBwd[nvariables-2]);

                m_varConv->GetVelocityVector(pFwd, inFwd);
                m_varConv->GetVelocityVector(pBwd, inBwd);
            }

            // Diffusion term in physical rhs form
            m_diffusion->Diffuse(nvariables, m_fields, inarrayDiff, outarrayDiff,
                                inFwd, inBwd);

            for (i = 0; i < nvariables; ++i)
            {
                Vmath::Vadd(npoints,
                            outarrayDiff[i], 1,
                            outarray[i], 1,
                            outarray[i], 1);
            }
        }
    }


    void NavierStokesCFE::v_DoDiffusion_coeff(
        const Array<OneD, const Array<OneD, NekDouble> > &inarray,
              Array<OneD,       Array<OneD, NekDouble> > &outarray,
            const Array<OneD, Array<OneD, NekDouble> >   &pFwd,
            const Array<OneD, Array<OneD, NekDouble> >   &pBwd)
    {
        int i;
        int nvariables = inarray.num_elements();
        int npoints    = GetNpoints();
        int ncoeffs    = GetNcoeffs();
        int nTracePts  = GetTraceTotPoints();

        Array<OneD, Array<OneD, NekDouble> > outarrayDiff(nvariables);
        for (i = 0; i < nvariables; ++i)
        {
            outarrayDiff[i] = Array<OneD, NekDouble>(ncoeffs,0.0);
        }

        string diffName;
        m_session->LoadSolverInfo("DiffusionType", diffName, "LDGNS");
        if("InteriorPenalty"==diffName)
>>>>>>> af485672
        {
            if(m_BndEvaluateTime<0.0)
            {
                ASSERTL0(false, "m_BndEvaluateTime not setup");
            }
            m_diffusion->Diffuse_coeff(nvariables, m_fields, inarray, outarrayDiff,m_BndEvaluateTime,
                                pFwd, pBwd);
            for (i = 0; i < nvariables; ++i)
            {
                Vmath::Vadd(ncoeffs,
                            outarrayDiff[i], 1,
                            outarray[i], 1,
                            outarray[i], 1);
            }
        }
        else
        {
            Array<OneD, Array<OneD, NekDouble> > inarrayDiff(nvariables-1);
            Array<OneD, Array<OneD, NekDouble> > inFwd(nvariables-1);
            Array<OneD, Array<OneD, NekDouble> > inBwd(nvariables-1);

            
            for (i = 0; i < nvariables-1; ++i)
            {
                inarrayDiff[i] = Array<OneD, NekDouble>(npoints);
                inFwd[i]       = Array<OneD, NekDouble>(nTracePts);
                inBwd[i]       = Array<OneD, NekDouble>(nTracePts);
            }

            // Extract pressure
            //    (use inarrayDiff[0] as a temporary storage for the pressure)
            m_varConv->GetPressure(inarray, inarrayDiff[0]);

            // Extract temperature
            m_varConv->GetTemperature(inarray, inarrayDiff[nvariables-2]);

            // Extract velocities
            m_varConv->GetVelocityVector(inarray, inarrayDiff);

            // Repeat calculation for trace space
            if (pFwd == NullNekDoubleArrayofArray ||
                pBwd == NullNekDoubleArrayofArray)
            {
                inFwd = NullNekDoubleArrayofArray;
                inBwd = NullNekDoubleArrayofArray;
            }
            else
            {
                m_varConv->GetPressure(pFwd,    inFwd[0]);
                m_varConv->GetPressure(pBwd,    inBwd[0]);

                m_varConv->GetTemperature(pFwd, inFwd[nvariables-2]);
                m_varConv->GetTemperature(pBwd, inBwd[nvariables-2]);

                m_varConv->GetVelocityVector(pFwd, inFwd);
                m_varConv->GetVelocityVector(pBwd, inBwd);
            }

            // Diffusion term in physical rhs form
            m_diffusion->Diffuse(nvariables, m_fields, inarrayDiff, outarrayDiff,
                                inFwd, inBwd);

            for (i = 0; i < nvariables; ++i)
            {
                Vmath::Vadd(npoints,
                            outarrayDiff[i], 1,
                            outarray[i], 1,
                            outarray[i], 1);
            }

            // m_diffusion->v_Diffuse_coeff(inarray, outarray, pFwd, pBwd);
            if (m_shockCaptureType != "Off")
            {
                m_artificialDiffusion->DoArtificialDiffusion_coeff(inarray, outarray);
            }
        }
    }

    void NavierStokesCFE::v_DoDiffusionFlux(
        const Array<OneD, const Array<OneD, NekDouble>> &inarray,
        Array<OneD, Array<OneD, Array<OneD, NekDouble>>>&VolumeFlux,
        Array<OneD, Array<OneD, NekDouble>>             &TraceFlux,
        const Array<OneD, Array<OneD, NekDouble>>       &pFwd,
        const Array<OneD, Array<OneD, NekDouble>>       &pBwd)
    {
        int nDim= m_fields[0]->GetCoordim(0);
        int nvariables = inarray.num_elements();
        int npoints    = GetNpoints();
        int nTracePts  = GetTraceTotPoints();

        Array<OneD, Array<OneD, NekDouble>> outarrayDiff(nvariables);
        for (int i = 0; i < nvariables; ++i)
        {
            outarrayDiff[i] = Array<OneD, NekDouble>(npoints,0.0);
        }
        
        string diffName;
        m_session->LoadSolverInfo("DiffusionType", diffName, "LDGNS");
        if("InteriorPenalty"==diffName)
        {
            Array<OneD,Array<OneD, Array<OneD, NekDouble>>> inarrayDiffderivative(nDim);
            for (int i = 0; i < nDim; i++)
            {
                inarrayDiffderivative[i]=Array<OneD, Array<OneD, NekDouble>> (nvariables);
                for(int j=0;j<nvariables;j++)
                {
                    inarrayDiffderivative[i][j]=Array<OneD, NekDouble>(npoints,0.0);
                }
            }
            m_diffusion->DiffuseCalculateDerivative(m_fields,inarray,inarrayDiffderivative,pFwd,pBwd);
            m_diffusion->DiffuseVolumeFlux(m_fields, inarray,inarrayDiffderivative, VolumeFlux);
            m_diffusion->DiffuseTraceFlux(m_fields, inarray,inarrayDiffderivative,VolumeFlux,TraceFlux,pFwd,pBwd);
        }
        else
        {
            Array<OneD, Array<OneD, NekDouble>> inarrayDiff;
            Array<OneD, Array<OneD, NekDouble>> inFwd;
            Array<OneD, Array<OneD, NekDouble>> inBwd;
            Array<OneD,Array<OneD, Array<OneD, NekDouble>>> inarrayDiffderivative(nDim);
            
            //Allocate memory
            inarrayDiff=Array<OneD, Array<OneD, NekDouble>> (nvariables - 1);
            inFwd=Array<OneD, Array<OneD, NekDouble>>(nvariables - 1);
            inBwd=Array<OneD, Array<OneD, NekDouble>> (nvariables - 1);
            inarrayDiffderivative=Array<OneD,Array<OneD, Array<OneD, NekDouble>>> (nDim);

            for (int i = 0; i < nvariables-1; ++i)
            {
                inarrayDiff[i] = Array<OneD, NekDouble>(npoints,0.0);
                inFwd[i]       = Array<OneD, NekDouble>(nTracePts,0.0);
                inBwd[i]       = Array<OneD, NekDouble>(nTracePts,0.0);
            }

            for (int i = 0; i < nDim; i++)
            {
                inarrayDiffderivative[i]=Array<OneD, Array<OneD, NekDouble>> (nvariables-1);
                for(int j=0;j<nvariables-1;j++)
                {
                    inarrayDiffderivative[i][j]=Array<OneD, NekDouble>(npoints,0.0);
                }
            }

            // Extract pressure
            //    (use inarrayDiff[0] as a temporary storage for the pressure)
            m_varConv->GetPressure(inarray, inarrayDiff[0]);

            // Extract temperature
            m_varConv->GetTemperature(inarray, inarrayDiff[nvariables - 2]);

            // Extract velocities
            m_varConv->GetVelocityVector(inarray, inarrayDiff);

            // Repeat calculation for trace space
            if (pFwd == NullNekDoubleArrayofArray || pBwd == NullNekDoubleArrayofArray)
            {
                inFwd = NullNekDoubleArrayofArray;
                inBwd = NullNekDoubleArrayofArray;
            }
            else
            {
                m_varConv->GetPressure(pFwd, inFwd[0]);
                m_varConv->GetPressure(pBwd, inBwd[0]);

                m_varConv->GetTemperature(pFwd, inFwd[nvariables - 2]);
                m_varConv->GetTemperature(pBwd, inBwd[nvariables - 2]);

                m_varConv->GetVelocityVector(pFwd, inFwd);
                m_varConv->GetVelocityVector(pBwd, inBwd);
            }

            // Diffusion term in physical rhs form
            // To notice, needs to firstly calculate volumeflux, traceflux uses it.
            m_diffusion->DiffuseCalculateDerivative(m_fields,inarrayDiff,inarrayDiffderivative,inFwd,inBwd);
            m_diffusion->DiffuseVolumeFlux(m_fields, inarrayDiff,inarrayDiffderivative, VolumeFlux);
            m_diffusion->DiffuseTraceFlux(m_fields, inarrayDiff,inarrayDiffderivative,VolumeFlux,TraceFlux, inFwd, inBwd);

            //Artificial Diffusion need to implement
            if (m_shockCaptureType != "Off")
            {
                m_artificialDiffusion->DoArtificialDiffusionFlux(inarray, VolumeFlux,TraceFlux);
            }
        }
    }

    /**
     * @brief Return the flux vector for the LDG diffusion problem.
     * \todo Complete the viscous flux vector
     */
    void NavierStokesCFE::v_GetViscousFluxVector(
        const Array<OneD, Array<OneD, NekDouble> >               &physfield,
              Array<OneD, Array<OneD, Array<OneD, NekDouble> > > &derivativesO1,
              Array<OneD, Array<OneD, Array<OneD, NekDouble> > > &viscousTensor)
    {
        // Auxiliary variables
        int nScalar    = physfield.num_elements();
        int nPts       = physfield[0].num_elements();
        Array<OneD, NekDouble > divVel             (nPts, 0.0);

        // Stokes hypothesis
        const NekDouble lambda = -2.0/3.0;

        // Update viscosity and thermal conductivity
        GetViscosityAndThermalCondFromTemp(physfield[nScalar-1], m_mu,
            m_thermalConductivity);

        // Velocity divergence
        for (int j = 0; j < m_spacedim; ++j)
        {
            Vmath::Vadd(nPts, divVel, 1, derivativesO1[j][j], 1,
                        divVel, 1);
        }

        // Velocity divergence scaled by lambda * mu
        Vmath::Smul(nPts, lambda, divVel, 1, divVel, 1);
        Vmath::Vmul(nPts, m_mu,  1, divVel, 1, divVel, 1);

        // Viscous flux vector for the rho equation = 0
        for (int i = 0; i < m_spacedim; ++i)
        {
            Vmath::Zero(nPts, viscousTensor[i][0], 1);
        }

        // Viscous stress tensor (for the momentum equations)
        for (int i = 0; i < m_spacedim; ++i)
        {
            for (int j = i; j < m_spacedim; ++j)
            {
                Vmath::Vadd(nPts, derivativesO1[i][j], 1,
                                  derivativesO1[j][i], 1,
                                  viscousTensor[i][j+1], 1);

                Vmath::Vmul(nPts, m_mu, 1,
                                  viscousTensor[i][j+1], 1,
                                  viscousTensor[i][j+1], 1);

                if (i == j)
                {
                    // Add divergence term to diagonal
                    Vmath::Vadd(nPts, viscousTensor[i][j+1], 1,
                                  divVel, 1,
                                  viscousTensor[i][j+1], 1);
                }
                else
                {
                    // Copy to make symmetric
                    Vmath::Vcopy(nPts, viscousTensor[i][j+1], 1,
                                       viscousTensor[j][i+1], 1);
                }
            }
        }

        // Terms for the energy equation
        for (int i = 0; i < m_spacedim; ++i)
        {
            Vmath::Zero(nPts, viscousTensor[i][m_spacedim+1], 1);
            // u_j * tau_ij
            for (int j = 0; j < m_spacedim; ++j)
            {
                Vmath::Vvtvp(nPts, physfield[j], 1,
                               viscousTensor[i][j+1], 1,
                               viscousTensor[i][m_spacedim+1], 1,
                               viscousTensor[i][m_spacedim+1], 1);
            }
            // Add k*T_i
            Vmath::Vvtvp(nPts, m_thermalConductivity, 1,
                               derivativesO1[i][m_spacedim], 1,
                               viscousTensor[i][m_spacedim+1], 1,
                               viscousTensor[i][m_spacedim+1], 1);
        }
    }

    /**
     * @brief Return the flux vector for the LDG diffusion problem.
     * \todo Complete the viscous flux vector
     */
    void NavierStokesCFE::v_GetViscousFluxVectorDeAlias(
        const Array<OneD, Array<OneD, NekDouble> >               &physfield,
              Array<OneD, Array<OneD, Array<OneD, NekDouble> > > &derivativesO1,
              Array<OneD, Array<OneD, Array<OneD, NekDouble> > > &viscousTensor)
    {
        // Factor to rescale 1d points in dealiasing.
        NekDouble OneDptscale = 2;
        // Get number of points to dealias a cubic non-linearity
        int nScalar   = physfield.num_elements();
        int nPts      = m_fields[0]->Get1DScaledTotPoints(OneDptscale);
        int nPts_orig = physfield[0].num_elements();

        // Auxiliary variables
        Array<OneD, NekDouble > divVel             (nPts, 0.0);

        // Stokes hypothesis
        const NekDouble lambda = -2.0/3.0;

        // Update viscosity and thermal conductivity
        GetViscosityAndThermalCondFromTemp(physfield[nScalar-1], m_mu,
            m_thermalConductivity);

        // Interpolate inputs and initialise interpolated output
        Array<OneD, Array<OneD, NekDouble> > vel_interp(m_spacedim);
        Array<OneD, Array<OneD, Array<OneD, NekDouble> > >
                                             deriv_interp(m_spacedim);
        Array<OneD, Array<OneD, Array<OneD, NekDouble> > >
                                             out_interp(m_spacedim);
        for (int i = 0; i < m_spacedim; ++i)
        {
            // Interpolate velocity
            vel_interp[i]   = Array<OneD, NekDouble> (nPts);
            m_fields[0]->PhysInterp1DScaled(
                OneDptscale, physfield[i], vel_interp[i]);

            // Interpolate derivatives
            deriv_interp[i] = Array<OneD,Array<OneD,NekDouble> > (m_spacedim+1);
            for (int j = 0; j < m_spacedim+1; ++j)
            {
                deriv_interp[i][j] = Array<OneD, NekDouble> (nPts);
                m_fields[0]->PhysInterp1DScaled(
                    OneDptscale, derivativesO1[i][j], deriv_interp[i][j]);
            }

            // Output (start from j=1 since flux is zero for rho)
            out_interp[i] = Array<OneD,Array<OneD,NekDouble> > (m_spacedim+2);
            for (int j = 1; j < m_spacedim+2; ++j)
            {
                out_interp[i][j] = Array<OneD, NekDouble> (nPts);
            }
        }

        // Velocity divergence
        for (int j = 0; j < m_spacedim; ++j)
        {
            Vmath::Vadd(nPts, divVel, 1, deriv_interp[j][j], 1,
                        divVel, 1);
        }

        // Velocity divergence scaled by lambda * mu
        Vmath::Smul(nPts, lambda, divVel, 1, divVel, 1);
        Vmath::Vmul(nPts, m_mu,  1, divVel, 1, divVel, 1);

        // Viscous flux vector for the rho equation = 0 (no need to dealias)
        for (int i = 0; i < m_spacedim; ++i)
        {
            Vmath::Zero(nPts_orig, viscousTensor[i][0], 1);
        }

        // Viscous stress tensor (for the momentum equations)
        for (int i = 0; i < m_spacedim; ++i)
        {
            for (int j = i; j < m_spacedim; ++j)
            {
                Vmath::Vadd(nPts, deriv_interp[i][j], 1,
                                  deriv_interp[j][i], 1,
                                  out_interp[i][j+1], 1);

                Vmath::Vmul(nPts, m_mu, 1,
                                  out_interp[i][j+1], 1,
                                  out_interp[i][j+1], 1);

                if (i == j)
                {
                    // Add divergence term to diagonal
                    Vmath::Vadd(nPts, out_interp[i][j+1], 1,
                                  divVel, 1,
                                  out_interp[i][j+1], 1);
                }
                else
                {
                    // Make symmetric
                    out_interp[j][i+1] = out_interp[i][j+1];
                }
            }
        }

        // Terms for the energy equation
        for (int i = 0; i < m_spacedim; ++i)
        {
            Vmath::Zero(nPts, out_interp[i][m_spacedim+1], 1);
            // u_j * tau_ij
            for (int j = 0; j < m_spacedim; ++j)
            {
                Vmath::Vvtvp(nPts, vel_interp[j], 1,
                               out_interp[i][j+1], 1,
                               out_interp[i][m_spacedim+1], 1,
                               out_interp[i][m_spacedim+1], 1);
            }
            // Add k*T_i
            Vmath::Vvtvp(nPts, m_thermalConductivity, 1,
                               deriv_interp[i][m_spacedim], 1,
                               out_interp[i][m_spacedim+1], 1,
                               out_interp[i][m_spacedim+1], 1);
        }

        // Project to original space
        for (int i = 0; i < m_spacedim; ++i)
        {
            for (int j = 1; j < m_spacedim+2; ++j)
            {
                m_fields[0]->PhysGalerkinProjection1DScaled(
                    OneDptscale,
                    out_interp[i][j],
                    viscousTensor[i][j]);
            }
        }
    }

    /**
<<<<<<< HEAD
=======
     * @brief Return the flux vector for the IP diffusion problem.
     * \TODO:: RECODE USING VARIABLE CONVERTORS
     */
    void NavierStokesCFE::GetPrimDerivFromConsDeriv(
        const Array<OneD, Array<OneD, NekDouble> >                      &inarray,
        const Array<OneD, Array<OneD, Array<OneD, NekDouble> > >        &qfields,
              Array<OneD, Array<OneD, Array<OneD, NekDouble> > >        &physderivatives)
    {
        //can be nPoints/nTracePoints
        int nPts                = inarray[0].num_elements();
        int nConvectiveFields   = inarray.num_elements();
        int nDim                = qfields.num_elements();
        Array<OneD,NekDouble> tmp(nPts,0.0);
        int nScalars=nConvectiveFields-1;
        Array<OneD,Array<OneD,NekDouble>> physfield(nScalars);
        for(int i=0;i<nScalars;i++)
        {
            physfield[i]=Array<OneD,NekDouble> (nPts,0.0);
        }

        //Transfer conservative variables to primal variables u,v,w
        //E
        Array<OneD,NekDouble> E(nPts,0.0);
        Vmath::Vdiv(nPts,&inarray[nConvectiveFields-1][0],1,&inarray[0][0],1,&E[0],1);
        //q2
        for(int i=0;i<nScalars-1;i++)
        {
            Vmath::Vdiv(nPts,&inarray[i+1][0],1,&inarray[0][0],1,&physfield[i][0],1);
            Vmath::Vvtvp(nPts,&physfield[i][0],1,&physfield[i][0],1,&tmp[0],1,&tmp[0],1);
        }
        //e=E-0.5q2
        Vmath::Smul(nPts,0.5,&tmp[0],1,&tmp[0],1);
        Vmath::Vsub(nPts,&E[0],1,&tmp[0],1,&physfield[nScalars-1][0],1);
        //T=e/Cv
        NekDouble oCv=1./m_Cv;
        Vmath::Smul(nPts,oCv,&physfield[nScalars-1][0],1,&physfield[nScalars-1][0],1);

        //Transfer conservative variable derivatives to primal variables du,dv,dw
        Array<OneD,NekDouble> orho1(nPts,0.0);
        Array<OneD,NekDouble> orho2(nPts,0.0);
        Vmath::Sdiv(nPts,1.0,&inarray[0][0],1,&orho1[0],1);
        Vmath::Vmul(nPts,&orho1[0],1,&orho1[0],1,&orho2[0],1);
        for(int i=0;i<nDim;i++)
        {
            for(int j=0;j<nScalars-1;j++)
            {
                Vmath::Vmul(nPts,&qfields[i][0][0],1,&physfield[j][0],1,&tmp[0],1);
                Vmath::Vsub(nPts,&qfields[i][j+1][0],1,&tmp[0],1,&physderivatives[i][j][0],1);
                Vmath::Vmul(nPts,&orho1[0],1,&physderivatives[i][j][0],1,&physderivatives[i][j][0],1);
            }
        }

        //Construct dT_dx,dT_dy,dT_dz
        for(int i=0;i<nDim;i++)
        {
            Vmath::Vmul(nPts,&qfields[i][0][0],1,&E[0],1,&tmp[0],1);
            Vmath::Vsub(nPts,&qfields[i][nConvectiveFields-1][0],1,&tmp[0],1,&physderivatives[i][nScalars-1][0],1);
            Vmath::Vmul(nPts,&orho1[0],1,&physderivatives[i][nScalars-1][0],1,&physderivatives[i][nScalars-1][0],1);

            for(int j=0;j<nScalars-1;j++)
            {
               Vmath::Vmul(nPts,&physfield[j][0],1,&physderivatives[i][j][0],1,&tmp[0],1);
               Vmath::Vsub(nPts,&physderivatives[i][nScalars-1][0],1,&tmp[0],1,&physderivatives[i][nScalars-1][0],1);
            }
            Vmath::Smul(nPts,oCv,&physderivatives[i][nScalars-1][0],1,&physderivatives[i][nScalars-1][0],1);
        }
    }

      /**
     * @brief Return the flux vector for the IP diffusion problem.
     * \todo Complete the viscous flux vector
     */
    void NavierStokesCFE::GetViscousFluxVectorConservVar(
        const int                                                       nDim,
        const Array<OneD, Array<OneD, NekDouble> >                      &inarray,
        const Array<OneD, Array<OneD, Array<OneD, NekDouble> > >        &qfields,
              Array<OneD, Array<OneD, Array<OneD, NekDouble> > >        &outarray,
              Array< OneD, int >                                        &nonZeroIndex,    
        const Array<OneD, Array<OneD, NekDouble> >                      &normal,         
        const Array<OneD, NekDouble>                                    &ArtifDiffFactor)
    {
        int nConvectiveFields   = inarray.num_elements();
        int nPts=inarray[0].num_elements();
        int n_nonZero   =   nConvectiveFields-1;
        Array<OneD, Array<OneD, Array<OneD, NekDouble> > > fluxVec;
        Array<OneD,Array<OneD,NekDouble>> outtmp(nConvectiveFields);

        for(int i=0; i<nConvectiveFields;i++)
        {
            outtmp[i]=Array<OneD,NekDouble>(nPts,0.0);
        }

        for(int i=0; i< outarray.num_elements(); i++)
        {
            for(int j=0; j< nConvectiveFields; j++)
            {
                Vmath::Zero(nPts,outarray[i][j],1);
            }
        }

        if(normal.num_elements())
        {
            for(int nd=0;nd<nDim;nd++)
            {
                for(int nderiv=0;nderiv<nDim;nderiv++)
                {
                    GetViscousFluxBilinearForm(nDim,nd,nderiv,inarray,qfields[nderiv],outtmp);

                    for(int j=0;j<nConvectiveFields;j++)
                    {
                        Vmath::Vvtvp(nPts,&normal[nd][0],1,&outtmp[j][0],1,&outarray[0][j][0],1,&outarray[0][j][0],1);
                    }
                }
            }
        }
        else
        {
            fluxVec = outarray;

            for(int nd=0;nd<nDim;nd++)
            {
                for(int nderiv=0;nderiv<nDim;nderiv++)
                {
                    GetViscousFluxBilinearForm(nDim,nd,nderiv,inarray,qfields[nderiv],outtmp);

                    for(int j=0;j<nConvectiveFields;j++)
                    {
                        Vmath::Vadd(nPts,&outtmp[j][0],1,&fluxVec[nd][j][0],1,&fluxVec[nd][j][0],1);
                    }
                }
            }
        }

        if(ArtifDiffFactor.num_elements())
        {
            n_nonZero   =   nConvectiveFields;
            
            if(normal.num_elements())
            {
                Array<OneD, NekDouble> tmparray(nPts,0.0);
                for(int i=0; i< nDim; i++)
                {
                    Vmath::Vmul(nPts,ArtifDiffFactor,1,normal[i],1,tmparray,1);
                    for(int j=0; j< nConvectiveFields; j++)
                    {
                        Vmath::Vvtvp(nPts,tmparray,1,qfields[i][j],1,outarray[0][j],1,outarray[0][j],1);
                    }
                }
            }
            else
            {
                for(int i=0; i< nDim; i++)
                {
                    for(int j=0; j< nConvectiveFields; j++)
                    {
                        Vmath::Vvtvp(nPts,ArtifDiffFactor,1,qfields[i][j],1,outarray[i][j],1,outarray[i][j],1);
                    }
                }
            }
        }

        nonZeroIndex = Array< OneD, int > (n_nonZero,0);
        for(int i=1;i<n_nonZero+1; i++)
        {
            nonZeroIndex[n_nonZero-i] =   nConvectiveFields-i;
        }
    }


    /**
     * @brief For very special treatment. For general boundaries it should do nothing
     * TODO: check WallViscous Boundary and Twall setting and remove the special treatment here
     *
     */
    void NavierStokesCFE::SpecialBndTreat(
              Array<OneD,       Array<OneD, NekDouble> >    &consvar)
    {            
        int nConvectiveFields   = consvar.num_elements();
        int ndens       = 0;
        int nengy       = nConvectiveFields-1;
        int nvelst      = ndens + 1;
        int nveled      = nengy;
        
        int cnt;
        int j, e;
        int id2;

        int nBndEdgePts, nBndEdges, nBndRegions;

        NekDouble InternalEnergy  =   m_eos->GetInternalEnergy(m_Twall);
        
        Array<OneD, NekDouble> wallTotEngy;
        int nLengthArray    =0;

        // Compute boundary conditions  for Energy
        cnt = 0;
        nBndRegions = m_fields[nengy]->
        GetBndCondExpansions().num_elements();
        for (j = 0; j < nBndRegions; ++j)
        {
            if (m_fields[nengy]->GetBndConditions()[j]->
                GetBoundaryConditionType() ==
                SpatialDomains::ePeriodic)
            {
                continue;
            }

            nBndEdges = m_fields[nengy]->
            GetBndCondExpansions()[j]->GetExpSize();
            for (e = 0; e < nBndEdges; ++e)
            {
                nBndEdgePts = m_fields[nengy]->
                GetBndCondExpansions()[j]->GetExp(e)->GetTotPoints();

                id2 = m_fields[0]->GetTrace()->
                GetPhys_Offset(m_fields[0]->GetTraceMap()->
                            GetBndCondTraceToGlobalTraceMap(cnt++));

                // Imposing Temperature Twall at the wall 
                if (boost::iequals(m_fields[nengy]->GetBndConditions()[j]->
                    GetUserDefined(),"WallViscous"))
                {
                    if(nBndEdgePts>nLengthArray)
                    {
                        wallTotEngy     =   Array<OneD, NekDouble> (nBndEdgePts,0.0);
                        nLengthArray    =   nBndEdgePts;
                    }
                    else
                    {
                        Vmath::Fill(nLengthArray,0.0,wallTotEngy,1);
                    }

                    for(int k=nvelst;k<nveled;k++)
                    {
                        Vmath::Vvtvp(nBndEdgePts,&consvar[k][id2],1,&consvar[k][id2],1,&wallTotEngy[0],1,&wallTotEngy[0],1);
                    }
                    Vmath::Vdiv(nBndEdgePts,&wallTotEngy[0],1,&consvar[ndens][id2],1,&wallTotEngy[0],1);
                    Vmath::Svtvp(nBndEdgePts,InternalEnergy,&consvar[ndens][id2],1,&wallTotEngy[0],1,&wallTotEngy[0],1);
                    

                    Vmath::Vcopy(nBndEdgePts, 
                                &wallTotEngy[0], 1, 
                                &consvar[nengy][id2], 1);
                }                    
            }
        }
    }

    void NavierStokesCFE::GetArtificialViscosity(
        const Array<OneD, Array<OneD, NekDouble> >  &inarray,
              Array<OneD,             NekDouble  >  &muav)
    {            
        m_artificialDiffusion->GetArtificialViscosity(inarray,muav);
    }

    void NavierStokesCFE::v_GetViscousSymmtrFluxConservVar(
        const int                                                       nSpaceDim,
        const Array<OneD, Array<OneD, NekDouble> >                      &inaverg,
        const Array<OneD, Array<OneD, NekDouble > >                     &inarray,
        Array<OneD, Array<OneD, Array<OneD, NekDouble> > >              &outarray,
        Array< OneD, int >                                              &nonZeroIndex,    
        const Array<OneD, Array<OneD, NekDouble> >                      &normals)
    {
        int nConvectiveFields   = inarray.num_elements();
        int nPts                = inaverg[nConvectiveFields-1].num_elements();
        nonZeroIndex = Array<OneD, int>(nConvectiveFields-1,0);
        for(int i=0;i<nConvectiveFields-1;i++)
        {
            nonZeroIndex[i] =   i+1;
        }
        Array<OneD, Array<OneD, NekDouble> > outtmp( nConvectiveFields );
        for(int i=0;i<nConvectiveFields;i++)
        {
            outtmp[i] =   Array<OneD, NekDouble> (nPts, 0.0);
        }
        for(int nd = 0; nd< nSpaceDim; nd++)
        {
            for(int nderiv =0; nderiv<nSpaceDim;nderiv++)
            {
                GetViscousFluxBilinearForm(nSpaceDim,nd,nderiv,inaverg,inarray,outtmp);

                for(int i=0;i<nConvectiveFields;i++)
                {
                    Vmath::Vvtvp(nPts,&outtmp[i][0],1,&normals[nderiv][0],1,&outarray[nd][i][0],1,&outarray[nd][i][0],1);
                }
            }
        }
    }
    void NavierStokesCFE::GetViscousFluxBilinearForm(
        const int                                                       nSpaceDim,
        const int                                                       FluxDirection,
        const int                                                       DerivDirection,
        const Array<OneD, const Array<OneD, NekDouble> >                &inaverg,
        const Array<OneD, const Array<OneD, NekDouble> >                &injumpp,
              Array<OneD, Array<OneD, NekDouble> >                      &outarray)
    {
        int nConvectiveFields   = inaverg.num_elements();
        int nPts                = inaverg[nConvectiveFields-1].num_elements();
        int nDim=nSpaceDim;
        // Auxiliary variables

        // // Variable viscosity through the Sutherland's law
        // if (m_ViscosityType == "Variable")
        // {
        //     Array<OneD, NekDouble > temperature        (nPts, 0.0);
        //     m_varConv->GetTemperature(inaverg,temperature);
        //     m_varConv->GetDynamicViscosity(temperature, mu);
        // }
        // else
        // {
        //     Vmath::Fill(nPts, m_mu, mu, 1);
        // }
        Array<OneD, NekDouble > temperature        (nPts, 0.0);
        Array<OneD, NekDouble > mu                 (nPts, 0.0);
        Array<OneD, NekDouble > thermalConductivity        (nPts, 0.0);
        m_varConv->GetTemperature(inaverg,temperature);
        GetViscosityAndThermalCondFromTemp(temperature, mu, thermalConductivity);

        Array<OneD,Array<OneD, NekDouble>> outtmp = outarray;
        for(int i=0; i<nConvectiveFields;i++)
        {
            Vmath::Zero(nPts,&outarray[i][0],1);
            // outtmp[i]=Array<OneD,NekDouble> (nPts,0.0);
        }

        //TODO: to get primary variable outside.(even in the beginning of DoODERhs)
        Array<OneD,Array<OneD,NekDouble>> u(nDim);
        Array<OneD,Array<OneD,NekDouble>> u2(nDim);
        for(int i=0;i<nDim;i++)
        {
            u[i]=Array<OneD,NekDouble> (nPts,0.0);
            u2[i]=Array<OneD,NekDouble> (nPts,0.0);
        }
        Array<OneD,NekDouble> q2(nPts,0.0);
        Array<OneD,NekDouble> E_minus_q2(nPts,0.0);
        Array<OneD,NekDouble> orho(nPts,0.0);
        Array<OneD,NekDouble>tmp(nPts,0.0);
        Array<OneD,NekDouble>tmp1(nPts,0.0);

        //Constants
        int nDim_plus_one=nDim+1;
        int FluxDirection_plus_one=FluxDirection+1;
        NekDouble gamma=m_gamma;
        NekDouble Pr=m_Prandtl;
        NekDouble gammaoPr=gamma/Pr;
        NekDouble one_minus_gammaoPr=1.0-gammaoPr;
        const NekDouble OneThird=1./3.;
        const NekDouble TwoThird=2.*OneThird;
        const NekDouble FourThird=4.*OneThird;

        Vmath::Sdiv(nPts,1.0,&inaverg[0][0],1,&orho[0],1);
        for(int i=0;i<nDim;i++)
        {
            Vmath::Vmul(nPts,&inaverg[i+1][0],1,&orho[0],1,&u[i][0],1);
            Vmath::Vmul(nPts,&u[i][0],1,&u[i][0],1,&u2[i][0],1);
            Vmath::Vadd(nPts,&q2[0],1,&u2[i][0],1,&q2[0],1);
        }
        Vmath::Vmul(nPts,&inaverg[nDim_plus_one][0],1,&orho[0],1,&E_minus_q2[0],1);
        Vmath::Vsub(nPts,&E_minus_q2[0],1,&q2[0],1,&E_minus_q2[0],1);
        Vmath::Vmul(nPts,&mu[0],1,&orho[0],1,&tmp[0],1);

        int DerivDirection_plus_one=DerivDirection+1;
        if(DerivDirection==FluxDirection)
        {
            Vmath::Svtvp(nPts,OneThird,&u2[FluxDirection][0],1,&q2[0],1,&tmp1[0],1);
            Vmath::Svtvp(nPts,gammaoPr,&E_minus_q2[0],1,&tmp1[0],1,&tmp1[0],1);
            Vmath::Vmul(nPts,&tmp1[0],1,&injumpp[0][0],1,&tmp1[0],1);
            //orho is tmperary array
            Vmath::Svtvm(nPts,gammaoPr,&injumpp[nDim_plus_one][0],1,&tmp1[0],1,&orho[0],1);

            for(int i=0;i<nDim;i++)
            {
                int i_plus_one=i+1;
                //flux[rhou,rhov,rhow]
                Vmath::Vvtvm(nPts,&u[i][0],1,&injumpp[0][0],1,&injumpp[i_plus_one][0],1,&outtmp[i_plus_one][0],1);
                Vmath::Neg(nPts,&outtmp[i_plus_one][0],1);
                Vmath::Vmul(nPts,&tmp[0],1,&outtmp[i_plus_one][0],1,&outtmp[i_plus_one][0],1);
                //flux rhoE
                Vmath::Smul(nPts,one_minus_gammaoPr,&u[i][0],1,&tmp1[0],1);
                Vmath::Vvtvp(nPts,&tmp1[0],1,&injumpp[i_plus_one][0],1,&outtmp[nDim_plus_one][0],1,&outtmp[nDim_plus_one][0],1);

                if(i==FluxDirection)
                {
                    Vmath::Smul(nPts,FourThird,&outtmp[i_plus_one][0],1,&outtmp[i_plus_one][0],1);
                    Vmath::Smul(nPts,OneThird,&u[FluxDirection][0],1,&tmp1[0],1);
                    Vmath::Vvtvp(nPts,&tmp1[0],1,&injumpp[FluxDirection_plus_one][0],1,&outtmp[nDim_plus_one][0],1,&outtmp[nDim_plus_one][0],1);
                }
            }
            Vmath::Vadd(nPts,&orho[0],1,&outtmp[nDim_plus_one][0],1,&outtmp[nDim_plus_one][0],1);
            Vmath::Vmul(nPts,&tmp[0],1,&outtmp[nDim_plus_one][0],1,&outtmp[nDim_plus_one][0],1);

        }
        else
        {
            Vmath::Vvtvm(nPts,&u[DerivDirection][0],1,&injumpp[0][0],1,&injumpp[DerivDirection_plus_one][0],1,&tmp1[0],1);
            Vmath::Smul(nPts,TwoThird,&tmp1[0],1,&tmp1[0],1);
            Vmath::Vmul(nPts,&tmp[0],1,&tmp1[0],1,&outtmp[FluxDirection_plus_one][0],1);

            Vmath::Vvtvm(nPts,&u[FluxDirection][0],1,&injumpp[0][0],1,&injumpp[FluxDirection_plus_one][0],1,&tmp1[0],1);
            Vmath::Neg(nPts,&tmp1[0],1);
            Vmath::Vmul(nPts,&tmp[0],1,&tmp1[0],1,&outtmp[DerivDirection_plus_one][0],1);

            Vmath::Smul(nPts,OneThird,&u[FluxDirection][0],1,&tmp1[0],1);
            Vmath::Vmul(nPts,&tmp1[0],1,&u[DerivDirection][0],1,&tmp1[0],1);
            Vmath::Vmul(nPts,&tmp1[0],1,&injumpp[0][0],1,&tmp1[0],1);
            //previous orho as a tmperary memory because it is non-used any more
            Vmath::Smul(nPts,TwoThird,&u[FluxDirection][0],1,&orho[0],1);
            Vmath::Vmul(nPts,&orho[0],1,&injumpp[DerivDirection_plus_one][0],1,&orho[0],1);
            Vmath::Vadd(nPts,&tmp1[0],1,&orho[0],1,&tmp1[0],1);
            Vmath::Neg(nPts,&tmp1[0],1);
            Vmath::Vvtvp(nPts,&u[DerivDirection][0],1,&injumpp[FluxDirection_plus_one][0],1,&tmp1[0],1,&tmp1[0],1);
            Vmath::Vmul(nPts,&tmp[0],1,&tmp1[0],1,&outtmp[nDim_plus_one][0],1);
            
        }
 
    }

    /**
>>>>>>> af485672
     * @brief Return the penalty vector for the LDGNS diffusion problem.
     */
    void NavierStokesCFE::v_GetFluxPenalty(
        const Array<OneD, Array<OneD, NekDouble> >  &uFwd,
        const Array<OneD, Array<OneD, NekDouble> >  &uBwd,
              Array<OneD, Array<OneD, NekDouble> >  &penaltyCoeff)
    {
        unsigned int nTracePts  = uFwd[0].num_elements();

        // Compute average temperature
        unsigned int nVariables = uFwd.num_elements();
        Array<OneD, NekDouble> tAve{nTracePts, 0.0};
        Vmath::Svtsvtp(nTracePts, 0.5, uFwd[nVariables-1], 1,
            0.5, uBwd[nVariables-1], 1, tAve, 1);

        // Get average viscosity and thermal conductivity
        Array<OneD, NekDouble> muAve{nTracePts, 0.0};
        Array<OneD, NekDouble> tcAve{nTracePts, 0.0};

        GetViscosityAndThermalCondFromTemp(tAve, muAve, tcAve);

        // Compute penalty term
        for (int i = 0; i < nVariables; ++i)
        {
            // Get jump of u variables
            Vmath::Vsub(nTracePts, uFwd[i], 1, uBwd[i], 1, penaltyCoeff[i], 1);
            // Multiply by variable coefficient = {coeff} ( u^+ - u^- )
            if ( i < nVariables-1 )
            {
                Vmath::Vmul(nTracePts, muAve, 1, penaltyCoeff[i], 1,
                    penaltyCoeff[i], 1);
            }
            else
            {
                Vmath::Vmul(nTracePts, tcAve, 1, penaltyCoeff[i], 1,
                    penaltyCoeff[i], 1);
            }
        }
    }


    /**
     * @brief Update viscosity
     * todo: add artificial viscosity here
     */
    void NavierStokesCFE::GetViscosityAndThermalCondFromTemp(
        const Array<OneD, NekDouble> &temperature,
        Array<OneD, NekDouble> &mu,
        Array<OneD, NekDouble> &thermalCond)
    {
        int nPts       = temperature.num_elements();

        // Variable viscosity through the Sutherland's law
        if (m_ViscosityType == "Variable")
        {
            m_varConv->GetDynamicViscosity(temperature, mu);
        }
        else
        {
            Vmath::Fill(nPts, m_muRef, mu, 1);
        }
        NekDouble tRa = m_Cp / m_Prandtl;
        Vmath::Smul(nPts, tRa, mu, 1, thermalCond, 1);

    }

}<|MERGE_RESOLUTION|>--- conflicted
+++ resolved
@@ -229,11 +229,6 @@
             // Extract velocities
             m_varConv->GetVelocityVector(inarray, inarrayDiff);
 
-<<<<<<< HEAD
-        // Repeat calculation for trace space
-        if (pFwd == NullNekDoubleArrayofArray ||
-            pBwd == NullNekDoubleArrayofArray)
-=======
             // Repeat calculation for trace space
             if (pFwd == NullNekDoubleArrayofArray ||
                 pBwd == NullNekDoubleArrayofArray)
@@ -289,7 +284,6 @@
         string diffName;
         m_session->LoadSolverInfo("DiffusionType", diffName, "LDGNS");
         if("InteriorPenalty"==diffName)
->>>>>>> af485672
         {
             if(m_BndEvaluateTime<0.0)
             {
@@ -695,8 +689,6 @@
     }
 
     /**
-<<<<<<< HEAD
-=======
      * @brief Return the flux vector for the IP diffusion problem.
      * \TODO:: RECODE USING VARIABLE CONVERTORS
      */
@@ -1115,7 +1107,6 @@
     }
 
     /**
->>>>>>> af485672
      * @brief Return the penalty vector for the LDGNS diffusion problem.
      */
     void NavierStokesCFE::v_GetFluxPenalty(
