--- conflicted
+++ resolved
@@ -145,9 +145,8 @@
 #endif
         }
 
-<<<<<<< HEAD
         SetBoundaryConditionsBwdWeight();
-=======
+        
         string advName;
         m_session->LoadSolverInfo("AdvectionType", advName, "WeakDG");
 	    // m_session->LoadSolverInfo("useUnifiedWeakIntegration", m_useUnifiedWeakIntegration, false);   
@@ -169,7 +168,6 @@
                 }
             }
         }
->>>>>>> 9070494d
     }
 
     /**
@@ -284,26 +282,93 @@
         }
         else
         {
-            for(i = 0; i < nvariables; ++i)
+            for(int i = 0; i < nvariables; ++i)
             {
                 Fwd[i]     = Array<OneD, NekDouble>(nTracePts, 0.0);
                 Bwd[i]     = Array<OneD, NekDouble>(nTracePts, 0.0);
                 m_fields[i]->GetFwdBwdTracePhys(inarray[i], Fwd[i], Bwd[i]);
             }
         }
-
-        // Calculate advection
-        DoAdvection(inarray, outarray, time, Fwd, Bwd);
-
-        // Negate results
-        for (i = 0; i < nvariables; ++i)
-        {
-            Vmath::Neg(npoints, outarray[i], 1);
-        }
-
-        // Add diffusion terms
-        DoDiffusion(inarray, outarray, Fwd, Bwd);
-
+        
+        //Only test solver use the reduced coddes
+        if(m_useUnifiedWeakIntegration)
+        {
+            int nDim        = m_spacedim;
+            int nCoeffs     = GetNcoeffs();
+            Array<OneD, Array<OneD, Array<OneD, NekDouble>>> VolumeFlux1(nvariables);
+            Array<OneD, Array<OneD, Array<OneD, NekDouble>>> VolumeFlux2(nDim);
+            Array<OneD, Array<OneD, NekDouble>> TraceFlux1(nvariables);
+            Array<OneD, Array<OneD, NekDouble>> TraceFlux2(nvariables);
+           
+            for (int i = 0; i < nvariables; ++i)
+            {
+                VolumeFlux1[i] = Array<OneD, Array<OneD, NekDouble>>(nDim);
+                for (int j= 0; j < nDim; ++j)
+                {
+                    VolumeFlux1[i][j] = Array<OneD, NekDouble>(npoints,0.0);
+                }
+            }
+            for (int j = 0; j < nDim; ++j)
+            {
+                VolumeFlux2[j] = Array<OneD, Array<OneD, NekDouble>>(nvariables);
+                for (int i = 0; i < nvariables; ++i)
+                {
+                    VolumeFlux2[j][i] = Array<OneD, NekDouble>(npoints,0.0);
+                }
+            }
+            for (int i = 0; i < nvariables; ++i)
+            {
+                TraceFlux1[i]  = Array<OneD, NekDouble>(nTracePts, 0.0);
+                TraceFlux2[i]  = Array<OneD, NekDouble>(nTracePts, 0.0);
+            }
+
+            Array<OneD, Array<OneD, NekDouble>> advVel(m_spacedim);
+            m_advObject->AdvectVolumeFlux(nvariables, m_fields, advVel, inarray, VolumeFlux1, time);
+            m_advObject->AdvectTraceFlux(nvariables, m_fields, advVel, inarray,TraceFlux1, time, Fwd, Bwd);
+            v_DoDiffusionFlux(inarray, VolumeFlux2, TraceFlux2, Fwd, Bwd);
+
+            // Add Trace and Volume Integral together
+            Array<OneD, NekDouble> tmp(nCoeffs, 0.0);
+            for (int i = 0; i < nvariables; ++i)
+            {
+                // Add Volume integral
+                for (int j = 0; j < nDim; ++j)
+                {
+                    // Advection term needs to be negative
+                    // Add Advection and Diffusion part
+                    Vmath::Vsub(npoints, &VolumeFlux2[j][i][0], 1,
+                                &VolumeFlux1[i][j][0], 1, &VolumeFlux1[i][j][0], 1);
+                }
+                m_fields[i]->IProductWRTDerivBase(VolumeFlux1[i], tmp);
+
+                Vmath::Neg(nCoeffs, &tmp[0], 1);
+                // Add Trace integral
+                // Advection term needs to be negative
+                // Add Advection and Diffusion part
+                Vmath::Vsub(nTracePts, &TraceFlux2[i][0], 1, &TraceFlux1[i][0], 1,
+                            &TraceFlux1[i][0], 1);
+                m_fields[i]->AddTraceIntegral(TraceFlux1[i], tmp);
+                m_fields[i]->MultiplyByElmtInvMass(tmp, tmp);
+                m_fields[i]->BwdTrans(tmp, outarray[i]);
+            }
+        }
+        else
+        {
+            //Oringinal CompressibleFlowSolver
+            // Calculate advection
+            DoAdvection(inarray, outarray, time, Fwd, Bwd);
+
+            // Negate results
+            for (int i = 0; i < nvariables; ++i)
+            {
+                Vmath::Neg(npoints, outarray[i], 1);
+            }
+
+            // Add diffusion terms
+            DoDiffusion(inarray, outarray, Fwd, Bwd);
+
+        }
+ 
         // Add forcing terms
         for (auto &x : m_forcing)
         {
@@ -326,7 +391,7 @@
                 nq     = m_fields[0]->GetExp(n)->GetTotPoints();
                 offset = m_fields[0]->GetPhys_Offset(n);
                 fac    = tstep[n] / m_timestep;
-                for(i = 0; i < nvariables; ++i)
+                for(int i = 0; i < nvariables; ++i)
                 {
                     Vmath::Smul(nq, fac, outarray[i] + offset, 1,
                                          tmp = outarray[i] + offset, 1);
@@ -1874,26 +1939,14 @@
     /**
      * @brief Compute the right-hand side.
      */
-<<<<<<< HEAD
     void CompressibleFlowSystem::DoOdeRhs_coeff(
-=======
-void CompressibleFlowSystem::DoOdeRhs(
->>>>>>> 9070494d
         const Array<OneD, const Array<OneD, NekDouble> > &inarray,
               Array<OneD,       Array<OneD, NekDouble> > &outarray,
         const NekDouble                                   time)
     {
         int nvariables = inarray.num_elements();
-<<<<<<< HEAD
         int nTracePts  = GetTraceTotPoints();
         int ncoeffs    = GetNcoeffs();
-=======
-        int nDim       = m_fields[0]->GetCoordim(0);
-        int npoints    = GetNpoints();
-        int nTracePts  = GetTraceTotPoints();
-        int nCoeffs    = m_fields[0]->GetNcoeffs();
->>>>>>> 9070494d
-
         // Store forwards/backwards space along trace space
         Array<OneD, Array<OneD, NekDouble> > Fwd    (nvariables);
         Array<OneD, Array<OneD, NekDouble> > Bwd    (nvariables);
@@ -1913,106 +1966,18 @@
             }
         }
         
-        //Only test solver use the reduced coddes
-        if(m_useUnifiedWeakIntegration)
-        {
-            Array<OneD, Array<OneD, Array<OneD, NekDouble>>> VolumeFlux1(nvariables);
-            Array<OneD, Array<OneD, Array<OneD, NekDouble>>> VolumeFlux2(nDim);
-            Array<OneD, Array<OneD, NekDouble>> TraceFlux1(nvariables);
-            Array<OneD, Array<OneD, NekDouble>> TraceFlux2(nvariables);
-           
-            for (int i = 0; i < nvariables; ++i)
-            {
-                VolumeFlux1[i] = Array<OneD, Array<OneD, NekDouble>>(nDim);
-                for (int j= 0; j < nDim; ++j)
-                {
-                    VolumeFlux1[i][j] = Array<OneD, NekDouble>(npoints,0.0);
-                }
-            }
-            for (int j = 0; j < nDim; ++j)
-            {
-                VolumeFlux2[j] = Array<OneD, Array<OneD, NekDouble>>(nvariables);
-                for (int i = 0; i < nvariables; ++i)
-                {
-                    VolumeFlux2[j][i] = Array<OneD, NekDouble>(npoints,0.0);
-                }
-            }
-            for (int i = 0; i < nvariables; ++i)
-            {
-                TraceFlux1[i]  = Array<OneD, NekDouble>(nTracePts, 0.0);
-                TraceFlux2[i]  = Array<OneD, NekDouble>(nTracePts, 0.0);
-            }
-
-<<<<<<< HEAD
-        // Calculate advection
+         // Calculate advection
         DoAdvection_coeff(inarray, outarray, time, Fwd, Bwd);
         // Negate results
         
         for (i = 0; i < nvariables; ++i)
         {
             Vmath::Neg(ncoeffs, outarray[i], 1);
-=======
-            Array<OneD, Array<OneD, NekDouble>> advVel(m_spacedim);
-            m_advObject->AdvectVolumeFlux(nvariables, m_fields, advVel, inarray, VolumeFlux1, time);
-            m_advObject->AdvectTraceFlux(nvariables, m_fields, advVel, inarray,TraceFlux1, time, Fwd, Bwd);
-            v_DoDiffusionFlux(inarray, VolumeFlux2, TraceFlux2, Fwd, Bwd);
-
-
-            //Artificial Diffusion need to implement
-            if (m_shockCaptureType != "Off")
-            {
-                m_artificialDiffusion->DoArtificialDiffusionFlux(inarray, VolumeFlux2,TraceFlux2);
-            }
-
-            // Add Trace and Volume Integral together
-            Array<OneD, NekDouble> tmp(nCoeffs, 0.0);
-            for (int i = 0; i < nvariables; ++i)
-            {
-                // Add Volume integral
-                for (int j = 0; j < nDim; ++j)
-                {
-                    // Advection term needs to be negative
-                    // Add Advection and Diffusion part
-                    Vmath::Vsub(npoints, &VolumeFlux2[j][i][0], 1,
-                                &VolumeFlux1[i][j][0], 1, &VolumeFlux1[i][j][0], 1);
-                }
-                m_fields[i]->IProductWRTDerivBase(VolumeFlux1[i], tmp);
-
-                Vmath::Neg(nCoeffs, &tmp[0], 1);
-                // Add Trace integral
-                // Advection term needs to be negative
-                // Add Advection and Diffusion part
-                Vmath::Vsub(nTracePts, &TraceFlux2[i][0], 1, &TraceFlux1[i][0], 1,
-                            &TraceFlux1[i][0], 1);
-                m_fields[i]->AddTraceIntegral(TraceFlux1[i], tmp);
-                m_fields[i]->MultiplyByElmtInvMass(tmp, tmp);
-                m_fields[i]->BwdTrans(tmp, outarray[i]);
-        }
-
->>>>>>> 9070494d
-        }
-        else
-        {
-            //Oringinal CompressibleFlowSolver
-            // Calculate advection
-            DoAdvection(inarray, outarray, time, Fwd, Bwd);
-
-<<<<<<< HEAD
+        }
+        
         // Add diffusion t
         // DoDiffusion(inarray, outarray, Fwd, Bwd);
         DoDiffusion_coeff(inarray, outarray, Fwd, Bwd);
-=======
-            // Negate results
-            for (int i = 0; i < nvariables; ++i)
-            {
-                Vmath::Neg(npoints, outarray[i], 1);
-            }
-
-            // Add diffusion terms
-            DoDiffusion(inarray, outarray, Fwd, Bwd);
->>>>>>> 9070494d
-
-        }
       
         // Add forcing terms
         for (auto &x : m_forcing)
@@ -2045,7 +2010,7 @@
             }
         }
     }
-
+    
     /**
      * @brief Compute the advection terms for the right-hand side
      */
