--- conflicted
+++ resolved
@@ -2772,13 +2772,16 @@
             int ntmpGMRESIts =  m_linsol->SolveLinearSystem(ntotal,NonlinSysRes_1D,dsol_1D,0,LinSysTol);
             NtotDoOdeRHS  +=  ntmpGMRESIts;
             NtotGMRESIts  +=  ntmpGMRESIts;
-<<<<<<< HEAD
 
             for(int i = 0; i < nvariables; i++)
             {
                 Vmath::Vsub(npoints,m_TimeIntegtSol_k[i],1,dsol[i],1,m_TimeIntegtSol_k[i],1);
             }
             NttlNonlinIte++;
+        }
+        if (m_PrcdMatFreezNumb>0)
+        {
+            m_CalcuPrecMatFlag = false;
         }
 
         if((l_verbose||(!converged))&&l_root)
@@ -2808,8 +2811,8 @@
         const Array<OneD, Array<OneD, NekDouble>>    &inarray,
         const NekDouble                 &ototalDOF)
     {
-        int nvariables = inarray.num_elements();
-        int npoints = inarray[nvariables-1].num_elements();
+        int nvariables = m_fields.num_elements();
+        int npoints = GetNcoeffs();
         m_inArrayNorm = 0.0;
 
         LibUtilities::CommSharedPtr v_Comm  = m_fields[0]->GetComm()->GetRowComm();
@@ -2869,108 +2872,6 @@
                 intmp[i]    =   Array<OneD, NekDouble>(nphspnt,0.0);
             }
 
-=======
-
-            for(int i = 0; i < nvariables; i++)
-            {
-                Vmath::Vsub(npoints,m_TimeIntegtSol_k[i],1,dsol[i],1,m_TimeIntegtSol_k[i],1);
-            }
-            NttlNonlinIte++;
-        }
-        if (m_PrcdMatFreezNumb>0)
-        {
-            m_CalcuPrecMatFlag = false;
-        }
-
-        if((l_verbose||(!converged))&&l_root)
-        {
-            WARNINGL0(converged,"     # Nonlinear system solver not converge in CompressibleFlowSystem::DoImplicitSolve ");
-            cout <<right<<scientific<<setw(nwidthcolm)<<setprecision(nwidthcolm-6)
-                <<"     * Newton-Its converged (RES="
-                << sqrt(resnorm)<<" Res/Q="<< sqrt(resnorm/m_inArrayNorm)
-                <<" ResMax/QPerDOF="<< resmaxm*sqrt(ntotalDOF/m_inArrayNorm)<<" Res/(DtRHS): "<<sqrt(resratio)
-                <<" with "<<setw(3)<<NttlNonlinIte<<" Non-Its"<<" and "<<setw(4)<<NtotDoOdeRHS<<" Lin-Its)"<<endl;
-        }
-
-        m_TotNewtonIts  +=  NttlNonlinIte;
-        m_TotGMRESIts   +=  NtotGMRESIts;
-        m_TotOdeRHS     +=  NtotDoOdeRHS;
-        m_TotImpStages++;
-
-        m_TotLinItePerStep += NtotDoOdeRHS;
-        m_StagesPerStep++;
-        if(!converged)
-        {
-            m_TotLinItePerStep +=   m_maxLinItePerNewton*100;
-        }
-    }
-
-    void CompressibleFlowSystem::UpdateSoltnRefNorms(
-        const Array<OneD, Array<OneD, NekDouble>>    &inarray,
-        const NekDouble                 &ototalDOF)
-    {
-        int nvariables = m_fields.num_elements();
-        int npoints = GetNcoeffs();
-        m_inArrayNorm = 0.0;
-
-        LibUtilities::CommSharedPtr v_Comm  = m_fields[0]->GetComm()->GetRowComm();
-        // estimate the magnitude of each flow variables
-        m_magnitdEstimat = Array<OneD, NekDouble>  (nvariables,0.0);
-
-        for(int i = 0; i < nvariables; i++)
-        {
-            m_magnitdEstimat[i] = Vmath::Dot(npoints,inarray[i],inarray[i]);
-        }
-        v_Comm->AllReduce(m_magnitdEstimat, Nektar::LibUtilities::ReduceSum);
-
-        for(int i = 0; i < nvariables; i++)
-        {
-            m_inArrayNorm += m_magnitdEstimat[i];
-        }
-
-        for(int i = 2; i < nvariables-1; i++)
-        {
-            m_magnitdEstimat[1]   +=   m_magnitdEstimat[i] ;
-        }
-        for(int i = 2; i < nvariables-1; i++)
-        {
-            m_magnitdEstimat[i]   =   m_magnitdEstimat[1] ;
-        }
-
-        for(int i = 0; i < nvariables; i++)
-        {
-            m_magnitdEstimat[i] = sqrt(m_magnitdEstimat[i]*ototalDOF);
-        }
-        
-    }
-
-    void CompressibleFlowSystem::CalPrecMat(
-        const Array<OneD, const Array<OneD, NekDouble> >    &inpnts,
-        const NekDouble                                     time,
-        const NekDouble                                     lambda)
-    {
-        int nvariables = inpnts.num_elements();
-#ifdef CFS_DEBUGMODE
-        if(m_DebugNumJacBSOR)
-        {
-            NonlinSysEvaluator_coeff(m_TimeIntegtSol_k,m_SysEquatResid_k);
-            Fill2DArrayOfBlkDiagonalMat(m_PrecMatVars,0.0);
-            DebugNumCalJac_coeff(m_PrecMatVars,m_PrecMatVarsOffDiag);
-
-            NekDouble zero=0.0;
-            ElmtVarInvMtrx(m_PrecMatVars,zero);
-        }
-        else
-        {
-#endif
-            int nphspnt = inpnts[0].num_elements();
-            Array<OneD, Array<OneD, NekDouble> > intmp(nvariables);
-            for(int i = 0; i < nvariables; i++)
-            {
-                intmp[i]    =   Array<OneD, NekDouble>(nphspnt,0.0);
-            }
-
->>>>>>> 7507cab7
             DoOdeProjection(inpnts,intmp,time);
             if(m_flagPrecMatVarsSingle)
             {
@@ -3003,17 +2904,8 @@
                                                     m_TraceIPSymJacArray,
                                                     m_StdDMatDataDBB,m_StdDMatDataDBDB);
                 }
-<<<<<<< HEAD
             }
         
-            if (m_PrcdMatFreezNumb>0)
-            {
-                m_CalcuPrecMatFlag = false;
-            }
-=======
-            }
-        
->>>>>>> 7507cab7
             m_TimeIntegLambdaPrcMat = lambda;
 
             // to free the storage
