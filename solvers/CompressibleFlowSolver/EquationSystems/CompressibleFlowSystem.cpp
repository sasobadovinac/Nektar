///////////////////////////////////////////////////////////////////////////////
//
// File CompressibleFlowSystem.cpp
//
// For more information, please see: http://www.nektar.info
//
// The MIT License
//
// Copyright (c) 2006 Division of Applied Mathematics, Brown University (USA),
// Department of Aeronautics, Imperial College London (UK), and Scientific
// Computing and Imaging Institute, University of Utah (USA).
//
// Permission is hereby granted, free of charge, to any person obtaining a
// copy of this software and associated documentation files (the "Software"),
// to deal in the Software without restriction, including without limitation
// the rights to use, copy, modify, merge, publish, distribute, sublicense,
// and/or sell copies of the Software, and to permit persons to whom the
// Software is furnished to do so, subject to the following conditions:
//
// The above copyright notice and this permission notice shall be included
// in all copies or substantial portions of the Software.
//
// THE SOFTWARE IS PROVIDED "AS IS", WITHOUT WARRANTY OF ANY KIND, EXPRESS
// OR IMPLIED, INCLUDING BUT NOT LIMITED TO THE WARRANTIES OF MERCHANTABILITY,
// FITNESS FOR A PARTICULAR PURPOSE AND NONINFRINGEMENT. IN NO EVENT SHALL
// THE AUTHORS OR COPYRIGHT HOLDERS BE LIABLE FOR ANY CLAIM, DAMAGES OR OTHER
// LIABILITY, WHETHER IN AN ACTION OF CONTRACT, TORT OR OTHERWISE, ARISING
// FROM, OUT OF OR IN CONNECTION WITH THE SOFTWARE OR THE USE OR OTHER
// DEALINGS IN THE SOFTWARE.
//
// Description: Compressible flow system base class with auxiliary functions
//
///////////////////////////////////////////////////////////////////////////////

#include <boost/core/ignore_unused.hpp>

#include <CompressibleFlowSolver/EquationSystems/CompressibleFlowSystem.h>

#include <LibUtilities/BasicUtils/Timer.h>

using namespace std;

namespace Nektar
{
    CompressibleFlowSystem::CompressibleFlowSystem(
        const LibUtilities::SessionReaderSharedPtr& pSession,
        const SpatialDomains::MeshGraphSharedPtr& pGraph)
        : UnsteadySystem(pSession, pGraph),
          AdvectionSystem(pSession, pGraph)
    {
    }

    /**
     * @brief Initialization object for CompressibleFlowSystem class.
     */
    void CompressibleFlowSystem::v_InitObject()
    {
        AdvectionSystem::v_InitObject();

        for (int i = 0; i < m_fields.size(); i++)
        {
            // Use BwdTrans to make sure initial condition is in solution space
            m_fields[i]->BwdTrans(m_fields[i]->GetCoeffs(),
                                  m_fields[i]->UpdatePhys());
        }

        m_varConv = MemoryManager<VariableConverter>::AllocateSharedPtr(
                    m_session, m_spacedim);

        ASSERTL0(m_session->DefinesSolverInfo("UPWINDTYPE"),
                 "No UPWINDTYPE defined in session.");

        // Do not forwards transform initial condition
        m_homoInitialFwd = false;

        // Set up locations of velocity vector.
        m_vecLocs = Array<OneD, Array<OneD, NekDouble> >(1);
        m_vecLocs[0] = Array<OneD, NekDouble>(m_spacedim);
        for (int i = 0; i < m_spacedim; ++i)
        {
            m_vecLocs[0][i] = 1 + i;
        }

        // Loading parameters from session file
        InitialiseParameters();

        // Setting up advection and diffusion operators
        InitAdvection();

        // Create artificial diffusion
        if (m_shockCaptureType != "Off")
        {
            if (m_shockCaptureType == "Physical")
            {
                int nPts = m_fields[0]->GetTotPoints();
                m_muav = Array<OneD, NekDouble>(nPts, 0.0);

                int nTracePts = m_fields[0]->GetTrace()->GetTotPoints();
                m_muavTrace = Array<OneD, NekDouble> (nTracePts,0.0);
            }
            else
            {
                m_artificialDiffusion = GetArtificialDiffusionFactory()
                                        .CreateInstance(m_shockCaptureType,
                                                        m_session,
                                                        m_fields,
                                                        m_spacedim);
            }
        }

        // Forcing terms for the sponge region
        m_forcing = SolverUtils::Forcing::Load(m_session, shared_from_this(),
                                        m_fields, m_fields.size());

        // User-defined boundary conditions
        int cnt = 0;
        for (int n = 0; n < m_fields[0]->GetBndConditions().size(); ++n)
        {
            std::string type =
                m_fields[0]->GetBndConditions()[n]->GetUserDefined();

            if (m_fields[0]->GetBndConditions()[n]->GetBoundaryConditionType()
                == SpatialDomains::ePeriodic)
            {
                continue;
            }

            if (!type.empty())
            {
                m_bndConds.push_back(GetCFSBndCondFactory().CreateInstance(
                        type,
                        m_session,
                        m_fields,
                        m_traceNormals,
                        m_spacedim,
                        n,
                        cnt));
            }
            cnt += m_fields[0]->GetBndCondExpansions()[n]->GetExpSize();
        }

        if (m_explicitAdvection)
        {
            m_ode.DefineOdeRhs    (&CompressibleFlowSystem::DoOdeRhs, this);
            m_ode.DefineProjection(&CompressibleFlowSystem::DoOdeProjection, this);
        }
        else
        {
            m_ode.DefineOdeRhs    (&CompressibleFlowSystem::DoOdeRhs, this);
            m_ode.DefineProjection(&CompressibleFlowSystem::
                                   DoOdeProjection, this);
            m_ode.DefineImplicitSolve(&CompressibleFlowSystem::
                                      DoImplicitSolvePhysToCoeff, this);
            InitialiseNonlinSysSolver();

            int nvariables  =   m_fields.size();
            Array<OneD, Array<OneD, Array<OneD, int > > >   map;
            bool flag;
            const MultiRegions::LocTraceToTraceMapSharedPtr locTraceToTraceMap =
                m_fields[0]->GetLocTraceToTraceMap();
            m_fields[0]->CalcuTracephysToLeftRightExpphysMap(flag,map);
            locTraceToTraceMap->SetTracePhysToLeftRightExpPhysMap(map);
            locTraceToTraceMap->SetFlagTracePhysToLeftRightExpPhysMap(flag);

            locTraceToTraceMap->CalcLocTracePhysToTraceIDMap(m_fields[0]->GetTrace(),m_spacedim);
            for(int i=1;i<nvariables;i++)
            {
                m_fields[i]->GetLocTraceToTraceMap()->SetTracePhysToLeftRightExpPhysMap(map);
                m_fields[i]->GetLocTraceToTraceMap()->SetFlagTracePhysToLeftRightExpPhysMap(flag);
                m_fields[i]->GetLocTraceToTraceMap()->SetLocTracephysToTraceIDMap(
                    locTraceToTraceMap->GetLocTracephysToTraceIDMap()    );
            }
        }

        SetBoundaryConditionsBwdWeight();

<<<<<<< HEAD
        // string advName;
        // m_session->LoadSolverInfo("AdvectionType", advName, "WeakDG");
=======
        string advName;
        m_session->LoadSolverInfo("AdvectionType", advName, "WeakDG");
>>>>>>> 8685829d
    }

    void CompressibleFlowSystem::InitialiseNonlinSysSolver()
    {
        std::string SolverType = "Newton";
        if (m_session->DefinesSolverInfo("NonlinSysIterSovler"))
        {
            SolverType = m_session->GetSolverInfo("NonlinSysIterSovler");
        }
        ASSERTL0(LibUtilities::GetNekNonlinSysFactory().
            ModuleExists(SolverType), "NekNonlinSys '" + SolverType + 
            "' is not defined.\n");
        int ntotal = m_fields[0]->GetNcoeffs() * m_fields.size();

        LibUtilities::NekSysKey key = LibUtilities::NekSysKey();

        key.m_NonlinIterTolRelativeL2   = 1.0E-3;
        key.m_LinSysRelativeTolInNonlin = 5.0E-2;
        key.m_NekNonlinSysMaxIterations = 10;
        key.m_NekLinSysMaxIterations    = 30;
        key.m_LinSysMaxStorage          = 30;

        m_nonlinsol = LibUtilities::GetNekNonlinSysFactory().CreateInstance(
            SolverType, m_session, m_comm, ntotal, key);

        m_NekSysOp.DefineNekSysResEval(&CompressibleFlowSystem::
            NonlinSysEvaluatorCoeff1D, this);
        m_NekSysOp.DefineNekSysLhsEval(&CompressibleFlowSystem::
            MatrixMultiplyMatrixFreeCoeff, this);

        m_session->LoadParameter("PrcdMatFreezNumb",     
            m_PrcdMatFreezNumb    , 1);
        m_session->LoadParameter("NewtonAbsoluteIteTol", 
            m_NewtonAbsoluteIteTol, 1.0E-12);
        m_session->LoadParameter("JFNKTimeAccurate",     
            m_JFNKTimeAccurate, 1);
        m_session->LoadParameter("JFNKPrecondStep",      
            m_JFNKPrecondStep, 7);
        m_session->LoadParameter("SORRelaxParam",        
            m_SORRelaxParam, 1.0);

        // when no time accuracy needed
        if(m_JFNKTimeAccurate<1)
        {
            m_NewtonAbsoluteIteTol = 1.0E-10;
        }

        if (boost::iequals(m_session->GetSolverInfo("PRECONDITIONER"),
                               "IncompleteLU"))
        {
            // m_LinSysOprtors.DefinePrecond(&CompressibleFlowSystem::preconditioner_BlkILU_coeff, this);
            m_PrecMatStorage    =   eSparse;

            ASSERTL0(false,"IncompleteLU preconditioner not finished yet");

            // DNekSmvBsrMat::SparseStorageSharedPtr sparseStorage =
            //             MemoryManager<DNekSmvBsrMat::StorageType>::
            //                     AllocateSharedPtr(
            //                         brows, bcols, block_size, bcoMat, matStorage );

            // // Create sparse matrix
            // m_smvbsrmatrix = MemoryManager<DNekSmvBsrMat>::
            //                         AllocateSharedPtr( sparseStorage );

            // matBytes = m_smvbsrmatrix->GetMemoryFootprint();
        }
        else
        {
            int nvariables  =   m_fields.size();
            m_NekSysOp.DefineNekSysPrecond(
                    &CompressibleFlowSystem::preconditionerBlkSORCoeff, this);
            m_PrecMatStorage    =   eDiagonal;
            m_session->LoadParameter("nPadding",     m_nPadding      ,    4);
    
            m_PrecMatVarsSingle = Array<OneD, Array<OneD, SNekBlkMatSharedPtr> >(nvariables);
            for(int i = 0; i < nvariables; i++)
            {
                m_PrecMatVarsSingle[i] =  Array<OneD, SNekBlkMatSharedPtr> (nvariables);
            }
            AllocatePrecondBlkDiagCoeff(m_PrecMatVarsSingle);

            int nelmts  = m_fields[0]->GetNumElmts();
            int nelmtcoef;
            Array<OneD, unsigned int > nelmtmatdim(nelmts);
            for(int i = 0; i < nelmts; i++)
            {
                nelmtcoef   =   m_fields[0]->GetExp(i)->GetNcoeffs();
                nelmtmatdim[i]  =   nelmtcoef*nvariables;
            }
            AllocateNekBlkMatDig(m_PrecMatSingle,nelmtmatdim,nelmtmatdim);
        }

        m_nonlinsol->SetSysOperators(m_NekSysOp);

    }

    /**
     * @brief Destructor for CompressibleFlowSystem class.
     */
    CompressibleFlowSystem::~CompressibleFlowSystem()
    {

    }

    /**
     * @brief Load CFS parameters from the session file
     */
    void CompressibleFlowSystem::InitialiseParameters()
    {
        // Get gamma parameter from session file.
        m_session->LoadParameter("Gamma", m_gamma, 1.4);

        // Shock capture
        m_session->LoadSolverInfo("ShockCaptureType",
                                  m_shockCaptureType, "Off");

        // Load parameters for exponential filtering
        m_session->MatchSolverInfo("ExponentialFiltering","True",
                                   m_useFiltering, false);
        if (m_useFiltering)
        {
            m_session->LoadParameter ("FilterAlpha", m_filterAlpha, 36);
            m_session->LoadParameter ("FilterExponent", m_filterExponent, 16);
            m_session->LoadParameter ("FilterCutoff", m_filterCutoff, 0);
        }

        // Load CFL for local time-stepping (for steady state)
        m_session->MatchSolverInfo("LocalTimeStep","True",
                                   m_useLocalTimeStep, false);
        if (m_useLocalTimeStep)
        {
            ASSERTL0(m_cflSafetyFactor != 0,
                    "Local time stepping requires CFL parameter.");
        }
        m_session->LoadParameter ("JacobiFreeEps", m_JacobiFreeEps, 5.0E-8);

        int ntmp;
        m_session->LoadParameter("DEBUG_ADVECTION_JAC_MAT",     ntmp      ,    1);
        m_AdvectionJacFlag             = true;
        if(0==ntmp)
        {
            m_AdvectionJacFlag = false;
        }
        m_session->LoadParameter("DEBUG_VISCOUS_JAC_MAT",                 ntmp      ,    1);
        m_ViscousJacFlag             = true;
        if(0==ntmp)
        {
            m_ViscousJacFlag = false;
        }
    }

    /**
     * @brief Create advection and diffusion objects for CFS
     */
    void CompressibleFlowSystem::InitAdvection()
    {
        // Check if projection type is correct
        ASSERTL0(m_projectionType == MultiRegions::eDiscontinuous,
                "Unsupported projection type.");

        string advName, riemName;
        m_session->LoadSolverInfo("AdvectionType", advName, "WeakDG");

        m_advObject = SolverUtils::GetAdvectionFactory()
                                    .CreateInstance(advName, advName);

        if (m_specHP_dealiasing)
        {
            m_advObject->SetFluxVector(&CompressibleFlowSystem::
                                       GetFluxVectorDeAlias, this);
        }
        else
        {
            m_advObject->SetFluxVector  (&CompressibleFlowSystem::
                                          GetFluxVector, this);
        }

        // Setting up Riemann solver for advection operator
        m_session->LoadSolverInfo("UpwindType", riemName, "Average");

        SolverUtils::RiemannSolverSharedPtr riemannSolver;
        riemannSolver = SolverUtils::GetRiemannSolverFactory()
                                    .CreateInstance(riemName, m_session);

        // Setting up parameters for advection operator Riemann solver
        riemannSolver->SetParam (
            "gamma",   &CompressibleFlowSystem::GetGamma,   this);
        riemannSolver->SetAuxVec(
            "vecLocs", &CompressibleFlowSystem::GetVecLocs, this);
        riemannSolver->SetVector(
            "N",       &CompressibleFlowSystem::GetNormals, this);

        // Concluding initialisation of advection / diffusion operators
        m_advObject->SetRiemannSolver   (riemannSolver);
        m_advObject->InitObject         (m_session, m_fields);
    }

    /**
     * @brief Compute the right-hand side.
     */
    void CompressibleFlowSystem::DoOdeRhs(
        const Array<OneD, const Array<OneD, NekDouble> > &inarray,
              Array<OneD,       Array<OneD, NekDouble> > &outarray,
        const NekDouble                                   time)
    {
        int nvariables = inarray.size();
        int npoints    = GetNpoints();
        int nTracePts  = GetTraceTotPoints();

        m_BndEvaluateTime   = time;

        // Store forwards/backwards space along trace space
        Array<OneD, Array<OneD, NekDouble> > Fwd    (nvariables);
        Array<OneD, Array<OneD, NekDouble> > Bwd    (nvariables);

        if (m_HomogeneousType == eHomogeneous1D)
        {
            Fwd = NullNekDoubleArrayofArray;
            Bwd = NullNekDoubleArrayofArray;
        }
        else
        {
            for (int i = 0; i < nvariables; ++i)
            {
                Fwd[i]     = Array<OneD, NekDouble>(nTracePts, 0.0);
                Bwd[i]     = Array<OneD, NekDouble>(nTracePts, 0.0);
                m_fields[i]->GetFwdBwdTracePhys(inarray[i], Fwd[i], Bwd[i]);
            }
        }

        //Oringinal CompressibleFlowSolver
        // Calculate advection
        DoAdvection(inarray, outarray, time, Fwd, Bwd);

        // Negate results
        for (int i = 0; i < nvariables; ++i)
        {
            Vmath::Neg(npoints, outarray[i], 1);
        }

        // Add diffusion terms
        DoDiffusion(inarray, outarray, Fwd, Bwd);

        // Add forcing terms
        for (auto &x : m_forcing)
        {
            x->Apply(m_fields, inarray, outarray, time);
        }

        if (m_useLocalTimeStep)
        {
            int nElements = m_fields[0]->GetExpSize();
            int nq, offset;
            NekDouble fac;
            Array<OneD, NekDouble> tmp;

            Array<OneD, NekDouble> tstep (nElements, 0.0);
            GetElmtTimeStep(inarray, tstep);

            // Loop over elements
            for (int n = 0; n < nElements; ++n)
            {
                nq     = m_fields[0]->GetExp(n)->GetTotPoints();
                offset = m_fields[0]->GetPhys_Offset(n);
                fac    = tstep[n] / m_timestep;
                for (int i = 0; i < nvariables; ++i)
                {
                    Vmath::Smul(nq, fac, outarray[i] + offset, 1,
                                         tmp = outarray[i] + offset, 1);
                }
            }
        }
    }

    /**
     * @brief Compute the projection and call the method for imposing the
     * boundary conditions in case of discontinuous projection.
     */
    void CompressibleFlowSystem::DoOdeProjection(
        const Array<OneD, const Array<OneD, NekDouble> > &inarray,
              Array<OneD,       Array<OneD, NekDouble> > &outarray,
        const NekDouble                                   time)
    {
        int nvariables = inarray.size();

        switch(m_projectionType)
        {
            case MultiRegions::eDiscontinuous:
            {
                // Just copy over array
                int npoints = GetNpoints();

                for (int i = 0; i < nvariables; ++i)
                {
                    Vmath::Vcopy(npoints, inarray[i], 1, outarray[i], 1);
                    if (m_useFiltering)
                    {
                        m_fields[i]->ExponentialFilter(outarray[i],
                            m_filterAlpha, m_filterExponent, m_filterCutoff);
                    }
                }
                SetBoundaryConditions(outarray, time);
                break;
            }
            case MultiRegions::eGalerkin:
            case MultiRegions::eMixed_CG_Discontinuous:
            {
                ASSERTL0(false, "No Continuous Galerkin for full compressible "
                                "Navier-Stokes equations");
                break;
            }
            default:
                ASSERTL0(false, "Unknown projection scheme");
                break;
        }
    }

    void CompressibleFlowSystem::preconditioner(
                                                 const Array<OneD, NekDouble> &inarray,
                                                 Array<OneD, NekDouble >&out)
    {
        int ntotal     = inarray.size();
        Vmath::Vcopy(ntotal,inarray,1,out,1);
        return;
    }

    template<typename DataType, typename TypeNekBlkMatSharedPtr>
    void CompressibleFlowSystem::preconditioner_BlkDiag(
        const Array<OneD, NekDouble>                        &inarray,
        Array<OneD, NekDouble >                             &outarray,
        const TypeNekBlkMatSharedPtr                        &PrecMatVars,
        const DataType                                      &tmpDataType)
    {
        boost::ignore_unused(tmpDataType);

        unsigned int nvariables = m_fields.size();
        unsigned int npoints    = GetNcoeffs();
        unsigned int npointsVar = nvariables*npoints;
        Array<OneD, DataType >Sinarray(npointsVar);
        Array<OneD, DataType > Soutarray(npointsVar);
        NekVector<DataType> tmpVect(npointsVar,Sinarray,eWrapper);
        NekVector<DataType> outVect(npointsVar,Soutarray,eWrapper);

        std::shared_ptr<LocalRegions::ExpansionVector> expvect =    m_fields[0]->GetExp();
        int ntotElmt            = (*expvect).size();

        for(int m = 0; m < nvariables; m++)
        {
            int nVarOffset = m*npoints;
            for(int ne=0;ne<ntotElmt;ne++)
            {
                int nCoefOffset = GetCoeff_Offset(ne);
                int nElmtCoef   = GetNcoeffs(ne);
                int inOffset    = nVarOffset+nCoefOffset;
                int outOffset   = nCoefOffset*nvariables+m*nElmtCoef;
                for(int i=0;i<nElmtCoef;i++)
                {
                    Sinarray[outOffset+i]  =  DataType(inarray[inOffset+i]);
                }
            }
        }

        outVect = (*PrecMatVars)*tmpVect;

        for(int m = 0; m < nvariables; m++)
        {
            int nVarOffset = m*npoints;
            for(int ne=0;ne<ntotElmt;ne++)
            {
                int nCoefOffset = GetCoeff_Offset(ne);
                int nElmtCoef   = GetNcoeffs(ne);
                int inOffset    = nVarOffset+nCoefOffset;
                int outOffset   = nCoefOffset*nvariables+m*nElmtCoef;
                for(int i=0;i<nElmtCoef;i++)
                {
                    outarray[inOffset+i]  =  NekDouble(Soutarray[outOffset+i]);
                }
            }
        }
    }

    void CompressibleFlowSystem::preconditionerBlkSORCoeff(
            const Array<OneD, NekDouble> &inarray,
                  Array<OneD, NekDouble >&outarray,
            const bool                   &flag)
    {

        boost::ignore_unused(flag);
        if (m_updatePrecMatFlag)
        {
            // if (m_calcCurrLvlPrecMat)
            // {

                // if (m_flagPrecMatFree || m_visSpctrlRadiusflag)
                // {
                //     CalcFluxJacVolBnd(m_TimeIntegtSol_k, m_BndEvaluateTime);
                // }

                CalPrecMat(m_solutionPhys, m_BndEvaluateTime, m_TimeIntegLambda);
            // }

            m_TimeIntegLambdaPrcMat = m_TimeIntegLambda;

            m_CalcuPrecMatNumbSteps += m_CalcuPrecMatCounter;
            m_CalcuPrecMatNumbSteps = m_CalcuPrecMatNumbSteps/2;
            m_CalcuPrecMatCounter   = 1;

            m_CalcuPrecMatFlag = false;

            m_updatePrecMatFlag = false;

            if (m_verbose&&m_root)
            {
                cout << "     ## CalcuPrecMat " << endl;
            }
        }


        int nSORTot   =   m_JFNKPrecondStep;
        if (0==nSORTot)
        {
            preconditioner(inarray,outarray);
        }
        else
        {
            const NekDouble SORParam        =   m_SORRelaxParam;
            const NekDouble OmSORParam      =   1.0-SORParam;

            unsigned int nvariables = m_fields.size();
            unsigned int npoints    = GetNcoeffs();
            unsigned int ntotpnt    = inarray.size();
            
            ASSERTL0(nvariables*npoints==ntotpnt,
                "nvariables*npoints!=ntotpnt in preconditioner_BlkSOR");

            Array<OneD, NekDouble> rhs(ntotpnt);
            // Vmath::Vcopy(ntotpnt,inarray,1,rhs,1);

            // PointerWrapper pwrapp = eWrapper;

            Array<OneD, NekDouble>  outN(ntotpnt);
            Array<OneD, NekDouble>  outTmp(ntotpnt);
            Array<OneD, Array<OneD, NekDouble> >rhs2d(nvariables);
            Array<OneD, Array<OneD, NekDouble> >out_2d(nvariables);
            Array<OneD, Array<OneD, NekDouble> >outTmp_2d(nvariables);
            for(int m = 0; m < nvariables; m++)
            {
                int moffset     = m*npoints;
                rhs2d[m]        = rhs       + moffset;
                out_2d[m]       = outarray  + moffset;
                outTmp_2d[m]    = outTmp    + moffset;
                m_fields[m]->MultiplyByMassMatrix(inarray+moffset,rhs2d[m]);
            }

            int nphysic    = GetNpoints();
            int nTracePts  = GetTraceTotPoints();
            TensorOfArray3D<NekDouble> qfield(m_spacedim);
            for(int i = 0; i< m_spacedim; i++)
            {
                qfield[i]   =   
                    Array<OneD, Array<OneD, NekDouble> >(nvariables);
                for(int j = 0; j< nvariables; j++)
                {
                    qfield[i][j]   =   Array<OneD, NekDouble>(nphysic);
                }
            }
            int ntmpTrace = 4+2*m_spacedim;
            TensorOfArray3D<NekDouble> tmpTrace(ntmpTrace);
            for(int i = 0; i< ntmpTrace; i++)
            {
                tmpTrace[i]   =   
                    Array<OneD, Array<OneD, NekDouble> >(nvariables);
                for(int j = 0; j< nvariables; j++)
                {
                    tmpTrace[i][j]   =   Array<OneD, NekDouble>(nTracePts);
                }
            }
            Array<OneD, Array<OneD, NekDouble> > FwdFluxDeriv(nvariables);
            Array<OneD, Array<OneD, NekDouble> > BwdFluxDeriv(nvariables);
            for(int j = 0; j< nvariables; j++)
            {
                FwdFluxDeriv[j]   =   Array<OneD, NekDouble>(nTracePts);
                BwdFluxDeriv[j]   =   Array<OneD, NekDouble>(nTracePts);
            }

            bool flagUpdateDervFlux = false;

            const int nwspTraceDataType = nvariables+1;
            NekSingle tmpSingle;
            Array<OneD, Array<OneD, NekSingle> > wspTraceDataType(nwspTraceDataType);
            for(int m=0;m<nwspTraceDataType;m++)
            {
                wspTraceDataType[m] =   Array<OneD, NekSingle>(nTracePts);
            }

            preconditioner_BlkDiag(rhs,outarray,m_PrecMatSingle,tmpSingle);

            for(int nsor = 0; nsor < nSORTot-1; nsor++)
            {
                Vmath::Smul(ntotpnt,OmSORParam,outarray,1,outN,1);
                
                MinusOffDiag2Rhs(nvariables,npoints,rhs2d,out_2d,flagUpdateDervFlux,FwdFluxDeriv,BwdFluxDeriv,qfield,tmpTrace,
                                wspTraceDataType,m_TraceJacArraySingle, m_TraceJacDerivArraySingle, m_TraceJacDerivSignSingle,m_TraceIPSymJacArraySingle);

                // Vmath::Zero(ntotpnt,outTmp,1);
                preconditioner_BlkDiag(outarray,outTmp,m_PrecMatSingle,tmpSingle);
                Vmath::Svtvp(ntotpnt,SORParam,outTmp,1,outN,1,outarray,1);
            }
        }

    }

    void CompressibleFlowSystem::CalPrecMat(
        const TensorOfArray2D<NekDouble>    &inpnts,
        const NekDouble                     time,
        const NekDouble                     lambda)
    {
        boost::ignore_unused(time, lambda);
        int nvariables = inpnts.size();

        int nphspnt = inpnts[0].size();
        Array<OneD, Array<OneD, NekDouble> > intmp(nvariables);
        for(int i = 0; i < nvariables; i++)
        {
            intmp[i]    =   Array<OneD, NekDouble>(nphspnt,0.0);
        }

        DoOdeProjection(inpnts,intmp,m_BndEvaluateTime);
        GetpreconditionerNSBlkDiagCoeff(intmp, m_PrecMatVarsSingle, 
            m_PrecMatSingle, m_TraceJacSingle, m_TraceJacDerivSingle,
            m_TraceJacDerivSignSingle, m_TraceJacArraySingle, 
            m_TraceJacDerivArraySingle, m_TraceIPSymJacArraySingle,
            m_StdSMatDataDBB,m_StdSMatDataDBDB);
            
    
        m_CalcuPrecMatFlag = false;
        m_TimeIntegLambdaPrcMat = m_TimeIntegLambda;

        // to free the storage
        for(int i = 0; i < nvariables; i++)
        {
            intmp[i]    =   NullNekDouble1DArray;
        }
    }

    template<typename DataType>
    void CompressibleFlowSystem::MinusOffDiag2Rhs(
        const int                                                                       nvariables,
        const int                                                                       nCoeffs,
        const Array<OneD, const Array<OneD, NekDouble> >                                &inarray,
        Array<OneD,       Array<OneD, NekDouble> >                                      &outarray,
        bool                                                                            flagUpdateDervFlux,
        Array<OneD,       Array<OneD, NekDouble> >                                      &FwdFluxDeriv,
        Array<OneD,       Array<OneD, NekDouble> >                                      &BwdFluxDeriv,
        Array<OneD, Array<OneD, Array<OneD, NekDouble> > >                              &qfield,
        Array<OneD, Array<OneD, Array<OneD, NekDouble> > >                              &wspTrace,
        Array<OneD, Array<OneD, DataType > >                                            &wspTraceDataType,
        const Array<OneD,Array<OneD,Array<OneD,Array<OneD,DataType >>>>                 &TraceJacArray,
        const Array<OneD,Array<OneD,Array<OneD,Array<OneD,DataType >>>>                 &TraceJacDerivArray,
        const Array<OneD, Array<OneD, DataType> >                                       &TraceJacDerivSign,
        const Array<OneD,Array<OneD,Array<OneD,Array<OneD,Array<OneD,DataType >>>>>     &TraceIPSymJacArray)
    {
        boost::ignore_unused(flagUpdateDervFlux, qfield, TraceJacDerivArray, 
            TraceJacDerivSign, FwdFluxDeriv, BwdFluxDeriv, TraceIPSymJacArray);

        int nTracePts  = GetTraceTotPoints();
        int npoints    = GetNpoints();
        int nDim       = m_spacedim;

        Array<OneD, Array<OneD, NekDouble> > outpnts(nvariables);
        for(int i = 0; i < nvariables; i++)
        {
            outpnts[i]  =  Array<OneD, NekDouble> (npoints,0.0);
            m_fields[i]->BwdTrans(outarray[i],outpnts[i]);
        }

        // Store forwards/backwards space along trace space
        Array<OneD, Array<OneD, NekDouble> > Fwd    ;
        Array<OneD, Array<OneD, NekDouble> > Bwd    ;
        Array<OneD, Array<OneD, NekDouble> > FwdFlux;
        Array<OneD, Array<OneD, NekDouble> > BwdFlux;
        Array<OneD, Array<OneD, Array<OneD, NekDouble> > >    numDerivBwd(nDim);
        Array<OneD, Array<OneD, Array<OneD, NekDouble> > >    numDerivFwd(nDim);
        int indexwspTrace = 0;
        Fwd     =   wspTrace[indexwspTrace], indexwspTrace++;
        Bwd     =   wspTrace[indexwspTrace], indexwspTrace++;
        FwdFlux =   wspTrace[indexwspTrace], indexwspTrace++;
        BwdFlux =   wspTrace[indexwspTrace], indexwspTrace++;
       
        for(int i = 0; i < nvariables; ++i)
        {
            m_fields[i]->GetFwdBwdTracePhys(outpnts[i], Fwd[i], Bwd[i]);
        }

        int indexwspTraceDataType = 0;
        Array<OneD, Array<OneD, DataType> > Fwdarray (nvariables);
        for(int m = 0; m < nvariables; ++m)
        {
            Fwdarray[m] = wspTraceDataType[indexwspTraceDataType], indexwspTraceDataType++;
        }
        Array<OneD, DataType> Fwdreslt;
        Fwdreslt = wspTraceDataType[indexwspTraceDataType], indexwspTraceDataType++;

        for(int m = 0; m < nvariables; ++m)
        {
            for(int i = 0; i < nTracePts; ++i)
            {
                Fwdarray[m][i] =  DataType( Fwd[m][i] );
            }
        }
        for(int m = 0; m < nvariables; ++m)
        {
            Vmath::Zero(nTracePts, Fwdreslt,1);
            for(int n = 0; n < nvariables; ++n)
            {
                Vmath::Vvtvp(nTracePts, TraceJacArray[0][m][n], 1, Fwdarray[n], 1, Fwdreslt, 1, Fwdreslt, 1);
            }

            for(int i = 0; i < nTracePts; ++i)
            {
                FwdFlux[m][i] =  NekDouble( Fwdreslt[i] );
            }
        }

        for(int m = 0; m < nvariables; ++m)
        {
            for(int i = 0; i < nTracePts; ++i)
            {
                Fwdarray[m][i] =  DataType( Bwd[m][i] );
            }
        }
        for(int m = 0; m < nvariables; ++m)
        {
            Vmath::Zero(nTracePts, Fwdreslt,1);
            for(int n = 0; n < nvariables; ++n)
            {
                Vmath::Vvtvp(nTracePts,TraceJacArray[1][m][n],1,Fwdarray[n],1,Fwdreslt,1,Fwdreslt,1);
            }
            for(int i = 0; i < nTracePts; ++i)
            {
                BwdFlux[m][i] =  NekDouble( Fwdreslt[i] );
            }
        }

        for(int i = 0; i < nvariables; ++i)
        {
            Vmath::Fill(nCoeffs,0.0,outarray[i],1);
            m_fields[i]->AddTraceIntegralToOffDiag       (FwdFlux[i],BwdFlux[i], outarray[i]);
        }

        for(int i = 0; i < nvariables; ++i)
        {
            Vmath::Svtvp(nCoeffs,-m_TimeIntegLambda,outarray[i],1,inarray[i],1,outarray[i],1);
        }
    }

    template<typename DataType, typename TypeNekBlkMatSharedPtr>
    void CompressibleFlowSystem::ElmtVarInvMtrx(
        Array<OneD, Array<OneD, TypeNekBlkMatSharedPtr> > &gmtxarray,
        TypeNekBlkMatSharedPtr                            &gmtVar,
        const DataType                                    &tmpDataType)
    {
        boost::ignore_unused(tmpDataType);

        int n1d = gmtxarray.size();
        int n2d = gmtxarray[0].size();
        int nConvectiveFields = n1d;

        ASSERTL0(n1d==n2d,"ElmtVarInvMtrx requires n1d==n2d");

        Array<OneD, unsigned int> rowSizes;
        Array<OneD, unsigned int> colSizes;

        gmtxarray[0][0]->GetBlockSizes(rowSizes,colSizes);
        int ntotElmt  = rowSizes.size();
        int nElmtCoef   =    rowSizes[0]-1;
        int nElmtCoef0  =    -1;
        int blocksize = -1;

        Array<OneD, unsigned int> tmprow(1);
        TypeNekBlkMatSharedPtr tmpGmtx;

        Array<OneD, DataType>    GMatData,ElmtMatData;
        Array<OneD, DataType>    tmpArray1,tmpArray2;

        for(int  nelmt = 0; nelmt < ntotElmt; nelmt++)
        {
            int nrows = gmtxarray[0][0]->GetBlock(nelmt,nelmt)->GetRows();
            int ncols = gmtxarray[0][0]->GetBlock(nelmt,nelmt)->GetColumns();
            ASSERTL0(nrows==ncols,"ElmtVarInvMtrx requires nrows==ncols");

            nElmtCoef            = nrows;

            if (nElmtCoef0!=nElmtCoef)
            {
                nElmtCoef0 = nElmtCoef;
                int nElmtCoefVAr = nElmtCoef0*nConvectiveFields;
                blocksize = nElmtCoefVAr*nElmtCoefVAr;
                tmprow[0] = nElmtCoefVAr;
                AllocateNekBlkMatDig(tmpGmtx,tmprow,tmprow);
                // tmpGmtx = MemoryManager<SNekMat>
                //     ::AllocateSharedPtr(nElmtCoefVAr, nElmtCoefVAr,0.0);
                GMatData = tmpGmtx->GetBlock(0,0)->GetPtr();

            }

            for(int n = 0; n < nConvectiveFields; n++)
            {
                for(int m = 0; m < nConvectiveFields; m++)
                {
                    ElmtMatData = gmtxarray[m][n]->GetBlock(nelmt,nelmt)->GetPtr();

                    for(int ncl = 0; ncl < nElmtCoef; ncl++)
                    {
                        int Goffset = (n*nElmtCoef+ncl)*nConvectiveFields*nElmtCoef+m*nElmtCoef;
                        int Eoffset = ncl*nElmtCoef;

                        Vmath::Vcopy(nElmtCoef,tmpArray1 = ElmtMatData+Eoffset,1, tmpArray2 = GMatData+Goffset,1);
                    }
                }
            }

            tmpGmtx->GetBlock(0,0)->Invert();

            for(int m = 0; m < nConvectiveFields; m++)
            {
                for(int n = 0; n < nConvectiveFields; n++)
                {
                    ElmtMatData = gmtxarray[m][n]->GetBlock(nelmt,nelmt)->GetPtr();

                    for(int ncl = 0; ncl < nElmtCoef; ncl++)
                    {
                        int Goffset = (n*nElmtCoef+ncl)*nConvectiveFields*nElmtCoef+m*nElmtCoef;
                        int Eoffset = ncl*nElmtCoef;

                        Vmath::Vcopy(nElmtCoef, tmpArray1 = GMatData+Goffset,1,tmpArray2 = ElmtMatData+Eoffset,1);
                    }
                }
            }
            ElmtMatData = gmtVar->GetBlock(nelmt,nelmt)->GetPtr();
            Vmath::Vcopy(blocksize, GMatData,1,ElmtMatData,1);
        }
        return;
    }

    template<typename DataType, typename TypeNekBlkMatSharedPtr>
    void CompressibleFlowSystem::AddMatNSBlkDiag_volume(
        const Array<OneD, const Array<OneD, NekDouble> >                                &inarray,
        const Array<OneD, const Array<OneD, Array<OneD, NekDouble> > >                  &qfield,
        Array<OneD, Array<OneD, TypeNekBlkMatSharedPtr> >                               &gmtxarray,
        Array<OneD, Array<OneD, Array<OneD, Array<OneD, DataType> > > >                 &StdMatDataDBB,
        Array<OneD, Array<OneD, Array<OneD, Array<OneD, Array<OneD, DataType> > > > >   &StdMatDataDBDB)
    {
        if (StdMatDataDBB.size() == 0)
        {
            CalcVolJacStdMat(StdMatDataDBB,StdMatDataDBDB);
        }
        
        int nSpaceDim = m_graph->GetSpaceDimension();
        int nvariable = inarray.size();
        int npoints   = m_fields[0]->GetTotPoints();
        int nVar2     = nvariable*nvariable;
        std::shared_ptr<LocalRegions::ExpansionVector> expvect =    m_fields[0]->GetExp();
        int ntotElmt            = (*expvect).size();

        Array<OneD, NekDouble > mu                 (npoints, 0.0);
        Array<OneD, NekDouble > DmuDT              (npoints, 0.0);
        if(m_ViscousJacFlag)
        {
            CalcMuDmuDT(inarray,mu,DmuDT);
        }

        Array<OneD, NekDouble> normals;
        Array<OneD, Array<OneD, NekDouble> > normal3D(3);
        for(int i = 0; i < 3; i++)
        {
            normal3D[i] = Array<OneD, NekDouble>(3,0.0);
        }
        normal3D[0][0] = 1.0;
        normal3D[1][1] = 1.0;
        normal3D[2][2] = 1.0;
        Array<OneD, Array<OneD, NekDouble> > normalPnt(3);
        
        DNekMatSharedPtr wspMat     = MemoryManager<DNekMat>::AllocateSharedPtr(nvariable,nvariable,0.0);
        DNekMatSharedPtr wspMatDrv  = MemoryManager<DNekMat>::AllocateSharedPtr(nvariable-1,nvariable,0.0);

        Array<OneD, DataType> GmatxData;
        Array<OneD, DataType> MatData;

        Array<OneD, NekDouble> tmppnts;
        Array<OneD, Array<OneD, Array<OneD, NekDouble> > > PntJacCons(m_spacedim); // Nvar*Nvar*Ndir*Nelmt*Npnt
        Array<OneD, Array<OneD, Array<OneD, DataType> > > PntJacConsStd(m_spacedim); // Nvar*Nvar*Ndir*Nelmt*Npnt
        Array<OneD, Array<OneD, NekDouble> >    ConsStdd(m_spacedim);
        Array<OneD, Array<OneD, NekDouble> >    ConsCurv(m_spacedim);
        Array<OneD, Array<OneD, Array<OneD, Array<OneD, NekDouble> > > > PntJacDerv(m_spacedim); // Nvar*Nvar*Ndir*Nelmt*Npnt
        Array<OneD, Array<OneD, Array<OneD, Array<OneD, DataType> > > > PntJacDervStd(m_spacedim); // Nvar*Nvar*Ndir*Nelmt*Npnt
        Array<OneD, Array<OneD, Array<OneD, NekDouble> > > DervStdd(m_spacedim); // Nvar*Nvar*Ndir*Nelmt*Npnt
        Array<OneD, Array<OneD, Array<OneD, NekDouble> > > DervCurv(m_spacedim); // Nvar*Nvar*Ndir*Nelmt*Npnt
        for(int ndir=0; ndir<m_spacedim;ndir++)
        {
            PntJacDerv[ndir]  =   Array<OneD, Array<OneD, Array<OneD, NekDouble> > >(m_spacedim);
            PntJacDervStd[ndir]  =   Array<OneD, Array<OneD, Array<OneD, DataType> > >(m_spacedim);
            DervStdd[ndir]    =   Array<OneD, Array<OneD, NekDouble> >(m_spacedim);
            DervCurv[ndir]    =   Array<OneD, Array<OneD, NekDouble> >(m_spacedim);
        }

        Array<OneD, NekDouble> locmu;
        Array<OneD, NekDouble> locDmuDT;
        Array<OneD, Array<OneD, NekDouble> > locVars(nvariable);
        Array<OneD, Array<OneD, Array<OneD, NekDouble> > > locDerv(m_spacedim);
        for(int ndir=0; ndir<m_spacedim;ndir++)
        {
            locDerv[ndir]   =   Array<OneD, Array<OneD, NekDouble> >(nvariable);
        }

        int nElmtCoefOld = -1;
        for(int ne=0; ne<ntotElmt;ne++)
        {
            int nElmtCoef           = (*expvect)[ne]->GetNcoeffs();
            int nElmtCoef2          = nElmtCoef*nElmtCoef;
            int nElmtPnt            = (*expvect)[ne]->GetTotPoints();

            int nQuot = nElmtCoef2/m_nPadding;
            int nRemd = nElmtCoef2- nQuot*m_nPadding;
            int nQuotPlus=nQuot;
            if(nRemd>0)
            {
                nQuotPlus++;
            }
            int nElmtCoef2Paded = nQuotPlus*m_nPadding;

            if(nElmtPnt>PntJacCons[0].size()||nElmtCoef>nElmtCoefOld)
            {
                nElmtCoefOld = nElmtCoef;
                for(int ndir=0; ndir<3;ndir++)
                {
                    normalPnt[ndir]        = Array<OneD, NekDouble>(npoints,0.0);
                }
                tmppnts = Array<OneD, NekDouble>  (nElmtPnt);
                MatData = Array<OneD, DataType>  (nElmtCoef2Paded*nVar2);
                for(int ndir=0; ndir<m_spacedim;ndir++)
                {
                    ConsCurv[ndir]      =   Array<OneD, NekDouble> (nElmtPnt);
                    ConsStdd[ndir]      =   Array<OneD, NekDouble> (nElmtPnt);
                    PntJacCons[ndir]    =   Array<OneD, Array<OneD, NekDouble> > (nElmtPnt);
                    PntJacConsStd[ndir] =   Array<OneD, Array<OneD, DataType> > (nElmtPnt);
                    for(int i=0; i<nElmtPnt;i++)
                    {
                        PntJacCons[ndir][i]     =   Array<OneD, NekDouble>(nVar2);
                        PntJacConsStd[ndir][i]  =   Array<OneD, DataType>(nVar2);
                    }
                    
                    for(int ndir1=0; ndir1<m_spacedim;ndir1++)
                    {
                        PntJacDerv[ndir][ndir1]   =   Array<OneD, Array<OneD, NekDouble> > (nElmtPnt);
                        PntJacDervStd[ndir][ndir1]   =   Array<OneD, Array<OneD, DataType> > (nElmtPnt);
                        DervStdd[ndir][ndir1]       =   Array<OneD, NekDouble> (nElmtPnt);
                        DervCurv[ndir][ndir1]       =   Array<OneD, NekDouble> (nElmtPnt);
                        for(int i=0; i<nElmtPnt;i++)
                        {
                            PntJacDerv[ndir][ndir1][i]   =   Array<OneD, NekDouble>(nVar2);
                            PntJacDervStd[ndir][ndir1][i]   =   Array<OneD, DataType>(nVar2);
                        }
                    }
                }
            }
    
            int noffset = GetPhys_Offset(ne);
            for(int j = 0; j < nvariable; j++)
            {   
                locVars[j] = inarray[j]+noffset;
            }
            
            if(m_AdvectionJacFlag)
            {
                for(int nfluxDir = 0; nfluxDir < nSpaceDim; nfluxDir++)
                {
                    normals =   normal3D[nfluxDir];
                    GetFluxVectorJacDirctnElmt(nvariable,nElmtPnt,locVars,normals,wspMat,PntJacCons[nfluxDir]);
                }
            }

            if(m_ViscousJacFlag)
            {
                for(int j = 0; j < nSpaceDim; j++)
                {   
                    for(int k = 0; k < nvariable; k++)
                    {
                        locDerv[j][k] = qfield[j][k]+noffset;
                    }
                }
                locmu       =   mu      + noffset;
                locDmuDT    =   DmuDT   + noffset;
                for(int nfluxDir = 0; nfluxDir < nSpaceDim; nfluxDir++)
                {
                    normals =   normal3D[nfluxDir];
                    MinusDiffusionFluxJacDirctnElmt(nvariable,nElmtPnt,locVars,locDerv,locmu,locDmuDT,normals,wspMatDrv,PntJacCons[nfluxDir]);
                }
            }

            if(m_ViscousJacFlag)
            {
                locmu       =   mu      + noffset;
                for(int nfluxDir = 0; nfluxDir < nSpaceDim; nfluxDir++)
                {
                    Vmath::Fill(npoints,1.0,normalPnt[nfluxDir],1);
                    for(int nDervDir = 0; nDervDir < nSpaceDim; nDervDir++)
                    {
                        GetFluxDerivJacDirctnElmt(nvariable,nElmtPnt,nDervDir,locVars,locmu,normalPnt,wspMatDrv,PntJacDerv[nfluxDir][nDervDir]);
                    }
                    Vmath::Fill(npoints,0.0,normalPnt[nfluxDir],1);
                }
            }

            for(int n=0; n<nvariable;n++)
            {
                for(int m=0; m<nvariable;m++)
                {
                    int nvarOffset = m+n*nvariable;
                    GmatxData = gmtxarray[m][n]->GetBlock(ne,ne)->GetPtr();

                    for(int ndStd0 =0;ndStd0<m_spacedim;ndStd0++)
                    {
                        Vmath::Zero(nElmtPnt,ConsStdd[ndStd0],1);
                    }
                    for(int ndir =0;ndir<m_spacedim;ndir++)
                    {
                        for(int i=0; i<nElmtPnt;i++)
                        {
                            tmppnts[i] =  PntJacCons[ndir][i][nvarOffset];
                        }
                        (*expvect)[ne]->ProjectVectorintoStandardExp(ndir,tmppnts,ConsCurv);
                        for(int nd =0;nd<m_spacedim;nd++)
                        {
                            Vmath::Vadd(nElmtPnt,ConsCurv[nd],1,ConsStdd[nd],1,ConsStdd[nd],1);
                        }
                    }

                    for(int ndir =0;ndir<m_spacedim;ndir++)
                    {
                        (*expvect)[ne]->MultiplyByQuadratureMetric(ConsStdd[ndir],ConsStdd[ndir]); // weight with metric
                        for(int i=0; i<nElmtPnt;i++)
                        {
                            PntJacConsStd[ndir][i][nvarOffset] = DataType(ConsStdd[ndir][i]);
                        }
                    }
                }
            }

            if(m_ViscousJacFlag)
            {
                for(int m=0; m<nvariable;m++)
                {
                    for(int n=0; n<nvariable;n++)
                    {
                        int nvarOffset = m+n*nvariable;
                        for(int ndStd0 =0;ndStd0<m_spacedim;ndStd0++)
                        {
                            for(int ndStd1 =0;ndStd1<m_spacedim;ndStd1++)
                            {
                                Vmath::Zero(nElmtPnt,DervStdd[ndStd0][ndStd1],1);
                            }
                        }
                        for(int nd0 =0;nd0<m_spacedim;nd0++)
                        {
                            for(int nd1 =0;nd1<m_spacedim;nd1++)
                            {
                                for(int i=0; i<nElmtPnt;i++)
                                {
                                    tmppnts[i] =  PntJacDerv[nd0][nd1][i][nvarOffset];
                                }

                                (*expvect)[ne]->ProjectVectorintoStandardExp(nd0,tmppnts,ConsCurv);
                                for(int nd =0;nd<m_spacedim;nd++)
                                {
                                    (*expvect)[ne]->ProjectVectorintoStandardExp(nd1,ConsCurv[nd],DervCurv[nd]);
                                }

                                for(int ndStd0 =0;ndStd0<m_spacedim;ndStd0++)
                                {
                                    for(int ndStd1 =0;ndStd1<m_spacedim;ndStd1++)
                                    {
                                        Vmath::Vadd(nElmtPnt,DervCurv[ndStd0][ndStd1],1,DervStdd[ndStd0][ndStd1],1,DervStdd[ndStd0][ndStd1],1);
                                    }
                                }
                            }
                        }
                        for(int nd0 =0;nd0<m_spacedim;nd0++)
                        {
                            for(int nd1 =0;nd1<m_spacedim;nd1++)
                            {
                                (*expvect)[ne]->MultiplyByQuadratureMetric(DervStdd[nd0][nd1],DervStdd[nd0][nd1]); // weight with metric
                                for(int i=0; i<nElmtPnt;i++)
                                {
                                    PntJacDervStd[nd0][nd1][i][nvarOffset]   =   -DataType(DervStdd[nd0][nd1][i]);
                                }
                            }
                        }
                    }
                }
            }
            
            Vmath::Zero(nElmtCoef2Paded*nVar2,MatData,1);
            DataType one = 1.0;
            for(int ndir =0;ndir<m_spacedim;ndir++)
            {
                for(int i=0;i<nElmtPnt;i++)
                {
                    Blas::Ger (nElmtCoef2Paded,nVar2,one,
                                &StdMatDataDBB[ne][ndir][i][0],1,
                                &PntJacConsStd[ndir][i][0],1,
                                &MatData[0],nElmtCoef2Paded);
                }
            }

            if(m_ViscousJacFlag)
            {
                for(int nd0 =0;nd0<m_spacedim;nd0++)
                {
                    for(int nd1 =0;nd1<m_spacedim;nd1++)
                    {
                        for(int i=0;i<nElmtPnt;i++)
                        {
                            Blas::Ger (nElmtCoef2Paded,nVar2,one,
                                        &StdMatDataDBDB[ne][nd0][nd1][i][0],1,
                                        &PntJacDervStd[nd0][nd1][i][0],1,
                                        &MatData[0],nElmtCoef2Paded);
                        }
                    }
                }
            }


            Array<OneD, DataType> tmpA;

            for(int n=0; n<nvariable;n++)
            {
                for(int m=0; m<nvariable;m++)
                {
                    int nvarOffset = m+n*nvariable;
                    GmatxData = gmtxarray[m][n]->GetBlock(ne,ne)->GetPtr();
                    Vmath::Vcopy(nElmtCoef2, tmpA = MatData + nvarOffset*nElmtCoef2Paded,1,GmatxData,1);
                }
            }
        }
    }

    template<typename DataType>
    void CompressibleFlowSystem::CalcVolJacStdMat(
        Array<OneD, Array<OneD, Array<OneD, Array<OneD, DataType> > > >                   &StdMatDataDBB,
        Array<OneD, Array<OneD, Array<OneD, Array<OneD, Array<OneD, DataType> > > > >     &StdMatDataDBDB)
    {
        std::shared_ptr<LocalRegions::ExpansionVector> expvect =    m_fields[0]->GetExp();
        int ntotElmt            = (*expvect).size();

        StdMatDataDBB      = Array<OneD, Array<OneD, Array<OneD, Array<OneD, DataType> > > > (ntotElmt);
        StdMatDataDBDB  = Array<OneD, Array<OneD, Array<OneD, Array<OneD, Array<OneD, DataType> > > > > (ntotElmt);

        vector<DNekMatSharedPtr> VectStdDerivBase0;
        vector< Array<OneD, Array<OneD, Array<OneD, DataType> > > > VectStdDerivBase_Base;
        vector< Array<OneD, Array<OneD, Array<OneD, Array<OneD, DataType> > > > > VectStdDervBase_DervBase;
        DNekMatSharedPtr MatStdDerivBase0;
        Array<OneD, DNekMatSharedPtr>           ArrayStdMat(m_spacedim);
        Array<OneD, Array<OneD, NekDouble> >    ArrayStdMatData(m_spacedim);
        for(int ne=0; ne<ntotElmt;ne++)
        {
            StdRegions::StdExpansionSharedPtr stdExp;
            stdExp = (*expvect)[ne]->GetStdExp();
            StdRegions::StdMatrixKey  matkey(StdRegions::eDerivBase0,
                                stdExp->DetShapeType(), *stdExp);
            MatStdDerivBase0      =   stdExp->GetStdMatrix(matkey);

            int ntotStdExp = VectStdDerivBase0.size();
            int nfoundStdExp = -1;
            for(int i=0;i<ntotStdExp;i++) 
            {
                if((*VectStdDerivBase0[i])==(*MatStdDerivBase0))
                {
                    nfoundStdExp = i;
                }
            }
            if(nfoundStdExp>=0)
            {
                StdMatDataDBB[ne] = VectStdDerivBase_Base[nfoundStdExp];
                StdMatDataDBDB[ne] = VectStdDervBase_DervBase[nfoundStdExp];
            }
            else
            {
                int nElmtCoef           = (*expvect)[ne]->GetNcoeffs();
                int nElmtCoef2          = nElmtCoef*nElmtCoef;
                int nElmtPnt            = (*expvect)[ne]->GetTotPoints();

                int nQuot = nElmtCoef2/m_nPadding;
                int nRemd = nElmtCoef2- nQuot*m_nPadding;
                int nQuotPlus=nQuot;
                if(nRemd>0)
                {
                    nQuotPlus++;
                }
                int nPaded = nQuotPlus*m_nPadding;

                ArrayStdMat[0] = MatStdDerivBase0;
                if(m_spacedim>1)
                {
                    StdRegions::StdMatrixKey  matkey(StdRegions::eDerivBase1,
                                    stdExp->DetShapeType(), *stdExp);
                    ArrayStdMat[1]  =   stdExp->GetStdMatrix(matkey);
                    
                    if(m_spacedim>2)
                    {
                        StdRegions::StdMatrixKey  matkey(StdRegions::eDerivBase2,
                                            stdExp->DetShapeType(), *stdExp);
                        ArrayStdMat[2]  =   stdExp->GetStdMatrix(matkey);
                    }
                }
                for(int nd0=0;nd0<m_spacedim;nd0++)
                {
                    ArrayStdMatData[nd0] =  ArrayStdMat[nd0]->GetPtr();
                }

                StdRegions::StdMatrixKey  matkey(StdRegions::eBwdMat,
                                        stdExp->DetShapeType(), *stdExp);
                DNekMatSharedPtr BwdMat =  stdExp->GetStdMatrix(matkey);
                Array<OneD, NekDouble> BwdMatData = BwdMat->GetPtr();

                Array<OneD, Array<OneD, Array<OneD, DataType> > >                 tmpStdDBB (m_spacedim);
                Array<OneD, Array<OneD, Array<OneD, Array<OneD, DataType> > > >   tmpStdDBDB(m_spacedim);

                for(int nd0=0;nd0<m_spacedim;nd0++)
                {
                    tmpStdDBB[nd0]  =   Array<OneD, Array<OneD, DataType> > (nElmtPnt);
                    for(int i=0;i<nElmtPnt;i++)
                    {
                        tmpStdDBB[nd0][i]   =   Array<OneD, DataType> (nPaded,0.0);
                        for(int nc1=0;nc1<nElmtCoef;nc1++)
                        {
                            int noffset = nc1*nElmtCoef;
                            for(int nc0=0;nc0<nElmtCoef;nc0++)
                            {
                                tmpStdDBB[nd0][i][nc0+noffset] = DataType (ArrayStdMatData[nd0][i*nElmtCoef+nc0]*BwdMatData[i*nElmtCoef+nc1]);
                            }
                        }
                    }

                    tmpStdDBDB[nd0]  =   Array<OneD, Array<OneD, Array<OneD, DataType> > > (m_spacedim);
                    for(int nd1=0;nd1<m_spacedim;nd1++)
                    {
                        tmpStdDBDB[nd0][nd1]  =   Array<OneD, Array<OneD, DataType> > (nElmtPnt);
                        for(int i=0;i<nElmtPnt;i++)
                        {
                            tmpStdDBDB[nd0][nd1][i]   =   Array<OneD, DataType> (nPaded,0.0);
                            for(int nc1=0;nc1<nElmtCoef;nc1++)
                            {
                                int noffset = nc1*nElmtCoef;
                                for(int nc0=0;nc0<nElmtCoef;nc0++)
                                {
                                    tmpStdDBDB[nd0][nd1][i][nc0+noffset] = DataType(ArrayStdMatData[nd0][i*nElmtCoef+nc0]*ArrayStdMatData[nd1][i*nElmtCoef+nc1]);
                                }
                            }
                        }
                    }
                }
                VectStdDerivBase0.push_back(MatStdDerivBase0);
                VectStdDerivBase_Base.push_back(tmpStdDBB);
                VectStdDervBase_DervBase.push_back(tmpStdDBDB);

                StdMatDataDBB[ne]  = tmpStdDBB;
                StdMatDataDBDB[ne] = tmpStdDBDB;
            }
        }
    }


    template<typename DataType, typename TypeNekBlkMatSharedPtr>
    void CompressibleFlowSystem::AddMatNSBlkDiag_boundary(
        const Array<OneD, const Array<OneD, NekDouble> >                        &inarray,
        Array<OneD, Array<OneD, Array<OneD, NekDouble> > >                      &qfield,
        Array<OneD, Array<OneD, TypeNekBlkMatSharedPtr> >                       &gmtxarray,
        Array<OneD, TypeNekBlkMatSharedPtr >                                    &TraceJac,
        Array<OneD, TypeNekBlkMatSharedPtr >                                    &TraceJacDeriv,
        Array<OneD, Array<OneD, DataType> >                                     &TraceJacDerivSign,
        Array<OneD,Array<OneD,Array<OneD,Array<OneD,Array<OneD,DataType >>>>>   &TraceIPSymJacArray)
    {
        int nvariables = inarray.size();
        GetTraceJac(inarray,qfield,TraceJac,TraceJacDeriv,TraceJacDerivSign,TraceIPSymJacArray);
        
        Array<OneD, TypeNekBlkMatSharedPtr > tmpJac;
        Array<OneD, Array<OneD, DataType> >  tmpSign;

        m_advObject->AddTraceJacToMat(nvariables,m_spacedim,m_fields, TraceJac,gmtxarray,tmpJac,tmpSign);
    }

    template<typename DataType, typename TypeNekBlkMatSharedPtr>
    void CompressibleFlowSystem::GetTraceJac(
        const Array<OneD, const Array<OneD, NekDouble> >                        &inarray,
        TensorOfArray3D<NekDouble>          &qfield,
        Array<OneD, TypeNekBlkMatSharedPtr >                                    &TraceJac,
        Array<OneD, TypeNekBlkMatSharedPtr >                                    &TraceJacDeriv,
        Array<OneD, Array<OneD, DataType> >                                     &TraceJacDerivSign,
        Array<OneD,Array<OneD,Array<OneD,Array<OneD,Array<OneD,DataType >>>>>   &TraceIPSymJacArray)
    {
        boost::ignore_unused(TraceJacDeriv, TraceJacDerivSign);

        int nvariables = inarray.size();
        // int npoints    = GetNpoints();
        int nTracePts  = GetTraceTotPoints();

        // Store forwards/backwards space along trace space
        Array<OneD, Array<OneD, NekDouble> > Fwd    (nvariables);
        Array<OneD, Array<OneD, NekDouble> > Bwd    (nvariables);

        TypeNekBlkMatSharedPtr FJac,BJac;
        Array<OneD, unsigned int> n_blks1(nTracePts, nvariables);

        if(TraceJac.size()>0)
        {
            FJac = TraceJac[0];
            BJac = TraceJac[1];
        }
        else
        {
            TraceJac    =   Array<OneD, TypeNekBlkMatSharedPtr>(2);

            AllocateNekBlkMatDig(FJac,n_blks1, n_blks1);
            AllocateNekBlkMatDig(BJac,n_blks1, n_blks1);
        }
        
        
        if (m_HomogeneousType == eHomogeneous1D)
        {
            Fwd = NullNekDoubleArrayofArray;
            Bwd = NullNekDoubleArrayofArray;
        }
        else
        {
            for(int i = 0; i < nvariables; ++i)
            {
                Fwd[i]     = Array<OneD, NekDouble>(nTracePts, 0.0);
                Bwd[i]     = Array<OneD, NekDouble>(nTracePts, 0.0);
                m_fields[i]->GetFwdBwdTracePhys(inarray[i], Fwd[i], Bwd[i]);
            }
        }

        Array<OneD, Array<OneD, NekDouble> > AdvVel(m_spacedim);

        NumCalRiemFluxJac(nvariables, m_fields, AdvVel, inarray,qfield,
                            m_BndEvaluateTime, Fwd, Bwd, FJac, BJac,TraceIPSymJacArray);

        TraceJac[0] = FJac;
        TraceJac[1] = BJac;
    }

    template<typename DataType, typename TypeNekBlkMatSharedPtr>
    void CompressibleFlowSystem::CalVisFluxDerivJac(
        const int                                                       nConvectiveFields,
        const Array<OneD, Array<OneD, NekDouble> >                      &inarray,
        const Array<OneD, Array<OneD, NekDouble> >                      &Fwd,
        const Array<OneD, Array<OneD, NekDouble> >                      &Bwd,
        TypeNekBlkMatSharedPtr                                          &BJac,
        DataType                                                        &tmpDataType)
    {
        boost::ignore_unused(inarray, tmpDataType);
        MultiRegions::ExpListSharedPtr tracelist = m_fields[0]->GetTrace();
        std::shared_ptr<LocalRegions::ExpansionVector> traceExp= tracelist->GetExp();
        int ntotTrac            = (*traceExp).size();
        int noffset,pntoffset;

        int nTracePts  = tracelist->GetTotPoints();

        Array<OneD, NekDouble> tracBwdWeightAver(nTracePts,0.0);
        Array<OneD, NekDouble> tracBwdWeightJump(nTracePts,0.0);
        m_fields[0]->GetBwdWeight(tracBwdWeightAver,tracBwdWeightJump);
        tracBwdWeightAver = NullNekDouble1DArray;
        Vmath::Ssub(nTracePts,2.0,tracBwdWeightJump,1,tracBwdWeightJump,1);
        Vmath::Smul(nTracePts,0.5,tracBwdWeightJump,1,tracBwdWeightJump,1);
        
        Array<OneD, Array<OneD, NekDouble> >    solution_jump(nConvectiveFields);
        Array<OneD, Array<OneD, NekDouble> >    solution_Aver(nConvectiveFields);
        for (int i = 0; i < nConvectiveFields; ++i)
        {
            solution_jump[i]    =   Array<OneD, NekDouble>(nTracePts,0.0);
            solution_Aver[i]    =   Array<OneD, NekDouble>(nTracePts,0.0);
        }

        m_diffusion->ConsVarAveJump(nConvectiveFields,nTracePts,Fwd,Bwd,solution_Aver,solution_jump);

        const Array<OneD, const Array<OneD, NekDouble> > tracenormals =   m_diffusion->GetTraceNormal();

        Array<OneD, Array<OneD, DNekMatSharedPtr> > ElmtJac;
        ElmtJac =   Array<OneD, Array<OneD, DNekMatSharedPtr> > (ntotTrac);
        for(int  nelmt = 0; nelmt < ntotTrac; nelmt++)
        {
            int nTracPnt            = (*traceExp)[nelmt]->GetTotPoints();
            ElmtJac[nelmt] =   Array<OneD, DNekMatSharedPtr>(nTracPnt);
            for(int npnt = 0; npnt < nTracPnt; npnt++)
            {
                ElmtJac[nelmt][npnt] = MemoryManager<DNekMat>
                    ::AllocateSharedPtr(nConvectiveFields, nConvectiveFields);
            }
        }
        
        DNekMatSharedPtr tmpMatinn;
        Array<OneD, NekDouble > tmpMatinnData;
        Array<OneD, DataType > tmpMatoutData;
        for(int nDervDir = 0; nDervDir < m_spacedim; nDervDir++)
        {
            GetFluxDerivJacDirctn(tracelist,tracenormals,nDervDir,solution_Aver,ElmtJac);

            for(int  ntrace = 0; ntrace < ntotTrac; ntrace++)
            {
                int nTracPnt    = (*traceExp)[ntrace]->GetTotPoints();
                noffset         = tracelist->GetPhys_Offset(ntrace);
                for(int npnt = 0; npnt < nTracPnt; npnt++)
                {
                    pntoffset = noffset+npnt;
                    NekDouble weight = tracBwdWeightJump[pntoffset];

                    tmpMatinn       = ElmtJac[ntrace][npnt];
                    tmpMatinnData   = tmpMatinn->GetPtr(); 
                    // tmpMatout       = BJac->GetBlock(pntoffset,pntoffset);
                    tmpMatoutData   = BJac->GetBlock(pntoffset,pntoffset)->GetPtr(); 
                    Vmath::Smul(nConvectiveFields*nConvectiveFields,weight,tmpMatinnData,1,tmpMatinnData,1);
                    for(int j = 0; j< nConvectiveFields;j++)
                    {
                        for(int i=0;i<nConvectiveFields;i++)
                        {
                            tmpMatoutData[(j*m_spacedim+nDervDir)*nConvectiveFields+i] =
                                DataType( tmpMatinnData[j*nConvectiveFields+i] );
                        }
                        // Vmath::Vcopy(nConvectiveFields,&tmpMatinnData[j*nConvectiveFields],1,
                        //             &tmpMatoutData[(j*m_spacedim+nDervDir)*nConvectiveFields],1);
                    }

                }
            }
        }
    }

    template<typename DataType, typename TypeNekBlkMatSharedPtr>
    void CompressibleFlowSystem::NumCalRiemFluxJac(
        const int                                                               nConvectiveFields,
        const Array<OneD, MultiRegions::ExpListSharedPtr>                       &fields,
        const Array<OneD, Array<OneD, NekDouble> >                              &AdvVel,
        const Array<OneD, Array<OneD, NekDouble> >                              &inarray,
        TensorOfArray3D<NekDouble>          &qfield,
        const NekDouble                                                         &time,
        const Array<OneD, Array<OneD, NekDouble> >                              &Fwd,
        const Array<OneD, Array<OneD, NekDouble> >                              &Bwd,
        TypeNekBlkMatSharedPtr                                                  &FJac,
        TypeNekBlkMatSharedPtr                                                  &BJac,
        Array<OneD,Array<OneD,Array<OneD,Array<OneD,Array<OneD,DataType >>>>>   &TraceIPSymJacArray)
    {
        boost::ignore_unused(TraceIPSymJacArray);

        const NekDouble     PenaltyFactor2  =   0.0;
        int nvariables  = nConvectiveFields;
        int npoints     = GetNpoints();
        // int nPts        = npoints;
        int nTracePts   = GetTraceTotPoints();
        int nDim        = m_spacedim;

        Array<OneD, int > nonZeroIndex;

        Array<OneD,       Array<OneD, NekDouble> >  tmpinarry(nvariables);
        for(int i = 0; i < nvariables; i++)
        {
            tmpinarry[i]    =    Array<OneD, NekDouble>(npoints,0.0);
            Vmath::Vcopy(npoints, inarray[i],1,tmpinarry[i],1);
        }

        // DmuDT of artificial diffusion is neglected
        // TODO: to consider the Jacobian of AV seperately
        Array<OneD, NekDouble> muvar        =   NullNekDouble1DArray;
        Array<OneD, NekDouble> MuVarTrace   =   NullNekDouble1DArray;
        if (m_shockCaptureType != "Off" && m_shockCaptureType != "Physical")
        {
            MuVarTrace  =   Array<OneD, NekDouble>(nTracePts, 0.0);
            muvar       =   Array<OneD, NekDouble>(npoints, 0.0);
            m_diffusion->GetAVmu(fields,inarray,muvar,MuVarTrace);
            muvar       =   NullNekDouble1DArray;
        }

        Array<OneD, Array<OneD, NekDouble> > numflux(nvariables);
        for(int i = 0; i < nvariables; ++i)
        {
            numflux[i] = Array<OneD, NekDouble>(nTracePts, 0.0);
        }

        const MultiRegions::AssemblyMapDGSharedPtr  TraceMap=fields[0]->GetTraceMap();
        Array<OneD, Array<OneD, Array<OneD, NekDouble> > >    qBwd(nDim);
        Array<OneD, Array<OneD, Array<OneD, NekDouble> > >    qFwd(nDim);
        if(m_ViscousJacFlag)
        {
            for (int nd = 0; nd < nDim; ++nd)
            {
                qBwd[nd]     =   Array<OneD, Array<OneD, NekDouble> > (nConvectiveFields);
                qFwd[nd]     =   Array<OneD, Array<OneD, NekDouble> > (nConvectiveFields);
                for (int i = 0; i < nConvectiveFields; ++i)
                {
                    qBwd[nd][i]    = Array<OneD, NekDouble>(nTracePts,0.0);
                    qFwd[nd][i]    = Array<OneD, NekDouble>(nTracePts,0.0);

                    fields[i]->GetFwdBwdTracePhys(qfield[nd][i], qFwd[nd][i], qBwd[nd][i], true, true, false);
                    TraceMap->GetAssemblyCommDG()->PerformExchange(qFwd[nd][i], qBwd[nd][i]);
                }
            }
        }

        CalTraceNumericalFlux(nConvectiveFields,nDim,npoints,nTracePts,PenaltyFactor2,
                        fields,AdvVel,inarray,time,qfield,Fwd,Bwd,qFwd,qBwd,MuVarTrace,nonZeroIndex,numflux);

        int nFields = nvariables;
        // int nPts    = nTracePts;
        Array<OneD,       Array<OneD, NekDouble> >  plusFwd(nFields),plusBwd(nFields);
        Array<OneD,       Array<OneD, NekDouble> >  Jacvect(nFields);
        Array<OneD,       Array<OneD, NekDouble> >  FwdBnd(nFields);
        Array<OneD,       Array<OneD, NekDouble> >  plusflux(nFields);
        for(int i = 0; i < nFields; i++)
        {
            Jacvect[i]      =    Array<OneD, NekDouble>(nTracePts,0.0);
            plusFwd[i]      =    Array<OneD, NekDouble>(nTracePts,0.0);
            plusBwd[i]      =    Array<OneD, NekDouble>(nTracePts,0.0);
            plusflux[i]     =    Array<OneD, NekDouble>(nTracePts,0.0);
            FwdBnd[i]       =    Array<OneD, NekDouble>(nTracePts,0.0);
        }


        for(int i = 0; i < nFields; i++)
        {
            Vmath::Vcopy(nTracePts, Fwd[i],1,plusFwd[i],1);
            Vmath::Vcopy(nTracePts, Bwd[i],1,plusBwd[i],1);
        }

        // NekDouble eps   =   1.0E-6;
        NekDouble eps   =   1.0E-6;
        
        Array<OneD, DataType> tmpMatData;
        // Fwd Jacobian
        for(int i = 0; i < nFields; i++)
        {
            NekDouble epsvar = eps*m_magnitdEstimat[i];
            NekDouble oepsvar   =   1.0/epsvar;
            Vmath::Sadd(nTracePts,epsvar,Fwd[i],1,plusFwd[i],1);

            if (m_bndConds.size())
            {
                for(int i = 0; i < nFields; i++)
                {
                    Vmath::Vcopy(nTracePts, plusFwd[i],1,FwdBnd[i],1);
                }
                // Loop over user-defined boundary conditions
                for (auto &x : m_bndConds)
                {
                    x->Apply(FwdBnd, tmpinarry, time);
                }
            }

            for(int j = 0; j < nFields; j++)
            {
                m_fields[j]->FillBwdWithBoundCond(plusFwd[j], plusBwd[j]);
            }

            CalTraceNumericalFlux(nConvectiveFields,nDim,npoints,nTracePts,PenaltyFactor2,
                        fields,AdvVel,inarray,time,qfield,plusFwd,plusBwd,qFwd,qBwd,MuVarTrace,nonZeroIndex,plusflux);

            for (int n = 0; n < nFields; n++)
            {
                Vmath::Vsub(nTracePts,plusflux[n],1,numflux[n],1,Jacvect[n],1);
                Vmath::Smul(nTracePts, oepsvar ,Jacvect[n],1,Jacvect[n],1);
            }
            for(int j = 0; j < nTracePts; j++)
            {
                tmpMatData  =   FJac->GetBlock(j,j)->GetPtr();
                for (int n = 0; n < nFields; n++)
                {
                    tmpMatData[n+i*nFields] = DataType(Jacvect[n][j]);
                }
            }

            Vmath::Vcopy(nTracePts, Fwd[i],1,plusFwd[i],1);
        }

        // Reset the boundary conditions
        if (m_bndConds.size())
        {
            for(int i = 0; i < nFields; i++)
            {
                Vmath::Vcopy(nTracePts, Fwd[i],1,FwdBnd[i],1);
            }
            // Loop over user-defined boundary conditions
            for (auto &x : m_bndConds)
            {
                x->Apply(FwdBnd, tmpinarry, time);
            }
        }

        for(int i = 0; i < nFields; i++)
        {
            Vmath::Vcopy(nTracePts, Bwd[i],1,plusBwd[i],1);
        }

        for(int i = 0; i < nFields; i++)
        {
            NekDouble epsvar    = eps*m_magnitdEstimat[i];
            NekDouble oepsvar   =   1.0/epsvar;

            Vmath::Sadd(nTracePts,epsvar,Bwd[i],1,plusBwd[i],1);

            for(int j = 0; j < nFields; j++)
            {
                m_fields[j]->FillBwdWithBoundCond(Fwd[j], plusBwd[j]);
            }

            CalTraceNumericalFlux(nConvectiveFields,nDim,npoints,nTracePts,PenaltyFactor2,
                        fields,AdvVel,inarray,time,qfield,Fwd,plusBwd,qFwd,qBwd,MuVarTrace,nonZeroIndex,plusflux);

            for (int n = 0; n < nFields; n++)
            {
                Vmath::Vsub(nTracePts,plusflux[n],1,numflux[n],1,Jacvect[n],1);
                Vmath::Smul(nTracePts, oepsvar,Jacvect[n],1,Jacvect[n],1);
            }
            for(int j = 0; j < nTracePts; j++)
            {
                tmpMatData  =   BJac->GetBlock(j,j)->GetPtr();
                for (int n = 0; n < nFields; n++)
                {
                    tmpMatData[n+i*nFields] = DataType(Jacvect[n][j]);
                }
            }

            Vmath::Vcopy(nTracePts, Bwd[i],1,plusBwd[i],1);
        }
    }

    void CompressibleFlowSystem::CalTraceNumericalFlux(
            const int                                                           nConvectiveFields,
            const int                                                           nDim,
            const int                                                           nPts,
            const int                                                           nTracePts,
            const NekDouble                                                     PenaltyFactor2,
            const Array<OneD, MultiRegions::ExpListSharedPtr>                   &fields,
            const Array<OneD, Array<OneD, NekDouble> >                          &AdvVel,
            const Array<OneD, Array<OneD, NekDouble> >                          &inarray,
            const NekDouble                                                     time,
            TensorOfArray3D<NekDouble>      &qfield,
            const Array<OneD, Array<OneD, NekDouble> >                          &vFwd,
            const Array<OneD, Array<OneD, NekDouble> >                          &vBwd,
            const Array<OneD, const Array<OneD, Array<OneD, NekDouble> > >      &qFwd,
            const Array<OneD, const Array<OneD, Array<OneD, NekDouble> > >      &qBwd,
            const Array<OneD, NekDouble >                                       &MuVarTrace,
                  Array<OneD, int >                                             &nonZeroIndex,
                  Array<OneD, Array<OneD, NekDouble> >                          &traceflux)
    {
        boost::ignore_unused(nDim, nPts, PenaltyFactor2, time, qFwd, qBwd, 
            MuVarTrace);

        if (m_AdvectionJacFlag)
        {
            m_advObject->AdvectTraceFlux(nConvectiveFields, m_fields, AdvVel,inarray, traceflux, m_BndEvaluateTime,vFwd, vBwd);
        }
        else
        {
            for (int i = 0; i < nConvectiveFields; i++)
            {
                traceflux[i] = Array<OneD, NekDouble>(nTracePts, 0.0);
            }
        }
        
        if(m_ViscousJacFlag)
        {
            Array<OneD, Array<OneD, NekDouble > > visflux(nConvectiveFields);
            for(int i = 0; i < nConvectiveFields; i++)
            {
                visflux[i]  =    Array<OneD, NekDouble>(nTracePts,0.0);
            }

            m_diffusion->DiffuseTraceFlux(fields, inarray, qfield, 
                NullTensorOfArray3DDouble, visflux, vFwd, vBwd, nonZeroIndex);
            for(int i = 0; i < nConvectiveFields; i++)
            {
                Vmath::Vsub(nTracePts,traceflux[i],1,visflux[i],1,traceflux[i],1);
            }
        }
    }

    void CompressibleFlowSystem::CalTraceIPSymmFlux(
            const int                                                           nConvectiveFields,
            const int                                                           nTracePts,
            const Array<OneD, MultiRegions::ExpListSharedPtr>                   &fields,
            const Array<OneD, Array<OneD, NekDouble> >                          &inarray,
            const NekDouble                                                     time,
            const Array<OneD, const Array<OneD, Array<OneD, NekDouble> > >      &qfield,
            const Array<OneD, Array<OneD, NekDouble> >                          &vFwd,
            const Array<OneD, Array<OneD, NekDouble> >                          &vBwd,
            const Array<OneD, NekDouble >                                       &MuVarTrace,
            Array<OneD, int >                                                   &nonZeroIndex,
            Array<OneD, Array<OneD, Array<OneD, NekDouble> > >                  &traceflux)
    {
        boost::ignore_unused(time, MuVarTrace);

        if(m_ViscousJacFlag)
        {
            Array<OneD, Array<OneD, Array<OneD, NekDouble> > >  VolumeFlux;
            m_diffusion->DiffuseTraceSymmFlux(nConvectiveFields,fields,inarray,qfield,VolumeFlux,
                                        traceflux,vFwd,vBwd,nonZeroIndex);
            for(int nd = 0; nd < m_spacedim; nd++)
            {
                for(int i = 0; i < nConvectiveFields; i++)
                {
                    Vmath::Ssub(nTracePts,0.0,traceflux[nd][i],1,traceflux[nd][i],1);
                }
            }
            
        }
    }

    template<typename TypeNekBlkMatSharedPtr>
    void CompressibleFlowSystem::AllocatePrecondBlkDiagCoeff(
        Array<OneD, Array<OneD, TypeNekBlkMatSharedPtr> > &gmtxarray,
        const int                                          &nscale )
    {

        int nvars = m_fields.size();
        int nelmts  = m_fields[0]->GetNumElmts();
        int nelmtcoef;
        Array<OneD, unsigned int > nelmtmatdim(nelmts);
        for(int i = 0; i < nelmts; i++)
        {
            nelmtcoef   =   m_fields[0]->GetExp(i)->GetNcoeffs();
            nelmtmatdim[i]  =   nelmtcoef*nscale;
        }

        for(int i = 0; i < nvars; i++)
        {
            for(int j = 0; j < nvars; j++)
            {
                AllocateNekBlkMatDig(gmtxarray[i][j],nelmtmatdim,nelmtmatdim);
            }
        }
    }

    template<typename DataType, typename TypeNekBlkMatSharedPtr>
    void CompressibleFlowSystem::GetpreconditionerNSBlkDiagCoeff(
        const Array<OneD, const Array<OneD, NekDouble> >                                &inarray,
        Array<OneD, Array<OneD, TypeNekBlkMatSharedPtr> >                               &gmtxarray,
        TypeNekBlkMatSharedPtr                                                          &gmtVar,
        Array<OneD, TypeNekBlkMatSharedPtr >                                            &TraceJac,
        Array<OneD, TypeNekBlkMatSharedPtr >                                            &TraceJacDeriv,
        Array<OneD, Array<OneD, DataType> >                                             &TraceJacDerivSign,
        Array<OneD,Array<OneD,Array<OneD,Array<OneD,DataType >>>>                       &TraceJacArray,
        Array<OneD,Array<OneD,Array<OneD,Array<OneD,DataType >>>>                       &TraceJacDerivArray,
        Array<OneD,Array<OneD,Array<OneD,Array<OneD,Array<OneD,DataType >>>>>           &TraceIPSymJacArray,
        Array<OneD, Array<OneD, Array<OneD, Array<OneD, DataType> > > >                 &StdMatDataDBB,
        Array<OneD, Array<OneD, Array<OneD, Array<OneD, Array<OneD, DataType> > > > >   &StdMatDataDBDB)
    {
        Array<OneD, Array<OneD, Array<OneD, NekDouble> > > qfield;

        if(m_ViscousJacFlag)
        {
            CalphysDeriv(inarray,qfield);
        }

        DataType zero =0.0;
        Fill2DArrayOfBlkDiagonalMat(gmtxarray,zero);

        AddMatNSBlkDiag_volume(inarray,qfield,gmtxarray,StdMatDataDBB,StdMatDataDBDB);

        AddMatNSBlkDiag_boundary(inarray,qfield,gmtxarray,TraceJac,TraceJacDeriv,TraceJacDerivSign,TraceIPSymJacArray);

        MultiplyElmtInvMass_PlusSource(gmtxarray,m_TimeIntegLambda,zero);

        ElmtVarInvMtrx(gmtxarray,gmtVar,zero);

        TransTraceJacMatToArray(TraceJac,TraceJacDeriv,TraceJacArray, TraceJacDerivArray);
    }

    template<typename DataType, typename TypeNekBlkMatSharedPtr>
    void CompressibleFlowSystem::MultiplyElmtInvMass_PlusSource(
        Array<OneD, Array<OneD, TypeNekBlkMatSharedPtr> > &gmtxarray,
        const NekDouble                                    dtlamda,
        const DataType                                     tmpDataType)
    {
        boost::ignore_unused(tmpDataType);

        MultiRegions::ExpListSharedPtr explist = m_fields[0];
            std::shared_ptr<LocalRegions::ExpansionVector> pexp = explist->GetExp();
        int ntotElmt            = (*pexp).size();
        int nConvectiveFields = m_fields.size();

        NekDouble Negdtlamda    =   -dtlamda;

        Array<OneD, NekDouble> pseudotimefactor(ntotElmt,0.0);
        if(m_cflLocTimestep>0.0)
        {
            NekDouble Neglamda      =   Negdtlamda/m_timestep;
            Vmath::Svtvp(ntotElmt,Neglamda,m_locTimeStep,1,pseudotimefactor,1,pseudotimefactor,1);
        }
        else
        {
            Vmath::Fill(ntotElmt,Negdtlamda,pseudotimefactor,1);
        }

        Array<OneD, DataType>    GMatData;
        for(int m = 0; m < nConvectiveFields; m++)
        {
            for(int n = 0; n < nConvectiveFields; n++)
            {
                for(int  nelmt = 0; nelmt < ntotElmt; nelmt++)
                {
                    GMatData        = gmtxarray[m][n]->GetBlock(nelmt,nelmt)->GetPtr();
                    DataType factor = DataType(pseudotimefactor[nelmt]);

                    Vmath::Smul(GMatData.size(),factor,GMatData,1,GMatData,1);
                }
            }
        }

        DNekMatSharedPtr MassMat;
        Array<OneD,NekDouble> BwdMatData,MassMatData,tmp;
        Array<OneD,NekDouble> tmp2;
        Array<OneD,DataType> MassMatDataDataType;
        LibUtilities::ShapeType ElmtTypePrevious = LibUtilities::eNoShapeType;

        for(int  nelmt = 0; nelmt < ntotElmt; nelmt++)
        {
            int nelmtcoef  = GetNcoeffs(nelmt);
            int nelmtpnts  = GetTotPoints(nelmt);
            LibUtilities::ShapeType ElmtTypeNow =   explist->GetExp(nelmt)->DetShapeType();

            if (tmp.size()!=nelmtcoef||(ElmtTypeNow!=ElmtTypePrevious)) 
            {
                StdRegions::StdExpansionSharedPtr stdExp;
                stdExp = explist->GetExp(nelmt)->GetStdExp();
                StdRegions::StdMatrixKey  matkey(StdRegions::eBwdTrans,
                                    stdExp->DetShapeType(), *stdExp);
                    
                DNekMatSharedPtr BwdMat =  stdExp->GetStdMatrix(matkey);
                BwdMatData = BwdMat->GetPtr();

                if(nelmtcoef!=tmp.size())
                {
                    tmp = Array<OneD,NekDouble> (nelmtcoef,0.0);
                    MassMat  =  MemoryManager<DNekMat>
                        ::AllocateSharedPtr(nelmtcoef, nelmtcoef, 0.0);
                    MassMatData = MassMat->GetPtr();
                    MassMatDataDataType = Array<OneD, DataType> (nelmtcoef*nelmtcoef);
                }

                ElmtTypePrevious    = ElmtTypeNow;
            }
            
            for(int np=0; np<nelmtcoef;np++)
            {
                explist->GetExp(nelmt)->IProductWRTBase(BwdMatData+np*nelmtpnts,tmp);
                Vmath::Vcopy(nelmtcoef,tmp,1,tmp2 = MassMatData+np*nelmtcoef,1);
            }
            for(int i=0;i<MassMatData.size();i++)
            {
                MassMatDataDataType[i]    =   DataType(MassMatData[i]);
            }

            for(int m = 0; m < nConvectiveFields; m++)
            {
                GMatData        = gmtxarray[m][m]->GetBlock(nelmt,nelmt)->GetPtr();
                Vmath::Vadd(MassMatData.size(),MassMatDataDataType,1,GMatData,1,GMatData,1);
            }
        }
        return;
    }

    template<typename DataType, typename TypeNekBlkMatSharedPtr>
    void CompressibleFlowSystem::TransTraceJacMatToArray(
        const Array<OneD, TypeNekBlkMatSharedPtr >                      &TraceJac,
        const Array<OneD, TypeNekBlkMatSharedPtr >                      &TraceJacDeriv,
        Array<OneD,Array<OneD,Array<OneD,Array<OneD,DataType >>>>       &TraceJacArray,
        Array<OneD,Array<OneD,Array<OneD,Array<OneD,DataType >>>>       &TraceJacDerivArray)
    {
        boost::ignore_unused(TraceJacArray, TraceJacDeriv, TraceJacDerivArray);

        int nFwdBwd,nDiagBlks,nvar0Jac,nvar1Jac;

        Array<OneD, unsigned int> rowSizes;
        Array<OneD, unsigned int> colSizes;
        nFwdBwd = TraceJac.size();
        TraceJac[0]->GetBlockSizes(rowSizes,colSizes);
        nDiagBlks   = rowSizes.size();
        nvar0Jac    = rowSizes[1] - rowSizes[0];
        nvar1Jac    = colSizes[1] - colSizes[0];

        if(0==TraceJacArray.size())
        {
            TraceJacArray = Array<OneD,Array<OneD,Array<OneD,Array<OneD,DataType >>>> (nFwdBwd);
            for(int nlr=0;nlr<nFwdBwd;nlr++)
            {
                TraceJacArray[nlr]   =   Array<OneD,Array<OneD,Array<OneD,DataType >>> (nvar0Jac);
                for(int m=0;m<nvar0Jac;m++)
                {
                    TraceJacArray[nlr][m]   =   Array<OneD,Array<OneD,DataType > >(nvar1Jac);
                    for(int n=0;n<nvar1Jac;n++)
                    {
                        TraceJacArray[nlr][m][n]   =   Array<OneD,DataType >(nDiagBlks);
                    }
                }
            }
        }

        for(int nlr=0;nlr<nFwdBwd;nlr++)
        {
            const TypeNekBlkMatSharedPtr tmpMat = TraceJac[nlr];
            Array<OneD,Array<OneD,Array<OneD,DataType >>> tmpaa = TraceJacArray[nlr];
            TranSamesizeBlkDiagMatIntoArray(tmpMat,tmpaa);
        }

        return;
    }

    void CompressibleFlowSystem::MatrixMultiplyMatrixFreeCoeffCentral(
                                                 const  Array<OneD, NekDouble> &inarray,
                                                        Array<OneD, NekDouble >&out)
    {
        NekDouble eps = m_JacobiFreeEps;
        unsigned int ntotalGlobal     = inarray.size();
        NekDouble magninarray = Vmath::Dot(ntotalGlobal,inarray,inarray);
        m_comm->AllReduce(magninarray, Nektar::LibUtilities::ReduceSum);
        // eps *= magnitdEstimatMax;
        eps *= sqrt( (sqrt(m_inArrayNorm) + 1.0)/magninarray);
        NekDouble oeps = 1.0/eps;
        unsigned int nvariables = m_fields.size();
        unsigned int npoints    = GetNcoeffs();
        Array<OneD, NekDouble > tmp;
        Array<OneD,       Array<OneD, NekDouble> > solplus(nvariables);
        Array<OneD,       Array<OneD, NekDouble> > resplus(nvariables);
        Array<OneD,       Array<OneD, NekDouble> > resminus(nvariables);
        for(int i = 0; i < nvariables; i++)
        {
            solplus[i] =  Array<OneD, NekDouble>(npoints,0.0);
            resplus[i] =  Array<OneD, NekDouble>(npoints,0.0);
            resminus[i] =  Array<OneD, NekDouble>(npoints,0.0);
        }

        for (int i = 0; i < nvariables; i++)
        {
            tmp = inarray + i*npoints;
// Vmath::Svtvp(npoints,eps,tmp,1,m_TimeIntegtSol_k[i],1,solplus[i],1);
        }
        NonlinSysEvaluatorCoeff(solplus,resplus);

        for (int i = 0; i < nvariables; i++)
        {
            tmp = inarray + i*npoints;
// Vmath::Svtvp(npoints,-eps,tmp,1,m_TimeIntegtSol_k[i],1,solplus[i],1);
        }
        NonlinSysEvaluatorCoeff(solplus,resminus);

        for (int i = 0; i < nvariables; i++)
        {
            tmp = out + i*npoints;
            Vmath::Vsub(npoints,resplus[i],1,resminus[i],1,tmp,1);
            Vmath::Smul(npoints, 0.5*oeps ,tmp,1,tmp,1);
        }
       
        return;
    }

    void CompressibleFlowSystem::MatrixMultiplyMatrixFreeCoeffDualtimestep(
                                                 const  Array<OneD, NekDouble> &inarray,
                                                        Array<OneD, NekDouble >&out,
                                                const  bool                   &controlFlag)
    {
        if(controlFlag)
        {
            MatrixMultiplyMatrixFreeCoeffCentral(inarray,out);
        }
        else
        {
            MatrixMultiplyMatrixFreeCoeff(inarray,out);
        }

        if(m_cflLocTimestep>0.0)
        {
            int nElements = m_fields[0]->GetExpSize();
            int nelmtcoeffs,offset,varoffset;
            NekDouble fac;
            Array<OneD, NekDouble> tmp;
            Array<OneD, NekDouble> tmpout;
            unsigned int nvariables = m_fields.size();
            unsigned int ntotcoeffs = GetNcoeffs();

            Array<OneD, NekDouble> pseudotimefactor(nElements,0.0);
            NekDouble   otimestep   =   1.0/m_timestep;
            Vmath::Smul(nElements,otimestep,m_locTimeStep,1,pseudotimefactor,1);

            Vmath::Vsub(inarray.size(),out,1,inarray,1,out,1);
            for(int i = 0; i < nvariables; ++i)
            {
                varoffset = i*ntotcoeffs;
                tmpout = out + varoffset;
                // Loop over elements
                for(int n = 0; n < nElements; ++n)
                {
                    nelmtcoeffs = m_fields[0]->GetExp(n)->GetNcoeffs();
                    offset      = m_fields[0]->GetCoeff_Offset(n);
                    fac         = pseudotimefactor[n];
                    tmp         = tmpout + offset;
                    Vmath::Smul(nelmtcoeffs,fac,tmp,1,tmp,1);
                }
            }
            Vmath::Vadd(inarray.size(),out,1,inarray,1,out,1);
        }
        return;
    }

    /**
     * @brief Compute the right-hand side.
     */
    void CompressibleFlowSystem::DoOdeRhsCoeff(
        const TensorOfArray2D<NekDouble>    &inarray,
        TensorOfArray2D<NekDouble>          &outarray,
        const NekDouble                     time)
    {
        int nvariables = inarray.size();
        int nTracePts  = GetTraceTotPoints();
        int ncoeffs    = GetNcoeffs();
        // Store forwards/backwards space along trace space
        TensorOfArray2D<NekDouble> Fwd    (nvariables);
        TensorOfArray2D<NekDouble> Bwd    (nvariables);

        if (m_HomogeneousType == eHomogeneous1D)
        {
            Fwd = NullNekDoubleArrayofArray;
            Bwd = NullNekDoubleArrayofArray;
        }
        else
        {
            for (int i = 0; i < nvariables; ++i)
            {
                Fwd[i]     = TensorOfArray1D<NekDouble> (nTracePts, 0.0);
                Bwd[i]     = TensorOfArray1D<NekDouble> (nTracePts, 0.0);
                m_fields[i]->GetFwdBwdTracePhys(inarray[i], Fwd[i], Bwd[i]);
            }
        }
 
         // Calculate advection
        DoAdvectionCoeff(inarray, outarray, time, Fwd, Bwd);

        // Negate results
        for (int i = 0; i < nvariables; ++i)
        {
            Vmath::Neg(ncoeffs, outarray[i], 1);
        }

        // Add diffusion t
        // DoDiffusion(inarray, outarray, Fwd, Bwd);
        DoDiffusionCoeff(inarray, outarray, Fwd, Bwd);

        // Add forcing terms
        for (auto &x : m_forcing)
        {
            x->ApplyCoeff(m_fields, inarray, outarray, time);
        }

        if (m_useLocalTimeStep)
        {
            int nElements = m_fields[0]->GetExpSize();
            int nq, offset;
            NekDouble fac;
            TensorOfArray1D<NekDouble> tmp;

            TensorOfArray1D<NekDouble> tstep(nElements, 0.0);
            GetElmtTimeStep(inarray, tstep);

            // Loop over elements
            for (int n = 0; n < nElements; ++n)
            {
                nq     = m_fields[0]->GetExp(n)->GetNcoeffs();
                offset = m_fields[0]->GetCoeff_Offset(n);
                fac    = tstep[n] / m_timestep;
                for (int i = 0; i < nvariables; ++i)
                {
                    Vmath::Smul(nq, fac, outarray[i] + offset, 1,
                                tmp = outarray[i] + offset, 1);
                }
            }
        }
    }

    template<typename DataType, typename TypeNekBlkMatSharedPtr>
    void CompressibleFlowSystem::TranSamesizeBlkDiagMatIntoArray(
        const TypeNekBlkMatSharedPtr                        &BlkMat,
        Array<OneD,Array<OneD,Array<OneD,DataType >>>       &MatArray)
    {
        Array<OneD, unsigned int> rowSizes;
        Array<OneD, unsigned int> colSizes;
        BlkMat->GetBlockSizes(rowSizes,colSizes);
        int nDiagBlks   = rowSizes.size();
        int nvar0       = rowSizes[1] - rowSizes[0];
        int nvar1       = colSizes[1] - colSizes[0];

        Array<OneD, DataType>    ElmtMatData;

        for(int i=0;i<nDiagBlks;i++)
        {
            ElmtMatData = BlkMat->GetBlock(i,i)->GetPtr();
            for(int n=0;n<nvar1;n++)
            {
                int noffset = n*nvar0;
                for(int m=0;m<nvar0;m++)
                {
                    MatArray[m][n][i]   =   ElmtMatData[m+noffset];
                }
            }
        }
    }
    
    template<typename DataType, typename TypeNekBlkMatSharedPtr>
    void CompressibleFlowSystem::Fill2DArrayOfBlkDiagonalMat(
        Array<OneD, Array<OneD, TypeNekBlkMatSharedPtr> >   &gmtxarray,
        const DataType                                      valu)
    {

        int n1d = gmtxarray.size();

        for(int n1 = 0; n1 < n1d; ++n1)
        {
            Fill1DArrayOfBlkDiagonalMat(gmtxarray[n1],valu);
        }
    }

    
    template<typename DataType, typename TypeNekBlkMatSharedPtr>
    void CompressibleFlowSystem::Fill1DArrayOfBlkDiagonalMat( 
        Array<OneD, TypeNekBlkMatSharedPtr >    &gmtxarray,
        const DataType                          valu)
    {
        int n1d = gmtxarray.size();

        Array<OneD, unsigned int> rowSizes;
        Array<OneD, unsigned int> colSizes;

        Array<OneD, DataType > loc_mat_arr;


        for(int n1 = 0; n1 < n1d; ++n1)
        {
            gmtxarray[n1]->GetBlockSizes(rowSizes,colSizes);
            int nelmts  = rowSizes.size();

            for(int i = 0; i < nelmts; ++i)
            {
                loc_mat_arr = gmtxarray[n1]->GetBlock(i,i)->GetPtr();

                int nrows = gmtxarray[n1]->GetBlock(i,i)->GetRows();
                int ncols = gmtxarray[n1]->GetBlock(i,i)->GetColumns();

                Vmath::Fill(nrows*ncols,valu,loc_mat_arr,1);
            }
        }

    }

    void CompressibleFlowSystem::GetFluxVectorJacDirctnElmt(
        const int                                           nConvectiveFields,
        const int                                           nElmtPnt,
        const Array<OneD, Array<OneD, NekDouble> >          &locVars,
        const Array<OneD, NekDouble>                        &normals,
        DNekMatSharedPtr                                    &wspMat,
        Array<OneD, Array<OneD, NekDouble> >                &PntJacArray)
    {
        Array<OneD, NekDouble> wspMatData = wspMat->GetPtr();

        int matsize = nConvectiveFields*nConvectiveFields;

        Array<OneD, NekDouble> pointVar(nConvectiveFields);

        for(int npnt = 0; npnt < nElmtPnt; npnt++)
        {
            for(int j = 0; j < nConvectiveFields; j++)
            {
                pointVar[j] = locVars[j][npnt];
            }

            GetFluxVectorJacPoint(nConvectiveFields,pointVar,normals,wspMat);

            Vmath::Vcopy(matsize, wspMatData,1,PntJacArray[npnt],1);
        }
<<<<<<< HEAD
        return ;
    }
=======

        // Calculate advection
LibUtilities::Timer timer;
timer.Start();
        DoAdvection(inarray, outarray, time, Fwd, Bwd);
timer.Stop();
timer.AccumulateRegion("DoAdvection");
>>>>>>> 8685829d

    void CompressibleFlowSystem::GetFluxVectorJacPoint(
        const int                                   nConvectiveFields,
        const Array<OneD, NekDouble>                &conservVar, 
        const Array<OneD, NekDouble>                &normals, 
        DNekMatSharedPtr                            &fluxJac)
    {
        int nvariables      = conservVar.size();
        const int nvariables3D    = 5;
        int expDim          = m_spacedim;

        NekDouble fsw,efix_StegerWarming;
        efix_StegerWarming = 0.0;
        fsw = 0.0; // exact flux Jacobian if fsw=0.0
        if (nvariables > expDim+2)
        {
            ASSERTL0(false,"nvariables > expDim+2 case not coded")
        }

<<<<<<< HEAD
        Array<OneD, NekDouble> fluxJacData;
        ;
        fluxJacData = fluxJac->GetPtr();
=======
        // Add diffusion terms
timer.Start();
        DoDiffusion(inarray, outarray, Fwd, Bwd);
timer.Stop();
timer.AccumulateRegion("DoDiffusion");
>>>>>>> 8685829d

        if(nConvectiveFields==nvariables3D)
        {
            PointFluxJacobian_pn(conservVar,normals,fluxJac,efix_StegerWarming,fsw);
        }
        else
        {
            DNekMatSharedPtr PointFJac3D = MemoryManager<DNekMat>
                ::AllocateSharedPtr(nvariables3D, nvariables3D,0.0);
            
            Array<OneD, NekDouble> PointFJac3DData;
            PointFJac3DData = PointFJac3D->GetPtr();

            Array<OneD, NekDouble> PointFwd(nvariables3D,0.0);

            Array<OneD, unsigned int> index(nvariables);

            index[nvariables-1] = 4;
            for(int i=0;i<nvariables-1;i++)
            {
                index[i] = i;
            }

            int nj=0;
            int nk=0;
            for(int j=0; j< nvariables; j++)
            {
                nj = index[j];
                PointFwd[nj] = conservVar[j];
            }
            
            PointFluxJacobian_pn(PointFwd,normals,PointFJac3D,efix_StegerWarming,fsw);

            for(int j=0; j< nvariables; j++)
            {
                nj = index[j];
                for(int k=0; k< nvariables; k++)
                {
                    nk = index[k];
                    fluxJacData[j+k*nConvectiveFields] = PointFJac3DData[nj+nk*nvariables3D]; 
                }
            }
        }
    }

    // Currently duplacate in compressibleFlowSys
    // if fsw=+-1 calculate the steger-Warming flux vector splitting flux Jacobian
    // if fsw=0   calculate the Jacobian of the exact flux
    // efix is the numerical flux entropy fix parameter
    void CompressibleFlowSystem::PointFluxJacobian_pn(
            const Array<OneD, NekDouble> &Fwd,
            const Array<OneD, NekDouble> &normals,
                  DNekMatSharedPtr       &FJac,
            const NekDouble efix,   const NekDouble fsw)
    {
        Array<OneD, NekDouble> FJacData = FJac->GetPtr();
        const int nvariables3D    = 5;

        NekDouble ro,vx,vy,vz,ps,gama,ae ;
        NekDouble a,a2,h,h0,v2,vn,eps,eps2;
        NekDouble nx,ny,nz;
        NekDouble sn,osn,nxa,nya,nza,vna;
        NekDouble l1,l4,l5,al1,al4,al5,x1,x2,x3,y1;
        NekDouble c1,d1,c2,d2,c3,d3,c4,d4,c5,d5;
        NekDouble sml_ssf= 1.0E-12;

        NekDouble fExactorSplt = 2.0-abs(fsw); // if fsw=+-1 calculate 

        NekDouble   rhoL  = Fwd[0];
        NekDouble   rhouL = Fwd[1];
        NekDouble   rhovL = Fwd[2];
        NekDouble   rhowL = Fwd[3];
        NekDouble   EL    = Fwd[4];

        ro = rhoL;
        vx = rhouL / rhoL;
        vy = rhovL / rhoL;
        vz = rhowL / rhoL;

        // Internal energy (per unit mass)
        NekDouble eL =
                (EL - 0.5 * (rhouL * vx + rhovL * vy + rhowL * vz)) / rhoL;
        // TODO:
        // ps = m_eos->GetPressure(rhoL, eL);
        // gama = m_eos->GetGamma();
        ps      = m_varConv->Geteos()->GetPressure(rhoL, eL);
        gama    = m_gamma;

        ae = gama - 1.0;
        v2 = vx*vx + vy*vy + vz*vz;
        a2 = gama*ps/ro;
        h = a2/ae;

        h0 = h + 0.5*v2;
        a = sqrt(a2);

        nx = normals[0];
        ny = normals[1];
        nz = normals[2];
        vn = nx*vx + ny*vy + nz*vz;
        sn = std::max(sqrt(nx*nx + ny*ny + nz*nz),sml_ssf);
        osn = 1.0/sn;

        nxa = nx * osn;
        nya = ny * osn;
        nza = nz * osn;
        vna = vn * osn;
        l1 = vn;
        l4 = vn + sn*a;
        l5 = vn - sn*a;

        eps = efix*sn;
        eps2 = eps*eps;

        al1 = sqrt(l1*l1 + eps2);
        al4 = sqrt(l4*l4 + eps2);
        al5 = sqrt(l5*l5 + eps2);

        l1 = 0.5*(fExactorSplt*l1 + fsw*al1);
        l4 = 0.5*(fExactorSplt*l4 + fsw*al4);
        l5 = 0.5*(fExactorSplt*l5 + fsw*al5);

        x1 = 0.5*(l4 + l5);
        x2 = 0.5*(l4 - l5);
        x3 = x1 - l1;
        y1 = 0.5*v2;
        c1 = ae*x3/a2;
        d1 = x2/a;

        int nVar0 = 0;
        int nVar1 = nvariables3D;
        int nVar2 = 2*nvariables3D;
        int nVar3 = 3*nvariables3D;
        int nVar4 = 4*nvariables3D;
        FJacData[     nVar0] = c1*y1 - d1*vna + l1;
        FJacData[     nVar1] = -c1*vx + d1*nxa;
        FJacData[     nVar2] = -c1*vy + d1*nya;
        FJacData[     nVar3] = -c1*vz + d1*nza;
        FJacData[     nVar4] = c1;
        c2 = c1*vx + d1*nxa*ae;
        d2 = x3*nxa + d1*vx;
        FJacData[ 1 + nVar0] = c2*y1 - d2*vna;
        FJacData[ 1 + nVar1] = -c2*vx + d2*nxa + l1;
        FJacData[ 1 + nVar2] = -c2*vy + d2*nya;
        FJacData[ 1 + nVar3] = -c2*vz + d2*nza;
        FJacData[ 1 + nVar4] = c2;
        c3 = c1*vy + d1*nya*ae;
        d3 = x3*nya + d1*vy;
        FJacData[ 2 + nVar0] = c3*y1 - d3*vna;
        FJacData[ 2 + nVar1] = -c3*vx + d3*nxa;
        FJacData[ 2 + nVar2] = -c3*vy + d3*nya + l1;
        FJacData[ 2 + nVar3] = -c3*vz + d3*nza;
        FJacData[ 2 + nVar4] = c3;
        c4 = c1*vz + d1*nza*ae;
        d4 = x3*nza + d1*vz;
        FJacData[ 3 + nVar0] = c4*y1 - d4*vna;
        FJacData[ 3 + nVar1] = -c4*vx + d4*nxa;
        FJacData[ 3 + nVar2] = -c4*vy + d4*nya;
        FJacData[ 3 + nVar3] = -c4*vz + d4*nza + l1;
        FJacData[ 3 + nVar4] = c4;
        c5 = c1*h0 + d1*vna*ae;
        d5 = x3*vna + d1*h0;
        FJacData[ 4 + nVar0] = c5*y1 - d5*vna;
        FJacData[ 4 + nVar1] = -c5*vx + d5*nxa;
        FJacData[ 4 + nVar2] = -c5*vy + d5*nya;
        FJacData[ 4 + nVar3] = -c5*vz + d5*nza;
        FJacData[ 4 + nVar4] = c5 + l1;
    }

    /**
     * @brief Compute the advection terms for the right-hand side
     */
    void CompressibleFlowSystem::DoAdvection(
        const Array<OneD, const Array<OneD, NekDouble> > &inarray,
              Array<OneD,       Array<OneD, NekDouble> > &outarray,
        const NekDouble                                   time,
        const Array<OneD, Array<OneD, NekDouble> >       &pFwd,
        const Array<OneD, Array<OneD, NekDouble> >       &pBwd)
    {
        int nvariables = inarray.size();
        Array<OneD, Array<OneD, NekDouble> > advVel(m_spacedim);

        m_advObject->Advect(nvariables, m_fields, advVel, inarray,
                            outarray, time, pFwd, pBwd);
    }

    /**
     * @brief Add the diffusions terms to the right-hand side
     */
    void CompressibleFlowSystem::DoDiffusion(
        const Array<OneD, const Array<OneD, NekDouble> > &inarray,
              Array<OneD,       Array<OneD, NekDouble> > &outarray,
            const Array<OneD, Array<OneD, NekDouble> >   &pFwd,
            const Array<OneD, Array<OneD, NekDouble> >   &pBwd)
    {
        v_DoDiffusion(inarray, outarray, pFwd, pBwd);

<<<<<<< HEAD
        if (m_shockCaptureType != "Off" && m_shockCaptureType != "Physical")
        {
            m_artificialDiffusion->DoArtificialDiffusion(inarray, outarray);
        }
=======
>>>>>>> 8685829d
    }

    void CompressibleFlowSystem::NonlinSysEvaluatorCoeff1D(
        const TensorOfArray1D<NekDouble>    &inarray,
        TensorOfArray1D<NekDouble>          &out,
        const bool                          &flag)
    {
        const TensorOfArray1D<NekDouble> refsource 
            = m_nonlinsol->GetRefSourceVec();
        NonlinSysEvaluatorCoeff(inarray, out, flag, refsource);
    }

    void CompressibleFlowSystem::NonlinSysEvaluatorCoeff(
        const TensorOfArray1D<NekDouble>    &inarray,
        TensorOfArray1D<NekDouble>          &out,
        const bool                          &flag,
        const TensorOfArray1D<NekDouble>    &source)
    {
        boost::ignore_unused(flag);
        unsigned int nvariables     = m_fields.size();
        unsigned int npoints        = m_fields[0]->GetNcoeffs();
        TensorOfArray2D<NekDouble> in2D(nvariables);
        TensorOfArray2D<NekDouble> out2D(nvariables);
        TensorOfArray2D<NekDouble> source2D(nvariables);
        for (int i = 0; i < nvariables; ++i)
        {
            int offset = i * npoints;
            in2D[i]    = inarray + offset;
            out2D[i]   = out + offset;
            source2D[i]   = source + offset;
        }
        NonlinSysEvaluatorCoeff(in2D, out2D, source2D);
    }

    void CompressibleFlowSystem::NonlinSysEvaluatorCoeff(
        const TensorOfArray2D<NekDouble> &inarray,
        TensorOfArray2D<NekDouble>       &out,
        const TensorOfArray2D<NekDouble> &source)
    {
        unsigned int nvariable  = inarray.size();
        unsigned int ncoeffs    = inarray[nvariable - 1].size();
        unsigned int npoints    = m_fields[0]->GetNpoints();

        TensorOfArray2D<NekDouble> inpnts(nvariable);

        for (int i = 0; i < nvariable; ++i)
        {
            inpnts[i] = TensorOfArray1D<NekDouble>(npoints, 0.0);
            m_fields[i]->BwdTrans(inarray[i], inpnts[i]);
        }
        
        DoOdeProjection(inpnts, inpnts, m_BndEvaluateTime);
        DoOdeRhsCoeff(inpnts, out, m_BndEvaluateTime);

        for (int i = 0; i < nvariable; ++i)
        {
            Vmath::Svtvp(ncoeffs, -m_TimeIntegLambda, out[i], 1,
                         inarray[i], 1, out[i], 1);
        }

        if (NullTensorOfArray2DDouble != source)
        {
            for (int i = 0; i < nvariable; ++i)
            {
                Vmath::Vsub(ncoeffs, out[i], 1,
                            source[i], 1, out[i], 1);
            }
        }
        return;
    }

    /**
     * @brief Compute the advection terms for the right-hand side
     */
    void CompressibleFlowSystem::DoAdvectionCoeff(
        const TensorOfArray2D<NekDouble>    &inarray,
        TensorOfArray2D<NekDouble>          &outarray,
        const NekDouble                     time,
        const TensorOfArray2D<NekDouble>    &pFwd,
        const TensorOfArray2D<NekDouble>    &pBwd)
    {
        int nvariables = inarray.size();
        TensorOfArray2D<NekDouble> advVel(m_spacedim);

        m_advObject->AdvectCoeffs(nvariables, m_fields, advVel, inarray,
                                  outarray, time, pFwd, pBwd);
    }

    /**
     * @brief Add the diffusions terms to the right-hand side
     * Similar to DoDiffusion() but with outarray in coefficient space
     */
    void CompressibleFlowSystem::DoDiffusionCoeff(
        const Array<OneD, const Array<OneD, NekDouble> > &inarray,
              Array<OneD,       Array<OneD, NekDouble> > &outarray,
            const Array<OneD, Array<OneD, NekDouble> >   &pFwd,
            const Array<OneD, Array<OneD, NekDouble> >   &pBwd)
    {
        v_DoDiffusionCoeff(inarray, outarray, pFwd, pBwd);
    }

    void CompressibleFlowSystem::DoImplicitSolvePhysToCoeff(
        const TensorOfArray2D<NekDouble>    &inpnts,
        TensorOfArray2D<NekDouble>          &outpnt,
        const NekDouble                     time,
        const NekDouble                     lambda)
    {
        unsigned int nvariables  = inpnts.size();
        unsigned int ncoeffs     = m_fields[0]->GetNcoeffs();
        unsigned int ntotal      = nvariables * ncoeffs;

        TensorOfArray1D<NekDouble>  inarray(ntotal);
        TensorOfArray1D<NekDouble>  out(ntotal);
        TensorOfArray1D<NekDouble>  tmpArray;

        for (int i = 0; i < nvariables; ++i)
        {
            int noffset = i * ncoeffs;
            tmpArray = inarray + noffset;
            m_fields[i]->FwdTrans(inpnts[i], tmpArray);
        }

        DoImplicitSolveCoeff(inpnts, inarray, out, time, lambda);

        for (int i = 0; i < nvariables; ++i)
        {
            int noffset = i * ncoeffs;
            tmpArray = out + noffset;
            m_fields[i]->BwdTrans(tmpArray, outpnt[i]);
        }
    }

    void CompressibleFlowSystem::DoImplicitSolveCoeff(
            const TensorOfArray2D<NekDouble>    &inpnts,
            const TensorOfArray1D<NekDouble>    &inarray,
            TensorOfArray1D<NekDouble>          &out,
            const NekDouble                     time,
            const NekDouble                     lambda)
    {
        boost::ignore_unused(inpnts);

        m_TimeIntegLambda   = lambda;
        m_BndEvaluateTime   = time;
        m_solutionPhys      = inpnts;
        unsigned int ntotal = inarray.size();

        if (m_inArrayNorm < 0.0)
        {
            CalcRefValues(inarray);
        }
        
        NekDouble tol2 = m_inArrayNorm
                        *m_NewtonAbsoluteIteTol * m_NewtonAbsoluteIteTol;

        m_nonlinsol->v_SetupNekNonlinSystem(ntotal, inarray, inarray, 0);
        m_updatePrecMatFlag = UpdatePrecMatCheck(m_nonlinsol->GetRefResidual());

        m_TotNewtonIts +=  m_nonlinsol->SolveSystem(ntotal,inarray,
                                                    out, 0, tol2);

        m_TotLinIts += m_nonlinsol->GetNtotLinSysIts();

        m_TotImpStages++;
        m_StagesPerStep++;
    }

    bool CompressibleFlowSystem::UpdatePrecMatCheck(
        const TensorOfArray1D<NekDouble>  &res)
    {
        boost::ignore_unused(res);

        bool flag = false;

        // TODO: auto precondition recompute. use random vector&L1 norm relative error.
        if(0 < m_JFNKPrecondStep)
        {
            if (m_cflLocTimestep > 0.0)
            {
                flag = true;
            }
            else
            {
                if((m_CalcuPrecMatFlag) ||
                    (m_TimeIntegLambdaPrcMat!=m_TimeIntegLambda))
                {
                    flag = true;
                    m_CalcuPrecMatNumbSteps = m_CalcuPrecMatCounter;
                }
                else
                {
//                     size_t halfPrecMatNumbSteps = ceil(0.25 * m_timestepRatio * 
//                         m_CalcuPrecMatNumbSteps);
//                     halfPrecMatNumbSteps = max(int(halfPrecMatNumbSteps), 1);
//                     size_t quotnt = m_CalcuPrecMatCounter / 
//                         halfPrecMatNumbSteps;
//                     size_t remainder = m_CalcuPrecMatCounter - 
//                         quotnt * halfPrecMatNumbSteps;
//                     if (0 == remainder)
//                     {
//                         if (0 == m_CalcuPrecMatNumbSteps)
//                         {
//                             m_CalcuPrecMatNumbSteps = m_CalcuPrecMatCounter;
//                             flag = true;
//                         }
//                         else
//                         {
//                             if (m_adptPrecMatFrzFlag)
//                             {
//                                 size_t nTotCoeff = 
//                                     m_adptPrecMatFrzNoise.size();
//                                 TensorOfArray1D<NekDouble> 
//                                     tmpNoiseout {nTotCoeff};
                                
//                                 m_LinSysOprtors.DoMatrixMultiply(
//                                     m_adptPrecMatFrzNoise, 
//                                     tmpNoiseout);
//                                 Vmath::Vsub(nTotCoeff, 
//                                     m_adptPrecMatFrzNoiseOut, 1, 
//                                     tmpNoiseout, 1, tmpNoiseout, 1);
//                                 Vmath::Vmul(nTotCoeff, res, 1, 
//                                     tmpNoiseout, 1, 
//                                     tmpNoiseout, 1);
                                
//                                 NekDouble magn = Vmath::Dot(nTotCoeff,
//                                     tmpNoiseout,tmpNoiseout);
//                                 m_comm->AllReduce(magn, 
//                                     Nektar::LibUtilities::ReduceSum);

//                                 Vmath::Vmul(nTotCoeff, res, 1, 
//                                     m_adptPrecMatFrzNoiseOut, 1, 
//                                     tmpNoiseout, 1);

//                                 NekDouble adptPrecMatFrzNoiseOutMag = 
//                                     Vmath::Dot(nTotCoeff,
//                                         tmpNoiseout,tmpNoiseout);
//                                 m_comm->AllReduce(adptPrecMatFrzNoiseOutMag, 
//                                     Nektar::LibUtilities::ReduceSum);

//                                 magn /= adptPrecMatFrzNoiseOutMag;

//                                 if ( magn > 
//                                     m_adptPrecMatTol*m_adptPrecMatTol)
//                                 {
//                                     m_CalcuPrecMatFlagNext = true;
// ///DEBUG_LOCCFL_MERGE_MASTER
//                                     // m_intScheme->GetIntegrationSchemeVector()[0]->
//                                     //     UpdateTemporalErrorState(true);
//                                     //Avoid reoperating TemporalError     
//                                     m_CalculateTemporalErrorFlag=true;
//                                     m_CalculateTemporalErrorCounter=0;
//                                 }

//                                 int nwidthcolm = 7;
//                                 if(m_root && m_verbose)
//                                 {
//                                     cout << right << scientific 
//                                         << setw(nwidthcolm) 
//                                         << setprecision(nwidthcolm-6)
//                                         <<"        *** adptPrecMatError= "
//                                         << sqrt(magn)
//                                         <<endl;
//                                 }

//                                 // TensorOfArray1D<NekDouble> tmpFrzNoiseout {nTotCoeff};
//                                 // Vmath::Vabs(nTotCoeff, m_adptPrecMatFrzNoiseOut, 1,
//                                 //     tmpFrzNoiseout, 1);
//                                 // Vmath::Sadd(nTotCoeff, m_adptPrecMatFrzNoiseOutEps, 
//                                 //     tmpFrzNoiseout, 1,
//                                 //     tmpFrzNoiseout, 1);
//                                 // Vmath::Vdiv(nTotCoeff, tmpNoiseout, 1, tmpFrzNoiseout, 1
//                                 //     tmpNoiseout, 1);

//                             }
//                         }
//                     }
                }
            }
        }
        // m_UpDateOperatorflag = flag; 
        return flag;
    }

    void CompressibleFlowSystem::CalcRefValues(
            const TensorOfArray1D<NekDouble>    &inarray)
    {
        unsigned int nvariables         = m_fields.size();
        unsigned int ntotal             = inarray.size();
        unsigned int npoints            = ntotal/nvariables;

        unsigned int ntotalGlobal       = ntotal;
        m_comm->AllReduce(ntotalGlobal, Nektar::LibUtilities::ReduceSum);
        unsigned int ntotalDOF          = ntotalGlobal / nvariables;
        NekDouble ototalDOF             = 1.0 / ntotalDOF;

        m_inArrayNorm = 0.0;
        m_magnitdEstimat = Array<OneD, NekDouble>  (nvariables, 0.0);

        for (int i = 0; i < nvariables; ++i)
        {
            int offset = i * npoints;
            m_magnitdEstimat[i] = Vmath::Dot(npoints, inarray + offset,
                                            inarray + offset);
        }
        m_comm->AllReduce(m_magnitdEstimat, Nektar::LibUtilities::ReduceSum);

        for (int i = 0; i < nvariables; ++i)
        {
            m_inArrayNorm += m_magnitdEstimat[i];
        }

        for (int i = 2; i < nvariables - 1; ++i)
        {
            m_magnitdEstimat[1]   +=   m_magnitdEstimat[i] ;
        }
        for (int i = 2; i < nvariables - 1; ++i)
        {
            m_magnitdEstimat[i]   =   m_magnitdEstimat[1] ;
        }

        for (int i = 0; i < nvariables; ++i)
        {
            m_magnitdEstimat[i] = sqrt(m_magnitdEstimat[i] * ototalDOF);
        }
        if (m_root && m_verbose)
        {
            for (int i = 0; i < nvariables; ++i)
            {
                cout << "m_magnitdEstimat[" << i << "]    = "
                     << m_magnitdEstimat[i] << endl;
            }
            cout << "m_inArrayNorm    = " << m_inArrayNorm << endl;
        }
    }

    void CompressibleFlowSystem::MatrixMultiplyMatrixFreeCoeff(
            const TensorOfArray1D<NekDouble>    &inarray,
            TensorOfArray1D<NekDouble>          &out,
            const bool                          &flag)
    {
        boost::ignore_unused(flag);
        const Array<OneD, const NekDouble> refsol =
            m_nonlinsol->GetRefSolution();
        const Array<OneD, const NekDouble> refres =
            m_nonlinsol->GetRefResidual();
        const Array<OneD, const NekDouble> refsource =
            m_nonlinsol->GetRefSourceVec();

        NekDouble eps = m_JacobiFreeEps;
        unsigned int ntotalGlobal     = inarray.size();
        NekDouble magninarray = Vmath::Dot(ntotalGlobal,inarray,inarray);
        m_comm->AllReduce(magninarray, Nektar::LibUtilities::ReduceSum);
        eps *= sqrt( (sqrt(m_inArrayNorm) + 1.0)/magninarray);

        NekDouble oeps = 1.0 / eps;
        unsigned int ntotal     = inarray.size();
        TensorOfArray1D<NekDouble> solplus{ntotal, 0.0};
        TensorOfArray1D<NekDouble> resplus{ntotal, 0.0};

        Vmath::Svtvp(ntotal, eps, inarray, 1, refsol, 1, solplus, 1);

        NonlinSysEvaluatorCoeff(solplus, resplus, flag, refsource);
        
        Vmath::Vsub(ntotal, resplus, 1, refres, 1, out,1);
        Vmath::Smul(ntotal, oeps, out, 1, out, 1);
       
        return;
    }

    void CompressibleFlowSystem::SetBoundaryConditions(
            Array<OneD, Array<OneD, NekDouble> >             &physarray,
            NekDouble                                         time)
    {
        int nTracePts  = GetTraceTotPoints();
        int nvariables = physarray.size();

        Array<OneD, Array<OneD, NekDouble> > Fwd(nvariables);
        for (int i = 0; i < nvariables; ++i)
        {
            Fwd[i] = Array<OneD, NekDouble>(nTracePts);
            m_fields[i]->ExtractTracePhys(physarray[i], Fwd[i]);
        }

        if (m_bndConds.size())
        {
            // Loop over user-defined boundary conditions
            for (auto &x : m_bndConds)
            {
                x->Apply(Fwd, physarray, time);
            }
        }
    }
    /**
     * @brief Set up a weight on physical boundaries for boundary condition
     * applications
     */
    void CompressibleFlowSystem::SetBoundaryConditionsBwdWeight()
    {
        if (m_bndConds.size())
        {
            // Loop over user-defined boundary conditions
            for (auto &x : m_bndConds)
            {
                x->ApplyBwdWeight();
            }
        }
    }

    /**
     * @brief Return the flux vector for the compressible Euler equations.
     *
     * @param physfield   Fields.
     * @param flux        Resulting flux.
     */
    void CompressibleFlowSystem::GetFluxVector(
        const Array<OneD, Array<OneD, NekDouble> >  &physfield,
        TensorOfArray3D<NekDouble>                  &flux)
    {
        int i, j;
        int nq = physfield[0].size();
        int nVariables = m_fields.size();

        Array<OneD, NekDouble> pressure(nq);
        Array<OneD, Array<OneD, NekDouble> > velocity(m_spacedim);

        // Flux vector for the rho equation
        for (i = 0; i < m_spacedim; ++i)
        {
            velocity[i] = Array<OneD, NekDouble>(nq);
            Vmath::Vcopy(nq, physfield[i+1], 1, flux[0][i], 1);
        }

        m_varConv->GetVelocityVector(physfield, velocity);
        m_varConv->GetPressure(physfield, pressure);

        // Flux vector for the velocity fields
        for (i = 0; i < m_spacedim; ++i)
        {
            for (j = 0; j < m_spacedim; ++j)
            {
                Vmath::Vmul(nq, velocity[j], 1, physfield[i+1], 1,
                            flux[i+1][j], 1);
            }

            // Add pressure to appropriate field
            Vmath::Vadd(nq, flux[i+1][i], 1, pressure, 1, flux[i+1][i], 1);
        }

        // Flux vector for energy.
        Vmath::Vadd(nq, physfield[m_spacedim+1], 1, pressure, 1,
                    pressure, 1);

        for (j = 0; j < m_spacedim; ++j)
        {
            Vmath::Vmul(nq, velocity[j], 1, pressure, 1,
                        flux[m_spacedim+1][j], 1);
        }

        // For the smooth viscosity model
        if (nVariables == m_spacedim+3)
        {
            // Add a zero row for the advective fluxes
            for (j = 0; j < m_spacedim; ++j)
            {
                Vmath::Zero(nq, flux[m_spacedim+2][j], 1);
            }
        }
    }

    /**
     * @brief Return the flux vector for the compressible Euler equations
     * by using the de-aliasing technique.
     *
     * @param physfield   Fields.
     * @param flux        Resulting flux.
     */
    void CompressibleFlowSystem::GetFluxVectorDeAlias(
        const Array<OneD, Array<OneD, NekDouble> >      &physfield,
        TensorOfArray3D<NekDouble>                      &flux)
    {
        int i, j;
        int nq = physfield[0].size();
        int nVariables = m_fields.size();

        // Factor to rescale 1d points in dealiasing
        NekDouble OneDptscale = 2;
        nq = m_fields[0]->Get1DScaledTotPoints(OneDptscale);

        Array<OneD, NekDouble> pressure(nq);
        Array<OneD, Array<OneD, NekDouble> > velocity(m_spacedim);

        Array<OneD, Array<OneD, NekDouble> > physfield_interp(nVariables);
        TensorOfArray3D<NekDouble> flux_interp(nVariables);

        for (i = 0; i < nVariables; ++ i)
        {
            physfield_interp[i] = Array<OneD, NekDouble>(nq);
            flux_interp[i] = Array<OneD, Array<OneD, NekDouble> >(m_spacedim);
            m_fields[0]->PhysInterp1DScaled(
                OneDptscale, physfield[i], physfield_interp[i]);

            for (j = 0; j < m_spacedim; ++j)
            {
                flux_interp[i][j] = Array<OneD, NekDouble>(nq);
            }
        }

        // Flux vector for the rho equation
        for (i = 0; i < m_spacedim; ++i)
        {
            velocity[i] = Array<OneD, NekDouble>(nq);

            // Galerkin project solution back to original space
            m_fields[0]->PhysGalerkinProjection1DScaled(
                OneDptscale, physfield_interp[i+1], flux[0][i]);
        }

        m_varConv->GetVelocityVector(physfield_interp, velocity);
        m_varConv->GetPressure      (physfield_interp, pressure);

        // Evaluation of flux vector for the velocity fields
        for (i = 0; i < m_spacedim; ++i)
        {
            for (j = 0; j < m_spacedim; ++j)
            {
                Vmath::Vmul(nq, velocity[j], 1, physfield_interp[i+1], 1,
                            flux_interp[i+1][j], 1);
            }

            // Add pressure to appropriate field
            Vmath::Vadd(nq, flux_interp[i+1][i], 1, pressure,1,
                        flux_interp[i+1][i], 1);
        }

        // Galerkin project solution back to original space
        for (i = 0; i < m_spacedim; ++i)
        {
            for (j = 0; j < m_spacedim; ++j)
            {
                m_fields[0]->PhysGalerkinProjection1DScaled(
                    OneDptscale, flux_interp[i+1][j], flux[i+1][j]);
            }
        }

        // Evaluation of flux vector for energy
        Vmath::Vadd(nq, physfield_interp[m_spacedim+1], 1, pressure, 1,
                    pressure, 1);

        for (j = 0; j < m_spacedim; ++j)
        {
            Vmath::Vmul(nq, velocity[j], 1, pressure, 1,
                        flux_interp[m_spacedim+1][j], 1);

            // Galerkin project solution back to original space
            m_fields[0]->PhysGalerkinProjection1DScaled(
                OneDptscale,
                flux_interp[m_spacedim+1][j],
                flux[m_spacedim+1][j]);
        }
    }

    /**
     * @brief Calculate the maximum timestep on each element
     *        subject to CFL restrictions.
     */
    void CompressibleFlowSystem::GetElmtTimeStep(
        const Array<OneD, const Array<OneD, NekDouble> > &inarray,
              Array<OneD, NekDouble> &tstep)
    {
        boost::ignore_unused(inarray);

        int nElements = m_fields[0]->GetExpSize();

        // Change value of m_timestep (in case it is set to zero)
        NekDouble tmp = m_timestep;
        m_timestep    = 1.0;

        Array<OneD, NekDouble> cfl(nElements);
        cfl = GetElmtCFLVals();

        // Factors to compute the time-step limit
        NekDouble alpha     = MaxTimeStepEstimator();

        // Loop over elements to compute the time-step limit for each element
        for (int n = 0; n < nElements; ++n)
        {
            tstep[n] = m_cflSafetyFactor * alpha / cfl[n];
        }

        // Restore value of m_timestep
        m_timestep = tmp;
    }

    /**
     * @brief Calculate the maximum timestep subject to CFL restrictions.
     */
    NekDouble CompressibleFlowSystem::v_GetTimeStep(
        const Array<OneD, const Array<OneD, NekDouble> > &inarray)
    {
        int nElements = m_fields[0]->GetExpSize();
        Array<OneD, NekDouble> tstep (nElements, 0.0);

        GetElmtTimeStep(inarray, tstep);

        // Get the minimum time-step limit and return the time-step
        NekDouble TimeStep = Vmath::Vmin(nElements, tstep, 1);
        m_comm->AllReduce(TimeStep, LibUtilities::ReduceMin);

        NekDouble tmp = m_timestep;
        m_timestep    = TimeStep;

        Array<OneD, NekDouble> cflNonAcoustic(nElements,0.0);
        cflNonAcoustic = GetElmtCFLVals(false);

        // Get the minimum time-step limit and return the time-step
        NekDouble MaxcflNonAcoustic = Vmath::Vmax(nElements, cflNonAcoustic, 1);
        m_comm->AllReduce(MaxcflNonAcoustic, LibUtilities::ReduceMax);

        m_cflNonAcoustic = MaxcflNonAcoustic;
        m_timestep = tmp;

        return TimeStep;
    }

    /**
     * @brief Set up logic for residual calculation.
     */
    void CompressibleFlowSystem::v_SetInitialConditions(
        NekDouble initialtime,
        bool      dumpInitialConditions,
        const int domain)
    {
        boost::ignore_unused(domain);

        EquationSystem::v_SetInitialConditions(initialtime, false);

        // insert white noise in initial condition
        NekDouble Noise;
        int phystot = m_fields[0]->GetTotPoints();
        Array<OneD, NekDouble> noise(phystot);

        m_session->LoadParameter("Noise", Noise,0.0);
        int m_nConvectiveFields =  m_fields.size();

        if (Noise > 0.0)
        {
            int seed = - m_comm->GetRank()*m_nConvectiveFields;
            for (int i = 0; i < m_nConvectiveFields; i++)
            {
                Vmath::FillWhiteNoise(phystot, Noise, noise, 1,
                                      seed);
                --seed;
                Vmath::Vadd(phystot, m_fields[i]->GetPhys(), 1,
                            noise, 1, m_fields[i]->UpdatePhys(), 1);
                m_fields[i]->FwdTrans_IterPerExp(m_fields[i]->GetPhys(),
                                                 m_fields[i]->UpdateCoeffs());
            }
        }

        if (dumpInitialConditions && m_checksteps)
        {
            Checkpoint_Output(m_nchk);
            m_nchk++;
        }
    }

    /**
     * @brief Compute the advection velocity in the standard space
     * for each element of the expansion.
     */
    Array<OneD, NekDouble> CompressibleFlowSystem::v_GetMaxStdVelocity(
        const NekDouble SpeedSoundFactor)
    {
        int nTotQuadPoints = GetTotPoints();
        int n_element      = m_fields[0]->GetExpSize();
        int expdim         = m_fields[0]->GetGraph()->GetMeshDimension();
        int nfields        = m_fields.size();
        int offset;
        Array<OneD, NekDouble> tmp;

        Array<OneD, Array<OneD, NekDouble> > physfields(nfields);
        for (int i = 0; i < nfields; ++i)
        {
            physfields[i] = m_fields[i]->GetPhys();
        }

        Array<OneD, NekDouble> stdV(n_element, 0.0);

        // Getting the velocity vector on the 2D normal space
        Array<OneD, Array<OneD, NekDouble> > velocity   (m_spacedim);
        Array<OneD, Array<OneD, NekDouble> > stdVelocity(m_spacedim);
        Array<OneD, Array<OneD, NekDouble> > stdSoundSpeed(m_spacedim);
        Array<OneD, NekDouble>               soundspeed (nTotQuadPoints);
        LibUtilities::PointsKeyVector        ptsKeys;

        for (int i = 0; i < m_spacedim; ++i)
        {
            velocity   [i]   = Array<OneD, NekDouble>(nTotQuadPoints);
            stdVelocity[i]   = Array<OneD, NekDouble>(nTotQuadPoints, 0.0);
            stdSoundSpeed[i] = Array<OneD, NekDouble>(nTotQuadPoints, 0.0);
        }

        m_varConv->GetVelocityVector(physfields, velocity);
        m_varConv->GetSoundSpeed    (physfields, soundspeed);

        for (int el = 0; el < n_element; ++el)
        {
            ptsKeys = m_fields[0]->GetExp(el)->GetPointsKeys();
            offset  = m_fields[0]->GetPhys_Offset(el);
            int nq = m_fields[0]->GetExp(el)->GetTotPoints();

            const SpatialDomains::GeomFactorsSharedPtr metricInfo =
                m_fields[0]->GetExp(el)->GetGeom()->GetMetricInfo();
            const Array<TwoD, const NekDouble> &gmat =
                m_fields[0]->GetExp(el)->GetGeom()->GetMetricInfo()
                                                  ->GetDerivFactors(ptsKeys);

            // Convert to standard element
            //    consider soundspeed in all directions
            //    (this might overestimate the cfl)
            if (metricInfo->GetGtype() == SpatialDomains::eDeformed)
            {
                // d xi/ dx = gmat = 1/J * d x/d xi
                for (int i = 0; i < expdim; ++i)
                {
                    Vmath::Vmul(nq, gmat[i], 1,
                                    velocity[0] + offset, 1,
                                    tmp = stdVelocity[i] + offset, 1);
                    Vmath::Vmul(nq, gmat[i], 1,
                                    soundspeed + offset, 1,
                                    tmp = stdSoundSpeed[i] + offset, 1);
                    for (int j = 1; j < expdim; ++j)
                    {
                        Vmath::Vvtvp(nq, gmat[expdim*j+i], 1,
                                         velocity[j] + offset, 1,
                                         stdVelocity[i] + offset, 1,
                                         tmp = stdVelocity[i] + offset, 1);
                        Vmath::Vvtvp(nq, gmat[expdim*j+i], 1,
                                         soundspeed + offset, 1,
                                         stdSoundSpeed[i] + offset, 1,
                                         tmp = stdSoundSpeed[i] + offset, 1);
                    }
                }
            }
            else
            {
                for (int i = 0; i < expdim; ++i)
                {
                    Vmath::Smul(nq, gmat[i][0],
                                    velocity[0] + offset, 1,
                                    tmp = stdVelocity[i] + offset, 1);
                    Vmath::Smul(nq, gmat[i][0],
                                    soundspeed + offset, 1,
                                    tmp = stdSoundSpeed[i] + offset, 1);
                    for (int j = 1; j < expdim; ++j)
                    {
                        Vmath::Svtvp(nq, gmat[expdim*j+i][0],
                                         velocity[j] + offset, 1,
                                         stdVelocity[i] + offset, 1,
                                         tmp = stdVelocity[i] + offset, 1);
                        Vmath::Svtvp(nq, gmat[expdim*j+i][0],
                                         soundspeed + offset, 1,
                                         stdSoundSpeed[i] + offset, 1,
                                         tmp = stdSoundSpeed[i] + offset, 1);
                    }
                }
            }

            NekDouble vel;
            for (int i = 0; i < nq; ++i)
            {
                NekDouble pntVelocity = 0.0;
                for (int j = 0; j < expdim; ++j)
                {
                    // Add sound speed
                    vel = std::abs(stdVelocity[j][offset + i]) +
                          SpeedSoundFactor * std::abs(stdSoundSpeed[j][offset + i]);
                    pntVelocity += vel * vel;
                }
                pntVelocity = sqrt(pntVelocity);
                if (pntVelocity > stdV[el])
                {
                    stdV[el] = pntVelocity;
                }
            }
        }

        return stdV;
    }

    /**
     * @brief Set the denominator to compute the time step when a cfl
     * control is employed. This function is no longer used but is still
     * here for being utilised in the future.
     *
     * @param n   Order of expansion element by element.
     */
    NekDouble CompressibleFlowSystem::GetStabilityLimit(int n)
    {
        ASSERTL0(n <= 20, "Illegal modes dimension for CFL calculation "
                          "(P has to be less then 20)");

        NekDouble CFLDG[21] = {  2.0000,   6.0000,  11.8424,  19.1569,
                                27.8419,  37.8247,  49.0518,  61.4815,
                                75.0797,  89.8181, 105.6700, 122.6200,
                               140.6400, 159.7300, 179.8500, 201.0100,
                               223.1800, 246.3600, 270.5300, 295.6900,
                               321.8300}; //CFLDG 1D [0-20]
        NekDouble CFL = 0.0;

        if (m_projectionType == MultiRegions::eDiscontinuous)
        {
            CFL = CFLDG[n];
        }
        else
        {
            ASSERTL0(false, "Continuous Galerkin stability coefficients "
                            "not introduced yet.");
        }

        return CFL;
    }

    /**
     * @brief Compute the vector of denominators to compute the time step
     * when a cfl control is employed. This function is no longer used but
     * is still here for being utilised in the future.
     *
     * @param ExpOrder   Order of expansion element by element.
     */
    Array<OneD, NekDouble> CompressibleFlowSystem::GetStabilityLimitVector(
        const Array<OneD,int> &ExpOrder)
    {
        int i;
        Array<OneD,NekDouble> returnval(m_fields[0]->GetExpSize(), 0.0);
        for (i =0; i<m_fields[0]->GetExpSize(); i++)
        {
            returnval[i] = GetStabilityLimit(ExpOrder[i]);
        }
        return returnval;
    }

    void CompressibleFlowSystem::v_ExtraFldOutput(
        std::vector<Array<OneD, NekDouble> > &fieldcoeffs,
        std::vector<std::string>             &variables)
    {
        bool extraFields;
        m_session->MatchSolverInfo("OutputExtraFields","True",
                                   extraFields, true);
        if (extraFields)
        {
            const int nPhys   = m_fields[0]->GetNpoints();
            const int nCoeffs = m_fields[0]->GetNcoeffs();
            Array<OneD, Array<OneD, NekDouble> > tmp(m_fields.size());

            for (int i = 0; i < m_fields.size(); ++i)
            {
                tmp[i] = m_fields[i]->GetPhys();
            }

            Array<OneD, Array<OneD, NekDouble> > velocity(m_spacedim);
            Array<OneD, Array<OneD, NekDouble> > velFwd  (m_spacedim);
            for (int i = 0; i < m_spacedim; ++i)
            {
                velocity[i] = Array<OneD, NekDouble> (nPhys);
                velFwd[i]   = Array<OneD, NekDouble> (nCoeffs);
            }

            Array<OneD, NekDouble> pressure(nPhys), temperature(nPhys);
            Array<OneD, NekDouble> entropy(nPhys);
            Array<OneD, NekDouble> soundspeed(nPhys), mach(nPhys);
            Array<OneD, NekDouble> sensor(nPhys), SensorKappa(nPhys);

            m_varConv->GetVelocityVector(tmp, velocity);
            m_varConv->GetPressure  (tmp, pressure);
            m_varConv->GetTemperature(tmp, temperature);
            m_varConv->GetEntropy   (tmp, entropy);
            m_varConv->GetSoundSpeed(tmp, soundspeed);
            m_varConv->GetMach      (tmp, soundspeed, mach);

            Array<OneD, Array<OneD, NekDouble> > velocities(m_spacedim);
            for (int i=0;i<m_spacedim;i++)
            {
                velocities[i] = Array<OneD, NekDouble> (nPhys);
            }
            m_varConv->GetVelocityVector(tmp,velocities);

            int sensorOffset;
            m_session->LoadParameter ("SensorOffset", sensorOffset, 1);
            m_varConv->GetSensor (m_fields[0], tmp, sensor, SensorKappa,
                                    sensorOffset);

            Array<OneD, NekDouble> pFwd(nCoeffs), TFwd(nCoeffs);
            Array<OneD, NekDouble> sFwd(nCoeffs);
            Array<OneD, NekDouble> aFwd(nCoeffs), mFwd(nCoeffs);
            Array<OneD, NekDouble> sensFwd(nCoeffs);

            string velNames[3] = {"u", "v", "w"};
            for (int i = 0; i < m_spacedim; ++i)
            {
                m_fields[0]->FwdTrans_IterPerExp(velocity[i], velFwd[i]);
                variables.push_back(velNames[i]);
                fieldcoeffs.push_back(velFwd[i]);
            }

            m_fields[0]->FwdTrans_IterPerExp(pressure,   pFwd);
            m_fields[0]->FwdTrans_IterPerExp(temperature,TFwd);
            m_fields[0]->FwdTrans_IterPerExp(entropy,    sFwd);
            m_fields[0]->FwdTrans_IterPerExp(soundspeed, aFwd);
            m_fields[0]->FwdTrans_IterPerExp(mach,       mFwd);
            m_fields[0]->FwdTrans_IterPerExp(sensor,     sensFwd);

            variables.push_back  ("p");
            variables.push_back  ("T");
            variables.push_back  ("s");
            variables.push_back  ("a");
            variables.push_back  ("Mach");
            variables.push_back  ("Sensor");
            fieldcoeffs.push_back(pFwd);
            fieldcoeffs.push_back(TFwd);
            fieldcoeffs.push_back(sFwd);
            fieldcoeffs.push_back(aFwd);
            fieldcoeffs.push_back(mFwd);
            fieldcoeffs.push_back(sensFwd);

            Array<OneD, NekDouble> uFwd(nCoeffs);
            m_fields[0]->FwdTrans_IterPerExp(velocities[0],uFwd);
            variables.push_back  ("u");
            fieldcoeffs.push_back(uFwd);

            if(m_spacedim>1)
            {
                Array<OneD, NekDouble> vFwd(nCoeffs);
                variables.push_back  ("v");
                m_fields[0]->FwdTrans_IterPerExp(velocities[1],vFwd);
                fieldcoeffs.push_back(vFwd);
            }
            if(m_spacedim>2)
            {
                Array<OneD, NekDouble> wFwd(nCoeffs);
                variables.push_back  ("w");
                m_fields[0]->FwdTrans_IterPerExp(velocities[2],wFwd);
                fieldcoeffs.push_back(wFwd);
            }

            if (m_artificialDiffusion)
            {
                // Get min h/p
                m_artificialDiffusion->SetElmtHP(GetElmtMinHP());
                // reuse pressure
                Array<OneD, NekDouble> sensorFwd(nCoeffs);
                m_artificialDiffusion->GetArtificialViscosity(tmp, pressure);
                m_fields[0]->FwdTrans_IterPerExp(pressure,   sensorFwd);

                variables.push_back  ("ArtificialVisc");
                fieldcoeffs.push_back(sensorFwd);
            }
        }
    }

    /**
     *
     */
    void CompressibleFlowSystem::GetPressure(
        const Array<OneD, const Array<OneD, NekDouble> > &physfield,
              Array<OneD, NekDouble>                     &pressure)
    {
        m_varConv->GetPressure(physfield, pressure);
    }

    /**
     *
     */
    void CompressibleFlowSystem::GetDensity(
        const Array<OneD, const Array<OneD, NekDouble> > &physfield,
              Array<OneD, NekDouble>                     &density)
    {
        density = physfield[0];
    }

    /**
     *
     */
    void CompressibleFlowSystem::GetVelocity(
        const Array<OneD, const Array<OneD, NekDouble> > &physfield,
              Array<OneD, Array<OneD, NekDouble> >       &velocity)
    {
        m_varConv->GetVelocityVector(physfield, velocity);
    }

    void CompressibleFlowSystem::v_SteadyStateResidual(
                int                         step, 
                Array<OneD, NekDouble>      &L2)
    {
        boost::ignore_unused(step);
        const int nPoints = GetTotPoints();
        const int nFields = m_fields.size();
        Array<OneD, Array<OneD, NekDouble> > rhs (nFields);
        Array<OneD, Array<OneD, NekDouble> > inarray (nFields);
        for (int i = 0; i < nFields; ++i)
        {
            rhs[i] =   Array<OneD, NekDouble> (nPoints,0.0);
            inarray[i] =   m_fields[i]->UpdatePhys();
        }
        
        DoOdeRhs(inarray,rhs,m_time);

        // Holds L2 errors.
        Array<OneD, NekDouble> tmp;
        Array<OneD, NekDouble> RHSL2    (nFields);
        Array<OneD, NekDouble> residual(nFields);

        for (int i = 0; i < nFields; ++i)
        {
            tmp = rhs[i];

            Vmath::Vmul(nPoints, tmp, 1, tmp, 1, tmp, 1);
            residual[i] = Vmath::Vsum(nPoints, tmp, 1);
        }

        m_comm->AllReduce(residual , LibUtilities::ReduceSum);

        NekDouble onPoints = 1.0/NekDouble(nPoints);
        for (int i = 0; i < nFields; ++i)
        {
            L2[i] = sqrt(residual[i]*onPoints);
        }
    }

    void CompressibleFlowSystem::v_GetFluxDerivJacDirctn(
            const MultiRegions::ExpListSharedPtr                            &explist,
            const Array<OneD, const Array<OneD, NekDouble> >                &normals,
            const int                                                       nDervDir,
            const Array<OneD, const Array<OneD, NekDouble> >                &inarray,
            Array<OneD, Array<OneD, Array<OneD, Array<OneD, Array<OneD, NekDouble> > > > > &ElmtJacArray,
            const int                                                       nfluxDir)
    {
        boost::ignore_unused(explist, normals, nDervDir, inarray, ElmtJacArray,
            nfluxDir);
        ASSERTL0(false, "v_GetFluxDerivJacDirctn not coded");
    }

    void CompressibleFlowSystem::v_GetFluxDerivJacDirctnElmt(
            const int                                                       nConvectiveFields,
            const int                                                       nElmtPnt,
            const int                                                       nDervDir,
            const Array<OneD, Array<OneD, NekDouble> >                      &locVars,
            const Array<OneD, NekDouble>                                    &locmu,
            const Array<OneD, Array<OneD, NekDouble> >                      &locnormal,
            DNekMatSharedPtr                                                &wspMat,
            Array<OneD, Array<OneD, NekDouble> >                            &PntJacArray)
    {
        boost::ignore_unused(nConvectiveFields, nElmtPnt, nDervDir, locVars,
            locmu, locnormal, wspMat, PntJacArray);
        ASSERTL0(false, "v_GetFluxDerivJacDirctn not coded");
    }
    
    void CompressibleFlowSystem::v_GetFluxDerivJacDirctn(
            const MultiRegions::ExpListSharedPtr                            &explist,
            const Array<OneD, const Array<OneD, NekDouble> >                &normals,
            const int                                                       nDervDir,
            const Array<OneD, const Array<OneD, NekDouble> >                &inarray,
                  Array<OneD, Array<OneD, DNekMatSharedPtr> >               &ElmtJac)
    {
        boost::ignore_unused(explist, normals, nDervDir, inarray, ElmtJac);
    }

    // void CompressibleFlowSystem::v_GetFluxDerivJacDirctn(
    //         const MultiRegions::ExpListSharedPtr                            &explist,
    //         const int                                                       nFluxDir,
    //         const int                                                       nDervDir,
    //         const Array<OneD, const Array<OneD, NekDouble> >                &inarray,
    //               Array<OneD, Array<OneD, DNekMatSharedPtr> >               &ElmtJac)
    // {
    //     ASSERTL0(false, "v_GetFluxDerivJacDirctn not coded");
    // }

    void CompressibleFlowSystem::v_GetDiffusionFluxJacPoint(
            const Array<OneD, NekDouble>                        &conservVar, 
            const Array<OneD, const Array<OneD, NekDouble> >    &conseDeriv, 
            const NekDouble                                     mu,
            const NekDouble                                     DmuDT,
            const Array<OneD, NekDouble>                        &normals,
                  DNekMatSharedPtr                              &fluxJac)
    {
        boost::ignore_unused(conservVar, conseDeriv, mu, DmuDT, normals, fluxJac);
   
    }

    void CompressibleFlowSystem::v_MinusDiffusionFluxJacDirctnElmt(
            const int                                                       nConvectiveFields,
            const int                                                       nElmtPnt,
            const Array<OneD, Array<OneD, NekDouble> >                      &locVars,
            const Array<OneD, Array<OneD,  Array<OneD, NekDouble> > >       &locDerv,
            const Array<OneD, NekDouble>                                    &locmu,
            const Array<OneD, NekDouble>                                    &locDmuDT,
            const Array<OneD, NekDouble>                                    &normals,
            DNekMatSharedPtr                                                &wspMat,
            Array<OneD, Array<OneD, NekDouble> >                            &PntJacArray)
    {
        boost::ignore_unused(nConvectiveFields, nElmtPnt, locVars, locDerv,
                locmu, locDmuDT, normals, wspMat, PntJacArray);
        // Do nothing by default
    }

/**
 * @brief Compute an estimate of minimum h/p
 * for each element of the expansion.
 */
Array<OneD, NekDouble>  CompressibleFlowSystem::GetElmtMinHP(void)
{
    int nElements               = m_fields[0]->GetExpSize();
    Array<OneD, NekDouble> hOverP(nElements, 1.0);

    // Determine h/p scaling
    Array<OneD, int> pOrderElmt = m_fields[0]->EvalBasisNumModesMaxPerExp();
    for (int e = 0; e < nElements; e++)
    {
        NekDouble h = 1.0e+10;
        switch(m_expdim)
        {
            case 3:
            {
                LocalRegions::Expansion3DSharedPtr exp3D;
                exp3D = m_fields[0]->GetExp(e)->as<LocalRegions::Expansion3D>();
                for (int i = 0; i < exp3D->GetNtraces(); ++i)
                {
                    h = min(h, exp3D->GetGeom3D()->GetEdge(i)->GetVertex(0)->
                        dist(*(exp3D->GetGeom3D()->GetEdge(i)->GetVertex(1))));
                }
            break;
            }

            case 2:
            {
                LocalRegions::Expansion2DSharedPtr exp2D;
                exp2D = m_fields[0]->GetExp(e)->as<LocalRegions::Expansion2D>();
                for (int i = 0; i < exp2D->GetNtraces(); ++i)
                {
                    h = min(h, exp2D->GetGeom2D()->GetEdge(i)->GetVertex(0)->
                        dist(*(exp2D->GetGeom2D()->GetEdge(i)->GetVertex(1))));
                }
            break;
            }
            case 1:
            {
                LocalRegions::Expansion1DSharedPtr exp1D;
                exp1D = m_fields[0]->GetExp(e)->as<LocalRegions::Expansion1D>();

                h = min(h, exp1D->GetGeom1D()->GetVertex(0)->
                    dist(*(exp1D->GetGeom1D()->GetVertex(1))));

            break;
            }
            default:
            {
                ASSERTL0(false,"Dimension out of bound.")
            }
        }

        // Determine h/p scaling
        hOverP[e] = h/max(pOrderElmt[e]-1,1);

    }
    return hOverP;
}
}<|MERGE_RESOLUTION|>--- conflicted
+++ resolved
@@ -173,14 +173,6 @@
         }
 
         SetBoundaryConditionsBwdWeight();
-
-<<<<<<< HEAD
-        // string advName;
-        // m_session->LoadSolverInfo("AdvectionType", advName, "WeakDG");
-=======
-        string advName;
-        m_session->LoadSolverInfo("AdvectionType", advName, "WeakDG");
->>>>>>> 8685829d
     }
 
     void CompressibleFlowSystem::InitialiseNonlinSysSolver()
@@ -411,9 +403,12 @@
             }
         }
 
-        //Oringinal CompressibleFlowSolver
         // Calculate advection
-        DoAdvection(inarray, outarray, time, Fwd, Bwd);
+        LibUtilities::Timer timer;
+        timer.Start();
+                DoAdvection(inarray, outarray, time, Fwd, Bwd);
+        timer.Stop();
+        timer.AccumulateRegion("DoAdvection");
 
         // Negate results
         for (int i = 0; i < nvariables; ++i)
@@ -422,7 +417,10 @@
         }
 
         // Add diffusion terms
+timer.Start();
         DoDiffusion(inarray, outarray, Fwd, Bwd);
+timer.Stop();
+timer.AccumulateRegion("DoDiffusion");
 
         // Add forcing terms
         for (auto &x : m_forcing)
@@ -2266,18 +2264,8 @@
 
             Vmath::Vcopy(matsize, wspMatData,1,PntJacArray[npnt],1);
         }
-<<<<<<< HEAD
         return ;
     }
-=======
-
-        // Calculate advection
-LibUtilities::Timer timer;
-timer.Start();
-        DoAdvection(inarray, outarray, time, Fwd, Bwd);
-timer.Stop();
-timer.AccumulateRegion("DoAdvection");
->>>>>>> 8685829d
 
     void CompressibleFlowSystem::GetFluxVectorJacPoint(
         const int                                   nConvectiveFields,
@@ -2297,17 +2285,9 @@
             ASSERTL0(false,"nvariables > expDim+2 case not coded")
         }
 
-<<<<<<< HEAD
         Array<OneD, NekDouble> fluxJacData;
         ;
         fluxJacData = fluxJac->GetPtr();
-=======
-        // Add diffusion terms
-timer.Start();
-        DoDiffusion(inarray, outarray, Fwd, Bwd);
-timer.Stop();
-timer.AccumulateRegion("DoDiffusion");
->>>>>>> 8685829d
 
         if(nConvectiveFields==nvariables3D)
         {
@@ -2505,13 +2485,10 @@
     {
         v_DoDiffusion(inarray, outarray, pFwd, pBwd);
 
-<<<<<<< HEAD
         if (m_shockCaptureType != "Off" && m_shockCaptureType != "Physical")
         {
             m_artificialDiffusion->DoArtificialDiffusion(inarray, outarray);
         }
-=======
->>>>>>> 8685829d
     }
 
     void CompressibleFlowSystem::NonlinSysEvaluatorCoeff1D(
