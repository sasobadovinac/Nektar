///////////////////////////////////////////////////////////////////////////////
//
// File CompressibleFlowSystem.cpp
//
// For more information, please see: http://www.nektar.info
//
// The MIT License
//
// Copyright (c) 2006 Division of Applied Mathematics, Brown University (USA),
// Department of Aeronautics, Imperial College London (UK), and Scientific
// Computing and Imaging Institute, University of Utah (USA).
//
// License for the specific language governing rights and limitations under
// Permission is hereby granted, free of charge, to any person obtaining a
// copy of this software and associated documentation files (the "Software"),
// to deal in the Software without restriction, including without limitation
// the rights to use, copy, modify, merge, publish, distribute, sublicense,
// and/or sell copies of the Software, and to permit persons to whom the
// Software is furnished to do so, subject to the following conditions:
//
// The above copyright notice and this permission notice shall be included
// in all copies or substantial portions of the Software.
//
// THE SOFTWARE IS PROVIDED "AS IS", WITHOUT WARRANTY OF ANY KIND, EXPRESS
// OR IMPLIED, INCLUDING BUT NOT LIMITED TO THE WARRANTIES OF MERCHANTABILITY,
// FITNESS FOR A PARTICULAR PURPOSE AND NONINFRINGEMENT. IN NO EVENT SHALL
// THE AUTHORS OR COPYRIGHT HOLDERS BE LIABLE FOR ANY CLAIM, DAMAGES OR OTHER
// LIABILITY, WHETHER IN AN ACTION OF CONTRACT, TORT OR OTHERWISE, ARISING
// FROM, OUT OF OR IN CONNECTION WITH THE SOFTWARE OR THE USE OR OTHER
// DEALINGS IN THE SOFTWARE.
//
// Description: Compressible flow system base class with auxiliary functions
//
///////////////////////////////////////////////////////////////////////////////

#include <CompressibleFlowSolver/EquationSystems/CompressibleFlowSystem.h>

using namespace std;

namespace Nektar
{
    CompressibleFlowSystem::CompressibleFlowSystem(
        const LibUtilities::SessionReaderSharedPtr& pSession,
        const SpatialDomains::MeshGraphSharedPtr& pGraph)
        : UnsteadySystem(pSession, pGraph),
          AdvectionSystem(pSession, pGraph)
    {
    }

    /**
     * @brief Initialization object for CompressibleFlowSystem class.
     */
    void CompressibleFlowSystem::v_InitObject()
    {
        AdvectionSystem::v_InitObject();

        for (int i = 0; i < m_fields.num_elements(); i++)
        {
            // Use BwdTrans to make sure initial condition is in solution space
            m_fields[i]->BwdTrans(m_fields[i]->GetCoeffs(),
                                  m_fields[i]->UpdatePhys());
        }

        m_varConv = MemoryManager<VariableConverter>::AllocateSharedPtr(
                    m_session, m_spacedim);

        ASSERTL0(m_session->DefinesSolverInfo("UPWINDTYPE"),
                 "No UPWINDTYPE defined in session.");

        // Do not forwards transform initial condition
        m_homoInitialFwd = false;

        // Set up locations of velocity vector.
        m_vecLocs = Array<OneD, Array<OneD, NekDouble> >(1);
        m_vecLocs[0] = Array<OneD, NekDouble>(m_spacedim);
        for (int i = 0; i < m_spacedim; ++i)
        {
            m_vecLocs[0][i] = 1 + i;
        }

        // Loading parameters from session file
        InitialiseParameters();

        // Setting up advection and diffusion operators
        InitAdvection();

        // Create artificial diffusion
        if (m_shockCaptureType != "Off")
        {
            if (m_shockCaptureType == "Physical")
            {
                int nPts = m_fields[0]->GetTotPoints();
                m_muav = Array<OneD, NekDouble>(nPts, 0.0);

                int nTracePts = m_fields[0]->GetTrace()->GetTotPoints();
                m_muavTrace = Array<OneD, NekDouble> (nTracePts,0.0);
            }
            else
            {
                m_artificialDiffusion = GetArtificialDiffusionFactory()
                                        .CreateInstance(m_shockCaptureType,
                                                        m_session,
                                                        m_fields,
                                                        m_spacedim);
            }
        }

        // Forcing terms for the sponge region
        m_forcing = SolverUtils::Forcing::Load(m_session, m_fields,
                                               m_fields.num_elements());

        // User-defined boundary conditions
        int cnt = 0;
        for (int n = 0; n < m_fields[0]->GetBndConditions().num_elements(); ++n)
        {
            std::string type =
                m_fields[0]->GetBndConditions()[n]->GetUserDefined();

            if (m_fields[0]->GetBndConditions()[n]->GetBoundaryConditionType()
                == SpatialDomains::ePeriodic)
            {
                continue;
            }

            if(!type.empty())
            {
                m_bndConds.push_back(GetCFSBndCondFactory().CreateInstance(
                        type,
                        m_session,
                        m_fields,
                        m_traceNormals,
                        m_spacedim,
                        n,
                        cnt));
            }
            cnt += m_fields[0]->GetBndCondExpansions()[n]->GetExpSize();
        }
        
        if (m_explicitAdvection)
        {
            m_ode.DefineOdeRhs    (&CompressibleFlowSystem::DoOdeRhs, this);
            m_ode.DefineProjection(&CompressibleFlowSystem::DoOdeProjection, this);
        }
        else
        {
#ifdef DEMO_IMPLICITSOLVER_JFNK_COEFF

            m_ode.DefineOdeRhs    (&CompressibleFlowSystem::DoOdeRhs, this);
            m_ode.DefineProjection(&CompressibleFlowSystem::DoOdeProjection, this);
            // m_ode.DefineImplicitSolve    (&CompressibleFlowSystem::DoImplicitSolve, this);
            m_ode.DefineImplicitSolve    (&CompressibleFlowSystem::DoImplicitSolve_phy2coeff, this);

            //TODO: NekLinSysIterative as a member to avoid repeted initialization
            LibUtilities::CommSharedPtr v_Comm  = m_fields[0]->GetComm()->GetRowComm();
            m_linsol    = MemoryManager<NekLinSysIterative>::AllocateSharedPtr(m_session,v_Comm); 

            m_maxLinItePerNewton = m_linsol->GetMaxLinIte()*m_MaxNonlinIte+m_MaxNonlinIte;
            // m_linsol    =   NekLinSysIterative(m_session,v_Comm);
            // m_LinSysOprtors.DefineMatrixMultiply(&CompressibleFlowSystem::MatrixMultiply_JacobianFree_coeff, this);
            m_LinSysOprtors.DefineMatrixMultiply(&CompressibleFlowSystem::MatrixMultiply_JacobianFree_coeff_dualtimestep, this);
            m_LinSysOprtors.DefinePrecond(&CompressibleFlowSystem::preconditioner_BlkSOR_coeff, this);
            // m_LinSysOprtors.DefinePrecond(&CompressibleFlowSystem::preconditioner_BlkDiag, this);
            // m_LinSysOprtors.DefinePrecond(&CompressibleFlowSystem::preconditioner, this);

            if (boost::iequals(m_session->GetSolverInfo("PRECONDITIONER"),
                               "IncompleteLU"))
            {
                // m_LinSysOprtors.DefinePrecond(&CompressibleFlowSystem::preconditioner_BlkILU_coeff, this);
                m_PrecMatStorage    =   eSparse;

                ASSERTL0(false,"IncompleteLU preconditioner not finished yet");

                // DNekSmvBsrMat::SparseStorageSharedPtr sparseStorage =
                //             MemoryManager<DNekSmvBsrMat::StorageType>::
                //                     AllocateSharedPtr(
                //                         brows, bcols, block_size, bcoMat, matStorage );

                // // Create sparse matrix
                // m_smvbsrmatrix = MemoryManager<DNekSmvBsrMat>::
                //                         AllocateSharedPtr( sparseStorage );

                // matBytes = m_smvbsrmatrix->GetMemoryFootprint();

            }
            else
            {
                int nvariables  =   m_fields.num_elements();
                //m_LinSysOprtors.DefinePrecond(&CompressibleFlowSystem::preconditioner_BlkSOR_coeff, this);
                m_LinSysOprtors.DefinePrecond(&CompressibleFlowSystem::preconditioner_MultiLevel_coeff, this);
                m_PrecMatStorage    =   eDiagonal;
                m_session->LoadParameter("nPadding",     m_nPadding      ,    4);
                
                int ntmp=0;
                m_session->LoadParameter("PrecondMatDataSingle",                 ntmp      ,    1);
                m_flagPrecMatVarsSingle             = true;
                if(0==ntmp)
                {
                    m_flagPrecMatVarsSingle = false;
                }
                if(m_DebugNumJacBSOR)
                {
                    m_flagPrecMatVarsSingle = false;
                }

                m_session->LoadParameter("flagPrecondCacheOptmis",                 ntmp      ,    1);
                m_flagPrecondCacheOptmis             = true;
                if(0==ntmp)
                {
                    m_flagPrecondCacheOptmis = false;
                }

                // cout << " flagPrecondCacheOptmis= "<<m_flagPrecondCacheOptmis<<endl;
                
                if(m_flagPrecMatVarsSingle)
                {
                    m_PrecMatVarsSingle = Array<OneD, Array<OneD, SNekBlkMatSharedPtr> >(nvariables);
                    for(int i = 0; i < nvariables; i++)
                    {
                        m_PrecMatVarsSingle[i] =  Array<OneD, SNekBlkMatSharedPtr> (nvariables);
                    }
                    AllocatePrecondBlkDiag_coeff(m_PrecMatVarsSingle);

                    if(m_flagPrecondCacheOptmis)
                    {
                        int nelmts  = m_fields[0]->GetNumElmts();
                        int nelmtcoef;
                        Array<OneD, unsigned int > nelmtmatdim(nelmts);
                        for(int i = 0; i < nelmts; i++)
                        {
                            nelmtcoef   =   m_fields[0]->GetExp(i)->GetNcoeffs();
                            nelmtmatdim[i]  =   nelmtcoef*nvariables;
                        }
                        AllocateNekBlkMatDig(m_PrecMatSingle,nelmtmatdim,nelmtmatdim);
                    }
                }
                else
                {
                    m_PrecMatVars = Array<OneD, Array<OneD, DNekBlkMatSharedPtr> >(nvariables);
                    for(int i = 0; i < nvariables; i++)
                    {
                        m_PrecMatVars[i] =  Array<OneD, DNekBlkMatSharedPtr> (nvariables);
                    }
                    AllocatePrecondBlkDiag_coeff(m_PrecMatVars);
                    if(m_flagPrecondCacheOptmis)
                    {
                        int nelmts  = m_fields[0]->GetNumElmts();
                        int nelmtcoef;
                        Array<OneD, unsigned int > nelmtmatdim(nelmts);
                        for(int i = 0; i < nelmts; i++)
                        {
                            nelmtcoef   =   m_fields[0]->GetExp(i)->GetNcoeffs();
                            nelmtmatdim[i]  =   nelmtcoef*nvariables;
                        }
                        AllocateNekBlkMatDig(m_PrecMat,nelmtmatdim,nelmtmatdim);
                    }
        

#ifdef CFS_DEBUGMODE
                    if(m_DebugNumJacBSOR)
                    {
                        int nTotCoeff = GetNcoeffs();
                        m_PrecMatVarsOffDiag = Array<OneD, Array<OneD, NekDouble> >(nvariables*nTotCoeff);
                        for(int m = 0; m < nvariables*nTotCoeff; m++)
                        {
                            m_PrecMatVarsOffDiag[m] =  Array<OneD, NekDouble> (nvariables*nTotCoeff,0.0);
                        }
                    }
#endif
                }
            }

            m_linsol->setLinSysOperators(m_LinSysOprtors);

            int nvariables  =   m_fields.num_elements();
            Array<OneD, Array<OneD, Array<OneD, int > > >   map;
            bool flag;
            const MultiRegions::LocTraceToTraceMapSharedPtr locTraceToTraceMap = m_fields[0]->GetlocTraceToTraceMap();
            m_fields[0]->CalcuTracephysToLeftRightExpphysMap(flag,map);
            locTraceToTraceMap->SetTracephysToLeftRightExpphysMap(map);
            locTraceToTraceMap->SetflagTracephysToLeftRightExpphysMap(flag);

            locTraceToTraceMap->CalcuLocTracephysToTraceIDMap(m_fields[0]->GetTrace(),m_spacedim);
            for(int i=1;i<nvariables;i++)
            {
                m_fields[i]->GetlocTraceToTraceMap()->SetTracephysToLeftRightExpphysMap(map);
                m_fields[i]->GetlocTraceToTraceMap()->SetflagTracephysToLeftRightExpphysMap(flag);
                m_fields[i]->GetlocTraceToTraceMap()->SetLocTracephysToTraceIDMap(
                    locTraceToTraceMap->GetLocTracephysToTraceIDMap()    );
            }

<<<<<<< HEAD
=======
            m_session->LoadParameter("LiniearizationMethod", m_LiniearizationMethod,    0); //0: Fwd Jacobian-Free; 1: Central Jacobian-free; 2: Matrix-free.
            
            if(2==m_LiniearizationMethod||3==m_LiniearizationMethod)
            {
                int ntotElmt            = (*m_fields[0]->GetExp()).size();
                m_ElmtFluxJacArray  =   Array<OneD, Array<OneD, DNekBlkMatSharedPtr > > (ntotElmt);
        
                for(int ne=0; ne<ntotElmt;ne++)
                {
                    int nElmtPnt    = GetTotPoints(ne);
                    Array<OneD, unsigned int> n_blks1(nElmtPnt,nvariables);

                    m_ElmtFluxJacArray[ne]  =   Array<OneD, DNekBlkMatSharedPtr >(m_spacedim);
                    for(int ndir=0; ndir<m_spacedim;ndir++)
                    {
                        m_ElmtFluxJacArray[ne][ndir] = MemoryManager<DNekBlkMat>
                                                        ::AllocateSharedPtr(n_blks1, n_blks1, eDIAGONAL);
                        for(int i=0;i<nElmtPnt;i++)
                        {
                            DNekMatSharedPtr tmpMat = MemoryManager<DNekMat>
                                    ::AllocateSharedPtr(nvariables, nvariables);
                            m_ElmtFluxJacArray[ne][ndir]->SetBlock(i,i,tmpMat);
                        }
                    }
                }
            }
            
            m_qfield  =   Array<OneD,       Array<OneD, Array<OneD, NekDouble> > >(m_spacedim);
            int npoints = GetTotPoints();
            for(int i = 0; i< m_spacedim; i++)
            {
                m_qfield[i]   =   Array<OneD, Array<OneD, NekDouble> >(nvariables);
                for(int j = 0; j< nvariables; j++)
                {
                    m_qfield[i][j]   =   Array<OneD, NekDouble>(npoints,0.0);
                }
            }

            int nTracePts  = GetTraceTotPoints();
            m_MatrixFreeRefFields  =   Array<OneD, Array<OneD, NekDouble> > (nvariables);
            m_MatrixFreeRefFwd     =   Array<OneD, Array<OneD, NekDouble> > (nvariables);
            m_MatrixFreeRefBwd     =   Array<OneD, Array<OneD, NekDouble> > (nvariables);
            for(int j = 0; j< nvariables; j++)
            {
                m_MatrixFreeRefFields[j] = Array<OneD, NekDouble>(npoints);
                m_MatrixFreeRefFwd[j]    = Array<OneD, NekDouble>(nTracePts, 0.0);
                m_MatrixFreeRefBwd[j]    = Array<OneD, NekDouble>(nTracePts, 0.0);
            }
>>>>>>> 647d3ee9
#else
            ASSERTL0(false, "Implicit CFS not set up.");
#endif
        }

        SetBoundaryConditionsBwdWeight();

        string advName;
        m_session->LoadSolverInfo("AdvectionType", advName, "WeakDG");
        // m_session->LoadSolverInfo("useUnifiedWeakIntegration", m_useUnifiedWeakIntegration, false);
        // m_session->LoadParameter("useUnifiedWeakIntegration", m_useUnifiedWeakIntegration, false);
        m_session->MatchSolverInfo(
            "useUnifiedWeakIntegration", "True", m_useUnifiedWeakIntegration, false);
        if(m_useUnifiedWeakIntegration)
        {
            if(advName=="WeakDG" && m_shockCaptureType!="Smooth"&&(eNotHomogeneous == m_HomogeneousType))
            {

            }
            else
            {
                m_useUnifiedWeakIntegration=false;
                if(m_session->DefinesCmdLineArgument("verbose"))
                {
                    WARNINGL0(false, "useUnifiedWeakIntegration not coded for these parameters of Advection");
                }
            }
        }
    }

    /**
     * @brief Destructor for CompressibleFlowSystem class.
     */
    CompressibleFlowSystem::~CompressibleFlowSystem()
    {

    }

    /**
     * @brief Load CFS parameters from the session file
     */
    void CompressibleFlowSystem::InitialiseParameters()
    {
        // Get gamma parameter from session file.
        m_session->LoadParameter("Gamma", m_gamma, 1.4);

        // Shock capture
        m_session->LoadSolverInfo("ShockCaptureType",
                                  m_shockCaptureType, "Off");

        // Load parameters for exponential filtering
        m_session->MatchSolverInfo("ExponentialFiltering","True",
                                   m_useFiltering, false);
        if(m_useFiltering)
        {
            m_session->LoadParameter ("FilterAlpha", m_filterAlpha, 36);
            m_session->LoadParameter ("FilterExponent", m_filterExponent, 16);
            m_session->LoadParameter ("FilterCutoff", m_filterCutoff, 0);
        }

        // Load CFL for local time-stepping (for steady state)
        m_session->MatchSolverInfo("LocalTimeStep","True",
                                   m_useLocalTimeStep, false);
        if(m_useLocalTimeStep)
        {
            ASSERTL0(m_cflSafetyFactor != 0,
                    "Local time stepping requires CFL parameter.");
        }

        m_session->LoadParameter ("JFEps", m_JFEps, 5.0E-8);

        int ntmp;
        m_session->LoadParameter("DEBUG_ADVECTION_JAC_MAT",     ntmp      ,    1);
        m_DEBUG_ADVECTION_JAC_MAT             = true;
        if(0==ntmp)
        {
            m_DEBUG_ADVECTION_JAC_MAT = false;
        }
        m_session->LoadParameter("DEBUG_VISCOUS_JAC_MAT",                 ntmp      ,    1);
        m_DEBUG_VISCOUS_JAC_MAT             = true;
        if(0==ntmp)
        {
            m_DEBUG_VISCOUS_JAC_MAT = false;
        }
        m_session->LoadParameter("DEBUG_VISCOUS_TRACE_DERIV_JAC_MAT",     ntmp      ,    0);
        m_DEBUG_VISCOUS_TRACE_DERIV_JAC_MAT = false;
        if(1==ntmp)
        {
            m_DEBUG_VISCOUS_TRACE_DERIV_JAC_MAT = true;
        }

        
#ifdef CFS_DEBUGMODE
        m_session->LoadParameter("DebugAdvDiffSwitch",                 m_DebugAdvDiffSwitch      ,    0);
        m_session->LoadParameter("DebugVolTraceSwitch",                m_DebugVolTraceSwitch     ,    0);
        m_session->LoadParameter("DebugConsDerivSwitch",               m_DebugConsDerivSwitch    ,    0);
        m_session->LoadParameter("DebugNumJacMatSwitch",               m_DebugNumJacMatSwitch    ,    0);
        m_session->LoadParameter("DebugOutputJacMatSwitch",            m_DebugOutputJacMatSwitch ,    0);
        m_session->LoadParameter("DebugInvMassSwitch",                 m_DebugInvMassSwitch      ,    1);
        m_session->LoadParameter("DebugPlusSourceSwitch",              m_DebugPlusSourceSwitch   ,    1);

        m_session->LoadParameter("DebugIPSymmFluxJacSwitch",           m_DebugIPSymmFluxJacSwitch,    0);

        m_session->LoadParameter("DebugNumJacBSOR",           m_DebugNumJacBSOR,    0);

<<<<<<< HEAD
        m_session->LoadParameter("flagImplItsStatistcs",     ntmp      ,    0);
        m_flagImplItsStatistcs = false;
        if(1==ntmp)
        {
            m_flagImplItsStatistcs = true;
        }
=======
        m_session->LoadParameter("centralDiffTracJac",     ntmp      ,    0);
        m_centralDiffTracJac = false;
        if(1==ntmp)
        {
            m_centralDiffTracJac = true;
        }

>>>>>>> 647d3ee9
#endif
    }

    /**
     * @brief Create advection and diffusion objects for CFS
     */
    void CompressibleFlowSystem::InitAdvection()
    {
        // Check if projection type is correct
        ASSERTL0(m_projectionType == MultiRegions::eDiscontinuous,
                "Unsupported projection type.");

        string advName, riemName;
        m_session->LoadSolverInfo("AdvectionType", advName, "WeakDG");

        m_advObject = SolverUtils::GetAdvectionFactory()
                                    .CreateInstance(advName, advName);

        if (m_specHP_dealiasing)
        {
            m_advObject->SetFluxVector(&CompressibleFlowSystem::
                                       GetFluxVectorDeAlias, this);
        }
        else
        {
            m_advObject->SetFluxVector  (&CompressibleFlowSystem::
                                          GetFluxVector, this);
        }

        m_advObject->SetFluxVectorMF  (&CompressibleFlowSystem::
                                          GetFluxVectorMF, this);
        m_advObject->SetFluxVectorTraceMF (&CompressibleFlowSystem::
                                          GetFluxVectorTraceMF, this);

        // Setting up Riemann solver for advection operator
        m_session->LoadSolverInfo("UpwindType", riemName, "Average");

        SolverUtils::RiemannSolverSharedPtr riemannSolver;
        riemannSolver = SolverUtils::GetRiemannSolverFactory()
                                    .CreateInstance(riemName, m_session);

        // Setting up parameters for advection operator Riemann solver
        riemannSolver->SetParam (
            "gamma",   &CompressibleFlowSystem::GetGamma,   this);
        riemannSolver->SetAuxVec(
            "vecLocs", &CompressibleFlowSystem::GetVecLocs, this);
        riemannSolver->SetVector(
            "N",       &CompressibleFlowSystem::GetNormals, this);

        // Concluding initialisation of advection / diffusion operators
        m_advObject->SetRiemannSolver   (riemannSolver);
        m_advObject->InitObject         (m_session, m_fields);
    }

    /**
     * @brief Compute the right-hand side.
     */
    void CompressibleFlowSystem::DoOdeRhs(
        const Array<OneD, const Array<OneD, NekDouble> > &inarray,
              Array<OneD,       Array<OneD, NekDouble> > &outarray,
        const NekDouble                                   time)
    {
        int i;
        int nvariables = inarray.num_elements();
        int npoints    = GetNpoints();
        int nTracePts  = GetTraceTotPoints();

        m_BndEvaluateTime   = time;

        // Store forwards/backwards space along trace space
        Array<OneD, Array<OneD, NekDouble> > Fwd    (nvariables);
        Array<OneD, Array<OneD, NekDouble> > Bwd    (nvariables);

        if (m_HomogeneousType == eHomogeneous1D)
        {
            Fwd = NullNekDoubleArrayofArray;
            Bwd = NullNekDoubleArrayofArray;
        }
        else
        {
            for(int i = 0; i < nvariables; ++i)
            {
                Fwd[i]     = Array<OneD, NekDouble>(nTracePts, 0.0);
                Bwd[i]     = Array<OneD, NekDouble>(nTracePts, 0.0);
                m_fields[i]->GetFwdBwdTracePhys(inarray[i], Fwd[i], Bwd[i]);
            }
        }

        //Only test solver use the reduced coddes
        if(m_useUnifiedWeakIntegration)
        {
            int nDim        = m_spacedim;
            int nCoeffs     = GetNcoeffs();
            Array<OneD, Array<OneD, Array<OneD, NekDouble>>> VolumeFlux1(nvariables);
            Array<OneD, Array<OneD, Array<OneD, NekDouble>>> VolumeFlux2(nDim);
            Array<OneD, Array<OneD, NekDouble>> TraceFlux1(nvariables);
            Array<OneD, Array<OneD, NekDouble>> TraceFlux2(nvariables);

            for (int i = 0; i < nvariables; ++i)
            {
                VolumeFlux1[i] = Array<OneD, Array<OneD, NekDouble>>(nDim);
                for (int j= 0; j < nDim; ++j)
                {
                    VolumeFlux1[i][j] = Array<OneD, NekDouble>(npoints,0.0);
                }
            }
            for (int j = 0; j < nDim; ++j)
            {
                VolumeFlux2[j] = Array<OneD, Array<OneD, NekDouble>>(nvariables);
                for (int i = 0; i < nvariables; ++i)
                {
                    VolumeFlux2[j][i] = Array<OneD, NekDouble>(npoints,0.0);
                }
            }
            for (int i = 0; i < nvariables; ++i)
            {
                TraceFlux1[i]  = Array<OneD, NekDouble>(nTracePts, 0.0);
                TraceFlux2[i]  = Array<OneD, NekDouble>(nTracePts, 0.0);
            }

            Array<OneD, Array<OneD, NekDouble>> advVel(m_spacedim);
            m_advObject->AdvectVolumeFlux(nvariables, m_fields, advVel, inarray, VolumeFlux1, time);
            m_advObject->AdvectTraceFlux(nvariables, m_fields, advVel, inarray,TraceFlux1, time, Fwd, Bwd);
            v_DoDiffusionFlux(inarray, VolumeFlux2, TraceFlux2, Fwd, Bwd);

            // Add Trace and Volume Integral together
            Array<OneD, NekDouble> tmp(nCoeffs, 0.0);
            for (int i = 0; i < nvariables; ++i)
            {
                // Add Volume integral
                for (int j = 0; j < nDim; ++j)
                {
                    // Advection term needs to be negative
                    // Add Advection and Diffusion part
                    Vmath::Vsub(npoints, &VolumeFlux2[j][i][0], 1,
                                &VolumeFlux1[i][j][0], 1, &VolumeFlux1[i][j][0], 1);
                }
                m_fields[i]->IProductWRTDerivBase(VolumeFlux1[i], tmp);

                Vmath::Neg(nCoeffs, &tmp[0], 1);
                // Add Trace integral
                // Advection term needs to be negative
                // Add Advection and Diffusion part
                Vmath::Vsub(nTracePts, &TraceFlux2[i][0], 1, &TraceFlux1[i][0], 1,
                            &TraceFlux1[i][0], 1);
                m_fields[i]->AddTraceIntegral(TraceFlux1[i], tmp);
                m_fields[i]->MultiplyByElmtInvMass(tmp, tmp);
                m_fields[i]->BwdTrans(tmp, outarray[i]);
            }

            // AddDiffusionSymmFluxToPhys(inarray, VolumeFlux2, outarray, Fwd, Bwd);
        }
        else
        {
            //Oringinal CompressibleFlowSolver
            // Calculate advection
            DoAdvection(inarray, outarray, time, Fwd, Bwd);

            // Negate results
            for (int i = 0; i < nvariables; ++i)
            {
                Vmath::Neg(npoints, outarray[i], 1);
            }

            // Add diffusion terms
            DoDiffusion(inarray, outarray, Fwd, Bwd);

        }

        // Add forcing terms
        for (auto &x : m_forcing)
        {
            x->Apply(m_fields, inarray, outarray, time);
        }

        if (m_useLocalTimeStep)
        {
            int nElements = m_fields[0]->GetExpSize();
            int nq, offset;
            NekDouble fac;
            Array<OneD, NekDouble> tmp;

            Array<OneD, NekDouble> tstep (nElements, 0.0);
            GetElmtTimeStep(inarray, tstep);

            // Loop over elements
            for(int n = 0; n < nElements; ++n)
            {
                nq     = m_fields[0]->GetExp(n)->GetTotPoints();
                offset = m_fields[0]->GetPhys_Offset(n);
                fac    = tstep[n] / m_timestep;
                for(int i = 0; i < nvariables; ++i)
                {
                    Vmath::Smul(nq, fac, outarray[i] + offset, 1,
                                         tmp = outarray[i] + offset, 1);
                }
            }
        }
    }

    /**
     * @brief Compute the projection and call the method for imposing the
     * boundary conditions in case of discontinuous projection.
     */
    void CompressibleFlowSystem::DoOdeProjection(
        const Array<OneD, const Array<OneD, NekDouble> > &inarray,
              Array<OneD,       Array<OneD, NekDouble> > &outarray,
        const NekDouble                                   time)
    {
        int i;
        int nvariables = inarray.num_elements();

        switch(m_projectionType)
        {
            case MultiRegions::eDiscontinuous:
            {
                // Just copy over array
                int npoints = GetNpoints();

                for(i = 0; i < nvariables; ++i)
                {
                    Vmath::Vcopy(npoints, inarray[i], 1, outarray[i], 1);
                    if(m_useFiltering)
                    {
                        m_fields[i]->ExponentialFilter(outarray[i],
                            m_filterAlpha, m_filterExponent, m_filterCutoff);
                    }
                }
                SetBoundaryConditions(outarray, time);
                break;
            }
            case MultiRegions::eGalerkin:
            case MultiRegions::eMixed_CG_Discontinuous:
            {
                ASSERTL0(false, "No Continuous Galerkin for full compressible "
                                "Navier-Stokes equations");
                break;
            }
            default:
                ASSERTL0(false, "Unknown projection scheme");
                break;
        }
    }

#ifdef DEMO_IMPLICITSOLVER_JFNK_COEFF

    void CompressibleFlowSystem::preconditioner(
                                                 const Array<OneD, NekDouble> &inarray,
                                                 Array<OneD, NekDouble >&out)
    {
        int ntotal     = inarray.num_elements();
        Vmath::Vcopy(ntotal,inarray,1,out,1);
        return;
    }

    
    template<typename DataType, typename TypeNekBlkMatSharedPtr>
    void CompressibleFlowSystem::preconditioner_BlkDiag(
        const Array<OneD, NekDouble>                                &inarray,
        Array<OneD, NekDouble >                                     &outarray,
        const Array<OneD, Array<OneD, TypeNekBlkMatSharedPtr> >     &PrecMatVars,
        const DataType                                              &tmpDataType)
    {
        unsigned int nvariables = m_fields.num_elements();
        unsigned int npoints    = GetNcoeffs();
        Array<OneD, Array<OneD, DataType > >Sinarray(nvariables);
        Array<OneD, NekVector<DataType> >tmpVect(nvariables);
        Array<OneD, DataType > Soutarray(npoints);
        NekVector<DataType> outVect(npoints,Soutarray,eWrapper);

        for(int m = 0; m < nvariables; m++)
        {
            int moffset = m*npoints;
            Sinarray[m] = Array<OneD, DataType > (npoints);
            for(int i=0;i<npoints;i++)
            {
                Sinarray[m][i]  =  DataType(inarray[moffset+i]);
            }
            tmpVect[m] =  NekVector<DataType> (npoints,Sinarray[m],eWrapper);
        }

        Vmath::Fill(outarray.num_elements(),0.0,outarray,1);

        for(int m = 0; m < nvariables; m++)
        {
            Vmath::Zero(npoints,Soutarray,1);
            int moffset = m*npoints;
            for(int n = 0; n < nvariables; n++)
            {
                outVect += (*PrecMatVars[m][n])*tmpVect[n];
            }

            for(int i=0;i<npoints;i++)
            {
                outarray[moffset+i]  =  NekDouble(Soutarray[i]);
            }
        }
    }

    template<typename DataType, typename TypeNekBlkMatSharedPtr>
    void CompressibleFlowSystem::preconditioner_BlkDiag(
        const Array<OneD, NekDouble>                        &inarray,
        Array<OneD, NekDouble >                             &outarray,
        const TypeNekBlkMatSharedPtr                        &PrecMatVars,
        const DataType                                      &tmpDataType)
    {
        unsigned int nvariables = m_fields.num_elements();
        unsigned int npoints    = GetNcoeffs();
        unsigned int npointsVar = nvariables*npoints;
        Array<OneD, DataType >Sinarray(npointsVar);
        Array<OneD, DataType > Soutarray(npointsVar);
        NekVector<DataType> tmpVect(npointsVar,Sinarray,eWrapper);
        NekVector<DataType> outVect(npointsVar,Soutarray,eWrapper);

        std::shared_ptr<LocalRegions::ExpansionVector> expvect =    m_fields[0]->GetExp();
        int ntotElmt            = (*expvect).size();

        for(int m = 0; m < nvariables; m++)
        {
            int nVarOffset = m*npoints;
            for(int ne=0;ne<ntotElmt;ne++)
            {
                int nCoefOffset = GetCoeff_Offset(ne);
                int nElmtCoef   = GetNcoeffs(ne);
                int inOffset    = nVarOffset+nCoefOffset;
                int outOffset   = nCoefOffset*nvariables+m*nElmtCoef;
                for(int i=0;i<nElmtCoef;i++)
                {
                    Sinarray[outOffset+i]  =  DataType(inarray[inOffset+i]);
                }
            }
        }

        outVect = (*PrecMatVars)*tmpVect;

        for(int m = 0; m < nvariables; m++)
        {
            int nVarOffset = m*npoints;
            for(int ne=0;ne<ntotElmt;ne++)
            {
                int nCoefOffset = GetCoeff_Offset(ne);
                int nElmtCoef   = GetNcoeffs(ne);
                int inOffset    = nVarOffset+nCoefOffset;
                int outOffset   = nCoefOffset*nvariables+m*nElmtCoef;
                for(int i=0;i<nElmtCoef;i++)
                {
                    outarray[inOffset+i]  =  NekDouble(Soutarray[outOffset+i]);
                }
            }
        }
    }

    void CompressibleFlowSystem::preconditioner_NumJac(
        const Array<OneD, NekDouble>                                                &inarray,
        Array<OneD, NekDouble >                                                     &outarray,
        const Array<OneD, Array<OneD, DNekBlkMatSharedPtr> >                        &PrecMatVars,
        const Array<OneD, Array<OneD, NekDouble > >                                 &PrecMatVarsOffDiag)
    {
        const NekDouble SORParam        =   m_SORRelaxParam;
        const NekDouble OmSORParam      =   1.0-SORParam;

        unsigned int nvariables = m_TimeIntegtSol_n.num_elements();
        unsigned int npoints    = m_TimeIntegtSol_n[0].num_elements();
        unsigned int ntotpnt    = inarray.num_elements();
        
        ASSERTL0(nvariables*npoints==ntotpnt,"nvariables*npoints==ntotpnt not satisfied in preconditioner_BlkSOR");

        Array<OneD, NekDouble> rhs(ntotpnt);

        Array<OneD, NekDouble>  outN(ntotpnt);
        Array<OneD, NekDouble>  outTmp(ntotpnt);
        Vmath::Vcopy(ntotpnt,&inarray[0],1,&rhs[0],1);

        NekDouble tmpDouble = 0.0;
        preconditioner_BlkDiag(rhs,outarray,PrecMatVars,tmpDouble);

        int nSORTot   =   m_JFNKPrecondStep;
        for(int nsor = 0; nsor < nSORTot-1; nsor++)
        {
            Vmath::Smul(ntotpnt,OmSORParam,outarray,1,outN,1);
            
            MinusOffDiag2RhsNumJac(nvariables,npoints,rhs,outarray,PrecMatVarsOffDiag);

            preconditioner_BlkDiag(outarray,outTmp,PrecMatVars,tmpDouble);
            Vmath::Svtvp(ntotpnt,SORParam,outTmp,1,outN,1,outarray,1);
        }
    }

    void CompressibleFlowSystem::MinusOffDiag2RhsNumJac(
        const int                                                                   nvariables,
        const int                                                                   nCoeffs,
        const Array<OneD, NekDouble>                                                &rhs,
        Array<OneD, NekDouble>                                                      &outarray,
        const Array<OneD, Array<OneD, NekDouble > >                                 &PrecMatVarsOffDiag)
    {
        int nTotCoef = nvariables*nCoeffs;
        Array<OneD, NekDouble> tmp (nTotCoef,0.0);
        for(int i=0;i<nTotCoef;i++)
        {
            Vmath::Svtvp(nTotCoef,outarray[i],&PrecMatVarsOffDiag[i][0],1,&tmp[0],1,&tmp[0],1);
        }

        // for(int i=0;i<nTotCoef;i++)
        // {
        //     for(int j=0;j<nTotCoef;j++)
        //     {
        //         tmp[j] += outarray[i]*PrecMatVarsOffDiag[j][i];
        //     }
        // }

        Vmath::Vsub(nTotCoef,&rhs[0],1,&tmp[0],1,&outarray[0],1);
    }

    void CompressibleFlowSystem::preconditioner_BlkSOR_coeff(
            const Array<OneD, NekDouble> &inarray,
                  Array<OneD, NekDouble >&outarray,
            const bool                   &Continueflag)
    {
        int nSORTot   =   m_JFNKPrecondStep;
#ifdef CFS_DEBUGMODE
        if(m_DebugNumJacBSOR)
        {

            preconditioner_NumJac(inarray,outarray,m_PrecMatVars,m_PrecMatVarsOffDiag);
        }
        else
        {
#endif
            if (0==nSORTot)
            {
                preconditioner(inarray,outarray);
            }
            else
            {
                const NekDouble SORParam        =   m_SORRelaxParam;
                const NekDouble OmSORParam      =   1.0-SORParam;

                unsigned int nvariables = m_fields.num_elements();
                unsigned int npoints    = GetNcoeffs();
                unsigned int ntotpnt    = inarray.num_elements();
                
                ASSERTL0(nvariables*npoints==ntotpnt,"nvariables*npoints==ntotpnt not satisfied in preconditioner_BlkSOR");


                Array<OneD, NekDouble> rhs(ntotpnt);
                // Vmath::Vcopy(ntotpnt,inarray,1,rhs,1);

                PointerWrapper pwrapp = eWrapper;

                Array<OneD, NekDouble>  outN(ntotpnt);
                Array<OneD, NekDouble>  outTmp(ntotpnt);
                Array<OneD, Array<OneD, NekDouble> >rhs2d(nvariables);
                Array<OneD, Array<OneD, NekDouble> >out_2d(nvariables);
                Array<OneD, Array<OneD, NekDouble> >outTmp_2d(nvariables);
                for(int m = 0; m < nvariables; m++)
                {
                    int moffset     = m*npoints;
                    rhs2d[m]        = rhs       + moffset;
                    out_2d[m]       = outarray  + moffset;
                    outTmp_2d[m]    = outTmp    + moffset;
                    m_fields[m]->MultiplyByMassMatrix(inarray+moffset,rhs2d[m]);
                }

                int nphysic    = GetNpoints();
                int nTracePts  = GetTraceTotPoints();
                Array<OneD, Array<OneD, Array<OneD, NekDouble> > > qfield(m_spacedim);
                for(int i = 0; i< m_spacedim; i++)
                {
                    qfield[i]   =   Array<OneD, Array<OneD, NekDouble> >(nvariables);
                    for(int j = 0; j< nvariables; j++)
                    {
                        qfield[i][j]   =   Array<OneD, NekDouble>(nphysic);
                    }
                }
                int ntmpTrace = 4+2*m_spacedim;
                Array<OneD, Array<OneD, Array<OneD, NekDouble> > > tmpTrace(ntmpTrace);
                for(int i = 0; i< ntmpTrace; i++)
                {
                    tmpTrace[i]   =   Array<OneD, Array<OneD, NekDouble> >(nvariables);
                    for(int j = 0; j< nvariables; j++)
                    {
                        tmpTrace[i][j]   =   Array<OneD, NekDouble>(nTracePts);
                    }
                }
                Array<OneD, Array<OneD, NekDouble> > FwdFluxDeriv(nvariables);
                Array<OneD, Array<OneD, NekDouble> > BwdFluxDeriv(nvariables);
                for(int j = 0; j< nvariables; j++)
                {
                    FwdFluxDeriv[j]   =   Array<OneD, NekDouble>(nTracePts);
                    BwdFluxDeriv[j]   =   Array<OneD, NekDouble>(nTracePts);
                }

                bool flagUpdateDervFlux = false;
                if(m_DEBUG_VISCOUS_TRACE_DERIV_JAC_MAT)
                {
                    flagUpdateDervFlux = true;
                }

                const int nwspTraceDataType = nvariables+1;
                if(m_flagPrecMatVarsSingle)
                {
                    NekSingle tmpSingle;
                    if(m_flagPrecondCacheOptmis)
                    {
                        Array<OneD, Array<OneD, NekSingle> > wspTraceDataType(nwspTraceDataType);
                        for(int m=0;m<nwspTraceDataType;m++)
                        {
                            wspTraceDataType[m] =   Array<OneD, NekSingle>(nTracePts);
                        }
                        
                        if(Continueflag)
                        {
                            nSORTot=nSORTot+1;
                        }
                        else
                        {
                            preconditioner_BlkDiag(rhs,outarray,m_PrecMatSingle,tmpSingle);
                        }
                      
                        for(int nsor = 0; nsor < nSORTot-1; nsor++)
                        {
                            Vmath::Smul(ntotpnt,OmSORParam,outarray,1,outN,1);
                            
                            MinusOffDiag2Rhs(nvariables,npoints,rhs2d,out_2d,flagUpdateDervFlux,FwdFluxDeriv,BwdFluxDeriv,qfield,tmpTrace,
                                            wspTraceDataType,m_TraceJacArraySingle, m_TraceJacDerivArraySingle, m_TraceJacDerivSignSingle,m_TraceIPSymJacArraySingle);

                            // Vmath::Zero(ntotpnt,outTmp,1);
                            preconditioner_BlkDiag(outarray,outTmp,m_PrecMatSingle,tmpSingle);
                            Vmath::Svtvp(ntotpnt,SORParam,outTmp,1,outN,1,outarray,1);
                            if(m_DEBUG_VISCOUS_TRACE_DERIV_JAC_MAT)
                            {
                                flagUpdateDervFlux = true;
                            }
                        }
                    }
                    else
                    {
                        if(Continueflag)
                        {
                            nSORTot=nSORTot+1;
                        }
                        else
                        {
                            preconditioner_BlkDiag(rhs,outarray,m_PrecMatVarsSingle,tmpSingle);
                        }

                        for(int nsor = 0; nsor < nSORTot-1; nsor++)
                        {
                            Vmath::Smul(ntotpnt,OmSORParam,outarray,1,outN,1);
                            
                            MinusOffDiag2Rhs(nvariables,npoints,rhs2d,out_2d,flagUpdateDervFlux,FwdFluxDeriv,BwdFluxDeriv,qfield,tmpTrace,
                                            m_TraceJacSingle, m_TraceJacDerivSingle, m_TraceJacDerivSignSingle);

                            // Vmath::Zero(ntotpnt,outTmp,1);
                            preconditioner_BlkDiag(outarray,outTmp,m_PrecMatVarsSingle,tmpSingle);
                            Vmath::Svtvp(ntotpnt,SORParam,outTmp,1,outN,1,outarray,1);
                            if(m_DEBUG_VISCOUS_TRACE_DERIV_JAC_MAT)
                            {
                                flagUpdateDervFlux = true;
                            }
                        }
                    }
                }
                else
                {
                    NekDouble tmpDouble;
                    if(m_flagPrecondCacheOptmis)
                    {
                        Array<OneD, Array<OneD, NekDouble> > wspTraceDataType(nwspTraceDataType);
                        for(int m=0;m<nwspTraceDataType;m++)
                        {
                            wspTraceDataType[m] =   Array<OneD, NekDouble>(nTracePts);
                        }
                        
                        if(Continueflag)
                        {
                            nSORTot=nSORTot+1;
                        }
                        else
                        {
                             preconditioner_BlkDiag(rhs,outarray,m_PrecMat,tmpDouble);
                        }

                        for(int nsor = 0; nsor < nSORTot-1; nsor++)
                        {
                            Vmath::Smul(ntotpnt,OmSORParam,outarray,1,outN,1);
                            
                            MinusOffDiag2Rhs(nvariables,npoints,rhs2d,out_2d,flagUpdateDervFlux,FwdFluxDeriv,BwdFluxDeriv,qfield,tmpTrace,
                                            wspTraceDataType, m_TraceJacArray, m_TraceJacDerivArray, m_TraceJacDerivSign,m_TraceIPSymJacArray);

                            // Vmath::Zero(ntotpnt,outTmp,1);
                            preconditioner_BlkDiag(outarray,outTmp,m_PrecMat,tmpDouble);
                            Vmath::Svtvp(ntotpnt,SORParam,outTmp,1,outN,1,outarray,1);
                            if(m_DEBUG_VISCOUS_TRACE_DERIV_JAC_MAT)
                            {
                                flagUpdateDervFlux = true;
                            }
                        }
                    }
                    else
                    {
                        if(Continueflag)
                        {
                            nSORTot=nSORTot+1;
                        }
                        else
                        {
                            preconditioner_BlkDiag(rhs,outarray,m_PrecMatVars,tmpDouble);
                        }

                        for(int nsor = 0; nsor < nSORTot-1; nsor++)
                        {
                            Vmath::Smul(ntotpnt,OmSORParam,outarray,1,outN,1);
                            
                            MinusOffDiag2Rhs(nvariables,npoints,rhs2d,out_2d,flagUpdateDervFlux,FwdFluxDeriv,BwdFluxDeriv,qfield,tmpTrace,
                                            m_TraceJac, m_TraceJacDeriv, m_TraceJacDerivSign);

                            // Vmath::Zero(ntotpnt,outTmp,1);
                            preconditioner_BlkDiag(outarray,outTmp,m_PrecMatVars,tmpDouble);
                            Vmath::Svtvp(ntotpnt,SORParam,outTmp,1,outN,1,outarray,1);
                            if(m_DEBUG_VISCOUS_TRACE_DERIV_JAC_MAT)
                            {
                                flagUpdateDervFlux = true;
                            }
                        }
                    }
                }
            }
#ifdef CFS_DEBUGMODE
        }
#endif
    }

    template<typename DataType, typename TypeNekBlkMatSharedPtr>
    void CompressibleFlowSystem::MinusOffDiag2Rhs(
            const int                                               nvariables,
            const int                                               nCoeffs,
            const Array<OneD, const Array<OneD, NekDouble> >        &inarray,
            Array<OneD,       Array<OneD, NekDouble> >              &outarray,
            bool                                                    flagUpdateDervFlux,
            Array<OneD,       Array<OneD, NekDouble> >              &FwdFluxDeriv,
            Array<OneD,       Array<OneD, NekDouble> >              &BwdFluxDeriv,
            Array<OneD, Array<OneD, Array<OneD, NekDouble> > >      &qfield,
            Array<OneD, Array<OneD, Array<OneD, NekDouble> > >      &tmpTrace,
            const Array<OneD, TypeNekBlkMatSharedPtr >              &TraceJac,
            const Array<OneD, TypeNekBlkMatSharedPtr >              &TraceJacDeriv,
            const Array<OneD, Array<OneD, DataType> >               &TraceJacDerivSign)
    {
        int nTracePts  = GetTraceTotPoints();
        int npoints    = GetNpoints();
        int nDim       = m_spacedim;
        int nConvectiveFields = nvariables;

        Array<OneD, Array<OneD, NekDouble> > outpnts(nvariables);
        for(int i = 0; i < nvariables; i++)
        {
            outpnts[i]  =  Array<OneD, NekDouble> (npoints,0.0);
            m_fields[i]->BwdTrans(outarray[i],outpnts[i]);
        }

        for(int i = 0; i< m_spacedim; i++)
        {
            for(int j = 0; j< nConvectiveFields; j++)
            {
                Vmath::Zero(npoints,qfield[i][j],1);
            }
        }
        for(int i = 0; i< tmpTrace.num_elements(); i++)
        {
            for(int j = 0; j< nConvectiveFields; j++)
            {
                Vmath::Zero(nTracePts,tmpTrace[i][j],1);
            }
        }

        // Store forwards/backwards space along trace space
        Array<OneD, Array<OneD, NekDouble> > Fwd    ;
        Array<OneD, Array<OneD, NekDouble> > Bwd    ;
        Array<OneD, Array<OneD, NekDouble> > FwdFlux;
        Array<OneD, Array<OneD, NekDouble> > BwdFlux;
        int indextmpTrace = 0;
        Fwd     =   tmpTrace[indextmpTrace], indextmpTrace++;
        Bwd     =   tmpTrace[indextmpTrace], indextmpTrace++;
        FwdFlux =   tmpTrace[indextmpTrace], indextmpTrace++;
        BwdFlux =   tmpTrace[indextmpTrace], indextmpTrace++;

        for(int i = 0; i < nvariables; ++i)
        {
            m_fields[i]->GetFwdBwdTracePhys(outpnts[i], Fwd[i], Bwd[i]);
        }

#ifdef CFS_DEBUGMODE
        if(1!=m_DebugVolTraceSwitch)
        {
#endif
        int nTracePtsVars = nTracePts*nvariables;
        Array<OneD, DataType> Fwdarray (nTracePtsVars);
        Array<OneD, DataType> Fwdreslt (nTracePtsVars);
        NekVector<DataType> VFwdarray(nTracePtsVars,Fwdarray,eWrapper);
        NekVector<DataType> VFwdreslt(nTracePtsVars,Fwdreslt,eWrapper);

        for(int n = 0; n < nTracePts; ++n)
        {
            int noffset = n*nvariables; 
            for(int i = 0; i < nvariables; ++i)
            {
                Fwdarray[noffset+i] =  DataType( Fwd[i][n] );
            }
        }
        VFwdreslt = (*TraceJac[0])*VFwdarray;
        for(int n = 0; n < nTracePts; ++n)
        {
            int noffset = n*nvariables; 
            for(int i = 0; i < nvariables; ++i)
            {
                FwdFlux[i][n] = NekDouble( Fwdreslt[noffset+i] );
            }
        }

        for(int n = 0; n < nTracePts; ++n)
        {
            int noffset = n*nvariables; 
            for(int i = 0; i < nvariables; ++i)
            {
                Fwdarray[noffset+i] =  DataType( Bwd[i][n] );
            }
        }
        VFwdreslt = (*TraceJac[1])*VFwdarray;
        for(int n = 0; n < nTracePts; ++n)
        {
            int noffset = n*nvariables; 
            for(int i = 0; i < nvariables; ++i)
            {
                BwdFlux[i][n] = NekDouble( Fwdreslt[noffset+i] );
            }
        }

        if(m_DEBUG_VISCOUS_JAC_MAT&&m_DEBUG_VISCOUS_TRACE_DERIV_JAC_MAT)
        {
            const MultiRegions::AssemblyMapDGSharedPtr      TraceMap=m_fields[0]->GetTraceMap();
            
            if(flagUpdateDervFlux)
            {
                CalphysDeriv(outpnts,qfield);

                Array<OneD, Array<OneD, Array<OneD, NekDouble> > >    numDerivBwd(nDim);
                Array<OneD, Array<OneD, Array<OneD, NekDouble> > >    numDerivFwd(nDim);
                for (int nd = 0; nd < nDim; ++nd)
                {
                    numDerivBwd[nd] =   tmpTrace[indextmpTrace], indextmpTrace++;
                    numDerivFwd[nd] =   tmpTrace[indextmpTrace], indextmpTrace++;
                }

                for (int nd = 0; nd < nDim; ++nd)
                {
                    for (int i = 0; i < nConvectiveFields; ++i)
                    {
                        Vmath::Zero(nTracePts, Bwd[i],1);
                        Vmath::Zero(nTracePts, Fwd[i],1);
                        m_fields[i]->GetFwdBwdTracePhysNoBndFill(qfield[nd][i], numDerivFwd[nd][i], numDerivBwd[nd][i]);
                        TraceMap->UniversalTraceAssemble(numDerivBwd[nd][i]);
                        TraceMap->UniversalTraceAssemble(numDerivFwd[nd][i]);
                    }
                }

                NekVector<DataType> qFwd(nvariables*nDim),qBwd(nvariables*nDim);

                for(int i = 0; i < nvariables; ++i)
                {
                    Vmath::Zero(nTracePts,FwdFluxDeriv[i],1);
                    Vmath::Zero(nTracePts,BwdFluxDeriv[i],1);
                }  

                NekVector<DataType> VFlux(nvariables);
                for(int n = 0; n < nTracePts; ++n)
                {
                    
                    for (int nd = 0; nd < nDim; ++nd)
                    {
                        for(int j = 0; j< nvariables;j++)
                        {
                            qFwd[j*nDim+nd] =   DataType(numDerivFwd[nd][j][n]);
                            qBwd[j*nDim+nd] =   DataType(numDerivBwd[nd][j][n]);
                        }
                    }
                
                    VFlux   =   (*TraceJacDeriv[0]->GetBlock(n,n))*qFwd;
                    for(int i = 0; i < nvariables; ++i)
                    {
                        FwdFluxDeriv[i][n] +=  NekDouble( TraceJacDerivSign[0][n]*VFlux[i]);
                    }  

                    VFlux   =   (*TraceJacDeriv[1]->GetBlock(n,n))*qBwd;
                    for(int i = 0; i < nvariables; ++i)
                    {
                        BwdFluxDeriv[i][n] +=  NekDouble( TraceJacDerivSign[1][n]*VFlux[i]);
                    }  
                }
            }

            for(int i = 0; i < nvariables; ++i)
            {
                Vmath::Vadd(nTracePts,FwdFluxDeriv[i],1,FwdFlux[i],1,FwdFlux[i],1);
                Vmath::Vadd(nTracePts,BwdFluxDeriv[i],1,BwdFlux[i],1,BwdFlux[i],1);
            }  
        }
#ifdef CFS_DEBUGMODE
        }
#endif
        // Evaulate <\phi, \hat{F}\cdot n> - OutField[i]
        for(int i = 0; i < nvariables; ++i)
        {
            Vmath::Fill(nCoeffs,0.0,outarray[i],1);
            // Vmath::Neg                                  (nCoeffs, outarray[i], 1);
            m_fields[i]->AddTraceIntegralToOffDiag       (FwdFlux[i],BwdFlux[i], outarray[i]);
            // m_fields[i]->MultiplyByElmtInvMass          (outarray[i], outarray[i]);
        }
              for(int i = 0; i < nvariables; ++i)
        {
            Vmath::Svtvp(nCoeffs,-m_TimeIntegLambda,outarray[i],1,inarray[i],1,outarray[i],1);
        }
    }

    template<typename DataType>
    void CompressibleFlowSystem::MinusOffDiag2Rhs(
        const int                                                                       nvariables,
        const int                                                                       nCoeffs,
        const Array<OneD, const Array<OneD, NekDouble> >                                &inarray,
        Array<OneD,       Array<OneD, NekDouble> >                                      &outarray,
        bool                                                                            flagUpdateDervFlux,
        Array<OneD,       Array<OneD, NekDouble> >                                      &FwdFluxDeriv,
        Array<OneD,       Array<OneD, NekDouble> >                                      &BwdFluxDeriv,
        Array<OneD, Array<OneD, Array<OneD, NekDouble> > >                              &qfield,
        Array<OneD, Array<OneD, Array<OneD, NekDouble> > >                              &wspTrace,
        Array<OneD, Array<OneD, DataType > >                                            &wspTraceDataType,
        const Array<OneD,Array<OneD,Array<OneD,Array<OneD,DataType >>>>                 &TraceJacArray,
        const Array<OneD,Array<OneD,Array<OneD,Array<OneD,DataType >>>>                 &TraceJacDerivArray,
        const Array<OneD, Array<OneD, DataType> >                                       &TraceJacDerivSign,
        const Array<OneD,Array<OneD,Array<OneD,Array<OneD,Array<OneD,DataType >>>>>     &TraceIPSymJacArray)
    {
        int nTracePts  = GetTraceTotPoints();
        int npoints    = GetNpoints();
        int nDim       = m_spacedim;
        int nConvectiveFields = nvariables;

        Array<OneD, Array<OneD, NekDouble> > outpnts(nvariables);
        for(int i = 0; i < nvariables; i++)
        {
            outpnts[i]  =  Array<OneD, NekDouble> (npoints,0.0);
            m_fields[i]->BwdTrans(outarray[i],outpnts[i]);
        }

        // Store forwards/backwards space along trace space
        Array<OneD, Array<OneD, NekDouble> > Fwd    ;
        Array<OneD, Array<OneD, NekDouble> > Bwd    ;
        Array<OneD, Array<OneD, NekDouble> > FwdFlux;
        Array<OneD, Array<OneD, NekDouble> > BwdFlux;
        Array<OneD, Array<OneD, Array<OneD, NekDouble> > >    numDerivBwd(nDim);
        Array<OneD, Array<OneD, Array<OneD, NekDouble> > >    numDerivFwd(nDim);
        int indexwspTrace = 0;
        Fwd     =   wspTrace[indexwspTrace], indexwspTrace++;
        Bwd     =   wspTrace[indexwspTrace], indexwspTrace++;
        FwdFlux =   wspTrace[indexwspTrace], indexwspTrace++;
        BwdFlux =   wspTrace[indexwspTrace], indexwspTrace++;
       
        for(int i = 0; i < nvariables; ++i)
        {
            m_fields[i]->GetFwdBwdTracePhys(outpnts[i], Fwd[i], Bwd[i]);
        }

#ifdef CFS_DEBUGMODE
        if(1!=m_DebugVolTraceSwitch)
        {
#endif
        int indexwspTraceDataType = 0;
        Array<OneD, Array<OneD, DataType> > Fwdarray (nvariables);
        for(int m = 0; m < nvariables; ++m)
        {
            Fwdarray[m] = wspTraceDataType[indexwspTraceDataType], indexwspTraceDataType++;
        }
        Array<OneD, DataType> Fwdreslt;
        Fwdreslt = wspTraceDataType[indexwspTraceDataType], indexwspTraceDataType++;

        for(int m = 0; m < nvariables; ++m)
        {
            for(int i = 0; i < nTracePts; ++i)
            {
                Fwdarray[m][i] =  DataType( Fwd[m][i] );
            }
        }
        for(int m = 0; m < nvariables; ++m)
        {
            Vmath::Zero(nTracePts, &Fwdreslt[0],1);
            for(int n = 0; n < nvariables; ++n)
            {
                Vmath::Vvtvp(nTracePts,&TraceJacArray[0][m][n][0],1,&Fwdarray[n][0],1,&Fwdreslt[0],1,&Fwdreslt[0],1);
            }

            for(int i = 0; i < nTracePts; ++i)
            {
                FwdFlux[m][i] =  NekDouble( Fwdreslt[i] );
            }
        }

        for(int m = 0; m < nvariables; ++m)
        {
            for(int i = 0; i < nTracePts; ++i)
            {
                Fwdarray[m][i] =  DataType( Bwd[m][i] );
            }
        }
        for(int m = 0; m < nvariables; ++m)
        {
            Vmath::Zero(nTracePts, &Fwdreslt[0],1);
            for(int n = 0; n < nvariables; ++n)
            {
                Vmath::Vvtvp(nTracePts,&TraceJacArray[1][m][n][0],1,&Fwdarray[n][0],1,&Fwdreslt[0],1,&Fwdreslt[0],1);
            }
            for(int i = 0; i < nTracePts; ++i)
            {
                BwdFlux[m][i] =  NekDouble( Fwdreslt[i] );
            }
        }

        if(m_DEBUG_VISCOUS_JAC_MAT&&m_DEBUG_VISCOUS_TRACE_DERIV_JAC_MAT)
        {
            if(flagUpdateDervFlux)
            {
        // for(int i = 0; i< m_spacedim; i++)
        // {
        //     for(int j = 0; j< nConvectiveFields; j++)
        //     {
        //         Vmath::Zero(npoints,qfield[i][j],1);
        //     }
        // }
                CalphysDeriv(outpnts,qfield);

                for (int nd = 0; nd < nDim; ++nd)
                {
                    numDerivBwd[nd] =   wspTrace[indexwspTrace], indexwspTrace++;
                    numDerivFwd[nd] =   wspTrace[indexwspTrace], indexwspTrace++;
                }

                const MultiRegions::AssemblyMapDGSharedPtr      TraceMap=m_fields[0]->GetTraceMap();
                for (int nd = 0; nd < nDim; ++nd)
                {
                    for (int i = 0; i < nConvectiveFields; ++i)
                    {
                        Vmath::Zero(nTracePts, Bwd[i],1);
                        Vmath::Zero(nTracePts, Fwd[i],1);
                        m_fields[i]->GetFwdBwdTracePhysNoBndFill(qfield[nd][i], numDerivFwd[nd][i], numDerivBwd[nd][i]);
                        TraceMap->UniversalTraceAssemble(numDerivBwd[nd][i]);
                        TraceMap->UniversalTraceAssemble(numDerivFwd[nd][i]);
                    }
                }

                for(int m = 0; m < nvariables; ++m)
                {
                    Vmath::Zero(nTracePts, &Fwdreslt[0],1);
                    for (int nd = 0; nd < nDim; ++nd)
                    {
                        for(int n = 0; n < nvariables; ++n)
                        {
                            for(int i = 0; i < nTracePts; ++i)
                            {
                                Fwdarray[n][i] =  DataType( numDerivFwd[nd][n][i] );
                            }
                            Vmath::Vvtvp(nTracePts,&TraceJacDerivArray[0][m][n*nDim+nd][0],1,&Fwdarray[n][0],1,&Fwdreslt[0],1,&Fwdreslt[0],1);
                        }
                    }
                    for(int i = 0; i < nTracePts; ++i)
                    {
                        FwdFlux[m][i] +=  NekDouble( TraceJacDerivSign[0][i]*Fwdreslt[i] );
                    }
                }

                for(int m = 0; m < nvariables; ++m)
                {
                    Vmath::Zero(nTracePts, &Fwdreslt[0],1);
                    for (int nd = 0; nd < nDim; ++nd)
                    {
                        for(int n = 0; n < nvariables; ++n)
                        {
                            for(int i = 0; i < nTracePts; ++i)
                            {
                                Fwdarray[n][i] =  DataType( numDerivBwd[nd][n][i] );
                            }
                            Vmath::Vvtvp(nTracePts,&TraceJacDerivArray[1][m][n*nDim+nd][0],1,&Fwdarray[n][0],1,&Fwdreslt[0],1,&Fwdreslt[0],1);
                        }
                    }
                    for(int i = 0; i < nTracePts; ++i)
                    {
                        BwdFlux[m][i] +=  NekDouble( TraceJacDerivSign[1][i]*Fwdreslt[i] );
                    }
                }

#ifdef CFS_DEBUGMODE
                if(m_DebugIPSymmFluxJacSwitch)
                {
                    for(int m = 0; m < nvariables; ++m)
                    {
                        for(int i = 0; i < nTracePts; ++i)
                        {
                            Fwdarray[m][i] =  DataType( Fwd[m][i] );
                        }
                    }
                    for(int nd = 0; nd < m_spacedim; ++nd)
                    {
                        for(int m = 0; m < nvariables; ++m)
                        {
                            Vmath::Zero(nTracePts, &Fwdreslt[0],1);
                            for(int n = 0; n < nvariables; ++n)
                            {
                                Vmath::Vvtvp(nTracePts,&TraceIPSymJacArray[0][nd][m][n][0],1,&Fwdarray[n][0],1,&Fwdreslt[0],1,&Fwdreslt[0],1);
                            }

                            for(int i = 0; i < nTracePts; ++i)
                            {
                                numDerivFwd[nd][m][i] =  NekDouble( TraceJacDerivSign[0][i]*Fwdreslt[i] );
                            }
                        }
                    }

                    for(int m = 0; m < nvariables; ++m)
                    {
                        for(int i = 0; i < nTracePts; ++i)
                        {
                            Fwdarray[m][i] =  DataType( Bwd[m][i] );
                        }
                    }
                    for(int nd = 0; nd < m_spacedim; ++nd)
                    {
                        for(int m = 0; m < nvariables; ++m)
                        {
                            Vmath::Zero(nTracePts, &Fwdreslt[0],1);
                            for(int n = 0; n < nvariables; ++n)
                            {
                                Vmath::Vvtvp(nTracePts,&TraceIPSymJacArray[1][nd][m][n][0],1,&Fwdarray[n][0],1,&Fwdreslt[0],1,&Fwdreslt[0],1);
                            }

                            for(int i = 0; i < nTracePts; ++i)
                            {
                                numDerivBwd[nd][m][i] =  NekDouble( TraceJacDerivSign[1][i]*Fwdreslt[i] );
                            }
                        }
                    }
                }
#endif
            }
        }

#ifdef CFS_DEBUGMODE
        }
#endif
        for(int i = 0; i < nvariables; ++i)
        {
            Vmath::Fill(nCoeffs,0.0,outarray[i],1);
            m_fields[i]->AddTraceIntegralToOffDiag       (FwdFlux[i],BwdFlux[i], outarray[i]);
        }

#ifdef CFS_DEBUGMODE
        Array<OneD, int > nonZeroIndex;
        if(m_DEBUG_VISCOUS_JAC_MAT&&m_DEBUG_VISCOUS_TRACE_DERIV_JAC_MAT&&m_DebugIPSymmFluxJacSwitch)
        {
            for(int i = 0; i < nvariables; ++i)
            {
                m_diffusion->AddSymmFluxIntegralToOffDiag(nConvectiveFields,nDim,npoints,nTracePts,m_fields,nonZeroIndex,numDerivFwd,numDerivBwd,outarray);
            }
        }
#endif
        for(int i = 0; i < nvariables; ++i)
        {
            Vmath::Svtvp(nCoeffs,-m_TimeIntegLambda,outarray[i],1,inarray[i],1,outarray[i],1);
        }
    }

    template<typename DataType, typename TypeNekBlkMatSharedPtr>
    void CompressibleFlowSystem::ElmtVarInvMtrx(
        Array<OneD, Array<OneD, TypeNekBlkMatSharedPtr> > &gmtxarray,
        TypeNekBlkMatSharedPtr                            &gmtVar,
        const DataType                                    &tmpDatatype)
    {
        int n1d = gmtxarray.num_elements();
        int n2d = gmtxarray[0].num_elements();
        int nConvectiveFields = n1d;

        ASSERTL0(n1d==n2d,"ElmtVarInvMtrx requires n1d==n2d");

        Array<OneD, unsigned int> rowSizes;
        Array<OneD, unsigned int> colSizes;

        gmtxarray[0][0]->GetBlockSizes(rowSizes,colSizes);
        int ntotElmt  = rowSizes.num_elements();
        int nElmtCoef   =    rowSizes[0]-1;
        int nElmtCoef0  =    -1;
        int blocksize = -1;

        Array<OneD, unsigned int> tmprow(1);
        TypeNekBlkMatSharedPtr tmpGmtx;

        Array<OneD, DataType>    GMatData,ElmtMatData;

        for(int  nelmt = 0; nelmt < ntotElmt; nelmt++)
        {
            int nrows = gmtxarray[0][0]->GetBlock(nelmt,nelmt)->GetRows();
            int ncols = gmtxarray[0][0]->GetBlock(nelmt,nelmt)->GetColumns();
            ASSERTL0(nrows==ncols,"ElmtVarInvMtrx requires nrows==ncols");

            nElmtCoef            = nrows;

            if (nElmtCoef0!=nElmtCoef)
            {
                nElmtCoef0 = nElmtCoef;
                int nElmtCoefVAr = nElmtCoef0*nConvectiveFields;
                blocksize = nElmtCoefVAr*nElmtCoefVAr;
                tmprow[0] = nElmtCoefVAr;
                AllocateNekBlkMatDig(tmpGmtx,tmprow,tmprow);
                // tmpGmtx = MemoryManager<SNekMat>
                //     ::AllocateSharedPtr(nElmtCoefVAr, nElmtCoefVAr,0.0);
                GMatData = tmpGmtx->GetBlock(0,0)->GetPtr();

            }

            for(int n = 0; n < nConvectiveFields; n++)
            {
                for(int m = 0; m < nConvectiveFields; m++)
                {
                    ElmtMatData = gmtxarray[m][n]->GetBlock(nelmt,nelmt)->GetPtr();

                    for(int ncl = 0; ncl < nElmtCoef; ncl++)
                    {
                        int Goffset = (n*nElmtCoef+ncl)*nConvectiveFields*nElmtCoef+m*nElmtCoef;
                        int Eoffset = ncl*nElmtCoef;

                        Vmath::Vcopy(nElmtCoef,&ElmtMatData[0]+Eoffset,1, &GMatData[0]+Goffset,1);
                    }
                }
            }

            tmpGmtx->GetBlock(0,0)->Invert();

            for(int m = 0; m < nConvectiveFields; m++)
            {
                for(int n = 0; n < nConvectiveFields; n++)
                {
                    ElmtMatData = gmtxarray[m][n]->GetBlock(nelmt,nelmt)->GetPtr();

                    for(int ncl = 0; ncl < nElmtCoef; ncl++)
                    {
                        int Goffset = (n*nElmtCoef+ncl)*nConvectiveFields*nElmtCoef+m*nElmtCoef;
                        int Eoffset = ncl*nElmtCoef;

                        Vmath::Vcopy(nElmtCoef, &GMatData[0]+Goffset,1,&ElmtMatData[0]+Eoffset,1);
                    }
                }
            }
            ElmtMatData = gmtVar->GetBlock(nelmt,nelmt)->GetPtr();
            Vmath::Vcopy(blocksize, &GMatData[0],1,&ElmtMatData[0],1);
        }
        return;
    }

    template<typename DataType, typename TypeNekBlkMatSharedPtr>
    void CompressibleFlowSystem::ElmtVarInvMtrx(
        Array<OneD, Array<OneD, TypeNekBlkMatSharedPtr> > &gmtxarray,
        const DataType                                    &tmpDatatype)
    {
        int n1d = gmtxarray.num_elements();
        int n2d = gmtxarray[0].num_elements();
        int nConvectiveFields = n1d;

        ASSERTL0(n1d==n2d,"ElmtVarInvMtrx requires n1d==n2d");

        Array<OneD, unsigned int> rowSizes;
        Array<OneD, unsigned int> colSizes;

        gmtxarray[0][0]->GetBlockSizes(rowSizes,colSizes);
        int ntotElmt  = rowSizes.num_elements();
        int nElmtCoef   =    rowSizes[0]-1;
        int nElmtCoef0  =    -1;
        int blocksize = -1;

        Array<OneD, unsigned int> tmprow(1);
        TypeNekBlkMatSharedPtr tmpGmtx;

        Array<OneD, DataType>    GMatData,ElmtMatData;

        for(int  nelmt = 0; nelmt < ntotElmt; nelmt++)
        {
            int nrows = gmtxarray[0][0]->GetBlock(nelmt,nelmt)->GetRows();
            int ncols = gmtxarray[0][0]->GetBlock(nelmt,nelmt)->GetColumns();
            ASSERTL0(nrows==ncols,"ElmtVarInvMtrx requires nrows==ncols");

            nElmtCoef            = nrows;
            
            if (nElmtCoef0!=nElmtCoef) 
            {
                nElmtCoef0 = nElmtCoef;
                int nElmtCoefVAr = nElmtCoef0*nConvectiveFields;
                blocksize = nElmtCoefVAr*nElmtCoefVAr;
                tmprow[0] = nElmtCoefVAr;
                AllocateNekBlkMatDig(tmpGmtx,tmprow,tmprow);
                // tmpGmtx = MemoryManager<SNekMat>
                //     ::AllocateSharedPtr(nElmtCoefVAr, nElmtCoefVAr,0.0);
                GMatData = tmpGmtx->GetBlock(0,0)->GetPtr();

            }

            for(int n = 0; n < nConvectiveFields; n++)
            {
                for(int m = 0; m < nConvectiveFields; m++)
                {
                    ElmtMatData = gmtxarray[m][n]->GetBlock(nelmt,nelmt)->GetPtr();

                    for(int ncl = 0; ncl < nElmtCoef; ncl++)
                    {
                        int Goffset = (n*nElmtCoef+ncl)*nConvectiveFields*nElmtCoef+m*nElmtCoef;
                        int Eoffset = ncl*nElmtCoef;

                        Vmath::Vcopy(nElmtCoef,&ElmtMatData[0]+Eoffset,1, &GMatData[0]+Goffset,1);
                    }
                }
            }

            tmpGmtx->GetBlock(0,0)->Invert();

            for(int m = 0; m < nConvectiveFields; m++)
            {
                for(int n = 0; n < nConvectiveFields; n++)
                {
                    ElmtMatData = gmtxarray[m][n]->GetBlock(nelmt,nelmt)->GetPtr();

                    for(int ncl = 0; ncl < nElmtCoef; ncl++)
                    {
                        int Goffset = (n*nElmtCoef+ncl)*nConvectiveFields*nElmtCoef+m*nElmtCoef;
                        int Eoffset = ncl*nElmtCoef;

                        Vmath::Vcopy(nElmtCoef, &GMatData[0]+Goffset,1,&ElmtMatData[0]+Eoffset,1);
                    }
                }
            }
        }
        return;
    }

<<<<<<< HEAD
    template<typename DataType, typename TypeNekBlkMatSharedPtr>
=======
    void CompressibleFlowSystem::CalcFluxJacVolBnd(
        const Array<OneD, const Array<OneD, NekDouble> >                &inarray,
        const Array<OneD, const Array<OneD, Array<OneD, NekDouble> > >  &qfield)
    {
        int nSpaceDim = m_graph->GetSpaceDimension();

        for(int nfluxDir = 0; nfluxDir < nSpaceDim; nfluxDir++)
        {
            if(m_DEBUG_ADVECTION_JAC_MAT)
            {
                GetFluxVectorJacDirctnMat(nfluxDir,inarray, m_ElmtFluxJacArray);
            }

            if(m_DEBUG_VISCOUS_JAC_MAT)
            {
                MinusDiffusionFluxJacDirctnMat(nfluxDir,inarray,qfield, m_ElmtFluxJacArray);
            }
        }

        GetTraceJac(inarray,qfield,m_TraceJac,m_TraceJacDeriv,m_TraceJacDerivSign);
        
        int npoints = GetTotPoints();
        for(int j = 0; j< m_fields.num_elements(); j++)
        {
            Vmath::Vcopy(npoints, inarray[j],1,m_MatrixFreeRefFields[j],1);
            m_fields[j]->GetFwdBwdTracePhys(m_MatrixFreeRefFields[j], 
                                            m_MatrixFreeRefFwd[j], 
                                            m_MatrixFreeRefBwd[j]);
        }

        if(m_DEBUG_VISCOUS_JAC_MAT)
        {
            m_diffusion->SetRefFields(m_MatrixFreeRefFields);
        }
    }

>>>>>>> 647d3ee9
    void CompressibleFlowSystem::AddMatNSBlkDiag_volume(
        const Array<OneD, const Array<OneD, NekDouble> >                                &inarray,
        const Array<OneD, const Array<OneD, Array<OneD, NekDouble> > >                  &qfield,
        Array<OneD, Array<OneD, TypeNekBlkMatSharedPtr> >                               &gmtxarray,
        Array<OneD, Array<OneD, Array<OneD, Array<OneD, DataType> > > >                 &StdMatDataDBB,
        Array<OneD, Array<OneD, Array<OneD, Array<OneD, Array<OneD, DataType> > > > >   &StdMatDataDBDB)
    {
        if(StdMatDataDBB.num_elements()==0)
        {
            CalcVolJacStdMat(StdMatDataDBB,StdMatDataDBDB);
        }
        
        int nSpaceDim = m_graph->GetSpaceDimension();
        int nvariable = inarray.num_elements();
        int npoints   = m_fields[0]->GetTotPoints();
        int nVar2     = nvariable*nvariable;
        std::shared_ptr<LocalRegions::ExpansionVector> expvect =    m_fields[0]->GetExp();
        int ntotElmt            = (*expvect).size();

        Array<OneD, NekDouble > mu                 (npoints, 0.0);
        Array<OneD, NekDouble > DmuDT              (npoints, 0.0);
        if(m_DEBUG_VISCOUS_JAC_MAT)
        {
            CalcMuDmuDT(inarray,mu,DmuDT);
        }

        Array<OneD, NekDouble> normals;
        Array<OneD, Array<OneD, NekDouble> > normal3D(3);
        for(int i = 0; i < 3; i++)
        {
            normal3D[i] = Array<OneD, NekDouble>(3,0.0);
        }
        normal3D[0][0] = 1.0;
        normal3D[1][1] = 1.0;
        normal3D[2][2] = 1.0;
        Array<OneD, Array<OneD, NekDouble> > normalPnt(3);
        
        DNekMatSharedPtr wspMat     = MemoryManager<DNekMat>::AllocateSharedPtr(nvariable,nvariable,0.0);
        DNekMatSharedPtr wspMatDrv  = MemoryManager<DNekMat>::AllocateSharedPtr(nvariable-1,nvariable,0.0);

        Array<OneD, DataType> GmatxData;
        Array<OneD, DataType> MatData;

        Array<OneD, NekDouble> tmppnts;
        Array<OneD, Array<OneD, Array<OneD, NekDouble> > > PntJacCons(m_spacedim); // Nvar*Nvar*Ndir*Nelmt*Npnt
        Array<OneD, Array<OneD, Array<OneD, DataType> > > PntJacConsStd(m_spacedim); // Nvar*Nvar*Ndir*Nelmt*Npnt
        Array<OneD, Array<OneD, NekDouble> >    ConsStdd(m_spacedim);
        Array<OneD, Array<OneD, NekDouble> >    ConsCurv(m_spacedim);
        Array<OneD, Array<OneD, Array<OneD, Array<OneD, NekDouble> > > > PntJacDerv(m_spacedim); // Nvar*Nvar*Ndir*Nelmt*Npnt
        Array<OneD, Array<OneD, Array<OneD, Array<OneD, DataType> > > > PntJacDervStd(m_spacedim); // Nvar*Nvar*Ndir*Nelmt*Npnt
        Array<OneD, Array<OneD, Array<OneD, NekDouble> > > DervStdd(m_spacedim); // Nvar*Nvar*Ndir*Nelmt*Npnt
        Array<OneD, Array<OneD, Array<OneD, NekDouble> > > DervCurv(m_spacedim); // Nvar*Nvar*Ndir*Nelmt*Npnt
        for(int ndir=0; ndir<m_spacedim;ndir++)
        {
            PntJacDerv[ndir]  =   Array<OneD, Array<OneD, Array<OneD, NekDouble> > >(m_spacedim);
            PntJacDervStd[ndir]  =   Array<OneD, Array<OneD, Array<OneD, DataType> > >(m_spacedim);
            DervStdd[ndir]    =   Array<OneD, Array<OneD, NekDouble> >(m_spacedim);
            DervCurv[ndir]    =   Array<OneD, Array<OneD, NekDouble> >(m_spacedim);
        }

        Array<OneD, NekDouble> locmu;
        Array<OneD, NekDouble> locDmuDT;
        Array<OneD, Array<OneD, NekDouble> > locVars(nvariable);
        Array<OneD, Array<OneD, Array<OneD, NekDouble> > > locDerv(m_spacedim);
        for(int ndir=0; ndir<m_spacedim;ndir++)
        {
            locDerv[ndir]   =   Array<OneD, Array<OneD, NekDouble> >(nvariable);
        }

        int nElmtCoefOld = -1;
        for(int ne=0; ne<ntotElmt;ne++)
        {
            int nElmtCoef           = (*expvect)[ne]->GetNcoeffs();
            int nElmtCoef2          = nElmtCoef*nElmtCoef;
            int nElmtPnt            = (*expvect)[ne]->GetTotPoints();

            int nQuot = nElmtCoef2/m_nPadding;
            int nRemd = nElmtCoef2- nQuot*m_nPadding;
            int nQuotPlus=nQuot;
            if(nRemd>0)
            {
                nQuotPlus++;
            }
            int nElmtCoef2Paded = nQuotPlus*m_nPadding;

            if(nElmtPnt>PntJacCons[0].num_elements()||nElmtCoef>nElmtCoefOld)
            {
                nElmtCoefOld = nElmtCoef;
                for(int ndir=0; ndir<3;ndir++)
                {
                    normalPnt[ndir]        = Array<OneD, NekDouble>(npoints,0.0);
                }
                tmppnts = Array<OneD, NekDouble>  (nElmtPnt);
                MatData = Array<OneD, DataType>  (nElmtCoef2Paded*nVar2);
                for(int ndir=0; ndir<m_spacedim;ndir++)
                {
                    ConsCurv[ndir]      =   Array<OneD, NekDouble> (nElmtPnt);
                    ConsStdd[ndir]      =   Array<OneD, NekDouble> (nElmtPnt);
                    PntJacCons[ndir]    =   Array<OneD, Array<OneD, NekDouble> > (nElmtPnt);
                    PntJacConsStd[ndir] =   Array<OneD, Array<OneD, DataType> > (nElmtPnt);
                    for(int i=0; i<nElmtPnt;i++)
                    {
                        PntJacCons[ndir][i]     =   Array<OneD, NekDouble>(nVar2);
                        PntJacConsStd[ndir][i]  =   Array<OneD, DataType>(nVar2);
                    }
                    
                    for(int ndir1=0; ndir1<m_spacedim;ndir1++)
                    {
                        PntJacDerv[ndir][ndir1]   =   Array<OneD, Array<OneD, NekDouble> > (nElmtPnt);
                        PntJacDervStd[ndir][ndir1]   =   Array<OneD, Array<OneD, DataType> > (nElmtPnt);
                        DervStdd[ndir][ndir1]       =   Array<OneD, NekDouble> (nElmtPnt);
                        DervCurv[ndir][ndir1]       =   Array<OneD, NekDouble> (nElmtPnt);
                        for(int i=0; i<nElmtPnt;i++)
                        {
                            PntJacDerv[ndir][ndir1][i]   =   Array<OneD, NekDouble>(nVar2);
                            PntJacDervStd[ndir][ndir1][i]   =   Array<OneD, DataType>(nVar2);
                        }
                    }
                }
            }
    
            int noffset = GetPhys_Offset(ne);
            for(int j = 0; j < nvariable; j++)
            {   
                locVars[j] = inarray[j]+noffset;
            }
            
            if(m_DEBUG_ADVECTION_JAC_MAT)
            {
                for(int nfluxDir = 0; nfluxDir < nSpaceDim; nfluxDir++)
                {
                    normals =   normal3D[nfluxDir];
                    GetFluxVectorJacDirctnElmt(nvariable,nElmtPnt,locVars,normals,wspMat,PntJacCons[nfluxDir]);
                }
            }

            if(m_DEBUG_VISCOUS_JAC_MAT)
            {
                for(int j = 0; j < nSpaceDim; j++)
                {   
                    for(int k = 0; k < nvariable; k++)
                    {
                        locDerv[j][k] = qfield[j][k]+noffset;
                    }
                }
                locmu       =   mu      + noffset;
                locDmuDT    =   DmuDT   + noffset;
                for(int nfluxDir = 0; nfluxDir < nSpaceDim; nfluxDir++)
                {
                    normals =   normal3D[nfluxDir];
                    MinusDiffusionFluxJacDirctnElmt(nvariable,nElmtPnt,locVars,locDerv,locmu,locDmuDT,normals,wspMatDrv,PntJacCons[nfluxDir]);
                }
            }

            if(m_DEBUG_VISCOUS_JAC_MAT)
            {
                locmu       =   mu      + noffset;
                for(int nfluxDir = 0; nfluxDir < nSpaceDim; nfluxDir++)
                {
                    Vmath::Fill(npoints,1.0,normalPnt[nfluxDir],1);
                    for(int nDervDir = 0; nDervDir < nSpaceDim; nDervDir++)
                    {
                        GetFluxDerivJacDirctnElmt(nvariable,nElmtPnt,nDervDir,locVars,locmu,normalPnt,wspMatDrv,PntJacDerv[nfluxDir][nDervDir]);
                    }
                    Vmath::Fill(npoints,0.0,normalPnt[nfluxDir],1);
                }
            }

            for(int n=0; n<nvariable;n++)
            {
                for(int m=0; m<nvariable;m++)
                {
                    int nvarOffset = m+n*nvariable;
                    GmatxData = gmtxarray[m][n]->GetBlock(ne,ne)->GetPtr();

                    for(int ndStd0 =0;ndStd0<m_spacedim;ndStd0++)
                    {
                        Vmath::Zero(nElmtPnt,ConsStdd[ndStd0],1);
                    }
                    for(int ndir =0;ndir<m_spacedim;ndir++)
                    {
                        for(int i=0; i<nElmtPnt;i++)
                        {
                            tmppnts[i] =  PntJacCons[ndir][i][nvarOffset];
                        }
                        (*expvect)[ne]->ProjectVectorintoStandardExp(ndir,tmppnts,ConsCurv);
                        for(int nd =0;nd<m_spacedim;nd++)
                        {
                            Vmath::Vadd(nElmtPnt,ConsCurv[nd],1,ConsStdd[nd],1,ConsStdd[nd],1);
                        }
                    }

                    for(int ndir =0;ndir<m_spacedim;ndir++)
                    {
                        (*expvect)[ne]->MultiplyByQuadratureMetric(ConsStdd[ndir],ConsStdd[ndir]); // weight with metric
                        for(int i=0; i<nElmtPnt;i++)
                        {
                            PntJacConsStd[ndir][i][nvarOffset] = DataType(ConsStdd[ndir][i]);
                        }
                    }
                }
            }

            if(m_DEBUG_VISCOUS_JAC_MAT)
            {
                for(int m=0; m<nvariable;m++)
                {
                    for(int n=0; n<nvariable;n++)
                    {
                        int nvarOffset = m+n*nvariable;
                        for(int ndStd0 =0;ndStd0<m_spacedim;ndStd0++)
                        {
                            for(int ndStd1 =0;ndStd1<m_spacedim;ndStd1++)
                            {
                                Vmath::Zero(nElmtPnt,DervStdd[ndStd0][ndStd1],1);
                            }
                        }
                        for(int nd0 =0;nd0<m_spacedim;nd0++)
                        {
                            for(int nd1 =0;nd1<m_spacedim;nd1++)
                            {
                                for(int i=0; i<nElmtPnt;i++)
                                {
                                    tmppnts[i] =  PntJacDerv[nd0][nd1][i][nvarOffset];
                                }

                                (*expvect)[ne]->ProjectVectorintoStandardExp(nd0,tmppnts,ConsCurv);
                                for(int nd =0;nd<m_spacedim;nd++)
                                {
                                    (*expvect)[ne]->ProjectVectorintoStandardExp(nd1,ConsCurv[nd],DervCurv[nd]);
                                }

                                for(int ndStd0 =0;ndStd0<m_spacedim;ndStd0++)
                                {
                                    for(int ndStd1 =0;ndStd1<m_spacedim;ndStd1++)
                                    {
                                        Vmath::Vadd(nElmtPnt,DervCurv[ndStd0][ndStd1],1,DervStdd[ndStd0][ndStd1],1,DervStdd[ndStd0][ndStd1],1);
                                    }
                                }
                            }
                        }
                        for(int nd0 =0;nd0<m_spacedim;nd0++)
                        {
                            for(int nd1 =0;nd1<m_spacedim;nd1++)
                            {
                                (*expvect)[ne]->MultiplyByQuadratureMetric(DervStdd[nd0][nd1],DervStdd[nd0][nd1]); // weight with metric
                                for(int i=0; i<nElmtPnt;i++)
                                {
                                    PntJacDervStd[nd0][nd1][i][nvarOffset]   =   -DataType(DervStdd[nd0][nd1][i]);
                                }
                            }
                        }
                    }
                }
            }
            
            Vmath::Zero(nElmtCoef2Paded*nVar2,&MatData[0],1);
            DataType one = 1.0;
            for(int ndir =0;ndir<m_spacedim;ndir++)
            {
                for(int i=0;i<nElmtPnt;i++)
                {
                    Blas::DoSger (nElmtCoef2Paded,nVar2,one,
                                &StdMatDataDBB[ne][ndir][i][0],1,
                                &PntJacConsStd[ndir][i][0],1,
                                &MatData[0],nElmtCoef2Paded);
                }
            }

            if(m_DEBUG_VISCOUS_JAC_MAT)
            {
                for(int nd0 =0;nd0<m_spacedim;nd0++)
                {
                    for(int nd1 =0;nd1<m_spacedim;nd1++)
                    {
                        for(int i=0;i<nElmtPnt;i++)
                        {
                            Blas::DoSger (nElmtCoef2Paded,nVar2,one,
                                        &StdMatDataDBDB[ne][nd0][nd1][i][0],1,
                                        &PntJacDervStd[nd0][nd1][i][0],1,
                                        &MatData[0],nElmtCoef2Paded);
                        }
                    }
                }
            }

            for(int n=0; n<nvariable;n++)
            {
                for(int m=0; m<nvariable;m++)
                {
                    int nvarOffset = m+n*nvariable;
                    GmatxData = gmtxarray[m][n]->GetBlock(ne,ne)->GetPtr();
                    Vmath::Vcopy(nElmtCoef2,&MatData[nvarOffset*nElmtCoef2Paded],1,&GmatxData[0],1);
                }
            }
        }
    }

    template<typename DataType>
    void CompressibleFlowSystem::CalcVolJacStdMat(
        Array<OneD, Array<OneD, Array<OneD, Array<OneD, DataType> > > >                   &StdMatDataDBB,
        Array<OneD, Array<OneD, Array<OneD, Array<OneD, Array<OneD, DataType> > > > >     &StdMatDataDBDB)
    {
        int nSpaceDim = m_graph->GetSpaceDimension();
        int nvariable = m_fields.num_elements();
        int npoints   = m_fields[0]->GetTotPoints();
        int nVar2     = nvariable*nvariable;
        std::shared_ptr<LocalRegions::ExpansionVector> expvect =    m_fields[0]->GetExp();
        int ntotElmt            = (*expvect).size();

        StdMatDataDBB      = Array<OneD, Array<OneD, Array<OneD, Array<OneD, DataType> > > > (ntotElmt);
        StdMatDataDBDB  = Array<OneD, Array<OneD, Array<OneD, Array<OneD, Array<OneD, DataType> > > > > (ntotElmt);

        vector<DNekMatSharedPtr> VectStdDerivBase0;
        vector< Array<OneD, Array<OneD, Array<OneD, DataType> > > > VectStdDerivBase_Base;
        vector< Array<OneD, Array<OneD, Array<OneD, Array<OneD, DataType> > > > > VectStdDervBase_DervBase;
        DNekMatSharedPtr MatStdDerivBase0;
        Array<OneD, DNekMatSharedPtr>           ArrayStdMat(m_spacedim);
        Array<OneD, Array<OneD, NekDouble> >    ArrayStdMatData(m_spacedim);
        for(int ne=0; ne<ntotElmt;ne++)
        {
            StdRegions::StdExpansionSharedPtr stdExp;
            stdExp = (*expvect)[ne]->GetStdExp();
            StdRegions::StdMatrixKey  matkey(StdRegions::eDerivBase0,
                                stdExp->DetShapeType(), *stdExp);
            MatStdDerivBase0      =   stdExp->GetStdMatrix(matkey);

            int ntotStdExp = VectStdDerivBase0.size();
            int nfoundStdExp = -1;
            for(int i=0;i<ntotStdExp;i++) 
            {
                if((*VectStdDerivBase0[i])==(*MatStdDerivBase0))
                {
                    nfoundStdExp = i;
                }
            }
            if(nfoundStdExp>=0)
            {
                StdMatDataDBB[ne] = VectStdDerivBase_Base[nfoundStdExp];
                StdMatDataDBDB[ne] = VectStdDervBase_DervBase[nfoundStdExp];
            }
            else
            {
                int nElmtCoef           = (*expvect)[ne]->GetNcoeffs();
                int nElmtCoef2          = nElmtCoef*nElmtCoef;
                int nElmtPnt            = (*expvect)[ne]->GetTotPoints();

                int nQuot = nElmtCoef2/m_nPadding;
                int nRemd = nElmtCoef2- nQuot*m_nPadding;
                int nQuotPlus=nQuot;
                if(nRemd>0)
                {
                    nQuotPlus++;
                }
                int nPaded = nQuotPlus*m_nPadding;

                ArrayStdMat[0] = MatStdDerivBase0;
                if(m_spacedim>1)
                {
                    StdRegions::StdMatrixKey  matkey(StdRegions::eDerivBase1,
                                    stdExp->DetShapeType(), *stdExp);
                    ArrayStdMat[1]  =   stdExp->GetStdMatrix(matkey);
                    
                    if(m_spacedim>2)
                    {
                        StdRegions::StdMatrixKey  matkey(StdRegions::eDerivBase2,
                                            stdExp->DetShapeType(), *stdExp);
                        ArrayStdMat[2]  =   stdExp->GetStdMatrix(matkey);
                    }
                }
                for(int nd0=0;nd0<m_spacedim;nd0++)
                {
                    ArrayStdMatData[nd0] =  ArrayStdMat[nd0]->GetPtr();
                }

                StdRegions::StdMatrixKey  matkey(StdRegions::eBwdMat,
                                        stdExp->DetShapeType(), *stdExp);
                DNekMatSharedPtr BwdMat =  stdExp->GetStdMatrix(matkey);
                Array<OneD, NekDouble> BwdMatData = BwdMat->GetPtr();

                Array<OneD, Array<OneD, Array<OneD, DataType> > >                 tmpStdDBB (m_spacedim);
                Array<OneD, Array<OneD, Array<OneD, Array<OneD, DataType> > > >   tmpStdDBDB(m_spacedim);

                for(int nd0=0;nd0<m_spacedim;nd0++)
                {
                    tmpStdDBB[nd0]  =   Array<OneD, Array<OneD, DataType> > (nElmtPnt);
                    for(int i=0;i<nElmtPnt;i++)
                    {
                        tmpStdDBB[nd0][i]   =   Array<OneD, DataType> (nPaded,0.0);
                        for(int nc1=0;nc1<nElmtCoef;nc1++)
                        {
                            int noffset = nc1*nElmtCoef;
                            for(int nc0=0;nc0<nElmtCoef;nc0++)
                            {
                                tmpStdDBB[nd0][i][nc0+noffset] = DataType (ArrayStdMatData[nd0][i*nElmtCoef+nc0]*BwdMatData[i*nElmtCoef+nc1]);
                            }
                        }
                    }

                    tmpStdDBDB[nd0]  =   Array<OneD, Array<OneD, Array<OneD, DataType> > > (m_spacedim);
                    for(int nd1=0;nd1<m_spacedim;nd1++)
                    {
                        tmpStdDBDB[nd0][nd1]  =   Array<OneD, Array<OneD, DataType> > (nElmtPnt);
                        for(int i=0;i<nElmtPnt;i++)
                        {
                            tmpStdDBDB[nd0][nd1][i]   =   Array<OneD, DataType> (nPaded,0.0);
                            for(int nc1=0;nc1<nElmtCoef;nc1++)
                            {
                                int noffset = nc1*nElmtCoef;
                                for(int nc0=0;nc0<nElmtCoef;nc0++)
                                {
                                    tmpStdDBDB[nd0][nd1][i][nc0+noffset] = DataType(ArrayStdMatData[nd0][i*nElmtCoef+nc0]*ArrayStdMatData[nd1][i*nElmtCoef+nc1]);
                                }
                            }
                        }
                    }
                }
                VectStdDerivBase0.push_back(MatStdDerivBase0);
                VectStdDerivBase_Base.push_back(tmpStdDBB);
                VectStdDervBase_DervBase.push_back(tmpStdDBDB);

                StdMatDataDBB[ne]  = tmpStdDBB;
                StdMatDataDBDB[ne] = tmpStdDBDB;
            }
        }
    }


    template<typename DataType, typename TypeNekBlkMatSharedPtr>
    void CompressibleFlowSystem::AddMatNSBlkDiag_boundary(
        const Array<OneD, const Array<OneD, NekDouble> >                        &inarray,
        Array<OneD, Array<OneD, Array<OneD, NekDouble> > >                      &qfield,
        Array<OneD, Array<OneD, TypeNekBlkMatSharedPtr> >                       &gmtxarray,
        Array<OneD, TypeNekBlkMatSharedPtr >                                    &TraceJac,
        Array<OneD, TypeNekBlkMatSharedPtr >                                    &TraceJacDeriv,
        Array<OneD, Array<OneD, DataType> >                                     &TraceJacDerivSign,
        Array<OneD,Array<OneD,Array<OneD,Array<OneD,Array<OneD,DataType >>>>>   &TraceIPSymJacArray)
    {
        int nvariables = inarray.num_elements();
        GetTraceJac(inarray,qfield,TraceJac,TraceJacDeriv,TraceJacDerivSign,TraceIPSymJacArray);

#ifdef CFS_DEBUGMODE
        if(2==m_DebugAdvDiffSwitch&&2==m_DebugConsDerivSwitch)
        {
            DataType tmp=0.0;
            Fill1DArrayOfBlkDiagonalMat(TraceJac,tmp);
        }
#endif        
    
        if(m_DEBUG_VISCOUS_JAC_MAT&&m_DEBUG_VISCOUS_TRACE_DERIV_JAC_MAT)
        // if(m_DEBUG_VISCOUS_JAC_MAT)
        {
                for(int i = 0; i< m_spacedim; i++)
                {
                    qfield[i]   =   NullNekDoubleArrayofArray;
                }
                m_advObject->AddTraceJacToMat(nvariables,m_spacedim,m_fields, TraceJac,gmtxarray,TraceJacDeriv,TraceJacDerivSign);
        }
        else
        {
            Array<OneD, TypeNekBlkMatSharedPtr > tmpJac;
            Array<OneD, Array<OneD, DataType> >  tmpSign;

            m_advObject->AddTraceJacToMat(nvariables,m_spacedim,m_fields, TraceJac,gmtxarray,tmpJac,tmpSign);
        }
    }

    template<typename DataType, typename TypeNekBlkMatSharedPtr>
    void CompressibleFlowSystem::GetTraceJac(
        const Array<OneD, const Array<OneD, NekDouble> >                        &inarray,
        const Array<OneD, const Array<OneD, Array<OneD, NekDouble> > >          &qfield,
        Array<OneD, TypeNekBlkMatSharedPtr >                                    &TraceJac,
        Array<OneD, TypeNekBlkMatSharedPtr >                                    &TraceJacDeriv,
        Array<OneD, Array<OneD, DataType> >                                     &TraceJacDerivSign,
        Array<OneD,Array<OneD,Array<OneD,Array<OneD,Array<OneD,DataType >>>>>   &TraceIPSymJacArray)
    {
        int nvariables = inarray.num_elements();
        // int npoints    = GetNpoints();
        int nTracePts  = GetTraceTotPoints();

        // Store forwards/backwards space along trace space
        Array<OneD, Array<OneD, NekDouble> > Fwd    (nvariables);
        Array<OneD, Array<OneD, NekDouble> > Bwd    (nvariables);

<<<<<<< HEAD
        TypeNekBlkMatSharedPtr FJac,BJac;
        Array<OneD, unsigned int> n_blks1(nTracePts, nvariables);

        if(TraceJac.num_elements()>0)
=======
        DNekMatSharedPtr tmpMat;
        DNekBlkMatSharedPtr FJac,BJac;
        Array<OneD, unsigned int> n_blks1(nTracePts);
        for(int i=0;i<nTracePts;i++)
>>>>>>> 647d3ee9
        {
            FJac = TraceJac[0];
            BJac = TraceJac[1];
        }
<<<<<<< HEAD
        else
        {
            TraceJac    =   Array<OneD, TypeNekBlkMatSharedPtr>(2);

            AllocateNekBlkMatDig(FJac,n_blks1, n_blks1);
            AllocateNekBlkMatDig(BJac,n_blks1, n_blks1);
        }
=======
        if(TraceJac.num_elements()>0)
        {
            FJac = TraceJac[0];
            BJac = TraceJac[1];
        }
        else
        {
            TraceJac    =   Array<OneD, DNekBlkMatSharedPtr>(2);
            
            FJac = MemoryManager<DNekBlkMat>
                ::AllocateSharedPtr(n_blks1, n_blks1, eDIAGONAL);
            BJac = MemoryManager<DNekBlkMat>
                ::AllocateSharedPtr(n_blks1, n_blks1, eDIAGONAL);
            // Allocate the Jacobian matrix
            for(int i=0;i<nTracePts;i++)
            {
                tmpMat = MemoryManager<DNekMat>
                        ::AllocateSharedPtr(nvariables, nvariables);
                FJac->SetBlock(i,i,tmpMat);

                tmpMat = MemoryManager<DNekMat>
                        ::AllocateSharedPtr(nvariables, nvariables);
                BJac->SetBlock(i,i,tmpMat);
            }
        }
>>>>>>> 647d3ee9
        
        
        if (m_HomogeneousType == eHomogeneous1D)
        {
            Fwd = NullNekDoubleArrayofArray;
            Bwd = NullNekDoubleArrayofArray;
        }
        else
        {
            for(int i = 0; i < nvariables; ++i)
            {
                Fwd[i]     = Array<OneD, NekDouble>(nTracePts, 0.0);
                Bwd[i]     = Array<OneD, NekDouble>(nTracePts, 0.0);
                m_fields[i]->GetFwdBwdTracePhys(inarray[i], Fwd[i], Bwd[i]);
            }
        }

        Array<OneD, Array<OneD, NekDouble> > AdvVel(m_spacedim);
        DataType tmp;
#ifdef CFS_DEBUGMODE
        if(m_DebugIPSymmFluxJacSwitch&&(0==TraceIPSymJacArray.num_elements()))
        {
            int nTracePts   = GetTraceTotPoints();
            int nlrTot = 2;
            TraceIPSymJacArray = Array<OneD,Array<OneD,Array<OneD,Array<OneD,Array<OneD,DataType >>>>> (nlrTot);
            for(int nlr = 0; nlr < nlrTot; ++nlr)
            {
                TraceIPSymJacArray[nlr]   =   Array<OneD,Array<OneD,Array<OneD,Array<OneD,DataType >>>>(m_spacedim);
                for(int nd = 0; nd < m_spacedim; ++nd)
                {
                    TraceIPSymJacArray[nlr][nd]   =   Array<OneD, Array<OneD, Array<OneD, DataType> > >(nvariables);
                    for(int i = 0; i < nvariables; ++i)
                    {
                        TraceIPSymJacArray[nlr][nd][i]   =   Array<OneD, Array<OneD, DataType> >(nvariables);
                        for(int j = 0; j < nvariables; ++j)
                        {
                            TraceIPSymJacArray[nlr][nd][i][j]   =   Array<OneD, DataType>(nTracePts);
                        }
                    }
                }
            }
        }
#endif

        NumCalRiemFluxJac(nvariables, m_fields, AdvVel, inarray,qfield,
                            m_BndEvaluateTime, Fwd, Bwd, FJac, BJac,TraceIPSymJacArray);

        TraceJac[0] = FJac;
        TraceJac[1] = BJac;
        DataType tmpDataType;
        if(m_DEBUG_VISCOUS_JAC_MAT)
        {
            if(m_DEBUG_VISCOUS_TRACE_DERIV_JAC_MAT)
            {
                int nDeriv = m_spacedim *nvariables; 
                Array<OneD, unsigned int> n_blks2(nTracePts,nDeriv);

                TypeNekBlkMatSharedPtr DerivJac;
                if(TraceJacDeriv.num_elements()>0)
                {
                    DerivJac = TraceJacDeriv[0];
                }
                else
                {
                    AllocateNekBlkMatDig(DerivJac,n_blks1, n_blks2);
                    TraceJacDeriv    = Array<OneD, TypeNekBlkMatSharedPtr>(2);
                    TraceJacDeriv[0] = DerivJac;
                    TraceJacDeriv[1] = DerivJac;
                    // usaully FJac = -BJac for viscous Jacobian of auxilary variables. 
                    // to save memory they share the array element share the same matrix 
                    // using the following sign to give their sign.
                    TraceJacDerivSign = Array<OneD, Array<OneD, DataType> >(2);
                    TraceJacDerivSign[0]    =  Array<OneD, DataType> (nTracePts,-1.0); 
                    TraceJacDerivSign[1]    =  Array<OneD, DataType> (nTracePts,-1.0); 
                }

                // Riemann flux Jacobian considering implicit boundary condition
                CalVisFluxDerivJac(nvariables, inarray,Fwd, Bwd, DerivJac,tmpDataType);
            }
        }
    }

    template<typename DataType, typename TypeNekBlkMatSharedPtr>
    void CompressibleFlowSystem::CalVisFluxDerivJac(
        const int                                                       nConvectiveFields,
        const Array<OneD, Array<OneD, NekDouble> >                      &inarray,
        const Array<OneD, Array<OneD, NekDouble> >                      &Fwd,
        const Array<OneD, Array<OneD, NekDouble> >                      &Bwd,
        TypeNekBlkMatSharedPtr                                          &BJac,
        DataType                                                        &tmpDataType)
    {
        MultiRegions::ExpListSharedPtr tracelist = m_fields[0]->GetTrace();
        std::shared_ptr<LocalRegions::ExpansionVector> traceExp= tracelist->GetExp();
        int ntotTrac            = (*traceExp).size();
        int nTracPnt,nTracCoef,noffset,pntoffset;

        int nTracePts  = tracelist->GetTotPoints();

        Array<OneD, NekDouble> tracBwdWeightAver(nTracePts,0.0);
        Array<OneD, NekDouble> tracBwdWeightJump(nTracePts,0.0);
        m_fields[0]->GetBwdWeight(tracBwdWeightAver,tracBwdWeightJump);
        tracBwdWeightAver = NullNekDouble1DArray;
        Vmath::Ssub(nTracePts,2.0,tracBwdWeightJump,1,tracBwdWeightJump,1);
        Vmath::Smul(nTracePts,0.5,tracBwdWeightJump,1,tracBwdWeightJump,1);
        
        Array<OneD, Array<OneD, NekDouble> >    solution_jump(nConvectiveFields);
        Array<OneD, Array<OneD, NekDouble> >    solution_Aver(nConvectiveFields);
        for (int i = 0; i < nConvectiveFields; ++i)
        {
            solution_jump[i]    =   Array<OneD, NekDouble>(nTracePts,0.0);
            solution_Aver[i]    =   Array<OneD, NekDouble>(nTracePts,0.0);
        }

        m_diffusion->ConsVarAveJump(nConvectiveFields,nTracePts,Fwd,Bwd,solution_Aver,solution_jump);

        const Array<OneD, const Array<OneD, NekDouble> > tracenormals =   m_diffusion->GetTraceNormal();

        Array<OneD, Array<OneD, DNekMatSharedPtr> > ElmtJac;
        ElmtJac =   Array<OneD, Array<OneD, DNekMatSharedPtr> > (ntotTrac);
        for(int  nelmt = 0; nelmt < ntotTrac; nelmt++)
        {
            int nTracPnt            = (*traceExp)[nelmt]->GetTotPoints();
            ElmtJac[nelmt] =   Array<OneD, DNekMatSharedPtr>(nTracPnt);
            for(int npnt = 0; npnt < nTracPnt; npnt++)
            {
                ElmtJac[nelmt][npnt] = MemoryManager<DNekMat>
                    ::AllocateSharedPtr(nConvectiveFields, nConvectiveFields);
            }
        }
        
        DNekMatSharedPtr tmpMatinn;
        Array<OneD, NekDouble > tmpMatinnData;
        Array<OneD, DataType > tmpMatoutData;
        for(int nDervDir = 0; nDervDir < m_spacedim; nDervDir++)
        {
            GetFluxDerivJacDirctn(tracelist,tracenormals,nDervDir,solution_Aver,ElmtJac);

            for(int  ntrace = 0; ntrace < ntotTrac; ntrace++)
            {
                int nTracPnt    = (*traceExp)[ntrace]->GetTotPoints();
                noffset         = tracelist->GetPhys_Offset(ntrace);
                for(int npnt = 0; npnt < nTracPnt; npnt++)
                {
                    pntoffset = noffset+npnt;
                    NekDouble weight = tracBwdWeightJump[pntoffset];

                    tmpMatinn       = ElmtJac[ntrace][npnt];
                    tmpMatinnData   = tmpMatinn->GetPtr(); 
                    // tmpMatout       = BJac->GetBlock(pntoffset,pntoffset);
                    tmpMatoutData   = BJac->GetBlock(pntoffset,pntoffset)->GetPtr(); 
                    Vmath::Smul(nConvectiveFields*nConvectiveFields,weight,tmpMatinnData,1,tmpMatinnData,1);
                    for(int j = 0; j< nConvectiveFields;j++)
                    {
                        for(int i=0;i<nConvectiveFields;i++)
                        {
                            tmpMatoutData[(j*m_spacedim+nDervDir)*nConvectiveFields+i] =
                                DataType( tmpMatinnData[j*nConvectiveFields+i] );
                        }
                        // Vmath::Vcopy(nConvectiveFields,&tmpMatinnData[j*nConvectiveFields],1,
                        //             &tmpMatoutData[(j*m_spacedim+nDervDir)*nConvectiveFields],1);
                    }

                }
            }
        }
    }

    template<typename DataType, typename TypeNekBlkMatSharedPtr>
    void CompressibleFlowSystem::NumCalRiemFluxJac(
        const int                                                               nConvectiveFields,
        const Array<OneD, MultiRegions::ExpListSharedPtr>                       &fields,
        const Array<OneD, Array<OneD, NekDouble> >                              &AdvVel,
        const Array<OneD, Array<OneD, NekDouble> >                              &inarray,
        const Array<OneD, const Array<OneD, Array<OneD, NekDouble> > >          &qfield,
        const NekDouble                                                         &time,
        const Array<OneD, Array<OneD, NekDouble> >                              &Fwd,
        const Array<OneD, Array<OneD, NekDouble> >                              &Bwd,
        TypeNekBlkMatSharedPtr                                                  &FJac,
        TypeNekBlkMatSharedPtr                                                  &BJac,
        Array<OneD,Array<OneD,Array<OneD,Array<OneD,Array<OneD,DataType >>>>>   &TraceIPSymJacArray)
    {
        const NekDouble     PenaltyFactor2  =   0.0;
        int nvariables  = nConvectiveFields;
        int npoints     = GetNpoints();
        // int nPts        = npoints;
        int nTracePts   = GetTraceTotPoints();
        int nDim        = m_spacedim;

        Array<OneD, int > nonZeroIndex;

        Array<OneD,       Array<OneD, NekDouble> >  tmpinarry(nvariables);
        for(int i = 0; i < nvariables; i++)
        {
            tmpinarry[i]    =    Array<OneD, NekDouble>(npoints,0.0);
            Vmath::Vcopy(npoints, inarray[i],1,tmpinarry[i],1);
        }

        // DmuDT of artificial diffusion is neglected
        // TODO: to consider the Jacobian of AV seperately
        Array<OneD, NekDouble> muvar        =   NullNekDouble1DArray;
        Array<OneD, NekDouble> MuVarTrace   =   NullNekDouble1DArray;
        if (m_shockCaptureType != "Off" && m_shockCaptureType != "Physical")
        {
            MuVarTrace  =   Array<OneD, NekDouble>(nTracePts, 0.0);
            muvar       =   Array<OneD, NekDouble>(npoints, 0.0);
            m_diffusion->GetAVmu(fields,inarray,muvar,MuVarTrace);
            muvar       =   NullNekDouble1DArray;
        }

        const MultiRegions::AssemblyMapDGSharedPtr  TraceMap=fields[0]->GetTraceMap();
        Array<OneD, Array<OneD, Array<OneD, NekDouble> > >    qBwd(nDim);
        Array<OneD, Array<OneD, Array<OneD, NekDouble> > >    qFwd(nDim);
        if(m_DEBUG_VISCOUS_JAC_MAT)
        {
            for (int nd = 0; nd < nDim; ++nd)
            {
                qBwd[nd]     =   Array<OneD, Array<OneD, NekDouble> > (nConvectiveFields);
                qFwd[nd]     =   Array<OneD, Array<OneD, NekDouble> > (nConvectiveFields);
                for (int i = 0; i < nConvectiveFields; ++i)
                {
                    qBwd[nd][i]    = Array<OneD, NekDouble>(nTracePts,0.0);
                    qFwd[nd][i]    = Array<OneD, NekDouble>(nTracePts,0.0);

                    fields[i]->GetFwdBwdTracePhysDeriv_serial(nd,qfield[nd][i], qFwd[nd][i], qBwd[nd][i]);
                    TraceMap->UniversalTraceAssemble(qBwd[nd][i]);
                    TraceMap->UniversalTraceAssemble(qFwd[nd][i]);
                }
            }
        }

<<<<<<< HEAD
        CalTraceNumericalFlux(nConvectiveFields,nDim,npoints,nTracePts,PenaltyFactor2,
                        fields,AdvVel,inarray,time,qfield,Fwd,Bwd,qFwd,qBwd,MuVarTrace,nonZeroIndex,numflux);
#ifdef CFS_DEBUGMODE
        Array<OneD, Array<OneD, Array<OneD, NekDouble> > > IPSymmFlux(m_spacedim);
        Array<OneD, Array<OneD, Array<OneD, NekDouble> > > IPFluxPlus(m_spacedim);
        if(m_DebugIPSymmFluxJacSwitch)
        {
            for(int nd = 0; nd < m_spacedim; ++nd)
            {
                IPSymmFlux[nd] = Array<OneD, Array<OneD, NekDouble> >(nvariables);
                IPFluxPlus[nd] = Array<OneD, Array<OneD, NekDouble> >(nvariables);
                for(int i = 0; i < nvariables; ++i)
                {
                    IPSymmFlux[nd][i] = Array<OneD, NekDouble>(nTracePts, 0.0);
                    IPFluxPlus[nd][i] = Array<OneD, NekDouble>(nTracePts, 0.0);
                }

            }
            
            CalTraceIPSymmFlux(nConvectiveFields,nTracePts,fields,inarray,time,qfield,Fwd,Bwd,MuVarTrace,nonZeroIndex,IPSymmFlux);
        }
#endif

=======
>>>>>>> 647d3ee9
        int nFields = nvariables;
        // int nPts    = nTracePts;
        Array<OneD,       Array<OneD, NekDouble> >  plusFwd(nFields),plusBwd(nFields);
        Array<OneD,       Array<OneD, NekDouble> >  Jacvect(nFields);
        Array<OneD,       Array<OneD, NekDouble> >  FwdBnd(nFields);
        Array<OneD,       Array<OneD, NekDouble> >  plusflux(nFields);
        Array<OneD,       Array<OneD, NekDouble> >  minsflux(nFields);
        for(int i = 0; i < nFields; i++)
        {
            Jacvect[i]      =    Array<OneD, NekDouble>(nTracePts,0.0);
            plusFwd[i]      =    Array<OneD, NekDouble>(nTracePts);
            plusBwd[i]      =    Array<OneD, NekDouble>(nTracePts);
            plusflux[i]     =    Array<OneD, NekDouble>(nTracePts,0.0);
            minsflux[i]     =    Array<OneD, NekDouble>(nTracePts,0.0);
            FwdBnd[i]       =    Array<OneD, NekDouble>(nTracePts,0.0);
            Vmath::Vcopy(nTracePts, Fwd[i],1,plusFwd[i],1);
            Vmath::Vcopy(nTracePts, Bwd[i],1,plusBwd[i],1);
        }

        Array<OneD,       Array<OneD, NekDouble> >  minsFwd,minsBwd;
        if(m_centralDiffTracJac)
        {
            minsFwd  = Array<OneD,       Array<OneD, NekDouble> > (nFields);
            minsBwd  = Array<OneD,       Array<OneD, NekDouble> > (nFields);
            for(int i = 0; i < nFields; i++)
            {
                minsFwd[i]      =    Array<OneD, NekDouble>(nTracePts,0.0);
                minsBwd[i]      =    Array<OneD, NekDouble>(nTracePts,0.0);
                Vmath::Vcopy(nTracePts, Fwd[i],1,minsFwd[i],1);
                Vmath::Vcopy(nTracePts, Bwd[i],1,minsBwd[i],1);
            }
        }
        else
        {
            CalTraceNumericalFlux(nConvectiveFields,nDim,npoints,nTracePts,PenaltyFactor2,
                            fields,AdvVel,inarray,time,qfield,Fwd,Bwd,qFwd,qBwd,MuVarTrace,nonZeroIndex,minsflux);
        }

        // NekDouble eps   =   1.0E-6;
        NekDouble eps   =   1.0E-6;
        
<<<<<<< HEAD
        Array<OneD, DataType> tmpMatData;
=======
        DNekMatSharedPtr tmpMat;
        Array<OneD, NekDouble> tmpMatData;
>>>>>>> 647d3ee9
        // Fwd Jacobian
        for(int i = 0; i < nFields; i++)
        {
            NekDouble epsvar = eps*m_magnitdEstimat[i];
            NekDouble oepsvar   =   1.0/epsvar;
<<<<<<< HEAD
            Vmath::Sadd(nTracePts,epsvar,Fwd[i],1,plusFwd[i],1);

=======
            Vmath::Sadd(nTracePts, epsvar,Fwd[i],1,plusFwd[i],1);
            
>>>>>>> 647d3ee9
            if (m_bndConds.size())
            {
                for(int i = 0; i < nFields; i++)
                {
                    Vmath::Vcopy(nTracePts, plusFwd[i],1,FwdBnd[i],1);
                }
                // Loop over user-defined boundary conditions
                for (auto &x : m_bndConds)
                {
                    x->Apply(FwdBnd, tmpinarry, time);
                }
            }

            for(int j = 0; j < nFields; j++)
            {
                m_fields[j]->FillBwdWITHBound(plusFwd[j], plusBwd[j]);
            }

            CalTraceNumericalFlux(nConvectiveFields,nDim,npoints,nTracePts,PenaltyFactor2,
                        fields,AdvVel,inarray,time,qfield,plusFwd,plusBwd,qFwd,qBwd,MuVarTrace,nonZeroIndex,plusflux);
            
            if(m_centralDiffTracJac)
            {
                Vmath::Sadd(nTracePts, -epsvar,Fwd[i],1,minsFwd[i],1);
                
                if (m_bndConds.size())
                {
                    for(int i = 0; i < nFields; i++)
                    {
                        Vmath::Vcopy(nTracePts, minsFwd[i],1,FwdBnd[i],1);
                    }
                    // Loop over user-defined boundary conditions
                    for (auto &x : m_bndConds)
                    {
                        x->Apply(FwdBnd, tmpinarry, time);
                    }
                }

                for(int j = 0; j < nFields; j++)
                {
                    m_fields[j]->FillBwdWITHBound(minsFwd[j], minsBwd[j]);
                }

                CalTraceNumericalFlux(nConvectiveFields,nDim,npoints,nTracePts,PenaltyFactor2,
                            fields,AdvVel,inarray,time,qfield,minsFwd,minsBwd,qFwd,qBwd,MuVarTrace,nonZeroIndex,minsflux);

                oepsvar   *=   0.5;
            }
            
            for (int n = 0; n < nFields; n++)
            {
                Vmath::Vsub(nTracePts,&plusflux[n][0],1,&minsflux[n][0],1,&Jacvect[n][0],1);
                Vmath::Smul(nTracePts, oepsvar ,&Jacvect[n][0],1,&Jacvect[n][0],1);
            }
            for(int j = 0; j < nTracePts; j++)
            {
<<<<<<< HEAD
                tmpMatData  =   FJac->GetBlock(j,j)->GetPtr();
                for (int n = 0; n < nFields; n++)
                {
                    tmpMatData[n+i*nFields] = DataType(Jacvect[n][j]);
=======
                // tmpMat  =   FJac->GetBlock(j,j);
                // for (int n = 0; n < nFields; n++)
                // {
                //     (*tmpMat)(n,i) = Jacvect[n][j];
                // }
                tmpMatData = FJac->GetBlock(j,j)->GetPtr();
                for (int n = 0; n < nFields; n++)
                {
                    tmpMatData[n+i*nFields] = Jacvect[n][j];
>>>>>>> 647d3ee9
                }
            }
#ifdef CFS_DEBUGMODE
            if(m_DebugIPSymmFluxJacSwitch)
            {
                CalTraceIPSymmFlux(nConvectiveFields,nTracePts,fields,inarray,time,qfield,plusFwd,plusBwd,MuVarTrace,nonZeroIndex,IPFluxPlus);
                for(int nd = 0; nd < m_spacedim; ++nd)
                {
                    for (int n = 0; n < nFields; n++)
                    {
                        Vmath::Vsub(nTracePts,&IPFluxPlus[nd][n][0],1,&IPSymmFlux[nd][n][0],1,&Jacvect[n][0],1);
                        Vmath::Smul(nTracePts, oepsvar ,&Jacvect[n][0],1,&Jacvect[n][0],1);
                        for(int np=0;np<nTracePts;np++)
                        {
                            TraceIPSymJacArray[0][nd][n][i][np] = DataType( Jacvect[n][np] );
                        }
                    }
                }
            }
#endif

            Vmath::Vcopy(nTracePts, Fwd[i],1,plusFwd[i],1);
            if(m_centralDiffTracJac)
            {
                Vmath::Vcopy(nTracePts, Fwd[i],1,minsFwd[i],1);
            }
        }

        // Reset the boundary conditions
        if (m_bndConds.size())
        {
            for(int i = 0; i < nFields; i++)
            {
                Vmath::Vcopy(nTracePts, Fwd[i],1,FwdBnd[i],1);
            }
            // Loop over user-defined boundary conditions
            for (auto &x : m_bndConds)
            {
                x->Apply(FwdBnd, tmpinarry, time);
            }
        }

        for(int i = 0; i < nFields; i++)
        {
            Vmath::Vcopy(nTracePts, Bwd[i],1,plusBwd[i],1);
        }
        if(m_centralDiffTracJac)
        {
            for(int i = 0; i < nFields; i++)
            {
                Vmath::Vcopy(nTracePts, Bwd[i],1,minsBwd[i],1);
            }
        }

        for(int i = 0; i < nFields; i++)
        {
            NekDouble epsvar    = eps*m_magnitdEstimat[i];
            NekDouble oepsvar   =   1.0/epsvar;

            Vmath::Sadd(nTracePts,epsvar,Bwd[i],1,plusBwd[i],1);

            for(int j = 0; j < nFields; j++)
            {
                m_fields[j]->FillBwdWITHBound(Fwd[j], plusBwd[j]);
            }

            CalTraceNumericalFlux(nConvectiveFields,nDim,npoints,nTracePts,PenaltyFactor2,
                        fields,AdvVel,inarray,time,qfield,Fwd,plusBwd,qFwd,qBwd,MuVarTrace,nonZeroIndex,plusflux);
            
            if(m_centralDiffTracJac)
            {
                Vmath::Sadd(nTracePts,-epsvar,Bwd[i],1,minsBwd[i],1);

                for(int j = 0; j < nFields; j++)
                {
                    m_fields[j]->FillBwdWITHBound(Fwd[j], minsBwd[j]);
                }

                CalTraceNumericalFlux(nConvectiveFields,nDim,npoints,nTracePts,PenaltyFactor2,
                            fields,AdvVel,inarray,time,qfield,Fwd,minsBwd,qFwd,qBwd,MuVarTrace,nonZeroIndex,minsflux);

                oepsvar   *=   0.5;
            }

            for (int n = 0; n < nFields; n++)
            {
                Vmath::Vsub(nTracePts,&plusflux[n][0],1,&minsflux[n][0],1,&Jacvect[n][0],1);
                Vmath::Smul(nTracePts, oepsvar ,&Jacvect[n][0],1,&Jacvect[n][0],1);
            }
            for(int j = 0; j < nTracePts; j++)
            {
<<<<<<< HEAD
                tmpMatData  =   BJac->GetBlock(j,j)->GetPtr();
                for (int n = 0; n < nFields; n++)
                {
                    tmpMatData[n+i*nFields] = DataType(Jacvect[n][j]);
                }
            }
#ifdef CFS_DEBUGMODE
            if(m_DebugIPSymmFluxJacSwitch)
            {
                CalTraceIPSymmFlux(nConvectiveFields,nTracePts,fields,inarray,time,qfield,Fwd,plusBwd,MuVarTrace,nonZeroIndex,IPFluxPlus);
                for(int nd = 0; nd < m_spacedim; ++nd)
                {
                    for (int n = 0; n < nFields; n++)
                    {
                        Vmath::Vsub(nTracePts,&IPFluxPlus[nd][n][0],1,&IPSymmFlux[nd][n][0],1,&Jacvect[n][0],1);
                        Vmath::Smul(nTracePts, oepsvar ,&Jacvect[n][0],1,&Jacvect[n][0],1);
                        for(int np=0;np<nTracePts;np++)
                        {
                            TraceIPSymJacArray[1][nd][n][i][np] = DataType( Jacvect[n][np] );
                        }
                    }
=======
                // tmpMat  =   BJac->GetBlock(j,j);
                // for (int n = 0; n < nFields; n++)
                // {
                //     (*tmpMat)(n,i) = Jacvect[n][j];
                // }
                tmpMatData = BJac->GetBlock(j,j)->GetPtr();
                for (int n = 0; n < nFields; n++)
                {
                    tmpMatData[n+i*nFields] = Jacvect[n][j];
>>>>>>> 647d3ee9
                }
            }
#endif
            
            Vmath::Vcopy(nTracePts, Bwd[i],1,plusBwd[i],1);
            if(m_centralDiffTracJac)
            {
                Vmath::Vcopy(nTracePts, Bwd[i],1,minsBwd[i],1);
            }
        }
    }

    void CompressibleFlowSystem::CalTraceNumericalFlux(
            const int                                                           nConvectiveFields,
            const int                                                           nDim,
            const int                                                           nPts,
            const int                                                           nTracePts,
            const NekDouble                                                     PenaltyFactor2,
            const Array<OneD, MultiRegions::ExpListSharedPtr>                   &fields,
            const Array<OneD, Array<OneD, NekDouble> >                          &AdvVel,
            const Array<OneD, Array<OneD, NekDouble> >                          &inarray,
            const NekDouble                                                     time,
            const Array<OneD, const Array<OneD, Array<OneD, NekDouble> > >      &qfield,
            const Array<OneD, Array<OneD, NekDouble> >                          &vFwd,
            const Array<OneD, Array<OneD, NekDouble> >                          &vBwd,
            const Array<OneD, const Array<OneD, Array<OneD, NekDouble> > >      &qFwd,
            const Array<OneD, const Array<OneD, Array<OneD, NekDouble> > >      &qBwd,
            const Array<OneD, NekDouble >                                       &MuVarTrace,
                  Array<OneD, int >                                             &nonZeroIndex,
                  Array<OneD, Array<OneD, NekDouble> >                          &traceflux)
    {
        if (m_DEBUG_ADVECTION_JAC_MAT)
        {
            m_advObject->AdvectTraceFlux(nConvectiveFields, m_fields, AdvVel,inarray, traceflux, m_BndEvaluateTime,vFwd, vBwd);
        }
        else
        {
            for (int i = 0; i < nConvectiveFields; i++)
            {
                traceflux[i] = Array<OneD, NekDouble>(nTracePts, 0.0);
            }
        }
        
        if(m_DEBUG_VISCOUS_JAC_MAT)
        {
            Array<OneD, Array<OneD, NekDouble > > visflux(nConvectiveFields);
            for(int i = 0; i < nConvectiveFields; i++)
            {
                visflux[i]  =    Array<OneD, NekDouble>(nTracePts,0.0);
            }

            m_diffusion->DiffuseTraceFlux(nConvectiveFields, fields, inarray,qfield,visflux,vFwd, vBwd,qFwd,qBwd,MuVarTrace,nonZeroIndex);
            for(int i = 0; i < nConvectiveFields; i++)
            {
                Vmath::Vsub(nTracePts,traceflux[i],1,visflux[i],1,traceflux[i],1);
            }
        }
    }

    void CompressibleFlowSystem::CalTraceIPSymmFlux(
            const int                                                           nConvectiveFields,
            const int                                                           nTracePts,
            const Array<OneD, MultiRegions::ExpListSharedPtr>                   &fields,
            const Array<OneD, Array<OneD, NekDouble> >                          &inarray,
            const NekDouble                                                     time,
            const Array<OneD, const Array<OneD, Array<OneD, NekDouble> > >      &qfield,
            const Array<OneD, Array<OneD, NekDouble> >                          &vFwd,
            const Array<OneD, Array<OneD, NekDouble> >                          &vBwd,
            const Array<OneD, NekDouble >                                       &MuVarTrace,
            Array<OneD, int >                                                   &nonZeroIndex,
            Array<OneD, Array<OneD, Array<OneD, NekDouble> > >                  &traceflux)
    {
        if(m_DEBUG_VISCOUS_JAC_MAT)
        {
            Array<OneD, Array<OneD, Array<OneD, NekDouble> > >  VolumeFlux;
            m_diffusion->DiffuseTraceSymmFlux(nConvectiveFields,fields,inarray,qfield,VolumeFlux,
                                        traceflux,vFwd,vBwd,nonZeroIndex);
            for(int nd = 0; nd < m_spacedim; nd++)
            {
                for(int i = 0; i < nConvectiveFields; i++)
                {
                    Vmath::Ssub(nTracePts,0.0,traceflux[nd][i],1,traceflux[nd][i],1);
                }
            }
            
        }
    }

    void CompressibleFlowSystem::DoImplicitSolve_phy2coeff(
                                                 const Array<OneD, const Array<OneD, NekDouble> >&inpnts,
                                                       Array<OneD,       Array<OneD, NekDouble> >&outpnt,
                                                 const NekDouble time,
                                                 const NekDouble lambda)
    {

        unsigned int nvariables  = inpnts.num_elements();
        unsigned int ncoeffs     = m_fields[0]->GetNcoeffs();

        Array<OneD, Array<OneD, NekDouble> > inarray(nvariables);
        Array<OneD, Array<OneD, NekDouble> > out(nvariables);

        for(int i = 0; i < nvariables; i++)
        {
            inarray[i]  =  Array<OneD, NekDouble> (ncoeffs,0.0);
            out[i]      =  Array<OneD, NekDouble> (ncoeffs,0.0);
            m_fields[i]->FwdTrans(inpnts[i],inarray[i]);
        }

        DoImplicitSolve_coeff(inpnts,inarray,out,time,lambda);

        for(int i = 0; i < nvariables; i++)
        {
            m_fields[i]->BwdTrans(out[i],outpnt[i]);
        }

    }

    void CompressibleFlowSystem::DoImplicitSolve_coeff(
        const Array<OneD, const Array<OneD, NekDouble> >    &inpnts,
        const Array<OneD, const Array<OneD, NekDouble> >    &inarray,
        Array<OneD,       Array<OneD, NekDouble> >          &out,
        const NekDouble                                     time,
        const NekDouble                                     lambda)
    {
        m_TimeIntegtSol_n   = inarray;
        m_TimeIntegtSol_k   = out;
        m_BndEvaluateTime   = time;
        m_TimeIntegLambda   = lambda;
        const unsigned int MaxNonlinIte =   m_MaxNonlinIte;
        unsigned int nvariables     = inarray.num_elements();
        unsigned int npoints        = inarray[0].num_elements();
        unsigned int ntotal         = nvariables*npoints;
        unsigned int nElements      = m_fields[0]->GetExpSize();

        LibUtilities::CommSharedPtr v_Comm  = m_fields[0]->GetComm()->GetRowComm();

        bool l_verbose      = m_session->DefinesCmdLineArgument("verbose");
        bool l_root=false;
        if(0==v_Comm->GetRank())
        {
            l_root =true;
        }
        unsigned int ntotalGlobal     = ntotal;
        v_Comm->AllReduce(ntotalGlobal, Nektar::LibUtilities::ReduceSum);
        unsigned int ntotalDOF        = ntotalGlobal/nvariables;
        NekDouble ototalGlobal  = 1.0/ntotalGlobal;
        NekDouble ototalDOF     = 1.0/ntotalDOF;

        UpdateSoltnRefNorms(inarray, ototalDOF);

        

        Array<OneD, NekDouble> NonlinSysRes_1D(ntotal,0.0),sol_k_1D(ntotal,0.0),dsol_1D(ntotal,0.0);
        Array<OneD,       Array<OneD, NekDouble> > NonlinSysRes(nvariables),dsol(nvariables);
        for(int i = 0; i < nvariables; i++)
        {
            int offset = i*npoints;
            NonlinSysRes[i] =  NonlinSysRes_1D + offset;
            dsol[i]         =  dsol_1D + offset;
        }

        m_SysEquatResid_k = NonlinSysRes;
        //sol_k = out;
        for(int i = 0; i < nvariables; i++)
        {
            Vmath::Vcopy(npoints,inarray[i],1,m_TimeIntegtSol_k[i],1);
        }

        if(m_cflLocTimestep>0.0)
        {
            Array<OneD, NekDouble> tstep (nElements, 0.0);
            NekDouble tmpcfl    = m_cflSafetyFactor;
            m_cflSafetyFactor   = m_cflLocTimestep;
            GetElmtTimeStep(inpnts, tstep);
            m_cflSafetyFactor   = tmpcfl;

            m_locTimeStep = tstep;
        }

<<<<<<< HEAD
=======
        // //TODO: NekLinSysIterative as a member to avoid repeted initialization
        // NekLinSysIterative linsol(m_session,v_Comm);
        // m_LinSysOprtors.DefineMatrixMultiply(&CompressibleFlowSystem::MatrixMultiply_JacobianFree_coeff, this);
        // m_LinSysOprtors.DefinePrecond(&CompressibleFlowSystem::preconditioner_BlkSOR_coeff, this);
        // // m_LinSysOprtors.DefinePrecond(&CompressibleFlowSystem::preconditioner_BlkDiag, this);
        // // m_LinSysOprtors.DefinePrecond(&CompressibleFlowSystem::preconditioner, this);
        // linsol.setLinSysOperators(m_LinSysOprtors);

>>>>>>> 647d3ee9
//Debug
//         NonlinSysEvaluator_coeff(m_TimeIntegtSol_k,m_SysEquatResid_k);
// Fill2DArrayOfBlkDiagonalMat(m_PrecMatVars,0.0);
//         DebugNumCalJac_coeff(m_PrecMatVars);

// Cout2DArrayBlkMat(m_PrecMatVars);

// ASSERTL0(false, "debugstop");
        // ElmtVarInvMtrx_coeff(m_PrecMatVars);
        // TODO: auto precondition recompute. use random vector&L1 norm relative error.
        if(m_CalcuPrecMatFlag||(m_TimeIntegLambdaPrcMat!=m_TimeIntegLambda))
        {
            if(0 < m_JFNKPrecondStep)
            {
                CalPrecMat(inpnts, m_BndEvaluateTime, m_TimeIntegLambda);
            }
        }

        bool converged       = false;
        bool steady_state    = false;
        int nwidthcolm = 10;
        int NtotDoOdeRHS = 0;
        int NtotGMRESIts = 0;
        NekDouble resnorm0 = 0.0;
        NekDouble resnorm  = 0.0;
        NekDouble resmaxm  = 0.0;
        NekDouble resratio = 1.0;
        NekDouble LinSysTol = 0.0;
        int NttlNonlinIte    = 0;
        for (int k = 0; k < MaxNonlinIte; k++)
        {
            NonlinSysEvaluator_coeff(m_TimeIntegtSol_k,m_SysEquatResid_k);
<<<<<<< HEAD
=======
        // for(int i = 0; i < nvariables; i++)
        // {

        //     int nwidthcolm = 20;
        //     int nphspnt = m_SysEquatResid_k[nvariables-1].num_elements();
        //     for(int j = 0; j < nphspnt; j++)
        //     {
        //         cout <<right<<scientific<<setw(nwidthcolm)<<setprecision(nwidthcolm-6)
        //             <<"RHS: ("<<i<<" "<<j<<") "<<m_SysEquatResid_k[i][j]
        //             << endl;
        //     }
        // }
            if(2==m_LiniearizationMethod||3==m_LiniearizationMethod)
            {
                Array<OneD, Array<OneD, NekDouble> > pnts(nvariables);
                int nphspnt = inpnts[0].num_elements();
                for(int i = 0; i < nvariables; i++)
                {
                    pnts[i]   =   Array<OneD, NekDouble>(nphspnt,0.0);
                    m_fields[i]->BwdTrans(m_TimeIntegtSol_k[i], pnts[i]);
                }

                CalphysDeriv(pnts,m_qfield);
                CalcFluxJacVolBnd(pnts,m_qfield);
            }
        // int ncoefftmp = m_TimeIntegtSol_k[nvariables-1].num_elements();
        // for(int i = 0; i < nvariables; i++)
        // {
        //     int noffset = ncoefftmp*i;
        //     Vmath::Vcopy(ncoefftmp,&m_TimeIntegtSol_k[i][0],1,&dsol_1D[0]+noffset,1);
        // }

        // MatrixMultiply_JacobianFree_coeff(dsol_1D,sol_k_1D);
        // ofstream outfileJF;
        // outfileJF.open("MatrixMultiply_JacobianFree_coeff.dat");
        // for(int i = 0; i < nvariables; i++)
        // {

        //     int nwidthcolm = 20;
        //     int nphspnt = m_SysEquatResid_k[nvariables-1].num_elements();
        //     for(int j = 0; j < nphspnt; j++)
        //     {
        //         outfileJF <<right<<scientific<<setw(nwidthcolm)<<setprecision(nwidthcolm-6)
        //             <<"MF :("<<i<<" "<<j<<") "<<sol_k_1D[i*ncoefftmp+j]
        //             << endl;
        //     }
        // }
        // outfileJF.close();

        // for(int i = 0; i < nvariables; i++)
        // {
        //     int noffset = ncoefftmp*i;
        //     Vmath::Vcopy(ncoefftmp,&m_TimeIntegtSol_k[i][0],1,&dsol_1D[0]+noffset,1);
        // }
        // MatrixMultiply_MatrixFree_coeff(dsol_1D,sol_k_1D);
        // ofstream outfileMF;
        // outfileMF.open("MatrixMultiply_MatrixFree_coeff.dat");
        // for(int i = 0; i < nvariables; i++)
        // {

        //     int nwidthcolm = 20;
        //     int nphspnt = m_SysEquatResid_k[nvariables-1].num_elements();
        //     for(int j = 0; j < nphspnt; j++)
        //     {
        //         outfileMF <<right<<scientific<<setw(nwidthcolm)<<setprecision(nwidthcolm-6)
        //             <<"MF :("<<i<<" "<<j<<") "<<sol_k_1D[i*ncoefftmp+j]
        //             << endl;
        //     }
        // }
        // outfileMF.close();
        // ASSERTL0(false,"debug stop");
            // if(2==m_LiniearizationMethod)
            // {
            //     CalphysDeriv(m_TimeIntegtSol_k,m_qfield);

            //     Array<OneD, Array<OneD, NekDouble> > pnts(nvariables);
            //     int nphspnt = GetTotPoints();
            //     for(int i = 0; i < nvariables; i++)
            //     {
            //         pnts[i]   =   Array<OneD, NekDouble>(nphspnt,0.0);
            //         m_fields[i]->BwdTrans(m_TimeIntegtSol_k[i], pnts[i]);
            //     }
            //     GetTraceJac(pnts,m_qfield,m_TraceJac,m_TraceJacDeriv,m_TraceJacDerivSign);
        
            //     for(int j = 0; j< nvariables; j++)
            //     {
            //         Vmath::Vcopy(nphspnt, inarray[j],1,m_MatrixFreeRefFields[j],1);
            //     }
            // }

          
            // NonlinSysEvaluator_coeff_out(m_TimeIntegtSol_k,m_SysEquatResid_k);
>>>>>>> 647d3ee9
            NtotDoOdeRHS++;
            
            // NonlinSysRes_1D and m_SysEquatResid_k share the same storage
            resnorm = Vmath::Dot(ntotal,NonlinSysRes_1D,NonlinSysRes_1D);
            v_Comm->AllReduce(resnorm, Nektar::LibUtilities::ReduceSum);
            
            converged = NewtonStopCriteria(NonlinSysRes_1D, k, ntotalDOF, 
                        resnorm, resnorm0, resmaxm, resratio);
            if (converged)
            {
                break;
            }
            LinSysTol = m_GMRESRelativeIteTol*sqrt(resnorm);
            int ntmpGMRESIts =  m_linsol->SolveLinearSystem(ntotal,NonlinSysRes_1D,dsol_1D,0,LinSysTol);
            NtotDoOdeRHS  +=  ntmpGMRESIts;
            NtotGMRESIts  +=  ntmpGMRESIts;

            for(int i = 0; i < nvariables; i++)
            {
                Vmath::Vsub(npoints,m_TimeIntegtSol_k[i],1,dsol[i],1,m_TimeIntegtSol_k[i],1);
            }
            NttlNonlinIte++;
        }
        if (m_PrcdMatFreezNumb>0)
        {
            m_CalcuPrecMatFlag = false;
        }

        if((l_verbose||(!converged))&&l_root)
        {
            WARNINGL0(converged,"     # Nonlinear system solver not converge in CompressibleFlowSystem::DoImplicitSolve ");
            cout <<right<<scientific<<setw(nwidthcolm)<<setprecision(nwidthcolm-6)
                <<"     * Newton-Its converged (RES="
                << sqrt(resnorm)<<" Res/Q="<< sqrt(resnorm/m_inArrayNorm)
                <<" ResMax/QPerDOF="<< resmaxm*sqrt(ntotalDOF/m_inArrayNorm)<<" Res/(DtRHS): "<<sqrt(resratio)
                <<" with "<<setw(3)<<NttlNonlinIte<<" Non-Its"<<" and "<<setw(4)<<NtotDoOdeRHS<<" Lin-Its)"<<endl;
        }

        m_TotNewtonIts  +=  NttlNonlinIte;
        m_TotGMRESIts   +=  NtotGMRESIts;
        m_TotOdeRHS     +=  NtotDoOdeRHS;
        m_TotImpStages++;

        m_TotLinItePerStep += NtotDoOdeRHS;
        m_StagesPerStep++;
        if(!converged)
        {
            m_TotLinItePerStep +=   m_maxLinItePerNewton*100;
        }
    }

    void CompressibleFlowSystem::UpdateSoltnRefNorms(
        const Array<OneD, Array<OneD, NekDouble>>    &inarray,
        const NekDouble                 &ototalDOF)
    {
        int nvariables = m_fields.num_elements();
        int npoints = GetNcoeffs();
        m_inArrayNorm = 0.0;

        LibUtilities::CommSharedPtr v_Comm  = m_fields[0]->GetComm()->GetRowComm();
        // estimate the magnitude of each flow variables
        m_magnitdEstimat = Array<OneD, NekDouble>  (nvariables,0.0);

        for(int i = 0; i < nvariables; i++)
        {
            m_magnitdEstimat[i] = Vmath::Dot(npoints,inarray[i],inarray[i]);
        }
        v_Comm->AllReduce(m_magnitdEstimat, Nektar::LibUtilities::ReduceSum);

        for(int i = 0; i < nvariables; i++)
        {
            m_inArrayNorm += m_magnitdEstimat[i];
        }

        for(int i = 2; i < nvariables-1; i++)
        {
            m_magnitdEstimat[1]   +=   m_magnitdEstimat[i] ;
        }
        for(int i = 2; i < nvariables-1; i++)
        {
            m_magnitdEstimat[i]   =   m_magnitdEstimat[1] ;
        }

        for(int i = 0; i < nvariables; i++)
        {
            m_magnitdEstimat[i] = sqrt(m_magnitdEstimat[i]*ototalDOF);
        }
        
    }

    void CompressibleFlowSystem::CalPrecMat(
        const Array<OneD, const Array<OneD, NekDouble> >    &inpnts,
        const NekDouble                                     time,
        const NekDouble                                     lambda)
    {
        int nvariables = inpnts.num_elements();
#ifdef CFS_DEBUGMODE
        if(m_DebugNumJacBSOR)
        {
            NonlinSysEvaluator_coeff(m_TimeIntegtSol_k,m_SysEquatResid_k);
            Fill2DArrayOfBlkDiagonalMat(m_PrecMatVars,0.0);
            DebugNumCalJac_coeff(m_PrecMatVars,m_PrecMatVarsOffDiag);

            NekDouble zero=0.0;
            ElmtVarInvMtrx(m_PrecMatVars,zero);
        }
        else
        {
#endif
            int nphspnt = inpnts[0].num_elements();
            Array<OneD, Array<OneD, NekDouble> > intmp(nvariables);
            for(int i = 0; i < nvariables; i++)
            {
                intmp[i]    =   Array<OneD, NekDouble>(nphspnt,0.0);
            }

            DoOdeProjection(inpnts,intmp,time);
            if(m_flagPrecMatVarsSingle)
            {
                if(m_flagPrecondCacheOptmis)
                {
                    GetpreconditionerNSBlkDiag_coeff(intmp,m_PrecMatVarsSingle,m_PrecMatSingle,
                                                m_TraceJacSingle,m_TraceJacDerivSingle,m_TraceJacDerivSignSingle,
                                                m_TraceJacArraySingle,m_TraceJacDerivArraySingle,m_TraceIPSymJacArraySingle,
                                                m_StdSMatDataDBB,m_StdSMatDataDBDB);
                }
                else
                {
                    GetpreconditionerNSBlkDiag_coeff(intmp,m_PrecMatVarsSingle,
                                                m_TraceJacSingle,m_TraceJacDerivSingle,m_TraceJacDerivSignSingle,
                                                m_TraceIPSymJacArraySingle,
                                                m_StdSMatDataDBB,m_StdSMatDataDBDB);
                }
            }
            else
            {
                if(m_flagPrecondCacheOptmis)
                {
                    GetpreconditionerNSBlkDiag_coeff(intmp,m_PrecMatVars,m_PrecMat,m_TraceJac,m_TraceJacDeriv,m_TraceJacDerivSign,
                                                    m_TraceJacArray,m_TraceJacDerivArray,m_TraceIPSymJacArray,
                                                    m_StdDMatDataDBB,m_StdDMatDataDBDB);
                }
                else
                {
                    GetpreconditionerNSBlkDiag_coeff(intmp,m_PrecMatVars,m_TraceJac,m_TraceJacDeriv,m_TraceJacDerivSign,
                                                    m_TraceIPSymJacArray,
                                                    m_StdDMatDataDBB,m_StdDMatDataDBDB);
                }
            }
        
            m_TimeIntegLambdaPrcMat = lambda;

            // to free the storage
            for(int i = 0; i < nvariables; i++)
            {
                intmp[i]    =   NullNekDouble1DArray;
            }

#ifdef CFS_DEBUGMODE
            if(m_DebugNumJacMatSwitch)
            {
                cout <<" m_DebugNumJacMatSwitch "<<endl;
                NonlinSysEvaluator_coeff(m_TimeIntegtSol_k,m_SysEquatResid_k);
                Fill2DArrayOfBlkDiagonalMat(m_PrecMatVars,0.0);
                DebugNumCalJac_coeff(m_PrecMatVars);

                NekDouble zero=0.0;
                ElmtVarInvMtrx(m_PrecMatVars,zero);

                for(int m = 0; m < nvariables; m++)
                {
                    for(int n = 0; n < nvariables; n++)
                    {
                        m_fields[0]->RightMultiplyByElmtInvMassOnDiag(m_PrecMatVars[m][n], m_PrecMatVars[m][n]);
                    }
                }
            }
            if(m_DebugOutputJacMatSwitch)
            {
                Cout2DArrayBlkMat(m_PrecMatVars);
            }
        }
#endif
    }

    bool CompressibleFlowSystem::NewtonStopCriteria(
        const Array<OneD, NekDouble>    &NonlinSysRes_1D,
        const int                       &k,
        const int                       &totalDOF,
        const NekDouble                 &resnorm,
        NekDouble                       &resnorm0,
        NekDouble                       &resmaxm,
        NekDouble                       &resratio)
    {
        bool converged = false;
        LibUtilities::CommSharedPtr v_Comm  = m_fields[0]->GetComm()->GetRowComm();
        bool l_verbose      = m_session->DefinesCmdLineArgument("verbose");
        bool l_root=false;
        if(0==v_Comm->GetRank())
        {
            l_root =true;
        }

        NekDouble tolrnc    = m_NewtonAbsoluteIteTol;
        NekDouble tol2      = m_inArrayNorm*tolrnc*tolrnc;

        NekDouble ototalDOF = 1.0/totalDOF;

        NekDouble ratioTol = m_NewtonRelativeIteTol;
        NekDouble tol2Ratio = ratioTol*ratioTol;
        NekDouble tol2Max   = sqrt(m_inArrayNorm*ototalDOF)*ratioTol;

        int nwidthcolm = 8;
        NekDouble ratioSteps = 1.0;
        if(0==k)
        {
            resnorm0 = resnorm;
            resratio = 1.0;

            if(m_Res0PreviousStep<0.0)
            {
                m_Res0PreviousStep = resnorm0;
                ratioSteps         = 1.0;
            }
            else
            {
                ratioSteps         = m_Res0PreviousStep/resnorm0;
                m_Res0PreviousStep = resnorm0;
            }

        }
        else
        {
            resratio = resnorm/resnorm0;
        }
        if (resratio<tol2Ratio||resnorm<tol2)
        {
            resmaxm = 0.0;
            for(int i=0;i<NonlinSysRes_1D.num_elements();i++)
            {
                resmaxm = max(resmaxm,abs(NonlinSysRes_1D[i]));
            }
            v_Comm->AllReduce(resmaxm, Nektar::LibUtilities::ReduceMax);
            if((resmaxm<tol2Max)&&k>0)
            {
            // if(k>0)
            // {
                /// TODO: m_root
                // if(m_cflLocTimestep>0.0)
                // {
                //     m_cflLocTimestep *= pow(ratioSteps,0.35);
                // }
                // m_cflSafetyFactor *= pow(ratioSteps,0.35);

                converged = true;
                if(resratio>tol2Ratio&&l_root)
                {
                    WARNINGL0(true,"     # resratio>tol2Ratio in CompressibleFlowSystem::DoImplicitSolve ");
                    cout <<right<<scientific<<setw(nwidthcolm)<<setprecision(nwidthcolm-6)
                            <<" resratio= "<<resratio<<" tol2Ratio= "<<tol2Ratio<<endl;
                }
            }
        }
            
        return converged;
    }

    template<typename TypeNekBlkMatSharedPtr>
    void CompressibleFlowSystem::AllocatePrecondBlkDiag_coeff(
        Array<OneD, Array<OneD, TypeNekBlkMatSharedPtr> > &gmtxarray,
        const int                                          &nscale )
    {

        int nvars = m_fields.num_elements();
        int nelmts  = m_fields[0]->GetNumElmts();
        int nrowsVars,ncolsVars;
        int nelmtcoef;
        Array<OneD, unsigned int > nelmtmatdim(nelmts);
        for(int i = 0; i < nelmts; i++)
        {
            nelmtcoef   =   m_fields[0]->GetExp(i)->GetNcoeffs();
            nelmtmatdim[i]  =   nelmtcoef*nscale;
        }

        for(int i = 0; i < nvars; i++)
        {
            for(int j = 0; j < nvars; j++)
            {
                AllocateNekBlkMatDig(gmtxarray[i][j],nelmtmatdim,nelmtmatdim);
            }
        }
    }

    template<typename DataType, typename TypeNekBlkMatSharedPtr>
    void CompressibleFlowSystem::GetpreconditionerNSBlkDiag_coeff(
        const Array<OneD, const Array<OneD, NekDouble> >                                &inarray,
        Array<OneD, Array<OneD, TypeNekBlkMatSharedPtr> >                               &gmtxarray,
        TypeNekBlkMatSharedPtr                                                          &gmtVar,
        Array<OneD, TypeNekBlkMatSharedPtr >                                            &TraceJac,
        Array<OneD, TypeNekBlkMatSharedPtr >                                            &TraceJacDeriv,
        Array<OneD, Array<OneD, DataType> >                                             &TraceJacDerivSign,
        Array<OneD,Array<OneD,Array<OneD,Array<OneD,DataType >>>>                       &TraceJacArray,
        Array<OneD,Array<OneD,Array<OneD,Array<OneD,DataType >>>>                       &TraceJacDerivArray,
        Array<OneD,Array<OneD,Array<OneD,Array<OneD,Array<OneD,DataType >>>>>           &TraceIPSymJacArray,
        Array<OneD, Array<OneD, Array<OneD, Array<OneD, DataType> > > >                 &StdMatDataDBB,
        Array<OneD, Array<OneD, Array<OneD, Array<OneD, Array<OneD, DataType> > > > >   &StdMatDataDBDB)
    {
        Array<OneD, Array<OneD, Array<OneD, NekDouble> > > qfield;

        if(m_DEBUG_VISCOUS_JAC_MAT)
        {
            CalphysDeriv(inarray,qfield);
        }

        DataType zero =0.0;
        Fill2DArrayOfBlkDiagonalMat(gmtxarray,zero);
#ifdef CFS_DEBUGMODE
        if(2!=m_DebugVolTraceSwitch)
        {
#endif
            AddMatNSBlkDiag_volume(inarray,qfield,gmtxarray,StdMatDataDBB,StdMatDataDBDB);
#ifdef CFS_DEBUGMODE
        }
        if(1!=m_DebugVolTraceSwitch)
        {
#endif
            AddMatNSBlkDiag_boundary(inarray,qfield,gmtxarray,TraceJac,TraceJacDeriv,TraceJacDerivSign,TraceIPSymJacArray);
#ifdef CFS_DEBUGMODE
        }
#endif
        MultiplyElmtInvMass_PlusSource(gmtxarray,m_TimeIntegLambda,zero);

        ElmtVarInvMtrx(gmtxarray,gmtVar,zero);
        
        TransTraceJacMatToArray(TraceJac,TraceJacDeriv,TraceJacArray, TraceJacDerivArray);
    }

    template<typename DataType, typename TypeNekBlkMatSharedPtr>
    void CompressibleFlowSystem::GetpreconditionerNSBlkDiag_coeff(
        const Array<OneD, const Array<OneD, NekDouble> >                                &inarray,
        Array<OneD, Array<OneD, TypeNekBlkMatSharedPtr> >                               &gmtxarray,
        Array<OneD, TypeNekBlkMatSharedPtr >                                            &TraceJac,
        Array<OneD, TypeNekBlkMatSharedPtr >                                            &TraceJacDeriv,
        Array<OneD, Array<OneD, DataType> >                                             &TraceJacDerivSign,
        Array<OneD,Array<OneD,Array<OneD,Array<OneD,Array<OneD,DataType >>>>>           &TraceIPSymJacArray,
        Array<OneD, Array<OneD, Array<OneD, Array<OneD, DataType> > > >                 &StdMatDataDBB,
        Array<OneD, Array<OneD, Array<OneD, Array<OneD, Array<OneD, DataType> > > > >   &StdMatDataDBDB)
    {
        if(m_DEBUG_VISCOUS_JAC_MAT)
        {
            CalphysDeriv(inarray,m_qfield);
        }

        DataType zero =0.0;
        Fill2DArrayOfBlkDiagonalMat(gmtxarray,zero);
#ifdef CFS_DEBUGMODE
        if(2!=m_DebugVolTraceSwitch)
        {
#endif
<<<<<<< HEAD
            AddMatNSBlkDiag_volume(inarray,qfield,gmtxarray,StdMatDataDBB,StdMatDataDBDB);
=======
            AddMatNSBlkDiag_volume(inarray,m_qfield,gmtxarray);
>>>>>>> 647d3ee9
#ifdef CFS_DEBUGMODE
        }
        if(1!=m_DebugVolTraceSwitch)
        {
#endif
<<<<<<< HEAD
            AddMatNSBlkDiag_boundary(inarray,qfield,gmtxarray,TraceJac,TraceJacDeriv,TraceJacDerivSign,TraceIPSymJacArray);
=======
            AddMatNSBlkDiag_boundary(inarray,m_qfield,gmtxarray,TraceJac,TraceJacDeriv,TraceJacDerivSign);
>>>>>>> 647d3ee9
#ifdef CFS_DEBUGMODE
        }
#endif
        MultiplyElmtInvMass_PlusSource(gmtxarray,m_TimeIntegLambda,zero);

        ElmtVarInvMtrx(gmtxarray,zero);
    }

    template<typename DataType, typename TypeNekBlkMatSharedPtr>
    void CompressibleFlowSystem::MultiplyElmtInvMass_PlusSource(
        Array<OneD, Array<OneD, TypeNekBlkMatSharedPtr> > &gmtxarray,
        const NekDouble                                    dtlamda,
        const DataType                                     tmpDataType)
    {
        MultiRegions::ExpListSharedPtr explist = m_fields[0];
            std::shared_ptr<LocalRegions::ExpansionVector> pexp = explist->GetExp();
        int ntotElmt            = (*pexp).size();
        int nElmtCoef;
        int nConvectiveFields = m_fields.num_elements();

        NekDouble Negdtlamda    =   -dtlamda;

        Array<OneD, NekDouble> pseudotimefactor(ntotElmt,0.0);
        if(m_cflLocTimestep>0.0)
        {
            NekDouble Neglamda      =   Negdtlamda/m_timestep;
            Vmath::Svtvp(ntotElmt,Neglamda,m_locTimeStep,1,pseudotimefactor,1,pseudotimefactor,1);
        }
        else
        {
            Vmath::Fill(ntotElmt,Negdtlamda,pseudotimefactor,1);
        }

        Array<OneD, DataType>    GMatData;
        for(int m = 0; m < nConvectiveFields; m++)
        {
            for(int n = 0; n < nConvectiveFields; n++)
            {
                for(int  nelmt = 0; nelmt < ntotElmt; nelmt++)
                {
                    GMatData        = gmtxarray[m][n]->GetBlock(nelmt,nelmt)->GetPtr();
                    DataType factor = DataType(pseudotimefactor[nelmt]);

                    Vmath::Smul(GMatData.num_elements(),factor,GMatData,1,GMatData,1);
                }
            }
        }

        DNekMatSharedPtr MassMat;
        Array<OneD,NekDouble> BwdMatData,MassMatData,tmp;
        Array<OneD,DataType> MassMatDataDataType;
        LibUtilities::ShapeType ElmtTypePrevious = LibUtilities::eNoShapeType;

        for(int  nelmt = 0; nelmt < ntotElmt; nelmt++)
        {
            int nelmtcoef  = GetNcoeffs(nelmt);
            int nelmtpnts  = GetTotPoints(nelmt);
            LibUtilities::ShapeType ElmtTypeNow =   explist->GetExp(nelmt)->DetShapeType();

            if (tmp.num_elements()!=nelmtcoef||(ElmtTypeNow!=ElmtTypePrevious)) 
            {
                StdRegions::StdExpansionSharedPtr stdExp;
                stdExp = explist->GetExp(nelmt)->GetStdExp();
                StdRegions::StdMatrixKey  matkey(StdRegions::eBwdTrans,
                                    stdExp->DetShapeType(), *stdExp);
                    
                DNekMatSharedPtr BwdMat =  stdExp->GetStdMatrix(matkey);
                BwdMatData = BwdMat->GetPtr();

                if(nelmtcoef!=tmp.num_elements())
                {
                    tmp = Array<OneD,NekDouble> (nelmtcoef,0.0);
                    MassMat  =  MemoryManager<DNekMat>
                        ::AllocateSharedPtr(nelmtcoef, nelmtcoef, 0.0);
                    MassMatData = MassMat->GetPtr();
                    MassMatDataDataType = Array<OneD, DataType> (nelmtcoef*nelmtcoef);
                }

                ElmtTypePrevious    = ElmtTypeNow;
            }
            
            for(int np=0; np<nelmtcoef;np++)
            {
                explist->GetExp(nelmt)->IProductWRTBase(BwdMatData+np*nelmtpnts,tmp);
                Vmath::Vcopy(nelmtcoef,&tmp[0],1,&MassMatData[0]+np*nelmtcoef,1);
            }
            for(int i=0;i<MassMatData.num_elements();i++)
            {
                MassMatDataDataType[i]    =   DataType(MassMatData[i]);
            }

            for(int m = 0; m < nConvectiveFields; m++)
            {
                GMatData        = gmtxarray[m][m]->GetBlock(nelmt,nelmt)->GetPtr();
                Vmath::Vadd(MassMatData.num_elements(),MassMatDataDataType,1,GMatData,1,GMatData,1);
            }
        }
        return;
    }

    template<typename DataType, typename TypeNekBlkMatSharedPtr>
    void CompressibleFlowSystem::TransTraceJacMatToArray(
        const Array<OneD, TypeNekBlkMatSharedPtr >                      &TraceJac,
        const Array<OneD, TypeNekBlkMatSharedPtr >                      &TraceJacDeriv,
        Array<OneD,Array<OneD,Array<OneD,Array<OneD,DataType >>>>       &TraceJacArray,
        Array<OneD,Array<OneD,Array<OneD,Array<OneD,DataType >>>>       &TraceJacDerivArray)
    {
        int nFwdBwd,nDiagBlks,nvar0Jac,nvar1Jac,nDiagBlksVar1Jac;
        int nvar0Drv,nvar1Drv,nDiagBlksVar1Drv;
        Array<OneD, unsigned int> rowSizes;
        Array<OneD, unsigned int> colSizes;
        nFwdBwd = TraceJac.num_elements();
        TraceJac[0]->GetBlockSizes(rowSizes,colSizes);
        nDiagBlks   = rowSizes.num_elements();
        nvar0Jac    = rowSizes[1] - rowSizes[0];
        nvar1Jac    = colSizes[1] - colSizes[0];
        nDiagBlksVar1Jac = nDiagBlks*nvar1Jac;

        if(0==TraceJacArray.num_elements())
        {
            TraceJacArray = Array<OneD,Array<OneD,Array<OneD,Array<OneD,DataType >>>> (nFwdBwd);
            for(int nlr=0;nlr<nFwdBwd;nlr++)
            {
                TraceJacArray[nlr]   =   Array<OneD,Array<OneD,Array<OneD,DataType >>> (nvar0Jac);
                for(int m=0;m<nvar0Jac;m++)
                {
                    TraceJacArray[nlr][m]   =   Array<OneD,Array<OneD,DataType > >(nvar1Jac);
                    for(int n=0;n<nvar1Jac;n++)
                    {
                        TraceJacArray[nlr][m][n]   =   Array<OneD,DataType >(nDiagBlks);
                    }
                }
            }
        }

        for(int nlr=0;nlr<nFwdBwd;nlr++)
        {
            const TypeNekBlkMatSharedPtr tmpMat = TraceJac[nlr];
            Array<OneD,Array<OneD,Array<OneD,DataType >>> tmpaa = TraceJacArray[nlr];
            TranSamesizeBlkDiagMatIntoArray(tmpMat,tmpaa);
        }

        if(m_DEBUG_VISCOUS_JAC_MAT&&m_DEBUG_VISCOUS_TRACE_DERIV_JAC_MAT)
        {
            TraceJacDeriv[0]->GetBlockSizes(rowSizes,colSizes);
            nvar0Drv    = rowSizes[1] - rowSizes[0];
            nvar1Drv    = colSizes[1] - colSizes[0];
            nDiagBlksVar1Drv = nDiagBlks*nvar1Drv;
            if(0==TraceJacDerivArray.num_elements())
            {
                TraceJacDerivArray = Array<OneD,Array<OneD,Array<OneD,Array<OneD,DataType >>>> (nFwdBwd);
                TraceJacDerivArray[0]   =   Array<OneD,Array<OneD,Array<OneD,DataType >>> (nvar0Jac);
                int nlr =0;
                for(int m=0;m<nvar0Drv;m++)
                {
                    TraceJacDerivArray[nlr][m]   =   Array<OneD,Array<OneD,DataType > >(nvar1Drv);
                    for(int n=0;n<nvar1Drv;n++)
                    {
                        TraceJacDerivArray[nlr][m][n]   =   Array<OneD,DataType >(nDiagBlks);
                    }
                }
                for(int nlr=1;nlr<nFwdBwd;nlr++)
                {
                    TraceJacDerivArray[nlr]  =   TraceJacDerivArray[0];
                }
            }
            int nlr =0;
            TranSamesizeBlkDiagMatIntoArray(TraceJacDeriv[nlr],TraceJacDerivArray[nlr]);
        }
        return;
    }

    void CompressibleFlowSystem::MatrixMultiply_JacobianFree_coeff(
                                                 const  Array<OneD, NekDouble> &inarray,
                                                        Array<OneD, NekDouble >&out)
    {
        NekDouble eps = m_JFEps;
        unsigned int ntotalGlobal     = inarray.num_elements();
        NekDouble magninarray = Vmath::Dot(ntotalGlobal,inarray,inarray);
        LibUtilities::CommSharedPtr v_Comm  = m_fields[0]->GetComm()->GetRowComm();
        v_Comm->AllReduce(magninarray, Nektar::LibUtilities::ReduceSum);
        // eps *= magnitdEstimatMax;
        eps *= sqrt( (sqrt(m_inArrayNorm) + 1.0)/magninarray);
        NekDouble oeps = 1.0/eps;
        unsigned int nvariables = m_fields.num_elements();
        unsigned int npoints    = GetNcoeffs();
        Array<OneD, NekDouble > tmp;
        Array<OneD,       Array<OneD, NekDouble> > solplus(nvariables);
        Array<OneD,       Array<OneD, NekDouble> > resplus(nvariables);
        for(int i = 0; i < nvariables; i++)
        {
            solplus[i] =  Array<OneD, NekDouble>(npoints,0.0);
            resplus[i] =  Array<OneD, NekDouble>(npoints,0.0);
        }

        for (int i = 0; i < nvariables; i++)
        {
            tmp = inarray + i*npoints;
            Vmath::Svtvp(npoints,eps,tmp,1,m_TimeIntegtSol_k[i],1,solplus[i],1);
        }
        
        NonlinSysEvaluator_coeff(solplus,resplus);

        for (int i = 0; i < nvariables; i++)
        {
            tmp = out + i*npoints;
            Vmath::Vsub(npoints,&resplus[i][0],1,&m_SysEquatResid_k[i][0],1,&tmp[0],1);
            Vmath::Smul(npoints, oeps ,&tmp[0],1,&tmp[0],1);
        }
       
        return;
    }

<<<<<<< HEAD
    void CompressibleFlowSystem::MatrixMultiply_MatrixFree_coeff_noSource(
                                                 const  Array<OneD, NekDouble> &inarray,
                                                        Array<OneD, NekDouble >&out)
    {
        NekDouble eps = m_JFEps;
        unsigned int ntotalGlobal     = inarray.num_elements();
        NekDouble magninarray = Vmath::Dot(ntotalGlobal,inarray,inarray);
        LibUtilities::CommSharedPtr v_Comm  = m_fields[0]->GetComm()->GetRowComm();
        v_Comm->AllReduce(magninarray, Nektar::LibUtilities::ReduceSum);
        // eps *= magnitdEstimatMax;
        eps *= sqrt( (sqrt(m_inArrayNorm) + 1.0)/magninarray);
        NekDouble oeps = 1.0/eps;
        unsigned int nvariables = m_fields.num_elements();
        unsigned int npoints    = GetNcoeffs();
        Array<OneD, NekDouble > tmp;
        Array<OneD,       Array<OneD, NekDouble> > solplus(nvariables);
        Array<OneD,       Array<OneD, NekDouble> > resplus(nvariables);
        for(int i = 0; i < nvariables; i++)
        {
            solplus[i] =  Array<OneD, NekDouble>(npoints,0.0);
            resplus[i] =  Array<OneD, NekDouble>(npoints,0.0);
        }

        for (int i = 0; i < nvariables; i++)
        {
            tmp = inarray + i*npoints;
            Vmath::Svtvp(npoints,eps,tmp,1,m_TimeIntegtSol_k[i],1,solplus[i],1);
        }
        
        NonlinSysEvaluator_coeff_noSource(solplus,resplus);

        for (int i = 0; i < nvariables; i++)
        {
            tmp = out + i*npoints;
            Vmath::Vsub(npoints,&resplus[i][0],1,&m_LowLevelSysEquatResid[i][0],1,&tmp[0],1);
            Vmath::Smul(npoints, oeps ,&tmp[0],1,&tmp[0],1);
        }
       
        return;
    }

    void CompressibleFlowSystem::MatrixMultiply_MatrixFree_coeff_central(
=======
    void CompressibleFlowSystem::MatrixMultiply_JacobianFree_coeff_central(
>>>>>>> 647d3ee9
                                                 const  Array<OneD, NekDouble> &inarray,
                                                        Array<OneD, NekDouble >&out)
    {
        NekDouble eps = m_JFEps;
        unsigned int ntotalGlobal     = inarray.num_elements();
        NekDouble magninarray = Vmath::Dot(ntotalGlobal,inarray,inarray);
        LibUtilities::CommSharedPtr v_Comm  = m_fields[0]->GetComm()->GetRowComm();
        v_Comm->AllReduce(magninarray, Nektar::LibUtilities::ReduceSum);
        // eps *= magnitdEstimatMax;
        eps *= sqrt( (sqrt(m_inArrayNorm) + 1.0)/magninarray);
        NekDouble oeps = 1.0/eps;
        unsigned int nvariables = m_fields.num_elements();
        unsigned int npoints    = GetNcoeffs();
        Array<OneD, NekDouble > tmp;
        Array<OneD,       Array<OneD, NekDouble> > solplus(nvariables);
        Array<OneD,       Array<OneD, NekDouble> > resplus(nvariables);
        Array<OneD,       Array<OneD, NekDouble> > resminus(nvariables);
        for(int i = 0; i < nvariables; i++)
        {
            solplus[i] =  Array<OneD, NekDouble>(npoints,0.0);
            resplus[i] =  Array<OneD, NekDouble>(npoints,0.0);
            resminus[i] =  Array<OneD, NekDouble>(npoints,0.0);
        }

        for (int i = 0; i < nvariables; i++)
        {
            tmp = inarray + i*npoints;
            Vmath::Svtvp(npoints,eps,tmp,1,m_TimeIntegtSol_k[i],1,solplus[i],1);
        }
        NonlinSysEvaluator_coeff_noSource(solplus,resplus);

        for (int i = 0; i < nvariables; i++)
        {
            tmp = inarray + i*npoints;
            Vmath::Svtvp(npoints,-eps,tmp,1,m_TimeIntegtSol_k[i],1,solplus[i],1);
        }
        NonlinSysEvaluator_coeff_noSource(solplus,resminus);

        for (int i = 0; i < nvariables; i++)
        {
            tmp = out + i*npoints;
            Vmath::Vsub(npoints,&resplus[i][0],1,&resminus[i][0],1,&tmp[0],1);
            Vmath::Smul(npoints, 0.5*oeps ,&tmp[0],1,&tmp[0],1);
        }
       
        return;
    }

    void CompressibleFlowSystem::MatrixMultiply_MatrixFree_coeff_FourthCentral(
                                                 const  Array<OneD, NekDouble> &inarray,
                                                        Array<OneD, NekDouble >&out)
    {
        NekDouble eps = m_JFEps;
        NekDouble magnitdEstimatMax =0.0;
        for(int i = 0; i < m_magnitdEstimat.num_elements(); i++)
        {
            magnitdEstimatMax = max(magnitdEstimatMax,m_magnitdEstimat[i]);
        }
        eps *= magnitdEstimatMax;
        NekDouble oeps = 1.0/eps;
        unsigned int nvariables = m_TimeIntegtSol_n.num_elements();
        unsigned int npoints    = m_TimeIntegtSol_n[0].num_elements();
        Array<OneD, NekDouble > tmp;
        Array<OneD,       Array<OneD, NekDouble> > solplus(nvariables);
        Array<OneD,       Array<OneD, NekDouble> > resplus(nvariables);
        Array<OneD,       Array<OneD, NekDouble> > resPPls(nvariables);
        Array<OneD,       Array<OneD, NekDouble> > resminus(nvariables);
        Array<OneD,       Array<OneD, NekDouble> > resMMmns(nvariables);
        for(int i = 0; i < nvariables; i++)
        {
            solplus[i] =  Array<OneD, NekDouble>(npoints,0.0);
            resplus[i] =  Array<OneD, NekDouble>(npoints,0.0);
            resPPls[i] =  Array<OneD, NekDouble>(npoints,0.0);
            resminus[i] =  Array<OneD, NekDouble>(npoints,0.0);
            resMMmns[i] =  Array<OneD, NekDouble>(npoints,0.0);
        }

        for (int i = 0; i < nvariables; i++)
        {
            tmp = inarray + i*npoints;
            Vmath::Svtvp(npoints,eps,tmp,1,m_TimeIntegtSol_k[i],1,solplus[i],1);
        }
        NonlinSysEvaluator_coeff(solplus,resplus);

        for (int i = 0; i < nvariables; i++)
        {
            tmp = inarray + i*npoints;
            Vmath::Svtvp(npoints,-eps,tmp,1,m_TimeIntegtSol_k[i],1,solplus[i],1);
        }
        NonlinSysEvaluator_coeff(solplus,resminus);

        for (int i = 0; i < nvariables; i++)
        {
            tmp = inarray + i*npoints;
            Vmath::Svtvp(npoints,2.0*eps,tmp,1,m_TimeIntegtSol_k[i],1,solplus[i],1);
        }
        NonlinSysEvaluator_coeff(solplus,resPPls);

        for (int i = 0; i < nvariables; i++)
        {
            tmp = inarray + i*npoints;
            Vmath::Svtvp(npoints,-2.0*eps,tmp,1,m_TimeIntegtSol_k[i],1,solplus[i],1);
        }
        NonlinSysEvaluator_coeff(solplus,resMMmns);

        Vmath::Zero(out.num_elements(),out,1);
        for (int i = 0; i < nvariables; i++)
        {
            tmp = out + i*npoints;
            Vmath::Svtvp(npoints, 1.0/12.0,&resMMmns[i][0],1,&tmp[0],1,&tmp[0],1);
            Vmath::Svtvp(npoints,-8.0/12.0,&resminus[i][0],1,&tmp[0],1,&tmp[0],1);
            Vmath::Svtvp(npoints, 8.0/12.0, &resplus[i][0],1,&tmp[0],1,&tmp[0],1);
            Vmath::Svtvp(npoints,-1.0/12.0, &resPPls[i][0],1,&tmp[0],1,&tmp[0],1);
            Vmath::Smul(npoints, oeps ,&tmp[0],1,&tmp[0],1);
        }
       
        return;
    }

    void CompressibleFlowSystem::MatrixMultiply_MatrixFree_coeff(
                                                 const  Array<OneD, NekDouble> &inarray,
                                                        Array<OneD, NekDouble >&out)
    {
        DoOdeProjection(m_MatrixFreeRefFields,m_MatrixFreeRefFields,m_BndEvaluateTime);

        unsigned int nvariable  = m_fields.num_elements();
        unsigned int ncoeffs    = m_fields[0]->GetNcoeffs();
        unsigned int npoints    = m_fields[0]->GetNpoints();

        Array<OneD, Array<OneD, NekDouble> > inpnts(nvariable);
        Array<OneD, Array<OneD, NekDouble> > in2D(nvariable);
        Array<OneD, Array<OneD, NekDouble> > out2D(nvariable);
        
        for(int i = 0; i < nvariable; i++)
        {
            in2D[i]     = inarray + i*ncoeffs;
            out2D[i]    = out + i*ncoeffs;
            inpnts[i]   =   Array<OneD, NekDouble>(npoints,0.0);
            m_fields[i]->BwdTrans(in2D[i], inpnts[i]);
        }

        bool flag = true;
        DoOdeRhs_coeff(inpnts,out2D,m_BndEvaluateTime,flag);

        Vmath::Smul(nvariable*ncoeffs,m_TimeIntegLambda,out,1,out,1);
        Vmath::Vsub(nvariable*ncoeffs,inarray,1,out,1,out,1);
        return;
    }

    void CompressibleFlowSystem::MatrixMultiply_JacobianFree_coeff_dualtimestep(
                                                 const  Array<OneD, NekDouble> &inarray,
                                                        Array<OneD, NekDouble >&out,
                                                const  bool                   &controlFlag)
    {
        switch (m_LiniearizationMethod)
        {
        case 0:
            MatrixMultiply_JacobianFree_coeff(inarray,out);
            break;
        case 1:
            MatrixMultiply_JacobianFree_coeff_central (inarray,out);
            break;
        case 2:
        case 3:
            MatrixMultiply_MatrixFree_coeff (inarray,out);
            break;
        default:
            MatrixMultiply_JacobianFree_coeff(inarray,out);
            break;
        } 
// int nwidthcolm = 16;
// for(int i=0;i<out.num_elements();i++)
// {
//     cout <<std::scientific<<std::setw(nwidthcolm)<<std::setprecision(nwidthcolm-8) 
//          << " out["<<i<<"]= "<<out[i]<<endl;
// }
// ASSERTL0(false, "DebugStop");

        if(m_cflLocTimestep>0.0)
        {
            int nElements = m_fields[0]->GetExpSize();
            int nelmtcoeffs,offset,varoffset;
            NekDouble fac;
            Array<OneD, NekDouble> tmp;
            Array<OneD, NekDouble> tmpout;
            unsigned int nvariables = m_TimeIntegtSol_n.num_elements();
            unsigned int ntotcoeffs = m_TimeIntegtSol_n[0].num_elements();

            Array<OneD, NekDouble> pseudotimefactor(nElements,0.0);
            NekDouble   otimestep   =   1.0/m_timestep;
            Vmath::Smul(nElements,otimestep,m_locTimeStep,1,pseudotimefactor,1);

            Vmath::Vsub(inarray.num_elements(),out,1,inarray,1,out,1);
            for(int i = 0; i < nvariables; ++i)
            {
                varoffset = i*ntotcoeffs;
                tmpout = out + varoffset;
                // Loop over elements
                for(int n = 0; n < nElements; ++n)
                {
                    nelmtcoeffs = m_fields[0]->GetExp(n)->GetNcoeffs();
                    offset      = m_fields[0]->GetCoeff_Offset(n);
                    fac         = pseudotimefactor[n];
                    tmp         = tmpout + offset;
                    Vmath::Smul(nelmtcoeffs,fac,tmp,1,tmp,1);
                }
            }
            Vmath::Vadd(inarray.num_elements(),out,1,inarray,1,out,1);
        }
        return;
    }

    void CompressibleFlowSystem::NonlinSysEvaluator_coeff(
                                                       Array<OneD, Array<OneD, NekDouble> > &inarray,
                                                       Array<OneD, Array<OneD, NekDouble> > &out)
    {
        Array<OneD, Array<OneD, NekDouble> > sol_n;
        sol_n                  = m_TimeIntegtSol_n;
        //inforc = m_TimeIntegForce;
        unsigned int nvariable  = m_fields.num_elements();
        unsigned int ncoeffs    = GetNcoeffs();

        NonlinSysEvaluator_coeff_noSource(inarray,out);

        for (int i = 0; i < nvariable; i++)
        {
            Vmath::Vsub(ncoeffs,out[i],1,sol_n[i],1,out[i],1);
        }
        return;
    }

     void CompressibleFlowSystem::NonlinSysEvaluator_coeff_noSource(
                                                       Array<OneD, Array<OneD, NekDouble> > &inarray,
                                                       Array<OneD, Array<OneD, NekDouble> > &out)
    {
        //inforc = m_TimeIntegForce;
        unsigned int nvariable  = m_fields.num_elements();
        unsigned int ncoeffs    = GetNcoeffs();
        unsigned int npoints    = m_fields[0]->GetNpoints();

        Array<OneD, Array<OneD, NekDouble> > inpnts(nvariable);

        for(int i = 0; i < nvariable; i++)
        {
            inpnts[i]   =   Array<OneD, NekDouble>(npoints,0.0);
            m_fields[i]->BwdTrans(inarray[i], inpnts[i]);
        }

        DoOdeProjection(inpnts,inpnts,m_BndEvaluateTime);
        DoOdeRhs_coeff(inpnts,out,m_BndEvaluateTime);

        for (int i = 0; i < nvariable; i++)
        {
            Vmath::Smul(ncoeffs,m_TimeIntegLambda,out[i],1,out[i],1);
            Vmath::Vsub(ncoeffs,inarray[i],1,out[i],1,out[i],1);
        }
        return;
    }


    /**
     * @brief Compute the right-hand side.
     */
    void CompressibleFlowSystem::DoOdeRhs_coeff(
        const Array<OneD, const Array<OneD, NekDouble> >    &inarray,
              Array<OneD,       Array<OneD, NekDouble> >    &outarray,
        const NekDouble                                     time,
        const bool                                          flagFreezeJac)
    {
        int nvariables = inarray.num_elements();
        int nTracePts  = GetTraceTotPoints();
        int ncoeffs    = GetNcoeffs();
        // Store forwards/backwards space along trace space
        Array<OneD, Array<OneD, NekDouble> > Fwd    (nvariables);
        Array<OneD, Array<OneD, NekDouble> > Bwd    (nvariables);

        if (m_HomogeneousType == eHomogeneous1D)
        {
            Fwd = NullNekDoubleArrayofArray;
            Bwd = NullNekDoubleArrayofArray;
        }
        else
        {
            if(flagFreezeJac)
            {
                for(int i = 0; i < nvariables; ++i)
                {
                    Fwd[i]     = Array<OneD, NekDouble>(nTracePts, 0.0);
                    Bwd[i]     = Array<OneD, NekDouble>(nTracePts, 0.0);
                    m_fields[i]->GetFwdBwdTracePhysNoBndFill(inarray[i], Fwd[i], Bwd[i]);
                }
            }
            else
            {
                for(int i = 0; i < nvariables; ++i)
                {
                    Fwd[i]     = Array<OneD, NekDouble>(nTracePts, 0.0);
                    Bwd[i]     = Array<OneD, NekDouble>(nTracePts, 0.0);
                    m_fields[i]->GetFwdBwdTracePhys(inarray[i], Fwd[i], Bwd[i]);
                }
            }
        }
 
         // Calculate advection
        DoAdvection_coeff(inarray, outarray, time, Fwd, Bwd,flagFreezeJac);
        // Negate results
        
        for (int i = 0; i < nvariables; ++i)
        {
            Vmath::Neg(ncoeffs, outarray[i], 1);
        }
#ifdef CFS_DEBUGMODE
        if(2==m_DebugAdvDiffSwitch)
        {
            for (int i = 0; i < nvariables; ++i)
            {
                Vmath::Zero(ncoeffs, outarray[i], 1);
            }
        }
#endif

#ifdef CFS_DEBUGMODE
        if(1!=m_DebugAdvDiffSwitch)
        {
#endif
        DoDiffusion_coeff(inarray, outarray, Fwd, Bwd,flagFreezeJac);
#ifdef CFS_DEBUGMODE
        }
#endif
        // Add forcing terms
        for (auto &x : m_forcing)
        {
            if(true==flagFreezeJac)
            {
                ASSERTL0(false,"forcing not coded for DoOdeRhs_coeffMF");
            }
            // x->Apply(m_fields, inarray, outarray, time);
            x->Apply_coeff(m_fields, inarray, outarray, time);
        }

        if (m_useLocalTimeStep)
        {
            int nElements = m_fields[0]->GetExpSize();
            int nq, offset;
            NekDouble fac;
            Array<OneD, NekDouble> tmp;

            Array<OneD, NekDouble> tstep (nElements, 0.0);
            GetElmtTimeStep(inarray, tstep);

            // Loop over elements
            for(int n = 0; n < nElements; ++n)
            {
                nq     = m_fields[0]->GetExp(n)->GetTotPoints();
                offset = m_fields[0]->GetPhys_Offset(n);
                fac    = tstep[n] / m_timestep;
                for(int i = 0; i < nvariables; ++i)
                {
                    Vmath::Smul(nq, fac, outarray[i] + offset, 1,
                                         tmp = outarray[i] + offset, 1);
                }
            }
        }
    }

    /**
     * @brief Compute the advection terms for the right-hand side
     */
    void CompressibleFlowSystem::DoAdvection_coeff(
        const Array<OneD, const Array<OneD, NekDouble> > &inarray,
              Array<OneD,       Array<OneD, NekDouble> > &outarray,
        const NekDouble                                   time,
        const Array<OneD, Array<OneD, NekDouble> >       &pFwd,
        const Array<OneD, Array<OneD, NekDouble> >       &pBwd,
        const bool                                       flagFreezeJac)
    {
        int nvariables = inarray.num_elements();
        Array<OneD, Array<OneD, NekDouble> > advVel(m_spacedim);

        m_advObject->Advect_coeff(nvariables, m_fields, advVel, inarray,
                            outarray, time, pFwd, pBwd,flagFreezeJac);
    }

#ifdef CFS_DEBUGMODE

    void CompressibleFlowSystem::DebugNumCalJac_coeff(
        Array<OneD, Array<OneD, DNekBlkMatSharedPtr> >                      &gmtxarray,
        Array<OneD, Array<OneD, NekDouble > >                               &JacOffDiagArray)
    {
        MultiRegions::ExpListSharedPtr explist = m_fields[0];
            std::shared_ptr<LocalRegions::ExpansionVector> pexp = explist->GetExp();
        int nElmts    = (*pexp).size();
        int nvariables= gmtxarray.num_elements();

        Array<OneD, Array<OneD, DNekMatSharedPtr> >  ElmtPrecMatVars(nvariables);
        for(int i = 0; i < nvariables; i++)
        {
            ElmtPrecMatVars[i]  =   Array<OneD, DNekMatSharedPtr>(nvariables);
        }
        if(JacOffDiagArray.num_elements()>0)
        {
            for(int i = 0; i < nElmts; i++)
            {
                DebugNumCalElmtJac_coeff(ElmtPrecMatVars,i,JacOffDiagArray);
                for(int m = 0; m < nvariables; m++)
                {
                    for(int n = 0; n < nvariables; n++)
                    {
                        gmtxarray[m][n]->SetBlock(i,i,ElmtPrecMatVars[m][n]);
                    }
                }
            }
        }
        else
        {
            for(int i = 0; i < nElmts; i++)
            {
                DebugNumCalElmtJac_coeff(ElmtPrecMatVars,i);
                for(int m = 0; m < nvariables; m++)
                {
                    for(int n = 0; n < nvariables; n++)
                    {
                        gmtxarray[m][n]->SetBlock(i,i,ElmtPrecMatVars[m][n]);
                    }
                }
            }
        }
        
        
    }

    void CompressibleFlowSystem::DebugNumCalElmtJac_coeff(
        Array<OneD, Array<OneD, DNekMatSharedPtr> >                         &ElmtPrecMatVars ,
        const int                                                           nelmt,
        Array<OneD, Array<OneD, NekDouble > >                               &JacOffDiagArray)
    {
        MultiRegions::ExpListSharedPtr explist = m_fields[0];
            std::shared_ptr<LocalRegions::ExpansionVector> pexp = explist->GetExp();
        int nElmtcoef   = (*pexp)[nelmt]->GetNcoeffs();
        int nElmtOffset = explist->GetCoeff_Offset(nelmt);
        int nTotCoef    = GetNcoeffs();
        
        unsigned int nvariables = m_TimeIntegtSol_n.num_elements();
        unsigned int npoints    = m_TimeIntegtSol_n[0].num_elements();
        unsigned int ntotpnt    = nvariables*npoints;
        Array<OneD, NekDouble > tmpinn_1d(ntotpnt,0.0);
        Array<OneD, NekDouble > tmpout_1d(ntotpnt,0.0);
        Array<OneD,       Array<OneD, NekDouble> > tmpinn(nvariables);
        Array<OneD,       Array<OneD, NekDouble> > tmpout(nvariables);
        for(int i = 0; i < nvariables; i++)
        {
            int noffset = i*npoints;
            tmpinn[i] = tmpinn_1d+noffset;
            tmpout[i] = tmpout_1d+noffset;
        }


        for(int i = 0; i < nvariables; i++)
        {
            for(int j = 0; j < nvariables; j++)
            {
                ElmtPrecMatVars[i][j] =  MemoryManager<DNekMat>
                    ::AllocateSharedPtr(nElmtcoef, nElmtcoef, 0.0);
            }
        }

        DNekMatSharedPtr    tmpStdMat;
        for (int i = 0; i < nvariables; i++)
        {
            for (int npnt = 0; npnt < nElmtcoef; npnt++)
            {
                tmpinn[i][nElmtOffset+npnt] = 1.0;
                // MatrixMultiply_MatrixFree_coeff_central(tmpinn_1d,tmpout_1d);
                MatrixMultiply_MatrixFree_coeff_FourthCentral(tmpinn_1d,tmpout_1d);

                Vmath::Vcopy(ntotpnt,&tmpout_1d[0],1,&JacOffDiagArray[i*nTotCoef+nElmtOffset+npnt][0],1);
                
                for (int j = 0; j < nvariables; j++)
                {
                    for (int npntf = 0; npntf < nElmtcoef; npntf++)
                    {
                        tmpStdMat = ElmtPrecMatVars[j][i];
                        // NekDouble tmp = tmpout[j][nElmtOffset+npntf];
                        (*tmpStdMat)(npntf,npnt) = tmpout[j][nElmtOffset+npntf];

                        JacOffDiagArray[i*nTotCoef+nElmtOffset+npnt][j*nTotCoef+nElmtOffset+npntf] = 0.0;
                    }
                }

                tmpinn[i][nElmtOffset+npnt] = 0.0;
            }
        }
    }

    void CompressibleFlowSystem::DebugNumCalElmtJac_coeff(
        Array<OneD, Array<OneD, DNekMatSharedPtr> >                         &ElmtPrecMatVars ,
        const int                                                           nelmt)
    {
        MultiRegions::ExpListSharedPtr explist = m_fields[0];
            std::shared_ptr<LocalRegions::ExpansionVector> pexp = explist->GetExp();
        int nElmtcoef   = (*pexp)[nelmt]->GetNcoeffs();
        int nElmtOffset = explist->GetCoeff_Offset(nelmt);
        int nTotCoef    = GetNcoeffs();
        
        unsigned int nvariables = m_TimeIntegtSol_n.num_elements();
        unsigned int npoints    = m_TimeIntegtSol_n[0].num_elements();
        unsigned int ntotpnt    = nvariables*npoints;
        Array<OneD, NekDouble > tmpinn_1d(ntotpnt,0.0);
        Array<OneD, NekDouble > tmpout_1d(ntotpnt,0.0);
        Array<OneD,       Array<OneD, NekDouble> > tmpinn(nvariables);
        Array<OneD,       Array<OneD, NekDouble> > tmpout(nvariables);
        for(int i = 0; i < nvariables; i++)
        {
            int noffset = i*npoints;
            tmpinn[i] = tmpinn_1d+noffset;
            tmpout[i] = tmpout_1d+noffset;
        }


        for(int i = 0; i < nvariables; i++)
        {
            for(int j = 0; j < nvariables; j++)
            {
                ElmtPrecMatVars[i][j] =  MemoryManager<DNekMat>
                    ::AllocateSharedPtr(nElmtcoef, nElmtcoef, 0.0);
            }
        }

        DNekMatSharedPtr    tmpStdMat;
        for (int i = 0; i < nvariables; i++)
        {
            for (int npnt = 0; npnt < nElmtcoef; npnt++)
            {
                tmpinn[i][nElmtOffset+npnt] = 1.0;
<<<<<<< HEAD
                MatrixMultiply_MatrixFree_coeff_central(tmpinn_1d,tmpout_1d);

=======
                MatrixMultiply_JacobianFree_coeff_central(tmpinn_1d,tmpout_1d);
                
>>>>>>> 647d3ee9
                for (int j = 0; j < nvariables; j++)
                {
                    for (int npntf = 0; npntf < nElmtcoef; npntf++)
                    {
                        tmpStdMat = ElmtPrecMatVars[j][i];
                        // NekDouble tmp = tmpout[j][nElmtOffset+npntf];
                        (*tmpStdMat)(npntf,npnt) = tmpout[j][nElmtOffset+npntf];
                    }
                }

                tmpinn[i][nElmtOffset+npnt] = 0.0;
            }
        }
    }
    
    void CompressibleFlowSystem::DebugCheckJac(
        const int                 RowElementID,
        const int                 ColElementID)
    {
        int nelmts  = m_fields[0]->GetNumElmts();
        int nrowsVars   = m_fields[0]->GetExp(RowElementID)->GetNcoeffs();
        int ncolsVars   = m_fields[0]->GetExp(ColElementID)->GetNcoeffs();
        Array<OneD, unsigned int > nelmtmatdim(nelmts);
        unsigned int nvariables = m_TimeIntegtSol_n.num_elements();

        DNekMatSharedPtr  NumericalJacobianMatrix
                = MemoryManager<DNekMat>::AllocateSharedPtr(nrowsVars*nvariables,ncolsVars*nvariables,0.0);
        
        NumJacElemental(NumericalJacobianMatrix, RowElementID, ColElementID);

        cout <<" NumericalJacobianMatrix "<<endl;
        CoutStandardMat(NumericalJacobianMatrix);

        if(RowElementID==ColElementID)
        {
            int intexrw= 0;
            for(int i = 0; i<nvariables;i++)
            {
                intexrw= i;
                cout <<" m_PrecMatVars["<<intexrw<<"][0] "<<endl;
                CoutStandardMat(m_PrecMatVars[intexrw][0]->GetBlock(0,0));
                cout <<" m_PrecMatVars["<<intexrw<<"][1] "<<endl;
                CoutStandardMat(m_PrecMatVars[intexrw][1]->GetBlock(0,0));
                cout <<" m_PrecMatVars["<<intexrw<<"][2] "<<endl;
                CoutStandardMat(m_PrecMatVars[intexrw][2]->GetBlock(0,0));
                cout <<" m_PrecMatVars["<<intexrw<<"][3] "<<endl;
                CoutStandardMat(m_PrecMatVars[intexrw][3]->GetBlock(0,0));
            }
        }
        else
        {
            DNekMatSharedPtr  MinusoffJacobianMatrix
                = MemoryManager<DNekMat>::AllocateSharedPtr(nrowsVars*nvariables,ncolsVars*nvariables,0.0);
            CalOffDiagJacByMinusOffDiagElemental(MinusoffJacobianMatrix,RowElementID,ColElementID);

            cout <<" MinusoffJacobianMatrix "<<endl;
            CoutStandardMat(MinusoffJacobianMatrix);
        }
    }

    void CompressibleFlowSystem::CalOffDiagJacByMinusOffDiagElemental(
        DNekMatSharedPtr    &MinusoffJacobianMatrix,
        const int                 RowElementID,
        const int                 ColElementID)
    {
        unsigned int nvariables     = m_fields.num_elements();
        unsigned int nphspnt        = m_fields[0]->GetNpoints();
        unsigned int   ncoeffs      = m_fields[0]->GetNcoeffs();

        int nelmts  = m_fields[0]->GetNumElmts();
        int nrowsVars   = m_fields[0]->GetExp(RowElementID)->GetNcoeffs();
        int ncolsVars   = m_fields[0]->GetExp(ColElementID)->GetNcoeffs();

        int nTracePts  = GetTraceTotPoints();
        Array<OneD, Array<OneD, Array<OneD, NekDouble> > > qfield(m_spacedim);
        for(int i = 0; i< m_spacedim; i++)
        {
            qfield[i]   =   Array<OneD, Array<OneD, NekDouble> >(nvariables);
            for(int j = 0; j< nvariables; j++)
            {
                qfield[i][j]   =   Array<OneD, NekDouble>(nphspnt,0.0);
            }
        }
        int ntmpTrace = 4+2*m_spacedim;
        Array<OneD, Array<OneD, Array<OneD, NekDouble> > > tmpTrace(ntmpTrace);
        for(int i = 0; i< ntmpTrace; i++)
        {
            tmpTrace[i]   =   Array<OneD, Array<OneD, NekDouble> >(nvariables);
            for(int j = 0; j< nvariables; j++)
            {
                tmpTrace[i][j]   =   Array<OneD, NekDouble>(nTracePts,0.0);
            }
        }
        Array<OneD, Array<OneD, NekDouble> > FwdFluxDeriv(nvariables);
        Array<OneD, Array<OneD, NekDouble> > BwdFluxDeriv(nvariables);
        for(int j = 0; j< nvariables; j++)
        {
            FwdFluxDeriv[j]   =   Array<OneD, NekDouble>(nTracePts,0.0);
            BwdFluxDeriv[j]   =   Array<OneD, NekDouble>(nTracePts,0.0);
        }

        Array<OneD, Array<OneD, NekDouble> > coeftmp(nvariables);
        Array<OneD, Array<OneD, NekDouble> > rhstmp(nvariables);
        for(int i = 0; i < nvariables; i++)
        {
            coeftmp[i]    =   Array<OneD, NekDouble>(ncoeffs,0.0);
            rhstmp[i]    =   Array<OneD, NekDouble>(ncoeffs,0.0);
        }

        bool flagUpdateDervFlux = true;

        int nColElmtOffset  = m_fields[0]->GetCoeff_Offset(ColElementID);
        int nRowElmtOffset  = m_fields[0]->GetCoeff_Offset(RowElementID);
        
        for(int nvcl = 0; nvcl < nvariables; nvcl++)
        {
            int Cloffset = nvcl * ncolsVars;
            for(int nccl = 0; nccl < ncolsVars; nccl++)
            {
                coeftmp[nvcl][nColElmtOffset + nccl] = 1.0;

                MinusOffDiag2Rhs(nvariables,ncoeffs,rhstmp,coeftmp,flagUpdateDervFlux,FwdFluxDeriv,BwdFluxDeriv,qfield,tmpTrace,
                                    m_TraceJac, m_TraceJacDeriv, m_TraceJacDerivSign);

                for(int nvrw = 0; nvrw < nvariables; nvrw++)
                {
                    int Rwoffset = nvrw *  nrowsVars;
                    for(int ncrw = 0; ncrw < nrowsVars; ncrw++)
                    {
                        (*MinusoffJacobianMatrix)(Rwoffset+ ncrw,
                                        Cloffset  +nccl) =coeftmp[nvrw][nRowElmtOffset + ncrw];
                    }

                }
                for(int i = 0; i < nvariables; i++)
                {
                    Vmath::Zero(ncoeffs,coeftmp[i],1);
                }
            }
        }
    }

    void CompressibleFlowSystem::NumJacElemental(
        DNekMatSharedPtr    &NumericalJacobianMatrix,
        const int                 RowElementID,
        const int                 ColElementID)
    {
        MultiRegions::ExpListSharedPtr explist              = m_fields[0];
        std::shared_ptr<LocalRegions::ExpansionVector> pexp = explist->GetExp();
        int nElmts                                          = (*pexp).size();
        int nvariables      = m_fields.num_elements();
        int ntotalcoef      = m_TimeIntegtSol_n[0].num_elements();
        int ntotaltotalcoef = nvariables * ntotalcoef;

        Array<OneD, NekDouble> tmpinn_1d(ntotaltotalcoef, 0.0);
        Array<OneD, NekDouble> tmpout_1d(ntotaltotalcoef, 0.0);
        Array<OneD, Array<OneD, NekDouble>> tmpinn(nvariables);
        Array<OneD, Array<OneD, NekDouble>> tmpout(nvariables);
        for (int i = 0; i < nvariables; i++)
        {
            int noffset = i * ntotalcoef;
            tmpinn[i]   = tmpinn_1d + noffset;
            tmpout[i]   = tmpout_1d + noffset;
        }

        NekDouble magnitdEstimatMax =0.0;
        for(int i = 0; i < m_magnitdEstimat.num_elements(); i++)
        {
            magnitdEstimatMax = max(magnitdEstimatMax,m_magnitdEstimat[i]);
        }
        magnitdEstimatMax = 1.0/magnitdEstimatMax;

        Array<OneD, NekDouble> ScaledmagnitdEstimat(m_magnitdEstimat.num_elements());
        Array<OneD, NekDouble> oScaledmagnitdEstimat(m_magnitdEstimat.num_elements());
        for(int i = 0; i < m_magnitdEstimat.num_elements(); i++)
        {
            ScaledmagnitdEstimat[i] = m_magnitdEstimat[i]*magnitdEstimatMax;
            oScaledmagnitdEstimat[i] = 1.0/ScaledmagnitdEstimat[i];
        }

        int nColumnElmtcoef   = (*pexp)[ColElementID]->GetNcoeffs();
        int nColumnElmtOffset = explist->GetCoeff_Offset(ColElementID);
        int nRowElmtcoef      = (*pexp)[RowElementID]->GetNcoeffs();
        int nRowElmtOffset    = explist->GetCoeff_Offset(RowElementID);

        for (int i = 0; i < nvariables; i++)
        {
            int ioffset = i * nColumnElmtcoef;
            for (int npts = 0; npts < nColumnElmtcoef; npts++)
            {
                tmpinn[i][nColumnElmtOffset + npts] = ScaledmagnitdEstimat[i];
                
                MatrixMultiply_JacobianFree_coeff_central(tmpinn_1d, tmpout_1d);
                
                for (int j = 0; j < nvariables; j++)
                {
                    int joffset = j *  nRowElmtcoef;
                    for (int mpts = 0; mpts < nRowElmtcoef; mpts++)
                    {
                        (*NumericalJacobianMatrix)(joffset+ mpts,
                                        ioffset  +npts) =tmpout[j][nRowElmtOffset + mpts]*oScaledmagnitdEstimat[i];
                    }

                }
                tmpinn[i][nColumnElmtOffset + npts] = 0.0;
            }
        }
    }

    void CompressibleFlowSystem::NonlinSysEvaluator_coeff_out(
                                                       Array<OneD, Array<OneD, NekDouble> > &inarray,
                                                       Array<OneD, Array<OneD, NekDouble> > &out)
    {
        Array<OneD, Array<OneD, NekDouble> > sol_n;
        sol_n                  = m_TimeIntegtSol_n;
        //inforc = m_TimeIntegForce;
        unsigned int nvariable  = inarray.num_elements();
        unsigned int ncoeffs    = inarray[0].num_elements();
        unsigned int npoints    = m_fields[0]->GetNpoints();

        Array<OneD, Array<OneD, NekDouble> > inpnts(nvariable);

        for(int i = 0; i < nvariable; i++)
        {
            inpnts[i]   =   Array<OneD, NekDouble>(npoints,0.0);
            m_fields[i]->BwdTrans(inarray[i], inpnts[i]);
        }

        DoOdeProjection(inpnts,inpnts,m_BndEvaluateTime);
        DoOdeRhs_coeff(inpnts,out,m_BndEvaluateTime);


        LibUtilities::CommSharedPtr v_Comm  = m_fields[0]->GetComm()->GetRowComm();
        NekDouble resnorm = 0.0;
        for(int i = 0; i < nvariable; i++)
        {
            resnorm += Vmath::Dot(ncoeffs,out[i],out[i]);
        }
        v_Comm->AllReduce(resnorm, Nektar::LibUtilities::ReduceSum);
        if(0==m_session->GetComm()->GetRank())
        {
            cout << "        m_TimeIntegLambda= "<<m_TimeIntegLambda<<" DtRhs^2= "<<m_TimeIntegLambda*m_TimeIntegLambda*resnorm<<endl;
        }

        for (int i = 0; i < nvariable; i++)
        {
            Vmath::Svtvp(ncoeffs,m_TimeIntegLambda,out[i],1,sol_n[i],1,out[i],1);
            Vmath::Vsub(ncoeffs,inarray[i],1,out[i],1,out[i],1);
        }
        return;
    }

    template<typename TypeNekBlkMatSharedPtr>
    void CompressibleFlowSystem::Cout1DArrayBlkMat(Array<OneD, TypeNekBlkMatSharedPtr> &gmtxarray,const unsigned int nwidthcolm)
    {
        int nvar1 = gmtxarray.num_elements();


        for(int i = 0; i < nvar1; i++)
        {
            cout<<endl<<"£$£$£$£$£$£$££$£$£$$$£$££$$£$££$£$$££££$$£$£$£$£$£$£$££$£$$"<<endl<< "Cout1DArrayBlkMat i= "<<i<<endl;
            CoutBlkMat(gmtxarray[i],nwidthcolm);
        }
    }
    
    template<typename TypeNekBlkMatSharedPtr>
    void CompressibleFlowSystem::Cout2DArrayBlkMat(Array<OneD, Array<OneD, TypeNekBlkMatSharedPtr> > &gmtxarray,const unsigned int nwidthcolm)
    {
        int nvar1 = gmtxarray.num_elements();
        int nvar2 = gmtxarray[0].num_elements();


        for(int i = 0; i < nvar1; i++)
        {
            for(int j = 0; j < nvar2; j++)
            {
                cout<<endl<<"£$£$£$£$£$£$££$£$£$$$£$££$$£$££$£$$££££$$£$£$£$£$£$£$££$£$$"<<endl<< "Cout2DArrayBlkMat i= "<<i<<" j=  "<<j<<endl;
                CoutBlkMat(gmtxarray[i][j],nwidthcolm);
            }
        }
    }

    template<typename TypeNekBlkMatSharedPtr>
    void CompressibleFlowSystem::CoutBlkMat(TypeNekBlkMatSharedPtr &gmtx,const unsigned int nwidthcolm)
    {

        Array<OneD, unsigned int> rowSizes;
        Array<OneD, unsigned int> colSizes;
        gmtx->GetBlockSizes(rowSizes,colSizes);

        int nelmts  = rowSizes.num_elements();
        
        // int noffset = 0;
        for(int i = 0; i < nelmts; ++i)
        {
            std::cout   <<std::endl<<"*********************************"<<std::endl<<"element :   "<<i<<std::endl;
            CoutStandardMat(gmtx->GetBlock(i,i),nwidthcolm);
        }
        return;
    }
   
    template<typename TypeNekBlkMatSharedPtr>
    void CompressibleFlowSystem::Cout2DArrayStdMat(Array<OneD, Array<OneD, TypeNekBlkMatSharedPtr> > &gmtxarray,const unsigned int nwidthcolm)
    {
        int nvar1 = gmtxarray.num_elements();
        int nvar2 = gmtxarray[0].num_elements();


        for(int i = 0; i < nvar1; i++)
        {
            for(int j = 0; j < nvar2; j++)
            {
                cout<<endl<<"£$£$£$£$£$£$££$£$£$$$£$££$$£$££$£$$££££$$£$£$£$£$£$£$££$£$$"<<endl<< "Cout2DArrayBlkMat i= "<<i<<" j=  "<<j<<endl;
                CoutStandardMat(gmtxarray[i][j],nwidthcolm);
            }
        }
    }

    template<typename TypeNekBlkMatSharedPtr>
    void CompressibleFlowSystem::CoutStandardMat(TypeNekBlkMatSharedPtr &loc_matNvar,const unsigned int nwidthcolm)
    {
        int nrows = loc_matNvar->GetRows();
        int ncols = loc_matNvar->GetColumns();
        std::cout   <<"ROW="<<std::setw(3)<<-1<<" ";
        for(int k = 0; k < ncols; k++)
        {
            std::cout   <<"   COL="<<std::setw(nwidthcolm-7)<<k;
        }
        std::cout   << endl;

        for(int j = 0; j < nrows; j++)
        {
            std::cout   <<"ROW="<<std::setw(3)<<j<<" ";
            for(int k = 0; k < ncols; k++)
            {
                std::cout   <<std::scientific<<std::setw(nwidthcolm)<<std::setprecision(nwidthcolm-8)<<(*loc_matNvar)(j,k);
            }
            std::cout   << endl;
        }
    }
#endif
    template<typename DataType, typename TypeNekBlkMatSharedPtr>
    void CompressibleFlowSystem::TranSamesizeBlkDiagMatIntoArray(
        const TypeNekBlkMatSharedPtr                        &BlkMat,
        Array<OneD,Array<OneD,Array<OneD,DataType >>>       &MatArray)
    {
        Array<OneD, unsigned int> rowSizes;
        Array<OneD, unsigned int> colSizes;
        BlkMat->GetBlockSizes(rowSizes,colSizes);
        int nDiagBlks   = rowSizes.num_elements();
        int nvar0       = rowSizes[1] - rowSizes[0];
        int nvar1       = colSizes[1] - colSizes[0];

        Array<OneD, DataType>    ElmtMatData;

        for(int i=0;i<nDiagBlks;i++)
        {
            ElmtMatData = BlkMat->GetBlock(i,i)->GetPtr();
            for(int n=0;n<nvar1;n++)
            {
                int noffset = n*nvar0;
                for(int m=0;m<nvar0;m++)
                {
                    MatArray[m][n][i]   =   ElmtMatData[m+noffset];
                }
            }
        }
    }
    
    template<typename DataType, typename TypeNekBlkMatSharedPtr>
    void CompressibleFlowSystem::Fill2DArrayOfBlkDiagonalMat(
        Array<OneD, Array<OneD, TypeNekBlkMatSharedPtr> >   &gmtxarray,
        const DataType                                      valu)
    {

        int n1d = gmtxarray.num_elements();

        for(int n1 = 0; n1 < n1d; ++n1)
        {
            Fill1DArrayOfBlkDiagonalMat(gmtxarray[n1],valu);
        }
    }

    
    template<typename DataType, typename TypeNekBlkMatSharedPtr>
    void CompressibleFlowSystem::Fill1DArrayOfBlkDiagonalMat( 
        Array<OneD, TypeNekBlkMatSharedPtr >    &gmtxarray,
        const DataType                          valu)
    {
        int n1d = gmtxarray.num_elements();

        Array<OneD, unsigned int> rowSizes;
        Array<OneD, unsigned int> colSizes;

        Array<OneD, DataType > loc_mat_arr;


        for(int n1 = 0; n1 < n1d; ++n1)
        {
            gmtxarray[n1]->GetBlockSizes(rowSizes,colSizes);
            int nelmts  = rowSizes.num_elements();

            for(int i = 0; i < nelmts; ++i)
            {
                loc_mat_arr = gmtxarray[n1]->GetBlock(i,i)->GetPtr();

                int nrows = gmtxarray[n1]->GetBlock(i,i)->GetRows();
                int ncols = gmtxarray[n1]->GetBlock(i,i)->GetColumns();

                Vmath::Fill(nrows*ncols,valu,loc_mat_arr,1);
            }
        }

    }

    void CompressibleFlowSystem::GetFluxVectorJacDirctn(
        const int                                           nDirctn,
        const Array<OneD, const Array<OneD, NekDouble> >    &inarray,
        Array<OneD, Array<OneD, Array<OneD, Array<OneD, Array<OneD, NekDouble> > > > > &ElmtJacArray)
    {
        int nConvectiveFields   = inarray.num_elements();
        std::shared_ptr<LocalRegions::ExpansionVector> expvect =    m_fields[0]->GetExp();
        int ntotElmt            = (*expvect).size();
        LocalRegions::ExpansionSharedPtr pexp = (*expvect)[0];
        // int nElmtPnt            = pexp->GetTotPoints();
        // int nElmtCoef           = pexp->GetNcoeffs();
        Array<OneD, NekDouble> normals;
        Array<OneD, Array<OneD, NekDouble> > normal3D(3);
        for(int i = 0; i < 3; i++)
        {
            normal3D[i] = Array<OneD, NekDouble>(3,0.0);
        }
        normal3D[0][0] = 1.0;
        normal3D[1][1] = 1.0;
        normal3D[2][2] = 1.0;
        normals =   normal3D[nDirctn];

        Array<OneD, NekDouble> pointVar(nConvectiveFields,0.0);
        Array<OneD, Array<OneD, NekDouble> > locVars(nConvectiveFields);
        DNekMatSharedPtr pointJac = MemoryManager<DNekMat>::AllocateSharedPtr(nConvectiveFields,nConvectiveFields,0.0);

        for(int  nelmt = 0; nelmt < ntotElmt; nelmt++)
        {
            // nElmtCoef           = (*expvect)[nelmt]->GetNcoeffs();
            int nElmtPnt            = (*expvect)[nelmt]->GetTotPoints();

            for(int j = 0; j < nConvectiveFields; j++)
            {
                locVars[j] = inarray[j]+GetPhys_Offset(nelmt);
            }

            for(int npnt = 0; npnt < nElmtPnt; npnt++)
            {
                for(int j = 0; j < nConvectiveFields; j++)
                {
                    pointVar[j] = locVars[j][npnt];
                }

                GetFluxVectorJacPoint(nConvectiveFields,pointVar,normals,pointJac);

                for(int m=0;m<nConvectiveFields;m++)
                {
                    for(int n=0;n<nConvectiveFields;n++)
                    {
                        ElmtJacArray[m][n][nDirctn][nelmt][npnt] = (*pointJac)(m,n);
                    }
                }
            }
        }
        return ;
    }

<<<<<<< HEAD
    void CompressibleFlowSystem::GetFluxVectorJacDirctnElmt(
        const int                                           nConvectiveFields,
        const int                                           nElmtPnt,
        const Array<OneD, Array<OneD, NekDouble> >          &locVars,
        const Array<OneD, NekDouble>                        &normals,
        DNekMatSharedPtr                                    &wspMat,
        Array<OneD, Array<OneD, NekDouble> >                &PntJacArray)
    {
        Array<OneD, NekDouble> wspMatData = wspMat->GetPtr();

        int matsize = nConvectiveFields*nConvectiveFields;

        Array<OneD, NekDouble> pointVar(nConvectiveFields);

        for(int npnt = 0; npnt < nElmtPnt; npnt++)
        {
            for(int j = 0; j < nConvectiveFields; j++)
            {
                pointVar[j] = locVars[j][npnt];
            }

            GetFluxVectorJacPoint(nConvectiveFields,pointVar,normals,wspMat);

            Vmath::Vcopy(matsize, &wspMatData[0],1,&PntJacArray[npnt][0],1);
        }
        return ;
    }

=======
    void CompressibleFlowSystem::GetFluxVectorJacDirctnMat(
        const int                                           nDirctn,
        const Array<OneD, const Array<OneD, NekDouble> >    &inarray,
        Array<OneD, Array<OneD, DNekBlkMatSharedPtr > >     &ElmtFluxJacArray)

    {
        int nConvectiveFields   = inarray.num_elements();
        std::shared_ptr<LocalRegions::ExpansionVector> expvect =    m_fields[0]->GetExp();
        int ntotElmt            = (*expvect).size();
        LocalRegions::ExpansionSharedPtr pexp = (*expvect)[0];
        // int nElmtPnt            = pexp->GetTotPoints();
        // int nElmtCoef           = pexp->GetNcoeffs();
        Array<OneD, NekDouble> normals;
        Array<OneD, Array<OneD, NekDouble> > normal3D(3);
        for(int i = 0; i < 3; i++)
        {
            normal3D[i] = Array<OneD, NekDouble>(3,0.0);
        }
        normal3D[0][0] = 1.0;
        normal3D[1][1] = 1.0;
        normal3D[2][2] = 1.0;
        normals =   normal3D[nDirctn];

        Array<OneD, NekDouble> pointVar(nConvectiveFields,0.0);
        Array<OneD, Array<OneD, NekDouble> > locVars(nConvectiveFields);
        DNekMatSharedPtr pointJac = MemoryManager<DNekMat>::AllocateSharedPtr(nConvectiveFields,nConvectiveFields,0.0);
        Array<OneD, NekDouble> pointJacData = pointJac->GetPtr();
        Array<OneD, NekDouble> ElmtFluxJacData;

        int nMatMemoSize = nConvectiveFields*nConvectiveFields;
        NekDouble fsw,efix_StegerWarming;
        efix_StegerWarming = 0.0;
        fsw = 0.0;

        switch (m_spacedim)
        {
        case 3:
            for(int  nelmt = 0; nelmt < ntotElmt; nelmt++)
            {
                int nElmtPnt            = (*expvect)[nelmt]->GetTotPoints();
        
                for(int j = 0; j < nConvectiveFields; j++)
                {   
                    locVars[j] = inarray[j]+GetPhys_Offset(nelmt);
                }

                for(int npnt = 0; npnt < nElmtPnt; npnt++)
                {
                    for(int j = 0; j < nConvectiveFields; j++)
                    {
                        pointVar[j] = locVars[j][npnt];
                    }

                    PointFluxJacobian_pn(pointVar,normals,pointJac,efix_StegerWarming,fsw);

                    ElmtFluxJacData = ElmtFluxJacArray[nelmt][nDirctn]->GetBlock(npnt,npnt)->GetPtr();
                    Vmath::Vcopy(nMatMemoSize,pointJacData,1,ElmtFluxJacData,1);
                }
            }
            break;
        case 2:
            for(int  nelmt = 0; nelmt < ntotElmt; nelmt++)
            {
                int nElmtPnt            = (*expvect)[nelmt]->GetTotPoints();
        
                for(int j = 0; j < nConvectiveFields; j++)
                {   
                    locVars[j] = inarray[j]+GetPhys_Offset(nelmt);
                }

                for(int npnt = 0; npnt < nElmtPnt; npnt++)
                {
                    for(int j = 0; j < nConvectiveFields; j++)
                    {
                        pointVar[j] = locVars[j][npnt];
                    }

                    PointFluxJacobian_pn2D(pointVar,normals,pointJac,efix_StegerWarming,fsw);

                    ElmtFluxJacData = ElmtFluxJacArray[nelmt][nDirctn]->GetBlock(npnt,npnt)->GetPtr();
                    Vmath::Vcopy(nMatMemoSize,pointJacData,1,ElmtFluxJacData,1);
                }
            }
            break;
        default:
            ASSERTL0(false, "GetFluxVectorJacDirctnMat not coded");
            break;
        }
        return ;
    }
    
>>>>>>> 647d3ee9
    void CompressibleFlowSystem::GetFluxVectorJacPoint(
        const int                                   nConvectiveFields,
        const Array<OneD, NekDouble>                &conservVar, 
        const Array<OneD, NekDouble>                &normals, 
        DNekMatSharedPtr                            &fluxJac)
    {
        int nvariables      = conservVar.num_elements();
        const int nvariables3D    = 5;
        int expDim          = m_spacedim;

        NekDouble fsw,efix_StegerWarming;
        efix_StegerWarming = 0.0;
        fsw = 0.0; // exact flux Jacobian if fsw=0.0
        if (nvariables > expDim+2)
        {
            ASSERTL0(false,"nvariables > expDim+2 case not coded")
        }

        Array<OneD, NekDouble> fluxJacData;
        ;
        fluxJacData = fluxJac->GetPtr();

        if(nConvectiveFields==nvariables3D)
        {
            PointFluxJacobian_pn(conservVar,normals,fluxJac,efix_StegerWarming,fsw);
        }
        else
        {
            DNekMatSharedPtr PointFJac3D = MemoryManager<DNekMat>
                ::AllocateSharedPtr(nvariables3D, nvariables3D,0.0);
            
            Array<OneD, NekDouble> PointFJac3DData;
            PointFJac3DData = PointFJac3D->GetPtr();

            Array<OneD, NekDouble> PointFwd(nvariables3D,0.0);

            Array<OneD, unsigned int> index(nvariables);

            index[nvariables-1] = 4;
            for(int i=0;i<nvariables-1;i++)
            {
                index[i] = i;
            }

            int nj=0;
            int nk=0;
            for(int j=0; j< nvariables; j++)
            {
                nj = index[j];
                PointFwd[nj] = conservVar[j];
            }
            
            PointFluxJacobian_pn(PointFwd,normals,PointFJac3D,efix_StegerWarming,fsw);

            for(int j=0; j< nvariables; j++)
            {
                nj = index[j];
                for(int k=0; k< nvariables; k++)
                {
                    nk = index[k];
                    fluxJacData[j+k*nConvectiveFields] = PointFJac3DData[nj+nk*nvariables3D]; 
                }
            }
        }
    }

    // Currently duplacate in compressibleFlowSys
    // if fsw=+-1 calculate the steger-Warming flux vector splitting flux Jacobian
    // if fsw=0   calculate the Jacobian of the exact flux
    // efix is the numerical flux entropy fix parameter
    void CompressibleFlowSystem::PointFluxJacobian_pn(
            const Array<OneD, NekDouble> &Fwd,
            const Array<OneD, NekDouble> &normals,
                  DNekMatSharedPtr       &FJac,
            const NekDouble efix,   const NekDouble fsw)
    {
<<<<<<< HEAD
        Array<OneD, NekDouble> FJacData = FJac->GetPtr();
        const int nvariables3D    = 5;

=======
        int Nvar = 5;
>>>>>>> 647d3ee9
        NekDouble ro,vx,vy,vz,ps,gama,ae ;
        NekDouble a,a2,h,h0,v2,vn,eps,eps2;
        NekDouble nx,ny,nz;
        NekDouble sn,osn,nxa,nya,nza,vna;
        NekDouble l1,l4,l5,al1,al4,al5,x1,x2,x3,y1;
        NekDouble c1,d1,c2,d2,c3,d3,c4,d4,c5,d5;
        NekDouble sml_ssf= 1.0E-12;

        NekDouble fExactorSplt = 2.0-abs(fsw); // if fsw=+-1 calculate 

        NekDouble   rhoL  = Fwd[0];
        NekDouble   rhouL = Fwd[1];
        NekDouble   rhovL = Fwd[2];
        NekDouble   rhowL = Fwd[3];
        NekDouble   EL    = Fwd[4];

<<<<<<< HEAD
        ro = rhoL;
        vx = rhouL / rhoL;
        vy = rhovL / rhoL;
        vz = rhowL / rhoL;

        // Internal energy (per unit mass)
        NekDouble eL =
                (EL - 0.5 * (rhouL * vx + rhovL * vy + rhowL * vz)) / rhoL;
=======
        Array<OneD, NekDouble> JacData;
        JacData = FJac->GetPtr();

        NekDouble oro;
        ro  = rhoL;
        oro = 1.0/ro;
        vx = rhouL*oro;
        vy = rhovL*oro;
        vz = rhowL*oro;

        // Internal energy (per unit mass)
        NekDouble eL =
                (EL - 0.5 * (rhouL * vx + rhovL * vy + rhowL * vz)) *oro;
>>>>>>> 647d3ee9
        // TODO:
        // ps = m_eos->GetPressure(rhoL, eL);
        // gama = m_eos->GetGamma();
        ps      = m_varConv->Geteos()->GetPressure(rhoL, eL);
        gama    = m_varConv->Geteos()->GetGamma();

        ae = gama - 1.0;
        v2 = vx*vx + vy*vy + vz*vz;
        a2 = gama*ps/ro;
        h = a2/ae;

        h0 = h + 0.5*v2;
        a = sqrt(a2);

        nx = normals[0];
        ny = normals[1];
        nz = normals[2];
        vn = nx*vx + ny*vy + nz*vz;
        sn = std::max(sqrt(nx*nx + ny*ny + nz*nz),sml_ssf);
        osn = 1.0/sn;

        nxa = nx * osn;
        nya = ny * osn;
        nza = nz * osn;
        vna = vn * osn;
        l1 = vn;
        l4 = vn + sn*a;
        l5 = vn - sn*a;

        eps = efix*sn;
        eps2 = eps*eps;

        al1 = sqrt(l1*l1 + eps2);
        al4 = sqrt(l4*l4 + eps2);
        al5 = sqrt(l5*l5 + eps2);

        l1 = 0.5*(fExactorSplt*l1 + fsw*al1);
        l4 = 0.5*(fExactorSplt*l4 + fsw*al4);
        l5 = 0.5*(fExactorSplt*l5 + fsw*al5);

        x1 = 0.5*(l4 + l5);
        x2 = 0.5*(l4 - l5);
        x3 = x1 - l1;
        y1 = 0.5*v2;
        c1 = ae*x3/a2;
        d1 = x2/a;

<<<<<<< HEAD
        int nVar0 = 0;
        int nVar1 = nvariables3D;
        int nVar2 = 2*nvariables3D;
        int nVar3 = 3*nvariables3D;
        int nVar4 = 4*nvariables3D;
        FJacData[     nVar0] = c1*y1 - d1*vna + l1;
        FJacData[     nVar1] = -c1*vx + d1*nxa;
        FJacData[     nVar2] = -c1*vy + d1*nya;
        FJacData[     nVar3] = -c1*vz + d1*nza;
        FJacData[     nVar4] = c1;
        c2 = c1*vx + d1*nxa*ae;
        d2 = x3*nxa + d1*vx;
        FJacData[ 1 + nVar0] = c2*y1 - d2*vna;
        FJacData[ 1 + nVar1] = -c2*vx + d2*nxa + l1;
        FJacData[ 1 + nVar2] = -c2*vy + d2*nya;
        FJacData[ 1 + nVar3] = -c2*vz + d2*nza;
        FJacData[ 1 + nVar4] = c2;
        c3 = c1*vy + d1*nya*ae;
        d3 = x3*nya + d1*vy;
        FJacData[ 2 + nVar0] = c3*y1 - d3*vna;
        FJacData[ 2 + nVar1] = -c3*vx + d3*nxa;
        FJacData[ 2 + nVar2] = -c3*vy + d3*nya + l1;
        FJacData[ 2 + nVar3] = -c3*vz + d3*nza;
        FJacData[ 2 + nVar4] = c3;
        c4 = c1*vz + d1*nza*ae;
        d4 = x3*nza + d1*vz;
        FJacData[ 3 + nVar0] = c4*y1 - d4*vna;
        FJacData[ 3 + nVar1] = -c4*vx + d4*nxa;
        FJacData[ 3 + nVar2] = -c4*vy + d4*nya;
        FJacData[ 3 + nVar3] = -c4*vz + d4*nza + l1;
        FJacData[ 3 + nVar4] = c4;
        c5 = c1*h0 + d1*vna*ae;
        d5 = x3*vna + d1*h0;
        FJacData[ 4 + nVar0] = c5*y1 - d5*vna;
        FJacData[ 4 + nVar1] = -c5*vx + d5*nxa;
        FJacData[ 4 + nVar2] = -c5*vy + d5*nya;
        FJacData[ 4 + nVar3] = -c5*vz + d5*nza;
        FJacData[ 4 + nVar4] = c5 + l1;
=======
        int ncl0    = 0;
        int ncl1    = Nvar;
        int ncl2    = 2*Nvar;
        int ncl3    = 3*Nvar;
        int ncl4    = 4*Nvar;

        JacData[     ncl0] = c1*y1 - d1*vna + l1;
        JacData[     ncl1] = -c1*vx + d1*nxa;
        JacData[     ncl2] = -c1*vy + d1*nya;
        JacData[     ncl3] = -c1*vz + d1*nza;
        JacData[     ncl4] = c1;

        c2 = c1*vx + d1*nxa*ae;
        d2 = x3*nxa + d1*vx;
        JacData[ 1 + ncl0] = c2*y1 - d2*vna;
        JacData[ 1 + ncl1] = -c2*vx + d2*nxa + l1;
        JacData[ 1 + ncl2] = -c2*vy + d2*nya;
        JacData[ 1 + ncl3] = -c2*vz + d2*nza;
        JacData[ 1 + ncl4] = c2;

        c3 = c1*vy + d1*nya*ae;
        d3 = x3*nya + d1*vy;
        JacData[ 2 + ncl0] = c3*y1 - d3*vna;
        JacData[ 2 + ncl1] = -c3*vx + d3*nxa;
        JacData[ 2 + ncl2] = -c3*vy + d3*nya + l1;
        JacData[ 2 + ncl3] = -c3*vz + d3*nza;
        JacData[ 2 + ncl4] = c3;

        c4 = c1*vz + d1*nza*ae;
        d4 = x3*nza + d1*vz;
        JacData[ 3 + ncl0] = c4*y1 - d4*vna;
        JacData[ 3 + ncl1] = -c4*vx + d4*nxa;
        JacData[ 3 + ncl2] = -c4*vy + d4*nya;
        JacData[ 3 + ncl3] = -c4*vz + d4*nza + l1;
        JacData[ 3 + ncl4] = c4;

        c5 = c1*h0 + d1*vna*ae;
        d5 = x3*vna + d1*h0;
        JacData[ 4 + ncl0] = c5*y1 - d5*vna;
        JacData[ 4 + ncl1] = -c5*vx + d5*nxa;
        JacData[ 4 + ncl2] = -c5*vy + d5*nya;
        JacData[ 4 + ncl3] = -c5*vz + d5*nza;
        JacData[ 4 + ncl4] = c5 + l1;
    }

    void CompressibleFlowSystem::PointFluxJacobian_pn2D(
            const Array<OneD, NekDouble> &Fwd,
            const Array<OneD, NekDouble> &normals,
                  DNekMatSharedPtr       &FJac,
            const NekDouble efix,   const NekDouble fsw)
    {
        int Nvar = 4;
        NekDouble ro,vx,vy,vz,ps,gama,ae ;
        NekDouble a,a2,h,h0,v2,vn,eps,eps2;
        NekDouble nx,ny,nz;
        NekDouble sn,osn,nxa,nya,nza,vna;
        NekDouble l1,l4,l5,al1,al4,al5,x1,x2,x3,y1;
        NekDouble c1,d1,c2,d2,c3,d3,c4,d4,c5,d5;
        NekDouble sml_ssf= 1.0E-12;

        NekDouble fExactorSplt = 2.0-abs(fsw); // if fsw=+-1 calculate 

        NekDouble   rhoL  = Fwd[0];
        NekDouble   rhouL = Fwd[1];
        NekDouble   rhovL = Fwd[2];
        NekDouble   rhowL = 0.0;
        NekDouble   EL    = Fwd[Nvar-1];

        Array<OneD, NekDouble> JacData;
        JacData = FJac->GetPtr();

        NekDouble oro;
        ro  = rhoL;
        oro = 1.0/ro;
        vx = rhouL*oro;
        vy = rhovL*oro;
        vz = rhowL*oro;

        // Internal energy (per unit mass)
        NekDouble eL =
                (EL - 0.5 * (rhouL * vx + rhovL * vy + rhowL * vz)) *oro;
        // TODO:
        // ps = m_eos->GetPressure(rhoL, eL);
        // gama = m_eos->GetGamma();
        ps      = m_varConv->Geteos()->GetPressure(rhoL, eL);
        gama    = m_varConv->Geteos()->GetGamma();

        ae = gama - 1.0;
        v2 = vx*vx + vy*vy + vz*vz;
        a2 = gama*ps/ro;
        h = a2/ae;

        h0 = h + 0.5*v2;
        a = sqrt(a2);

        nx = normals[0];
        ny = normals[1];
        nz = normals[2];
        vn = nx*vx + ny*vy + nz*vz;
        sn = std::max(sqrt(nx*nx + ny*ny + nz*nz),sml_ssf);
        osn = 1.0/sn;

        nxa = nx * osn;
        nya = ny * osn;
        nza = nz * osn;
        vna = vn * osn;
        l1 = vn;
        l4 = vn + sn*a;
        l5 = vn - sn*a;

        eps = efix*sn;
        eps2 = eps*eps;

        al1 = sqrt(l1*l1 + eps2);
        al4 = sqrt(l4*l4 + eps2);
        al5 = sqrt(l5*l5 + eps2);

        l1 = 0.5*(fExactorSplt*l1 + fsw*al1);
        l4 = 0.5*(fExactorSplt*l4 + fsw*al4);
        l5 = 0.5*(fExactorSplt*l5 + fsw*al5);

        x1 = 0.5*(l4 + l5);
        x2 = 0.5*(l4 - l5);
        x3 = x1 - l1;
        y1 = 0.5*v2;
        c1 = ae*x3/a2;
        d1 = x2/a;

        int ncl0    = 0;
        int ncl1    = Nvar;
        int ncl2    = 2*Nvar;
        int ncl4    = (Nvar-1)*Nvar;

        JacData[     ncl0] = c1*y1 - d1*vna + l1;
        JacData[     ncl1] = -c1*vx + d1*nxa;
        JacData[     ncl2] = -c1*vy + d1*nya;
        JacData[     ncl4] = c1;

        c2 = c1*vx + d1*nxa*ae;
        d2 = x3*nxa + d1*vx;
        JacData[ 1 + ncl0] = c2*y1 - d2*vna;
        JacData[ 1 + ncl1] = -c2*vx + d2*nxa + l1;
        JacData[ 1 + ncl2] = -c2*vy + d2*nya;
        JacData[ 1 + ncl4] = c2;

        c3 = c1*vy + d1*nya*ae;
        d3 = x3*nya + d1*vy;
        JacData[ 2 + ncl0] = c3*y1 - d3*vna;
        JacData[ 2 + ncl1] = -c3*vx + d3*nxa;
        JacData[ 2 + ncl2] = -c3*vy + d3*nya + l1;
        JacData[ 2 + ncl4] = c3;

        // c4 = c1*vz + d1*nza*ae;
        // d4 = x3*nza + d1*vz;
        // JacData[ 3 + ncl0] = c4*y1 - d4*vna;
        // JacData[ 3 + ncl1] = -c4*vx + d4*nxa;
        // JacData[ 3 + ncl2] = -c4*vy + d4*nya;
        // JacData[ 3 + ncl3] = -c4*vz + d4*nza + l1;
        // JacData[ 3 + ncl4] = c4;

        c5 = c1*h0 + d1*vna*ae;
        d5 = x3*vna + d1*h0;
        JacData[ Nvar-1 + ncl0] = c5*y1 - d5*vna;
        JacData[ Nvar-1 + ncl1] = -c5*vx + d5*nxa;
        JacData[ Nvar-1 + ncl2] = -c5*vy + d5*nya;
        JacData[ Nvar-1 + ncl4] = c5 + l1;
>>>>>>> 647d3ee9
    }

#endif
    /**
     * @brief Compute the advection terms for the right-hand side
     */
    void CompressibleFlowSystem::DoAdvection(
        const Array<OneD, const Array<OneD, NekDouble> > &inarray,
              Array<OneD,       Array<OneD, NekDouble> > &outarray,
        const NekDouble                                   time,
        const Array<OneD, Array<OneD, NekDouble> >       &pFwd,
        const Array<OneD, Array<OneD, NekDouble> >       &pBwd)
    {
        int nvariables = inarray.num_elements();
        Array<OneD, Array<OneD, NekDouble> > advVel(m_spacedim);

        m_advObject->Advect(nvariables, m_fields, advVel, inarray,
                            outarray, time, pFwd, pBwd);
    }

    /**
     * @brief Add the diffusions terms to the right-hand side
     */
    void CompressibleFlowSystem::DoDiffusion(
        const Array<OneD, const Array<OneD, NekDouble> > &inarray,
              Array<OneD,       Array<OneD, NekDouble> > &outarray,
            const Array<OneD, Array<OneD, NekDouble> >   &pFwd,
            const Array<OneD, Array<OneD, NekDouble> >   &pBwd)
    {
        v_DoDiffusion(inarray, outarray, pFwd, pBwd);

        if (m_shockCaptureType != "Off" && m_shockCaptureType != "Physical")
        {
            m_artificialDiffusion->DoArtificialDiffusion(inarray, outarray);
        }
    }

    /**
     * @brief Add the diffusions terms to the right-hand side
     */
    void CompressibleFlowSystem::DoDiffusion_coeff(
        const Array<OneD, const Array<OneD, NekDouble> >    &inarray,
        Array<OneD,       Array<OneD, NekDouble> >          &outarray,
        const Array<OneD, Array<OneD, NekDouble> >          &pFwd,
        const Array<OneD, Array<OneD, NekDouble> >          &pBwd,
        const bool                                          flagFreezeJac)
    {
        v_DoDiffusion_coeff(inarray, outarray, pFwd, pBwd,flagFreezeJac);
    }

    void CompressibleFlowSystem::SetBoundaryConditions(
            Array<OneD, Array<OneD, NekDouble> >             &physarray,
            NekDouble                                         time)
    {
        int nTracePts  = GetTraceTotPoints();
        int nvariables = physarray.num_elements();

        Array<OneD, Array<OneD, NekDouble> > Fwd(nvariables);
        for (int i = 0; i < nvariables; ++i)
        {
            Fwd[i] = Array<OneD, NekDouble>(nTracePts);
            m_fields[i]->ExtractTracePhys(physarray[i], Fwd[i]);
        }

        if (m_bndConds.size())
        {
            // Loop over user-defined boundary conditions
            for (auto &x : m_bndConds)
            {
                x->Apply(Fwd, physarray, time);
            }
        }
    }

    void CompressibleFlowSystem::SetBoundaryConditionsBwdWeight()
    {
        if (m_bndConds.size())
        {
            // Loop over user-defined boundary conditions
            for (auto &x : m_bndConds)
            {
                x->ApplyBwdWeight();
            }
        }
    }

    void CompressibleFlowSystem::SetBoundaryConditionsDeriv(
            const Array<OneD, const Array<OneD, NekDouble> >                    &physarray,
            const Array<OneD, const Array<OneD, Array<OneD, NekDouble> > >      &dervarray,
            NekDouble                                                           time,
            const Array<OneD, const Array<OneD, NekDouble> >                    &pFwd,
            const Array<OneD, const Array<OneD, Array<OneD, NekDouble> > >      &pDervFwd)
    {
        int nTracePts  = GetTraceTotPoints();
        int nvariables = physarray.num_elements();

        Array<OneD, Array<OneD, NekDouble> > Fwd;
        if(pFwd.num_elements())
        {
            Fwd = pFwd;
        }
        else
        {
            Fwd = Array<OneD, Array<OneD, NekDouble> >(nvariables);
            for (int i = 0; i < nvariables; ++i)
            {
                Fwd[i] = Array<OneD, NekDouble>(nTracePts);
                m_fields[i]->ExtractTracePhys(physarray[i], Fwd[i]);
            }
        }

        Array<OneD, Array<OneD, Array<OneD, NekDouble> > > DervFwd;
        if(pDervFwd.num_elements())
        {
            DervFwd = pDervFwd;
        }
        else
        {
            int nDim      = m_fields[0]->GetCoordim(0);
            DervFwd =   Array<OneD, Array<OneD, Array<OneD, NekDouble> > >(nDim);
            for (int nd = 0; nd < nDim; ++nd)
            {
                DervFwd[nd]     =   Array<OneD, Array<OneD, NekDouble> > (nvariables);
                for (int i = 0; i < nvariables; ++i)
                {
                    DervFwd[nd][i]    = Array<OneD, NekDouble>(nTracePts,0.0);
                    m_fields[i]->ExtractTracePhys(dervarray[nd][i], DervFwd[nd][i]);
                }
            }
        }

        if (m_bndConds.size())
        {
            // Loop over user-defined boundary conditions
            for (auto &x : m_bndConds)
            {
                x->ApplyDeriv(Fwd, physarray, DervFwd, dervarray, time);
            }
        }
    }

    /**
     * @brief Return the flux vector for the compressible Euler equations.
     *
     * @param physfield   Fields.
     * @param flux        Resulting flux.
     */
    void CompressibleFlowSystem::GetFluxVector(
        const Array<OneD, Array<OneD, NekDouble> >               &physfield,
              Array<OneD, Array<OneD, Array<OneD, NekDouble> > > &flux)
    {
        int i, j;
        int nq = physfield[0].num_elements();
        int nVariables = m_fields.num_elements();

        Array<OneD, NekDouble> pressure(nq);
        Array<OneD, Array<OneD, NekDouble> > velocity(m_spacedim);

        // Flux vector for the rho equation
        for (i = 0; i < m_spacedim; ++i)
        {
            velocity[i] = Array<OneD, NekDouble>(nq);
            Vmath::Vcopy(nq, physfield[i+1], 1, flux[0][i], 1);
        }

        m_varConv->GetVelocityVector(physfield, velocity);
        m_varConv->GetPressure(physfield, pressure);

        // Flux vector for the velocity fields
        for (i = 0; i < m_spacedim; ++i)
        {
            for (j = 0; j < m_spacedim; ++j)
            {
                Vmath::Vmul(nq, velocity[j], 1, physfield[i+1], 1,
                            flux[i+1][j], 1);
            }

            // Add pressure to appropriate field
            Vmath::Vadd(nq, flux[i+1][i], 1, pressure, 1, flux[i+1][i], 1);
        }

        // Flux vector for energy.
        Vmath::Vadd(nq, physfield[m_spacedim+1], 1, pressure, 1,
                    pressure, 1);

        for (j = 0; j < m_spacedim; ++j)
        {
            Vmath::Vmul(nq, velocity[j], 1, pressure, 1,
                        flux[m_spacedim+1][j], 1);
        }

        // For the smooth viscosity model
        if (nVariables == m_spacedim+3)
        {
            // Add a zero row for the advective fluxes
            for (j = 0; j < m_spacedim; ++j)
            {
                Vmath::Zero(nq, flux[m_spacedim+2][j], 1);
            }
        }
    }

    void CompressibleFlowSystem::GetFluxVectorMF(
        const Array<OneD, Array<OneD, NekDouble> >               &physfield,
              Array<OneD, Array<OneD, Array<OneD, NekDouble> > > &flux)
    {
        int nConvectiveFields   = m_fields.num_elements();
        std::shared_ptr<LocalRegions::ExpansionVector> expvect =    m_fields[0]->GetExp();
        int ntotElmt            = (*expvect).size();
        LocalRegions::ExpansionSharedPtr pexp = (*expvect)[0];

        Array<OneD, NekDouble> elmtalArray;
        Array<OneD, NekDouble> elmtalFlux;

        for(int  nelmt = 0; nelmt < ntotElmt; nelmt++)
        {
            int nElmtPnt = (*expvect)[nelmt]->GetTotPoints();
            int noffset  = GetPhys_Offset(nelmt);
            int nPntVars = nElmtPnt*nConvectiveFields;

            if(elmtalArray.num_elements() < nPntVars)
            {
                elmtalArray = Array<OneD, NekDouble> (nPntVars, 0.0);
                elmtalFlux  = Array<OneD, NekDouble> (nPntVars, 0.0);
            }
            NekVector<NekDouble> elmtalvector (nPntVars,elmtalArray, eWrapper);
            NekVector<NekDouble> Fluxvector (nPntVars,elmtalFlux, eWrapper);

    
            for(int j = 0; j < nConvectiveFields; j++)
            {   
                Vmath::Vcopy(nElmtPnt,&physfield[j][0]+noffset,1,&elmtalArray[0]+j,nConvectiveFields);
            }

            for(int ndir=0;ndir<m_spacedim;ndir++)
            {
                Fluxvector  = (*m_ElmtFluxJacArray[nelmt][ndir])*elmtalvector;

                for(int j = 0; j < nConvectiveFields; j++)
                {   
                    Vmath::Vcopy(nElmtPnt,&elmtalFlux[0]+j, nConvectiveFields, &flux[j][ndir][0]+noffset,1);
                }
            }
        }
    }

    void CompressibleFlowSystem::GetFluxVectorTraceMF(
        const Array<OneD, Array<OneD, NekDouble> >      &Fwd,
        const Array<OneD, Array<OneD, NekDouble> >      &Bwd,
        Array<OneD, Array<OneD, NekDouble> >            &flux)
    {
        switch (m_LiniearizationMethod)
        {
        case 2:
            GetFluxVectorTraceMFNum(Fwd, Bwd, flux);
            break;
        case 3:
            GetFluxVectorTraceMFAna(Fwd, Bwd, flux);
            break;
        default:
            GetFluxVectorTraceMFNum(Fwd, Bwd, flux);
            break;
        }
    }

    void CompressibleFlowSystem::GetFluxVectorTraceMFNum(
        const Array<OneD, Array<OneD, NekDouble> >      &Fwd,
        const Array<OneD, Array<OneD, NekDouble> >      &Bwd,
        Array<OneD, Array<OneD, NekDouble> >            &flux)
    {
        int nConvectiveFields   = m_fields.num_elements();
        MultiRegions::ExpListSharedPtr tracelist = m_fields[0]->GetTrace();
        std::shared_ptr<LocalRegions::ExpansionVector> traceExp= tracelist->GetExp();
        int ntotTrac            = (*traceExp).size();
        int nTracePnts          = tracelist->GetTotPoints();

        int nTraceVars          = nTracePnts*nConvectiveFields;
        Array<OneD, NekDouble> elmtalArray(nTraceVars);
        Array<OneD, NekDouble> elmtalFwd(nTraceVars);
        Array<OneD, NekDouble> elmtalBwd(nTraceVars);
        for(int i = 0; i < nConvectiveFields; ++i)
        {
            Vmath::Vcopy(nTracePnts, &Fwd[i][0],1, &elmtalArray[0]+i,nConvectiveFields);
        }   
        NekVector<NekDouble> Varray(nTraceVars,elmtalArray, eWrapper);
        NekVector<NekDouble> VfluxFwd (nTraceVars,elmtalFwd, eWrapper);
        VfluxFwd = (*m_TraceJac[0])*Varray;

        for(int i = 0; i < nConvectiveFields; ++i)
        {
            Vmath::Vcopy(nTracePnts, &Bwd[i][0],1, &elmtalArray[0]+i,nConvectiveFields);
        }   
        NekVector<NekDouble> VfluxBwd (nTraceVars,elmtalBwd, eWrapper);
        VfluxBwd = (*m_TraceJac[1])*Varray;

        Vmath::Vadd(nTraceVars,&elmtalFwd[0],1,&elmtalBwd[0],1,&elmtalFwd[0],1);

        for(int i = 0; i < nConvectiveFields; ++i)
        {
            Vmath::Vcopy(nTracePnts, &elmtalFwd[0]+i,nConvectiveFields, &flux[i][0],1);
        }  
    }

    void CompressibleFlowSystem::GetFluxVectorTraceMFAna(
        const Array<OneD, Array<OneD, NekDouble> >      &Fwd,
        const Array<OneD, Array<OneD, NekDouble> >      &Bwd,
        Array<OneD, Array<OneD, NekDouble> >            &flux)
    {
        m_advObject->GetRiemann()->Solve(m_spacedim, 
                                         m_MatrixFreeRefFwd, 
                                         m_MatrixFreeRefBwd, 
                                         Fwd, 
                                         Bwd, 
                                         flux);
    }

    /**
     * @brief Return the flux vector for the compressible Euler equations
     * by using the de-aliasing technique.
     *
     * @param physfield   Fields.
     * @param flux        Resulting flux.
     */
    void CompressibleFlowSystem::GetFluxVectorDeAlias(
        const Array<OneD, Array<OneD, NekDouble> >               &physfield,
              Array<OneD, Array<OneD, Array<OneD, NekDouble> > > &flux)
    {
        int i, j;
        int nq = physfield[0].num_elements();
        int nVariables = m_fields.num_elements();

        // Factor to rescale 1d points in dealiasing
        NekDouble OneDptscale = 2;
        nq = m_fields[0]->Get1DScaledTotPoints(OneDptscale);

        Array<OneD, NekDouble> pressure(nq);
        Array<OneD, Array<OneD, NekDouble> > velocity(m_spacedim);

        Array<OneD, Array<OneD, NekDouble> > physfield_interp(nVariables);
        Array<OneD, Array<OneD, Array<OneD, NekDouble> > > flux_interp(
                                                            nVariables);

        for (i = 0; i < nVariables; ++ i)
        {
            physfield_interp[i] = Array<OneD, NekDouble>(nq);
            flux_interp[i] = Array<OneD, Array<OneD, NekDouble> >(m_spacedim);
            m_fields[0]->PhysInterp1DScaled(
                OneDptscale, physfield[i], physfield_interp[i]);

            for (j = 0; j < m_spacedim; ++j)
            {
                flux_interp[i][j] = Array<OneD, NekDouble>(nq);
            }
        }

        // Flux vector for the rho equation
        for (i = 0; i < m_spacedim; ++i)
        {
            velocity[i] = Array<OneD, NekDouble>(nq);

            // Galerkin project solution back to original space
            m_fields[0]->PhysGalerkinProjection1DScaled(
                OneDptscale, physfield_interp[i+1], flux[0][i]);
        }

        m_varConv->GetVelocityVector(physfield_interp, velocity);
        m_varConv->GetPressure      (physfield_interp, pressure);

        // Evaluation of flux vector for the velocity fields
        for (i = 0; i < m_spacedim; ++i)
        {
            for (j = 0; j < m_spacedim; ++j)
            {
                Vmath::Vmul(nq, velocity[j], 1, physfield_interp[i+1], 1,
                            flux_interp[i+1][j], 1);
            }

            // Add pressure to appropriate field
            Vmath::Vadd(nq, flux_interp[i+1][i], 1, pressure,1,
                        flux_interp[i+1][i], 1);
        }

        // Galerkin project solution back to origianl space
        for (i = 0; i < m_spacedim; ++i)
        {
            for (j = 0; j < m_spacedim; ++j)
            {
                m_fields[0]->PhysGalerkinProjection1DScaled(
                    OneDptscale, flux_interp[i+1][j], flux[i+1][j]);
            }
        }

        // Evaluation of flux vector for energy
        Vmath::Vadd(nq, physfield_interp[m_spacedim+1], 1, pressure, 1,
                    pressure, 1);

        for (j = 0; j < m_spacedim; ++j)
        {
            Vmath::Vmul(nq, velocity[j], 1, pressure, 1,
                        flux_interp[m_spacedim+1][j], 1);

            // Galerkin project solution back to origianl space
            m_fields[0]->PhysGalerkinProjection1DScaled(
                OneDptscale,
                flux_interp[m_spacedim+1][j],
                flux[m_spacedim+1][j]);
        }
    }

    /**
     * @brief Calculate the maximum timestep on each element
     *        subject to CFL restrictions.
     */
    void CompressibleFlowSystem::GetElmtTimeStep(
        const Array<OneD, const Array<OneD, NekDouble> > &inarray,
              Array<OneD, NekDouble> &tstep)
    {
        int n;
        int nElements = m_fields[0]->GetExpSize();

        // Change value of m_timestep (in case it is set to zero)
        NekDouble tmp = m_timestep;
        m_timestep    = 1.0;

        Array<OneD, NekDouble> cfl(nElements);
        cfl = GetElmtCFLVals();

        // Factors to compute the time-step limit
        NekDouble alpha     = MaxTimeStepEstimator();

        // Loop over elements to compute the time-step limit for each element
        for(n = 0; n < nElements; ++n)
        {
            tstep[n] = m_cflSafetyFactor * alpha / cfl[n];
        }

        // Restore value of m_timestep
        m_timestep = tmp;
    }

    /**
     * @brief Calculate the maximum timestep subject to CFL restrictions.
     */
    NekDouble CompressibleFlowSystem::v_GetTimeStep(
        const Array<OneD, const Array<OneD, NekDouble> > &inarray)
    {
        int nElements = m_fields[0]->GetExpSize();
        Array<OneD, NekDouble> tstep (nElements, 0.0);

        GetElmtTimeStep(inarray, tstep);

        // Get the minimum time-step limit and return the time-step
        NekDouble TimeStep = Vmath::Vmin(nElements, tstep, 1);
        m_comm->AllReduce(TimeStep, LibUtilities::ReduceMin);

        NekDouble tmp = m_timestep;
        m_timestep    = TimeStep;

        Array<OneD, NekDouble> cflNonAcoustic(nElements,0.0);
        cflNonAcoustic = GetElmtCFLVals(false);

        // Get the minimum time-step limit and return the time-step
        NekDouble MaxcflNonAcoustic = Vmath::Vmax(nElements, cflNonAcoustic, 1);
        m_comm->AllReduce(MaxcflNonAcoustic, LibUtilities::ReduceMax);

        m_cflNonAcoustic = MaxcflNonAcoustic;
        m_timestep = tmp;

        return TimeStep;
    }

    /**
     * @brief Set up logic for residual calculation.
     */
    void CompressibleFlowSystem::v_SetInitialConditions(
        NekDouble initialtime,
        bool      dumpInitialConditions,
        const int domain)
    {
        EquationSystem::v_SetInitialConditions(initialtime, false);

        // insert white noise in initial condition
        NekDouble Noise;
        int phystot = m_fields[0]->GetTotPoints();
        Array<OneD, NekDouble> noise(phystot);

        m_session->LoadParameter("Noise", Noise,0.0);
        int m_nConvectiveFields =  m_fields.num_elements();

        if (Noise > 0.0)
        {
            int seed = - m_comm->GetRank()*m_nConvectiveFields;
            for (int i = 0; i < m_nConvectiveFields; i++)
            {
                Vmath::FillWhiteNoise(phystot, Noise, noise, 1,
                                      seed);
                --seed;
                Vmath::Vadd(phystot, m_fields[i]->GetPhys(), 1,
                            noise, 1, m_fields[i]->UpdatePhys(), 1);
                m_fields[i]->FwdTrans_IterPerExp(m_fields[i]->GetPhys(),
                                                 m_fields[i]->UpdateCoeffs());
            }
        }

        if (dumpInitialConditions && m_checksteps)
        {
            Checkpoint_Output(m_nchk);
            m_nchk++;
        }
    }

    /**
     * @brief Compute the advection velocity in the standard space
     * for each element of the expansion.
     */
    Array<OneD, NekDouble> CompressibleFlowSystem::v_GetMaxStdVelocity(const NekDouble SpeedSoundFactor)
    {
        int nTotQuadPoints = GetTotPoints();
        int n_element      = m_fields[0]->GetExpSize();
        int expdim         = m_fields[0]->GetGraph()->GetMeshDimension();
        int nfields        = m_fields.num_elements();
        int offset;
        Array<OneD, NekDouble> tmp;

        Array<OneD, Array<OneD, NekDouble> > physfields(nfields);
        for (int i = 0; i < nfields; ++i)
        {
            physfields[i] = m_fields[i]->GetPhys();
        }

        Array<OneD, NekDouble> stdV(n_element, 0.0);

        // Getting the velocity vector on the 2D normal space
        Array<OneD, Array<OneD, NekDouble> > velocity   (m_spacedim);
        Array<OneD, Array<OneD, NekDouble> > stdVelocity(m_spacedim);
        Array<OneD, Array<OneD, NekDouble> > stdSoundSpeed(m_spacedim);
        Array<OneD, NekDouble>               soundspeed (nTotQuadPoints);
        LibUtilities::PointsKeyVector        ptsKeys;

        for (int i = 0; i < m_spacedim; ++i)
        {
            velocity   [i]   = Array<OneD, NekDouble>(nTotQuadPoints);
            stdVelocity[i]   = Array<OneD, NekDouble>(nTotQuadPoints, 0.0);
            stdSoundSpeed[i] = Array<OneD, NekDouble>(nTotQuadPoints, 0.0);
        }

        m_varConv->GetVelocityVector(physfields, velocity);
        m_varConv->GetSoundSpeed    (physfields, soundspeed);

        for(int el = 0; el < n_element; ++el)
        {
            ptsKeys = m_fields[0]->GetExp(el)->GetPointsKeys();
            offset  = m_fields[0]->GetPhys_Offset(el);
            int nq = m_fields[0]->GetExp(el)->GetTotPoints();

            const SpatialDomains::GeomFactorsSharedPtr metricInfo =
                m_fields[0]->GetExp(el)->GetGeom()->GetMetricInfo();
            const Array<TwoD, const NekDouble> &gmat =
                m_fields[0]->GetExp(el)->GetGeom()->GetMetricInfo()
                                                  ->GetDerivFactors(ptsKeys);

            // Convert to standard element
            //    consider soundspeed in all directions
            //    (this might overestimate the cfl)
            if(metricInfo->GetGtype() == SpatialDomains::eDeformed)
            {
                // d xi/ dx = gmat = 1/J * d x/d xi
                for (int i = 0; i < expdim; ++i)
                {
                    Vmath::Vmul(nq, gmat[i], 1,
                                    velocity[0] + offset, 1,
                                    tmp = stdVelocity[i] + offset, 1);
                    Vmath::Vmul(nq, gmat[i], 1,
                                    soundspeed + offset, 1,
                                    tmp = stdSoundSpeed[i] + offset, 1);
                    for (int j = 1; j < expdim; ++j)
                    {
                        Vmath::Vvtvp(nq, gmat[expdim*j+i], 1,
                                         velocity[j] + offset, 1,
                                         stdVelocity[i] + offset, 1,
                                         tmp = stdVelocity[i] + offset, 1);
                        Vmath::Vvtvp(nq, gmat[expdim*j+i], 1,
                                         soundspeed + offset, 1,
                                         stdSoundSpeed[i] + offset, 1,
                                         tmp = stdSoundSpeed[i] + offset, 1);
                    }
                }
            }
            else
            {
                for (int i = 0; i < expdim; ++i)
                {
                    Vmath::Smul(nq, gmat[i][0],
                                    velocity[0] + offset, 1,
                                    tmp = stdVelocity[i] + offset, 1);
                    Vmath::Smul(nq, gmat[i][0],
                                    soundspeed + offset, 1,
                                    tmp = stdSoundSpeed[i] + offset, 1);
                    for (int j = 1; j < expdim; ++j)
                    {
                        Vmath::Svtvp(nq, gmat[expdim*j+i][0],
                                         velocity[j] + offset, 1,
                                         stdVelocity[i] + offset, 1,
                                         tmp = stdVelocity[i] + offset, 1);
                        Vmath::Svtvp(nq, gmat[expdim*j+i][0],
                                         soundspeed + offset, 1,
                                         stdSoundSpeed[i] + offset, 1,
                                         tmp = stdSoundSpeed[i] + offset, 1);
                    }
                }
            }

            NekDouble vel;
            for (int i = 0; i < nq; ++i)
            {
                NekDouble pntVelocity = 0.0;
                for (int j = 0; j < expdim; ++j)
                {
                    // Add sound speed
                    vel = std::abs(stdVelocity[j][offset + i]) +
                          SpeedSoundFactor * std::abs(stdSoundSpeed[j][offset + i]);
                    pntVelocity += vel * vel;
                }
                pntVelocity = sqrt(pntVelocity);
                if (pntVelocity > stdV[el])
                {
                    stdV[el] = pntVelocity;
                }
            }
        }

        return stdV;
    }

    /**
     * @brief Set the denominator to compute the time step when a cfl
     * control is employed. This function is no longer used but is still
     * here for being utilised in the future.
     *
     * @param n   Order of expansion element by element.
     */
    NekDouble CompressibleFlowSystem::GetStabilityLimit(int n)
    {
        ASSERTL0(n <= 20, "Illegal modes dimension for CFL calculation "
                          "(P has to be less then 20)");

        NekDouble CFLDG[21] = {  2.0000,   6.0000,  11.8424,  19.1569,
                                27.8419,  37.8247,  49.0518,  61.4815,
                                75.0797,  89.8181, 105.6700, 122.6200,
                               140.6400, 159.7300, 179.8500, 201.0100,
                               223.1800, 246.3600, 270.5300, 295.6900,
                               321.8300}; //CFLDG 1D [0-20]
        NekDouble CFL = 0.0;

        if (m_projectionType == MultiRegions::eDiscontinuous)
        {
            CFL = CFLDG[n];
        }
        else
        {
            ASSERTL0(false, "Continuous Galerkin stability coefficients "
                            "not introduced yet.");
        }

        return CFL;
    }

    /**
     * @brief Compute the vector of denominators to compute the time step
     * when a cfl control is employed. This function is no longer used but
     * is still here for being utilised in the future.
     *
     * @param ExpOrder   Order of expansion element by element.
     */
    Array<OneD, NekDouble> CompressibleFlowSystem::GetStabilityLimitVector(
        const Array<OneD,int> &ExpOrder)
    {
        int i;
        Array<OneD,NekDouble> returnval(m_fields[0]->GetExpSize(), 0.0);
        for (i =0; i<m_fields[0]->GetExpSize(); i++)
        {
            returnval[i] = GetStabilityLimit(ExpOrder[i]);
        }
        return returnval;
    }

    void CompressibleFlowSystem::v_ExtraFldOutput(
        std::vector<Array<OneD, NekDouble> > &fieldcoeffs,
        std::vector<std::string>             &variables)
    {
        bool extraFields;
        m_session->MatchSolverInfo("OutputExtraFields","True",
                                   extraFields, true);
        if (extraFields)
        {
            const int nPhys   = m_fields[0]->GetNpoints();
            const int nCoeffs = m_fields[0]->GetNcoeffs();
            Array<OneD, Array<OneD, NekDouble> > tmp(m_fields.num_elements());

            for (int i = 0; i < m_fields.num_elements(); ++i)
            {
                tmp[i] = m_fields[i]->GetPhys();
            }

            Array<OneD, NekDouble> pressure(nPhys), temperature(nPhys);
            Array<OneD, NekDouble> entropy(nPhys);
            Array<OneD, NekDouble> soundspeed(nPhys), mach(nPhys);
            Array<OneD, NekDouble> sensor(nPhys), SensorKappa(nPhys);

            m_varConv->GetPressure  (tmp, pressure);
            m_varConv->GetTemperature(tmp, temperature);
            m_varConv->GetEntropy   (tmp, entropy);
            m_varConv->GetSoundSpeed(tmp, soundspeed);
            m_varConv->GetMach      (tmp, soundspeed, mach);

            Array<OneD, Array<OneD, NekDouble> > velocities(m_spacedim);
            for (int i=0;i<m_spacedim;i++)
            {
                velocities[i] = Array<OneD, NekDouble> (nPhys);
            }
            m_varConv->GetVelocityVector(tmp,velocities);

            int sensorOffset;
            m_session->LoadParameter ("SensorOffset", sensorOffset, 1);
            m_varConv->GetSensor (m_fields[0], tmp, sensor, SensorKappa,
                                    sensorOffset);

            Array<OneD, NekDouble> pFwd(nCoeffs), TFwd(nCoeffs);
            Array<OneD, NekDouble> sFwd(nCoeffs);
            Array<OneD, NekDouble> aFwd(nCoeffs), mFwd(nCoeffs);
            Array<OneD, NekDouble> sensFwd(nCoeffs);

            m_fields[0]->FwdTrans_IterPerExp(pressure,   pFwd);
            m_fields[0]->FwdTrans_IterPerExp(temperature,TFwd);
            m_fields[0]->FwdTrans_IterPerExp(entropy,    sFwd);
            m_fields[0]->FwdTrans_IterPerExp(soundspeed, aFwd);
            m_fields[0]->FwdTrans_IterPerExp(mach,       mFwd);
            m_fields[0]->FwdTrans_IterPerExp(sensor,     sensFwd);

            variables.push_back  ("p");
            variables.push_back  ("T");
            variables.push_back  ("s");
            variables.push_back  ("a");
            variables.push_back  ("Mach");
            variables.push_back  ("Sensor");
            fieldcoeffs.push_back(pFwd);
            fieldcoeffs.push_back(TFwd);
            fieldcoeffs.push_back(sFwd);
            fieldcoeffs.push_back(aFwd);
            fieldcoeffs.push_back(mFwd);
            fieldcoeffs.push_back(sensFwd);

            Array<OneD, NekDouble> uFwd(nCoeffs);
            m_fields[0]->FwdTrans_IterPerExp(velocities[0],uFwd);
            variables.push_back  ("u");
            fieldcoeffs.push_back(uFwd);

            if(m_spacedim>1)
            {
                Array<OneD, NekDouble> vFwd(nCoeffs);
                variables.push_back  ("v");
                m_fields[0]->FwdTrans_IterPerExp(velocities[1],vFwd);
                fieldcoeffs.push_back(vFwd);
            }
            if(m_spacedim>2)
            {
                Array<OneD, NekDouble> wFwd(nCoeffs);
                variables.push_back  ("w");
                m_fields[0]->FwdTrans_IterPerExp(velocities[2],wFwd);
                fieldcoeffs.push_back(wFwd);
            }

            if (m_artificialDiffusion)
            {
                Array<OneD, NekDouble> sensorFwd(nCoeffs);
                // reuse pressure
                m_artificialDiffusion->GetArtificialViscosity(tmp, pressure);
                m_fields[0]->FwdTrans_IterPerExp(pressure,   sensorFwd);

                variables.push_back  ("ArtificialVisc");
                fieldcoeffs.push_back(sensorFwd);
            }
        }
    }

    void CompressibleFlowSystem::v_GetViscousSymmtrFluxConservVar(
            const int                                                       nConvectiveFields,
            const int                                                       nSpaceDim,
            const Array<OneD, Array<OneD, NekDouble> >                      &inaverg,
            const Array<OneD, Array<OneD, NekDouble > >                     &inarray,
            Array<OneD, Array<OneD, Array<OneD, NekDouble> > >              &outarray,
            Array< OneD, int >                                              &nonZeroIndex,
            const Array<OneD, Array<OneD, NekDouble> >                      &normals)
    {
        ASSERTL0(false, "v_GetViscousSymmtrFluxConservVar not coded");
    }
    
    void CompressibleFlowSystem::v_SteadyStateResidual(
                int                         step, 
                Array<OneD, NekDouble>      &L2)
    {
        const int nPoints = GetTotPoints();
        const int nFields = m_fields.num_elements();
        Array<OneD, Array<OneD, NekDouble> > rhs (nFields);
        Array<OneD, Array<OneD, NekDouble> > inarray (nFields);
        for (int i = 0; i < nFields; ++i)
        {
            rhs[i] =   Array<OneD, NekDouble> (nPoints,0.0);
            inarray[i] =   m_fields[i]->UpdatePhys();
        }

        DoOdeRhs(inarray,rhs,m_time);

        // Holds L2 errors.
        Array<OneD, NekDouble> tmp;
        Array<OneD, NekDouble> RHSL2    (nFields);
        Array<OneD, NekDouble> residual(nFields);

        for (int i = 0; i < nFields; ++i)
        {
            tmp = rhs[i];

            Vmath::Vmul(nPoints, tmp, 1, tmp, 1, tmp, 1);
            residual[i] = Vmath::Vsum(nPoints, tmp, 1);
        }

        m_comm->AllReduce(residual , LibUtilities::ReduceSum);

        NekDouble onPoints = 1.0/NekDouble(nPoints);
        for (int i = 0; i < nFields; ++i)
        {
            L2[i] = sqrt(residual[i]*onPoints);
        }
    }

#ifdef DEMO_IMPLICITSOLVER_JFNK_COEFF
    void CompressibleFlowSystem::v_GetFluxDerivJacDirctn(
            const MultiRegions::ExpListSharedPtr                            &explist,
            const Array<OneD, const Array<OneD, NekDouble> >                &normals,
            const int                                                       nDervDir,
            const Array<OneD, const Array<OneD, NekDouble> >                &inarray,
            Array<OneD, Array<OneD, Array<OneD, Array<OneD, Array<OneD, NekDouble> > > > > &ElmtJacArray,
            const int                                                       nfluxDir)
    {
        ASSERTL0(false, "v_GetFluxDerivJacDirctn not coded");
    }

    void CompressibleFlowSystem::v_GetFluxDerivJacDirctnElmt(
            const int                                                       nConvectiveFields,
            const int                                                       nElmtPnt,
            const int                                                       nDervDir,
            const Array<OneD, Array<OneD, NekDouble> >                      &locVars,
            const Array<OneD, NekDouble>                                    &locmu,
            const Array<OneD, Array<OneD, NekDouble> >                      &locnormal,
            DNekMatSharedPtr                                                &wspMat,
            Array<OneD, Array<OneD, NekDouble> >                            &PntJacArray)
    {
        ASSERTL0(false, "v_GetFluxDerivJacDirctn not coded");
    }
    
    void CompressibleFlowSystem::v_GetFluxDerivJacDirctn(
            const MultiRegions::ExpListSharedPtr                            &explist,
            const Array<OneD, const Array<OneD, NekDouble> >                &normals,
            const int                                                       nDervDir,
            const Array<OneD, const Array<OneD, NekDouble> >                &inarray,
                  Array<OneD, Array<OneD, DNekMatSharedPtr> >               &ElmtJac)
    {
        ASSERTL0(false, "v_GetFluxDerivJacDirctn not coded");
    }

    // void CompressibleFlowSystem::v_GetFluxDerivJacDirctn(
    //         const MultiRegions::ExpListSharedPtr                            &explist,
    //         const int                                                       nFluxDir,
    //         const int                                                       nDervDir,
    //         const Array<OneD, const Array<OneD, NekDouble> >                &inarray,
    //               Array<OneD, Array<OneD, DNekMatSharedPtr> >               &ElmtJac)
    // {
    //     ASSERTL0(false, "v_GetFluxDerivJacDirctn not coded");
    // }

    void CompressibleFlowSystem::v_GetDiffusionFluxJacPoint(
            const Array<OneD, NekDouble>                        &conservVar, 
            const Array<OneD, const Array<OneD, NekDouble> >    &conseDeriv, 
            const NekDouble                                     mu,
            const NekDouble                                     DmuDT,
            const Array<OneD, NekDouble>                        &normals,
                  DNekMatSharedPtr                              &fluxJac)
    {
        ASSERTL0(false, "v_GetDiffusionFluxJacPoint not coded");
    }

    void CompressibleFlowSystem::v_MinusDiffusionFluxJacDirctn(
            const int                                                       nDirctn,
            const Array<OneD, const Array<OneD, NekDouble> >                &inarray,
            const Array<OneD, const Array<OneD, Array<OneD, NekDouble>> >   &qfields,
            Array<OneD, Array<OneD, Array<OneD, Array<OneD, Array<OneD, NekDouble> > > > > &ElmtJacArray)
    {
        ASSERTL0(false, "v_MinusDiffusionFluxJacDirctn not coded");
    }

    void CompressibleFlowSystem::v_MinusDiffusionFluxJacDirctnMat(
            const int                                                       nDirctn,
            const Array<OneD, const Array<OneD, NekDouble> >                &inarray,
            const Array<OneD, const Array<OneD, Array<OneD, NekDouble>> >   &qfields,
            Array<OneD, Array<OneD, DNekBlkMatSharedPtr > >                 &ElmtFluxJacArray)
    {
        ASSERTL0(false, "v_MinusDiffusionFluxJacDirctnMat not coded");
    }

    void CompressibleFlowSystem::v_MinusDiffusionFluxJacDirctnElmt(
            const int                                                       nConvectiveFields,
            const int                                                       nElmtPnt,
            const Array<OneD, Array<OneD, NekDouble> >                      &locVars,
            const Array<OneD, Array<OneD,  Array<OneD, NekDouble> > >       &locDerv,
            const Array<OneD, NekDouble>                                    &locmu,
            const Array<OneD, NekDouble>                                    &locDmuDT,
            const Array<OneD, NekDouble>                                    &normals,
            DNekMatSharedPtr                                                &wspMat,
            Array<OneD, Array<OneD, NekDouble> >                            &PntJacArray)
    {
        ASSERTL0(false, "not coded");
    }

#endif

/**
 * @brief Compute an estimate of minimum h/p
 * for each element of the expansion.
 */
Array<OneD, NekDouble>  CompressibleFlowSystem::GetElmtMinHP(void)
{
    int nElements               = m_fields[0]->GetExpSize();
    Array<OneD, NekDouble> hOverP(nElements, 1.0);

    // Determine h/p scaling
    Array<OneD, int> pOrderElmt = m_fields[0]->EvalBasisNumModesMaxPerExp();
    for (int e = 0; e < nElements; e++)
    {
        NekDouble h = 1.0e+10;
        switch(m_expdim)
        {
            case 3:
            {
                LocalRegions::Expansion3DSharedPtr exp3D;
                exp3D = m_fields[0]->GetExp(e)->as<LocalRegions::Expansion3D>();
                for(int i = 0; i < exp3D->GetNedges(); ++i)
                {
                    h = min(h, exp3D->GetGeom3D()->GetEdge(i)->GetVertex(0)->
                        dist(*(exp3D->GetGeom3D()->GetEdge(i)->GetVertex(1))));
                }
            break;
            }

            case 2:
            {
                LocalRegions::Expansion2DSharedPtr exp2D;
                exp2D = m_fields[0]->GetExp(e)->as<LocalRegions::Expansion2D>();
                for(int i = 0; i < exp2D->GetNedges(); ++i)
                {
                    h = min(h, exp2D->GetGeom2D()->GetEdge(i)->GetVertex(0)->
                        dist(*(exp2D->GetGeom2D()->GetEdge(i)->GetVertex(1))));
                }
            break;
            }
            case 1:
            {
                LocalRegions::Expansion1DSharedPtr exp1D;
                exp1D = m_fields[0]->GetExp(e)->as<LocalRegions::Expansion1D>();

                h = min(h, exp1D->GetGeom1D()->GetVertex(0)->
                    dist(*(exp1D->GetGeom1D()->GetVertex(1))));

            break;
            }
            default:
            {
                ASSERTL0(false,"Dimension out of bound.")
            }
        }

        // Determine h/p scaling
        hOverP[e] = h/max(pOrderElmt[e]-1,1);

    }
    return hOverP;
}
    
    void CompressibleFlowSystem::v_DoOdeProjection1(
        const Array<OneD, const Array<OneD, NekDouble> > &inarray,
              Array<OneD,       Array<OneD, NekDouble> > &outarray,
              const NekDouble                             time)
    {
        DoOdeProjection(inarray,outarray,time);
    } 

    void CompressibleFlowSystem::v_DoOdeRhs1(
        const Array<OneD, const Array<OneD, NekDouble> > &inarray,
              Array<OneD,       Array<OneD, NekDouble> > &outarray,
              const NekDouble                             time)
    {
        DoOdeRhs(inarray,outarray,time);
    }

    void CompressibleFlowSystem::preconditioner_MultiLevel_coeff(
            const Array<OneD, NekDouble> &inarray,
                  Array<OneD, NekDouble >&outarray,
                  const bool             &UnusedFlag)
    { 
        int Level=0;
        m_EqdriverOperator.MultiLevel(inarray, outarray, m_UpDateOperatorflag, Level);
    }

    void CompressibleFlowSystem::v_MultiLevel(
        const Array<OneD, NekDouble>               &inarray,
              Array<OneD, NekDouble>               &outarray, 
        //These four coeffs should be filled in Driver
        const int                                  Level,
        const int                                  CurrentLevelCoeff,    
        const int                                  LowLevelCoeff,   
        const bool                                 UpDateOperatorflag)
    {   
        int nVariables=m_fields.num_elements();
        int nCoeffs=GetNcoeffs();
        ASSERTL0(CurrentLevelCoeff==nCoeffs,"Should Step into Wrong Level");
        bool MultiLevelFlag=LowLevelCoeff>0;
        int TotalCurrentLevelCoeff=nVariables*CurrentLevelCoeff;
        int TotalLowLevelCoeff=nVariables*LowLevelCoeff;
        if(MultiLevelFlag)
        {
            //false is outarray from zero
            preconditioner_BlkSOR_coeff(inarray,outarray,false);
            Array<OneD, NekDouble> outarraytmp(TotalCurrentLevelCoeff,0.0);
            //Ax: cannot use MatrixMultiply_MatrixFree_coeff in low level.
            //Because it reuse TimeIntegration_Res_n, which does not calculate
            if(Level>0)
            {
                MatrixMultiply_MatrixFree_coeff_noSource(outarray,outarraytmp);
            }
            else
            {
                //Avoid repeating calculating Residual_k in highest level
                MatrixMultiply_MatrixFree_coeff(outarray,outarraytmp);
            }

            //b-Ax:Ok
            Vmath::Vsub(TotalCurrentLevelCoeff,inarray,1,outarraytmp,1,outarraytmp,1);
            Array<OneD,NekDouble> LowLevelRhs(TotalLowLevelCoeff,0.0);
            Array<OneD,NekDouble> LowLeveloutarray(TotalLowLevelCoeff,0.0);
            //R=R*Rhs:OK
            RestrictResidual(m_RestrictionMatrix,outarraytmp,LowLevelRhs);
            int NextLevel=Level+1;
            //u=R*u (seem different R for Rhs and U, need to check)
            Array<OneD, Array<OneD,NekDouble>> LowLevelSolution(nVariables);
            for(int i=0; i<nVariables; i++)
            {
                LowLevelSolution[i]=Array<OneD, NekDouble> (LowLevelCoeff,0.0);
            }
            //Avoid repeating calculating low level matrices
             m_UpDateOperatorflag= UpDateOperatorflag;
            if(m_UpDateOperatorflag)
            {
                RestrictSolution(m_RestrictionMatrix,m_TimeIntegtSol_k,LowLevelSolution);
                m_EqdriverOperator.CalculateNextLevelPreconditioner(LowLevelSolution,m_BndEvaluateTime, m_TimeIntegLambda, NextLevel);
                m_UpDateOperatorflag=false;
            }
            m_EqdriverOperator.MultiLevel(LowLevelRhs,LowLeveloutarray,UpDateOperatorflag,NextLevel);
            //outarray2=Pe
            //Need to Zero before prolongation
            Vmath::Zero(TotalCurrentLevelCoeff,outarraytmp,1);
            ProlongateSolution(m_ProlongationMatrix,LowLeveloutarray,outarraytmp);
            //outarray=outarray+Pe
            Vmath::Vadd(TotalCurrentLevelCoeff,outarray,1,outarraytmp,1,outarray,1);
            preconditioner_BlkSOR_coeff(inarray,outarray,true);
        }
        else
        {
            //Double SOR Number
            //Or use more advanced Smoothers
            preconditioner_BlkSOR_coeff(inarray,outarray,false);
        }  
    }

    void  CompressibleFlowSystem::v_CalculateNextLevelPreconditioner(
        const Array<OneD, const Array<OneD, NekDouble>>                 &inarrayCoeff,
        const NekDouble                                                 time,
        const NekDouble                                                 lambda)
    {
        int nVariables=m_fields.num_elements();
        m_BndEvaluateTime=time;
        m_TimeIntegLambda=lambda;
        Array<OneD,Array<OneD,NekDouble>> inarray(nVariables);
        m_TimeIntegtSol_k=Array<OneD,Array<OneD,NekDouble>> (nVariables);
        m_LowLevelSysEquatResid=Array<OneD,Array<OneD,NekDouble>> (nVariables);
        int npoints=GetNpoints();
        int ncoeffs=GetNcoeffs();
        for(int i=0;i<nVariables;i++)
        {
            inarray[i]=Array<OneD,NekDouble> (npoints,0.0);
            m_LowLevelSysEquatResid[i]=Array<OneD,NekDouble> (ncoeffs,0.0);
            m_TimeIntegtSol_k[i]=inarrayCoeff[i];
            m_fields[i]->BwdTrans(inarrayCoeff[i],inarray[i]);
        }
        NonlinSysEvaluator_coeff_noSource(m_TimeIntegtSol_k,m_LowLevelSysEquatResid);
        
        //This part of codes coping from DoImplicit_Coeff so that get m_magnitude
        int ntotal         = nVariables*GetNcoeffs();
        int nElements      = m_fields[0]->GetExpSize();

        LibUtilities::CommSharedPtr v_Comm  = m_fields[0]->GetComm()->GetRowComm();

        bool l_verbose      = m_session->DefinesCmdLineArgument("verbose");
        bool l_root=false;
        if(0==v_Comm->GetRank())
        {
            l_root =true;
        }
        unsigned int ntotalGlobal     = ntotal;
        v_Comm->AllReduce(ntotalGlobal, Nektar::LibUtilities::ReduceSum);
        unsigned int ntotalDOF        = ntotalGlobal/nVariables;
        NekDouble ototalGlobal  = 1.0/ntotalGlobal;
        NekDouble ototalDOF     = 1.0/ntotalDOF;
        UpdateSoltnRefNorms(inarrayCoeff, ototalDOF);
        CalPrecMat(inarray,m_BndEvaluateTime,m_TimeIntegLambda);
    }
   
   //To Do: check the Restict Residual and Restrict Solution. they seem different
    void CompressibleFlowSystem::RestrictResidual(
        const Array<OneD,DNekMatSharedPtr>         &RestrictionMatrix,
        const Array<OneD, NekDouble>               &inarray,
              Array<OneD, NekDouble>               &outarray)
    {
        std::shared_ptr<LocalRegions::ExpansionVector> pexp = m_fields[0]->GetExp();
        int nVariables=m_fields.num_elements();
        int nElmts=m_fields[0]->GetExpSize();
        
        int RestrictedArrayOffset=0;
        for(int i=0;i<nVariables;i++)
        {
            int VariableOffset=i*GetNcoeffs();
            for(int j=0;j<nElmts;j++)
            {
                int nElmtCoeffs=(*pexp)[j]->GetNcoeffs();
                int nElmtOffset=m_fields[0]->GetCoeff_Offset(j);
                int nRestrictedElmtCoeffs=RestrictionMatrix[j]->GetRows();
                Array<OneD, NekDouble> Residualtmp(nElmtCoeffs,&inarray[VariableOffset+nElmtOffset]);  
                DNekVec Vin(nElmtCoeffs,Residualtmp,eCopy);
                Array<OneD,NekDouble> RestrictedResidualtmp(nRestrictedElmtCoeffs,&outarray[RestrictedArrayOffset]);
                DNekVec Vout(RestrictedResidualtmp,eWrapper);
                Vout=(*RestrictionMatrix[j])*Vin;
                Vmath::Vcopy(nRestrictedElmtCoeffs,&RestrictedResidualtmp[0],1,&outarray[RestrictedArrayOffset],1);
                RestrictedArrayOffset=RestrictedArrayOffset+nRestrictedElmtCoeffs;
            }
        }
    }

    //To Do: check the Restict Residual and Restrict Solution. they seem different
    void CompressibleFlowSystem::RestrictSolution(
        const Array<OneD,DNekMatSharedPtr>         &RestrictionMatrix,
        const Array<OneD, const Array<OneD, NekDouble>>  &inarray,
              Array<OneD, Array<OneD, NekDouble>>  &outarray)
    {
        std::shared_ptr<LocalRegions::ExpansionVector> pexp = m_fields[0]->GetExp();
        int nVariables=m_fields.num_elements();
        int nElmts=m_fields[0]->GetExpSize();

        for(int i=0;i<nVariables;i++)
        {
            int RestrictedArrayOffset=0;
            int VariableOffset=i*GetNcoeffs();
            for(int j=0;j<nElmts;j++)
            {
                int nElmtCoeffs=(*pexp)[j]->GetNcoeffs();
                int nElmtOffset=m_fields[0]->GetCoeff_Offset(j);
                int nRestrictedElmtCoeffs=RestrictionMatrix[j]->GetRows();
                Array<OneD, NekDouble> Solutiontmp(nElmtCoeffs,&inarray[i][nElmtOffset]);  
                DNekVec Vin(nElmtCoeffs,Solutiontmp,eCopy);
                Array<OneD,NekDouble> RestrictedSolutiontmp(nRestrictedElmtCoeffs,&outarray[i][RestrictedArrayOffset]);
                DNekVec Vout(RestrictedSolutiontmp,eWrapper);
                Vout=(*RestrictionMatrix[j])*Vin;
                Vmath::Vcopy(nRestrictedElmtCoeffs,&RestrictedSolutiontmp[0],1,&outarray[i][RestrictedArrayOffset],1);
                RestrictedArrayOffset=RestrictedArrayOffset+nRestrictedElmtCoeffs;
            }
        }
    }

    void CompressibleFlowSystem::ProlongateSolution(
        const Array<OneD, DNekMatSharedPtr>        &ProlongationMatrix,
        const Array<OneD, NekDouble>               &inarray,
              Array<OneD, NekDouble>               &outarray)
    {
        std::shared_ptr<LocalRegions::ExpansionVector> pexp = m_fields[0]->GetExp();
        int nVariables=m_fields.num_elements();
        int nElmts=m_fields[0]->GetExpSize();

        int ProlongatedArrayOffset=0;
        for(int i=0;i<nVariables;i++)
        {
            int VariableOffset=i*GetNcoeffs();
            for(int j=0;j<nElmts;j++)
            {
                int nElmtCoeffs=(*pexp)[j]->GetNcoeffs();
                int nElmtOffset=m_fields[0]->GetCoeff_Offset(j);
                int nProlongatedElmtCoeffs=ProlongationMatrix[j]->GetColumns();
                Array<OneD, NekDouble> Solutiontmp(nProlongatedElmtCoeffs,&inarray[ProlongatedArrayOffset]);  
                DNekVec Vin(nProlongatedElmtCoeffs,Solutiontmp,eCopy);
                Array<OneD,NekDouble> ProlongatedSolutiontmp(nElmtCoeffs,&outarray[VariableOffset+nElmtOffset]);
                DNekVec Vout(nElmtCoeffs,ProlongatedSolutiontmp,eWrapper);
                Vout=(*ProlongationMatrix[j])*Vin;
                Vmath::Vcopy(nElmtCoeffs,&ProlongatedSolutiontmp[0],1,&outarray[VariableOffset+nElmtOffset],1);  
                ProlongatedArrayOffset=ProlongatedArrayOffset+nProlongatedElmtCoeffs;
            }
        }
    }

    void CompressibleFlowSystem::PrintArray(Array<OneD, NekDouble> &Array)
    {
        int nrows                = Array.num_elements();

        for (int i = 0; i < nrows; i++)
        {

            cout << setprecision(1)  << i << "     " << setprecision(16) << Array[i] << endl;
        }
    }

    void CompressibleFlowSystem::OutputArray(Array<OneD, NekDouble> &Array)
    {
        int nrows = Array.num_elements();

        ofstream outfile1;
        outfile1.open("./Array.txt");
        for (int i = 0; i < nrows; i++)
        {

            outfile1 << setprecision(1)  << i+1 << "     " << setprecision(16) << Array[i] << endl;
        }
        outfile1.close();
    }
    
    void CompressibleFlowSystem::OutputConstArray(const Array<OneD, NekDouble> &Array)
    {
        int nrows = Array.num_elements();

        ofstream outfile1;
        outfile1.open("./ConstArray.txt");
        for (int i = 0; i < 10; i++)
        {

            outfile1 << setprecision(1)  << i+1 << "     " << setprecision(16) << Array[i] << endl;
        }
        outfile1.close();
    }

    void CompressibleFlowSystem::PrintMatrix(DNekMatSharedPtr &Matrix)
    {
        int nrows                = Matrix->GetRows();
        int ncols                = Matrix->GetColumns();
        MatrixStorage matStorage = Matrix->GetStorageType();
        for (int i = 0; i < nrows; i++)
        {

            for (int j = 0; j < ncols; j++)
            {
                cout << setprecision(1)  << i  << "    " << j 
                        << "     " << setprecision(16) << (*Matrix)(i, j) << endl;
            }
        
        }
    }

    void CompressibleFlowSystem::OutputMatrix(DNekMatSharedPtr &Matrix)
    {
        int rows = Matrix->GetRows();
        int cols = Matrix->GetColumns();
        ofstream outfile1;
        outfile1.open("./Matrix.txt");
        for (int i = 0; i < rows; i++)
        {
            for (int j = 0; j < cols; j++)
            {
                outfile1 << i+1<< "     " << j+1  << "    "
                        << std::setprecision(16) << (*Matrix)(i, j) << endl;
            }
        }
        outfile1.close();
    }

    void CompressibleFlowSystem::OutputConstMatrix(const DNekMatSharedPtr &Matrix)
    {
        int rows = Matrix->GetRows();
        int cols = Matrix->GetColumns();
        ofstream outfile1;
        outfile1.open("./ConstMatrix.txt");
        for (int i = 0; i < rows; i++)
        {
            for (int j = 0; j < cols; j++)
            {
                outfile1 << i+1<< "     " << j+1  << "    "
                        << std::setprecision(16) << (*Matrix)(i, j) << endl;
            }
        }
        outfile1.close();
    }
}<|MERGE_RESOLUTION|>--- conflicted
+++ resolved
@@ -186,7 +186,7 @@
             {
                 int nvariables  =   m_fields.num_elements();
                 //m_LinSysOprtors.DefinePrecond(&CompressibleFlowSystem::preconditioner_BlkSOR_coeff, this);
-                m_LinSysOprtors.DefinePrecond(&CompressibleFlowSystem::preconditioner_MultiLevel_coeff, this);
+                // m_LinSysOprtors.DefinePrecond(&CompressibleFlowSystem::preconditioner_MultiLevel_coeff, this);
                 m_PrecMatStorage    =   eDiagonal;
                 m_session->LoadParameter("nPadding",     m_nPadding      ,    4);
                 
@@ -288,8 +288,6 @@
                     locTraceToTraceMap->GetLocTracephysToTraceIDMap()    );
             }
 
-<<<<<<< HEAD
-=======
             m_session->LoadParameter("LiniearizationMethod", m_LiniearizationMethod,    0); //0: Fwd Jacobian-Free; 1: Central Jacobian-free; 2: Matrix-free.
             
             if(2==m_LiniearizationMethod||3==m_LiniearizationMethod)
@@ -338,7 +336,6 @@
                 m_MatrixFreeRefFwd[j]    = Array<OneD, NekDouble>(nTracePts, 0.0);
                 m_MatrixFreeRefBwd[j]    = Array<OneD, NekDouble>(nTracePts, 0.0);
             }
->>>>>>> 647d3ee9
 #else
             ASSERTL0(false, "Implicit CFS not set up.");
 #endif
@@ -444,14 +441,12 @@
 
         m_session->LoadParameter("DebugNumJacBSOR",           m_DebugNumJacBSOR,    0);
 
-<<<<<<< HEAD
         m_session->LoadParameter("flagImplItsStatistcs",     ntmp      ,    0);
         m_flagImplItsStatistcs = false;
         if(1==ntmp)
         {
             m_flagImplItsStatistcs = true;
         }
-=======
         m_session->LoadParameter("centralDiffTracJac",     ntmp      ,    0);
         m_centralDiffTracJac = false;
         if(1==ntmp)
@@ -459,7 +454,6 @@
             m_centralDiffTracJac = true;
         }
 
->>>>>>> 647d3ee9
 #endif
     }
 
@@ -1705,9 +1699,6 @@
         return;
     }
 
-<<<<<<< HEAD
-    template<typename DataType, typename TypeNekBlkMatSharedPtr>
-=======
     void CompressibleFlowSystem::CalcFluxJacVolBnd(
         const Array<OneD, const Array<OneD, NekDouble> >                &inarray,
         const Array<OneD, const Array<OneD, Array<OneD, NekDouble> > >  &qfield)
@@ -1727,7 +1718,7 @@
             }
         }
 
-        GetTraceJac(inarray,qfield,m_TraceJac,m_TraceJacDeriv,m_TraceJacDerivSign);
+        GetTraceJac(inarray,qfield,m_TraceJac,m_TraceJacDeriv,m_TraceJacDerivSign,m_TraceIPSymJacArray);
         
         int npoints = GetTotPoints();
         for(int j = 0; j< m_fields.num_elements(); j++)
@@ -1744,7 +1735,7 @@
         }
     }
 
->>>>>>> 647d3ee9
+    template<typename DataType, typename TypeNekBlkMatSharedPtr>
     void CompressibleFlowSystem::AddMatNSBlkDiag_volume(
         const Array<OneD, const Array<OneD, NekDouble> >                                &inarray,
         const Array<OneD, const Array<OneD, Array<OneD, NekDouble> > >                  &qfield,
@@ -2228,23 +2219,15 @@
         // Store forwards/backwards space along trace space
         Array<OneD, Array<OneD, NekDouble> > Fwd    (nvariables);
         Array<OneD, Array<OneD, NekDouble> > Bwd    (nvariables);
-
-<<<<<<< HEAD
+     
         TypeNekBlkMatSharedPtr FJac,BJac;
         Array<OneD, unsigned int> n_blks1(nTracePts, nvariables);
 
         if(TraceJac.num_elements()>0)
-=======
-        DNekMatSharedPtr tmpMat;
-        DNekBlkMatSharedPtr FJac,BJac;
-        Array<OneD, unsigned int> n_blks1(nTracePts);
-        for(int i=0;i<nTracePts;i++)
->>>>>>> 647d3ee9
         {
             FJac = TraceJac[0];
             BJac = TraceJac[1];
         }
-<<<<<<< HEAD
         else
         {
             TraceJac    =   Array<OneD, TypeNekBlkMatSharedPtr>(2);
@@ -2252,36 +2235,8 @@
             AllocateNekBlkMatDig(FJac,n_blks1, n_blks1);
             AllocateNekBlkMatDig(BJac,n_blks1, n_blks1);
         }
-=======
-        if(TraceJac.num_elements()>0)
-        {
-            FJac = TraceJac[0];
-            BJac = TraceJac[1];
-        }
-        else
-        {
-            TraceJac    =   Array<OneD, DNekBlkMatSharedPtr>(2);
-            
-            FJac = MemoryManager<DNekBlkMat>
-                ::AllocateSharedPtr(n_blks1, n_blks1, eDIAGONAL);
-            BJac = MemoryManager<DNekBlkMat>
-                ::AllocateSharedPtr(n_blks1, n_blks1, eDIAGONAL);
-            // Allocate the Jacobian matrix
-            for(int i=0;i<nTracePts;i++)
-            {
-                tmpMat = MemoryManager<DNekMat>
-                        ::AllocateSharedPtr(nvariables, nvariables);
-                FJac->SetBlock(i,i,tmpMat);
-
-                tmpMat = MemoryManager<DNekMat>
-                        ::AllocateSharedPtr(nvariables, nvariables);
-                BJac->SetBlock(i,i,tmpMat);
-            }
-        }
->>>>>>> 647d3ee9
         
-        
-        if (m_HomogeneousType == eHomogeneous1D)
+                if (m_HomogeneousType == eHomogeneous1D)
         {
             Fwd = NullNekDoubleArrayofArray;
             Bwd = NullNekDoubleArrayofArray;
@@ -2488,6 +2443,12 @@
             muvar       =   NullNekDouble1DArray;
         }
 
+        Array<OneD, Array<OneD, NekDouble> > numflux(nvariables);
+        for(int i = 0; i < nvariables; ++i)
+        {
+            numflux[i] = Array<OneD, NekDouble>(nTracePts, 0.0);
+        }
+
         const MultiRegions::AssemblyMapDGSharedPtr  TraceMap=fields[0]->GetTraceMap();
         Array<OneD, Array<OneD, Array<OneD, NekDouble> > >    qBwd(nDim);
         Array<OneD, Array<OneD, Array<OneD, NekDouble> > >    qFwd(nDim);
@@ -2509,7 +2470,6 @@
             }
         }
 
-<<<<<<< HEAD
         CalTraceNumericalFlux(nConvectiveFields,nDim,npoints,nTracePts,PenaltyFactor2,
                         fields,AdvVel,inarray,time,qfield,Fwd,Bwd,qFwd,qBwd,MuVarTrace,nonZeroIndex,numflux);
 #ifdef CFS_DEBUGMODE
@@ -2533,8 +2493,6 @@
         }
 #endif
 
-=======
->>>>>>> 647d3ee9
         int nFields = nvariables;
         // int nPts    = nTracePts;
         Array<OneD,       Array<OneD, NekDouble> >  plusFwd(nFields),plusBwd(nFields);
@@ -2576,24 +2534,14 @@
         // NekDouble eps   =   1.0E-6;
         NekDouble eps   =   1.0E-6;
         
-<<<<<<< HEAD
         Array<OneD, DataType> tmpMatData;
-=======
-        DNekMatSharedPtr tmpMat;
-        Array<OneD, NekDouble> tmpMatData;
->>>>>>> 647d3ee9
         // Fwd Jacobian
         for(int i = 0; i < nFields; i++)
         {
             NekDouble epsvar = eps*m_magnitdEstimat[i];
             NekDouble oepsvar   =   1.0/epsvar;
-<<<<<<< HEAD
-            Vmath::Sadd(nTracePts,epsvar,Fwd[i],1,plusFwd[i],1);
-
-=======
             Vmath::Sadd(nTracePts, epsvar,Fwd[i],1,plusFwd[i],1);
             
->>>>>>> 647d3ee9
             if (m_bndConds.size())
             {
                 for(int i = 0; i < nFields; i++)
@@ -2650,22 +2598,10 @@
             }
             for(int j = 0; j < nTracePts; j++)
             {
-<<<<<<< HEAD
                 tmpMatData  =   FJac->GetBlock(j,j)->GetPtr();
                 for (int n = 0; n < nFields; n++)
                 {
                     tmpMatData[n+i*nFields] = DataType(Jacvect[n][j]);
-=======
-                // tmpMat  =   FJac->GetBlock(j,j);
-                // for (int n = 0; n < nFields; n++)
-                // {
-                //     (*tmpMat)(n,i) = Jacvect[n][j];
-                // }
-                tmpMatData = FJac->GetBlock(j,j)->GetPtr();
-                for (int n = 0; n < nFields; n++)
-                {
-                    tmpMatData[n+i*nFields] = Jacvect[n][j];
->>>>>>> 647d3ee9
                 }
             }
 #ifdef CFS_DEBUGMODE
@@ -2757,7 +2693,6 @@
             }
             for(int j = 0; j < nTracePts; j++)
             {
-<<<<<<< HEAD
                 tmpMatData  =   BJac->GetBlock(j,j)->GetPtr();
                 for (int n = 0; n < nFields; n++)
                 {
@@ -2779,17 +2714,6 @@
                             TraceIPSymJacArray[1][nd][n][i][np] = DataType( Jacvect[n][np] );
                         }
                     }
-=======
-                // tmpMat  =   BJac->GetBlock(j,j);
-                // for (int n = 0; n < nFields; n++)
-                // {
-                //     (*tmpMat)(n,i) = Jacvect[n][j];
-                // }
-                tmpMatData = BJac->GetBlock(j,j)->GetPtr();
-                for (int n = 0; n < nFields; n++)
-                {
-                    tmpMatData[n+i*nFields] = Jacvect[n][j];
->>>>>>> 647d3ee9
                 }
             }
 #endif
@@ -2969,17 +2893,6 @@
             m_locTimeStep = tstep;
         }
 
-<<<<<<< HEAD
-=======
-        // //TODO: NekLinSysIterative as a member to avoid repeted initialization
-        // NekLinSysIterative linsol(m_session,v_Comm);
-        // m_LinSysOprtors.DefineMatrixMultiply(&CompressibleFlowSystem::MatrixMultiply_JacobianFree_coeff, this);
-        // m_LinSysOprtors.DefinePrecond(&CompressibleFlowSystem::preconditioner_BlkSOR_coeff, this);
-        // // m_LinSysOprtors.DefinePrecond(&CompressibleFlowSystem::preconditioner_BlkDiag, this);
-        // // m_LinSysOprtors.DefinePrecond(&CompressibleFlowSystem::preconditioner, this);
-        // linsol.setLinSysOperators(m_LinSysOprtors);
-
->>>>>>> 647d3ee9
 //Debug
 //         NonlinSysEvaluator_coeff(m_TimeIntegtSol_k,m_SysEquatResid_k);
 // Fill2DArrayOfBlkDiagonalMat(m_PrecMatVars,0.0);
@@ -3012,8 +2925,6 @@
         for (int k = 0; k < MaxNonlinIte; k++)
         {
             NonlinSysEvaluator_coeff(m_TimeIntegtSol_k,m_SysEquatResid_k);
-<<<<<<< HEAD
-=======
         // for(int i = 0; i < nvariables; i++)
         // {
 
@@ -3106,7 +3017,6 @@
 
           
             // NonlinSysEvaluator_coeff_out(m_TimeIntegtSol_k,m_SysEquatResid_k);
->>>>>>> 647d3ee9
             NtotDoOdeRHS++;
             
             // NonlinSysRes_1D and m_SysEquatResid_k share the same storage
@@ -3466,21 +3376,13 @@
         if(2!=m_DebugVolTraceSwitch)
         {
 #endif
-<<<<<<< HEAD
-            AddMatNSBlkDiag_volume(inarray,qfield,gmtxarray,StdMatDataDBB,StdMatDataDBDB);
-=======
-            AddMatNSBlkDiag_volume(inarray,m_qfield,gmtxarray);
->>>>>>> 647d3ee9
+            AddMatNSBlkDiag_volume(inarray,m_qfield,gmtxarray,StdMatDataDBB,StdMatDataDBDB);
 #ifdef CFS_DEBUGMODE
         }
         if(1!=m_DebugVolTraceSwitch)
         {
 #endif
-<<<<<<< HEAD
-            AddMatNSBlkDiag_boundary(inarray,qfield,gmtxarray,TraceJac,TraceJacDeriv,TraceJacDerivSign,TraceIPSymJacArray);
-=======
-            AddMatNSBlkDiag_boundary(inarray,m_qfield,gmtxarray,TraceJac,TraceJacDeriv,TraceJacDerivSign);
->>>>>>> 647d3ee9
+            AddMatNSBlkDiag_boundary(inarray,m_qfield,gmtxarray,TraceJac,TraceJacDeriv,TraceJacDerivSign,TraceIPSymJacArray);
 #ifdef CFS_DEBUGMODE
         }
 #endif
@@ -3694,7 +3596,6 @@
         return;
     }
 
-<<<<<<< HEAD
     void CompressibleFlowSystem::MatrixMultiply_MatrixFree_coeff_noSource(
                                                  const  Array<OneD, NekDouble> &inarray,
                                                         Array<OneD, NekDouble >&out)
@@ -3736,10 +3637,7 @@
         return;
     }
 
-    void CompressibleFlowSystem::MatrixMultiply_MatrixFree_coeff_central(
-=======
     void CompressibleFlowSystem::MatrixMultiply_JacobianFree_coeff_central(
->>>>>>> 647d3ee9
                                                  const  Array<OneD, NekDouble> &inarray,
                                                         Array<OneD, NekDouble >&out)
     {
@@ -4274,13 +4172,8 @@
             for (int npnt = 0; npnt < nElmtcoef; npnt++)
             {
                 tmpinn[i][nElmtOffset+npnt] = 1.0;
-<<<<<<< HEAD
-                MatrixMultiply_MatrixFree_coeff_central(tmpinn_1d,tmpout_1d);
-
-=======
                 MatrixMultiply_JacobianFree_coeff_central(tmpinn_1d,tmpout_1d);
                 
->>>>>>> 647d3ee9
                 for (int j = 0; j < nvariables; j++)
                 {
                     for (int npntf = 0; npntf < nElmtcoef; npntf++)
@@ -4753,7 +4646,6 @@
         return ;
     }
 
-<<<<<<< HEAD
     void CompressibleFlowSystem::GetFluxVectorJacDirctnElmt(
         const int                                           nConvectiveFields,
         const int                                           nElmtPnt,
@@ -4782,7 +4674,6 @@
         return ;
     }
 
-=======
     void CompressibleFlowSystem::GetFluxVectorJacDirctnMat(
         const int                                           nDirctn,
         const Array<OneD, const Array<OneD, NekDouble> >    &inarray,
@@ -4874,7 +4765,6 @@
         return ;
     }
     
->>>>>>> 647d3ee9
     void CompressibleFlowSystem::GetFluxVectorJacPoint(
         const int                                   nConvectiveFields,
         const Array<OneD, NekDouble>                &conservVar, 
@@ -4951,13 +4841,7 @@
                   DNekMatSharedPtr       &FJac,
             const NekDouble efix,   const NekDouble fsw)
     {
-<<<<<<< HEAD
-        Array<OneD, NekDouble> FJacData = FJac->GetPtr();
-        const int nvariables3D    = 5;
-
-=======
         int Nvar = 5;
->>>>>>> 647d3ee9
         NekDouble ro,vx,vy,vz,ps,gama,ae ;
         NekDouble a,a2,h,h0,v2,vn,eps,eps2;
         NekDouble nx,ny,nz;
@@ -4974,16 +4858,6 @@
         NekDouble   rhowL = Fwd[3];
         NekDouble   EL    = Fwd[4];
 
-<<<<<<< HEAD
-        ro = rhoL;
-        vx = rhouL / rhoL;
-        vy = rhovL / rhoL;
-        vz = rhowL / rhoL;
-
-        // Internal energy (per unit mass)
-        NekDouble eL =
-                (EL - 0.5 * (rhouL * vx + rhovL * vy + rhowL * vz)) / rhoL;
-=======
         Array<OneD, NekDouble> JacData;
         JacData = FJac->GetPtr();
 
@@ -4997,7 +4871,6 @@
         // Internal energy (per unit mass)
         NekDouble eL =
                 (EL - 0.5 * (rhouL * vx + rhovL * vy + rhowL * vz)) *oro;
->>>>>>> 647d3ee9
         // TODO:
         // ps = m_eos->GetPressure(rhoL, eL);
         // gama = m_eos->GetGamma();
@@ -5045,46 +4918,6 @@
         c1 = ae*x3/a2;
         d1 = x2/a;
 
-<<<<<<< HEAD
-        int nVar0 = 0;
-        int nVar1 = nvariables3D;
-        int nVar2 = 2*nvariables3D;
-        int nVar3 = 3*nvariables3D;
-        int nVar4 = 4*nvariables3D;
-        FJacData[     nVar0] = c1*y1 - d1*vna + l1;
-        FJacData[     nVar1] = -c1*vx + d1*nxa;
-        FJacData[     nVar2] = -c1*vy + d1*nya;
-        FJacData[     nVar3] = -c1*vz + d1*nza;
-        FJacData[     nVar4] = c1;
-        c2 = c1*vx + d1*nxa*ae;
-        d2 = x3*nxa + d1*vx;
-        FJacData[ 1 + nVar0] = c2*y1 - d2*vna;
-        FJacData[ 1 + nVar1] = -c2*vx + d2*nxa + l1;
-        FJacData[ 1 + nVar2] = -c2*vy + d2*nya;
-        FJacData[ 1 + nVar3] = -c2*vz + d2*nza;
-        FJacData[ 1 + nVar4] = c2;
-        c3 = c1*vy + d1*nya*ae;
-        d3 = x3*nya + d1*vy;
-        FJacData[ 2 + nVar0] = c3*y1 - d3*vna;
-        FJacData[ 2 + nVar1] = -c3*vx + d3*nxa;
-        FJacData[ 2 + nVar2] = -c3*vy + d3*nya + l1;
-        FJacData[ 2 + nVar3] = -c3*vz + d3*nza;
-        FJacData[ 2 + nVar4] = c3;
-        c4 = c1*vz + d1*nza*ae;
-        d4 = x3*nza + d1*vz;
-        FJacData[ 3 + nVar0] = c4*y1 - d4*vna;
-        FJacData[ 3 + nVar1] = -c4*vx + d4*nxa;
-        FJacData[ 3 + nVar2] = -c4*vy + d4*nya;
-        FJacData[ 3 + nVar3] = -c4*vz + d4*nza + l1;
-        FJacData[ 3 + nVar4] = c4;
-        c5 = c1*h0 + d1*vna*ae;
-        d5 = x3*vna + d1*h0;
-        FJacData[ 4 + nVar0] = c5*y1 - d5*vna;
-        FJacData[ 4 + nVar1] = -c5*vx + d5*nxa;
-        FJacData[ 4 + nVar2] = -c5*vy + d5*nya;
-        FJacData[ 4 + nVar3] = -c5*vz + d5*nza;
-        FJacData[ 4 + nVar4] = c5 + l1;
-=======
         int ncl0    = 0;
         int ncl1    = Nvar;
         int ncl2    = 2*Nvar;
@@ -5251,7 +5084,6 @@
         JacData[ Nvar-1 + ncl1] = -c5*vx + d5*nxa;
         JacData[ Nvar-1 + ncl2] = -c5*vy + d5*nya;
         JacData[ Nvar-1 + ncl4] = c5 + l1;
->>>>>>> 647d3ee9
     }
 
 #endif
