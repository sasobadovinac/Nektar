///////////////////////////////////////////////////////////////////////////////
//
// File CompressibleFlowSystem.cpp
//
// For more information, please see: http://www.nektar.info
//
// The MIT License
//
// Copyright (c) 2006 Division of Applied Mathematics, Brown University (USA),
// Department of Aeronautics, Imperial College London (UK), and Scientific
// Computing and Imaging Institute, University of Utah (USA).
//
// Permission is hereby granted, free of charge, to any person obtaining a
// copy of this software and associated documentation files (the "Software"),
// to deal in the Software without restriction, including without limitation
// the rights to use, copy, modify, merge, publish, distribute, sublicense,
// and/or sell copies of the Software, and to permit persons to whom the
// Software is furnished to do so, subject to the following conditions:
//
// The above copyright notice and this permission notice shall be included
// in all copies or substantial portions of the Software.
//
// THE SOFTWARE IS PROVIDED "AS IS", WITHOUT WARRANTY OF ANY KIND, EXPRESS
// OR IMPLIED, INCLUDING BUT NOT LIMITED TO THE WARRANTIES OF MERCHANTABILITY,
// FITNESS FOR A PARTICULAR PURPOSE AND NONINFRINGEMENT. IN NO EVENT SHALL
// THE AUTHORS OR COPYRIGHT HOLDERS BE LIABLE FOR ANY CLAIM, DAMAGES OR OTHER
// LIABILITY, WHETHER IN AN ACTION OF CONTRACT, TORT OR OTHERWISE, ARISING
// FROM, OUT OF OR IN CONNECTION WITH THE SOFTWARE OR THE USE OR OTHER
// DEALINGS IN THE SOFTWARE.
//
// Description: Compressible flow system base class with auxiliary functions
//
///////////////////////////////////////////////////////////////////////////////

#include <boost/core/ignore_unused.hpp>

#include <CompressibleFlowSolver/EquationSystems/CompressibleFlowSystem.h>

using namespace std;

namespace Nektar
{
    CompressibleFlowSystem::CompressibleFlowSystem(
        const LibUtilities::SessionReaderSharedPtr& pSession,
        const SpatialDomains::MeshGraphSharedPtr& pGraph)
        : UnsteadySystem(pSession, pGraph),
          AdvectionSystem(pSession, pGraph)
    {
    }

    /**
     * @brief Initialization object for CompressibleFlowSystem class.
     */
    void CompressibleFlowSystem::v_InitObject()
    {
        AdvectionSystem::v_InitObject();

        for (int i = 0; i < m_fields.num_elements(); i++)
        {
            // Use BwdTrans to make sure initial condition is in solution space
            m_fields[i]->BwdTrans(m_fields[i]->GetCoeffs(),
                                  m_fields[i]->UpdatePhys());
        }

        m_varConv = MemoryManager<VariableConverter>::AllocateSharedPtr(
                    m_session, m_spacedim);

        ASSERTL0(m_session->DefinesSolverInfo("UPWINDTYPE"),
                 "No UPWINDTYPE defined in session.");

        // Do not forwards transform initial condition
        m_homoInitialFwd = false;

        // Set up locations of velocity vector.
        m_vecLocs = Array<OneD, Array<OneD, NekDouble> >(1);
        m_vecLocs[0] = Array<OneD, NekDouble>(m_spacedim);
        for (int i = 0; i < m_spacedim; ++i)
        {
            m_vecLocs[0][i] = 1 + i;
        }

        // Loading parameters from session file
        InitialiseParameters();

        // Setting up advection and diffusion operators
        InitAdvection();

        // Create artificial diffusion
        if (m_shockCaptureType != "Off")
        {
            m_artificialDiffusion = GetArtificialDiffusionFactory()
                                    .CreateInstance(m_shockCaptureType,
                                                    m_session,
                                                    m_fields,
                                                    m_spacedim);
        }

        // Forcing terms for the sponge region
        m_forcing = SolverUtils::Forcing::Load(m_session, shared_from_this(),
                                        m_fields, m_fields.size());

        // User-defined boundary conditions
        int cnt = 0;
        for (int n = 0; n < m_fields[0]->GetBndConditions().size(); ++n)
        {
            std::string type =
                m_fields[0]->GetBndConditions()[n]->GetUserDefined();

            if (m_fields[0]->GetBndConditions()[n]->GetBoundaryConditionType()
                == SpatialDomains::ePeriodic)
            {
                continue;
            }

            if (!type.empty())
            {
                m_bndConds.push_back(GetCFSBndCondFactory().CreateInstance(
                        type,
                        m_session,
                        m_fields,
                        m_traceNormals,
                        m_spacedim,
                        n,
                        cnt));
            }
            cnt += m_fields[0]->GetBndCondExpansions()[n]->GetExpSize();
        }

        if (m_explicitAdvection)
        {
            m_ode.DefineOdeRhs    (&CompressibleFlowSystem::DoOdeRhs, this);
            m_ode.DefineProjection(&CompressibleFlowSystem::DoOdeProjection, this);
        }
        else
        {   
            ASSERTL0(false, "Implicit CFS not set up.");
        }

        SetBoundaryConditionsBwdWeight();
        
        string advName;
        m_session->LoadSolverInfo("AdvectionType", advName, "WeakDG");
    }

    /**
     * @brief Destructor for CompressibleFlowSystem class.
     */
    CompressibleFlowSystem::~CompressibleFlowSystem()
    {

    }

    /**
     * @brief Load CFS parameters from the session file
     */
    void CompressibleFlowSystem::InitialiseParameters()
    {
        // Get gamma parameter from session file.
        m_session->LoadParameter("Gamma", m_gamma, 1.4);

        // Shock capture
        m_session->LoadSolverInfo("ShockCaptureType",
                                  m_shockCaptureType, "Off");

        // Load parameters for exponential filtering
        m_session->MatchSolverInfo("ExponentialFiltering","True",
                                   m_useFiltering, false);
        if (m_useFiltering)
        {
            m_session->LoadParameter ("FilterAlpha", m_filterAlpha, 36);
            m_session->LoadParameter ("FilterExponent", m_filterExponent, 16);
            m_session->LoadParameter ("FilterCutoff", m_filterCutoff, 0);
        }

        // Load CFL for local time-stepping (for steady state)
        m_session->MatchSolverInfo("LocalTimeStep","True",
                                   m_useLocalTimeStep, false);
        if (m_useLocalTimeStep)
        {
            ASSERTL0(m_cflSafetyFactor != 0,
                    "Local time stepping requires CFL parameter.");
        }
    }

    /**
     * @brief Create advection and diffusion objects for CFS
     */
    void CompressibleFlowSystem::InitAdvection()
    {
        // Check if projection type is correct
        ASSERTL0(m_projectionType == MultiRegions::eDiscontinuous,
                "Unsupported projection type.");

        string advName, riemName;
        m_session->LoadSolverInfo("AdvectionType", advName, "WeakDG");

        m_advObject = SolverUtils::GetAdvectionFactory()
                                    .CreateInstance(advName, advName);

        if (m_specHP_dealiasing)
        {
            m_advObject->SetFluxVector(&CompressibleFlowSystem::
                                       GetFluxVectorDeAlias, this);
        }
        else
        {
            m_advObject->SetFluxVector  (&CompressibleFlowSystem::
                                          GetFluxVector, this);
        }

        // Setting up Riemann solver for advection operator
        m_session->LoadSolverInfo("UpwindType", riemName, "Average");

        SolverUtils::RiemannSolverSharedPtr riemannSolver;
        riemannSolver = SolverUtils::GetRiemannSolverFactory()
                                    .CreateInstance(riemName, m_session);

        // Setting up parameters for advection operator Riemann solver
        riemannSolver->SetParam (
            "gamma",   &CompressibleFlowSystem::GetGamma,   this);
        riemannSolver->SetAuxVec(
            "vecLocs", &CompressibleFlowSystem::GetVecLocs, this);
        riemannSolver->SetVector(
            "N",       &CompressibleFlowSystem::GetNormals, this);

        // Concluding initialisation of advection / diffusion operators
        m_advObject->SetRiemannSolver   (riemannSolver);
        m_advObject->InitObject         (m_session, m_fields);
    }

    /**
     * @brief Compute the right-hand side.
     */
    void CompressibleFlowSystem::DoOdeRhs(
        const Array<OneD, const Array<OneD, NekDouble> > &inarray,
              Array<OneD,       Array<OneD, NekDouble> > &outarray,
        const NekDouble                                   time)
    {
        int nvariables = inarray.size();
        int npoints    = GetNpoints();
        int nTracePts  = GetTraceTotPoints();

        m_BndEvaluateTime   = time;

        // Store forwards/backwards space along trace space
        Array<OneD, Array<OneD, NekDouble> > Fwd    (nvariables);
        Array<OneD, Array<OneD, NekDouble> > Bwd    (nvariables);

        if (m_HomogeneousType == eHomogeneous1D)
        {
            Fwd = NullNekDoubleArrayofArray;
            Bwd = NullNekDoubleArrayofArray;
        }
        else
        {
            for (int i = 0; i < nvariables; ++i)
            {
                Fwd[i]     = Array<OneD, NekDouble>(nTracePts, 0.0);
                Bwd[i]     = Array<OneD, NekDouble>(nTracePts, 0.0);
                m_fields[i]->GetFwdBwdTracePhys(inarray[i], Fwd[i], Bwd[i]);
            }
        }
        
        //Oringinal CompressibleFlowSolver
        // Calculate advection
        DoAdvection(inarray, outarray, time, Fwd, Bwd);

        // Negate results
        for (int i = 0; i < nvariables; ++i)
        {
            Vmath::Neg(npoints, outarray[i], 1);
        }

        // Add diffusion terms
        DoDiffusion(inarray, outarray, Fwd, Bwd);

        // Add forcing terms
        for (auto &x : m_forcing)
        {
            x->Apply(m_fields, inarray, outarray, time);
        }

        if (m_useLocalTimeStep)
        {
            int nElements = m_fields[0]->GetExpSize();
            int nq, offset;
            NekDouble fac;
            Array<OneD, NekDouble> tmp;

            Array<OneD, NekDouble> tstep (nElements, 0.0);
            GetElmtTimeStep(inarray, tstep);

            // Loop over elements
            for (int n = 0; n < nElements; ++n)
            {
                nq     = m_fields[0]->GetExp(n)->GetTotPoints();
                offset = m_fields[0]->GetPhys_Offset(n);
                fac    = tstep[n] / m_timestep;
                for (int i = 0; i < nvariables; ++i)
                {
                    Vmath::Smul(nq, fac, outarray[i] + offset, 1,
                                         tmp = outarray[i] + offset, 1);
                }
            }
        }
    }

    /**
     * @brief Compute the projection and call the method for imposing the 
     * boundary conditions in case of discontinuous projection.
     */
    void CompressibleFlowSystem::DoOdeProjection(
        const Array<OneD, const Array<OneD, NekDouble> > &inarray,
              Array<OneD,       Array<OneD, NekDouble> > &outarray,
        const NekDouble                                   time)
    {
        int nvariables = inarray.size();

        switch(m_projectionType)
        {
            case MultiRegions::eDiscontinuous:
            {
                // Just copy over array
                int npoints = GetNpoints();

                for (int i = 0; i < nvariables; ++i)
                {
                    Vmath::Vcopy(npoints, inarray[i], 1, outarray[i], 1);
                    if (m_useFiltering)
                    {
                        m_fields[i]->ExponentialFilter(outarray[i],
                            m_filterAlpha, m_filterExponent, m_filterCutoff);
                    }
                }
                SetBoundaryConditions(outarray, time);
                break;
            }
            case MultiRegions::eGalerkin:
            case MultiRegions::eMixed_CG_Discontinuous:
            {
                ASSERTL0(false, "No Continuous Galerkin for full compressible "
                                "Navier-Stokes equations");
                break;
            }
            default:
                ASSERTL0(false, "Unknown projection scheme");
                break;
        }
    }

    /**
     * @brief Compute the advection terms for the right-hand side
     */
    void CompressibleFlowSystem::DoAdvection(
        const Array<OneD, const Array<OneD, NekDouble> > &inarray,
              Array<OneD,       Array<OneD, NekDouble> > &outarray,
        const NekDouble                                   time,
        const Array<OneD, Array<OneD, NekDouble> >       &pFwd,
        const Array<OneD, Array<OneD, NekDouble> >       &pBwd)
    {
        int nvariables = inarray.size();
        Array<OneD, Array<OneD, NekDouble> > advVel(m_spacedim);

        m_advObject->Advect(nvariables, m_fields, advVel, inarray,
                            outarray, time, pFwd, pBwd);
    }
    
    /**
     * @brief Add the diffusions terms to the right-hand side
     */
    void CompressibleFlowSystem::DoDiffusion(
        const Array<OneD, const Array<OneD, NekDouble> > &inarray,
              Array<OneD,       Array<OneD, NekDouble> > &outarray,
            const Array<OneD, Array<OneD, NekDouble> >   &pFwd,
            const Array<OneD, Array<OneD, NekDouble> >   &pBwd)
    {
        v_DoDiffusion(inarray, outarray, pFwd, pBwd);
        
    }

<<<<<<< HEAD
        if (m_shockCaptureType != "Off")
        {
            m_artificialDiffusion->SetElmtHP(GetElmtMinHP());
            m_artificialDiffusion->DoArtificialDiffusion(inarray, outarray);
        }
=======
    /**
     * @brief Add the diffusions terms to the right-hand side
     * Similar to DoDiffusion() but with outarray in coefficient space
     */
    void CompressibleFlowSystem::DoDiffusion_coeff(
        const Array<OneD, const Array<OneD, NekDouble> > &inarray,
              Array<OneD,       Array<OneD, NekDouble> > &outarray,
            const Array<OneD, Array<OneD, NekDouble> >   &pFwd,
            const Array<OneD, Array<OneD, NekDouble> >   &pBwd)
    {
        v_DoDiffusion_coeff(inarray, outarray, pFwd, pBwd);
>>>>>>> f94e6cc5
    }

    void CompressibleFlowSystem::SetBoundaryConditions(
            Array<OneD, Array<OneD, NekDouble> >             &physarray,
            NekDouble                                         time)
    {
        int nTracePts  = GetTraceTotPoints();
        int nvariables = physarray.size();

        Array<OneD, Array<OneD, NekDouble> > Fwd(nvariables);
        for (int i = 0; i < nvariables; ++i)
        {
            Fwd[i] = Array<OneD, NekDouble>(nTracePts);
            m_fields[i]->ExtractTracePhys(physarray[i], Fwd[i]);
        }

        if (m_bndConds.size())
        {
            // Loop over user-defined boundary conditions
            for (auto &x : m_bndConds)
            {
                x->Apply(Fwd, physarray, time);
            }
        }
    }
    /**
     * @brief Set up a weight on physical boundaries for boundary condition 
     * applications
     */
    void CompressibleFlowSystem::SetBoundaryConditionsBwdWeight()
    {
        if (m_bndConds.size())
        {
            // Loop over user-defined boundary conditions
            for (auto &x : m_bndConds)
            {
                x->ApplyBwdWeight();
            }
        }
    }

    /**
     * @brief Return the flux vector for the compressible Euler equations.
     *
     * @param physfield   Fields.
     * @param flux        Resulting flux.
     */
    void CompressibleFlowSystem::GetFluxVector(
        const Array<OneD, Array<OneD, NekDouble> >  &physfield,
        TensorOfArray3D<NekDouble>                  &flux)
    {
        int i, j;
        int nq = physfield[0].size();
        int nVariables = m_fields.size();

        Array<OneD, NekDouble> pressure(nq);
        Array<OneD, Array<OneD, NekDouble> > velocity(m_spacedim);

        // Flux vector for the rho equation
        for (i = 0; i < m_spacedim; ++i)
        {
            velocity[i] = Array<OneD, NekDouble>(nq);
            Vmath::Vcopy(nq, physfield[i+1], 1, flux[0][i], 1);
        }

        m_varConv->GetVelocityVector(physfield, velocity);
        m_varConv->GetPressure(physfield, pressure);

        // Flux vector for the velocity fields
        for (i = 0; i < m_spacedim; ++i)
        {
            for (j = 0; j < m_spacedim; ++j)
            {
                Vmath::Vmul(nq, velocity[j], 1, physfield[i+1], 1,
                            flux[i+1][j], 1);
            }

            // Add pressure to appropriate field
            Vmath::Vadd(nq, flux[i+1][i], 1, pressure, 1, flux[i+1][i], 1);
        }

        // Flux vector for energy.
        Vmath::Vadd(nq, physfield[m_spacedim+1], 1, pressure, 1,
                    pressure, 1);

        for (j = 0; j < m_spacedim; ++j)
        {
            Vmath::Vmul(nq, velocity[j], 1, pressure, 1,
                        flux[m_spacedim+1][j], 1);
        }

        // Flux vector for scalars.
        for (j = 0; j < m_spacedim; ++j)
        {
            for (i = m_spacedim+2; i < nVariables; ++i)
            {
                Vmath::Vmul(nq, velocity[j], 1, physfield[i], 1, flux[i][j], 1);
            }
        }
    }

    /**
     * @brief Return the flux vector for the compressible Euler equations
     * by using the de-aliasing technique.
     *
     * @param physfield   Fields.
     * @param flux        Resulting flux.
     */
    void CompressibleFlowSystem::GetFluxVectorDeAlias(
        const Array<OneD, Array<OneD, NekDouble> >      &physfield,
        TensorOfArray3D<NekDouble>                      &flux)
    {
        int i, j;
        int nq = physfield[0].size();
        int nVariables = m_fields.size();

        // Factor to rescale 1d points in dealiasing
        NekDouble OneDptscale = 2;
        nq = m_fields[0]->Get1DScaledTotPoints(OneDptscale);

        Array<OneD, NekDouble> pressure(nq);
        Array<OneD, Array<OneD, NekDouble> > velocity(m_spacedim);

        Array<OneD, Array<OneD, NekDouble> > physfield_interp(nVariables);
        TensorOfArray3D<NekDouble> flux_interp(nVariables);

        for (i = 0; i < nVariables; ++ i)
        {
            physfield_interp[i] = Array<OneD, NekDouble>(nq);
            flux_interp[i] = Array<OneD, Array<OneD, NekDouble> >(m_spacedim);
            m_fields[0]->PhysInterp1DScaled(
                OneDptscale, physfield[i], physfield_interp[i]);

            for (j = 0; j < m_spacedim; ++j)
            {
                flux_interp[i][j] = Array<OneD, NekDouble>(nq);
            }
        }

        // Flux vector for the rho equation
        for (i = 0; i < m_spacedim; ++i)
        {
            velocity[i] = Array<OneD, NekDouble>(nq);

            // Galerkin project solution back to original space
            m_fields[0]->PhysGalerkinProjection1DScaled(
                OneDptscale, physfield_interp[i+1], flux[0][i]);
        }

        m_varConv->GetVelocityVector(physfield_interp, velocity);
        m_varConv->GetPressure      (physfield_interp, pressure);

        // Evaluation of flux vector for the velocity fields
        for (i = 0; i < m_spacedim; ++i)
        {
            for (j = 0; j < m_spacedim; ++j)
            {
                Vmath::Vmul(nq, velocity[j], 1, physfield_interp[i+1], 1,
                            flux_interp[i+1][j], 1);
            }

            // Add pressure to appropriate field
            Vmath::Vadd(nq, flux_interp[i+1][i], 1, pressure,1,
                        flux_interp[i+1][i], 1);
        }

        // Galerkin project solution back to original space
        for (i = 0; i < m_spacedim; ++i)
        {
            for (j = 0; j < m_spacedim; ++j)
            {
                m_fields[0]->PhysGalerkinProjection1DScaled(
                    OneDptscale, flux_interp[i+1][j], flux[i+1][j]);
            }
        }

        // Evaluation of flux vector for energy
        Vmath::Vadd(nq, physfield_interp[m_spacedim+1], 1, pressure, 1,
                    pressure, 1);

        for (j = 0; j < m_spacedim; ++j)
        {
            Vmath::Vmul(nq, velocity[j], 1, pressure, 1,
                        flux_interp[m_spacedim+1][j], 1);

            // Galerkin project solution back to original space
            m_fields[0]->PhysGalerkinProjection1DScaled(
                OneDptscale,
                flux_interp[m_spacedim+1][j],
                flux[m_spacedim+1][j]);
        }

        // Flux vector for scalars.
        for (j = 0; j < m_spacedim; ++j)
        {
            for (i = m_spacedim+2; i < nVariables; ++i)
            {
                Vmath::Vmul(nq, velocity[j], 1, physfield[i], 1, flux[i][j], 1);

                // Galerkin project solution back to origianl space
                m_fields[0]->PhysGalerkinProjection1DScaled(
                    OneDptscale,
                    flux_interp[i][j],
                    flux[i][j]);
            }
        }
    }

    /**
     * @brief Calculate the maximum timestep on each element
     *        subject to CFL restrictions.
     */
    void CompressibleFlowSystem::GetElmtTimeStep(
        const Array<OneD, const Array<OneD, NekDouble> > &inarray,
              Array<OneD, NekDouble> &tstep)
    {
        boost::ignore_unused(inarray);

        int nElements = m_fields[0]->GetExpSize();

        // Change value of m_timestep (in case it is set to zero)
        NekDouble tmp = m_timestep;
        m_timestep    = 1.0;

        Array<OneD, NekDouble> cfl(nElements);
        cfl = GetElmtCFLVals();

        // Factors to compute the time-step limit
        NekDouble alpha     = MaxTimeStepEstimator();

        // Loop over elements to compute the time-step limit for each element
        for (int n = 0; n < nElements; ++n)
        {
            tstep[n] = m_cflSafetyFactor * alpha / cfl[n];
        }

        // Restore value of m_timestep
        m_timestep = tmp;
    }

    /**
     * @brief Calculate the maximum timestep subject to CFL restrictions.
     */
    NekDouble CompressibleFlowSystem::v_GetTimeStep(
        const Array<OneD, const Array<OneD, NekDouble> > &inarray)
    {
        int nElements = m_fields[0]->GetExpSize();
        Array<OneD, NekDouble> tstep (nElements, 0.0);

        GetElmtTimeStep(inarray, tstep);

        // Get the minimum time-step limit and return the time-step
        NekDouble TimeStep = Vmath::Vmin(nElements, tstep, 1);
        m_comm->AllReduce(TimeStep, LibUtilities::ReduceMin);
        return TimeStep;
    }

    /**
     * @brief Set up logic for residual calculation.
     */
    void CompressibleFlowSystem::v_SetInitialConditions(
        NekDouble initialtime,
        bool      dumpInitialConditions,
        const int domain)
    {
        boost::ignore_unused(domain);

        EquationSystem::v_SetInitialConditions(initialtime, false);

        // insert white noise in initial condition
        NekDouble Noise;
        int phystot = m_fields[0]->GetTotPoints();
        Array<OneD, NekDouble> noise(phystot);

        m_session->LoadParameter("Noise", Noise,0.0);
        int m_nConvectiveFields =  m_fields.size();

        if (Noise > 0.0)
        {
            int seed = - m_comm->GetRank()*m_nConvectiveFields;
            for (int i = 0; i < m_nConvectiveFields; i++)
            {
                Vmath::FillWhiteNoise(phystot, Noise, noise, 1,
                                      seed);
                --seed;
                Vmath::Vadd(phystot, m_fields[i]->GetPhys(), 1,
                            noise, 1, m_fields[i]->UpdatePhys(), 1);
                m_fields[i]->FwdTrans_IterPerExp(m_fields[i]->GetPhys(),
                                                 m_fields[i]->UpdateCoeffs());
            }
        }

        if (dumpInitialConditions && m_checksteps)
        {
            Checkpoint_Output(m_nchk);
            m_nchk++;
        }
    }

    /**
     * @brief Compute the advection velocity in the standard space
     * for each element of the expansion.
     */
    Array<OneD, NekDouble> CompressibleFlowSystem::v_GetMaxStdVelocity()
    {
        int nTotQuadPoints = GetTotPoints();
        int n_element      = m_fields[0]->GetExpSize();
        int expdim         = m_fields[0]->GetGraph()->GetMeshDimension();
        int nfields        = m_fields.size();
        int offset;
        Array<OneD, NekDouble> tmp;

        Array<OneD, Array<OneD, NekDouble> > physfields(nfields);
        for (int i = 0; i < nfields; ++i)
        {
            physfields[i] = m_fields[i]->GetPhys();
        }

        Array<OneD, NekDouble> stdV(n_element, 0.0);

        // Getting the velocity vector on the 2D normal space
        Array<OneD, Array<OneD, NekDouble> > velocity   (m_spacedim);
        Array<OneD, Array<OneD, NekDouble> > stdVelocity(m_spacedim);
        Array<OneD, Array<OneD, NekDouble> > stdSoundSpeed(m_spacedim);
        Array<OneD, NekDouble>               soundspeed (nTotQuadPoints);
        LibUtilities::PointsKeyVector        ptsKeys;

        for (int i = 0; i < m_spacedim; ++i)
        {
            velocity   [i]   = Array<OneD, NekDouble>(nTotQuadPoints);
            stdVelocity[i]   = Array<OneD, NekDouble>(nTotQuadPoints, 0.0);
            stdSoundSpeed[i] = Array<OneD, NekDouble>(nTotQuadPoints, 0.0);
        }

        m_varConv->GetVelocityVector(physfields, velocity);
        m_varConv->GetSoundSpeed    (physfields, soundspeed);

        for (int el = 0; el < n_element; ++el)
        {
            ptsKeys = m_fields[0]->GetExp(el)->GetPointsKeys();
            offset  = m_fields[0]->GetPhys_Offset(el);
            int nq = m_fields[0]->GetExp(el)->GetTotPoints();

            const SpatialDomains::GeomFactorsSharedPtr metricInfo =
                m_fields[0]->GetExp(el)->GetGeom()->GetMetricInfo();
            const Array<TwoD, const NekDouble> &gmat =
                m_fields[0]->GetExp(el)->GetGeom()->GetMetricInfo()
                                                  ->GetDerivFactors(ptsKeys);

            // Convert to standard element
            //    consider soundspeed in all directions
            //    (this might overestimate the cfl)
            if (metricInfo->GetGtype() == SpatialDomains::eDeformed)
            {
                // d xi/ dx = gmat = 1/J * d x/d xi
                for (int i = 0; i < expdim; ++i)
                {
                    Vmath::Vmul(nq, gmat[i], 1,
                                    velocity[0] + offset, 1,
                                    tmp = stdVelocity[i] + offset, 1);
                    Vmath::Vmul(nq, gmat[i], 1,
                                    soundspeed + offset, 1,
                                    tmp = stdSoundSpeed[i] + offset, 1);
                    for (int j = 1; j < expdim; ++j)
                    {
                        Vmath::Vvtvp(nq, gmat[expdim*j+i], 1,
                                         velocity[j] + offset, 1,
                                         stdVelocity[i] + offset, 1,
                                         tmp = stdVelocity[i] + offset, 1);
                        Vmath::Vvtvp(nq, gmat[expdim*j+i], 1,
                                         soundspeed + offset, 1,
                                         stdSoundSpeed[i] + offset, 1,
                                         tmp = stdSoundSpeed[i] + offset, 1);
                    }
                }
            }
            else
            {
                for (int i = 0; i < expdim; ++i)
                {
                    Vmath::Smul(nq, gmat[i][0],
                                    velocity[0] + offset, 1,
                                    tmp = stdVelocity[i] + offset, 1);
                    Vmath::Smul(nq, gmat[i][0],
                                    soundspeed + offset, 1,
                                    tmp = stdSoundSpeed[i] + offset, 1);
                    for (int j = 1; j < expdim; ++j)
                    {
                        Vmath::Svtvp(nq, gmat[expdim*j+i][0],
                                         velocity[j] + offset, 1,
                                         stdVelocity[i] + offset, 1,
                                         tmp = stdVelocity[i] + offset, 1);
                        Vmath::Svtvp(nq, gmat[expdim*j+i][0],
                                         soundspeed + offset, 1,
                                         stdSoundSpeed[i] + offset, 1,
                                         tmp = stdSoundSpeed[i] + offset, 1);
                    }
                }
            }

            NekDouble vel;
            for (int i = 0; i < nq; ++i)
            {
                NekDouble pntVelocity = 0.0;
                for (int j = 0; j < expdim; ++j)
                {
                    // Add sound speed
                    vel = std::abs(stdVelocity[j][offset + i]) +
                          std::abs(stdSoundSpeed[j][offset + i]);
                    pntVelocity += vel * vel;
                }
                pntVelocity = sqrt(pntVelocity);
                if (pntVelocity > stdV[el])
                {
                    stdV[el] = pntVelocity;
                }
            }
        }

        return stdV;
    }

    /**
     * @brief Set the denominator to compute the time step when a cfl
     * control is employed. This function is no longer used but is still
     * here for being utilised in the future.
     *
     * @param n   Order of expansion element by element.
     */
    NekDouble CompressibleFlowSystem::GetStabilityLimit(int n)
    {
        ASSERTL0(n <= 20, "Illegal modes dimension for CFL calculation "
                          "(P has to be less then 20)");

        NekDouble CFLDG[21] = {  2.0000,   6.0000,  11.8424,  19.1569,
                                27.8419,  37.8247,  49.0518,  61.4815,
                                75.0797,  89.8181, 105.6700, 122.6200,
                               140.6400, 159.7300, 179.8500, 201.0100,
                               223.1800, 246.3600, 270.5300, 295.6900,
                               321.8300}; //CFLDG 1D [0-20]
        NekDouble CFL = 0.0;

        if (m_projectionType == MultiRegions::eDiscontinuous)
        {
            CFL = CFLDG[n];
        }
        else
        {
            ASSERTL0(false, "Continuous Galerkin stability coefficients "
                            "not introduced yet.");
        }

        return CFL;
    }

    /**
     * @brief Compute the vector of denominators to compute the time step
     * when a cfl control is employed. This function is no longer used but
     * is still here for being utilised in the future.
     *
     * @param ExpOrder   Order of expansion element by element.
     */
    Array<OneD, NekDouble> CompressibleFlowSystem::GetStabilityLimitVector(
        const Array<OneD,int> &ExpOrder)
    {
        int i;
        Array<OneD,NekDouble> returnval(m_fields[0]->GetExpSize(), 0.0);
        for (i =0; i<m_fields[0]->GetExpSize(); i++)
        {
            returnval[i] = GetStabilityLimit(ExpOrder[i]);
        }
        return returnval;
    }

    void CompressibleFlowSystem::v_ExtraFldOutput(
        std::vector<Array<OneD, NekDouble> > &fieldcoeffs,
        std::vector<std::string>             &variables)
    {
        bool extraFields;
        m_session->MatchSolverInfo("OutputExtraFields","True",
                                   extraFields, true);
        if (extraFields)
        {
            const int nPhys   = m_fields[0]->GetNpoints();
            const int nCoeffs = m_fields[0]->GetNcoeffs();
            Array<OneD, Array<OneD, NekDouble> > tmp(m_fields.size());

            for (int i = 0; i < m_fields.size(); ++i)
            {
                tmp[i] = m_fields[i]->GetPhys();
            }

            Array<OneD, Array<OneD, NekDouble> > velocity(m_spacedim);
            Array<OneD, Array<OneD, NekDouble> > velFwd  (m_spacedim);
            for (int i = 0; i < m_spacedim; ++i)
            {
                velocity[i] = Array<OneD, NekDouble> (nPhys);
                velFwd[i]   = Array<OneD, NekDouble> (nCoeffs);
            }

            Array<OneD, NekDouble> pressure(nPhys), temperature(nPhys);
            Array<OneD, NekDouble> entropy(nPhys);
            Array<OneD, NekDouble> soundspeed(nPhys), mach(nPhys);
            Array<OneD, NekDouble> sensor(nPhys), SensorKappa(nPhys);

            m_varConv->GetVelocityVector(tmp, velocity);
            m_varConv->GetPressure  (tmp, pressure);
            m_varConv->GetTemperature(tmp, temperature);
            m_varConv->GetEntropy   (tmp, entropy);
            m_varConv->GetSoundSpeed(tmp, soundspeed);
            m_varConv->GetMach      (tmp, soundspeed, mach);

            int sensorOffset;
            m_session->LoadParameter ("SensorOffset", sensorOffset, 1);
            m_varConv->GetSensor (m_fields[0], tmp, sensor, SensorKappa,
                                    sensorOffset);

            Array<OneD, NekDouble> pFwd(nCoeffs), TFwd(nCoeffs);
            Array<OneD, NekDouble> sFwd(nCoeffs);
            Array<OneD, NekDouble> aFwd(nCoeffs), mFwd(nCoeffs);
            Array<OneD, NekDouble> sensFwd(nCoeffs);

            string velNames[3] = {"u", "v", "w"};
            for (int i = 0; i < m_spacedim; ++i)
            {
                m_fields[0]->FwdTrans_IterPerExp(velocity[i], velFwd[i]);
                variables.push_back(velNames[i]);
                fieldcoeffs.push_back(velFwd[i]);
            }

            m_fields[0]->FwdTrans_IterPerExp(pressure,   pFwd);
            m_fields[0]->FwdTrans_IterPerExp(temperature,TFwd);
            m_fields[0]->FwdTrans_IterPerExp(entropy,    sFwd);
            m_fields[0]->FwdTrans_IterPerExp(soundspeed, aFwd);
            m_fields[0]->FwdTrans_IterPerExp(mach,       mFwd);
            m_fields[0]->FwdTrans_IterPerExp(sensor,     sensFwd);

            variables.push_back  ("p");
            variables.push_back  ("T");
            variables.push_back  ("s");
            variables.push_back  ("a");
            variables.push_back  ("Mach");
            variables.push_back  ("Sensor");
            fieldcoeffs.push_back(pFwd);
            fieldcoeffs.push_back(TFwd);
            fieldcoeffs.push_back(sFwd);
            fieldcoeffs.push_back(aFwd);
            fieldcoeffs.push_back(mFwd);
            fieldcoeffs.push_back(sensFwd);

            if (m_artificialDiffusion)
            {
                // Get min h/p
                m_artificialDiffusion->SetElmtHP(GetElmtMinHP());

                Array<OneD, NekDouble> sensorFwd(nCoeffs);
                // reuse pressure
                m_artificialDiffusion->GetArtificialViscosity(tmp, pressure);
                m_fields[0]->FwdTrans_IterPerExp(pressure,   sensorFwd);

                variables.push_back  ("ArtificialVisc");
                fieldcoeffs.push_back(sensorFwd);
            }
        }
    }

    /**
     *
     */
    void CompressibleFlowSystem::GetPressure(
        const Array<OneD, const Array<OneD, NekDouble> > &physfield,
              Array<OneD, NekDouble>                     &pressure)
    {
        m_varConv->GetPressure(physfield, pressure);
    }

    /**
     *
     */
    void CompressibleFlowSystem::GetDensity(
        const Array<OneD, const Array<OneD, NekDouble> > &physfield,
              Array<OneD, NekDouble>                     &density)
    {
        density = physfield[0];
    }

    /**
     *
     */
    void CompressibleFlowSystem::GetVelocity(
        const Array<OneD, const Array<OneD, NekDouble> > &physfield,
              Array<OneD, Array<OneD, NekDouble> >       &velocity)
    {
        m_varConv->GetVelocityVector(physfield, velocity);
    }

<<<<<<< HEAD
=======
    void CompressibleFlowSystem::v_DoDiffusion(
        const Array<OneD, const Array<OneD, NekDouble> > &inarray,
                Array<OneD,       Array<OneD, NekDouble> > &outarray,
        const Array<OneD, Array<OneD, NekDouble> >       &pFwd,
        const Array<OneD, Array<OneD, NekDouble> >       &pBwd)
    {
        boost::ignore_unused(inarray, outarray, pFwd, pBwd);
        if (m_shockCaptureType != "Off")
        {
            m_artificialDiffusion->DoArtificialDiffusion(inarray, outarray);
        }
    }

    void CompressibleFlowSystem::v_DoDiffusion_coeff(
        const Array<OneD, const Array<OneD, NekDouble> > &inarray,
                Array<OneD,       Array<OneD, NekDouble> > &outarray,
        const Array<OneD, Array<OneD, NekDouble> >       &pFwd,
        const Array<OneD, Array<OneD, NekDouble> >       &pBwd)
    {
        boost::ignore_unused(inarray, outarray, pFwd, pBwd);
        // Do nothing by default
    }

/**
 * @brief Compute an estimate of minimum h/p
 * for each element of the expansion.
 */
Array<OneD, NekDouble>  CompressibleFlowSystem::GetElmtMinHP(void)
{
    int nElements               = m_fields[0]->GetExpSize();
    Array<OneD, NekDouble> hOverP(nElements, 1.0);
>>>>>>> f94e6cc5

    /**
     * @brief Compute an estimate of minimum h/p
     * for each element of the expansion.
     */
    Array<OneD, NekDouble>  CompressibleFlowSystem::GetElmtMinHP(void)
    {
        int nElements               = m_fields[0]->GetExpSize();
        Array<OneD, NekDouble> hOverP(nElements, 1.0);

        // Determine h/p scaling
        Array<OneD, int> pOrderElmt = m_fields[0]->EvalBasisNumModesMaxPerExp();
        for (int e = 0; e < nElements; e++)
        {
            NekDouble h = 1.0e+10;
            switch(m_expdim)
            {
<<<<<<< HEAD
                case 3:
=======
                LocalRegions::Expansion3DSharedPtr exp3D;
                exp3D = m_fields[0]->GetExp(e)->as<LocalRegions::Expansion3D>();
                for(int i = 0; i < exp3D->GetNtraces(); ++i)
>>>>>>> f94e6cc5
                {
                    LocalRegions::Expansion3DSharedPtr exp3D;
                    exp3D = m_fields[0]->GetExp(e)->as<LocalRegions::Expansion3D>();
                    for(int i = 0; i < exp3D->GetNedges(); ++i)
                    {
                        h = min(h, exp3D->GetGeom3D()->GetEdge(i)->GetVertex(0)->
                            dist(*(exp3D->GetGeom3D()->GetEdge(i)->GetVertex(1))));
                    }
                break;
                }

<<<<<<< HEAD
                case 2:
=======
            case 2:
            {
                LocalRegions::Expansion2DSharedPtr exp2D;
                exp2D = m_fields[0]->GetExp(e)->as<LocalRegions::Expansion2D>();
                for(int i = 0; i < exp2D->GetNtraces(); ++i)
>>>>>>> f94e6cc5
                {
                    LocalRegions::Expansion2DSharedPtr exp2D;
                    exp2D = m_fields[0]->GetExp(e)->as<LocalRegions::Expansion2D>();
                    for(int i = 0; i < exp2D->GetNedges(); ++i)
                    {
                        h = min(h, exp2D->GetGeom2D()->GetEdge(i)->GetVertex(0)->
                            dist(*(exp2D->GetGeom2D()->GetEdge(i)->GetVertex(1))));
                    }
                break;
                }
                case 1:
                {
                    LocalRegions::Expansion1DSharedPtr exp1D;
                    exp1D = m_fields[0]->GetExp(e)->as<LocalRegions::Expansion1D>();

                    h = min(h, exp1D->GetGeom1D()->GetVertex(0)->
                        dist(*(exp1D->GetGeom1D()->GetVertex(1))));

                break;
                }
                default:
                {
                    ASSERTL0(false,"Dimension out of bound.")
                }
            }

            // Determine h/p scaling
            hOverP[e] = h/max(pOrderElmt[e]-1,1);

        }
        return hOverP;
    }


}<|MERGE_RESOLUTION|>--- conflicted
+++ resolved
@@ -378,13 +378,6 @@
         
     }
 
-<<<<<<< HEAD
-        if (m_shockCaptureType != "Off")
-        {
-            m_artificialDiffusion->SetElmtHP(GetElmtMinHP());
-            m_artificialDiffusion->DoArtificialDiffusion(inarray, outarray);
-        }
-=======
     /**
      * @brief Add the diffusions terms to the right-hand side
      * Similar to DoDiffusion() but with outarray in coefficient space
@@ -396,7 +389,6 @@
             const Array<OneD, Array<OneD, NekDouble> >   &pBwd)
     {
         v_DoDiffusion_coeff(inarray, outarray, pFwd, pBwd);
->>>>>>> f94e6cc5
     }
 
     void CompressibleFlowSystem::SetBoundaryConditions(
@@ -993,8 +985,6 @@
         m_varConv->GetVelocityVector(physfield, velocity);
     }
 
-<<<<<<< HEAD
-=======
     void CompressibleFlowSystem::v_DoDiffusion(
         const Array<OneD, const Array<OneD, NekDouble> > &inarray,
                 Array<OneD,       Array<OneD, NekDouble> > &outarray,
@@ -1026,51 +1016,9 @@
 {
     int nElements               = m_fields[0]->GetExpSize();
     Array<OneD, NekDouble> hOverP(nElements, 1.0);
->>>>>>> f94e6cc5
-
-    /**
-     * @brief Compute an estimate of minimum h/p
-     * for each element of the expansion.
-     */
-    Array<OneD, NekDouble>  CompressibleFlowSystem::GetElmtMinHP(void)
-    {
-        int nElements               = m_fields[0]->GetExpSize();
-        Array<OneD, NekDouble> hOverP(nElements, 1.0);
-
-        // Determine h/p scaling
-        Array<OneD, int> pOrderElmt = m_fields[0]->EvalBasisNumModesMaxPerExp();
-        for (int e = 0; e < nElements; e++)
-        {
-            NekDouble h = 1.0e+10;
-            switch(m_expdim)
-            {
-<<<<<<< HEAD
-                case 3:
-=======
                 LocalRegions::Expansion3DSharedPtr exp3D;
                 exp3D = m_fields[0]->GetExp(e)->as<LocalRegions::Expansion3D>();
                 for(int i = 0; i < exp3D->GetNtraces(); ++i)
->>>>>>> f94e6cc5
-                {
-                    LocalRegions::Expansion3DSharedPtr exp3D;
-                    exp3D = m_fields[0]->GetExp(e)->as<LocalRegions::Expansion3D>();
-                    for(int i = 0; i < exp3D->GetNedges(); ++i)
-                    {
-                        h = min(h, exp3D->GetGeom3D()->GetEdge(i)->GetVertex(0)->
-                            dist(*(exp3D->GetGeom3D()->GetEdge(i)->GetVertex(1))));
-                    }
-                break;
-                }
-
-<<<<<<< HEAD
-                case 2:
-=======
-            case 2:
-            {
-                LocalRegions::Expansion2DSharedPtr exp2D;
-                exp2D = m_fields[0]->GetExp(e)->as<LocalRegions::Expansion2D>();
-                for(int i = 0; i < exp2D->GetNtraces(); ++i)
->>>>>>> f94e6cc5
                 {
                     LocalRegions::Expansion2DSharedPtr exp2D;
                     exp2D = m_fields[0]->GetExp(e)->as<LocalRegions::Expansion2D>();
@@ -1086,12 +1034,12 @@
                     LocalRegions::Expansion1DSharedPtr exp1D;
                     exp1D = m_fields[0]->GetExp(e)->as<LocalRegions::Expansion1D>();
 
-                    h = min(h, exp1D->GetGeom1D()->GetVertex(0)->
-                        dist(*(exp1D->GetGeom1D()->GetVertex(1))));
-
-                break;
-                }
-                default:
+            case 2:
+            {
+                LocalRegions::Expansion2DSharedPtr exp2D;
+                exp2D = m_fields[0]->GetExp(e)->as<LocalRegions::Expansion2D>();
+                for(int i = 0; i < exp2D->GetNtraces(); ++i)
+
                 {
                     ASSERTL0(false,"Dimension out of bound.")
                 }
