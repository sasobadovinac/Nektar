///////////////////////////////////////////////////////////////////////////////
//
// File CompressibleFlowSystem.h
//
// For more information, please see: http://www.nektar.info
//
// The MIT License
//
// Copyright (c) 2006 Division of Applied Mathematics, Brown University (USA),
// Department of Aeronautics, Imperial College London (UK), and Scientific
// Computing and Imaging Institute, University of Utah (USA).
//
// Permission is hereby granted, free of charge, to any person obtaining a
// copy of this software and associated documentation files (the "Software"),
// to deal in the Software without restriction, including without limitation
// the rights to use, copy, modify, merge, publish, distribute, sublicense,
// and/or sell copies of the Software, and to permit persons to whom the
// Software is furnished to do so, subject to the following conditions:
//
// The above copyright notice and this permission notice shall be included
// in all copies or substantial portions of the Software.
//
// THE SOFTWARE IS PROVIDED "AS IS", WITHOUT WARRANTY OF ANY KIND, EXPRESS
// OR IMPLIED, INCLUDING BUT NOT LIMITED TO THE WARRANTIES OF MERCHANTABILITY,
// FITNESS FOR A PARTICULAR PURPOSE AND NONINFRINGEMENT. IN NO EVENT SHALL
// THE AUTHORS OR COPYRIGHT HOLDERS BE LIABLE FOR ANY CLAIM, DAMAGES OR OTHER
// LIABILITY, WHETHER IN AN ACTION OF CONTRACT, TORT OR OTHERWISE, ARISING
// FROM, OUT OF OR IN CONNECTION WITH THE SOFTWARE OR THE USE OR OTHER
// DEALINGS IN THE SOFTWARE.
//
// Description: Auxiliary functions for the compressible flow system
//
///////////////////////////////////////////////////////////////////////////////

#ifndef NEKTAR_SOLVERS_COMPRESSIBLEFLOWSOLVER_EQUATIONSYSTEMS_COMPRESSIBLEFLOWSYSTEM_H
#define NEKTAR_SOLVERS_COMPRESSIBLEFLOWSOLVER_EQUATIONSYSTEMS_COMPRESSIBLEFLOWSYSTEM_H

#include <CompressibleFlowSolver/ArtificialDiffusion/ArtificialDiffusion.h>
#include <CompressibleFlowSolver/Misc/VariableConverter.h>
#include <CompressibleFlowSolver/BoundaryConditions/CFSBndCond.h>
#include <SolverUtils/UnsteadySystem.h>
#include <SolverUtils/AdvectionSystem.h>
#include <SolverUtils/RiemannSolvers/RiemannSolver.h>
#include <SolverUtils/AdvectionSystem.h>
#include <SolverUtils/Diffusion/Diffusion.h>
#include <SolverUtils/Forcing/Forcing.h>
<<<<<<< HEAD
#include <MultiRegions/GlobalMatrixKey.h>
=======
#include <SolverUtils/Filters/FilterInterfaces.hpp>
#include <LocalRegions/Expansion3D.h>
#include <LocalRegions/Expansion2D.h>

>>>>>>> bf0e15b6

namespace Nektar
{
    /**
     *
     */
    class CompressibleFlowSystem: public SolverUtils::AdvectionSystem,
                                  public SolverUtils::FluidInterface
    {
    public:

        friend class MemoryManager<CompressibleFlowSystem>;

        virtual ~CompressibleFlowSystem();

        /// Function to calculate the stability limit for DG/CG.
        NekDouble GetStabilityLimit(int n);

        /// Function to calculate the stability limit for DG/CG
        /// (a vector of them).
        Array<OneD, NekDouble> GetStabilityLimitVector(
            const Array<OneD,int> &ExpOrder);

        /// Function to get estimate of min h/p factor per element
        Array<OneD, NekDouble>  GetElmtMinHP(void);

        virtual void GetPressure(
            const Array<OneD, const Array<OneD, NekDouble> > &physfield,
                  Array<OneD, NekDouble>                     &pressure);

        virtual void GetDensity(
            const Array<OneD, const Array<OneD, NekDouble> > &physfield,
                  Array<OneD, NekDouble>                     &density);

        virtual bool HasConstantDensity()
        {
            return false;
        }

        virtual void GetVelocity(
            const Array<OneD, const Array<OneD, NekDouble> > &physfield,
                  Array<OneD, Array<OneD, NekDouble> >       &velocity);

    protected:
        SolverUtils::DiffusionSharedPtr     m_diffusion;
        ArtificialDiffusionSharedPtr        m_artificialDiffusion;
        Array<OneD, Array<OneD, NekDouble> >m_vecLocs;
        NekDouble                           m_gamma;
        std::string                         m_shockCaptureType;

        // Parameters for exponential filtering
        NekDouble                           m_filterAlpha;
        NekDouble                           m_filterExponent;
        NekDouble                           m_filterCutoff;
        bool                                m_useFiltering;

        // Parameters for local time-stepping
        bool                                m_useLocalTimeStep;

        // Auxiliary object to convert variables
        VariableConverterSharedPtr          m_varConv;

        // User defined boundary conditions
        std::vector<CFSBndCondSharedPtr>    m_bndConds;

        // Forcing term
        std::vector<SolverUtils::ForcingSharedPtr> m_forcing;

        CompressibleFlowSystem(
            const LibUtilities::SessionReaderSharedPtr& pSession,
            const SpatialDomains::MeshGraphSharedPtr& pGraph);

        virtual void v_InitObject();

        void InitialiseParameters();

        void InitAdvection();

        void DoOdeRhs(
            const Array<OneD, const Array<OneD, NekDouble> > &inarray,
                  Array<OneD,       Array<OneD, NekDouble> > &outarray,
            const NekDouble                                   time);
        void DoOdeProjection(
            const Array<OneD, const Array<OneD, NekDouble> > &inarray,
                  Array<OneD,       Array<OneD, NekDouble> > &outarray,
            const NekDouble                                   time);

        void DoAdvection(
            const Array<OneD, const Array<OneD, NekDouble> > &inarray,
                  Array<OneD,       Array<OneD, NekDouble> > &outarray,
            const NekDouble                                   time,
            const Array<OneD, Array<OneD, NekDouble> >       &pFwd,
            const Array<OneD, Array<OneD, NekDouble> >       &pBwd);

        void DoDiffusion(
            const Array<OneD, const Array<OneD, NekDouble> > &inarray,
                  Array<OneD,       Array<OneD, NekDouble> > &outarray,
            const Array<OneD, Array<OneD, NekDouble> >       &pFwd,
            const Array<OneD, Array<OneD, NekDouble> >       &pBwd);
        void DoDiffusion_coeff(
            const Array<OneD, const Array<OneD, NekDouble> > &inarray,
                  Array<OneD,       Array<OneD, NekDouble> > &outarray,
            const Array<OneD, Array<OneD, NekDouble> >   &pFwd,
            const Array<OneD, Array<OneD, NekDouble> >   &pBwd);

        void GetFluxVector(
            const Array<OneD, Array<OneD, NekDouble> >               &physfield,
                  Array<OneD, Array<OneD, Array<OneD, NekDouble> > > &flux);
        void GetFluxVectorDeAlias(
            const Array<OneD, Array<OneD, NekDouble> >         &physfield,
            Array<OneD, Array<OneD, Array<OneD, NekDouble> > > &flux);

        void SetBoundaryConditions(
            Array<OneD, Array<OneD, NekDouble> >             &physarray,
            NekDouble                                         time);
        
        void SetBoundaryConditionsBwdWeight();

        void SetBoundaryConditionsDeriv(
            const Array<OneD, const Array<OneD, NekDouble> >                    &physarray,
            const Array<OneD, const Array<OneD, Array<OneD, NekDouble> > >      &dervarray,
            NekDouble                                                           time,
            const Array<OneD, const Array<OneD, NekDouble> >                    &pFwd       = NullNekDoubleArrayofArray,
            const Array<OneD, const Array<OneD, Array<OneD, NekDouble> > >      &pDervFwd   = NullNekDoubleArrayofArrayofArray);

        void GetElmtTimeStep(
            const Array<OneD, const Array<OneD, NekDouble> > &inarray,
                  Array<OneD, NekDouble> &tstep);

        void GetViscousSymmtrFluxConservVar(
            const int                                                       nConvectiveFields,
            const int                                                       nSpaceDim,
            const Array<OneD, Array<OneD, NekDouble> >                      &inaverg,
            const Array<OneD, Array<OneD, NekDouble > >                     &inarray,
            Array<OneD, Array<OneD, Array<OneD, NekDouble> > >              &outarray,
            Array< OneD, int >                                              &nonZeroIndex,    
            const Array<OneD, Array<OneD, NekDouble> >                      &normals)
        {
            v_GetViscousSymmtrFluxConservVar(nConvectiveFields,nSpaceDim,inaverg,inarray,outarray,nonZeroIndex,normals);
        }

        virtual NekDouble v_GetTimeStep(
            const Array<OneD, const Array<OneD, NekDouble> > &inarray);
        virtual void v_SetInitialConditions(
            NekDouble initialtime           = 0.0,
            bool      dumpInitialConditions = true,
            const int domain                = 0);

        NekDouble GetGamma()
        {
            return m_gamma;
        }

        const Array<OneD, const Array<OneD, NekDouble> > &GetVecLocs()
        {
            return m_vecLocs;
        }

        const Array<OneD, const Array<OneD, NekDouble> > &GetNormals()
        {
            return m_traceNormals;
        }

        virtual void v_ExtraFldOutput(
            std::vector<Array<OneD, NekDouble> > &fieldcoeffs,
            std::vector<std::string>             &variables);

        virtual void v_DoDiffusion(
            const Array<OneD, const Array<OneD, NekDouble> > &inarray,
                  Array<OneD,       Array<OneD, NekDouble> > &outarray,
            const Array<OneD, Array<OneD, NekDouble> >       &pFwd,
            const Array<OneD, Array<OneD, NekDouble> >       &pBwd)
        {
            if (m_shockCaptureType != "Off")
            {
                m_artificialDiffusion->DoArtificialDiffusion(inarray, outarray);
            }
        }

        virtual void v_DoDiffusion_coeff(
            const Array<OneD, const Array<OneD, NekDouble> > &inarray,
                  Array<OneD,       Array<OneD, NekDouble> > &outarray,
            const Array<OneD, Array<OneD, NekDouble> >       &pFwd,
            const Array<OneD, Array<OneD, NekDouble> >       &pBwd)
        {
            // Do nothing by default
        }

        virtual void v_DoDiffusionFlux(
            const Array<OneD, const Array<OneD, NekDouble> > &inarray,
            Array<OneD, Array<OneD, Array<OneD, NekDouble>>> &VolumeFlux,
            Array<OneD, Array<OneD, NekDouble>>              &TraceFlux,
            const Array<OneD, Array<OneD, NekDouble> >       &pFwd,
            const Array<OneD, Array<OneD, NekDouble> >       &pBwd)
        {
            //Artificial Diffusion need to implement
            if (m_shockCaptureType != "Off")
            {
                m_artificialDiffusion->DoArtificialDiffusionFlux(inarray, VolumeFlux,TraceFlux);
            }
        }

        virtual Array<OneD, NekDouble> v_GetMaxStdVelocity();

<<<<<<< HEAD
        virtual void v_GetViscousSymmtrFluxConservVar(
            const int                                                       nConvectiveFields,
            const int                                                       nSpaceDim,
            const Array<OneD, Array<OneD, NekDouble> >                      &inaverg,
            const Array<OneD, Array<OneD, NekDouble > >                     &inarray,
            Array<OneD, Array<OneD, Array<OneD, NekDouble> > >              &outarray,
            Array< OneD, int >                                              &nonZeroIndex,    
            const Array<OneD, Array<OneD, NekDouble> >                      &normals);

=======
>>>>>>> bf0e15b6
    };
}
#endif<|MERGE_RESOLUTION|>--- conflicted
+++ resolved
@@ -44,14 +44,10 @@
 #include <SolverUtils/AdvectionSystem.h>
 #include <SolverUtils/Diffusion/Diffusion.h>
 #include <SolverUtils/Forcing/Forcing.h>
-<<<<<<< HEAD
-#include <MultiRegions/GlobalMatrixKey.h>
-=======
 #include <SolverUtils/Filters/FilterInterfaces.hpp>
 #include <LocalRegions/Expansion3D.h>
 #include <LocalRegions/Expansion2D.h>
 
->>>>>>> bf0e15b6
 
 namespace Nektar
 {
@@ -120,6 +116,9 @@
         // Forcing term
         std::vector<SolverUtils::ForcingSharedPtr> m_forcing;
 
+        NekDouble                           m_BndEvaluateTime;
+
+
         CompressibleFlowSystem(
             const LibUtilities::SessionReaderSharedPtr& pSession,
             const SpatialDomains::MeshGraphSharedPtr& pGraph);
@@ -256,7 +255,6 @@
 
         virtual Array<OneD, NekDouble> v_GetMaxStdVelocity();
 
-<<<<<<< HEAD
         virtual void v_GetViscousSymmtrFluxConservVar(
             const int                                                       nConvectiveFields,
             const int                                                       nSpaceDim,
@@ -266,8 +264,6 @@
             Array< OneD, int >                                              &nonZeroIndex,    
             const Array<OneD, Array<OneD, NekDouble> >                      &normals);
 
-=======
->>>>>>> bf0e15b6
     };
 }
 #endif