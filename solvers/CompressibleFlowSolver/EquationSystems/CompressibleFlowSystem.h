--- conflicted
+++ resolved
@@ -513,17 +513,13 @@
         void MatrixMultiply_JacobianFree_coeff(
             const  Array<OneD, NekDouble> &inarray,
                    Array<OneD, NekDouble >&out);
-<<<<<<< HEAD
         void MatrixMultiply_MatrixFree_coeff_noSource(
             const  Array<OneD, NekDouble> &inarray,
                    Array<OneD, NekDouble >&out);
-        void MatrixMultiply_MatrixFree_coeff_central(
-=======
         void MatrixMultiply_JacobianFree_coeff_central(
             const  Array<OneD, NekDouble> &inarray,
                 Array<OneD, NekDouble >&out);
         void MatrixMultiply_MatrixFree_coeff(
->>>>>>> 647d3ee9
             const  Array<OneD, NekDouble> &inarray,
                 Array<OneD, NekDouble >&out);
         void MatrixMultiply_MatrixFree_coeff_FourthCentral(
@@ -544,19 +540,11 @@
                 Array<OneD, Array<OneD, NekDouble> > &out);
 
         void DoOdeRhs_coeff(
-<<<<<<< HEAD
-            const Array<OneD, const Array<OneD, NekDouble> > &inarray,
-                Array<OneD,       Array<OneD, NekDouble> > &outarray,
-            const NekDouble                                   time);
-
-
-=======
             const Array<OneD, const Array<OneD, NekDouble> >    &inarray,
             Array<OneD,       Array<OneD, NekDouble> >          &outarray,
             const NekDouble                                     time,
             const bool                                          flagFreezeJac = false);
         
->>>>>>> 647d3ee9
         void DoAdvection_coeff(
             const Array<OneD, const Array<OneD, NekDouble> > &inarray,
                 Array<OneD,       Array<OneD, NekDouble> > &outarray,
@@ -666,7 +654,6 @@
             v_MinusDiffusionFluxJacDirctn(nDirctn,inarray, qfields,ElmtJacArray);
         }
 
-<<<<<<< HEAD
         void MinusDiffusionFluxJacDirctnElmt(
             const int                                                       nConvectiveFields,
             const int                                                       nElmtPnt,
@@ -679,7 +666,8 @@
             Array<OneD, Array<OneD, NekDouble> >                            &PntJacArray)
         {
             v_MinusDiffusionFluxJacDirctnElmt(nConvectiveFields,nElmtPnt,locVars,locDerv,locmu,locDmuDT,normals,wspMat,PntJacArray);
-=======
+        }
+
         void MinusDiffusionFluxJacDirctnMat(
             const int                                                       nDirctn,
             const Array<OneD, const Array<OneD, NekDouble> >                &inarray,
@@ -687,7 +675,6 @@
             Array<OneD, Array<OneD, DNekBlkMatSharedPtr > >                 &ElmtFluxJacArray)
         {
             v_MinusDiffusionFluxJacDirctnMat(nDirctn,inarray, qfields,ElmtFluxJacArray);
->>>>>>> 647d3ee9
         }
 
         void GetFluxDerivJacDirctn(
@@ -916,7 +903,6 @@
             const Array<OneD, const Array<OneD, NekDouble> >                &inarray,
             const Array<OneD, const Array<OneD, Array<OneD, NekDouble>> >   &qfields,
             Array<OneD, Array<OneD, Array<OneD, Array<OneD, Array<OneD, NekDouble> > > > > &ElmtJacArray);
-<<<<<<< HEAD
         virtual void v_MinusDiffusionFluxJacDirctnElmt(
             const int                                                       nConvectiveFields,
             const int                                                       nElmtPnt,
@@ -927,14 +913,12 @@
             const Array<OneD, NekDouble>                                    &normals,
             DNekMatSharedPtr                                                &wspMat,
             Array<OneD, Array<OneD, NekDouble> >                            &PntJacArray);
-=======
 
         virtual void v_MinusDiffusionFluxJacDirctnMat(
             const int                                                       nDirctn,
             const Array<OneD, const Array<OneD, NekDouble> >                &inarray,
             const Array<OneD, const Array<OneD, Array<OneD, NekDouble>> >   &qfields,
             Array<OneD, Array<OneD, DNekBlkMatSharedPtr > >                 &ElmtFluxJacArray);
->>>>>>> 647d3ee9
 
         virtual void v_GetFluxDerivJacDirctn(
             const MultiRegions::ExpListSharedPtr                            &explist,
