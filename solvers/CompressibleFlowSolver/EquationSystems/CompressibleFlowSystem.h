///////////////////////////////////////////////////////////////////////////////
//
// File CompressibleFlowSystem.h
//
// For more information, please see: http://www.nektar.info
//
// The MIT License
//
// Copyright (c) 2006 Division of Applied Mathematics, Brown University (USA),
// Department of Aeronautics, Imperial College London (UK), and Scientific
// Computing and Imaging Institute, University of Utah (USA).
//
// Permission is hereby granted, free of charge, to any person obtaining a
// copy of this software and associated documentation files (the "Software"),
// to deal in the Software without restriction, including without limitation
// the rights to use, copy, modify, merge, publish, distribute, sublicense,
// and/or sell copies of the Software, and to permit persons to whom the
// Software is furnished to do so, subject to the following conditions:
//
// The above copyright notice and this permission notice shall be included
// in all copies or substantial portions of the Software.
//
// THE SOFTWARE IS PROVIDED "AS IS", WITHOUT WARRANTY OF ANY KIND, EXPRESS
// OR IMPLIED, INCLUDING BUT NOT LIMITED TO THE WARRANTIES OF MERCHANTABILITY,
// FITNESS FOR A PARTICULAR PURPOSE AND NONINFRINGEMENT. IN NO EVENT SHALL
// THE AUTHORS OR COPYRIGHT HOLDERS BE LIABLE FOR ANY CLAIM, DAMAGES OR OTHER
// LIABILITY, WHETHER IN AN ACTION OF CONTRACT, TORT OR OTHERWISE, ARISING
// FROM, OUT OF OR IN CONNECTION WITH THE SOFTWARE OR THE USE OR OTHER
// DEALINGS IN THE SOFTWARE.
//
// Description: Auxiliary functions for the compressible flow system
//
///////////////////////////////////////////////////////////////////////////////

#ifndef NEKTAR_SOLVERS_COMPRESSIBLEFLOWSOLVER_EQUATIONSYSTEMS_COMPRESSIBLEFLOWSYSTEM_H
#define NEKTAR_SOLVERS_COMPRESSIBLEFLOWSOLVER_EQUATIONSYSTEMS_COMPRESSIBLEFLOWSYSTEM_H

#include <boost/core/ignore_unused.hpp>

#include <CompressibleFlowSolver/ArtificialDiffusion/ArtificialDiffusion.h>
#include <CompressibleFlowSolver/Misc/VariableConverter.h>
#include <CompressibleFlowSolver/BoundaryConditions/CFSBndCond.h>
#include <CompressibleFlowSolver/Preconditioner/PreconCfsOp.h>
#include <SolverUtils/UnsteadySystem.h>
#include <SolverUtils/AdvectionSystem.h>
#include <SolverUtils/RiemannSolvers/RiemannSolver.h>
#include <SolverUtils/AdvectionSystem.h>
#include <SolverUtils/Diffusion/Diffusion.h>
#include <SolverUtils/Forcing/Forcing.h>
#include <MultiRegions/GlobalMatrixKey.h>
#include <SolverUtils/Filters/FilterInterfaces.hpp>
#include <LocalRegions/Expansion3D.h>
#include <LocalRegions/Expansion2D.h>
#include <LibUtilities/LinearAlgebra/NekNonlinSys.h>

namespace Nektar
{
    /**
     *
     */
    class CompressibleFlowSystem: public SolverUtils::AdvectionSystem,
                                  public SolverUtils::FluidInterface
    {
    public:

        friend class MemoryManager<CompressibleFlowSystem>;

        virtual ~CompressibleFlowSystem();

        /// Function to calculate the stability limit for DG/CG.
        NekDouble GetStabilityLimit(int n);

        /// Function to calculate the stability limit for DG/CG
        /// (a vector of them).
        Array<OneD, NekDouble> GetStabilityLimitVector(
            const Array<OneD,int> &ExpOrder);

        virtual void GetPressure(
            const Array<OneD, const Array<OneD, NekDouble>> &physfield,
                  Array<OneD, NekDouble>                    &pressure);

        virtual void GetDensity(
            const Array<OneD, const Array<OneD, NekDouble>> &physfield,
                  Array<OneD, NekDouble>                    &density);

        virtual bool HasConstantDensity()
        {
            return false;
        }

        virtual void GetVelocity(
            const Array<OneD, const Array<OneD, NekDouble>> &physfield,
                  Array<OneD,       Array<OneD, NekDouble>> &velocity);

    protected:
        SolverUtils::DiffusionSharedPtr     m_diffusion;
        ArtificialDiffusionSharedPtr        m_artificialDiffusion;
        Array<OneD, Array<OneD, NekDouble>> m_vecLocs;
        NekDouble                           m_gamma;
        std::string                         m_shockCaptureType;

        // Parameters for exponential filtering
        NekDouble                           m_filterAlpha;
        NekDouble                           m_filterExponent;
        NekDouble                           m_filterCutoff;
        bool                                m_useFiltering;

        // Parameters for local time-stepping
        bool                                m_useLocalTimeStep;

        // Store physical artificial viscosity
        Array<OneD, NekDouble>              m_muav;

        // Store physical artificial viscosity
        Array<OneD, NekDouble>              m_muavTrace;

        // Auxiliary object to convert variables
        VariableConverterSharedPtr          m_varConv;

        // User defined boundary conditions
        std::vector<CFSBndCondSharedPtr>    m_bndConds;

        NekDouble                           m_bndEvaluateTime;

        // Forcing term
        std::vector<SolverUtils::ForcingSharedPtr> m_forcing;

        CompressibleFlowSystem(
            const LibUtilities::SessionReaderSharedPtr& pSession,
            const SpatialDomains::MeshGraphSharedPtr& pGraph);

        virtual void v_InitObject();

        void InitialiseParameters();

        void InitAdvection();

        void DoOdeRhs(
            const Array<OneD, const Array<OneD, NekDouble>> &inarray,
                  Array<OneD,       Array<OneD, NekDouble>> &outarray,
            const NekDouble                                 time);
        void DoOdeProjection(
            const Array<OneD, const Array<OneD, NekDouble>> &inarray,
                  Array<OneD,       Array<OneD, NekDouble>> &outarray,
            const NekDouble                                 time);

        void DoAdvection(
            const Array<OneD, Array<OneD, NekDouble>> &inarray,
                  Array<OneD, Array<OneD, NekDouble>> &outarray,
            const NekDouble                                 time,
            const Array<OneD, Array<OneD, NekDouble>> &pFwd,
            const Array<OneD, Array<OneD, NekDouble>> &pBwd);

        void DoDiffusion(
            const Array<OneD, Array<OneD, NekDouble>> &inarray,
                  Array<OneD, Array<OneD, NekDouble>> &outarray,
            const Array<OneD, Array<OneD, NekDouble>> &pFwd,
            const Array<OneD, Array<OneD, NekDouble>> &pBwd);

        void GetFluxVector(
            const Array<OneD, const Array<OneD, NekDouble>> &physfield,
                  TensorOfArray3D<NekDouble>                &flux);
        void GetFluxVectorDeAlias(
            const Array<OneD, const Array<OneD, NekDouble>> &physfield,
                  TensorOfArray3D<NekDouble>                &flux);

        void SetBoundaryConditions(
            Array<OneD, Array<OneD, NekDouble>> &physarray,
            NekDouble                           time);

        void SetBoundaryConditionsBwdWeight();

        void GetElmtTimeStep(
            const Array<OneD, const Array<OneD, NekDouble>> &inarray,
                  Array<OneD, NekDouble>                    &tstep);

        virtual NekDouble v_GetTimeStep(
            const Array<OneD, const Array<OneD, NekDouble> > &inarray);

        virtual void v_SetInitialConditions(
            NekDouble initialtime           = 0.0,
            bool      dumpInitialConditions = true,
            const int domain                = 0);

        NekDouble GetGamma()
        {
            return m_gamma;
        }

        const Array<OneD, const Array<OneD, NekDouble> > &GetVecLocs()
        {
            return m_vecLocs;
        }

        const Array<OneD, const Array<OneD, NekDouble> > &GetNormals()
        {
            return m_traceNormals;
        }

        virtual void v_ExtraFldOutput(
            std::vector<Array<OneD, NekDouble> > &fieldcoeffs,
            std::vector<std::string>             &variables);

        virtual void v_DoDiffusion(
<<<<<<< HEAD
            const Array<OneD, const Array<OneD, NekDouble>> &inarray,
                  Array<OneD,       Array<OneD, NekDouble>> &outarray,
            const Array<OneD, const Array<OneD, NekDouble>> &pFwd,
            const Array<OneD, const Array<OneD, NekDouble>> &pBwd);

=======
            const Array<OneD, Array<OneD, NekDouble>> &inarray,
                  Array<OneD, Array<OneD, NekDouble>> &outarray,
            const Array<OneD, Array<OneD, NekDouble>> &pFwd,
            const Array<OneD, Array<OneD, NekDouble>> &pBwd)
        {
            boost::ignore_unused(inarray, outarray, pFwd, pBwd);
            // Do nothing by default
        }
        
>>>>>>> 8de99ebb
        virtual Array<OneD, NekDouble> v_GetMaxStdVelocity(
            const NekDouble SpeedSoundFactor);

        virtual void v_SteadyStateResidual(
            int                     step,
            Array<OneD, NekDouble>  &L2);
    };
}
#endif<|MERGE_RESOLUTION|>--- conflicted
+++ resolved
@@ -202,13 +202,6 @@
             std::vector<std::string>             &variables);
 
         virtual void v_DoDiffusion(
-<<<<<<< HEAD
-            const Array<OneD, const Array<OneD, NekDouble>> &inarray,
-                  Array<OneD,       Array<OneD, NekDouble>> &outarray,
-            const Array<OneD, const Array<OneD, NekDouble>> &pFwd,
-            const Array<OneD, const Array<OneD, NekDouble>> &pBwd);
-
-=======
             const Array<OneD, Array<OneD, NekDouble>> &inarray,
                   Array<OneD, Array<OneD, NekDouble>> &outarray,
             const Array<OneD, Array<OneD, NekDouble>> &pFwd,
@@ -218,7 +211,6 @@
             // Do nothing by default
         }
         
->>>>>>> 8de99ebb
         virtual Array<OneD, NekDouble> v_GetMaxStdVelocity(
             const NekDouble SpeedSoundFactor);
 
