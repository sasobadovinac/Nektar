--- conflicted
+++ resolved
@@ -111,10 +111,7 @@
     {
         // Dump initial conditions to file
         Checkpoint_Output(m_nchk);
-<<<<<<< HEAD
         m_nchk++;
-=======
->>>>>>> a1bdb76a
     }
     else if (dumpInitialConditions && m_nchk == 0 && ParallelInTime())
     {
