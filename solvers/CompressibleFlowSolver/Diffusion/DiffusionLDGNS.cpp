///////////////////////////////////////////////////////////////////////////////
//
// File: DiffusionLDGNS.cpp
//
// For more information, please see: http://www.nektar.info
//
// The MIT License
//
// Copyright (c) 2006 Division of Applied Mathematics, Brown University (USA),
// Department of Aeronautics, Imperial College London (UK), and Scientific
// Computing and Imaging Institute, University of Utah (USA).
//
// Permission is hereby granted, free of charge, to any person obtaining a
// copy of this software and associated documentation files (the "Software"),
// to deal in the Software without restriction, including without limitation
// the rights to use, copy, modify, merge, publish, distribute, sublicense,
// and/or sell copies of the Software, and to permit persons to whom the
// Software is furnished to do so, subject to the following conditions:
//
// The above copyright notice and this permission notice shall be included
// in all copies or substantial portions of the Software.
//
// THE SOFTWARE IS PROVIDED "AS IS", WITHOUT WARRANTY OF ANY KIND, EXPRESS
// OR IMPLIED, INCLUDING BUT NOT LIMITED TO THE WARRANTIES OF MERCHANTABILITY,
// FITNESS FOR A PARTICULAR PURPOSE AND NONINFRINGEMENT. IN NO EVENT SHALL
// THE AUTHORS OR COPYRIGHT HOLDERS BE LIABLE FOR ANY CLAIM, DAMAGES OR OTHER
// LIABILITY, WHETHER IN AN ACTION OF CONTRACT, TORT OR OTHERWISE, ARISING
// FROM, OUT OF OR IN CONNECTION WITH THE SOFTWARE OR THE USE OR OTHER
// DEALINGS IN THE SOFTWARE.
//
// Description: LDGNS diffusion class.
//
///////////////////////////////////////////////////////////////////////////////

#include "DiffusionLDGNS.h"
#include <iostream>
#include <iomanip>
#include <boost/algorithm/string/predicate.hpp>

#include <boost/core/ignore_unused.hpp>
#include <LocalRegions/Expansion2D.h>

namespace Nektar
{
std::string DiffusionLDGNS::type = GetDiffusionFactory().
RegisterCreatorFunction("LDGNS", DiffusionLDGNS::create);

DiffusionLDGNS::DiffusionLDGNS()
{
}

void DiffusionLDGNS::v_InitObject(
    LibUtilities::SessionReaderSharedPtr        pSession,
    Array<OneD, MultiRegions::ExpListSharedPtr> pFields)
{
    m_session = pSession;
    m_session->LoadParameter ("Twall", m_Twall, 300.15);

    // Setting up the normals
    std::size_t nDim = pFields[0]->GetCoordim(0);
    std::size_t nTracePts = pFields[0]->GetTrace()->GetTotPoints();

    m_spaceDim = nDim;
    if (pSession->DefinesSolverInfo("HOMOGENEOUS"))
    {
        m_spaceDim = 3;
    }

    m_diffDim = m_spaceDim - nDim;

    m_traceVel = Array<OneD, Array<OneD, NekDouble> >{m_spaceDim};
    m_traceNormals = Array<OneD, Array<OneD, NekDouble> >{m_spaceDim};
    for (std::size_t i = 0; i < m_spaceDim; ++i)
    {
        m_traceVel[i] = Array<OneD, NekDouble> {nTracePts, 0.0};
        m_traceNormals[i] = Array<OneD, NekDouble> {nTracePts};
    }
    pFields[0]->GetTrace()->GetNormals(m_traceNormals);

    // Create equation of state object
    std::string eosType;
    m_session->LoadSolverInfo("EquationOfState",
                              eosType, "IdealGas");
    m_eos = GetEquationOfStateFactory()
                            .CreateInstance(eosType, m_session);


    // Set up {h} reference on the trace for penalty term
    //
    // Note, this shold be replaced with something smarter when merging
    // LDG with IP

    // Get min h per element
    std::size_t nElements = pFields[0]->GetExpSize();
    Array<OneD, NekDouble> hEle{nElements, 1.0};
    for (std::size_t e = 0; e < nElements; e++)
    {
<<<<<<< HEAD
        int i, j;
        int nDim      = fields[0]->GetCoordim(0);
        int nVariables  = inarray.num_elements();
        int nPts      = fields[0]->GetTotPoints();
        int nCoeffs   = fields[0]->GetNcoeffs();
        int nTracePts = fields[0]->GetTrace()->GetTotPoints();

        Array<OneD, NekDouble>               tmp1(nCoeffs);
        Array<OneD, Array<OneD, NekDouble> > tmp2(nConvectiveFields);

        Array<OneD, Array<OneD, Array<OneD, NekDouble> > > 
                                                numericalFluxO1(m_spaceDim);
        Array<OneD, Array<OneD, Array<OneD, NekDouble> > > 
                                                derivativesO1(m_spaceDim);

        for (j = 0; j < m_spaceDim; ++j)
        {
            numericalFluxO1[j] = Array<OneD, Array<OneD, NekDouble> >(
                                                                nVariables);
            derivativesO1[j]   = Array<OneD, Array<OneD, NekDouble> >(
                                                                nVariables);

            for (i = 0; i < nVariables; ++i)
=======
        NekDouble h{1.0e+10};
        std::size_t expDim = pFields[0]->GetShapeDimension();
        switch(expDim)
        {
            case 3:
>>>>>>> f94e6cc5
            {
                LocalRegions::Expansion3DSharedPtr exp3D;
                exp3D = pFields[0]->GetExp(e)->as<LocalRegions::Expansion3D>();
                for(std::size_t i = 0; i < exp3D->GetNtraces(); ++i)
                {
                    h = std::min(h, exp3D->GetGeom3D()->GetEdge(i)->GetVertex(0)->
                        dist(*(exp3D->GetGeom3D()->GetEdge(i)->GetVertex(1))));
                }
            break;
            }

<<<<<<< HEAD
        for (j = 0; j < nDim; ++j)
        {
            for (i = 0; i < nVariables; ++i)
=======
            case 2:
>>>>>>> f94e6cc5
            {
                LocalRegions::Expansion2DSharedPtr exp2D;
                exp2D = pFields[0]->GetExp(e)->as<LocalRegions::Expansion2D>();
                for(std::size_t i = 0; i < exp2D->GetNtraces(); ++i)
                {
                    h = std::min(h, exp2D->GetGeom2D()->GetEdge(i)->GetVertex(0)->
                        dist(*(exp2D->GetGeom2D()->GetEdge(i)->GetVertex(1))));
                }
            break;
            }
            case 1:
            {
                LocalRegions::Expansion1DSharedPtr exp1D;
                exp1D = pFields[0]->GetExp(e)->as<LocalRegions::Expansion1D>();

<<<<<<< HEAD
        // For 3D Homogeneous 1D only take derivatives in 3rd direction
        if (m_diffDim == 1)
        {
            for (i = 0; i < nVariables; ++i)
=======
                h = std::min(h, exp1D->GetGeom1D()->GetVertex(0)->
                    dist(*(exp1D->GetGeom1D()->GetVertex(1))));

            break;
            }
            default:
>>>>>>> f94e6cc5
            {
                ASSERTL0(false,"Dimension out of bound.")
            }
        }

        // Store scaling
        hEle[e] = h;
    }
    // Expand h from elements to points
    std::size_t nPts = pFields[0]->GetTotPoints();
    Array<OneD, NekDouble> hElePts{nPts, 0.0};
    Array<OneD, NekDouble> tmp;
    for (std::size_t e = 0; e < pFields[0]->GetExpSize(); e++)
    {
        std::size_t nElmtPoints     = pFields[0]->GetExp(e)->GetTotPoints();
        std::size_t physOffset      = pFields[0]->GetPhys_Offset(e);
        Vmath::Fill(nElmtPoints, hEle[e],
            tmp = hElePts + physOffset, 1);
    }
    // Get Fwd and Bwd traces
    Array<OneD, NekDouble> Fwd{nTracePts, 0.0};
    Array<OneD, NekDouble> Bwd{nTracePts, 0.0};
    pFields[0]->GetFwdBwdTracePhys(hElePts, Fwd, Bwd);
    // Fix boundaries
    std::size_t cnt = 0;
    std::size_t nBndRegions = pFields[0]->GetBndCondExpansions().size();
    // Loop on the boundary regions
    for (std::size_t i = 0; i < nBndRegions; ++i)
    {
        // Number of boundary regions related to region 'i'
        std::size_t nBndEdges = pFields[0]->
        GetBndCondExpansions()[i]->GetExpSize();

        if (pFields[0]->GetBndConditions()[i]->GetBoundaryConditionType()
            == SpatialDomains::ePeriodic)
        {
<<<<<<< HEAD
            m_viscTensor[j] = Array<OneD, Array<OneD, NekDouble> >(
                                                                nVariables+1);
            for (i = 0; i < nVariables+1; ++i)
            {
                m_viscTensor[j][i] = Array<OneD, NekDouble>(nPts, 0.0);
            }
=======
            continue;
>>>>>>> f94e6cc5
        }

        // Get value from interior
        for (std::size_t e = 0; e < nBndEdges; ++e)
        {
            std::size_t nBndEdgePts = pFields[0]->
            GetBndCondExpansions()[i]->GetExp(e)->GetTotPoints();

            std::size_t id2 = pFields[0]->GetTrace()->
            GetPhys_Offset(pFields[0]->GetTraceMap()->
                           GetBndCondIDToGlobalTraceID(cnt++));

            Vmath::Vcopy(nBndEdgePts, &Fwd[id2], 1, &Bwd[id2], 1);
        }
    }
    // Get average of traces
    Array<OneD, NekDouble> traceH{nTracePts, 1.0};
    m_traceOneOverH = Array<OneD, NekDouble> {nTracePts, 1.0};
    Vmath::Svtsvtp(nTracePts, 0.5, Fwd, 1, 0.5, Bwd, 1, traceH, 1);
    // Multiply by coefficient = - C11 / h
    m_session->LoadParameter ("LDGNSc11", m_C11, 1.0);
    Vmath::Sdiv(nTracePts, -m_C11, traceH, 1, m_traceOneOverH, 1);
}

/**
 * @brief Calculate weak DG Diffusion in the LDG form for the
 * Navier-Stokes (NS) equations:
 *
 * \f$ \langle\psi, \hat{u}\cdot n\rangle
 *   - \langle\nabla\psi \cdot u\rangle
 *     \langle\phi, \hat{q}\cdot n\rangle -
 *     (\nabla \phi \cdot q) \rangle \f$
 *
 * The equations that need a diffusion operator are those related
 * with the velocities and with the energy.
 *
 */
 void DiffusionLDGNS::v_Diffuse(
    const std::size_t                                  nConvectiveFields,
    const Array<OneD, MultiRegions::ExpListSharedPtr> &fields,
    const Array<OneD, Array<OneD, NekDouble> >        &inarray,
    Array<OneD, Array<OneD, NekDouble> >              &outarray,
    const Array<OneD, Array<OneD, NekDouble> >        &pFwd,
    const Array<OneD, Array<OneD, NekDouble> >        &pBwd)
{
    std::size_t nCoeffs   = fields[0]->GetNcoeffs();
    Array<OneD, Array<OneD, NekDouble> > tmp2{nConvectiveFields};
    for (std::size_t i = 0; i < nConvectiveFields; ++i)
    {
        tmp2[i] = Array<OneD, NekDouble>{nCoeffs, 0.0};
    }
    v_DiffuseCoeffs(nConvectiveFields, fields, inarray, tmp2, pFwd, pBwd);
    for (std::size_t i = 0; i < nConvectiveFields; ++i)
    {
        fields[i]->BwdTrans             (tmp2[i], outarray[i]);
    }
}

void DiffusionLDGNS::v_DiffuseCoeffs(
    const std::size_t                                  nConvectiveFields,
    const Array<OneD, MultiRegions::ExpListSharedPtr> &fields,
    const Array<OneD, Array<OneD, NekDouble> >        &inarray,
    Array<OneD, Array<OneD, NekDouble> >              &outarray,
    const Array<OneD, Array<OneD, NekDouble> >        &pFwd,
    const Array<OneD, Array<OneD, NekDouble> >        &pBwd)
{
    std::size_t nDim      = fields[0]->GetCoordim(0);
    std::size_t nPts      = fields[0]->GetTotPoints();
    std::size_t nCoeffs   = fields[0]->GetNcoeffs();
    std::size_t nScalars  = inarray.size();
    std::size_t nTracePts = fields[0]->GetTrace()->GetTotPoints();

    Array<OneD, NekDouble>               tmp1{nCoeffs};
    Array<OneD, Array<OneD, NekDouble> > tmp2{nConvectiveFields};

    TensorOfArray3D<NekDouble> derivativesO1{m_spaceDim};

    for (std::size_t j = 0; j < m_spaceDim; ++j)
    {
        derivativesO1[j]   = Array<OneD, Array<OneD, NekDouble> >{nScalars};

        for (std::size_t i = 0; i < nScalars; ++i)
        {
            derivativesO1[j][i]   = Array<OneD, NekDouble>{nPts, 0.0};
        }
    }

    DiffuseCalculateDerivative(fields, inarray, derivativesO1, pFwd, pBwd);

    // Initialisation viscous tensor
    m_viscTensor = TensorOfArray3D<NekDouble> {m_spaceDim};
    Array<OneD, Array<OneD, NekDouble> > viscousFlux{nConvectiveFields};

    for (std::size_t j = 0; j < m_spaceDim; ++j)
    {
        m_viscTensor[j] = Array<OneD, Array<OneD, NekDouble> >{nScalars+1};
        for (std::size_t i = 0; i < nScalars+1; ++i)
        {
            m_viscTensor[j][i] = Array<OneD, NekDouble>{nPts, 0.0};
        }
    }

    for (std::size_t i = 0; i < nConvectiveFields; ++i)
    {
<<<<<<< HEAD
        int i, j;
        int nTracePts  = fields[0]->GetTrace()->GetTotPoints();
        int nVariables = inarray.num_elements();
        int nDim       = fields[0]->GetCoordim(0);
=======
        viscousFlux[i] = Array<OneD, NekDouble>{nTracePts, 0.0};
    }
>>>>>>> f94e6cc5

    DiffuseVolumeFlux(fields, inarray, derivativesO1, m_viscTensor);

    // Compute u from q_{\eta} and q_{\xi}
    // Obtain numerical fluxes
    DiffuseTraceFlux(fields, inarray, derivativesO1, m_viscTensor, viscousFlux,
                        pFwd, pBwd);

<<<<<<< HEAD
        // Store forwards/backwards space along trace space
        Array<OneD, NekDouble> Fwd;
        Array<OneD, NekDouble> Bwd;
        Array<OneD, Array<OneD, NekDouble> > numflux(nVariables);

        for (i = 0; i < nVariables; ++i)
=======
    for (std::size_t i = 0; i < nConvectiveFields; ++i)
    {
        tmp2[i] = Array<OneD, NekDouble>{nCoeffs, 0.0};

        for (std::size_t j = 0; j < nDim; ++j)
>>>>>>> f94e6cc5
        {
            fields[i]->IProductWRTDerivBase(j, m_viscTensor[j][i], tmp1);
            Vmath::Vadd(nCoeffs, tmp1, 1, tmp2[i], 1, tmp2[i], 1);
        }

<<<<<<< HEAD
        // Extract internal values of the scalar variables for Neumann bcs
        Array< OneD, Array<OneD, NekDouble > > uplus(nVariables);

        for (i = 0; i < nVariables; ++i)
        {
            uplus[i] = Array<OneD, NekDouble>(nTracePts, 0.0);
            fields[i]->ExtractTracePhys(inarray[i], uplus[i]);
        }
=======
        // Evaulate  <\phi, \hat{F}\cdot n> - outarray[i]
        Vmath::Neg                      (nCoeffs, tmp2[i], 1);
        fields[i]->AddTraceIntegral     (viscousFlux[i], tmp2[i]);
        fields[i]->SetPhysState         (false);
        fields[i]->MultiplyByElmtInvMass(tmp2[i], outarray[i]);
    }
}

void DiffusionLDGNS::v_DiffuseCalculateDerivative(
    const Array<OneD, MultiRegions::ExpListSharedPtr> &fields,
    const Array<OneD, Array<OneD, NekDouble> >        &inarray,
    TensorOfArray3D<NekDouble>                        &qfields,
    const Array<OneD, Array<OneD, NekDouble> >        &pFwd,
    const Array<OneD, Array<OneD, NekDouble> >        &pBwd)
{
    std::size_t nDim      = fields[0]->GetCoordim(0);
    std::size_t nCoeffs   = fields[0]->GetNcoeffs();
    std::size_t nScalars  = inarray.size();
    std::size_t nTracePts = fields[0]->GetTrace()->GetTotPoints();
    std::size_t nConvectiveFields = fields.size();

    Array<OneD, NekDouble>               tmp1{nCoeffs};
    Array<OneD, Array<OneD, NekDouble> > tmp2{nConvectiveFields};
    TensorOfArray3D<NekDouble> numericalFluxO1{m_spaceDim};
>>>>>>> f94e6cc5

    for (std::size_t j = 0; j < m_spaceDim; ++j)
    {
        numericalFluxO1[j] = Array<OneD, Array<OneD, NekDouble> >{nScalars};

        for (std::size_t i = 0; i < nScalars; ++i)
        {
<<<<<<< HEAD
            for (i = 0; i < nVariables; ++i)
            {
                Vmath::Vmul(nTracePts, m_traceNormals[j], 1, 
                            numflux[i], 1, numericalFluxO1[j][i], 1);
            }
        }
    }

    /**
     * @brief Imposes appropriate bcs for the 1st order derivatives
     *
     */
    void DiffusionLDGNS::v_WeakPenaltyO1(
        const Array<OneD, MultiRegions::ExpListSharedPtr> &fields,
        const Array<OneD, Array<OneD, NekDouble> >        &inarray,	   
        const Array<OneD, Array<OneD, NekDouble> >        &uplus,
              Array<OneD, Array<OneD, NekDouble> >        &penaltyfluxO1)
    {            
        int cnt;
        int i, j, e;
        int id1, id2;

        int nBndEdgePts, nBndEdges, nBndRegions;

        int nTracePts = fields[0]->GetTrace()->GetTotPoints();
        int nVariables  = inarray.num_elements();

        Array<OneD, NekDouble> tmp1(nTracePts, 0.0);
        Array<OneD, NekDouble> tmp2(nTracePts, 0.0);
        Array<OneD, NekDouble> Tw(nTracePts, m_Twall);

        Array< OneD, Array<OneD, NekDouble > > scalarVariables(nVariables);

        // Extract internal values of the scalar variables for Neumann bcs
        for (i = 0; i < nVariables; ++i)
=======
            numericalFluxO1[j][i] = Array<OneD, NekDouble>{nTracePts, 0.0};
        }
    }

    NumericalFluxO1(fields, inarray, numericalFluxO1, pFwd, pBwd);

    for (std::size_t j = 0; j < nDim; ++j)
    {
        for (std::size_t i = 0; i < nScalars; ++i)
>>>>>>> f94e6cc5
        {
            fields[i]->IProductWRTDerivBase (j, inarray[i], tmp1);
            Vmath::Neg                      (nCoeffs, tmp1, 1);
            fields[i]->AddTraceIntegral     (numericalFluxO1[j][i], tmp1);
            fields[i]->SetPhysState         (false);
            fields[i]->MultiplyByElmtInvMass(tmp1, tmp1);
            fields[i]->BwdTrans             (tmp1, qfields[j][i]);
        }
<<<<<<< HEAD

        // Compute boundary conditions for velocities
        for (i = 0; i < m_spaceDim; ++i)
=======
    }
    // For 3D Homogeneous 1D only take derivatives in 3rd direction
    if (m_diffDim == 1)
    {
        for (std::size_t i = 0; i < nScalars; ++i)
>>>>>>> f94e6cc5
        {
            qfields[2][i] = m_homoDerivs[i];
        }
    }
}

void DiffusionLDGNS::v_DiffuseVolumeFlux(
    const Array<OneD, MultiRegions::ExpListSharedPtr>   &fields,
    const Array<OneD, Array<OneD, NekDouble>>           &inarray,
    TensorOfArray3D<NekDouble>                          &qfields,
    TensorOfArray3D<NekDouble>                          &VolumeFlux,
    Array< OneD, int >                                  &nonZeroIndex)
{

    boost::ignore_unused(fields, nonZeroIndex);
    m_fluxVectorNS(inarray, qfields, VolumeFlux);

}

void DiffusionLDGNS::v_DiffuseTraceFlux(
    const Array<OneD, MultiRegions::ExpListSharedPtr>   &fields,
    const Array<OneD, Array<OneD, NekDouble>>           &inarray,
    TensorOfArray3D<NekDouble>                          &qfields,
    TensorOfArray3D<NekDouble>                          &VolumeFlux,
    Array<OneD, Array<OneD, NekDouble> >                &TraceFlux,
    const Array<OneD, Array<OneD, NekDouble>>           &pFwd,
    const Array<OneD, Array<OneD, NekDouble>>           &pBwd,
    Array< OneD, int >                                  &nonZeroIndex)
{
    boost::ignore_unused(inarray, qfields, nonZeroIndex);
    NumericalFluxO2(fields, VolumeFlux, TraceFlux, pFwd, pBwd);
}

/**
 * @brief Builds the numerical flux for the 1st order derivatives
 *
 */
void DiffusionLDGNS::NumericalFluxO1(
    const Array<OneD, MultiRegions::ExpListSharedPtr>        &fields,
    const Array<OneD, Array<OneD, NekDouble> >               &inarray,
    TensorOfArray3D<NekDouble>                               &numericalFluxO1,
    const Array<OneD, Array<OneD, NekDouble> >               &pFwd,
    const Array<OneD, Array<OneD, NekDouble> >               &pBwd)
{
    std::size_t nTracePts = fields[0]->GetTrace()->GetTotPoints();
    std::size_t nScalars  = inarray.size();

    //Upwind
    Array<OneD, Array<OneD, NekDouble> > numflux{nScalars};
    for (std::size_t i = 0; i < nScalars; ++i)
    {
        numflux[i] = {pFwd[i]};
    }

<<<<<<< HEAD
                    }
                    else if (
                        boost::iequals(fields[i]->GetBndConditions()[j]->
                        GetUserDefined(),"Wall") ||
                        boost::iequals(fields[i]->GetBndConditions()[j]->
                        GetUserDefined(),"Symmetry"))
                    {
                        // Symmetry bc: normal velocity is zero
                        //    get all velocities at once because we need u.n
                        if (i==0)
                        {
                            //    tmp1 = -(u.n)
                            Vmath::Zero(nBndEdgePts, tmp1, 1);
                            for (int k = 0; k < m_spaceDim; ++k)
                            {
                                Vmath::Vdiv(nBndEdgePts,
                                  &(fields[k+1]->GetBndCondExpansions()[j]->
                                      UpdatePhys())[id1], 1,
                                  &(fields[0]->GetBndCondExpansions()[j]->
                                      UpdatePhys())[id1], 1,
                                  &scalarVariables[k][id2], 1);
                                Vmath::Vvtvp(nBndEdgePts,
                                        &m_traceNormals[k][id2], 1,
                                        &scalarVariables[k][id2], 1,
                                        &tmp1[0], 1,
                                        &tmp1[0], 1);
                            }
                            Vmath::Smul(nBndEdgePts, -1.0,
                                        &tmp1[0], 1,
                                        &tmp1[0], 1);

                            //    u_i - (u.n)n_i
                            for (int k = 0; k < m_spaceDim+1; ++k)
                            {
                                Vmath::Vvtvp(nBndEdgePts,
                                        &tmp1[0], 1,
                                        &m_traceNormals[k][id2], 1,
                                        &scalarVariables[k][id2], 1,
                                        &scalarVariables[k][id2], 1);
                            }
                        }
                    }
                    else if (fields[i]->GetBndConditions()[j]->
                             GetBoundaryConditionType() == 
                             SpatialDomains::eDirichlet)
                    {
                        // Imposing velocity bcs if not Wall
                        Vmath::Vdiv(nBndEdgePts,
                                &(fields[i+1]->GetBndCondExpansions()[j]->
                                  UpdatePhys())[id1], 1,
                                &(fields[0]->GetBndCondExpansions()[j]->
                                  UpdatePhys())[id1], 1,
                                &scalarVariables[i][id2], 1);
                    }
=======
    // Modify the values in case of boundary interfaces
    if (fields[0]->GetBndCondExpansions().size())
    {
        ApplyBCsO1(fields, inarray, pFwd, pBwd, numflux);
    }
>>>>>>> f94e6cc5

    // Splitting the numerical flux into the dimensions
    for (std::size_t j = 0; j < m_spaceDim; ++j)
    {
        for (std::size_t i = 0; i < nScalars; ++i)
        {
            Vmath::Vmul(nTracePts, m_traceNormals[j], 1,numflux[i], 1,
                numericalFluxO1[j][i], 1);
        }
    }
}

/**
 * @brief Imposes appropriate bcs for the 1st order derivatives
 *
 */
void DiffusionLDGNS::ApplyBCsO1(
    const Array<OneD, MultiRegions::ExpListSharedPtr> &fields,
    const Array<OneD, Array<OneD, NekDouble> >        &inarray,
    const Array<OneD, Array<OneD, NekDouble> >        &pFwd,
    const Array<OneD, Array<OneD, NekDouble> >        &pBwd,
          Array<OneD, Array<OneD, NekDouble> >        &fluxO1)
{
    boost::ignore_unused(pBwd);

    std::size_t nTracePts = fields[0]->GetTrace()->GetTotPoints();
    std::size_t nScalars  = inarray.size();

    Array<OneD, NekDouble> tmp1{nTracePts, 0.0};
    Array<OneD, NekDouble> tmp2{nTracePts, 0.0};
    Array<OneD, NekDouble> Tw{nTracePts, m_Twall};

    Array< OneD, Array<OneD, NekDouble > > scalarVariables{nScalars};

    // Extract internal values of the scalar variables for Neumann bcs
    for (std::size_t i = 0; i < nScalars; ++i)
    {
        scalarVariables[i] = Array<OneD, NekDouble>{nTracePts, 0.0};
    }

<<<<<<< HEAD
        // Compute boundary conditions  for temperature
        cnt = 0;
        nBndRegions = fields[m_spaceDim+1]->
        GetBndCondExpansions().num_elements();
        for (j = 0; j < nBndRegions; ++j)
        {
            if (fields[m_spaceDim+1]->GetBndConditions()[j]->
                GetBoundaryConditionType() ==
                SpatialDomains::ePeriodic)
=======
    // Compute boundary conditions for velocities
    for (std::size_t i = 0; i < nScalars-1; ++i)
    {
        // Note that cnt has to loop on nBndRegions and nBndEdges
        // and has to be reset to zero per each equation
        std::size_t cnt = 0;
        std::size_t nBndRegions = fields[i+1]->
            GetBndCondExpansions().size();
        for (std::size_t j = 0; j < nBndRegions; ++j)
        {
            if (fields[i+1]->GetBndConditions()[j]->
                GetBoundaryConditionType() == SpatialDomains::ePeriodic)
>>>>>>> f94e6cc5
            {
                continue;
            }

<<<<<<< HEAD
            nBndEdges = fields[m_spaceDim+1]->
            GetBndCondExpansions()[j]->GetExpSize();
            for (e = 0; e < nBndEdges; ++e)
            {
                nBndEdgePts = fields[m_spaceDim+1]->
                GetBndCondExpansions()[j]->GetExp(e)->GetTotPoints();

                id1 = fields[m_spaceDim+1]->
                GetBndCondExpansions()[j]->GetPhys_Offset(e);
=======
            std::size_t nBndEdges = fields[i+1]->
                GetBndCondExpansions()[j]->GetExpSize();
            for (std::size_t e = 0; e < nBndEdges; ++e)
            {
                std::size_t nBndEdgePts = fields[i+1]->
                    GetBndCondExpansions()[j]->GetExp(e)->GetTotPoints();

                std::size_t id1 = fields[i+1]->
                    GetBndCondExpansions()[j]->GetPhys_Offset(e);
>>>>>>> f94e6cc5

                std::size_t id2 = fields[0]->GetTrace()->
                    GetPhys_Offset(fields[0]->GetTraceMap()->
                                   GetBndCondIDToGlobalTraceID(cnt++));

                if (boost::iequals(fields[i]->GetBndConditions()[j]->
<<<<<<< HEAD
                    GetUserDefined(),"WallViscous"))
                {                        
                    Vmath::Vcopy(nBndEdgePts, 
                                 &Tw[0], 1, 
                                 &scalarVariables[m_spaceDim][id2], 1);
                }                    
                // Imposing Temperature through condition on the Energy
                // for no wall boundaries (e.g. farfield)
                else if (fields[i]->GetBndConditions()[j]->
                         GetBoundaryConditionType() == 
                         SpatialDomains::eDirichlet)
=======
                    GetUserDefined(),"WallViscous") ||
                    boost::iequals(fields[i]->GetBndConditions()[j]->
                    GetUserDefined(),"WallAdiabatic"))
                {
                    // Reinforcing bcs for velocity in case of Wall bcs
                    Vmath::Zero(nBndEdgePts, &scalarVariables[i][id2], 1);

                }
                else if (
                    boost::iequals(fields[i]->GetBndConditions()[j]->
                    GetUserDefined(),"Wall") ||
                    boost::iequals(fields[i]->GetBndConditions()[j]->
                    GetUserDefined(),"Symmetry"))
>>>>>>> f94e6cc5
                {
                    // Symmetry bc: normal velocity is zero
                    //    get all velocities at once because we need u.n
                    if (i==0)
                    {
<<<<<<< HEAD
                        rho = fields[0]->
                                  GetBndCondExpansions()[j]->
                                  GetPhys()[id1+n];
                        e   = fields[m_spaceDim+1]->
                                  GetBndCondExpansions()[j]->
                                  GetPhys()[id1 +n] / rho - tmp2[id2+n];
                        scalarVariables[m_spaceDim][id2+n] =
                                m_eos->GetTemperature(rho, e);
=======
                        //    tmp1 = -(u.n)
                        Vmath::Zero(nBndEdgePts, tmp1, 1);
                        for (std::size_t k = 0; k < nScalars-1; ++k)
                        {
                            Vmath::Vdiv(nBndEdgePts,
                              &(fields[k+1]->GetBndCondExpansions()[j]->
                                  UpdatePhys())[id1], 1,
                              &(fields[0]->GetBndCondExpansions()[j]->
                                  UpdatePhys())[id1], 1,
                              &scalarVariables[k][id2], 1);
                            Vmath::Vvtvp(nBndEdgePts,
                                    &m_traceNormals[k][id2], 1,
                                    &scalarVariables[k][id2], 1,
                                    &tmp1[0], 1,
                                    &tmp1[0], 1);
                        }
                        Vmath::Smul(nBndEdgePts, -1.0,
                                    &tmp1[0], 1,
                                    &tmp1[0], 1);

                        //    u_i - (u.n)n_i
                        for (std::size_t k = 0; k < nScalars-1; ++k)
                        {
                            Vmath::Vvtvp(nBndEdgePts,
                                    &tmp1[0], 1,
                                    &m_traceNormals[k][id2], 1,
                                    &scalarVariables[k][id2], 1,
                                    &scalarVariables[k][id2], 1);
                        }
>>>>>>> f94e6cc5
                    }
                }
                else if (fields[i]->GetBndConditions()[j]->
                         GetBoundaryConditionType() ==
                         SpatialDomains::eDirichlet)
                {
                    // Imposing velocity bcs if not Wall
                    Vmath::Vdiv(nBndEdgePts,
                            &(fields[i+1]->GetBndCondExpansions()[j]->
                              UpdatePhys())[id1], 1,
                            &(fields[0]->GetBndCondExpansions()[j]->
                              UpdatePhys())[id1], 1,
                            &scalarVariables[i][id2], 1);
                }

                // For Dirichlet boundary condition: uflux = u_bcs
<<<<<<< HEAD
                if (fields[m_spaceDim+1]->GetBndConditions()[j]->
                    GetBoundaryConditionType() ==
                    SpatialDomains::eDirichlet &&
                    !boost::iequals(
                        fields[m_spaceDim+1]->GetBndConditions()[j]
                        ->GetUserDefined(), "WallAdiabatic"))
                {
                    Vmath::Vcopy(nBndEdgePts, 
                                 &scalarVariables[m_spaceDim][id2], 1, 
                                 &penaltyfluxO1[m_spaceDim][id2], 1);

                }

                // For Neumann boundary condition: uflux = u_+
                else if (((fields[m_spaceDim+1]->GetBndConditions()[j])->
                          GetBoundaryConditionType() ==
                          SpatialDomains::eNeumann) ||
                         boost::iequals(fields[m_spaceDim+1]->GetBndConditions()[j]->
                                        GetUserDefined(), "WallAdiabatic"))
                {
                    Vmath::Vcopy(nBndEdgePts, 
                                 &uplus[m_spaceDim][id2], 1, 
                                 &penaltyfluxO1[m_spaceDim][id2], 1);

=======
                if (fields[i]->GetBndConditions()[j]->
                    GetBoundaryConditionType() ==
                    SpatialDomains::eDirichlet)
                {
                    Vmath::Vcopy(nBndEdgePts,
                                 &scalarVariables[i][id2], 1,
                                 &fluxO1[i][id2], 1);
                }

                // For Neumann boundary condition: uflux = u_+
                else if ((fields[i]->GetBndConditions()[j])->
                         GetBoundaryConditionType() ==
                         SpatialDomains::eNeumann)
                {
                    Vmath::Vcopy(nBndEdgePts,
                                 &pFwd[i][id2], 1,
                                 &fluxO1[i][id2], 1);
>>>>>>> f94e6cc5
                }

                // Building kinetic energy to be used for T bcs
                Vmath::Vmul(nBndEdgePts,
                            &scalarVariables[i][id2], 1,
                            &scalarVariables[i][id2], 1,
                            &tmp1[id2], 1);

                Vmath::Smul(nBndEdgePts, 0.5,
                            &tmp1[id2], 1,
                            &tmp1[id2], 1);

                Vmath::Vadd(nBndEdgePts,
                            &tmp2[id2], 1,
                            &tmp1[id2], 1,
                            &tmp2[id2], 1);
            }
        }

        //Compute boundary conditions for scalars
        for(i=m_spaceDim+1; i<nVariables-1; i++)
        {
            cnt = 0;
            nBndRegions = fields[i+1]->
            GetBndCondExpansions().num_elements();
            for (j = 0; j < nBndRegions; ++j)
            {
                if (fields[i+1]->GetBndConditions()[j]->
                    GetBoundaryConditionType() ==
                    SpatialDomains::ePeriodic)
                {
                    continue;
                }

                nBndEdges = fields[i+1]->
                GetBndCondExpansions()[j]->GetExpSize();
                for (e = 0; e < nBndEdges; ++e)
                {
                    nBndEdgePts = fields[i+1]->
                    GetBndCondExpansions()[j]->GetExp(e)->GetTotPoints();

                    id1 = fields[i+1]->
                    GetBndCondExpansions()[j]->GetPhys_Offset(e);

                    id2 = fields[0]->GetTrace()->
                    GetPhys_Offset(fields[0]->GetTraceMap()->
                                   GetBndCondTraceToGlobalTraceMap(cnt++));

                    if (fields[i]->GetBndConditions()[j]->
                             GetBoundaryConditionType() == 
                             SpatialDomains::eDirichlet)
                    {
                        // Evaluate primitive scalars
                        Vmath::Vdiv(nBndEdgePts,
                                &(fields[i+1]->GetBndCondExpansions()[j]->
                                  UpdatePhys())[id1], 1,
                                &(fields[0]->GetBndCondExpansions()[j]->
                                  UpdatePhys())[id1], 1,
                                &scalarVariables[i][id2], 1);
                    }

                    // For Dirichlet boundary condition: uflux = u_bcs
                    if (fields[i+1]->GetBndConditions()[j]->
                        GetBoundaryConditionType() ==
                        SpatialDomains::eDirichlet)
                    {
                        Vmath::Vcopy(nBndEdgePts, 
                                     &scalarVariables[i][id2], 1, 
                                     &penaltyfluxO1[i][id2], 1);

                    }

                    // For Neumann boundary condition: uflux = u_+
                    else if (((fields[i+1]->GetBndConditions()[j])->
                              GetBoundaryConditionType() ==
                              SpatialDomains::eNeumann) ||
                              boost::iequals(fields[i+1]->GetBndConditions()[j]->
                                            GetUserDefined(), "WallAdiabatic") ||
                              boost::iequals(fields[i+1]->GetBndConditions()[j]->
                                            GetUserDefined(), "WallViscous") || 
                              boost::iequals(fields[i+1]->GetBndConditions()[j]->
                                            GetUserDefined(),"Wall") ||
                              boost::iequals(fields[i+1]->GetBndConditions()[j]->
                                            GetUserDefined(),"Symmetry"))
                    {
                        Vmath::Vcopy(nBndEdgePts, 
                                     &uplus[i][id2], 1, 
                                     &penaltyfluxO1[i][id2], 1);

                    }
                }
            }
        }
    }

    // Compute boundary conditions  for temperature
    std::size_t cnt = 0;
    std::size_t nBndRegions = fields[nScalars]->
    GetBndCondExpansions().size();
    for (std::size_t j = 0; j < nBndRegions; ++j)
    {
        if (fields[nScalars]->GetBndConditions()[j]->
            GetBoundaryConditionType() ==
            SpatialDomains::ePeriodic)
        {
            continue;
        }

        std::size_t nBndEdges = fields[nScalars]->
        GetBndCondExpansions()[j]->GetExpSize();
        for (std::size_t e = 0; e < nBndEdges; ++e)
        {
            std::size_t nBndEdgePts = fields[nScalars]->
            GetBndCondExpansions()[j]->GetExp(e)->GetTotPoints();

            std::size_t id1 = fields[nScalars]->
            GetBndCondExpansions()[j]->GetPhys_Offset(e);

            std::size_t id2 = fields[0]->GetTrace()->
            GetPhys_Offset(fields[0]->GetTraceMap()->
                           GetBndCondIDToGlobalTraceID(cnt++));

            // Imposing Temperature Twall at the wall
            if (boost::iequals(fields[nScalars]->GetBndConditions()[j]->
                GetUserDefined(),"WallViscous"))
            {
                Vmath::Vcopy(nBndEdgePts,
                             &Tw[0], 1,
                             &scalarVariables[nScalars-1][id2], 1);
            }
            // Imposing Temperature through condition on the Energy
            // for no wall boundaries (e.g. farfield)
            else if (fields[nScalars]->GetBndConditions()[j]->
                     GetBoundaryConditionType() ==
                     SpatialDomains::eDirichlet)
            {
                // Use equation of state to evaluate temperature
                NekDouble rho, ene;
                for (std::size_t n = 0; n < nBndEdgePts; ++n)
                {
                    rho = fields[0]->
                              GetBndCondExpansions()[j]->
                              GetPhys()[id1+n];
                    ene = fields[nScalars]->
                              GetBndCondExpansions()[j]->
                              GetPhys()[id1 +n] / rho - tmp2[id2+n];
                    scalarVariables[nScalars-1][id2+n] =
                            m_eos->GetTemperature(rho, ene);
                }
            }

            // For Dirichlet boundary condition: uflux = u_bcs
            if (fields[nScalars]->GetBndConditions()[j]->
                GetBoundaryConditionType() == SpatialDomains::eDirichlet &&
                !boost::iequals(fields[nScalars]->GetBndConditions()[j]
                ->GetUserDefined(), "WallAdiabatic"))
            {
                Vmath::Vcopy(nBndEdgePts,
                             &scalarVariables[nScalars-1][id2], 1,
                             &fluxO1[nScalars-1][id2], 1);

            }

            // For Neumann boundary condition: uflux = u_+
            else if (((fields[nScalars]->GetBndConditions()[j])->
                      GetBoundaryConditionType() == SpatialDomains::eNeumann) ||
                      boost::iequals(fields[nScalars]->GetBndConditions()[j]->
                                    GetUserDefined(), "WallAdiabatic"))
            {
                Vmath::Vcopy(nBndEdgePts,
                             &pFwd[nScalars-1][id2], 1,
                             &fluxO1[nScalars-1][id2], 1);

            }
        }
    }
}

/**
 * @brief Build the numerical flux for the 2nd order derivatives
 *
 */
void DiffusionLDGNS::NumericalFluxO2(
    const Array<OneD, MultiRegions::ExpListSharedPtr>        &fields,
    TensorOfArray3D<NekDouble>                               &qfield,
    Array<OneD, Array<OneD, NekDouble> >                     &qflux,
    const Array<OneD, Array<OneD, NekDouble> >               &uFwd,
    const Array<OneD, Array<OneD, NekDouble> >               &uBwd)
{
    std::size_t nTracePts  = fields[0]->GetTrace()->GetTotPoints();
    std::size_t nVariables = fields.size();

    // Initialize penalty flux
    Array<OneD, Array<OneD, NekDouble> >  fluxPen{nVariables-1};
    for (std::size_t i = 0; i < nVariables-1; ++i)
    {
        fluxPen[i] = Array<OneD, NekDouble>{nTracePts, 0.0};
    }

    // Get penalty flux
    m_fluxPenaltyNS(uFwd, uBwd, fluxPen);

    // Evaluate Riemann flux
    // qflux = \hat{q} \cdot u = q \cdot n
    // Notice: i = 1 (first row of the viscous tensor is zero)

    Array<OneD, NekDouble > qFwd{nTracePts};
    Array<OneD, NekDouble > qBwd{nTracePts};
    Array<OneD, NekDouble > qtemp{nTracePts};
    Array<OneD, NekDouble > qfluxtemp{nTracePts, 0.0};
    std::size_t nDim = fields[0]->GetCoordim(0);
    for (std::size_t i = 1; i < nVariables; ++i)
    {
        qflux[i] = Array<OneD, NekDouble> {nTracePts, 0.0};
        for (std::size_t j = 0; j < nDim; ++j)
        {
            // Compute qFwd and qBwd value of qfield in position 'ji'
            fields[i]->GetFwdBwdTracePhys(qfield[j][i], qFwd, qBwd);

            // Downwind
            Vmath::Vcopy(nTracePts, qBwd, 1, qfluxtemp, 1);

            // Multiply the Riemann flux by the trace normals
            Vmath::Vmul(nTracePts, m_traceNormals[j], 1, qfluxtemp, 1,
                        qfluxtemp, 1);

            // Add penalty term
            Vmath::Vvtvp(nTracePts, m_traceOneOverH, 1, fluxPen[i-1], 1,
                qfluxtemp, 1, qfluxtemp, 1);

            // Impose weak boundary condition with flux
            if (fields[0]->GetBndCondExpansions().size())
            {
                ApplyBCsO2(fields, i, j, qfield[j][i], qFwd, qBwd, qfluxtemp);
            }

            // Store the final flux into qflux
            Vmath::Vadd(nTracePts, qfluxtemp, 1, qflux[i], 1, qflux[i], 1);
        }
    }
}


/**
 * @brief Imposes appropriate bcs for the 2nd order derivatives
 *
 */
void DiffusionLDGNS::ApplyBCsO2(
    const Array<OneD, MultiRegions::ExpListSharedPtr> &fields,
    const std::size_t                                  var,
    const std::size_t                                  dir,
    const Array<OneD, const NekDouble>                &qfield,
    const Array<OneD, const NekDouble>                &qFwd,
    const Array<OneD, const NekDouble>                &qBwd,
          Array<OneD,       NekDouble>                &penaltyflux)
{
    boost::ignore_unused(qfield, qBwd);

    std::size_t cnt = 0;
    std::size_t nBndRegions = fields[var]->GetBndCondExpansions().size();
    // Loop on the boundary regions to apply appropriate bcs
    for (std::size_t i = 0; i < nBndRegions; ++i)
    {
        // Number of boundary regions related to region 'i'
        std::size_t nBndEdges = fields[var]->
        GetBndCondExpansions()[i]->GetExpSize();

        if (fields[var]->GetBndConditions()[i]->GetBoundaryConditionType()
            == SpatialDomains::ePeriodic)
        {
            continue;
        }

        // Weakly impose bcs by modifying flux values
        for (std::size_t e = 0; e < nBndEdges; ++e)
        {
            std::size_t nBndEdgePts = fields[var]->
            GetBndCondExpansions()[i]->GetExp(e)->GetTotPoints();

            std::size_t id2 = fields[0]->GetTrace()->
            GetPhys_Offset(fields[0]->GetTraceMap()->
                           GetBndCondIDToGlobalTraceID(cnt++));

            // In case of Dirichlet bcs:
            // uflux = gD
            if (fields[var]->GetBndConditions()[i]->
               GetBoundaryConditionType() == SpatialDomains::eDirichlet
               && !boost::iequals(fields[var]->GetBndConditions()[i]->
                                  GetUserDefined(), "WallAdiabatic"))
            {
<<<<<<< HEAD
                nBndEdgePts = fields[var]->
                GetBndCondExpansions()[i]->GetExp(e)->GetTotPoints();

                id2 = fields[0]->GetTrace()->
                GetPhys_Offset(fields[0]->GetTraceMap()->
                               GetBndCondTraceToGlobalTraceMap(cnt++));

                // In case of Dirichlet bcs: 
                // uflux = gD
                if(fields[var]->GetBndConditions()[i]->
                   GetBoundaryConditionType() == SpatialDomains::eDirichlet
                   && !boost::iequals(fields[var]->GetBndConditions()[i]->
                                      GetUserDefined(), "WallAdiabatic"))
                {
                    if( (var >= m_spaceDim + 2) &&
                        boost::iequals(fields[var]->GetBndConditions()[i]->
                                           GetUserDefined(), "WallViscous") )
                    {
                        Vmath::Zero(nBndEdgePts, &penaltyflux[id2], 1);
                    }
                    else
                    {
                        Vmath::Vmul(nBndEdgePts, 
                                    &m_traceNormals[dir][id2], 1, 
                                    &qtemp[id2], 1, 
                                    &penaltyflux[id2], 1);
                    }
                }
                // 3.4) In case of Neumann bcs: 
                // uflux = u+
                else if((fields[var]->GetBndConditions()[i])->
                    GetBoundaryConditionType() == SpatialDomains::eNeumann)
=======
                Vmath::Vmul(nBndEdgePts,
                            &m_traceNormals[dir][id2], 1,
                            &qFwd[id2], 1,
                            &penaltyflux[id2], 1);
            }
            // 3.4) In case of Neumann bcs:
            // uflux = u+
            else if ((fields[var]->GetBndConditions()[i])->
                GetBoundaryConditionType() == SpatialDomains::eNeumann)
            {
                ASSERTL0(false,
                         "Neumann bcs not implemented for LDGNS");

                /*
                Vmath::Vmul(nBndEdgePts,
                            &m_traceNormals[dir][id2], 1,
                            &(fields[var]->
                              GetBndCondExpansions()[i]->
                              UpdatePhys())[id1], 1,
                            &penaltyflux[id2], 1);
                 */
            }
            else if (boost::iequals(fields[var]->GetBndConditions()[i]->
                                   GetUserDefined(), "WallAdiabatic"))
            {
                if ((var == m_spaceDim + 1))
>>>>>>> f94e6cc5
                {
                    Vmath::Zero(nBndEdgePts, &penaltyflux[id2], 1);
                }
                else
                {

                    Vmath::Vmul(nBndEdgePts,
                                &m_traceNormals[dir][id2], 1,
                                &qFwd[id2], 1,
                                &penaltyflux[id2], 1);

                }
            }
        }
    }
}
}//end of namespace Nektar<|MERGE_RESOLUTION|>--- conflicted
+++ resolved
@@ -70,6 +70,7 @@
 
     m_traceVel = Array<OneD, Array<OneD, NekDouble> >{m_spaceDim};
     m_traceNormals = Array<OneD, Array<OneD, NekDouble> >{m_spaceDim};
+
     for (std::size_t i = 0; i < m_spaceDim; ++i)
     {
         m_traceVel[i] = Array<OneD, NekDouble> {nTracePts, 0.0};
@@ -84,49 +85,23 @@
     m_eos = GetEquationOfStateFactory()
                             .CreateInstance(eosType, m_session);
 
-
     // Set up {h} reference on the trace for penalty term
     //
     // Note, this shold be replaced with something smarter when merging
     // LDG with IP
 
+    std::size_t expDim = pFields[0]->GetShapeDimension();
+
     // Get min h per element
     std::size_t nElements = pFields[0]->GetExpSize();
     Array<OneD, NekDouble> hEle{nElements, 1.0};
     for (std::size_t e = 0; e < nElements; e++)
     {
-<<<<<<< HEAD
-        int i, j;
-        int nDim      = fields[0]->GetCoordim(0);
-        int nVariables  = inarray.num_elements();
-        int nPts      = fields[0]->GetTotPoints();
-        int nCoeffs   = fields[0]->GetNcoeffs();
-        int nTracePts = fields[0]->GetTrace()->GetTotPoints();
-
-        Array<OneD, NekDouble>               tmp1(nCoeffs);
-        Array<OneD, Array<OneD, NekDouble> > tmp2(nConvectiveFields);
-
-        Array<OneD, Array<OneD, Array<OneD, NekDouble> > > 
-                                                numericalFluxO1(m_spaceDim);
-        Array<OneD, Array<OneD, Array<OneD, NekDouble> > > 
-                                                derivativesO1(m_spaceDim);
-
-        for (j = 0; j < m_spaceDim; ++j)
-        {
-            numericalFluxO1[j] = Array<OneD, Array<OneD, NekDouble> >(
-                                                                nVariables);
-            derivativesO1[j]   = Array<OneD, Array<OneD, NekDouble> >(
-                                                                nVariables);
-
-            for (i = 0; i < nVariables; ++i)
-=======
         NekDouble h{1.0e+10};
-        std::size_t expDim = pFields[0]->GetShapeDimension();
         switch(expDim)
         {
             case 3:
->>>>>>> f94e6cc5
-            {
+
                 LocalRegions::Expansion3DSharedPtr exp3D;
                 exp3D = pFields[0]->GetExp(e)->as<LocalRegions::Expansion3D>();
                 for(std::size_t i = 0; i < exp3D->GetNtraces(); ++i)
@@ -136,14 +111,7 @@
                 }
             break;
             }
-
-<<<<<<< HEAD
-        for (j = 0; j < nDim; ++j)
-        {
-            for (i = 0; i < nVariables; ++i)
-=======
             case 2:
->>>>>>> f94e6cc5
             {
                 LocalRegions::Expansion2DSharedPtr exp2D;
                 exp2D = pFields[0]->GetExp(e)->as<LocalRegions::Expansion2D>();
@@ -158,20 +126,12 @@
             {
                 LocalRegions::Expansion1DSharedPtr exp1D;
                 exp1D = pFields[0]->GetExp(e)->as<LocalRegions::Expansion1D>();
-
-<<<<<<< HEAD
-        // For 3D Homogeneous 1D only take derivatives in 3rd direction
-        if (m_diffDim == 1)
-        {
-            for (i = 0; i < nVariables; ++i)
-=======
                 h = std::min(h, exp1D->GetGeom1D()->GetVertex(0)->
                     dist(*(exp1D->GetGeom1D()->GetVertex(1))));
 
             break;
             }
             default:
->>>>>>> f94e6cc5
             {
                 ASSERTL0(false,"Dimension out of bound.")
             }
@@ -208,16 +168,7 @@
         if (pFields[0]->GetBndConditions()[i]->GetBoundaryConditionType()
             == SpatialDomains::ePeriodic)
         {
-<<<<<<< HEAD
-            m_viscTensor[j] = Array<OneD, Array<OneD, NekDouble> >(
-                                                                nVariables+1);
-            for (i = 0; i < nVariables+1; ++i)
-            {
-                m_viscTensor[j][i] = Array<OneD, NekDouble>(nPts, 0.0);
-            }
-=======
             continue;
->>>>>>> f94e6cc5
         }
 
         // Get value from interior
@@ -305,7 +256,7 @@
         }
     }
 
-    DiffuseCalculateDerivative(fields, inarray, derivativesO1, pFwd, pBwd);
+        DiffuseCalculateDerivative(fields, inarray, derivativesO1, pFwd, pBwd);
 
     // Initialisation viscous tensor
     m_viscTensor = TensorOfArray3D<NekDouble> {m_spaceDim};
@@ -322,15 +273,8 @@
 
     for (std::size_t i = 0; i < nConvectiveFields; ++i)
     {
-<<<<<<< HEAD
-        int i, j;
-        int nTracePts  = fields[0]->GetTrace()->GetTotPoints();
-        int nVariables = inarray.num_elements();
-        int nDim       = fields[0]->GetCoordim(0);
-=======
         viscousFlux[i] = Array<OneD, NekDouble>{nTracePts, 0.0};
     }
->>>>>>> f94e6cc5
 
     DiffuseVolumeFlux(fields, inarray, derivativesO1, m_viscTensor);
 
@@ -339,35 +283,16 @@
     DiffuseTraceFlux(fields, inarray, derivativesO1, m_viscTensor, viscousFlux,
                         pFwd, pBwd);
 
-<<<<<<< HEAD
-        // Store forwards/backwards space along trace space
-        Array<OneD, NekDouble> Fwd;
-        Array<OneD, NekDouble> Bwd;
-        Array<OneD, Array<OneD, NekDouble> > numflux(nVariables);
-
-        for (i = 0; i < nVariables; ++i)
-=======
     for (std::size_t i = 0; i < nConvectiveFields; ++i)
     {
         tmp2[i] = Array<OneD, NekDouble>{nCoeffs, 0.0};
 
         for (std::size_t j = 0; j < nDim; ++j)
->>>>>>> f94e6cc5
         {
             fields[i]->IProductWRTDerivBase(j, m_viscTensor[j][i], tmp1);
             Vmath::Vadd(nCoeffs, tmp1, 1, tmp2[i], 1, tmp2[i], 1);
         }
 
-<<<<<<< HEAD
-        // Extract internal values of the scalar variables for Neumann bcs
-        Array< OneD, Array<OneD, NekDouble > > uplus(nVariables);
-
-        for (i = 0; i < nVariables; ++i)
-        {
-            uplus[i] = Array<OneD, NekDouble>(nTracePts, 0.0);
-            fields[i]->ExtractTracePhys(inarray[i], uplus[i]);
-        }
-=======
         // Evaulate  <\phi, \hat{F}\cdot n> - outarray[i]
         Vmath::Neg                      (nCoeffs, tmp2[i], 1);
         fields[i]->AddTraceIntegral     (viscousFlux[i], tmp2[i]);
@@ -392,7 +317,6 @@
     Array<OneD, NekDouble>               tmp1{nCoeffs};
     Array<OneD, Array<OneD, NekDouble> > tmp2{nConvectiveFields};
     TensorOfArray3D<NekDouble> numericalFluxO1{m_spaceDim};
->>>>>>> f94e6cc5
 
     for (std::size_t j = 0; j < m_spaceDim; ++j)
     {
@@ -400,43 +324,6 @@
 
         for (std::size_t i = 0; i < nScalars; ++i)
         {
-<<<<<<< HEAD
-            for (i = 0; i < nVariables; ++i)
-            {
-                Vmath::Vmul(nTracePts, m_traceNormals[j], 1, 
-                            numflux[i], 1, numericalFluxO1[j][i], 1);
-            }
-        }
-    }
-
-    /**
-     * @brief Imposes appropriate bcs for the 1st order derivatives
-     *
-     */
-    void DiffusionLDGNS::v_WeakPenaltyO1(
-        const Array<OneD, MultiRegions::ExpListSharedPtr> &fields,
-        const Array<OneD, Array<OneD, NekDouble> >        &inarray,	   
-        const Array<OneD, Array<OneD, NekDouble> >        &uplus,
-              Array<OneD, Array<OneD, NekDouble> >        &penaltyfluxO1)
-    {            
-        int cnt;
-        int i, j, e;
-        int id1, id2;
-
-        int nBndEdgePts, nBndEdges, nBndRegions;
-
-        int nTracePts = fields[0]->GetTrace()->GetTotPoints();
-        int nVariables  = inarray.num_elements();
-
-        Array<OneD, NekDouble> tmp1(nTracePts, 0.0);
-        Array<OneD, NekDouble> tmp2(nTracePts, 0.0);
-        Array<OneD, NekDouble> Tw(nTracePts, m_Twall);
-
-        Array< OneD, Array<OneD, NekDouble > > scalarVariables(nVariables);
-
-        // Extract internal values of the scalar variables for Neumann bcs
-        for (i = 0; i < nVariables; ++i)
-=======
             numericalFluxO1[j][i] = Array<OneD, NekDouble>{nTracePts, 0.0};
         }
     }
@@ -446,7 +333,6 @@
     for (std::size_t j = 0; j < nDim; ++j)
     {
         for (std::size_t i = 0; i < nScalars; ++i)
->>>>>>> f94e6cc5
         {
             fields[i]->IProductWRTDerivBase (j, inarray[i], tmp1);
             Vmath::Neg                      (nCoeffs, tmp1, 1);
@@ -455,17 +341,11 @@
             fields[i]->MultiplyByElmtInvMass(tmp1, tmp1);
             fields[i]->BwdTrans             (tmp1, qfields[j][i]);
         }
-<<<<<<< HEAD
-
-        // Compute boundary conditions for velocities
-        for (i = 0; i < m_spaceDim; ++i)
-=======
     }
     // For 3D Homogeneous 1D only take derivatives in 3rd direction
     if (m_diffDim == 1)
     {
         for (std::size_t i = 0; i < nScalars; ++i)
->>>>>>> f94e6cc5
         {
             qfields[2][i] = m_homoDerivs[i];
         }
@@ -520,68 +400,11 @@
         numflux[i] = {pFwd[i]};
     }
 
-<<<<<<< HEAD
-                    }
-                    else if (
-                        boost::iequals(fields[i]->GetBndConditions()[j]->
-                        GetUserDefined(),"Wall") ||
-                        boost::iequals(fields[i]->GetBndConditions()[j]->
-                        GetUserDefined(),"Symmetry"))
-                    {
-                        // Symmetry bc: normal velocity is zero
-                        //    get all velocities at once because we need u.n
-                        if (i==0)
-                        {
-                            //    tmp1 = -(u.n)
-                            Vmath::Zero(nBndEdgePts, tmp1, 1);
-                            for (int k = 0; k < m_spaceDim; ++k)
-                            {
-                                Vmath::Vdiv(nBndEdgePts,
-                                  &(fields[k+1]->GetBndCondExpansions()[j]->
-                                      UpdatePhys())[id1], 1,
-                                  &(fields[0]->GetBndCondExpansions()[j]->
-                                      UpdatePhys())[id1], 1,
-                                  &scalarVariables[k][id2], 1);
-                                Vmath::Vvtvp(nBndEdgePts,
-                                        &m_traceNormals[k][id2], 1,
-                                        &scalarVariables[k][id2], 1,
-                                        &tmp1[0], 1,
-                                        &tmp1[0], 1);
-                            }
-                            Vmath::Smul(nBndEdgePts, -1.0,
-                                        &tmp1[0], 1,
-                                        &tmp1[0], 1);
-
-                            //    u_i - (u.n)n_i
-                            for (int k = 0; k < m_spaceDim+1; ++k)
-                            {
-                                Vmath::Vvtvp(nBndEdgePts,
-                                        &tmp1[0], 1,
-                                        &m_traceNormals[k][id2], 1,
-                                        &scalarVariables[k][id2], 1,
-                                        &scalarVariables[k][id2], 1);
-                            }
-                        }
-                    }
-                    else if (fields[i]->GetBndConditions()[j]->
-                             GetBoundaryConditionType() == 
-                             SpatialDomains::eDirichlet)
-                    {
-                        // Imposing velocity bcs if not Wall
-                        Vmath::Vdiv(nBndEdgePts,
-                                &(fields[i+1]->GetBndCondExpansions()[j]->
-                                  UpdatePhys())[id1], 1,
-                                &(fields[0]->GetBndCondExpansions()[j]->
-                                  UpdatePhys())[id1], 1,
-                                &scalarVariables[i][id2], 1);
-                    }
-=======
     // Modify the values in case of boundary interfaces
     if (fields[0]->GetBndCondExpansions().size())
     {
         ApplyBCsO1(fields, inarray, pFwd, pBwd, numflux);
     }
->>>>>>> f94e6cc5
 
     // Splitting the numerical flux into the dimensions
     for (std::size_t j = 0; j < m_spaceDim; ++j)
@@ -622,17 +445,6 @@
         scalarVariables[i] = Array<OneD, NekDouble>{nTracePts, 0.0};
     }
 
-<<<<<<< HEAD
-        // Compute boundary conditions  for temperature
-        cnt = 0;
-        nBndRegions = fields[m_spaceDim+1]->
-        GetBndCondExpansions().num_elements();
-        for (j = 0; j < nBndRegions; ++j)
-        {
-            if (fields[m_spaceDim+1]->GetBndConditions()[j]->
-                GetBoundaryConditionType() ==
-                SpatialDomains::ePeriodic)
-=======
     // Compute boundary conditions for velocities
     for (std::size_t i = 0; i < nScalars-1; ++i)
     {
@@ -645,22 +457,10 @@
         {
             if (fields[i+1]->GetBndConditions()[j]->
                 GetBoundaryConditionType() == SpatialDomains::ePeriodic)
->>>>>>> f94e6cc5
             {
                 continue;
             }
 
-<<<<<<< HEAD
-            nBndEdges = fields[m_spaceDim+1]->
-            GetBndCondExpansions()[j]->GetExpSize();
-            for (e = 0; e < nBndEdges; ++e)
-            {
-                nBndEdgePts = fields[m_spaceDim+1]->
-                GetBndCondExpansions()[j]->GetExp(e)->GetTotPoints();
-
-                id1 = fields[m_spaceDim+1]->
-                GetBndCondExpansions()[j]->GetPhys_Offset(e);
-=======
             std::size_t nBndEdges = fields[i+1]->
                 GetBndCondExpansions()[j]->GetExpSize();
             for (std::size_t e = 0; e < nBndEdges; ++e)
@@ -670,26 +470,12 @@
 
                 std::size_t id1 = fields[i+1]->
                     GetBndCondExpansions()[j]->GetPhys_Offset(e);
->>>>>>> f94e6cc5
 
                 std::size_t id2 = fields[0]->GetTrace()->
                     GetPhys_Offset(fields[0]->GetTraceMap()->
                                    GetBndCondIDToGlobalTraceID(cnt++));
 
                 if (boost::iequals(fields[i]->GetBndConditions()[j]->
-<<<<<<< HEAD
-                    GetUserDefined(),"WallViscous"))
-                {                        
-                    Vmath::Vcopy(nBndEdgePts, 
-                                 &Tw[0], 1, 
-                                 &scalarVariables[m_spaceDim][id2], 1);
-                }                    
-                // Imposing Temperature through condition on the Energy
-                // for no wall boundaries (e.g. farfield)
-                else if (fields[i]->GetBndConditions()[j]->
-                         GetBoundaryConditionType() == 
-                         SpatialDomains::eDirichlet)
-=======
                     GetUserDefined(),"WallViscous") ||
                     boost::iequals(fields[i]->GetBndConditions()[j]->
                     GetUserDefined(),"WallAdiabatic"))
@@ -703,22 +489,11 @@
                     GetUserDefined(),"Wall") ||
                     boost::iequals(fields[i]->GetBndConditions()[j]->
                     GetUserDefined(),"Symmetry"))
->>>>>>> f94e6cc5
                 {
                     // Symmetry bc: normal velocity is zero
                     //    get all velocities at once because we need u.n
                     if (i==0)
                     {
-<<<<<<< HEAD
-                        rho = fields[0]->
-                                  GetBndCondExpansions()[j]->
-                                  GetPhys()[id1+n];
-                        e   = fields[m_spaceDim+1]->
-                                  GetBndCondExpansions()[j]->
-                                  GetPhys()[id1 +n] / rho - tmp2[id2+n];
-                        scalarVariables[m_spaceDim][id2+n] =
-                                m_eos->GetTemperature(rho, e);
-=======
                         //    tmp1 = -(u.n)
                         Vmath::Zero(nBndEdgePts, tmp1, 1);
                         for (std::size_t k = 0; k < nScalars-1; ++k)
@@ -748,7 +523,6 @@
                                     &scalarVariables[k][id2], 1,
                                     &scalarVariables[k][id2], 1);
                         }
->>>>>>> f94e6cc5
                     }
                 }
                 else if (fields[i]->GetBndConditions()[j]->
@@ -765,32 +539,6 @@
                 }
 
                 // For Dirichlet boundary condition: uflux = u_bcs
-<<<<<<< HEAD
-                if (fields[m_spaceDim+1]->GetBndConditions()[j]->
-                    GetBoundaryConditionType() ==
-                    SpatialDomains::eDirichlet &&
-                    !boost::iequals(
-                        fields[m_spaceDim+1]->GetBndConditions()[j]
-                        ->GetUserDefined(), "WallAdiabatic"))
-                {
-                    Vmath::Vcopy(nBndEdgePts, 
-                                 &scalarVariables[m_spaceDim][id2], 1, 
-                                 &penaltyfluxO1[m_spaceDim][id2], 1);
-
-                }
-
-                // For Neumann boundary condition: uflux = u_+
-                else if (((fields[m_spaceDim+1]->GetBndConditions()[j])->
-                          GetBoundaryConditionType() ==
-                          SpatialDomains::eNeumann) ||
-                         boost::iequals(fields[m_spaceDim+1]->GetBndConditions()[j]->
-                                        GetUserDefined(), "WallAdiabatic"))
-                {
-                    Vmath::Vcopy(nBndEdgePts, 
-                                 &uplus[m_spaceDim][id2], 1, 
-                                 &penaltyfluxO1[m_spaceDim][id2], 1);
-
-=======
                 if (fields[i]->GetBndConditions()[j]->
                     GetBoundaryConditionType() ==
                     SpatialDomains::eDirichlet)
@@ -808,7 +556,6 @@
                     Vmath::Vcopy(nBndEdgePts,
                                  &pFwd[i][id2], 1,
                                  &fluxO1[i][id2], 1);
->>>>>>> f94e6cc5
                 }
 
                 // Building kinetic energy to be used for T bcs
@@ -1099,40 +846,6 @@
                && !boost::iequals(fields[var]->GetBndConditions()[i]->
                                   GetUserDefined(), "WallAdiabatic"))
             {
-<<<<<<< HEAD
-                nBndEdgePts = fields[var]->
-                GetBndCondExpansions()[i]->GetExp(e)->GetTotPoints();
-
-                id2 = fields[0]->GetTrace()->
-                GetPhys_Offset(fields[0]->GetTraceMap()->
-                               GetBndCondTraceToGlobalTraceMap(cnt++));
-
-                // In case of Dirichlet bcs: 
-                // uflux = gD
-                if(fields[var]->GetBndConditions()[i]->
-                   GetBoundaryConditionType() == SpatialDomains::eDirichlet
-                   && !boost::iequals(fields[var]->GetBndConditions()[i]->
-                                      GetUserDefined(), "WallAdiabatic"))
-                {
-                    if( (var >= m_spaceDim + 2) &&
-                        boost::iequals(fields[var]->GetBndConditions()[i]->
-                                           GetUserDefined(), "WallViscous") )
-                    {
-                        Vmath::Zero(nBndEdgePts, &penaltyflux[id2], 1);
-                    }
-                    else
-                    {
-                        Vmath::Vmul(nBndEdgePts, 
-                                    &m_traceNormals[dir][id2], 1, 
-                                    &qtemp[id2], 1, 
-                                    &penaltyflux[id2], 1);
-                    }
-                }
-                // 3.4) In case of Neumann bcs: 
-                // uflux = u+
-                else if((fields[var]->GetBndConditions()[i])->
-                    GetBoundaryConditionType() == SpatialDomains::eNeumann)
-=======
                 Vmath::Vmul(nBndEdgePts,
                             &m_traceNormals[dir][id2], 1,
                             &qFwd[id2], 1,
@@ -1159,7 +872,6 @@
                                    GetUserDefined(), "WallAdiabatic"))
             {
                 if ((var == m_spaceDim + 1))
->>>>>>> f94e6cc5
                 {
                     Vmath::Zero(nBndEdgePts, &penaltyflux[id2], 1);
                 }
