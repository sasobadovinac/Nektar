///////////////////////////////////////////////////////////////////////////////
//
// File: DiffusionLDGNS.cpp
//
// For more information, please see: http://www.nektar.info
//
// The MIT License
//
// Copyright (c) 2006 Division of Applied Mathematics, Brown University (USA),
// Department of Aeronautics, Imperial College London (UK), and Scientific
// Computing and Imaging Institute, University of Utah (USA).
//
// Permission is hereby granted, free of charge, to any person obtaining a
// copy of this software and associated documentation files (the "Software"),
// to deal in the Software without restriction, including without limitation
// the rights to use, copy, modify, merge, publish, distribute, sublicense,
// and/or sell copies of the Software, and to permit persons to whom the
// Software is furnished to do so, subject to the following conditions:
//
// The above copyright notice and this permission notice shall be included
// in all copies or substantial portions of the Software.
//
// THE SOFTWARE IS PROVIDED "AS IS", WITHOUT WARRANTY OF ANY KIND, EXPRESS
// OR IMPLIED, INCLUDING BUT NOT LIMITED TO THE WARRANTIES OF MERCHANTABILITY,
// FITNESS FOR A PARTICULAR PURPOSE AND NONINFRINGEMENT. IN NO EVENT SHALL
// THE AUTHORS OR COPYRIGHT HOLDERS BE LIABLE FOR ANY CLAIM, DAMAGES OR OTHER
// LIABILITY, WHETHER IN AN ACTION OF CONTRACT, TORT OR OTHERWISE, ARISING
// FROM, OUT OF OR IN CONNECTION WITH THE SOFTWARE OR THE USE OR OTHER
// DEALINGS IN THE SOFTWARE.
//
// Description: LDGNS diffusion class.
//
///////////////////////////////////////////////////////////////////////////////

#include "DiffusionLDGNS.h"
#include <iostream>
#include <iomanip>

#include <boost/core/ignore_unused.hpp>
#include <boost/algorithm/string/predicate.hpp>

#include <LocalRegions/Expansion2D.h>

namespace Nektar
{
std::string DiffusionLDGNS::type = GetDiffusionFactory().
RegisterCreatorFunction("LDGNS", DiffusionLDGNS::create);

DiffusionLDGNS::DiffusionLDGNS()
{
}

void DiffusionLDGNS::v_InitObject(
    LibUtilities::SessionReaderSharedPtr        pSession,
    Array<OneD, MultiRegions::ExpListSharedPtr> pFields)
{
    m_session = pSession;
    m_session->LoadParameter ("Twall", m_Twall, 300.15);

    // Setting up the normals
    std::size_t nDim = pFields[0]->GetCoordim(0);
    std::size_t nTracePts = pFields[0]->GetTrace()->GetTotPoints();

    m_spaceDim = nDim;
    if (pSession->DefinesSolverInfo("HOMOGENEOUS"))
    {
        m_spaceDim = 3;
    }

    m_diffDim = m_spaceDim - nDim;

    m_traceVel = Array<OneD, Array<OneD, NekDouble> >{m_spaceDim};
    m_traceNormals = Array<OneD, Array<OneD, NekDouble> >{m_spaceDim};
    for(std::size_t i = 0; i < m_spaceDim; ++i)
    {
        m_traceVel[i] = Array<OneD, NekDouble> {nTracePts, 0.0};
        m_traceNormals[i] = Array<OneD, NekDouble> {nTracePts};
    }
    pFields[0]->GetTrace()->GetNormals(m_traceNormals);

    // Create equation of state object
    std::string eosType;
    m_session->LoadSolverInfo("EquationOfState",
                              eosType, "IdealGas");
    m_eos = GetEquationOfStateFactory()
                            .CreateInstance(eosType, m_session);


    // Set up {h} reference on the trace for penalty term
    //
    // Note, this shold be replaced with something smarter when merging
    // LDG with IP

    // Get min h per element
    std::size_t nElements = pFields[0]->GetExpSize();
    Array<OneD, NekDouble> hEle{nElements, 1.0};
    for (std::size_t e = 0; e < nElements; e++)
    {
        NekDouble h{1.0e+10};
        std::size_t expDim = pFields[0]->GetShapeDimension();
        switch(expDim)
        {
            case 3:
            {
                LocalRegions::Expansion3DSharedPtr exp3D;
                exp3D = pFields[0]->GetExp(e)->as<LocalRegions::Expansion3D>();
                for(std::size_t i = 0; i < exp3D->GetNedges(); ++i)
                {
                    h = std::min(h, exp3D->GetGeom3D()->GetEdge(i)->GetVertex(0)->
                        dist(*(exp3D->GetGeom3D()->GetEdge(i)->GetVertex(1))));
                }
            break;
            }

            case 2:
            {
                LocalRegions::Expansion2DSharedPtr exp2D;
                exp2D = pFields[0]->GetExp(e)->as<LocalRegions::Expansion2D>();
                for(std::size_t i = 0; i < exp2D->GetNedges(); ++i)
                {
                    h = std::min(h, exp2D->GetGeom2D()->GetEdge(i)->GetVertex(0)->
                        dist(*(exp2D->GetGeom2D()->GetEdge(i)->GetVertex(1))));
                }
            break;
            }
            case 1:
            {
                LocalRegions::Expansion1DSharedPtr exp1D;
                exp1D = pFields[0]->GetExp(e)->as<LocalRegions::Expansion1D>();

                h = std::min(h, exp1D->GetGeom1D()->GetVertex(0)->
                    dist(*(exp1D->GetGeom1D()->GetVertex(1))));

            break;
            }
            default:
            {
                ASSERTL0(false,"Dimension out of bound.")
            }
        }

        // Store scaling
        hEle[e] = h;
    }
    // Expand h from elements to points
    std::size_t nPts = pFields[0]->GetTotPoints();
    Array<OneD, NekDouble> hElePts{nPts, 0.0};
    Array<OneD, NekDouble> tmp;
    for (std::size_t e = 0; e < pFields[0]->GetExpSize(); e++)
    {
        std::size_t nElmtPoints     = pFields[0]->GetExp(e)->GetTotPoints();
        std::size_t physOffset      = pFields[0]->GetPhys_Offset(e);
        Vmath::Fill(nElmtPoints, hEle[e],
            tmp = hElePts + physOffset, 1);
    }
    // Get Fwd and Bwd traces
    Array<OneD, NekDouble> Fwd{nTracePts, 0.0};
    Array<OneD, NekDouble> Bwd{nTracePts, 0.0};
    pFields[0]->GetFwdBwdTracePhys(hElePts, Fwd, Bwd);
    // Fix boundaries
    std::size_t cnt = 0;
    std::size_t nBndRegions = pFields[0]->GetBndCondExpansions().size();
    // Loop on the boundary regions
    for (std::size_t i = 0; i < nBndRegions; ++i)
    {
        // Number of boundary regions related to region 'i'
        std::size_t nBndEdges = pFields[0]->
        GetBndCondExpansions()[i]->GetExpSize();

        if (pFields[0]->GetBndConditions()[i]->GetBoundaryConditionType()
            == SpatialDomains::ePeriodic)
        {
            continue;
        }

        // Get value from interior
        for (std::size_t e = 0; e < nBndEdges; ++e)
        {
            std::size_t nBndEdgePts = pFields[0]->
            GetBndCondExpansions()[i]->GetExp(e)->GetTotPoints();

            std::size_t id2 = pFields[0]->GetTrace()->
            GetPhys_Offset(pFields[0]->GetTraceMap()->
                           GetBndCondTraceToGlobalTraceMap(cnt++));

            Vmath::Vcopy(nBndEdgePts, &Fwd[id2], 1, &Bwd[id2], 1);
        }
    }
    // Get average of traces
    Array<OneD, NekDouble> traceH{nTracePts, 1.0};
    m_traceOneOverH = Array<OneD, NekDouble> {nTracePts, 1.0};
    Vmath::Svtsvtp(nTracePts, 0.5, Fwd, 1, 0.5, Bwd, 1, traceH, 1);
    // Multiply by coefficient = - C11 / h
    m_session->LoadParameter ("LDGNSc11", m_C11, 1.0);
    Vmath::Sdiv(nTracePts, -m_C11, traceH, 1, m_traceOneOverH, 1);
}

/**
 * @brief Calculate weak DG Diffusion in the LDG form for the
 * Navier-Stokes (NS) equations:
 *
 * \f$ \langle\psi, \hat{u}\cdot n\rangle
 *   - \langle\nabla\psi \cdot u\rangle
 *     \langle\phi, \hat{q}\cdot n\rangle -
 *     (\nabla \phi \cdot q) \rangle \f$
 *
 * The equations that need a diffusion operator are those related
 * with the velocities and with the energy.
 *
 */
 void DiffusionLDGNS::v_Diffuse(
    const std::size_t                                  nConvectiveFields,
    const Array<OneD, MultiRegions::ExpListSharedPtr> &fields,
    const Array<OneD, Array<OneD, NekDouble> >        &inarray,
            Array<OneD, Array<OneD, NekDouble> >        &outarray,
    const Array<OneD, Array<OneD, NekDouble> >        &pFwd,
    const Array<OneD, Array<OneD, NekDouble> >        &pBwd)
{
<<<<<<< HEAD
    int nCoeffs   = fields[0]->GetNcoeffs();
    Array<OneD, Array<OneD, NekDouble> > tmp2(nConvectiveFields);
    for (int i = 0; i < nConvectiveFields; ++i)
=======
    std::size_t nDim      = fields[0]->GetCoordim(0);
    std::size_t nPts      = fields[0]->GetTotPoints();
    std::size_t nCoeffs   = fields[0]->GetNcoeffs();
    std::size_t nScalars  = inarray.size();
    std::size_t nTracePts = fields[0]->GetTrace()->GetTotPoints();

    Array<OneD, NekDouble>               tmp1{nCoeffs};
    Array<OneD, Array<OneD, NekDouble> > tmp2{nConvectiveFields};

    Array<OneD, Array<OneD, Array<OneD, NekDouble> > >
                                            numericalFluxO1{m_spaceDim};
    Array<OneD, Array<OneD, Array<OneD, NekDouble> > >
                                            derivativesO1{m_spaceDim};

    for (std::size_t j = 0; j < m_spaceDim; ++j)
>>>>>>> 198bb4a5
    {
        tmp2[i] = Array<OneD, NekDouble>(nCoeffs, 0.0);
    }
    v_Diffuse_coeff(nConvectiveFields,fields,inarray,tmp2,pFwd,pBwd);
    for (int i = 0; i < nConvectiveFields; ++i)
    {
        fields[i]->BwdTrans             (tmp2[i], outarray[i]);
    }
}

void DiffusionLDGNS::v_Diffuse_coeff(
    const std::size_t                                  nConvectiveFields,
    const Array<OneD, MultiRegions::ExpListSharedPtr> &fields,
    const Array<OneD, Array<OneD, NekDouble> >        &inarray,
            Array<OneD, Array<OneD, NekDouble> >        &outarray,
    const Array<OneD, Array<OneD, NekDouble> >        &pFwd,
    const Array<OneD, Array<OneD, NekDouble> >        &pBwd)
{
    int i, j;
    int nDim      = fields[0]->GetCoordim(0);
    int nScalars  = inarray.num_elements();
    int nPts      = fields[0]->GetTotPoints();
    int nCoeffs   = fields[0]->GetNcoeffs();
    int nTracePts = fields[0]->GetTrace()->GetTotPoints();

    Array<OneD, NekDouble>               tmp1(nCoeffs);
    Array<OneD, Array<OneD, NekDouble> > tmp2(nConvectiveFields);

    Array<OneD, Array<OneD, Array<OneD, NekDouble> > > 
                                            derivativesO1(m_spaceDim);

    for (j = 0; j < m_spaceDim; ++j)
    {
        derivativesO1[j]   = Array<OneD, Array<OneD, NekDouble> >(
                                                            nScalars);

        for (i = 0; i < nScalars; ++i)
        {
            derivativesO1[j][i]   = Array<OneD, NekDouble>(nPts, 0.0);
        }
    }

    DiffuseCalculateDerivative(fields,inarray,derivativesO1,pFwd,pBwd);
    
    // Initialisation viscous tensor
    m_viscTensor = Array<OneD, Array<OneD, Array<OneD, NekDouble> > >
                                                            (m_spaceDim);
    Array<OneD, Array<OneD, NekDouble> > viscousFlux(nConvectiveFields);

    for (j = 0; j < m_spaceDim; ++j)
    {
        m_viscTensor[j] = Array<OneD, Array<OneD, NekDouble> >(
                                                            nScalars+1);
        for (i = 0; i < nScalars+1; ++i)
        {
            m_viscTensor[j][i] = Array<OneD, NekDouble>(nPts, 0.0);
        }
    }

    for (i = 0; i < nConvectiveFields; ++i)
    {
        viscousFlux[i] = Array<OneD, NekDouble>(nTracePts, 0.0);
    }

    DiffuseVolumeFlux(fields,inarray,derivativesO1,m_viscTensor);

    // Compute u from q_{\eta} and q_{\xi}
    // Obtain numerical fluxes
    DiffuseTraceFlux(fields,inarray,derivativesO1,m_viscTensor,viscousFlux,
                        pFwd,pBwd);
    // v_NumericalFluxO2(fields, inarray, m_viscTensor, viscousFlux);

    for (i = 0; i < nConvectiveFields; ++i)
    {
        tmp2[i] = Array<OneD, NekDouble>(nCoeffs, 0.0);

        for (j = 0; j < nDim; ++j)
        {
            fields[i]->IProductWRTDerivBase(j, m_viscTensor[j][i], tmp1);
            Vmath::Vadd(nCoeffs, tmp1, 1, tmp2[i], 1, tmp2[i], 1);
        }

        // Evaulate  <\phi, \hat{F}\cdot n> - outarray[i]
        Vmath::Neg                      (nCoeffs, tmp2[i], 1);
        fields[i]->AddTraceIntegral     (viscousFlux[i], tmp2[i]);
        fields[i]->SetPhysState         (false);
        fields[i]->MultiplyByElmtInvMass(tmp2[i], outarray[i]);
    }
}

void DiffusionLDGNS::v_DiffuseCalculateDerivative(
    const Array<OneD, MultiRegions::ExpListSharedPtr> &fields,
    const Array<OneD, Array<OneD, NekDouble> >        &inarray,
    Array<OneD,Array<OneD, Array<OneD, NekDouble> > > &inarrayderivative,
    const Array<OneD, Array<OneD, NekDouble> >        &pFwd,
    const Array<OneD, Array<OneD, NekDouble> >        &pBwd)
{
    int nDim      = fields[0]->GetCoordim(0);
    int nScalars  = inarray.num_elements();
    int nCoeffs   = fields[0]->GetNcoeffs();
    int nTracePts = fields[0]->GetTrace()->GetTotPoints();
    int nConvectiveFields = fields.num_elements();

    Array<OneD, NekDouble>               tmp1(nCoeffs);
    Array<OneD, Array<OneD, NekDouble> > tmp2(nConvectiveFields);
    Array<OneD, Array<OneD, Array<OneD, NekDouble> > > 
        numericalFluxO1(m_spaceDim);
                                                
    for (int j = 0; j < m_spaceDim; ++j)
    {
        numericalFluxO1[j] = Array<OneD, Array<OneD, NekDouble> >(nScalars);

        for (int i = 0; i < nScalars; ++i)
        {
            numericalFluxO1[j][i] = Array<OneD, NekDouble>(nTracePts, 0.0);
        }
    }

    NumericalFluxO1(fields, inarray, numericalFluxO1, pFwd, pBwd);

    for (std::size_t j = 0; j < nDim; ++j)
    {
        for (std::size_t i = 0; i < nScalars; ++i)
        {
            fields[i]->IProductWRTDerivBase (j, inarray[i], tmp1);
            Vmath::Neg                      (nCoeffs, tmp1, 1);
            fields[i]->AddTraceIntegral     (numericalFluxO1[j][i],
                                             tmp1);
            fields[i]->SetPhysState         (false);
            fields[i]->MultiplyByElmtInvMass(tmp1, tmp1);
            fields[i]->BwdTrans             (tmp1, inarrayderivative[j][i]);
        }
    }
    // For 3D Homogeneous 1D only take derivatives in 3rd direction
    if (m_diffDim == 1)
    {
        for (int i = 0; i < nScalars; ++i)
        {
            inarrayderivative[2][i] = m_homoDerivs[i];
        }
    }
}

void DiffusionLDGNS::v_DiffuseVolumeFlux(
    const Array<OneD, MultiRegions::ExpListSharedPtr>   &fields,
    const Array<OneD, Array<OneD, NekDouble>>           &inarray,
    Array<OneD,Array<OneD, Array<OneD, NekDouble> > >   &inarrayderivative,
    Array<OneD, Array<OneD, Array<OneD, NekDouble> > >  &VolumeFlux,
    Array< OneD, int >                                  &nonZeroIndex) 
{

    boost::ignore_unused(fields,nonZeroIndex);
    m_fluxVectorNS(inarray, inarrayderivative, VolumeFlux);

}

void DiffusionLDGNS::v_DiffuseTraceFlux(
    const Array<OneD, MultiRegions::ExpListSharedPtr>   &fields,
    const Array<OneD, Array<OneD, NekDouble>>           &inarray,
    Array<OneD,Array<OneD, Array<OneD, NekDouble> > >   &inarrayderivative,
    Array<OneD, Array<OneD, Array<OneD, NekDouble> > >  &VolumeFlux,
    Array<OneD, Array<OneD, NekDouble> >                &TraceFlux,
    const Array<OneD, Array<OneD, NekDouble>>           &pFwd,
    const Array<OneD, Array<OneD, NekDouble>>           &pBwd,
    Array< OneD, int >                                  &nonZeroIndex)
{
    boost::ignore_unused(inarray,inarrayderivative,nonZeroIndex);
    NumericalFluxO2(fields, VolumeFlux, TraceFlux, pFwd, pBwd);
}

/**
 * @brief Builds the numerical flux for the 1st order derivatives
 *
 */
void DiffusionLDGNS::NumericalFluxO1(
    const Array<OneD, MultiRegions::ExpListSharedPtr>        &fields,
    const Array<OneD, Array<OneD, NekDouble> >               &inarray,
          Array<OneD, Array<OneD, Array<OneD, NekDouble> > >
                                                    &numericalFluxO1,
    const Array<OneD, Array<OneD, NekDouble> >               &pFwd,
    const Array<OneD, Array<OneD, NekDouble> >               &pBwd)
{
    std::size_t nTracePts = fields[0]->GetTrace()->GetTotPoints();
    std::size_t nScalars  = inarray.size();

    //Upwind
    Array<OneD, Array<OneD, NekDouble> > numflux{nScalars};
    for (std::size_t i = 0; i < nScalars; ++i)
    {
        numflux[i] = {pFwd[i]};
    }

    // Modify the values in case of boundary interfaces
    if (fields[0]->GetBndCondExpansions().size())
    {
        ApplyBCsO1(fields, inarray, pFwd, pBwd, numflux);
    }

    // Splitting the numerical flux into the dimensions
    for (std::size_t j = 0; j < m_spaceDim; ++j)
    {
        for (std::size_t i = 0; i < nScalars; ++i)
        {
            Vmath::Vmul(nTracePts, m_traceNormals[j], 1,numflux[i], 1,
                numericalFluxO1[j][i], 1);
        }
    }
}

/**
 * @brief Imposes appropriate bcs for the 1st order derivatives
 *
 */
void DiffusionLDGNS::ApplyBCsO1(
    const Array<OneD, MultiRegions::ExpListSharedPtr> &fields,
    const Array<OneD, Array<OneD, NekDouble> >        &inarray,
    const Array<OneD, Array<OneD, NekDouble> >        &pFwd,
    const Array<OneD, Array<OneD, NekDouble> >        &pBwd,
          Array<OneD, Array<OneD, NekDouble> >        &fluxO1)
{
    boost::ignore_unused(pBwd);

    std::size_t nTracePts = fields[0]->GetTrace()->GetTotPoints();
    std::size_t nScalars  = inarray.size();

    Array<OneD, NekDouble> tmp1{nTracePts, 0.0};
    Array<OneD, NekDouble> tmp2{nTracePts, 0.0};
    Array<OneD, NekDouble> Tw{nTracePts, m_Twall};

    Array< OneD, Array<OneD, NekDouble > > scalarVariables{nScalars};

    // Extract internal values of the scalar variables for Neumann bcs
    for (std::size_t i = 0; i < nScalars; ++i)
    {
        scalarVariables[i] = Array<OneD, NekDouble>{nTracePts, 0.0};
    }

    // Compute boundary conditions for velocities
    for (std::size_t i = 0; i < nScalars-1; ++i)
    {
        // Note that cnt has to loop on nBndRegions and nBndEdges
        // and has to be reset to zero per each equation
        std::size_t cnt = 0;
        std::size_t nBndRegions = fields[i+1]->
            GetBndCondExpansions().size();
        for (std::size_t j = 0; j < nBndRegions; ++j)
        {
            if (fields[i+1]->GetBndConditions()[j]->
                GetBoundaryConditionType() == SpatialDomains::ePeriodic)
            {
                continue;
            }

            std::size_t nBndEdges = fields[i+1]->
                GetBndCondExpansions()[j]->GetExpSize();
            for (std::size_t e = 0; e < nBndEdges; ++e)
            {
                std::size_t nBndEdgePts = fields[i+1]->
                    GetBndCondExpansions()[j]->GetExp(e)->GetTotPoints();

                std::size_t id1 = fields[i+1]->
                    GetBndCondExpansions()[j]->GetPhys_Offset(e);

                std::size_t id2 = fields[0]->GetTrace()->
                    GetPhys_Offset(fields[0]->GetTraceMap()->
                    GetBndCondTraceToGlobalTraceMap(cnt++));

                if (boost::iequals(fields[i]->GetBndConditions()[j]->
                    GetUserDefined(),"WallViscous") ||
                    boost::iequals(fields[i]->GetBndConditions()[j]->
                    GetUserDefined(),"WallAdiabatic"))
                {
                    // Reinforcing bcs for velocity in case of Wall bcs
                    Vmath::Zero(nBndEdgePts, &scalarVariables[i][id2], 1);

                }
                else if (
                    boost::iequals(fields[i]->GetBndConditions()[j]->
                    GetUserDefined(),"Wall") ||
                    boost::iequals(fields[i]->GetBndConditions()[j]->
                    GetUserDefined(),"Symmetry"))
                {
                    // Symmetry bc: normal velocity is zero
                    //    get all velocities at once because we need u.n
                    if (i==0)
                    {
                        //    tmp1 = -(u.n)
                        Vmath::Zero(nBndEdgePts, tmp1, 1);
                        for (std::size_t k = 0; k < nScalars-1; ++k)
                        {
                            Vmath::Vdiv(nBndEdgePts,
                              &(fields[k+1]->GetBndCondExpansions()[j]->
                                  UpdatePhys())[id1], 1,
                              &(fields[0]->GetBndCondExpansions()[j]->
                                  UpdatePhys())[id1], 1,
                              &scalarVariables[k][id2], 1);
                            Vmath::Vvtvp(nBndEdgePts,
                                    &m_traceNormals[k][id2], 1,
                                    &scalarVariables[k][id2], 1,
                                    &tmp1[0], 1,
                                    &tmp1[0], 1);
                        }
                        Vmath::Smul(nBndEdgePts, -1.0,
                                    &tmp1[0], 1,
                                    &tmp1[0], 1);

                        //    u_i - (u.n)n_i
                        for (std::size_t k = 0; k < nScalars-1; ++k)
                        {
                            Vmath::Vvtvp(nBndEdgePts,
                                    &tmp1[0], 1,
                                    &m_traceNormals[k][id2], 1,
                                    &scalarVariables[k][id2], 1,
                                    &scalarVariables[k][id2], 1);
                        }
                    }
                }
                else if (fields[i]->GetBndConditions()[j]->
                         GetBoundaryConditionType() ==
                         SpatialDomains::eDirichlet)
                {
                    // Imposing velocity bcs if not Wall
                    Vmath::Vdiv(nBndEdgePts,
                            &(fields[i+1]->GetBndCondExpansions()[j]->
                              UpdatePhys())[id1], 1,
                            &(fields[0]->GetBndCondExpansions()[j]->
                              UpdatePhys())[id1], 1,
                            &scalarVariables[i][id2], 1);
                }

                // For Dirichlet boundary condition: uflux = u_bcs
                if (fields[i]->GetBndConditions()[j]->
                    GetBoundaryConditionType() ==
                    SpatialDomains::eDirichlet)
                {
                    Vmath::Vcopy(nBndEdgePts,
                                 &scalarVariables[i][id2], 1,
                                 &fluxO1[i][id2], 1);
                }

                // For Neumann boundary condition: uflux = u_+
                else if ((fields[i]->GetBndConditions()[j])->
                         GetBoundaryConditionType() ==
                         SpatialDomains::eNeumann)
                {
                    Vmath::Vcopy(nBndEdgePts,
                                 &pFwd[i][id2], 1,
                                 &fluxO1[i][id2], 1);
                }

                // Building kinetic energy to be used for T bcs
                Vmath::Vmul(nBndEdgePts,
                            &scalarVariables[i][id2], 1,
                            &scalarVariables[i][id2], 1,
                            &tmp1[id2], 1);

                Vmath::Smul(nBndEdgePts, 0.5,
                            &tmp1[id2], 1,
                            &tmp1[id2], 1);

                Vmath::Vadd(nBndEdgePts,
                            &tmp2[id2], 1,
                            &tmp1[id2], 1,
                            &tmp2[id2], 1);
            }
        }
    }

    // Compute boundary conditions  for temperature
    std::size_t cnt = 0;
    std::size_t nBndRegions = fields[nScalars]->
    GetBndCondExpansions().size();
    for (std::size_t j = 0; j < nBndRegions; ++j)
    {
        if (fields[nScalars]->GetBndConditions()[j]->
            GetBoundaryConditionType() ==
            SpatialDomains::ePeriodic)
        {
            continue;
        }

        std::size_t nBndEdges = fields[nScalars]->
        GetBndCondExpansions()[j]->GetExpSize();
        for (std::size_t e = 0; e < nBndEdges; ++e)
        {
            std::size_t nBndEdgePts = fields[nScalars]->
            GetBndCondExpansions()[j]->GetExp(e)->GetTotPoints();

            std::size_t id1 = fields[nScalars]->
            GetBndCondExpansions()[j]->GetPhys_Offset(e);

            std::size_t id2 = fields[0]->GetTrace()->
            GetPhys_Offset(fields[0]->GetTraceMap()->
                           GetBndCondTraceToGlobalTraceMap(cnt++));

            // Imposing Temperature Twall at the wall
            if (boost::iequals(fields[nScalars]->GetBndConditions()[j]->
                GetUserDefined(),"WallViscous"))
            {
                Vmath::Vcopy(nBndEdgePts,
                             &Tw[0], 1,
                             &scalarVariables[nScalars-1][id2], 1);
            }
            // Imposing Temperature through condition on the Energy
            // for no wall boundaries (e.g. farfield)
            else if (fields[nScalars]->GetBndConditions()[j]->
                     GetBoundaryConditionType() ==
                     SpatialDomains::eDirichlet)
            {
                // Use equation of state to evaluate temperature
                NekDouble rho, ene;
                for(std::size_t n = 0; n < nBndEdgePts; ++n)
                {
                    rho = fields[0]->
                              GetBndCondExpansions()[j]->
                              GetPhys()[id1+n];
                    ene = fields[nScalars]->
                              GetBndCondExpansions()[j]->
                              GetPhys()[id1 +n] / rho - tmp2[id2+n];
                    scalarVariables[nScalars-1][id2+n] =
                            m_eos->GetTemperature(rho, ene);
                }
            }

            // For Dirichlet boundary condition: uflux = u_bcs
            if (fields[nScalars]->GetBndConditions()[j]->
                GetBoundaryConditionType() == SpatialDomains::eDirichlet &&
                !boost::iequals(fields[nScalars]->GetBndConditions()[j]
                ->GetUserDefined(), "WallAdiabatic"))
            {
                Vmath::Vcopy(nBndEdgePts,
                             &scalarVariables[nScalars-1][id2], 1,
                             &fluxO1[nScalars-1][id2], 1);

            }

            // For Neumann boundary condition: uflux = u_+
            else if (((fields[nScalars]->GetBndConditions()[j])->
                      GetBoundaryConditionType() == SpatialDomains::eNeumann) ||
                      boost::iequals(fields[nScalars]->GetBndConditions()[j]->
                                    GetUserDefined(), "WallAdiabatic"))
            {
                Vmath::Vcopy(nBndEdgePts,
                             &pFwd[nScalars-1][id2], 1,
                             &fluxO1[nScalars-1][id2], 1);

            }
        }
    }
}

/**
 * @brief Build the numerical flux for the 2nd order derivatives
 *
 */
void DiffusionLDGNS::NumericalFluxO2(
    const Array<OneD, MultiRegions::ExpListSharedPtr>        &fields,
          Array<OneD, Array<OneD, Array<OneD, NekDouble> > > &qfield,
          Array<OneD, Array<OneD, NekDouble> >               &qflux,
    const Array<OneD, Array<OneD, NekDouble> >               &uFwd,
    const Array<OneD, Array<OneD, NekDouble> >               &uBwd)
{
    std::size_t nTracePts  = fields[0]->GetTrace()->GetTotPoints();
    std::size_t nVariables = fields.size();

    // Initialize penalty flux
    Array<OneD, Array<OneD, NekDouble> >  fluxPen{nVariables-1};
    for (std::size_t i = 0; i < nVariables-1; ++i)
    {
        fluxPen[i] = Array<OneD, NekDouble>{nTracePts, 0.0};
    }

    // Get penalty flux
    m_fluxPenaltyNS(uFwd, uBwd, fluxPen);

    // Evaluate Riemann flux
    // qflux = \hat{q} \cdot u = q \cdot n
    // Notice: i = 1 (first row of the viscous tensor is zero)

    Array<OneD, NekDouble > qFwd{nTracePts};
    Array<OneD, NekDouble > qBwd{nTracePts};
    Array<OneD, NekDouble > qtemp{nTracePts};
    Array<OneD, NekDouble > qfluxtemp{nTracePts, 0.0};
    std::size_t nDim = fields[0]->GetCoordim(0);
    for (std::size_t i = 1; i < nVariables; ++i)
    {
        qflux[i] = Array<OneD, NekDouble> {nTracePts, 0.0};
        for (std::size_t j = 0; j < nDim; ++j)
        {
            // Compute qFwd and qBwd value of qfield in position 'ji'
            fields[i]->GetFwdBwdTracePhys(qfield[j][i], qFwd, qBwd);

            // Downwind
            Vmath::Vcopy(nTracePts, qBwd, 1, qfluxtemp, 1);

            // Multiply the Riemann flux by the trace normals
            Vmath::Vmul(nTracePts, m_traceNormals[j], 1, qfluxtemp, 1,
                        qfluxtemp, 1);

            // Add penalty term
            Vmath::Vvtvp(nTracePts, m_traceOneOverH, 1, fluxPen[i-1], 1,
                qfluxtemp, 1, qfluxtemp, 1);

            // Impose weak boundary condition with flux
            if (fields[0]->GetBndCondExpansions().size())
            {
                ApplyBCsO2(fields, i, j, qfield[j][i], qFwd, qBwd, qfluxtemp);
            }

            // Store the final flux into qflux
            Vmath::Vadd(nTracePts, qfluxtemp, 1, qflux[i], 1, qflux[i], 1);
        }
    }
}


/**
 * @brief Imposes appropriate bcs for the 2nd order derivatives
 *
 */
void DiffusionLDGNS::ApplyBCsO2(
    const Array<OneD, MultiRegions::ExpListSharedPtr> &fields,
    const std::size_t                                  var,
    const std::size_t                                  dir,
    const Array<OneD, const NekDouble>                &qfield,
    const Array<OneD, const NekDouble>                &qFwd,
    const Array<OneD, const NekDouble>                &qBwd,
          Array<OneD,       NekDouble>                &penaltyflux)
{
    boost::ignore_unused(qfield, qBwd);

    std::size_t cnt = 0;
    std::size_t nBndRegions = fields[var]->GetBndCondExpansions().size();
    // Loop on the boundary regions to apply appropriate bcs
    for (std::size_t i = 0; i < nBndRegions; ++i)
    {
        // Number of boundary regions related to region 'i'
        std::size_t nBndEdges = fields[var]->
        GetBndCondExpansions()[i]->GetExpSize();

        if (fields[var]->GetBndConditions()[i]->GetBoundaryConditionType()
            == SpatialDomains::ePeriodic)
        {
            continue;
        }

        // Weakly impose bcs by modifying flux values
        for (std::size_t e = 0; e < nBndEdges; ++e)
        {
            std::size_t nBndEdgePts = fields[var]->
            GetBndCondExpansions()[i]->GetExp(e)->GetTotPoints();

            std::size_t id2 = fields[0]->GetTrace()->
            GetPhys_Offset(fields[0]->GetTraceMap()->
                           GetBndCondTraceToGlobalTraceMap(cnt++));

            // In case of Dirichlet bcs:
            // uflux = gD
            if (fields[var]->GetBndConditions()[i]->
               GetBoundaryConditionType() == SpatialDomains::eDirichlet
               && !boost::iequals(fields[var]->GetBndConditions()[i]->
                                  GetUserDefined(), "WallAdiabatic"))
            {
                Vmath::Vmul(nBndEdgePts,
                            &m_traceNormals[dir][id2], 1,
                            &qFwd[id2], 1,
                            &penaltyflux[id2], 1);
            }
            // 3.4) In case of Neumann bcs:
            // uflux = u+
            else if ((fields[var]->GetBndConditions()[i])->
                GetBoundaryConditionType() == SpatialDomains::eNeumann)
            {
                ASSERTL0(false,
                         "Neumann bcs not implemented for LDGNS");

                /*
                Vmath::Vmul(nBndEdgePts,
                            &m_traceNormals[dir][id2], 1,
                            &(fields[var]->
                              GetBndCondExpansions()[i]->
                              UpdatePhys())[id1], 1,
                            &penaltyflux[id2], 1);
                 */
            }
            else if (boost::iequals(fields[var]->GetBndConditions()[i]->
                                   GetUserDefined(), "WallAdiabatic"))
            {
                if ((var == m_spaceDim + 1))
                {
                    Vmath::Zero(nBndEdgePts, &penaltyflux[id2], 1);
                }
                else
                {

                    Vmath::Vmul(nBndEdgePts,
                                &m_traceNormals[dir][id2], 1,
                                &qFwd[id2], 1,
                                &penaltyflux[id2], 1);

                }
            }
        }
    }
}
}//end of namespace Nektar<|MERGE_RESOLUTION|>--- conflicted
+++ resolved
@@ -216,45 +216,9 @@
     const Array<OneD, Array<OneD, NekDouble> >        &pFwd,
     const Array<OneD, Array<OneD, NekDouble> >        &pBwd)
 {
-<<<<<<< HEAD
-    int nCoeffs   = fields[0]->GetNcoeffs();
     Array<OneD, Array<OneD, NekDouble> > tmp2(nConvectiveFields);
     for (int i = 0; i < nConvectiveFields; ++i)
-=======
-    std::size_t nDim      = fields[0]->GetCoordim(0);
-    std::size_t nPts      = fields[0]->GetTotPoints();
-    std::size_t nCoeffs   = fields[0]->GetNcoeffs();
-    std::size_t nScalars  = inarray.size();
-    std::size_t nTracePts = fields[0]->GetTrace()->GetTotPoints();
-
-    Array<OneD, NekDouble>               tmp1{nCoeffs};
-    Array<OneD, Array<OneD, NekDouble> > tmp2{nConvectiveFields};
-
-    Array<OneD, Array<OneD, Array<OneD, NekDouble> > >
-                                            numericalFluxO1{m_spaceDim};
-    Array<OneD, Array<OneD, Array<OneD, NekDouble> > >
-                                            derivativesO1{m_spaceDim};
-
-    for (std::size_t j = 0; j < m_spaceDim; ++j)
->>>>>>> 198bb4a5
-    {
-        tmp2[i] = Array<OneD, NekDouble>(nCoeffs, 0.0);
-    }
-    v_Diffuse_coeff(nConvectiveFields,fields,inarray,tmp2,pFwd,pBwd);
-    for (int i = 0; i < nConvectiveFields; ++i)
-    {
-        fields[i]->BwdTrans             (tmp2[i], outarray[i]);
-    }
-}
-
-void DiffusionLDGNS::v_Diffuse_coeff(
-    const std::size_t                                  nConvectiveFields,
-    const Array<OneD, MultiRegions::ExpListSharedPtr> &fields,
-    const Array<OneD, Array<OneD, NekDouble> >        &inarray,
-            Array<OneD, Array<OneD, NekDouble> >        &outarray,
-    const Array<OneD, Array<OneD, NekDouble> >        &pFwd,
-    const Array<OneD, Array<OneD, NekDouble> >        &pBwd)
-{
+    {
     int i, j;
     int nDim      = fields[0]->GetCoordim(0);
     int nScalars  = inarray.num_elements();
