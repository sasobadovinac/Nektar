///////////////////////////////////////////////////////////////////////////////
//
// File ExtractSurface2DCFS.cpp
//
// For more information, please see: http://www.nektar.info
//
// The MIT License
//
// Copyright (c) 2006 Division of Applied Mathematics, Brown University (USA),
// Department of Aeronautics, Imperial College London (UK), and Scientific
// Computing and Imaging Institute, University of Utah (USA).
//
// Permission is hereby granted, free of charge, to any person obtaining a
// copy of this software and associated documentation files (the "Software"),
// to deal in the Software without restriction, including without limitation
// the rights to use, copy, modify, merge, publish, distribute, sublicense,
// and/or sell copies of the Software, and to permit persons to whom the
// Software is furnished to do so, subject to the following conditions:
//
// The above copyright notice and this permission notice shall be included
// in all copies or substantial portions of the Software.
//
// THE SOFTWARE IS PROVIDED "AS IS", WITHOUT WARRANTY OF ANY KIND, EXPRESS
// OR IMPLIED, INCLUDING BUT NOT LIMITED TO THE WARRANTIES OF MERCHANTABILITY,
// FITNESS FOR A PARTICULAR PURPOSE AND NONINFRINGEMENT. IN NO EVENT SHALL
// THE AUTHORS OR COPYRIGHT HOLDERS BE LIABLE FOR ANY CLAIM, DAMAGES OR OTHER
// LIABILITY, WHETHER IN AN ACTION OF CONTRACT, TORT OR OTHERWISE, ARISING
// FROM, OUT OF OR IN CONNECTION WITH THE SOFTWARE OR THE USE OR OTHER
// DEALINGS IN THE SOFTWARE.
//
// Description: Extract 1D surfaces from 2D file and output relevant quantities
// for compressible flow solver.
//
///////////////////////////////////////////////////////////////////////////////

#include <cstdio>
#include <cstdlib>
#include <string>
#include <iostream>
#include <iomanip>

#include <MultiRegions/ExpList.h>
#include <MultiRegions/ExpList2DHomogeneous1D.h>
#include <MultiRegions/ExpList3DHomogeneous1D.h>
#include <MultiRegions/ExpList3DHomogeneous2D.h>
#include <MultiRegions/AssemblyMap/AssemblyMapDG.h>

#include <MultiRegions/DisContField.h>
#include <LocalRegions/MatrixKey.h>
#include <LocalRegions/Expansion2D.h>
#include <LocalRegions/Expansion.h>

#include <LibUtilities/BasicUtils/ErrorUtil.hpp>
#include <LibUtilities/BasicUtils/FieldIO.h>
#include <LibUtilities/BasicUtils/NekFactory.hpp>
#include <LibUtilities/BasicUtils/SessionReader.h>
#include <LibUtilities/BasicUtils/SharedArray.hpp>
#include <LibUtilities/Communication/Comm.h>

#include <LibUtilities/Memory/NekMemoryManager.hpp>
#include <MultiRegions/ContField.h>
#include <SpatialDomains/MeshGraph.h>

#include <SolverUtils/SolverUtilsDeclspec.h>

#include <boost/program_options.hpp>

using namespace std;
using namespace Nektar;

namespace po = boost::program_options;

int main(int argc, char *argv[])
{
    string fname;
    po::options_description desc("Available options");
    desc.add_options()
        ("help,h",
            "Produce this help message.");

    po::options_description hidden("Hidden options");
    hidden.add_options()
        ("input-file", po::value< vector<string> >(), "input filename");

    po::options_description cmdline_options;
    cmdline_options.add(desc).add(hidden);

    po::options_description visible("Allowed options");
    visible.add(desc);

    po::positional_options_description p;
    p.add("input-file", -1);

    po::variables_map vm;

    try
<<<<<<< HEAD
    {
        po::store(po::command_line_parser(argc, argv).
            options(cmdline_options).positional(p).run(), vm);
        po::notify(vm);
    }
    catch (const std::exception& e)
    {
=======
    {
        po::store(po::command_line_parser(argc, argv).
            options(cmdline_options).positional(p).run(), vm);
        po::notify(vm);
    }
    catch (const std::exception& e)
    {
>>>>>>> 6c9fb77c
        cerr << e.what() << endl;
        cerr << desc;
        return 1;
    }

    std::vector<std::string> filenames;
    if (vm.count("input-file"))
    {
        filenames = vm["input-file"].as<std::vector<std::string>>();
    }

    if (vm.count("help") || vm.count("input-file") != 1) {
        cerr << "Description: Extracts a surface from a 2D .fld file created "
                "by the CompressibleFlowSolver and places it into a .cfs file"
             << endl;
        cerr << "Usage: ExtractSurface2DCFS [options] meshFile fieldFile"
             << endl;
        cout << desc;
        return 1;
    }
<<<<<<< HEAD

    LibUtilities::SessionReaderSharedPtr vSession
        = LibUtilities::SessionReader::CreateInstance(argc, argv);
    SpatialDomains::MeshGraphSharedPtr graphShPt =
        SpatialDomains::MeshGraph::Read(vSession);

=======

    LibUtilities::SessionReaderSharedPtr vSession
        = LibUtilities::SessionReader::CreateInstance(argc, argv);
    SpatialDomains::MeshGraphSharedPtr graphShPt =
        SpatialDomains::MeshGraph::Read(vSession);

>>>>>>> 6c9fb77c
    fname = vSession->GetSessionName() + ".cfs";

    // Find .fld or .chk file name
    std::string fieldFile;
    for(auto &file : filenames)
    {
        if(file.size() > 4 &&
            (file.substr(file.size() - 4, 4) == ".fld"
            || file.substr(file.size() - 4, 4) == ".chk"))
        {
            fieldFile = file;
            break;
        }
    }

    int cnt;
    int id1 = 0;
    int id2 = 0;
    int i, j, n, e, b;
    Array<OneD, NekDouble> auxArray;

    int nBndEdgePts, nBndEdges, nBndRegions;

    std::string                         m_ViscosityType;
    NekDouble                           m_gamma;
    NekDouble                           m_pInf;
    NekDouble                           m_rhoInf;
    NekDouble                           m_uInf;
    NekDouble                           m_vInf;
    NekDouble                           m_wInf;
    NekDouble                           m_gasConstant;
    NekDouble                           m_Twall;
    NekDouble                           m_mu;

    int m_spacedim = 2;
    int nDimensions = m_spacedim;
    int phys_offset;

    // Get gamma parameter from session file.
    ASSERTL0(vSession->DefinesParameter("Gamma"),
             "Compressible flow sessions must define a Gamma parameter.");
    vSession->LoadParameter("Gamma", m_gamma, 1.4);

    // Get E0 parameter from session file.
    ASSERTL0(vSession->DefinesParameter("pInf"),
             "Compressible flow sessions must define a pInf parameter.");
    vSession->LoadParameter("pInf", m_pInf, 101325);

    // Get rhoInf parameter from session file.
    ASSERTL0(vSession->DefinesParameter("rhoInf"),
             "Compressible flow sessions must define a rhoInf parameter.");
    vSession->LoadParameter("rhoInf", m_rhoInf, 1.225);

    // Get uInf parameter from session file.
    ASSERTL0(vSession->DefinesParameter("uInf"),
             "Compressible flow sessions must define a uInf parameter.");
    vSession->LoadParameter("uInf", m_uInf, 0.1);

    // Get vInf parameter from session file.
    if (m_spacedim == 2 || m_spacedim == 3)
    {
        ASSERTL0(vSession->DefinesParameter("vInf"),
                 "Compressible flow sessions must define a vInf parameter"
                 "for 2D/3D problems.");
        vSession->LoadParameter("vInf", m_vInf, 0.0);
    }

    // Get wInf parameter from session file.
    if (m_spacedim == 3)
    {
        ASSERTL0(vSession->DefinesParameter("wInf"),
                 "Compressible flow sessions must define a wInf parameter"
                 "for 3D problems.");
        vSession->LoadParameter("wInf", m_wInf, 0.0);
    }

    vSession->LoadParameter ("GasConstant",   m_gasConstant,   287.058);
    vSession->LoadParameter ("Twall",         m_Twall,         300.15);
    vSession->LoadSolverInfo("ViscosityType", m_ViscosityType, "Constant");
    vSession->LoadParameter ("mu",            m_mu,            1.78e-05);

    //--------------------------------------------------------------------------
    // Import field file
    vector<LibUtilities::FieldDefinitionsSharedPtr> fieldDef;
    vector<vector<NekDouble> >                      fieldData;

    LibUtilities::FieldMetaDataMap fieldMetaDataMap;
    LibUtilities::Import(fieldFile, fieldDef, fieldData, fieldMetaDataMap);
    //--------------------------------------------------------------------------

    //--------------------------------------------------------------------------
    // Set up Expansion information
    //vector< vector<LibUtilities::PointsType> > pointsType;
    //for (i = 0; i < fieldDef.size(); ++i)
    //{
    //    vector<LibUtilities::PointsType> ptype;
    //    for (j = 0; j < 2; ++j)
    //    {
    //        ptype.push_back(LibUtilities::ePolyEvenlySpaced);
    //    }
    //    pointsType.push_back(ptype);
    //}
    //graphShPt->SetExpansionInfo(fieldDef, pointsType);

    //--------------------------------------------------------------------------


    //--------------------------------------------------------------------------
    // Define Expansion
    int nfields = vSession->GetVariables().size();
    Array<OneD, MultiRegions::ExpListSharedPtr> Exp(nfields);
    Array<OneD, MultiRegions::ExpListSharedPtr> pFields(nfields);

    for(i = 0; i < pFields.size(); i++)
    {
        pFields[i] = MemoryManager<
            MultiRegions::DisContField>::AllocateSharedPtr(
                vSession, graphShPt, vSession->GetVariable(i));
    }

    //@TODO: Might need this to rotate mesh based on time
    for (auto &fld : pFields)
    {
        if (fld->GetGraph()->GetMovement() != nullptr)
        {
            fld->GetGraph()->GetMovement()->PerformMovement(
                boost::lexical_cast<NekDouble>(fieldMetaDataMap["Time"]));
            fld->Reset();
            fld->SetUpPhysNormals();
        }
    }

    MultiRegions::ExpListSharedPtr Exp2D;
    Exp2D = MemoryManager<MultiRegions::ExpList>
        ::AllocateSharedPtr(vSession, graphShPt);

    Exp[0] = Exp2D;

    for (i = 1; i < nfields; ++i)
    {
        Exp[i] = MemoryManager<MultiRegions::ExpList>
            ::AllocateSharedPtr(*Exp2D);
    }

    int nSolutionPts = pFields[0]->GetNpoints();
    int nTracePts    = pFields[0]->GetTrace()->GetTotPoints();
    int nElements    = pFields[0]->GetExpSize();

    Array<OneD, NekDouble> tmp(nSolutionPts, 0.0);

    Array<OneD, NekDouble> x(nSolutionPts);
    Array<OneD, NekDouble> y(nSolutionPts);
    Array<OneD, NekDouble> z(nSolutionPts);

    Array<OneD, NekDouble> traceX(nTracePts);
    Array<OneD, NekDouble> traceY(nTracePts);
    Array<OneD, NekDouble> traceZ(nTracePts);

    Array<OneD, NekDouble> surfaceX(nTracePts);
    Array<OneD, NekDouble> surfaceY(nTracePts);
    Array<OneD, NekDouble> surfaceZ(nTracePts);

    pFields[0]->GetCoords(x, y, z);

    pFields[0]->ExtractTracePhys(x, traceX);
    pFields[0]->ExtractTracePhys(y, traceY);
    pFields[0]->ExtractTracePhys(z, traceZ);
    //--------------------------------------------------------------------------

    //--------------------------------------------------------------------------
    // Copy data from field file
    Array<OneD, Array<OneD, NekDouble> > uFields(nfields);
    Array<OneD, Array<OneD, NekDouble> > traceFields(nfields);
    Array<OneD, Array<OneD, NekDouble> > surfaceFields(nfields);

    // Extract the physical values of the solution at the boundaries
    for (j = 0; j < nfields; ++j)
    {
        uFields[j]       = Array<OneD, NekDouble>(nSolutionPts, 0.0);
        traceFields[j]   = Array<OneD, NekDouble>(nTracePts, 0.0);
        surfaceFields[j] = Array<OneD, NekDouble>(nTracePts, 0.0);


        for (i = 0; i < fieldData.size(); ++i)
        {
            Exp[j]->ExtractDataToCoeffs(fieldDef[i], fieldData[i],
                                        fieldDef[i]->m_fields[j],
                                        Exp[j]->UpdateCoeffs());
        }
        Exp[j]->BwdTrans(Exp[j]->GetCoeffs(), Exp[j]->UpdatePhys());
        Vmath::Vcopy(nSolutionPts, Exp[j]->GetPhys(), 1, uFields[j], 1);
        pFields[0]->ExtractTracePhys(uFields[j], traceFields[j]);
    }

    //Fields to add in the output file

    int nfieldsAdded = 20;
    Array<OneD, Array<OneD, NekDouble> > traceFieldsAdded(nfieldsAdded);
    Array<OneD, Array<OneD, NekDouble> > surfaceFieldsAdded(nfieldsAdded);

    for (j = 0; j < nfieldsAdded; ++j)
    {
        traceFieldsAdded[j] = Array<OneD, NekDouble>(nTracePts, 0.0);
        surfaceFieldsAdded[j] = Array<OneD, NekDouble>(nTracePts, 0.0);
    }

    /******** Evaluation of normals and tangents on the trace *****************
     * nx -> traceFieldsAdded[0];
     * ny -> traceFieldsAdded[1];
     * tx -> traceFieldsAdded[2];
     * ty -> traceFieldsAdded[3];
     ***************************************************************************/

    Array<OneD, Array<OneD, NekDouble> > m_traceNormals (nDimensions);
    for(i = 0; i < nDimensions; ++i)
    {
        m_traceNormals[i] = Array<OneD, NekDouble> (nTracePts, 0.0);
    }
    pFields[0]->GetTrace()->GetNormals(m_traceNormals);

    Array<OneD, Array<OneD, NekDouble> > m_traceTangents (nDimensions);
    for(i = 0; i < nDimensions; ++i)
    {
        m_traceTangents[i] = Array<OneD, NekDouble> (nTracePts, 0.0);
    }


    // nx
    Vmath::Vcopy(nTracePts,
                 &m_traceNormals[0][0], 1,
                 &traceFieldsAdded[0][0], 1);

    // ny
    Vmath::Vcopy(nTracePts,
                 &m_traceNormals[1][0], 1,
                 &traceFieldsAdded[1][0], 1);

    // t_x = - n_y
    Vmath::Vcopy(nTracePts,
                 &m_traceNormals[1][0], 1,
                 &m_traceTangents[0][0], 1);
    Vmath::Neg(nTracePts, &m_traceTangents[0][0], 1);

    Vmath::Vcopy(nTracePts,
                 &m_traceTangents[0][0], 1,
                 &traceFieldsAdded[2][0], 1);

    // t_y = n_x
    Vmath::Vcopy(nTracePts,
                 &m_traceNormals[0][0], 1,
                 &m_traceTangents[1][0], 1);

    Vmath::Vcopy(nTracePts,
                 &m_traceTangents[1][0], 1,
                 &traceFieldsAdded[3][0], 1);

    /******** Evaluation of the pressure ***************************************
     * P    = (E-1/2.*rho.*((rhou./rho).^2+(rhov./rho).^2))*(gamma - 1);
     * P -> traceFieldsAdded[4];
     ***************************************************************************/

    Array<OneD, NekDouble> pressure(nSolutionPts, 0.0);
    NekDouble gammaMinusOne    = m_gamma - 1.0;

    for (i = 0; i < m_spacedim; i++)
    {
        Vmath::Vmul(nSolutionPts,
                    &uFields[i + 1][0], 1,
                    &uFields[i + 1][0], 1,
                    &tmp[0],1);


        Vmath::Smul(nSolutionPts, 0.5,
                    &tmp[0], 1,
                    &tmp[0], 1);

        Vmath::Vadd(nSolutionPts,
                    &pressure[0], 1,
                    &tmp[0], 1,
                    &pressure[0], 1);
    }

    Vmath::Vdiv(nSolutionPts,
                &pressure[0], 1,
                &uFields[0][0], 1,
                &pressure[0],1);

    Vmath::Vsub(nSolutionPts,
                &uFields[nfields - 1][0], 1,
                &pressure[0], 1,
                &pressure[0],1);

    Vmath::Smul(nSolutionPts, gammaMinusOne,
                &pressure[0], 1,
                &pressure[0], 1);

    // Extract trace
    pFields[0]->ExtractTracePhys(pressure, traceFieldsAdded[4]);

    /******** Evaluation of the temperature ************************************
     * T = P/(R*rho);
     * T -> traceFieldsAdded[5];
     ***************************************************************************/

    Array<OneD, NekDouble> temperature(nSolutionPts, 0.0);

    Vmath::Vdiv(nSolutionPts,
                &pressure[0], 1,
                &uFields[0][0], 1,
                &temperature[0],1);

    NekDouble GasConstantInv =  1.0/m_gasConstant;
    Vmath::Smul(nSolutionPts, GasConstantInv,
                &temperature[0], 1,
                &temperature[0], 1);

    // Extract trace
    pFields[0]->ExtractTracePhys(temperature, traceFieldsAdded[5]);

    /*** Evaluation of the temperature gradient in the normal direction ********
     * DT_n -> traceFieldsAdded[6]
     ***************************************************************************/

    Array<OneD, Array<OneD, NekDouble> > Dtemperature(nDimensions);
    Array<OneD, Array<OneD, NekDouble> > traceDtemperature(nDimensions);

    for (i = 0; i < nDimensions; ++ i)
    {
        Dtemperature[i]  = Array<OneD, NekDouble>(nSolutionPts, 0.0);
        traceDtemperature[i]  = Array<OneD, NekDouble>(nTracePts, 0.0);
    }

    for (i = 0; i < nDimensions; ++ i)
    {
        for (n = 0; n < nElements; n++)
        {
            phys_offset = pFields[0]->GetPhys_Offset(n);

            pFields[i]->GetExp(n)->PhysDeriv(
                i, temperature + phys_offset,
                auxArray = Dtemperature[i] + phys_offset);
        }
        // Extract trace
        pFields[0]->ExtractTracePhys(Dtemperature[i], traceDtemperature[i]);
    }

    for(i = 0; i < nDimensions; ++i)
    {
        Vmath::Vmul(nTracePts,
                    &m_traceNormals[i][0], 1,
                    &traceDtemperature[i][0], 1,
                    &tmp[0],1);

        Vmath::Vadd(nTracePts,
                    &traceFieldsAdded[6][0], 1,
                    &tmp[0], 1,
                    &traceFieldsAdded[6][0], 1);
    }

    /*** Evaluation of the pressure gradient ***********************************
     * DP_t -> traceFieldsAdded[7]   tangent direction
     * DP_x -> traceFieldsAdded[8]
     * DP_y -> traceFieldsAdded[9]
     ***************************************************************************/

    Array<OneD, Array<OneD, NekDouble> > Dpressure(nDimensions);
    Array<OneD, Array<OneD, NekDouble> > traceDpressure(nDimensions);

    for (i = 0; i < nDimensions; ++ i)
    {
        Dpressure[i]  = Array<OneD, NekDouble>(nSolutionPts, 0.0);
        traceDpressure[i]  = Array<OneD, NekDouble>(nTracePts, 0.0);
    }

    for (i = 0; i < nDimensions; ++ i)
    {
        for (n = 0; n < nElements; n++)
        {
            phys_offset = pFields[0]->GetPhys_Offset(n);

            pFields[i]->GetExp(n)->PhysDeriv(
                i, pressure + phys_offset,
                auxArray = Dpressure[i] + phys_offset);
        }
        // Extract trace
        pFields[0]->ExtractTracePhys(Dpressure[i], traceDpressure[i]);
    }

    // Dp_t
    for(i = 0; i < nDimensions; ++i)
    {
        Vmath::Vmul(nTracePts,
                    &m_traceTangents[i][0], 1,
                    &traceDpressure[i][0], 1,
                    &tmp[0],1);

        Vmath::Vadd(nTracePts,
                    &traceFieldsAdded[7][0], 1,
                    &tmp[0], 1,
                    &traceFieldsAdded[7][0], 1);
    }

    // Dp_x
    Vmath::Vcopy(nTracePts,
                 &traceDpressure[0][0], 1,
                 &traceFieldsAdded[8][0], 1);

    // Dp_y
    Vmath::Vcopy(nTracePts,
                 &traceDpressure[1][0], 1,
                 &traceFieldsAdded[9][0], 1);

    /** Evaluation of the velocity gradient in the cartesian directions
     * Du_x:    traceFieldsAdded[10]
     * Du_y:    traceFieldsAdded[11]
     * Dv_x:    traceFieldsAdded[12]
     * Dv_y:    traceFieldsAdded[13]
     **/
    Array<OneD, Array<OneD, Array<OneD, NekDouble> > > Dvelocity(nDimensions);
    Array<OneD, Array<OneD, Array<OneD, NekDouble> > > traceDvelocity(nDimensions);
    Array<OneD, Array<OneD, NekDouble> > velocity(nDimensions);

    for (i = 0; i < nDimensions; ++ i)
    {
        Dvelocity[i]      = Array<OneD, Array<OneD, NekDouble> >(nDimensions);
        traceDvelocity[i] = Array<OneD, Array<OneD, NekDouble> >(nDimensions);
        velocity[i]       = Array<OneD, NekDouble>(nSolutionPts, 0.0);

        Vmath::Vdiv(nSolutionPts, uFields[i+1], 1, uFields[0], 1,
                    velocity[i], 1);

        for (j = 0; j < nDimensions; ++j)
        {
            Dvelocity[i][j]      = Array<OneD, NekDouble>(nSolutionPts, 0.0);
            traceDvelocity[i][j] = Array<OneD, NekDouble>(nTracePts, 0.0);
        }
    }

    for (i = 0; i < nDimensions; ++i)
    {
        for (j = 0; j < nDimensions; ++j)
        {
            for (n = 0; n < nElements; n++)
            {
                phys_offset = pFields[0]->GetPhys_Offset(n);

                pFields[i]->GetExp(n)->PhysDeriv(
                    j, velocity[i] + phys_offset,
                    auxArray = Dvelocity[i][j] + phys_offset);
            }

            // Extract trace
            pFields[0]->ExtractTracePhys(Dvelocity[i][j], traceDvelocity[i][j]);
        }
    }

    Vmath::Vcopy(nTracePts,
                 &traceDvelocity[0][0][0], 1,
                 &traceFieldsAdded[10][0], 1);
    Vmath::Vcopy(nTracePts,
                 &traceDvelocity[0][1][0], 1,
                 &traceFieldsAdded[11][0], 1);
    Vmath::Vcopy(nTracePts,
                 &traceDvelocity[1][0][0], 1,
                 &traceFieldsAdded[12][0], 1);
    Vmath::Vcopy(nTracePts,
                 &traceDvelocity[1][1][0], 1,
                 &traceFieldsAdded[13][0], 1);


    /*** Evaluation of shear stresses ******************************************
     * tau_xx -> traceFieldsAdded[14]
     * tau_yy -> traceFieldsAdded[15]
     * tau_xy -> traceFieldsAdded[16]
     ***************************************************************************/

    // Stokes hypotesis
    const NekDouble lambda = -2.0/3.0;

    // Auxiliary variables
    Array<OneD, NekDouble > mu    (nSolutionPts, 0.0);
    Array<OneD, NekDouble > mu2   (nSolutionPts, 0.0);
    Array<OneD, NekDouble > divVel(nSolutionPts, 0.0);

    // Variable viscosity through the Sutherland's law
    if (m_ViscosityType == "Variable")
    {
        NekDouble mu_star = m_mu;
        NekDouble T_star  = m_pInf / (m_rhoInf * m_gasConstant);
        NekDouble ratio;

        for (int i = 0; i < nSolutionPts; ++i)
        {
            ratio = temperature[i] / T_star;
            mu[i] = mu_star * ratio * sqrt(ratio) *
                (T_star + 110.0) / (temperature[i] + 110.0);
        }
    }
    else
    {
        Vmath::Fill(nSolutionPts, m_mu, &mu[0], 1);
    }

    // Computing diagonal terms of viscous stress tensor
    Array<OneD, Array<OneD, NekDouble> > temp(m_spacedim);
    Array<OneD, Array<OneD, NekDouble> > Sgg(m_spacedim);

    // mu2 = 2 * mu
    Vmath::Smul(nSolutionPts, 2.0, &mu[0], 1, &mu2[0], 1);

    // Velocity divergence
    Vmath::Vadd(nSolutionPts, &divVel[0], 1,
                &Dvelocity[0][0][0], 1, &divVel[0], 1);
    Vmath::Vadd(nSolutionPts, &divVel[0], 1,
                &Dvelocity[1][1][0], 1, &divVel[0], 1);

    // Velocity divergence scaled by lambda * mu
    Vmath::Smul(nSolutionPts, lambda, &divVel[0], 1, &divVel[0], 1);
    Vmath::Vmul(nSolutionPts, &mu[0], 1, &divVel[0], 1, &divVel[0], 1);

    // Diagonal terms of viscous stress tensor (Sxx, Syy)
    // Sjj = 2 * mu * du_j/dx_j - (2 / 3) * mu * sum_j(du_j/dx_j)
    for (j = 0; j < m_spacedim; ++j)
    {
        temp[j] = Array<OneD, NekDouble>(nSolutionPts, 0.0);
        Sgg[j] = Array<OneD, NekDouble>(nSolutionPts, 0.0);

        Vmath::Vmul(nSolutionPts, &mu2[0], 1, &Dvelocity[j][j][0], 1,
                    &temp[j][0], 1);

        Vmath::Vadd(nSolutionPts, &temp[j][0], 1, &divVel[0], 1, &Sgg[j][0], 1);
    }

    // Extra diagonal terms of viscous stress tensor (Sxy =  Syx)
    Array<OneD, NekDouble > Sxy(nSolutionPts, 0.0);

    // Sxy = (du/dy + dv/dx)
    Vmath::Vadd(nSolutionPts, &Dvelocity[0][1][0], 1,
                &Dvelocity[1][0][0], 1, &Sxy[0], 1);

    // Sxy = mu * (du/dy + dv/dx)
    Vmath::Vmul(nSolutionPts, &mu[0], 1, &Sxy[0], 1, &Sxy[0], 1);

    pFields[0]->ExtractTracePhys(Sgg[0], traceFieldsAdded[14]);
    pFields[0]->ExtractTracePhys(Sgg[1], traceFieldsAdded[15]);
    pFields[0]->ExtractTracePhys(Sxy,    traceFieldsAdded[16]);

    /*** Evaluation of the shear stress in tangent direction *******************
     * tau_t -> traceFieldsAdded[17]
     ***************************************************************************/
    Array<OneD, NekDouble > sigma_diff   (nTracePts, 0.0);
    Array<OneD, NekDouble > cosTeta      (nTracePts, 0.0);
    Array<OneD, NekDouble > sinTeta      (nTracePts, 0.0);
    Array<OneD, NekDouble > cos2Teta     (nTracePts, 0.0);
    Array<OneD, NekDouble > sin2Teta     (nTracePts, 0.0);
    Array<OneD, NekDouble > tau_t        (nTracePts, 0.0);

    Array<OneD, NekDouble > tmpTeta      (nTracePts, 0.0);

    // cos(teta) = nx
    Vmath::Vcopy(nTracePts, &m_traceNormals[0][0], 1, &cosTeta[0], 1);

    // sin(teta) = ny
    Vmath::Vcopy(nTracePts, &m_traceNormals[1][0], 1, &sinTeta[0], 1);

    // sigma_diff = sigma_x - sigma_y
    Vmath::Vsub(nTracePts, &traceFieldsAdded[14][0], 1,
                &traceFieldsAdded[15][0], 1, &sigma_diff[0], 1);

    // sin(2*teta)
    Vmath::Vmul(nTracePts, &cosTeta[0], 1, &sinTeta[0], 1, &tmpTeta[0], 1);
    Vmath::Smul(nTracePts, 2.0, &tmpTeta[0], 1, &sin2Teta[0], 1);

    // cos(2*teta)
    Vmath::Vmul(nTracePts, &cosTeta[0], 1, &cosTeta[0], 1, &cos2Teta[0], 1);
    Vmath::Vmul(nTracePts, &sinTeta[0], 1, &sinTeta[0], 1, &tmpTeta[0], 1);
    Vmath::Vsub(nTracePts, &cos2Teta[0], 1, &tmpTeta[0], 1, &cos2Teta[0], 1);

    // tau_t = -0.5*sigma_diff * sin(2*teta) + tau_xy * cos(2*teta)
    Vmath::Smul(nTracePts, -0.5, &sigma_diff[0], 1, &sigma_diff[0], 1);
    Vmath::Vmul(nTracePts, &sigma_diff[0], 1, &sin2Teta[0], 1, &tau_t[0], 1);
    Vmath::Vmul(nTracePts, &traceFieldsAdded[16][0], 1, &cos2Teta[0], 1,
                &tmpTeta[0], 1);
    Vmath::Vadd(nTracePts, &tau_t[0], 1, &tmpTeta[0], 1, &tau_t[0], 1);

    Vmath::Vcopy(nTracePts, &tau_t[0], 1, &traceFieldsAdded[17][0], 1);

    /*** Evaluation of dinamic viscosity ***************************************
     * mu -> traceFieldsAdded[18]
     ***************************************************************************/

    pFields[0]->ExtractTracePhys(mu, traceFieldsAdded[18]);

    /*** Evaluation of Mach number *********************************************
     * M -> traceFieldsAdded[18]
     ***************************************************************************/
    NekDouble gamma    = m_gamma;

    // Speed of sound
    Array<OneD, NekDouble> soundspeed(nSolutionPts, 0.0);

    Vmath::Vdiv (nSolutionPts, pressure, 1, uFields[0], 1, soundspeed, 1);
    Vmath::Smul (nSolutionPts, gamma, soundspeed, 1, soundspeed, 1);
    Vmath::Vsqrt(nSolutionPts, soundspeed, 1, soundspeed, 1);

    // Mach
    Array<OneD, NekDouble> mach(nSolutionPts, 0.0);

    for (int i = 0; i < m_spacedim; ++i)
    {
        Vmath::Vvtvp(nSolutionPts, uFields[i + 1], 1, uFields[i + 1], 1,
                     mach,           1, mach,           1);
    }

    Vmath::Vdiv(nSolutionPts,  mach, 1, uFields[0], 1, mach, 1);
    Vmath::Vdiv(nSolutionPts,  mach, 1, uFields[0], 1, mach, 1);
    Vmath::Vsqrt(nSolutionPts, mach, 1, mach, 1);
    Vmath::Vdiv(nSolutionPts,  mach, 1, soundspeed, 1, mach, 1);

    pFields[0]->ExtractTracePhys(mach, traceFieldsAdded[19]);

    /**************************************************************************/
    // Extract coordinates

    if (pFields[0]->GetBndCondExpansions().size())
    {
        id1 = 0;
        cnt = 0;
        nBndRegions = pFields[0]->GetBndCondExpansions().size();
        for (b = 0; b < nBndRegions; ++b)
        {
            nBndEdges = pFields[0]->GetBndCondExpansions()[b]->GetExpSize();
            for (e = 0; e < nBndEdges; ++e)
            {
                nBndEdgePts = pFields[0]->
                    GetBndCondExpansions()[b]->GetExp(e)->GetNumPoints(0);

                id2 = pFields[0]->GetTrace()->
                    GetPhys_Offset(pFields[0]->GetTraceMap()->
                                   GetBndCondIDToGlobalTraceID(cnt++));

                if (pFields[0]->GetBndConditions()[b]->
                        GetUserDefined() == "WallViscous" ||
                    pFields[0]->GetBndConditions()[b]->
                        GetUserDefined() == "WallAdiabatic" ||
                    pFields[0]->GetBndConditions()[b]->
                        GetUserDefined() == "Wall")
                {
                    Vmath::Vcopy(nBndEdgePts, &traceX[id2], 1,
                                 &surfaceX[id1], 1);

                    Vmath::Vcopy(nBndEdgePts, &traceY[id2], 1,
                                 &surfaceY[id1], 1);

                    Vmath::Vcopy(nBndEdgePts, &traceZ[id2], 1,
                                 &surfaceZ[id1], 1);

                    id1 += nBndEdgePts;
                }
            }
        }
    }

    // Extract fields
    if (pFields[0]->GetBndCondExpansions().size())
    {
        for (j = 0; j < nfields; ++j)
        {
            id1 = 0;
            cnt = 0;
            nBndRegions = pFields[j]->GetBndCondExpansions().size();
            for (b = 0; b < nBndRegions; ++b)
            {
                nBndEdges = pFields[j]->GetBndCondExpansions()[b]->GetExpSize();
                for (e = 0; e < nBndEdges; ++e)
                {
                    nBndEdgePts = pFields[j]->
                        GetBndCondExpansions()[b]->GetExp(e)->GetNumPoints(0);

                    id2 = pFields[j]->GetTrace()->
                        GetPhys_Offset(pFields[j]->GetTraceMap()->
                                       GetBndCondIDToGlobalTraceID(cnt++));

                    if (pFields[j]->GetBndConditions()[b]->
                            GetUserDefined() == "WallViscous" ||
                        pFields[j]->GetBndConditions()[b]->
                            GetUserDefined() == "WallAdiabatic" ||
                        pFields[j]->GetBndConditions()[b]->
                            GetUserDefined() == "Wall")
                    {
                        Vmath::Vcopy(nBndEdgePts, &traceFields[j][id2], 1,
                                     &surfaceFields[j][id1], 1);

                        id1 += nBndEdgePts;
                    }
                }
            }
        }
    }

    // Extract fields added
    if (pFields[0]->GetBndCondExpansions().size())
    {
        for (j = 0; j < nfieldsAdded; ++j)
        {
            id1 = 0;
            cnt = 0;
            nBndRegions = pFields[0]->GetBndCondExpansions().size();
            for (b = 0; b < nBndRegions; ++b)
            {
                nBndEdges = pFields[0]->GetBndCondExpansions()[b]->GetExpSize();
                for (e = 0; e < nBndEdges; ++e)
                {
                    nBndEdgePts = pFields[0]->
                        GetBndCondExpansions()[b]->GetExp(e)->GetNumPoints(0);

                    id2 = pFields[0]->GetTrace()->
                        GetPhys_Offset(pFields[0]->GetTraceMap()->
                                       GetBndCondIDToGlobalTraceID(cnt++));

                    if (pFields[0]->GetBndConditions()[b]->
                            GetUserDefined() == "WallViscous" ||
                        pFields[0]->GetBndConditions()[b]->
                            GetUserDefined() == "WallAdiabatic" ||
                        pFields[0]->GetBndConditions()[b]->
                            GetUserDefined() == "Wall")
                    {
                        Vmath::Vcopy(nBndEdgePts, &traceFieldsAdded[j][id2], 1,
                                     &surfaceFieldsAdded[j][id1], 1);

                        id1 += nBndEdgePts;
                    }
                }
            }
        }
    }
    //===================================================================================================
    //===================================================================================================
    //===================================================================================================
    std::string vEquation = vSession->GetSolverInfo("EQType");

    Array<OneD, MultiRegions::ExpListSharedPtr>  BndExp;
    BndExp = pFields[0]->GetBndCondExpansions();
    StdRegions::StdExpansion1DSharedPtr bc;

    NekDouble Fxp(0.0);
    NekDouble Fyp(0.0);
    NekDouble Fxv(0.0);
    NekDouble Fyv(0.0);
    NekDouble Sref(0.0);

    int GlobalIndex(0);

    for(int i = 0; i <  BndExp[0]->GetExpSize(); ++i)
    {
        bc =  BndExp[0]->GetExp(i)->as<LocalRegions::Expansion1D> ();

        int nbc = bc->GetTotPoints();

        Array<OneD, NekDouble>  nxOnBnd(nbc,0.0);
        Array<OneD, NekDouble>  nyOnBnd(nbc,0.0);
        Array<OneD, NekDouble>  txOnBnd(nbc,0.0);
        Array<OneD, NekDouble>  tyOnBnd(nbc,0.0);
        //              Array<OneD, NekDouble>  CoeffAero(nbc,0.0);
        //              Array<OneD, NekDouble>  tmp(nbc,0.0);

        Array<OneD, NekDouble>  drag_p(nbc,0.0);
        Array<OneD, NekDouble>  lift_p(nbc,0.0);
        Array<OneD, NekDouble>  PressurOnBnd(nbc,0.0);

        Array<OneD, NekDouble>  drag_v(nbc,0.0);
        Array<OneD, NekDouble>  lift_v(nbc,0.0);
        Array<OneD, NekDouble>  ShearStressOnBnd(nbc,0.0);

        Array<OneD, NekDouble>  Unity(nbc,1.0);

        for(int j = 0; j <  nbc; ++j)
        {

            nxOnBnd[j] = surfaceFieldsAdded[0][GlobalIndex];
            nyOnBnd[j] = surfaceFieldsAdded[1][GlobalIndex];
            txOnBnd[j] = surfaceFieldsAdded[2][GlobalIndex];
            tyOnBnd[j] = surfaceFieldsAdded[3][GlobalIndex];

            PressurOnBnd[j] = surfaceFieldsAdded[4][GlobalIndex];

            if (vEquation ==  "NavierStokesCFE")
            {
                ShearStressOnBnd[j] = surfaceFieldsAdded[17][GlobalIndex];
            }

            //                  CoeffAero[j] = surfaceFields[0][GlobalIndex];
            //                  tmp[j] = surfaceFields[1][GlobalIndex]*surfaceFields[1][GlobalIndex];
            //                  tmp[j] = tmp[j] + surfaceFields[2][GlobalIndex]*surfaceFields[2][GlobalIndex];
            //                  tmp[j] = sqrt(tmp[j]);
            //                  CoeffAero[j] = CoeffAero[j]*tmp[j];
            //                  CoeffAero[j] = 1.0/CoeffAero[j];
            //
            //                  PressurOnBnd[j] = CoeffAero[j]*surfaceFieldsAdded[4][GlobalIndex];
            //
            //                  cout << "CoeffAero = " << CoeffAero[j] << endl;

            GlobalIndex++;
        }

        Vmath::Vmul(nbc,PressurOnBnd,1,nxOnBnd,1, drag_p,1);
        Vmath::Vmul(nbc,PressurOnBnd,1,nyOnBnd,1, lift_p,1);

        //              Vmath::Vmul(nbc,drag_p,1,CoeffAero,1, drag_p,1);
        //              Vmath::Vmul(nbc,lift_p,1,CoeffAero,1, lift_p,1);

        Fxp += bc->Integral(drag_p);
        Fyp += bc->Integral(lift_p);

        if (vEquation ==  "NavierStokesCFE")
        {
            Vmath::Vmul(nbc,ShearStressOnBnd,1,txOnBnd,1, drag_v,1);
            Vmath::Vmul(nbc,ShearStressOnBnd,1,tyOnBnd,1, lift_v,1);

            //                  Vmath::Vdiv(nbc,drag_v,1,CoeffAero,1, drag_v,1);
            //                  Vmath::Vdiv(nbc,lift_v,1,CoeffAero,1, lift_v,1);

            Fxv += bc->Integral(drag_v);
            Fyv += bc->Integral(lift_v);
        }

        Sref += bc->Integral(Unity);

    }

    cout << "\n Sref = " << Sref << endl;
    Fxp = Fxp/Sref;
    Fyp = Fyp/Sref;
    Fxv = Fxv/Sref;
    Fyv = Fyv/Sref;
    cout << " Pressure drag (Fxp) = " << Fxp << endl;
    cout << " Pressure lift (Fyp) = " << Fyp << endl;
    cout << " Viscous drag (Fxv) = " << Fxv << endl;
    cout << " Viscous lift (Fyv) = " << Fyv << endl;
    cout << "\n ==> Total drag = " << Fxp+Fxv << endl;
    cout << " ==> Total lift = " << Fyp+Fyv << "\n" << endl;

    //===================================================================================================
    //===================================================================================================
    //===================================================================================================


    // Print the surface coordinates and the surface solution in a .txt file
    ofstream outfile;
    outfile.open(fname.c_str());
    outfile <<  "%  x[m] " << " \t"
            << "y[m] " << " \t"
            << "z[m] " << " \t"
            << "nx[]  " << " \t"
            << "ny[]  " << " \t"
            << "tx[]  " << " \t"
            << "ty[]  " << " \t"
            << "rho[kg/m^3] " << " \t"
            << "rhou[kg/(m^2 s)] " << " \t"
            << "rhov[kg/(m^2 s)] " << " \t"
            << "E[Pa] " << " \t"
            << "p[Pa] " << " \t"
            << "T[k]  " << " \t"
            << "dT/dn[k/m]  "  << " \t"
            << "dp/dT[Pa/m]  " << " \t"
            << "dp/dx[Pa/m]  " << " \t"
            << "dp/dy[Pa/m]  " << " \t"
            << "du/dx[s^-1]  " << " \t"
            << "du/dy[s^-1]  " << " \t"
            << "dv/dx[s^-1]  " << " \t"
            << "dv/dy[s^-1]  " << " \t"
            << "tau_xx[Pa]  " << " \t"
            << "tau_yy[Pa]  " << " \t"
            << "tau_xy[Pa]  " << " \t"
            << "tau_t[Pa]  " << " \t"
            << "mu[Pa s]  " << " \t"
            << "M[] " << " \t"
        //     << "Fxp " << " \t"
            << endl;
    for (i = 0; i < id1; ++i)
    {
        outfile << scientific
                << setw (17)
                << setprecision(16)
                << surfaceX[i] << " \t "
                << surfaceY[i] << " \t "
                << surfaceZ[i] << " \t "
                << surfaceFieldsAdded[0][i] << " \t "
                << surfaceFieldsAdded[1][i] << " \t "
                << surfaceFieldsAdded[2][i] << " \t "
                << surfaceFieldsAdded[3][i] << " \t "
                << surfaceFields[0][i] << " \t "
                << surfaceFields[1][i] << " \t "
                << surfaceFields[2][i] << " \t "
                << surfaceFields[3][i] << " \t "
                << surfaceFieldsAdded[4][i] << " \t "
                << surfaceFieldsAdded[5][i] << " \t "
                << surfaceFieldsAdded[6][i] << " \t "
                << surfaceFieldsAdded[7][i] << " \t "
                << surfaceFieldsAdded[8][i] << " \t "
                << surfaceFieldsAdded[9][i] << " \t "
                << surfaceFieldsAdded[10][i] << " \t "
                << surfaceFieldsAdded[11][i] << " \t "
                << surfaceFieldsAdded[12][i] << " \t "
                << surfaceFieldsAdded[13][i] << " \t "
                << surfaceFieldsAdded[14][i] << " \t "
                << surfaceFieldsAdded[15][i] << " \t "
                << surfaceFieldsAdded[16][i] << " \t "
                << surfaceFieldsAdded[17][i] << " \t "
                << surfaceFieldsAdded[18][i] << " \t "
                << surfaceFieldsAdded[19][i] << " \t "
            //         << Fxp << " \t "
                << endl;
    }
    outfile << endl << endl;
    outfile.close();

    return 0;
}<|MERGE_RESOLUTION|>--- conflicted
+++ resolved
@@ -94,7 +94,6 @@
     po::variables_map vm;
 
     try
-<<<<<<< HEAD
     {
         po::store(po::command_line_parser(argc, argv).
             options(cmdline_options).positional(p).run(), vm);
@@ -102,15 +101,6 @@
     }
     catch (const std::exception& e)
     {
-=======
-    {
-        po::store(po::command_line_parser(argc, argv).
-            options(cmdline_options).positional(p).run(), vm);
-        po::notify(vm);
-    }
-    catch (const std::exception& e)
-    {
->>>>>>> 6c9fb77c
         cerr << e.what() << endl;
         cerr << desc;
         return 1;
@@ -131,21 +121,12 @@
         cout << desc;
         return 1;
     }
-<<<<<<< HEAD
 
     LibUtilities::SessionReaderSharedPtr vSession
         = LibUtilities::SessionReader::CreateInstance(argc, argv);
     SpatialDomains::MeshGraphSharedPtr graphShPt =
         SpatialDomains::MeshGraph::Read(vSession);
 
-=======
-
-    LibUtilities::SessionReaderSharedPtr vSession
-        = LibUtilities::SessionReader::CreateInstance(argc, argv);
-    SpatialDomains::MeshGraphSharedPtr graphShPt =
-        SpatialDomains::MeshGraph::Read(vSession);
-
->>>>>>> 6c9fb77c
     fname = vSession->GetSessionName() + ".cfs";
 
     // Find .fld or .chk file name
