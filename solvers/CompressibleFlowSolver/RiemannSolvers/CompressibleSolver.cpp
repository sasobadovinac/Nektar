///////////////////////////////////////////////////////////////////////////////
//
// File: CompressibleSolver.cpp
//
// For more information, please see: http://www.nektar.info
//
// The MIT License
//
// Copyright (c) 2006 Division of Applied Mathematics, Brown University (USA),
// Department of Aeronautics, Imperial College London (UK), and Scientific
// Computing and Imaging Institute, University of Utah (USA).
//
// Permission is hereby granted, free of charge, to any person obtaining a
// copy of this software and associated documentation files (the "Software"),
// to deal in the Software without restriction, including without limitation
// the rights to use, copy, modify, merge, publish, distribute, sublicense,
// and/or sell copies of the Software, and to permit persons to whom the
// Software is furnished to do so, subject to the following conditions:
//
// The above copyright notice and this permission notice shall be included
// in all copies or substantial portions of the Software.
//
// THE SOFTWARE IS PROVIDED "AS IS", WITHOUT WARRANTY OF ANY KIND, EXPRESS
// OR IMPLIED, INCLUDING BUT NOT LIMITED TO THE WARRANTIES OF MERCHANTABILITY,
// FITNESS FOR A PARTICULAR PURPOSE AND NONINFRINGEMENT. IN NO EVENT SHALL
// THE AUTHORS OR COPYRIGHT HOLDERS BE LIABLE FOR ANY CLAIM, DAMAGES OR OTHER
// LIABILITY, WHETHER IN AN ACTION OF CONTRACT, TORT OR OTHERWISE, ARISING
// FROM, OUT OF OR IN CONNECTION WITH THE SOFTWARE OR THE USE OR OTHER
// DEALINGS IN THE SOFTWARE.
//
// Description: Compressible Riemann solver.
//
///////////////////////////////////////////////////////////////////////////////

#include <CompressibleFlowSolver/RiemannSolvers/CompressibleSolver.h>
#include <boost/core/ignore_unused.hpp>
#include <boost/algorithm/string/predicate.hpp>

namespace Nektar
{
    CompressibleSolver::CompressibleSolver(
        const LibUtilities::SessionReaderSharedPtr& pSession)
        : RiemannSolver(pSession), m_pointSolve(true)
    {
        m_requiresRotation = true;

        // Create equation of state object
        std::string eosType;
        pSession->LoadSolverInfo("EquationOfState",
                                  eosType, "IdealGas");
        m_eos = GetEquationOfStateFactory()
                                .CreateInstance(eosType, pSession);
        // Check if using ideal gas
        m_idealGas = boost::iequals(eosType,"IdealGas");
    }

    void CompressibleSolver::v_Solve(
        const int                                         nDim,
        const Array<OneD, const Array<OneD, NekDouble> > &Fwd,
        const Array<OneD, const Array<OneD, NekDouble> > &Bwd,
              Array<OneD,       Array<OneD, NekDouble> > &flux)
    {
        int expDim      = nDim;
        int nvariables  = Fwd.num_elements();

        if(nvariables > expDim+2)
        {
<<<<<<< HEAD
            m_pointSolve = false;
        }

        if (m_pointSolve)
        {           
=======
            int expDim      = nDim;
            int nvariables  = Fwd.size();

>>>>>>> f94e6cc5
            NekDouble rhouf, rhovf;

            // Check if PDE-based SC is used
            if (expDim == 1)
            {
                for (int i = 0; i < Fwd[0].size(); ++i)
                {
                    v_PointSolve(
                        Fwd [0][i], Fwd [1][i], 0.0,   0.0,   Fwd [2][i],
                        Bwd [0][i], Bwd [1][i], 0.0,   0.0,   Bwd [2][i],
                        flux[0][i], flux[1][i], rhouf, rhovf, flux[2][i]);
                }
            }
            else if (expDim == 2)
            {
                if (nvariables == expDim+2)
                {
                    for (int i = 0; i < Fwd[0].size(); ++i)
                    {
                        v_PointSolve(
                            Fwd [0][i], Fwd [1][i], Fwd [2][i], 0.0,   Fwd [3][i],
                            Bwd [0][i], Bwd [1][i], Bwd [2][i], 0.0,   Bwd [3][i],
                            flux[0][i], flux[1][i], flux[2][i], rhovf, flux[3][i]);
                    }
                }
<<<<<<< HEAD
=======

                if (nvariables > expDim+2)
                {
                    for (int i = 0; i < Fwd[0].size(); ++i)
                    {
                        v_PointSolveVisc(
                            Fwd [0][i], Fwd [1][i], Fwd [2][i], 0.0, Fwd [3][i], Fwd [4][i],
                            Bwd [0][i], Bwd [1][i], Bwd [2][i], 0.0, Bwd [3][i], Bwd [4][i],
                            flux[0][i], flux[1][i], flux[2][i], rhovf, flux[3][i], flux[4][i]);
                    }
                }

>>>>>>> f94e6cc5
            }
            else if (expDim == 3)
            {
                for (int i = 0; i < Fwd[0].size(); ++i)
                {
                    v_PointSolve(
                        Fwd [0][i], Fwd [1][i], Fwd [2][i], Fwd [3][i], Fwd [4][i],
                        Bwd [0][i], Bwd [1][i], Bwd [2][i], Bwd [3][i], Bwd [4][i],
                        flux[0][i], flux[1][i], flux[2][i], flux[3][i], flux[4][i]);
                }
<<<<<<< HEAD
=======
                if (nvariables > expDim+2)
                {
                    for (int i = 0; i < Fwd[0].size(); ++i)
                    {
                        v_PointSolveVisc(
                            Fwd [0][i], Fwd [1][i], Fwd [2][i], Fwd [3][i], Fwd [4][i], Fwd [5][i],
                            Bwd [0][i], Bwd [1][i], Bwd [2][i], Bwd [3][i], Bwd [4][i], Bwd [5][i],
                            flux[0][i], flux[1][i], flux[2][i], flux[3][i], flux[4][i], flux[5][i]);
                    }
                }
>>>>>>> f94e6cc5
            }
        }
        else
        {
            v_ArraySolve(Fwd, Bwd, flux, nDim);
        }
    }

    NekDouble CompressibleSolver::GetRoeSoundSpeed(
        NekDouble rhoL, NekDouble pL, NekDouble eL, NekDouble HL, NekDouble srL,
        NekDouble rhoR, NekDouble pR, NekDouble eR, NekDouble HR, NekDouble srR,
        NekDouble HRoe, NekDouble URoe2, NekDouble srLR)
    {
        boost::ignore_unused(HL, srL, HR, srR, srLR);

        static NekDouble gamma = m_params["gamma"]();
        NekDouble cRoe;
        if(m_idealGas)
        {
            cRoe = sqrt((gamma - 1.0)*(HRoe - 0.5 * URoe2));
        }
        else
        {
            // Calculate static enthalpy of left and right states
            NekDouble hL = eL + pL/rhoL;
            NekDouble hR = eR + pR/rhoR;

            // Get partial derivatives of P(rho,e)
            NekDouble dpdeL   = m_eos->GetDPDe_rho(rhoL,eL);
            NekDouble dpdeR   = m_eos->GetDPDe_rho(rhoR,eR);
            NekDouble dpdrhoL = m_eos->GetDPDrho_e(rhoL,eL);
            NekDouble dpdrhoR = m_eos->GetDPDrho_e(rhoR,eR);

            // Evaluate chi and kappa parameters
            NekDouble chiL    = dpdrhoL - eL / rhoL * dpdeL;
            NekDouble kappaL  = dpdeL / rhoL;
            NekDouble chiR    = dpdrhoR - eR / rhoR * dpdeR;
            NekDouble kappaR  = dpdeR / rhoR;

            //
            // Calculate interface speed of sound using procedure from
            //    Vinokur, M.; Montagné, J.-L. "Generalized Flux-Vector
            //    Splitting and Roe Average for an Equilibrium Real Gas",
            //    JCP (1990).
            //

            // Calculate averages
            NekDouble avgChi    = 0.5 * (chiL      + chiR);
            NekDouble avgKappa  = 0.5 * (kappaL    + kappaR);
            NekDouble avgKappaH = 0.5 * (kappaL*hL + kappaR*hR);

            // Calculate jumps
            NekDouble deltaP    = pR      - pL;
            NekDouble deltaRho  = rhoR    - rhoL;
            NekDouble deltaRhoe = rhoR*eR - rhoL*eL;

            // Evaluate dP: equation (64) from Vinokur-Montagné
            NekDouble dP = deltaP - avgChi * deltaRho - avgKappa * deltaRhoe;
            // s (eq 66)
            NekDouble s  = avgChi + avgKappaH;
            // D (eq 65)
            NekDouble D  = (s*deltaRho)*(s*deltaRho) + deltaP*deltaP;
            // chiRoe and kappaRoe (eq 66)
            NekDouble chiRoe, kappaRoe;
            NekDouble fac = D - deltaP*deltaRho;
            if( std::abs(fac) > NekConstants::kNekZeroTol)
            {
                chiRoe   = (D*avgChi + s*s*deltaRho*dP) / fac;
                kappaRoe = D*avgKappa / fac;
            }
            else
            {
                chiRoe = avgChi;
                kappaRoe = avgKappa;
            }
            // Speed of sound (eq 53)
            cRoe = sqrt( chiRoe + kappaRoe*(HRoe - 0.5 * URoe2));
        }
        return cRoe;
    }

}<|MERGE_RESOLUTION|>--- conflicted
+++ resolved
@@ -65,17 +65,9 @@
 
         if(nvariables > expDim+2)
         {
-<<<<<<< HEAD
-            m_pointSolve = false;
-        }
-
-        if (m_pointSolve)
-        {           
-=======
             int expDim      = nDim;
             int nvariables  = Fwd.size();
 
->>>>>>> f94e6cc5
             NekDouble rhouf, rhovf;
 
             // Check if PDE-based SC is used
@@ -101,8 +93,6 @@
                             flux[0][i], flux[1][i], flux[2][i], rhovf, flux[3][i]);
                     }
                 }
-<<<<<<< HEAD
-=======
 
                 if (nvariables > expDim+2)
                 {
@@ -115,7 +105,6 @@
                     }
                 }
 
->>>>>>> f94e6cc5
             }
             else if (expDim == 3)
             {
@@ -126,8 +115,6 @@
                         Bwd [0][i], Bwd [1][i], Bwd [2][i], Bwd [3][i], Bwd [4][i],
                         flux[0][i], flux[1][i], flux[2][i], flux[3][i], flux[4][i]);
                 }
-<<<<<<< HEAD
-=======
                 if (nvariables > expDim+2)
                 {
                     for (int i = 0; i < Fwd[0].size(); ++i)
@@ -138,7 +125,6 @@
                             flux[0][i], flux[1][i], flux[2][i], flux[3][i], flux[4][i], flux[5][i]);
                     }
                 }
->>>>>>> f94e6cc5
             }
         }
         else
