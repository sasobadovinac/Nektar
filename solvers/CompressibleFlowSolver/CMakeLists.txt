CMAKE_DEPENDENT_OPTION(NEKTAR_SOLVER_COMPRESSIBLE_FLOW
    "Build the Compressible Flow Solver." ON
    "NEKTAR_BUILD_SOLVERS" OFF)

IF (NOT NEKTAR_BUILD_SOLVERS)
    SET(NEKTAR_SOLVER_COMPRESSIBLE_FLOW OFF CACHE INTERNAL "")
ENDIF()

IF( NEKTAR_SOLVER_COMPRESSIBLE_FLOW )
    SET(CompressibleFlowSolverSource
        ArtificialDiffusion/ArtificialDiffusion.cpp
        ArtificialDiffusion/NonSmoothShockCapture.cpp
        BoundaryConditions/CFSBndCond.cpp
        BoundaryConditions/ExtrapOrder0BC.cpp
        BoundaryConditions/IsentropicVortexBC.cpp
        BoundaryConditions/PressureInflowFileBC.cpp
        BoundaryConditions/PressureMachTemperatureBC.cpp
        BoundaryConditions/PressureOutflowBC.cpp
        BoundaryConditions/PressureOutflowNonReflectiveBC.cpp
        BoundaryConditions/RiemannInvariantBC.cpp
        BoundaryConditions/RinglebFlowBC.cpp
        BoundaryConditions/StagnationInflowBC.cpp
        BoundaryConditions/SymmetryBC.cpp
        BoundaryConditions/TimeDependentBC.cpp
        BoundaryConditions/WallBC.cpp
        BoundaryConditions/WallViscousBC.cpp
        CompressibleFlowSolver.cpp
        Diffusion/DiffusionLDGNS.cpp
        EquationSystems/CompressibleFlowSystem.cpp
        EquationSystems/CompressibleFlowSystemImplicit.cpp
        EquationSystems/EulerCFE.cpp
        EquationSystems/EulerImplicitCFE.cpp
        EquationSystems/IsentropicVortex.cpp
        EquationSystems/NavierStokesCFE.cpp
        EquationSystems/NavierStokesCFEAxisym.cpp
        EquationSystems/NavierStokesImplicitCFE.cpp
        EquationSystems/RinglebFlow.cpp
        Forcing/ForcingAxiSymmetric.cpp
        Forcing/ForcingQuasi1D.cpp
       )

    ADD_SOLVER_EXECUTABLE(CompressibleFlowSolver
        SOURCES ${CompressibleFlowSolverSource}
        LIBRARY_SOURCES
        Misc/EquationOfState.cpp
        Misc/IdealGasEoS.cpp
        Misc/PengRobinsonEoS.cpp
        Misc/RedlichKwongEoS.cpp
        Misc/VanDerWaalsEoS.cpp
        Misc/VariableConverter.cpp
        RiemannSolvers/AverageSolver.cpp
        RiemannSolvers/AUSM0Solver.cpp
        RiemannSolvers/AUSM1Solver.cpp
        RiemannSolvers/AUSM2Solver.cpp
        RiemannSolvers/AUSM3Solver.cpp
        RiemannSolvers/CompressibleSolver.cpp
        RiemannSolvers/ExactSolverToro.cpp
        RiemannSolvers/HLLSolver.cpp
        RiemannSolvers/HLLCSolver.cpp
        RiemannSolvers/LaxFriedrichsSolver.cpp
        RiemannSolvers/RoeSolver.cpp
        RiemannSolvers/RoeSolverSIMD.cpp
        Preconditioner/PreconCfs.cpp
        Preconditioner/PreconCfsOp.cpp
        Preconditioner/PreconCfsBRJ.cpp
        )
    IF(NEKTAR_BUILD_UNIT_TESTS)
      ADD_SUBDIRECTORY(RiemannSolvers/UnitTests)
    ENDIF()

    SUBDIRS(Utilities)

    ADD_NEKTAR_TEST(CylinderSubsonic_FRDG_SEM)
    ADD_NEKTAR_TEST(CylinderSubsonic_FRDG_GAUSS)
    ADD_NEKTAR_TEST(CylinderSubsonic_FRHU_SEM LENGTHY)
    ADD_NEKTAR_TEST(CylinderSubsonicMix)
    ADD_NEKTAR_TEST(CylinderSubsonic_P3)
    ADD_NEKTAR_TEST(CylinderSubsonic_P8 LENGTHY)
    ADD_NEKTAR_TEST(Euler1D)
    ADD_NEKTAR_TEST(IsentropicVortex16_P1)
    ADD_NEKTAR_TEST(IsentropicVortex16_P3)
    ADD_NEKTAR_TEST(IsentropicVortex_FRDG_SEM)
    ADD_NEKTAR_TEST(IsentropicVortex_FRSD_SEM LENGTHY)
    ADD_NEKTAR_TEST(IsentropicVortex_FRHU_SEM LENGTHY)
    ADD_NEKTAR_TEST(IsentropicVortex16_P8 LENGTHY)
    ADD_NEKTAR_TEST(IsentropicVortex16_P3_GAUSS LENGTHY)
    ADD_NEKTAR_TEST(IsentropicVortex16_P8_GAUSS LENGTHY)
    ADD_NEKTAR_TEST(IsentropicVortex_WeakDG_HexDeformed)
    ADD_NEKTAR_TEST(RinglebFlow_P3)
    ADD_NEKTAR_TEST(RinglebFlow_P8 LENGTHY)
    #ADD_NEKTAR_TEST(Couette_WeakDG_LDG_MODIFIED)
    ADD_NEKTAR_TEST(Couette_WeakDG_IP_MODIFIED_IM)
    ADD_NEKTAR_TEST(Couette_WeakDG_IP_MODIFIED_IM_PRECON)
    ADD_NEKTAR_TEST(Couette_WeakDG_IP_MODIFIED_Adiabatic)
    ADD_NEKTAR_TEST(Couette_WeakDG_LDG_SEM)
    ADD_NEKTAR_TEST(Couette_WeakDG_LDG_SEM_VariableMu)
    #ADD_NEKTAR_TEST(Couette_WeakDG_LDG_GAUSS)
    #ADD_NEKTAR_TEST(Couette_FRDG_LFRDG_GAUSS)
    ADD_NEKTAR_TEST(Couette_FRDG_LDG_GAUSS LENGTHY)
    ADD_NEKTAR_TEST(Couette_FRHU_LDG_SEM LENGTHY)
    ADD_NEKTAR_TEST(Couette_WeakDG_LFRHU_SEM)
    ADD_NEKTAR_TEST(Couette_FRHU_LFRHU_SEM LENGTHY)
    ADD_NEKTAR_TEST(Couette_WeakDG_LDG_adiabatic)
    # disabled as fails on 32-bit linux  -- cc
    #ADD_NEKTAR_TEST(Couette_FRDG_LFRDG_adiabatic)
    # disabled as fails on 32-bit linux  -- cc
    #ADD_NEKTAR_TEST(CylinderSubsonic_NS_WeakDG_LDG_SEM LENGTHY)
    ADD_NEKTAR_TEST(CylinderSubsonic_NS_WeakDG_LDG_GAUSS LENGTHY)
    ADD_NEKTAR_TEST(CylinderSubsonic_NS_WeakDG_IP_GAUSS LENGTHY)
    ADD_NEKTAR_TEST(CylinderSubsonic_NS_FRDG_LFRDG_GAUSS LENGTHY)
    ADD_NEKTAR_TEST(CylinderSubsonic_NS_WeakDG_LDG_SEM_VariableMu)
    ADD_NEKTAR_TEST(Couette_WeakDG_LDG_SEM_3DHOMO1D_MVM)
    ADD_NEKTAR_TEST(CylinderSubsonic_NS_WeakDG_LDG_SEM_3DHomo1D_MVM)
    ADD_NEKTAR_TEST(Couette_FRDG_LFRDG_GLL_LAGRANGE_3DHOMO1D_MVM)
    ADD_NEKTAR_TEST(CylinderSubsonic_NS_FRDG_LFRDG_GLL_LAGRANGE_3DHOMO1D_MVM)
    ADD_NEKTAR_TEST(Couette_FRHU_LFRHU_SEM_3DHOMO1D_MVM)
    ADD_NEKTAR_TEST(CylinderSubsonic_NS_FRHU_LFRHU_SEM_3DHOMO1D_MVM)
    ADD_NEKTAR_TEST(Couette_FRSD_LFRSD_MODIFIED_3DHOMO1D_MVM)
    ADD_NEKTAR_TEST(CylinderSubsonic_NS_FRSD_LFRSD_MODIFIED_3DHOMO1D_MVM)
    ADD_NEKTAR_TEST(CylinderSubsonic_WeakDG_Implicit)
    ADD_NEKTAR_TEST(Nozzle_AxiSym_NoSwirl)
    ADD_NEKTAR_TEST(Nozzle_AxiSym_Swirl)
    ADD_NEKTAR_TEST(Nozzle_Quasi1D_P6)
    ADD_NEKTAR_TEST(PipeFlow_NSAxisym)
    ADD_NEKTAR_TEST(hump3D_GLL)
    ADD_NEKTAR_TEST(hump3D_SEM)
    ADD_NEKTAR_TEST(hump3D_SEM_IP)
    ADD_NEKTAR_TEST(Rarefaction_vanderWaals LENGTHY)
    ADD_NEKTAR_TEST(MMS_Compressible_Poiseuille_testIP)
<<<<<<< HEAD
    ADD_NEKTAR_TEST(ShockTube_2D_mixedMesh_AV_Lap)
    ADD_NEKTAR_TEST(ShockTube_2D_mixedMesh_AV_Phys_Dil_IP)
    ADD_NEKTAR_TEST(ShockTube_2D_mixedMesh_AV_Phys_Dil_LDGNS)
    ADD_NEKTAR_TEST(ShockTube_2D_mixedMesh_AV_Phys_Mod_IP)
    ADD_NEKTAR_TEST(ShockTube_2D_mixedMesh_AV_Phys_Mod_LDGNS)
=======
    ADD_NEKTAR_TEST(ShockTube_2D_mixedMesh_Lap)
    ADD_NEKTAR_TEST(TimeDependentAbsorption)
>>>>>>> 16023f85

    IF (NEKTAR_USE_MPI)
        #ADD_NEKTAR_TEST(Perturbation_M05_square_CBC_par LENGTHY)
        #ADD_NEKTAR_TEST(Perturbation_M05_square_CBC_back_par LENGTHY)
        #ADD_NEKTAR_TEST(Perturbation_M15_square_CBC_par LENGTHY)
        #ADD_NEKTAR_TEST(Perturbation_M15_square_CBC_back_par LENGTHY)
        ADD_NEKTAR_TEST(Perturbation_M05_circle_CBC_back_par LENGTHY)
        ADD_NEKTAR_TEST(Perturbation_M15_circle_CBC_back_par LENGTHY)
        #ADD_NEKTAR_TEST(Perturbation_NS_M05_square_CBC_par LENGTHY)
        #ADD_NEKTAR_TEST(Perturbation_NS_M15_square_CBC_par LENGTHY)
        ADD_NEKTAR_TEST(RAE5240_BSF_LE_bcsfromfile_par)
        ADD_NEKTAR_TEST(Couette_WeakDG_IP_MODIFIED_IM_PRECON_par)
        # disabled as intermittently fails
        #ADD_NEKTAR_TEST(Couette_WeakDG_LDG_Exact_par)
        ADD_NEKTAR_TEST(Couette_WeakDG_IP_MODIFIED_IM_par)
    ENDIF (NEKTAR_USE_MPI)

    IF (NEKTAR_USE_FFTW)
	ADD_NEKTAR_TEST(Couette_WeakDG_LDG_SEM_3DHOMO1D_FFT)
	ADD_NEKTAR_TEST(CylinderSubsonic_NS_WeakDG_LDG_SEM_3DHomo1D_FFT)
	ADD_NEKTAR_TEST(IsentropicVortex16_WeakDG_SEM_3DHomo1D_FFT)
    ADD_NEKTAR_TEST(Couette_FRDG_LFRDG_GLL_LAGRANGE_3DHOMO1D_FFT)
	ADD_NEKTAR_TEST(CylinderSubsonic_NS_FRDG_LFRDG_GLL_LAGRANGE_3DHOMO1D_FFT)
	ADD_NEKTAR_TEST(IsentropicVortex16_FRDG_GLL_LAGRANGE_3DHOMO1D_FFT)
	ADD_NEKTAR_TEST(Couette_FRHU_LFRHU_SEM_3DHOMO1D_FFT)
	ADD_NEKTAR_TEST(CylinderSubsonic_NS_FRHU_LFRHU_SEM_3DHOMO1D_FFT)
	ADD_NEKTAR_TEST(IsentropicVortex16_FRHU_SEM_3DHOMO1D_FFT)
	ADD_NEKTAR_TEST(Couette_FRSD_LFRSD_MODIFIED_3DHOMO1D_FFT)
	ADD_NEKTAR_TEST(CylinderSubsonic_NS_FRSD_LFRSD_MODIFIED_3DHOMO1D_FFT)
	ADD_NEKTAR_TEST(IsentropicVortex16_FRSD_MODIFIED_3DHOMO1D_FFT)
        ADD_NEKTAR_TEST(implicitSolverCallsSFD)
    ENDIF (NEKTAR_USE_FFTW)
ENDIF( NEKTAR_SOLVER_COMPRESSIBLE_FLOW )<|MERGE_RESOLUTION|>--- conflicted
+++ resolved
@@ -127,16 +127,13 @@
     ADD_NEKTAR_TEST(hump3D_SEM_IP)
     ADD_NEKTAR_TEST(Rarefaction_vanderWaals LENGTHY)
     ADD_NEKTAR_TEST(MMS_Compressible_Poiseuille_testIP)
-<<<<<<< HEAD
+    ADD_NEKTAR_TEST(ShockTube_2D_mixedMesh_Lap)
     ADD_NEKTAR_TEST(ShockTube_2D_mixedMesh_AV_Lap)
     ADD_NEKTAR_TEST(ShockTube_2D_mixedMesh_AV_Phys_Dil_IP)
     ADD_NEKTAR_TEST(ShockTube_2D_mixedMesh_AV_Phys_Dil_LDGNS)
     ADD_NEKTAR_TEST(ShockTube_2D_mixedMesh_AV_Phys_Mod_IP)
     ADD_NEKTAR_TEST(ShockTube_2D_mixedMesh_AV_Phys_Mod_LDGNS)
-=======
-    ADD_NEKTAR_TEST(ShockTube_2D_mixedMesh_Lap)
     ADD_NEKTAR_TEST(TimeDependentAbsorption)
->>>>>>> 16023f85
 
     IF (NEKTAR_USE_MPI)
         #ADD_NEKTAR_TEST(Perturbation_M05_square_CBC_par LENGTHY)
