--- conflicted
+++ resolved
@@ -109,11 +109,8 @@
     ADD_NEKTAR_TEST(hump3D_SEM)
     ADD_NEKTAR_TEST(hump3D_SEM_IP)
     ADD_NEKTAR_TEST(Rarefaction_vanderWaals LENGTHY)
-<<<<<<< HEAD
-=======
     ADD_NEKTAR_TEST(MMS_Compressible_Poiseuille_testIP)
     ADD_NEKTAR_TEST(ShockTube_2D_mixedMesh_Lap)
->>>>>>> f94e6cc5
 
     IF (NEKTAR_USE_MPI)
         #ADD_NEKTAR_TEST(Perturbation_M05_square_CBC_par LENGTHY)
