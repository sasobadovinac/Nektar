CMAKE_DEPENDENT_OPTION(NEKTAR_SOLVER_COMPRESSIBLE_FLOW
    "Build the Compressible Flow Solver." ON
    "NEKTAR_BUILD_SOLVERS" OFF)

IF (NOT NEKTAR_BUILD_SOLVERS)
    SET(NEKTAR_SOLVER_COMPRESSIBLE_FLOW OFF CACHE INTERNAL "")
ENDIF()

IF( NEKTAR_SOLVER_COMPRESSIBLE_FLOW )
    SET(CompressibleFlowSolverSource
        ArtificialDiffusion/ArtificialDiffusion.cpp
        ArtificialDiffusion/NonSmoothShockCapture.cpp
        BoundaryConditions/CFSBndCond.cpp
        BoundaryConditions/ExtrapOrder0BC.cpp
        BoundaryConditions/IsentropicVortexBC.cpp
        BoundaryConditions/PressureInflowFileBC.cpp
        BoundaryConditions/PressureMachTemperatureBC.cpp
        BoundaryConditions/PressureOutflowBC.cpp
        BoundaryConditions/PressureOutflowNonReflectiveBC.cpp
        BoundaryConditions/RiemannInvariantBC.cpp
        BoundaryConditions/RinglebFlowBC.cpp
        BoundaryConditions/StagnationInflowBC.cpp
        BoundaryConditions/SymmetryBC.cpp
        BoundaryConditions/TimeDependentBC.cpp
        BoundaryConditions/WallBC.cpp
        BoundaryConditions/WallViscousBC.cpp
        CompressibleFlowSolver.cpp
        Diffusion/DiffusionLDGNS.cpp
        EquationSystems/CompressibleFlowSystem.cpp
        EquationSystems/CompressibleFlowSystemImplicit.cpp
        EquationSystems/EulerCFE.cpp
        EquationSystems/EulerImplicitCFE.cpp
        EquationSystems/IsentropicVortex.cpp
        EquationSystems/NavierStokesCFE.cpp
        EquationSystems/NavierStokesCFEAxisym.cpp
        EquationSystems/NavierStokesImplicitCFE.cpp
        EquationSystems/RinglebFlow.cpp
        Forcing/ForcingAxiSymmetric.cpp
        Forcing/ForcingQuasi1D.cpp
       )

    ADD_SOLVER_EXECUTABLE(CompressibleFlowSolver
        SOURCES ${CompressibleFlowSolverSource}
        LIBRARY_SOURCES
        Misc/EquationOfState.cpp
        Misc/IdealGasEoS.cpp
        Misc/PengRobinsonEoS.cpp
        Misc/RedlichKwongEoS.cpp
        Misc/VanDerWaalsEoS.cpp
        Misc/VariableConverter.cpp
        RiemannSolvers/AverageSolver.cpp
        RiemannSolvers/AUSM0Solver.cpp
        RiemannSolvers/AUSM1Solver.cpp
        RiemannSolvers/AUSM2Solver.cpp
        RiemannSolvers/AUSM3Solver.cpp
        RiemannSolvers/CompressibleSolver.cpp
        RiemannSolvers/ExactSolverToro.cpp
        RiemannSolvers/HLLSolver.cpp
        RiemannSolvers/HLLCSolver.cpp
        RiemannSolvers/LaxFriedrichsSolver.cpp
        RiemannSolvers/RoeSolver.cpp
        RiemannSolvers/RoeSolverSIMD.cpp
        Preconditioner/PreconCfs.cpp
        Preconditioner/PreconCfsOp.cpp
        Preconditioner/PreconCfsBRJ.cpp
        )
    IF(NEKTAR_BUILD_UNIT_TESTS)
      ADD_SUBDIRECTORY(RiemannSolvers/UnitTests)
    ENDIF()

    SUBDIRS(Utilities)

    ADD_NEKTAR_TEST(CylinderSubsonic_FRDG_SEM)
    ADD_NEKTAR_TEST(CylinderSubsonic_FRDG_GAUSS)
    ADD_NEKTAR_TEST(CylinderSubsonic_FRHU_SEM LENGTHY)
    ADD_NEKTAR_TEST(CylinderSubsonicMix)
    ADD_NEKTAR_TEST(CylinderSubsonic_P3)
    ADD_NEKTAR_TEST(CylinderSubsonic_P8 LENGTHY)
    ADD_NEKTAR_TEST(Euler1D)
    ADD_NEKTAR_TEST(IsentropicVortex16_P1)
    ADD_NEKTAR_TEST(IsentropicVortex16_P3)
    ADD_NEKTAR_TEST(IsentropicVortex_FRDG_SEM)
    ADD_NEKTAR_TEST(IsentropicVortex_FRSD_SEM LENGTHY)
    ADD_NEKTAR_TEST(IsentropicVortex_FRHU_SEM LENGTHY)
    ADD_NEKTAR_TEST(IsentropicVortex16_P8 LENGTHY)
    ADD_NEKTAR_TEST(IsentropicVortex16_P3_GAUSS LENGTHY)
    ADD_NEKTAR_TEST(IsentropicVortex16_P8_GAUSS LENGTHY)
    ADD_NEKTAR_TEST(IsentropicVortex_WeakDG_HexDeformed)
    ADD_NEKTAR_TEST(RinglebFlow_P3)
    ADD_NEKTAR_TEST(RinglebFlow_P8 LENGTHY)
    #ADD_NEKTAR_TEST(Couette_WeakDG_LDG_MODIFIED)
    ADD_NEKTAR_TEST(Couette_WeakDG_IP_MODIFIED_IM)
    ADD_NEKTAR_TEST(Couette_WeakDG_IP_MODIFIED_IM_PRECON)
    ADD_NEKTAR_TEST(Couette_WeakDG_IP_MODIFIED_IM_PRECON_NonDim_Pri)
    ADD_NEKTAR_TEST(Couette_WeakDG_IP_MODIFIED_IM_PRECON_NonDim_Tet)
    ADD_NEKTAR_TEST(Couette_WeakDG_IP_MODIFIED_Adiabatic)
    ADD_NEKTAR_TEST(Couette_WeakDG_LDG_SEM)
    ADD_NEKTAR_TEST(Couette_WeakDG_LDG_SEM_VariableMu)
    #ADD_NEKTAR_TEST(Couette_WeakDG_LDG_GAUSS)
    #ADD_NEKTAR_TEST(Couette_FRDG_LFRDG_GAUSS)
    ADD_NEKTAR_TEST(Couette_FRDG_LDG_GAUSS LENGTHY)
    ADD_NEKTAR_TEST(Couette_FRHU_LDG_SEM LENGTHY)
    ADD_NEKTAR_TEST(Couette_WeakDG_LFRHU_SEM)
    ADD_NEKTAR_TEST(Couette_FRHU_LFRHU_SEM LENGTHY)
    ADD_NEKTAR_TEST(Couette_WeakDG_LDG_adiabatic)
    # disabled as fails on 32-bit linux  -- cc
    #ADD_NEKTAR_TEST(Couette_FRDG_LFRDG_adiabatic)
    # disabled as fails on 32-bit linux  -- cc
    #ADD_NEKTAR_TEST(CylinderSubsonic_NS_WeakDG_LDG_SEM LENGTHY)
    ADD_NEKTAR_TEST(CylinderSubsonic_NS_WeakDG_LDG_GAUSS LENGTHY)
    ADD_NEKTAR_TEST(CylinderSubsonic_NS_WeakDG_IP_GAUSS LENGTHY)
    ADD_NEKTAR_TEST(CylinderSubsonic_NS_FRDG_LFRDG_GAUSS LENGTHY)
    ADD_NEKTAR_TEST(CylinderSubsonic_NS_WeakDG_LDG_SEM_VariableMu)
    ADD_NEKTAR_TEST(CylinderSubsonic_NS_WeakDG_IP_SEM_VariableMu)
    ADD_NEKTAR_TEST(Couette_WeakDG_LDG_SEM_3DHOMO1D_MVM)
    ADD_NEKTAR_TEST(CylinderSubsonic_NS_WeakDG_LDG_SEM_3DHomo1D_MVM)
    ADD_NEKTAR_TEST(Couette_FRDG_LFRDG_GLL_LAGRANGE_3DHOMO1D_MVM)
    ADD_NEKTAR_TEST(CylinderSubsonic_NS_FRDG_LFRDG_GLL_LAGRANGE_3DHOMO1D_MVM)
    ADD_NEKTAR_TEST(Couette_FRHU_LFRHU_SEM_3DHOMO1D_MVM)
    ADD_NEKTAR_TEST(CylinderSubsonic_NS_FRHU_LFRHU_SEM_3DHOMO1D_MVM)
    ADD_NEKTAR_TEST(Couette_FRSD_LFRSD_MODIFIED_3DHOMO1D_MVM)
    ADD_NEKTAR_TEST(CylinderSubsonic_NS_FRSD_LFRSD_MODIFIED_3DHOMO1D_MVM)
    ADD_NEKTAR_TEST(CylinderSubsonic_WeakDG_Implicit)
    ADD_NEKTAR_TEST(Nozzle_AxiSym_NoSwirl)
    ADD_NEKTAR_TEST(Nozzle_AxiSym_Swirl)
    ADD_NEKTAR_TEST(Nozzle_Quasi1D_P6)
    ADD_NEKTAR_TEST(PipeFlow_NSAxisym)
    ADD_NEKTAR_TEST(hump3D_GLL)
    ADD_NEKTAR_TEST(hump3D_SEM)
    ADD_NEKTAR_TEST(hump3D_SEM_IP) 
    ADD_NEKTAR_TEST(Rarefaction_vanderWaals LENGTHY)
    ADD_NEKTAR_TEST(MMS_Compressible_Poiseuille_testIP)
    ADD_NEKTAR_TEST(ShockTube_2D_mixedMesh_AV_Lap)
    ADD_NEKTAR_TEST(ShockTube_2D_mixedMesh_AV_Phys_Dil_IP)
    ADD_NEKTAR_TEST(ShockTube_2D_mixedMesh_AV_Phys_Dil_LDGNS)
    ADD_NEKTAR_TEST(ShockTube_2D_mixedMesh_AV_Phys_Mod_IP)
    ADD_NEKTAR_TEST(ShockTube_2D_mixedMesh_AV_Phys_Mod_LDGNS)
    ADD_NEKTAR_TEST(TimeDependentAbsorption)

    IF (NEKTAR_USE_MPI)
        #ADD_NEKTAR_TEST(Perturbation_M05_square_CBC_par LENGTHY)
        #ADD_NEKTAR_TEST(Perturbation_M05_square_CBC_back_par LENGTHY)
        #ADD_NEKTAR_TEST(Perturbation_M15_square_CBC_par LENGTHY)
        #ADD_NEKTAR_TEST(Perturbation_M15_square_CBC_back_par LENGTHY)
        ADD_NEKTAR_TEST(Perturbation_M05_circle_CBC_back_par LENGTHY)
        ADD_NEKTAR_TEST(Perturbation_M15_circle_CBC_back_par LENGTHY)
        #ADD_NEKTAR_TEST(Perturbation_NS_M05_square_CBC_par LENGTHY)
        #ADD_NEKTAR_TEST(Perturbation_NS_M15_square_CBC_par LENGTHY)
        ADD_NEKTAR_TEST(RAE5240_BSF_LE_bcsfromfile_par)
        ADD_NEKTAR_TEST(Couette_WeakDG_IP_MODIFIED_IM_PRECON_par)
        # disabled as intermittently fails
        #ADD_NEKTAR_TEST(Couette_WeakDG_LDG_Exact_par)
        ADD_NEKTAR_TEST(Couette_WeakDG_IP_MODIFIED_IM_par)
    ENDIF (NEKTAR_USE_MPI)

    IF (NEKTAR_USE_FFTW)
	ADD_NEKTAR_TEST(Couette_WeakDG_LDG_SEM_3DHOMO1D_FFT)
	ADD_NEKTAR_TEST(CylinderSubsonic_NS_WeakDG_LDG_SEM_3DHomo1D_FFT)
	ADD_NEKTAR_TEST(IsentropicVortex16_WeakDG_SEM_3DHomo1D_FFT)
    ADD_NEKTAR_TEST(Couette_FRDG_LFRDG_GLL_LAGRANGE_3DHOMO1D_FFT)
	ADD_NEKTAR_TEST(CylinderSubsonic_NS_FRDG_LFRDG_GLL_LAGRANGE_3DHOMO1D_FFT)
	ADD_NEKTAR_TEST(IsentropicVortex16_FRDG_GLL_LAGRANGE_3DHOMO1D_FFT)
	ADD_NEKTAR_TEST(Couette_FRHU_LFRHU_SEM_3DHOMO1D_FFT)
	ADD_NEKTAR_TEST(CylinderSubsonic_NS_FRHU_LFRHU_SEM_3DHOMO1D_FFT)
	ADD_NEKTAR_TEST(IsentropicVortex16_FRHU_SEM_3DHOMO1D_FFT)
	ADD_NEKTAR_TEST(Couette_FRSD_LFRSD_MODIFIED_3DHOMO1D_FFT)
	ADD_NEKTAR_TEST(CylinderSubsonic_NS_FRSD_LFRSD_MODIFIED_3DHOMO1D_FFT)
	ADD_NEKTAR_TEST(IsentropicVortex16_FRSD_MODIFIED_3DHOMO1D_FFT)
<<<<<<< HEAD
    #        ADD_NEKTAR_TEST(implicitSolverCallsSFD)
=======

        # Disabled until IP issues are resolved.
        #ADD_NEKTAR_TEST(implicitSolverCallsSFD)
>>>>>>> 093e90c0
    ENDIF (NEKTAR_USE_FFTW)
ENDIF( NEKTAR_SOLVER_COMPRESSIBLE_FLOW )<|MERGE_RESOLUTION|>--- conflicted
+++ resolved
@@ -166,12 +166,8 @@
 	ADD_NEKTAR_TEST(Couette_FRSD_LFRSD_MODIFIED_3DHOMO1D_FFT)
 	ADD_NEKTAR_TEST(CylinderSubsonic_NS_FRSD_LFRSD_MODIFIED_3DHOMO1D_FFT)
 	ADD_NEKTAR_TEST(IsentropicVortex16_FRSD_MODIFIED_3DHOMO1D_FFT)
-<<<<<<< HEAD
-    #        ADD_NEKTAR_TEST(implicitSolverCallsSFD)
-=======
 
         # Disabled until IP issues are resolved.
         #ADD_NEKTAR_TEST(implicitSolverCallsSFD)
->>>>>>> 093e90c0
     ENDIF (NEKTAR_USE_FFTW)
 ENDIF( NEKTAR_SOLVER_COMPRESSIBLE_FLOW )