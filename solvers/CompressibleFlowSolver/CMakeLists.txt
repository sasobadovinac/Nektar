CMAKE_DEPENDENT_OPTION(NEKTAR_SOLVER_COMPRESSIBLE_FLOW
    "Build the Compressible Flow Solver." ON
    "NEKTAR_BUILD_SOLVERS" OFF)

IF( NEKTAR_SOLVER_COMPRESSIBLE_FLOW )
    SET(CompressibleFlowSolverSource 
       ./CompressibleFlowSolver.cpp 
       ./EquationSystems/CompressibleFlowSystem.cpp
       ./EquationSystems/EulerCFE.cpp
       ./EquationSystems/EulerADCFE.cpp
       ./EquationSystems/NavierStokesCFE.cpp
       ./Filters/FilterEnergy.cpp
       ./RiemannSolvers/AverageSolver.cpp
       ./RiemannSolvers/AUSM0Solver.cpp
       ./RiemannSolvers/AUSM1Solver.cpp
       ./RiemannSolvers/AUSM2Solver.cpp
       ./RiemannSolvers/AUSM3Solver.cpp
       ./RiemannSolvers/CompressibleSolver.cpp
       ./RiemannSolvers/ExactSolverToro.cpp
       ./RiemannSolvers/HLLSolver.cpp
       ./RiemannSolvers/HLLCSolver.cpp
       ./RiemannSolvers/LaxFriedrichsSolver.cpp
       ./RiemannSolvers/RoeSolver.cpp
       )

    ADD_SOLVER_EXECUTABLE(CompressibleFlowSolver solvers 
			${CompressibleFlowSolverSource})

    SUBDIRS(Utilities)
   
    ADD_NEKTAR_TEST        (CylinderSubsonic_FRDG_SEM)
    ADD_NEKTAR_TEST        (CylinderSubsonic_FRDG_GAUSS)
    ADD_NEKTAR_TEST_LENGTHY(CylinderSubsonic_FRHU_SEM)
    ADD_NEKTAR_TEST        (CylinderSubsonicMix)
    ADD_NEKTAR_TEST        (CylinderSubsonic_P3)
    ADD_NEKTAR_TEST_LENGTHY(CylinderSubsonic_P8)
    ADD_NEKTAR_TEST        (IsentropicVortex16_P3)
    ADD_NEKTAR_TEST        (IsentropicVortex_FRDG_SEM)
    ADD_NEKTAR_TEST_LENGTHY(IsentropicVortex_FRSD_SEM)
    ADD_NEKTAR_TEST_LENGTHY(IsentropicVortex_FRHU_SEM)
    ADD_NEKTAR_TEST_LENGTHY(IsentropicVortex16_P8)
    ADD_NEKTAR_TEST_LENGTHY(IsentropicVortex16_P3_GAUSS)
    ADD_NEKTAR_TEST_LENGTHY(IsentropicVortex16_P8_GAUSS)
    ADD_NEKTAR_TEST        (IsentropicVortex_WeakDG_HexDeformed)
    ADD_NEKTAR_TEST        (RinglebFlow_P3)
    ADD_NEKTAR_TEST_LENGTHY(RinglebFlow_P8)
    #ADD_NEKTAR_TEST        (Couette_WeakDG_LDG_MODIFIED)
    ADD_NEKTAR_TEST        (Couette_WeakDG_LDG_SEM)
    ADD_NEKTAR_TEST        (Couette_WeakDG_LDG_SEM_VariableMu)
    #ADD_NEKTAR_TEST        (Couette_WeakDG_LDG_GAUSS)
    #ADD_NEKTAR_TEST        (Couette_FRDG_LFRDG_GAUSS)
    ADD_NEKTAR_TEST_LENGTHY(Couette_FRDG_LDG_GAUSS)
    ADD_NEKTAR_TEST_LENGTHY(Couette_FRHU_LDG_SEM)
    ADD_NEKTAR_TEST        (Couette_WeakDG_LFRHU_SEM)
    ADD_NEKTAR_TEST_LENGTHY(Couette_FRHU_LFRHU_SEM)
<<<<<<< HEAD
    ADD_NEKTAR_TEST        (Couette_WeakDG_LDG_adiabatic)
    ADD_NEKTAR_TEST        (Couette_FRDG_LFRDG_adiabatic)
    ADD_NEKTAR_TEST_LENGTHY(CylinderSubsonic_NS_WeakDG_LDG_SEM)
=======
    # disabled as fails on 32-bit linux  -- cc
    #ADD_NEKTAR_TEST_LENGTHY(CylinderSubsonic_NS_WeakDG_LDG_SEM)
>>>>>>> 194147e0
    ADD_NEKTAR_TEST_LENGTHY(CylinderSubsonic_NS_WeakDG_LDG_GAUSS) 
    ADD_NEKTAR_TEST_LENGTHY(CylinderSubsonic_NS_FRDG_LFRDG_GAUSS)   
    ADD_NEKTAR_TEST        (CylinderSubsonic_NS_WeakDG_LDG_SEM_VariableMu)
    ADD_NEKTAR_TEST        (Couette_WeakDG_LDG_SEM_3DHOMO1D_MVM)
    ADD_NEKTAR_TEST        (CylinderSubsonic_NS_WeakDG_LDG_SEM_3DHomo1D_MVM)
    ADD_NEKTAR_TEST        (Couette_FRDG_LFRDG_GLL_LAGRANGE_3DHOMO1D_MVM)
    ADD_NEKTAR_TEST        (CylinderSubsonic_NS_FRDG_LFRDG_GLL_LAGRANGE_3DHOMO1D_MVM)
    ADD_NEKTAR_TEST        (Couette_FRHU_LFRHU_SEM_3DHOMO1D_MVM)
    ADD_NEKTAR_TEST        (CylinderSubsonic_NS_FRHU_LFRHU_SEM_3DHOMO1D_MVM)
    ADD_NEKTAR_TEST        (Couette_FRSD_LFRSD_MODIFIED_3DHOMO1D_MVM)
    ADD_NEKTAR_TEST        (CylinderSubsonic_NS_FRSD_LFRSD_MODIFIED_3DHOMO1D_MVM)

    IF (NEKTAR_USE_MPI)
        #ADD_NEKTAR_TEST_LENGTHY(Perturbation_M05_square_CBC_par)
        #ADD_NEKTAR_TEST_LENGTHY(Perturbation_M05_square_CBC_back_par)
        #ADD_NEKTAR_TEST_LENGTHY(Perturbation_M15_square_CBC_par)
        #ADD_NEKTAR_TEST_LENGTHY(Perturbation_M15_square_CBC_back_par)
        ADD_NEKTAR_TEST_LENGTHY(Perturbation_M05_circle_CBC_back_par)
        ADD_NEKTAR_TEST_LENGTHY(Perturbation_M15_circle_CBC_back_par)
        #ADD_NEKTAR_TEST_LENGTHY(Perturbation_NS_M05_square_CBC_par)
        #ADD_NEKTAR_TEST_LENGTHY(Perturbation_NS_M15_square_CBC_par)
        ADD_NEKTAR_TEST(RAE5240_BSF_LE_bcsfromfile_par)
        ADD_NEKTAR_TEST(Couette_FRDG_LDG_GAUSS_par)
        ADD_NEKTAR_TEST(Couette_FRHU_LDG_SEM_par)
        ADD_NEKTAR_TEST(Couette_WeakDG_LDG_SEM_VariableMu_par)
        ADD_NEKTAR_TEST(CylinderSubsonic_NS_WeakDG_LDG_SEM_VariableMu_par)
    ENDIF (NEKTAR_USE_MPI)

    IF (NEKTAR_USE_FFTW)
	ADD_NEKTAR_TEST(Couette_WeakDG_LDG_SEM_3DHOMO1D_FFT)
	ADD_NEKTAR_TEST(CylinderSubsonic_NS_WeakDG_LDG_SEM_3DHomo1D_FFT)
	ADD_NEKTAR_TEST(IsentropicVortex16_WeakDG_SEM_3DHomo1D_FFT)
        ADD_NEKTAR_TEST(Couette_FRDG_LFRDG_GLL_LAGRANGE_3DHOMO1D_FFT)
	ADD_NEKTAR_TEST(CylinderSubsonic_NS_FRDG_LFRDG_GLL_LAGRANGE_3DHOMO1D_FFT)
	ADD_NEKTAR_TEST(IsentropicVortex16_FRDG_GLL_LAGRANGE_3DHOMO1D_FFT)
	ADD_NEKTAR_TEST(Couette_FRHU_LFRHU_SEM_3DHOMO1D_FFT)
	ADD_NEKTAR_TEST(CylinderSubsonic_NS_FRHU_LFRHU_SEM_3DHOMO1D_FFT)
	ADD_NEKTAR_TEST(IsentropicVortex16_FRHU_SEM_3DHOMO1D_FFT)
	ADD_NEKTAR_TEST(Couette_FRSD_LFRSD_MODIFIED_3DHOMO1D_FFT)
	ADD_NEKTAR_TEST(CylinderSubsonic_NS_FRSD_LFRSD_MODIFIED_3DHOMO1D_FFT)
	ADD_NEKTAR_TEST(IsentropicVortex16_FRSD_MODIFIED_3DHOMO1D_FFT)
    ENDIF (NEKTAR_USE_FFTW)
ENDIF( NEKTAR_SOLVER_COMPRESSIBLE_FLOW )<|MERGE_RESOLUTION|>--- conflicted
+++ resolved
@@ -53,14 +53,10 @@
     ADD_NEKTAR_TEST_LENGTHY(Couette_FRHU_LDG_SEM)
     ADD_NEKTAR_TEST        (Couette_WeakDG_LFRHU_SEM)
     ADD_NEKTAR_TEST_LENGTHY(Couette_FRHU_LFRHU_SEM)
-<<<<<<< HEAD
     ADD_NEKTAR_TEST        (Couette_WeakDG_LDG_adiabatic)
     ADD_NEKTAR_TEST        (Couette_FRDG_LFRDG_adiabatic)
-    ADD_NEKTAR_TEST_LENGTHY(CylinderSubsonic_NS_WeakDG_LDG_SEM)
-=======
     # disabled as fails on 32-bit linux  -- cc
     #ADD_NEKTAR_TEST_LENGTHY(CylinderSubsonic_NS_WeakDG_LDG_SEM)
->>>>>>> 194147e0
     ADD_NEKTAR_TEST_LENGTHY(CylinderSubsonic_NS_WeakDG_LDG_GAUSS) 
     ADD_NEKTAR_TEST_LENGTHY(CylinderSubsonic_NS_FRDG_LFRDG_GAUSS)   
     ADD_NEKTAR_TEST        (CylinderSubsonic_NS_WeakDG_LDG_SEM_VariableMu)
