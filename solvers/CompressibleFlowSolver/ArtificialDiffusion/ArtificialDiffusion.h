--- conflicted
+++ resolved
@@ -106,13 +106,8 @@
         virtual void v_DoArtificialDiffusion(
             const Array<OneD, const Array<OneD, NekDouble> > &inarray,
             Array<OneD,       Array<OneD, NekDouble> > &outarray);
-<<<<<<< HEAD
 
-        virtual void v_DoArtificialDiffusion_coeff(
-=======
-        
         virtual void v_DoArtificialDiffusionCoeff(
->>>>>>> 16023f85
             const Array<OneD, const Array<OneD, NekDouble> > &inarray,
             Array<OneD, Array<OneD, NekDouble> >             &outarray);
 
