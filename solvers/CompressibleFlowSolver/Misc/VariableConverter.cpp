--- conflicted
+++ resolved
@@ -774,11 +774,7 @@
     Array<OneD, NekDouble> muFwd(nCoeffs);
     Array<OneD, NekDouble> weights(nCoeffs, 1.0);
     // Assemble global expansion coefficients for viscosity
-<<<<<<< HEAD
-    m_C0ProjectExp->FwdTrans_IterPerExp(field, m_C0ProjectExp->UpdateCoeffs());
-=======
     m_C0ProjectExp->FwdTransLocalElmt(field, m_C0ProjectExp->UpdateCoeffs());
->>>>>>> 0ebe208c
     m_C0ProjectExp->Assemble();
     Vmath::Vcopy(nCoeffs, m_C0ProjectExp->GetCoeffs(), 1, muFwd, 1);
     // Global coefficients
