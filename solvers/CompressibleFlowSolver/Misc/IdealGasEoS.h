--- conflicted
+++ resolved
@@ -84,13 +84,6 @@
         NekDouble v_GetEFromRhoP(const NekDouble &rho, const NekDouble &p) final;
 
         NekDouble v_GetRhoFromPT(const NekDouble &rho, const NekDouble &p) final;
-
-<<<<<<< HEAD
-        virtual NekDouble v_GetRhoFromPT(
-            const NekDouble &rho, const NekDouble &p);
-            
-=======
->>>>>>> fa9c610c
     private:
         IdealGasEoS(const LibUtilities::SessionReaderSharedPtr& pSession);
 
