--- conflicted
+++ resolved
@@ -2,40 +2,9 @@
     "Build the Incompressible Navier-Stokes solver." ON
     "NEKTAR_BUILD_SOLVERS" OFF)
 
-<<<<<<< HEAD
-IF( NEKTAR_SOLVER_INCNAVIERSTOKES )
-    SET(IncNavierStokesSolverSource 
-       ./EquationSystems/CoupledLinearNS.cpp
-       ./EquationSystems/CoupledLocalToGlobalC0ContMap.cpp
-       ./EquationSystems/IncNavierStokes.cpp
-       ./EquationSystems/VelocityCorrectionScheme.cpp
-       ./EquationSystems/VelocityCorrectionSchemeWeakPressure.cpp
-       ./EquationSystems/VCSMapping.cpp
-       ./EquationSystems/Extrapolate.cpp
-       ./EquationSystems/StandardExtrapolate.cpp
-       ./EquationSystems/MappingExtrapolate.cpp
-       ./EquationSystems/SubSteppingExtrapolate.cpp
-       ./EquationSystems/SubSteppingExtrapolateWeakPressure.cpp
-       ./EquationSystems/WeakPressureExtrapolate.cpp
-       ./AdvectionTerms/AdjointAdvection.cpp
-       ./AdvectionTerms/LinearisedAdvection.cpp
-       ./AdvectionTerms/NavierStokesAdvection.cpp
-       ./AdvectionTerms/SkewSymmetricAdvection.cpp
-       ./AdvectionTerms/AlternateSkewAdvection.cpp
-       ./AdvectionTerms/NoAdvection.cpp
-       ./Filters/FilterEnergy.cpp
-       ./Filters/FilterReynoldsStresses.cpp
-       ./Filters/FilterMovingBody.cpp
-       ./Forcing/ForcingDynamicVisc.cpp	
-       ./Forcing/ForcingMovingBody.cpp	
-       ./Forcing/ForcingStabilityCoupledLNS.cpp	
-       ./IncNavierStokesSolver.cpp 
-       )
-=======
 IF (NOT NEKTAR_BUILD_SOLVERS)
     SET(NEKTAR_SOLVER_INCNAVIERSTOKES OFF CACHE INTERNAL "")
 ENDIF()
->>>>>>> aa34ec09
 
 IF( NEKTAR_SOLVER_INCNAVIERSTOKES )
     ADD_SOLVER_EXECUTABLE(IncNavierStokesSolver
