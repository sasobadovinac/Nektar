CMAKE_DEPENDENT_OPTION(NEKTAR_SOLVER_INCNAVIERSTOKES
    "Build the Incompressible Navier-Stokes solver." ON
    "NEKTAR_BUILD_SOLVERS" OFF)

IF( NEKTAR_SOLVER_INCNAVIERSTOKES )
    SET(IncNavierStokesSolverSource 
       ./EquationSystems/CoupledLinearNS.cpp
       ./EquationSystems/CoupledLocalToGlobalC0ContMap.cpp
       ./EquationSystems/IncNavierStokes.cpp
       ./EquationSystems/VelocityCorrectionScheme.cpp
       ./EquationSystems/VCSMapping.cpp
       ./EquationSystems/Extrapolate.cpp
       ./EquationSystems/StandardExtrapolate.cpp
       ./EquationSystems/MappingExtrapolate.cpp
       ./EquationSystems/SubSteppingExtrapolate.cpp
       ./AdvectionTerms/AdjointAdvection.cpp
       ./AdvectionTerms/LinearisedAdvection.cpp
       ./AdvectionTerms/NavierStokesAdvection.cpp
       ./AdvectionTerms/SkewSymmetricAdvection.cpp
       ./AdvectionTerms/AlternateSkewAdvection.cpp
       ./AdvectionTerms/NoAdvection.cpp
       ./Filters/FilterEnergy.cpp
       ./Filters/FilterReynoldsStresses.cpp
       ./Filters/FilterMovingBody.cpp
       ./Forcing/ForcingMovingBody.cpp	
       ./Forcing/ForcingStabilityCoupledLNS.cpp	
       ./IncNavierStokesSolver.cpp 
       )

    ADD_SOLVER_EXECUTABLE(IncNavierStokesSolver solvers 
			${IncNavierStokesSolverSource})

    SUBDIRS(Utilities)      

    ADD_NEKTAR_TEST(Kovasznay_Flow_3modes)
    ADD_NEKTAR_TEST(ChanStability)
    #ADD_NEKTAR_TEST(ChanStability_adj)
    #ADD_NEKTAR_TEST(ChanStability_Coupled_3D)
    ADD_NEKTAR_TEST(2DFlow_lineforcing_bcfromfile)
    ADD_NEKTAR_TEST(ChanFlow2D_bcsfromfiles)
    ADD_NEKTAR_TEST_LENGTHY(ChanFlow_3DH1D_MVM)
    ADD_NEKTAR_TEST_LENGTHY(ChanFlow_3DH2D_MVM)
    ADD_NEKTAR_TEST(ChanFlow_LinNS_m8)
    ADD_NEKTAR_TEST(ChanFlow_m3)
    ADD_NEKTAR_TEST(ChanFlow_m3_SKS)
    ADD_NEKTAR_TEST(ChanFlow_m8)
    ADD_NEKTAR_TEST(ChanFlow_m8_BodyForce)
    ADD_NEKTAR_TEST(ChanFlow_m8_singular)
    ADD_NEKTAR_TEST(Channel_Flow_3modes_rad)    
    ADD_NEKTAR_TEST(Couette_3DH2D_MVM)
    ADD_NEKTAR_TEST(Hex_channel_m3)
    ADD_NEKTAR_TEST(Hex_channel_varP)
    ADD_NEKTAR_TEST(Pyr_channel_m3)
    ADD_NEKTAR_TEST(Pyr_channel_varP)
    ADD_NEKTAR_TEST_LENGTHY(Hex_channel_m8)
    ADD_NEKTAR_TEST_LENGTHY(Hex_channel_m8_srhs)
    ADD_NEKTAR_TEST(Hex_Kovasnay_SubStep)
    ADD_NEKTAR_TEST(HM)
    ADD_NEKTAR_TEST(HM_Adj)
    ADD_NEKTAR_TEST_LENGTHY(bfs_tg)
    ADD_NEKTAR_TEST(SM)
    ADD_NEKTAR_TEST(SM_base_file)
    ADD_NEKTAR_TEST(SM_Adj)
    ADD_NEKTAR_TEST(SM_Adj_base_file)
    ADD_NEKTAR_TEST(KovaFlow_m3)
    ADD_NEKTAR_TEST(KovaFlow_m8)
    ADD_NEKTAR_TEST(KovaFlow_m8_short_HOBC)
    ADD_NEKTAR_TEST(KovaFlow_varP)
    ADD_NEKTAR_TEST(KovaFlow_varP_per)
    #ADD_NEKTAR_TEST(KovaFlow_Oseen_m8)
    ADD_NEKTAR_TEST_LENGTHY(KovaFlow_3DH1D_P5_20modes_MVM)
    ADD_NEKTAR_TEST_LENGTHY(KovaFlow_3DH1D_P5_20modes_MVM_Deal)
    ADD_NEKTAR_TEST_LENGTHY(KovaFlow_3DH1D_P5_20modes_SKS_MVM)
    ADD_NEKTAR_TEST(KovaFlow_SubStep_2order)
    ADD_NEKTAR_TEST(Kovas_Quad6_Tri4_mixedbcs)
    ADD_NEKTAR_TEST(SinCos_LinNS_3DHom1D)
    ADD_NEKTAR_TEST(TaylorVor_dt1)
    ADD_NEKTAR_TEST_LENGTHY(TaylorVor_dt2)
    ADD_NEKTAR_TEST(Tet_Kovasnay_SubStep)
    ADD_NEKTAR_TEST(Tet_Kovasnay_HOBC)
    ADD_NEKTAR_TEST(Tet_channel_m3)
    ADD_NEKTAR_TEST(Tet_channel_m3_dealiasing)
    ADD_NEKTAR_TEST(Tet_channel_robin_m3)
    ADD_NEKTAR_TEST(Tet_channel_m4_per)
    ADD_NEKTAR_TEST(Tet_channel_varP)
    ADD_NEKTAR_TEST_LENGTHY(Tet_prism_channel_rad)
    ADD_NEKTAR_TEST_LENGTHY(Tet_equitri)
    ADD_NEKTAR_TEST_LENGTHY(Prism_channel_m6)
    ADD_NEKTAR_TEST_LENGTHY(Prism_channel_m6_dealiasing)
    ADD_NEKTAR_TEST(Prism_channel_varP)
    ADD_NEKTAR_TEST(ChannelSpongeNSE)
    ADD_NEKTAR_TEST(ChannelSpongeLNSE)
    ADD_NEKTAR_TEST(ChanFlow_Standard_BodyForce)
    ADD_NEKTAR_TEST(Cyl_AdaptiveSFD)
<<<<<<< HEAD
    ADD_NEKTAR_TEST(Womersley_PipeFlow)
=======
    ADD_NEKTAR_TEST(CylFlow_Mov_mapping)
    ADD_NEKTAR_TEST(PPF_R10000_ModifiedArnoldi_Shift) 
    ADD_NEKTAR_TEST(PPF_R15000_ModifiedArnoldi_Shift) 
>>>>>>> 790f8cf8

    IF (NEKTAR_USE_ARPACK)
        ADD_NEKTAR_TEST(ChanStability_adj_Ar) 
        ADD_NEKTAR_TEST(bfs_tg-AR)
        ADD_NEKTAR_TEST(ChanStability_Coupled) 
        ADD_NEKTAR_TEST(PPF_R10000_Arpack_LM) 
        ADD_NEKTAR_TEST(PPF_R15000_Arpack_Shift) 
        #ADD_NEKTAR_TEST(PPF_R15000_Arpack_NoImagShift) 
        ADD_NEKTAR_TEST(PPF_R15000_Arpack_NoImagShift_LM) 
    ENDIF (NEKTAR_USE_ARPACK)

    IF (NEKTAR_USE_FFTW)
        ADD_NEKTAR_TEST(ChanFlow_3DH1D_FFT)
        ADD_NEKTAR_TEST(ChanFlow_3DH2D_FFT)
        ADD_NEKTAR_TEST(CylFlow_MovBody)
        ADD_NEKTAR_TEST(KovaFlow_3DH1D_MVM_FFTW_Consistency)
        ADD_NEKTAR_TEST(KovaFlow_3DH1D_P5_6modes_FFTW_MixedDeal)
        ADD_NEKTAR_TEST(KovaFlow_3DH1D_P8_16modes_Mapping-explicit)
        ADD_NEKTAR_TEST(KovaFlow_3DH1D_P8_16modes_Mapping-implicit)
        ADD_NEKTAR_TEST(KovaFlow_m8_short_HOBC_3D1H)
        ADD_NEKTAR_TEST_LENGTHY(KovaFlow_3DH1D_adaptive_16modes_FFTW_Mapping)
        ADD_NEKTAR_TEST(Couette_3DH2D_FFT)
    ENDIF (NEKTAR_USE_FFTW)

    IF (NEKTAR_USE_MPI)
        ADD_NEKTAR_TEST(ChanFlow_3DH1D_Parallel_mode1)
        ADD_NEKTAR_TEST(ChanFlow_3DH1D_Parallel_mode2)
        ADD_NEKTAR_TEST(ChanFlow_m3_par)
        ADD_NEKTAR_TEST_LENGTHY(ChanFlow_m8_BodyForce_par)
        ADD_NEKTAR_TEST(KovaFlow_varP_per_par)
        ADD_NEKTAR_TEST_LENGTHY(Hex_channel_m8_par)
        ADD_NEKTAR_TEST(Hex_channel_varP_par)
        ADD_NEKTAR_TEST_LENGTHY(Pyr_channel_m6_par)
        ADD_NEKTAR_TEST_LENGTHY(Hex_channel_m8_srhs_par)
        ADD_NEKTAR_TEST(Tet_channel_m4_per_xxt_ml_par)
        ADD_NEKTAR_TEST(Tet_channel_m8_par)
        ADD_NEKTAR_TEST_LENGTHY(Tet_channel_m8_iter_ml_par)
        ADD_NEKTAR_TEST_LENGTHY(bfs_tg_par)
        IF (NEKTAR_USE_PETSC)
            ADD_NEKTAR_TEST_LENGTHY(Tet_channel_m8_petsc_sc_par)
        ENDIF (NEKTAR_USE_PETSC)
    ENDIF (NEKTAR_USE_MPI)
ENDIF( NEKTAR_SOLVER_INCNAVIERSTOKES )<|MERGE_RESOLUTION|>--- conflicted
+++ resolved
@@ -92,13 +92,10 @@
     ADD_NEKTAR_TEST(ChannelSpongeLNSE)
     ADD_NEKTAR_TEST(ChanFlow_Standard_BodyForce)
     ADD_NEKTAR_TEST(Cyl_AdaptiveSFD)
-<<<<<<< HEAD
     ADD_NEKTAR_TEST(Womersley_PipeFlow)
-=======
     ADD_NEKTAR_TEST(CylFlow_Mov_mapping)
     ADD_NEKTAR_TEST(PPF_R10000_ModifiedArnoldi_Shift) 
     ADD_NEKTAR_TEST(PPF_R15000_ModifiedArnoldi_Shift) 
->>>>>>> 790f8cf8
 
     IF (NEKTAR_USE_ARPACK)
         ADD_NEKTAR_TEST(ChanStability_adj_Ar) 
