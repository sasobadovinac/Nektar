--- conflicted
+++ resolved
@@ -690,14 +690,9 @@
     size_t nstart = m_start;
     for (size_t i = nstart; i < nstart + m_slices * m_skip; i += m_skip)
     {
-<<<<<<< HEAD
-        snprintf(buffer, file.length() + 8, file.c_str(), i);
-        ImportFldBase(buffer, pFields, (i - nstart) / m_skip);
-=======
         boost::format filename(file);
         filename % i;
         ImportFldBase(filename.str(), pFields, (i - nstart) / m_skip);
->>>>>>> a1bdb76a
         if (m_session->GetComm()->GetRank() == 0)
         {
             cout << "read base flow file " << filename.str() << endl;
