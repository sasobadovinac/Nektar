///////////////////////////////////////////////////////////////////////////////
//
// File LinearisedAdvection.cpp
//
// For more information, please see: http://www.nektar.info
//
// The MIT License
//
// Copyright (c) 2006 Division of Applied Mathematics, Brown University (USA),
// Department of Aeronautics, Imperial College London (UK), and Scientific
// Computing and Imaging Institute, University of Utah (USA).
//
// License for the specific language governing rights and limitations under
// Permission is hereby granted, free of charge, to any person obtaining a
// copy of this software and associated documentation files (the "Software"),
// to deal in the Software without restriction, including without limitation
// the rights to use, copy, modify, merge, publish, distribute, sublicense,
// and/or sell copies of the Software, and to permit persons to whom the
// Software is furnished to do so, subject to the following conditions:
//
// The above copyright notice and this permission notice shall be included
// in all copies or substantial portions of the Software.
//
// THE SOFTWARE IS PROVIDED "AS IS", WITHOUT WARRANTY OF ANY KIND, EXPRESS
// OR IMPLIED, INCLUDING BUT NOT LIMITED TO THE WARRANTIES OF MERCHANTABILITY,
// FITNESS FOR A PARTICULAR PURPOSE AND NONINFRINGEMENT. IN NO EVENT SHALL
// THE AUTHORS OR COPYRIGHT HOLDERS BE LIABLE FOR ANY CLAIM, DAMAGES OR OTHER
// LIABILITY, WHETHER IN AN ACTION OF CONTRACT, TORT OR OTHERWISE, ARISING
// FROM, OUT OF OR IN CONNECTION WITH THE SOFTWARE OR THE USE OR OTHER
// DEALINGS IN THE SOFTWARE.
//
// Description: Evaluation of the linearised advective term
//
///////////////////////////////////////////////////////////////////////////////

#include <IncNavierStokesSolver/AdvectionTerms/LinearisedAdvection.h>
#include <StdRegions/StdSegExp.h>

#include <MultiRegions/ContField3DHomogeneous1D.h>
#include <MultiRegions/ContField3DHomogeneous2D.h>
#include <MultiRegions/ContField1D.h>
#include <MultiRegions/ContField2D.h>
#include <MultiRegions/ContField3D.h>
#include <MultiRegions/DisContField1D.h>
#include <MultiRegions/DisContField2D.h>
#include <MultiRegions/DisContField3DHomogeneous1D.h>
#include <MultiRegions/DisContField3DHomogeneous2D.h>


namespace Nektar
{
    string LinearisedAdvection::className = SolverUtils::GetAdvectionFactory().RegisterCreatorFunction("Linearised", LinearisedAdvection::create);

    /**
     * Constructor. Creates ...
     *
     * \param 
     * \param
     */

    LinearisedAdvection::LinearisedAdvection():
        Advection()
	{
	}
	

    void LinearisedAdvection::v_InitObject(
            LibUtilities::SessionReaderSharedPtr        pSession,
            Array<OneD, MultiRegions::ExpListSharedPtr> pFields)
    {
        Advection::v_InitObject(pSession, pFields);
	
        m_session = pSession;

        m_boundaryConditions = MemoryManager<SpatialDomains::BoundaryConditions>
            ::AllocateSharedPtr(m_session, pFields[0]->GetGraph());
	
        //Setting parameters for homogeneous problems
        m_HomoDirec       = 0;
        m_useFFT          = false;
        m_HomogeneousType = eNotHomogeneous;
        m_SingleMode	  = false;
        m_HalfMode	  = false;
        m_MultipleModes   = false;
        m_spacedim = pFields[0]->GetGraph()->GetSpaceDimension();
        m_expdim   = pFields[0]->GetGraph()->GetMeshDimension();
        m_CoeffState = MultiRegions::eLocal;

        if(m_session->DefinesSolverInfo("HOMOGENEOUS"))
        {
            std::string HomoStr = m_session->GetSolverInfo("HOMOGENEOUS");
            m_spacedim          = 3;
            
            if((HomoStr == "HOMOGENEOUS1D")||(HomoStr == "Homogeneous1D")||
               (HomoStr == "1D")||(HomoStr == "Homo1D"))
            {
                m_HomogeneousType = eHomogeneous1D;
                m_LhomZ           = m_session->GetParameter("LZ");
                m_HomoDirec       = 1;
		
                m_homogen_dealiasing = pSession->DefinesSolverInfo("DEALIASING");

                if(m_session->DefinesSolverInfo("ModeType"))
                {
                    m_session->MatchSolverInfo("ModeType","SingleMode",m_SingleMode,false);
                    m_session->MatchSolverInfo("ModeType","HalfMode",m_HalfMode,false);
                    m_session->MatchSolverInfo("ModeType","MultipleModes",m_MultipleModes,false);
                }
		
                if(m_session->DefinesSolverInfo("ModeType"))
                {
                    if(m_SingleMode)
                    {
                        m_npointsZ=2;
			
                    }
                    else if(m_HalfMode)
                    {
                        m_npointsZ=1;
			
                    }
                    else if(m_MultipleModes)
                    {
                        m_npointsZ        = m_session->GetParameter("HomModesZ");
                    }
                    else
                    {
                        ASSERTL0(false, "SolverInfo ModeType not valid");	
			
			
                    }
                }
                else 
                {
                    m_session->LoadParameter("HomModesZ",m_npointsZ);
                    
                }
                
            }
            
            if((HomoStr == "HOMOGENEOUS2D")||(HomoStr == "Homogeneous2D")||
               (HomoStr == "2D")||(HomoStr == "Homo2D"))
            {
                m_HomogeneousType = eHomogeneous2D;
                m_session->LoadParameter("HomModesY", m_npointsY);
                m_session->LoadParameter("LY",        m_LhomY);
                m_session->LoadParameter("HomModesZ", m_npointsZ);
                m_session->LoadParameter("LZ",        m_LhomZ);
                m_HomoDirec       = 2;
            }
			
            if((HomoStr == "HOMOGENEOUS3D")||(HomoStr == "Homogeneous3D")||
               (HomoStr == "3D")||(HomoStr == "Homo3D"))
            {
                m_HomogeneousType = eHomogeneous3D;
                m_session->LoadParameter("HomModesX",m_npointsX);
                m_session->LoadParameter("LX",       m_LhomX   );
                m_session->LoadParameter("HomModesY",m_npointsY);
                m_session->LoadParameter("LY",       m_LhomY   );
                m_session->LoadParameter("HomModesZ",m_npointsZ);
                m_session->LoadParameter("LZ",       m_LhomZ   );
                m_HomoDirec       = 3;
            }
			
            if(m_session->DefinesSolverInfo("USEFFT"))
            {
                m_useFFT = true;
            }
        }
        else
        {
            m_npointsZ = 1; // set to default value so can use to identify 2d or 3D (homogeneous) expansions
        }
		
        if(m_session->DefinesSolverInfo("PROJECTION"))
        {
            std::string ProjectStr
			= m_session->GetSolverInfo("PROJECTION");
			
            if((ProjectStr == "Continuous")||(ProjectStr == "Galerkin")||
               (ProjectStr == "CONTINUOUS")||(ProjectStr == "GALERKIN"))
            {
                m_projectionType = MultiRegions::eGalerkin;
            }
            else if(ProjectStr == "DisContinuous")
            {
                m_projectionType = MultiRegions::eDiscontinuous;
            }
            else
            {
                ASSERTL0(false,"PROJECTION value not recognised");
            }
        }
        else
        {
            cerr << "Projection type not specified in SOLVERINFO,"
                "defaulting to continuous Galerkin" << endl;
            m_projectionType = MultiRegions::eGalerkin;
        }
        
        int nvar = m_session->GetVariables().size();
        m_baseflow = Array<OneD, Array<OneD, NekDouble> >(nvar);
        for (int i = 0; i < nvar; ++i)
        {
            m_baseflow[i] = Array<OneD, NekDouble>(pFields[i]->GetTotPoints(), 0.0);
        }

        ASSERTL0(m_session->DefinesFunction("BaseFlow"),
                 "Base flow must be defined for linearised forms.");
        string file = m_session->GetFunctionFilename("BaseFlow", 0);
	
	
        //Periodic base flows
        if(m_session->DefinesParameter("N_slices"))
        {
            m_session->LoadParameter("N_slices",m_slices);
            if(m_slices>1)
            {
                DFT(file,pFields,m_slices);
            }
            else
            {
                ASSERTL0(false,"Number of slices must be a positive number greater than 1");
            }
        }
        //Steady base-flow
        else
        {
            m_slices=1;
            
            //BaseFlow from file
            if (m_session->GetFunctionType("BaseFlow", m_session->GetVariable(0))
                == LibUtilities::eFunctionTypeFile)
            {
                ImportFldBase(file,pFields,1);
		
            }
            //analytic base flow
            else
            {
                int nq = pFields[0]->GetNpoints();
                Array<OneD,NekDouble> x0(nq);
                Array<OneD,NekDouble> x1(nq);
                Array<OneD,NekDouble> x2(nq);

                // get the coordinates (assuming all fields have the same
                // discretisation)
                pFields[0]->GetCoords(x0,x1,x2);

                for(unsigned int i = 0 ; i < pFields.num_elements(); i++)
                {
                    LibUtilities::EquationSharedPtr ifunc
                        = m_session->GetFunction("BaseFlow", i);
                    
                    ifunc->Evaluate(x0,x1,x2,m_baseflow[i]);
                }
            }
        }

        if(m_session->DefinesParameter("period"))
        {
            m_period=m_session->GetParameter("period");
        }
        else
        {
            m_period=(m_session->GetParameter("TimeStep")*m_slices)/(m_slices-1.);
        }

    }
    
    LinearisedAdvection::~LinearisedAdvection()
    {
    }
    

    //Advection function

    void LinearisedAdvection::v_Advect(
        const int nConvectiveFields,
        const Array<OneD, MultiRegions::ExpListSharedPtr> &fields,
        const Array<OneD, Array<OneD, NekDouble> >        &advVel,
        const Array<OneD, Array<OneD, NekDouble> >        &inarray,
        Array<OneD, Array<OneD, NekDouble> >              &outarray,
        const NekDouble                                   &time)
    {
        int nqtot            = fields[0]->GetTotPoints();
        ASSERTL1(nConvectiveFields == inarray.num_elements(),"Number of convective fields and Inarray are not compatible");

        Array<OneD, NekDouble > Deriv = Array<OneD, NekDouble> (nqtot*nConvectiveFields);

        for(int n = 0; n < nConvectiveFields; ++n)
        {
            int ndim       = advVel.num_elements();
            int nPointsTot = fields[0]->GetNpoints();

            Array<OneD, NekDouble> grad0,grad1,grad2;

            //Evaluation of the gradiend of each component of the base flow
            //\nabla U
            Array<OneD, NekDouble> grad_base_u0,grad_base_u1,grad_base_u2;

            // \nabla V
            Array<OneD, NekDouble> grad_base_v0,grad_base_v1,grad_base_v2;

            // \nabla W
            Array<OneD, NekDouble> grad_base_w0,grad_base_w1,grad_base_w2;

            grad0 = Array<OneD, NekDouble> (nPointsTot);
            grad_base_u0 = Array<OneD, NekDouble> (nPointsTot);
            grad_base_v0 = Array<OneD, NekDouble> (nPointsTot);
            grad_base_w0 = Array<OneD, NekDouble> (nPointsTot);

            //Evaluation of the base flow for periodic cases
            //(it requires fld files)
            if(m_slices>1)
            {
                if (m_session->GetFunctionType("BaseFlow", 0)
                    == LibUtilities::eFunctionTypeFile)
                {
                    for(int i=0; i<ndim;++i)
                    {
                        UpdateBase(m_slices,m_interp[i],m_baseflow[i],time,m_period);
                    }
                }
                else
                {
                    ASSERTL0(false, "Periodic Base flow requires filename_ files");
                }
            }


            //Evaluate the linearised advection term
            switch(ndim)
            {
                // 1D
            case 1:
                fields[0]->PhysDeriv(inarray[n],grad0);
                fields[0]->PhysDeriv(m_baseflow[0],grad_base_u0);
                //Evaluate  U du'/dx
                Vmath::Vmul(nPointsTot,grad0,1,m_baseflow[0],1,outarray[n],1);
                //Evaluate U du'/dx+ u' dU/dx
                Vmath::Vvtvp(nPointsTot,grad_base_u0,1,advVel[0],1,outarray[n],1,outarray[n],1);
                break;

                //2D
            case 2:
                grad1 = Array<OneD, NekDouble> (nPointsTot);
                grad_base_u1 = Array<OneD, NekDouble> (nPointsTot);
                grad_base_v1 = Array<OneD, NekDouble> (nPointsTot);
                fields[0]->PhysDeriv(inarray[n],grad0,grad1);

                //Derivates of the base flow
                fields[0]-> PhysDeriv(m_baseflow[0], grad_base_u0, grad_base_u1);
                fields[0]-> PhysDeriv(m_baseflow[1], grad_base_v0, grad_base_v1);

                //Since the components of the velocity are passed one by
                //one, it is necessary to distinguish which term is
                //consider
                switch (n)
                {
                    //x-equation
                case 0:
                    // Evaluate U du'/dx
                    Vmath::Vmul (nPointsTot,grad0,1,m_baseflow[0],1,outarray[n],1);
                    //Evaluate U du'/dx+ V du'/dy
                    Vmath::Vvtvp(nPointsTot,grad1,1,m_baseflow[1],1,outarray[n],1,outarray[n],1);
                    //Evaluate (U du'/dx+ V du'/dy)+u' dU/dx
                    Vmath::Vvtvp(nPointsTot,grad_base_u0,1,advVel[0],1,outarray[n],1,outarray[n],1);
                    //Evaluate (U du'/dx+ V du'/dy +u' dU/dx)+v' dU/dy
                    Vmath::Vvtvp(nPointsTot,grad_base_u1,1,advVel[1],1,outarray[n],1,outarray[n],1);
                    break;

                    //y-equation
                case 1:
                    // Evaluate U dv'/dx
                    Vmath::Vmul (nPointsTot,grad0,1,m_baseflow[0],1,outarray[n],1);
                    //Evaluate U dv'/dx+ V dv'/dy
                    Vmath::Vvtvp(nPointsTot,grad1,1,m_baseflow[1],1,outarray[n],1,outarray[n],1);
                    //Evaluate (U dv'/dx+ V dv'/dy)+u' dV/dx
                    Vmath::Vvtvp(nPointsTot,grad_base_v0,1,advVel[0],1,outarray[n],1,outarray[n],1);
                    //Evaluate (U dv'/dx+ V dv'/dy +u' dv/dx)+v' dV/dy
                    Vmath::Vvtvp(nPointsTot,grad_base_v1,1,advVel[1],1,outarray[n],1,outarray[n],1);
                    break;
                }
                break;

                //3D
            case 3:
                grad1 = Array<OneD, NekDouble> (nPointsTot);
                grad2 = Array<OneD, NekDouble> (nPointsTot);
                grad_base_u1 = Array<OneD, NekDouble> (nPointsTot);
                grad_base_v1 = Array<OneD, NekDouble> (nPointsTot);
                grad_base_w1 = Array<OneD, NekDouble> (nPointsTot);

                grad_base_u2 = Array<OneD, NekDouble> (nPointsTot);
                grad_base_v2 = Array<OneD, NekDouble> (nPointsTot);
                grad_base_w2 = Array<OneD, NekDouble> (nPointsTot);

                fields[0]->PhysDeriv(m_baseflow[0], grad_base_u0, grad_base_u1,grad_base_u2);
                fields[0]->PhysDeriv(m_baseflow[1], grad_base_v0, grad_base_v1,grad_base_v2);
                fields[0]->PhysDeriv(m_baseflow[2], grad_base_w0, grad_base_w1, grad_base_w2);

                //HalfMode has W(x,y,t)=0
                if(m_HalfMode || m_SingleMode)
                {
                    for(int i=0; i<grad_base_u2.num_elements();++i)
                    {
                        grad_base_u2[i]=0;
                        grad_base_v2[i]=0;
                        grad_base_w2[i]=0;
                    }
                }

                fields[0]->PhysDeriv(inarray[n], grad0, grad1, grad2);

                switch (n)
                {
                    //x-equation
                case 0:
                    if(m_homogen_dealiasing)
                    {
                        //U du'/dx
                        fields[0]->DealiasedProd(m_baseflow[0],grad0,grad0,m_CoeffState);

                        //V du'/dy
                        fields[0]->DealiasedProd(m_baseflow[1],grad1,grad1,m_CoeffState);

                        //W du'/dx
                        fields[0]->DealiasedProd(m_baseflow[2],grad2,grad2,m_CoeffState);

                        // u' dU/dx
                        fields[0]->DealiasedProd(advVel[0],grad_base_u0,grad_base_u0,m_CoeffState);
                        // v' dU/dy
                        fields[0]->DealiasedProd(advVel[1],grad_base_u1,grad_base_u1,m_CoeffState);
                        // w' dU/dz
                        fields[0]->DealiasedProd(advVel[2],grad_base_u2,grad_base_u2,m_CoeffState);

                        Vmath::Vadd(nPointsTot,grad0,1,grad1,1,outarray[n],1);
                        Vmath::Vadd(nPointsTot,grad2,1,outarray[n],1,outarray[n],1);
                        Vmath::Vadd(nPointsTot,grad_base_u0,1,outarray[n],1,outarray[n],1);
                        Vmath::Vadd(nPointsTot,grad_base_u1,1,outarray[n],1,outarray[n],1);
                        Vmath::Vadd(nPointsTot,grad_base_u2,1,outarray[n],1,outarray[n],1);
                    }
                    else
                    {
                        //Evaluate U du'/dx
                        Vmath::Vmul (nPointsTot,grad0,1,m_baseflow[0],1,outarray[n],1);
                        //Evaluate U du'/dx+ V du'/dy
                        Vmath::Vvtvp(nPointsTot,grad1,1,m_baseflow[1],1,outarray[n],1,outarray[n],1);
                        //Evaluate (U du'/dx+ V du'/dy)+u' dU/dx
                        Vmath::Vvtvp(nPointsTot,grad_base_u0,1,advVel[0],1,outarray[n],1,outarray[n],1);
                        //Evaluate (U du'/dx+ V du'/dy +u' dU/dx)+v' dU/dy
                        Vmath::Vvtvp(nPointsTot,grad_base_u1,1,advVel[1],1,outarray[n],1,outarray[n],1);
                        //Evaluate (U du'/dx+ V du'/dy +u' dU/dx +v' dU/dy) + W du'/dz
                        Vmath::Vvtvp(nPointsTot,grad2,1,m_baseflow[2],1,outarray[n],1,outarray[n],1);
                        //Evaluate (U du'/dx+ V du'/dy +u' dU/dx +v' dU/dy + W du'/dz)+ w' dU/dz
                        Vmath::Vvtvp(nPointsTot,grad_base_u2,1,advVel[2],1,outarray[n],1,outarray[n],1);
                    }
                    break;
                    //y-equation
                case 1:
                    if(m_homogen_dealiasing)
                    {
                        //U dv'/dx
                        fields[0]->DealiasedProd(m_baseflow[0],grad0,grad0,m_CoeffState);
                        //V dv'/dy
                        fields[0]->DealiasedProd(m_baseflow[1],grad1,grad1,m_CoeffState);
                        //W dv'/dx
                        fields[0]->DealiasedProd(m_baseflow[2],grad2,grad2,m_CoeffState);
                        // u' dV/dx
                        fields[0]->DealiasedProd(advVel[0],grad_base_v0,grad_base_v0,m_CoeffState);
                        // v' dV/dy
                        fields[0]->DealiasedProd(advVel[1],grad_base_v1,grad_base_v1,m_CoeffState);
                        // w' dV/dz
                        fields[0]->DealiasedProd(advVel[2],grad_base_v2,grad_base_v2,m_CoeffState);

                        Vmath::Vadd(nPointsTot,grad0,1,grad1,1,outarray[n],1);
                        Vmath::Vadd(nPointsTot,grad2,1,outarray[n],1,outarray[n],1);
                        Vmath::Vadd(nPointsTot,grad_base_v0,1,outarray[n],1,outarray[n],1);
                        Vmath::Vadd(nPointsTot,grad_base_v1,1,outarray[n],1,outarray[n],1);
                        Vmath::Vadd(nPointsTot,grad_base_v2,1,outarray[n],1,outarray[n],1);
                    }
                    else
                    {
                        //Evaluate U dv'/dx
                        Vmath::Vmul (nPointsTot,grad0,1,m_baseflow[0],1,outarray[n],1);
                        //Evaluate U dv'/dx+ V dv'/dy
                        Vmath::Vvtvp(nPointsTot,grad1,1,m_baseflow[1],1,outarray[n],1,outarray[n],1);
                        //Evaluate (U dv'/dx+ V dv'/dy)+u' dV/dx
                        Vmath::Vvtvp(nPointsTot,grad_base_v0,1,advVel[0],1,outarray[n],1,outarray[n],1);
                        //Evaluate (U du'/dx+ V du'/dy +u' dV/dx)+v' dV/dy
                        Vmath::Vvtvp(nPointsTot,grad_base_v1,1,advVel[1],1,outarray[n],1,outarray[n],1);
                        //Evaluate (U du'/dx+ V dv'/dy +u' dV/dx +v' dV/dy) + W du'/dz
                        Vmath::Vvtvp(nPointsTot,grad2,1,m_baseflow[2],1,outarray[n],1,outarray[n],1);
                        //Evaluate (U du'/dx+ V dv'/dy +u' dV/dx +v' dV/dy + W dv'/dz)+ w' dV/dz
                        Vmath::Vvtvp(nPointsTot,grad_base_v2,1,advVel[2],1,outarray[n],1,outarray[n],1);
                    }
                    break;

                    //z-equation
                case 2:
                    if(m_homogen_dealiasing)
                    {
                        //U dw'/dx
                        fields[0]->DealiasedProd(m_baseflow[0],grad0,grad0,m_CoeffState);
                        //V dw'/dy
                        fields[0]->DealiasedProd(m_baseflow[1],grad1,grad1,m_CoeffState);
                        //W dw'/dx
                        fields[0]->DealiasedProd(m_baseflow[2],grad2,grad2,m_CoeffState);
                        // u' dW/dx
                        fields[0]->DealiasedProd(advVel[0],grad_base_w0,grad_base_w0,m_CoeffState);
                        // v' dW/dy
                        fields[0]->DealiasedProd(advVel[1],grad_base_w1,grad_base_w1,m_CoeffState);
                        // w' dW/dz
                        fields[0]->DealiasedProd(advVel[2],grad_base_w2,grad_base_w2,m_CoeffState);

                        Vmath::Vadd(nPointsTot,grad0,1,grad1,1,outarray[n],1);
                        Vmath::Vadd(nPointsTot,grad2,1,outarray[n],1,outarray[n],1);
                        Vmath::Vadd(nPointsTot,grad_base_w0,1,outarray[n],1,outarray[n],1);
                        Vmath::Vadd(nPointsTot,grad_base_w1,1,outarray[n],1,outarray[n],1);
                        Vmath::Vadd(nPointsTot,grad_base_w2,1,outarray[n],1,outarray[n],1);
                    }
                    else
                    {
                        //Evaluate U dw'/dx
                        Vmath::Vmul (nPointsTot,grad0,1,m_baseflow[0],1,outarray[n],1);
                        //Evaluate U dw'/dx+ V dw'/dx
                        Vmath::Vvtvp(nPointsTot,grad1,1,m_baseflow[1],1,outarray[n],1,outarray[n],1);
                        //Evaluate (U dw'/dx+ V dw'/dx)+u' dW/dx
                        Vmath::Vvtvp(nPointsTot,grad_base_w0,1,advVel[0],1,outarray[n],1,outarray[n],1);
                        //Evaluate (U dw'/dx+ V dw'/dx +w' dW/dx)+v' dW/dy
                        Vmath::Vvtvp(nPointsTot,grad_base_w1,1,advVel[1],1,outarray[n],1,outarray[n],1);
                        //Evaluate (U dw'/dx+ V dw'/dx +u' dW/dx +v' dW/dy) + W dw'/dz
                        Vmath::Vvtvp(nPointsTot,grad2,1,m_baseflow[2],1,outarray[n],1,outarray[n],1);
                        //Evaluate (U dw'/dx+ V dw'/dx +u' dW/dx +v' dW/dy + W dw'/dz)+ w' dW/dz
                        Vmath::Vvtvp(nPointsTot,grad_base_w2,1,advVel[2],1,outarray[n],1,outarray[n],1);
                    }
                    break;
                }
                break;
            default:
                ASSERTL0(false,"dimension unknown");
            }

            Vmath::Neg(nqtot,outarray[n],1);
        }

    }


    void LinearisedAdvection::v_SetBaseFlow(
            const Array<OneD, Array<OneD, NekDouble> >    &inarray)
    {
        ASSERTL1(inarray.num_elements() == m_baseflow.num_elements(),
                 "Number of base flow variables does not match what is"
                 "expected.");

        int npts = inarray[0].num_elements();
        for (int i = 0; i < inarray.num_elements(); ++i)
        {
            ASSERTL1(npts == m_baseflow.num_elements(),
                    "Size of base flow array does not match expected.");
            Vmath::Vcopy(npts, inarray[i], 1, m_baseflow[i], 1);
        }
    }


    /**
     * Import field from infile and load into \a m_fields. This routine will
     * also perform a \a BwdTrans to ensure data is in both the physical and
     * coefficient storage.
     * @param   infile          Filename to read.
     */
    void LinearisedAdvection::ImportFldBase(std::string pInfile,
            Array<OneD, MultiRegions::ExpListSharedPtr>& pFields, int slice)
    {
        std::vector<LibUtilities::FieldDefinitionsSharedPtr> FieldDef;
        std::vector<std::vector<NekDouble> > FieldData;
<<<<<<< HEAD
        int nqtot = m_baseflow[0].num_elements();
=======
        int nqtot = m_base[0]->GetTotPoints();

        //Get Homogeneous
        LibUtilities::FieldIOSharedPtr fld =
        MemoryManager<LibUtilities::FieldIO>::AllocateSharedPtr(
                                                        m_session->GetComm());
        fld->Import(pInfile, FieldDef, FieldData);

>>>>>>> 4cd59f5f
        int nvar = m_session->GetVariables().size();
        int s;
        Array<OneD, NekDouble> tmp_coeff(pFields[0]->GetNcoeffs(), 0.0);
        
        LibUtilities::Import(pInfile,FieldDef,FieldData);
        
        if(m_session->DefinesSolverInfo("HOMOGENEOUS"))
        {
            std::string HomoStr = m_session->GetSolverInfo("HOMOGENEOUS");
        }
	
        // copy FieldData into m_fields
        for(int j = 0; j < nvar; ++j)
        {
            for(int i = 0; i < FieldDef.size(); ++i)
            {
                if((m_session->DefinesSolverInfo("HOMOGENEOUS") &&
                   (m_session->GetSolverInfo("HOMOGENEOUS")=="HOMOGENEOUS1D" ||
                    m_session->GetSolverInfo("HOMOGENEOUS")=="1D" ||
                    m_session->GetSolverInfo("HOMOGENEOUS")=="Homo1D")) &&
                     m_MultipleModes==false)
                {
                    // w-component must be ignored and set to zero.
                    if (j != nvar - 2)
                    {
                        // p component (it is 4th variable of the 3D and corresponds 3nd variable of 2D)
                        s = (j == nvar - 1) ? 2 : j;

                        //extraction of the 2D
                        pFields[j]->ExtractDataToCoeffs(
                                            FieldDef[i],
                                            FieldData[i],
                                            FieldDef[i]->m_fields[s],
                                            tmp_coeff);
                        
                    }

                    //Put zero on higher modes
                    int ncplane = (pFields[0]->GetNcoeffs()) / m_npointsZ;

                    if (m_npointsZ > 2)
                    {
                        Vmath::Zero(ncplane*(m_npointsZ-2),
                                    &tmp_coeff[2*ncplane], 1);
                    }
                }
                // 2D cases and Homogeneous1D Base Flows
                else
                {
                    bool flag = FieldDef[i]->m_fields[j] ==
                                                    m_session->GetVariable(j);

                    ASSERTL1(flag, (std::string("Order of ") + pInfile
                                    + std::string(" data and that defined in "
                                                  "m_boundaryconditions differs")).c_str());
                    
                    pFields[j]->ExtractDataToCoeffs(FieldDef[i], FieldData[i],
                                                   FieldDef[i]->m_fields[j],
                                                   tmp_coeff);
                }
            }
            
            if(m_SingleMode || m_HalfMode)
            {
                //pFields[j]->SetWaveSpace(true);
		
                pFields[j]->GetPlane(0)->BwdTrans(tmp_coeff, m_baseflow[j]);
                
                if(m_SingleMode)
                {
                    //copy the bwd into the second plane for single Mode Analysis
                    int ncplane=(pFields[0]->GetNpoints())/m_npointsZ;
                    Vmath::Vcopy(ncplane,&m_baseflow[j][0],1,&m_baseflow[j][ncplane],1);
                }
            }
            else
            {
                pFields[j]->BwdTrans(tmp_coeff, m_baseflow[j]);
                
            }
            
        }
	
        if(m_session->DefinesParameter("N_slices"))
        {
            int nConvectiveFields = pFields.num_elements()-1;
            
            for(int i=0; i<nConvectiveFields;++i)
            {
                
                Vmath::Vcopy(nqtot, &m_baseflow[i][0], 1, &m_interp[i][slice*nqtot], 1);
            }
            
        }
    }
    
    
    void LinearisedAdvection::UpdateBase( const NekDouble m_slices,
                                          Array<OneD, const NekDouble> &inarray,
                                          Array<OneD, NekDouble> &outarray,
                                          const NekDouble m_time,
                                          const NekDouble m_period)
    {
        int npoints=m_baseflow[0].num_elements();
	
        NekDouble BetaT=2*M_PI*fmod (m_time, m_period) / m_period;
        NekDouble phase;
        Array<OneD, NekDouble> auxiliary(npoints);
	
        Vmath::Vcopy(npoints,&inarray[0],1,&outarray[0],1);
        Vmath::Svtvp(npoints, cos(0.5*m_slices*BetaT),&inarray[npoints],1,&outarray[0],1,&outarray[0],1);
	
        for (int i = 2; i < m_slices; i += 2) 
        {
            phase = (i>>1) * BetaT;
            
            Vmath::Svtvp(npoints, cos(phase),&inarray[i*npoints],1,&outarray[0],1,&outarray[0],1);
            Vmath::Svtvp(npoints, sin(phase), &inarray[(i+1)*npoints], 1, &outarray[0], 1,&outarray[0],1);
        }
	
    }
    
    DNekBlkMatSharedPtr LinearisedAdvection::GetFloquetBlockMatrix(FloquetMatType mattype, bool UseContCoeffs) const
    {
        DNekMatSharedPtr    loc_mat;
        DNekBlkMatSharedPtr BlkMatrix;
        int n_exp = 0;
        
        n_exp = m_baseflow[0].num_elements(); // will operatore on m_phys
        
        Array<OneD,unsigned int> nrows(n_exp);
        Array<OneD,unsigned int> ncols(n_exp);
	
        nrows = Array<OneD, unsigned int>(n_exp,m_slices);
        ncols = Array<OneD, unsigned int>(n_exp,m_slices);
        
        MatrixStorage blkmatStorage = eDIAGONAL;
        BlkMatrix = MemoryManager<DNekBlkMat>
            ::AllocateSharedPtr(nrows,ncols,blkmatStorage);
        
	
        const LibUtilities::PointsKey Pkey(m_slices,LibUtilities::eFourierEvenlySpaced);
        const LibUtilities::BasisKey  BK(LibUtilities::eFourier,m_slices,Pkey);
        StdRegions::StdSegExp StdSeg(BK);
	
        StdRegions::StdMatrixKey matkey(StdRegions::eFwdTrans,
                                        StdSeg.DetShapeType(),
                                        StdSeg);
        
        loc_mat = StdSeg.GetStdMatrix(matkey);
	
        // set up array of block matrices.
        for(int i = 0; i < n_exp; ++i)
        {
            BlkMatrix->SetBlock(i,i,loc_mat);
        }
	
        return BlkMatrix;
    }
    
    //Discrete Fourier Transform for Floquet analysis
    void LinearisedAdvection::DFT(const string file,
            Array<OneD, MultiRegions::ExpListSharedPtr>& pFields,
            const NekDouble m_slices)
    {
        int npoints=m_baseflow[0].num_elements();
	
        //Convected fields
        int ConvectedFields=m_baseflow.num_elements()-1;
	
        m_interp= Array<OneD, Array<OneD, NekDouble> > (ConvectedFields);
        for(int i=0; i<ConvectedFields;++i)
        {
            m_interp[i]=Array<OneD,NekDouble>(npoints*m_slices);
        }
	
        //Import the slides into auxiliary vector
        //The base flow should be stored in the form filename_i.bse
        for (int i=0; i< m_slices; ++i)
        {
            char chkout[16] = "";
            sprintf(chkout, "%d", i);
            ImportFldBase(file+"_"+chkout+".bse",pFields,i);
        } 
	
	
        // Discrete Fourier Transform of the fields
        for(int k=0; k< ConvectedFields;++k)
        {
#ifdef NEKTAR_USING_FFTW
            
            //Discrete Fourier Transform using FFTW
            Array<OneD, NekDouble> fft_in(npoints*m_slices);
            Array<OneD, NekDouble> fft_out(npoints*m_slices);
            
            Array<OneD, NekDouble> m_tmpIN(m_slices);
            Array<OneD, NekDouble> m_tmpOUT(m_slices);
            
            //Shuffle the data
            for(int j= 0; j < m_slices; ++j)
            {
                Vmath::Vcopy(npoints,&m_interp[k][j*npoints],1,&(fft_in[j]),m_slices);
            }
            
            m_FFT = LibUtilities::GetNektarFFTFactory().CreateInstance("NekFFTW", m_slices);
            
            //FFT Transform
            for(int i=0; i<npoints; i++)
            {
                m_FFT->FFTFwdTrans(m_tmpIN =fft_in + i*m_slices, m_tmpOUT =fft_out + i*m_slices);
                
            }
            
            //Reshuffle data
            for(int s = 0; s < m_slices; ++s)
            {						
                Vmath::Vcopy(npoints,&fft_out[s],m_slices,&m_interp[k][s*npoints],1);
		
            }
            
            Vmath::Zero(fft_in.num_elements(),&fft_in[0],1);
            Vmath::Zero(fft_out.num_elements(),&fft_out[0],1);				
#else
            //Discrete Fourier Transform using MVM
            DNekBlkMatSharedPtr blkmat;
            blkmat = GetFloquetBlockMatrix(eForwardsPhys);
            
            int nrows = blkmat->GetRows();
            int ncols = blkmat->GetColumns();
            
            Array<OneD, NekDouble> sortedinarray(ncols);
            Array<OneD, NekDouble> sortedoutarray(nrows);
            
            //Shuffle the data
            for(int j= 0; j < m_slices; ++j)
            {
                Vmath::Vcopy(npoints,&m_interp[k][j*npoints],1,&(sortedinarray[j]),m_slices);
            }
            
            // Create NekVectors from the given data arrays
            NekVector<NekDouble> in (ncols,sortedinarray,eWrapper);
            NekVector<NekDouble> out(nrows,sortedoutarray,eWrapper);
            
            // Perform matrix-vector multiply.
            out = (*blkmat)*in;
            
            //Reshuffle data
            for(int s = 0; s < m_slices; ++s)
            {	
                Vmath::Vcopy(npoints,&sortedoutarray[s],m_slices,&m_interp[k][s*npoints],1);
            }
            
            for(int r=0; r<sortedinarray.num_elements();++r)
            {
                sortedinarray[0]=0;
                sortedoutarray[0]=0;
            }	
            
#endif
            
            //scaling of the Fourier coefficients
            NekDouble j=-1;
            for (int i = 2; i < m_slices; i += 2) 
            {
                Vmath::Smul(2*npoints,j,&m_interp[k][i*npoints],1,&m_interp[k][i*npoints],1);
                j=-j;
		
            }
            
        }
	
    }
	
} //end of namespace
<|MERGE_RESOLUTION|>--- conflicted
+++ resolved
@@ -576,10 +576,11 @@
     {
         std::vector<LibUtilities::FieldDefinitionsSharedPtr> FieldDef;
         std::vector<std::vector<NekDouble> > FieldData;
-<<<<<<< HEAD
+
         int nqtot = m_baseflow[0].num_elements();
-=======
-        int nqtot = m_base[0]->GetTotPoints();
+        int nvar = m_session->GetVariables().size();
+        int s;
+        Array<OneD, NekDouble> tmp_coeff(pFields[0]->GetNcoeffs(), 0.0);
 
         //Get Homogeneous
         LibUtilities::FieldIOSharedPtr fld =
@@ -587,13 +588,7 @@
                                                         m_session->GetComm());
         fld->Import(pInfile, FieldDef, FieldData);
 
->>>>>>> 4cd59f5f
-        int nvar = m_session->GetVariables().size();
-        int s;
-        Array<OneD, NekDouble> tmp_coeff(pFields[0]->GetNcoeffs(), 0.0);
-        
-        LibUtilities::Import(pInfile,FieldDef,FieldData);
-        
+
         if(m_session->DefinesSolverInfo("HOMOGENEOUS"))
         {
             std::string HomoStr = m_session->GetSolverInfo("HOMOGENEOUS");
