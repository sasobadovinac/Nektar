///////////////////////////////////////////////////////////////////////////////
//
// File CoupledLinearNS.cpp
//
// For more information, please see: http://www.nektar.info
//
// The MIT License
//
// Copyright (c) 2006 Division of Applied Mathematics, Brown University (USA),
// Department of Aeronautics, Imperial College London (UK), and Scientific
// Computing and Imaging Institute, University of Utah (USA).
//
// Permission is hereby granted, free of charge, to any person obtaining a
// copy of this software and associated documentation files (the "Software"),
// to deal in the Software without restriction, including without limitation
// the rights to use, copy, modify, merge, publish, distribute, sublicense,
// and/or sell copies of the Software, and to permit persons to whom the
// Software is furnished to do so, subject to the following conditions:
//
// The above copyright notice and this permission notice shall be included
// in all copies or substantial portions of the Software.
//
// THE SOFTWARE IS PROVIDED "AS IS", WITHOUT WARRANTY OF ANY KIND, EXPRESS
// OR IMPLIED, INCLUDING BUT NOT LIMITED TO THE WARRANTIES OF MERCHANTABILITY,
// FITNESS FOR A PARTICULAR PURPOSE AND NONINFRINGEMENT. IN NO EVENT SHALL
// THE AUTHORS OR COPYRIGHT HOLDERS BE LIABLE FOR ANY CLAIM, DAMAGES OR OTHER
// LIABILITY, WHETHER IN AN ACTION OF CONTRACT, TORT OR OTHERWISE, ARISING
// FROM, OUT OF OR IN CONNECTION WITH THE SOFTWARE OR THE USE OR OTHER
// DEALINGS IN THE SOFTWARE.
//
// Description: Coupled  Solver for the Linearised Incompressible
// Navier Stokes equations
///////////////////////////////////////////////////////////////////////////////

#include <boost/algorithm/string.hpp>

#include <IncNavierStokesSolver/EquationSystems/CoupledLinearNS.h>
#include <LibUtilities/BasicUtils/Timer.h>
#include <LocalRegions/MatrixKey.h>
#include <MultiRegions/ContField.h>
#include <MultiRegions/GlobalLinSysDirectStaticCond.h>

using namespace std;

namespace Nektar
{

string CoupledLinearNS::className =
    SolverUtils::GetEquationSystemFactory().RegisterCreatorFunction(
        "CoupledLinearisedNS", CoupledLinearNS::create);

/**
 *  @class CoupledLinearNS
 *
 * Set up expansion field for velocity and pressure, the local to
 * global mapping arrays and the basic memory definitions for
 * coupled matrix system
 */
CoupledLinearNS::CoupledLinearNS(
    const LibUtilities::SessionReaderSharedPtr &pSession,
    const SpatialDomains::MeshGraphSharedPtr &pGraph)
    : UnsteadySystem(pSession, pGraph), IncNavierStokes(pSession, pGraph),
      m_zeroMode(false)
{
}

void CoupledLinearNS::v_InitObject(bool DeclareField)
{
    IncNavierStokes::v_InitObject(DeclareField);

    int i;
    int expdim = m_graph->GetMeshDimension();

    // Get Expansion list for orthogonal expansion at p-2
    const SpatialDomains::ExpansionInfoMap &pressure_exp =
        GenPressureExp(m_graph->GetExpansionInfo("u"));

    m_nConvectiveFields = m_fields.size();
    if (boost::iequals(
            m_boundaryConditions->GetVariable(m_nConvectiveFields - 1), "p"))
    {
        ASSERTL0(false, "Last field is defined as pressure but this is not "
                        "suitable for this solver, please remove this field as "
                        "it is implicitly defined");
    }
    // Decide how to declare explist for pressure.
    if (expdim == 2)
    {
        int nz;

        if (m_HomogeneousType == eHomogeneous1D)
        {
            ASSERTL0(m_fields.size() > 2, "Expect to have three at least three "
                                          "components of velocity variables");
            LibUtilities::BasisKey Homo1DKey =
                m_fields[0]->GetHomogeneousBasis()->GetBasisKey();

            m_pressure = MemoryManager<MultiRegions::ExpList3DHomogeneous1D>::
                AllocateSharedPtr(m_session, Homo1DKey, m_LhomZ, m_useFFT,
                                  m_homogen_dealiasing, pressure_exp);

            ASSERTL1(m_npointsZ % 2 == 0,
                     "Non binary number of planes have been specified");
            nz = m_npointsZ / 2;
        }
        else
        {
            m_pressure =
                MemoryManager<MultiRegions::ExpList>::AllocateSharedPtr(
                    m_session, pressure_exp);
            nz = 1;
        }

        Array<OneD, MultiRegions::ExpListSharedPtr> velocity(m_velocity.size());
        for (i = 0; i < m_velocity.size(); ++i)
        {
            velocity[i] = m_fields[m_velocity[i]];
        }

        // Set up Array of mappings
        m_locToGloMap = Array<OneD, CoupledLocalToGlobalC0ContMapSharedPtr>(nz);

        if (m_singleMode)
        {

            ASSERTL0(nz <= 2,
                     "For single mode calculation can only have  nz <= 2");
            if (m_session->DefinesSolverInfo("BetaZero"))
            {
                m_zeroMode = true;
            }
            int nz_loc = 2;
            m_locToGloMap[0] =
                MemoryManager<CoupledLocalToGlobalC0ContMap>::AllocateSharedPtr(
                    m_session, m_graph, m_boundaryConditions, velocity,
                    m_pressure, nz_loc, m_zeroMode);
        }
        else
        {
            // base mode
            int nz_loc = 1;
            m_locToGloMap[0] =
                MemoryManager<CoupledLocalToGlobalC0ContMap>::AllocateSharedPtr(
                    m_session, m_graph, m_boundaryConditions, velocity,
                    m_pressure, nz_loc);

            if (nz > 1)
            {
                nz_loc = 2;
                // Assume all higher modes have the same boundary conditions and
                // re-use mapping
                m_locToGloMap[1] =
                    MemoryManager<CoupledLocalToGlobalC0ContMap>::
                        AllocateSharedPtr(
                            m_session, m_graph, m_boundaryConditions, velocity,
                            m_pressure->GetPlane(2), nz_loc, false);
                // Note high order modes cannot be singular
                for (i = 2; i < nz; ++i)
                {
                    m_locToGloMap[i] = m_locToGloMap[1];
                }
            }
        }
    }
    else if (expdim == 3)
    {
        // m_pressure =
        // MemoryManager<MultiRegions::ExpList3D>::AllocateSharedPtr(pressure_exp);
        ASSERTL0(false, "Setup mapping aray");
    }
    else
    {
        ASSERTL0(false, "Exp dimension not recognised");
    }

    // creation of the extrapolation object
    if (m_equationType == eUnsteadyNavierStokes)
    {
        std::string vExtrapolation = "Standard";

        if (m_session->DefinesSolverInfo("Extrapolation"))
        {
            vExtrapolation = m_session->GetSolverInfo("Extrapolation");
        }

        m_extrapolation = GetExtrapolateFactory().CreateInstance(
            vExtrapolation, m_session, m_fields, m_pressure, m_velocity,
            m_advObject);
    }
}

/**
 * Set up a coupled linearised Naviers-Stokes solve. Primarily a
 * wrapper fuction around the full mode by mode version of
 * SetUpCoupledMatrix.
 *
 */
void CoupledLinearNS::SetUpCoupledMatrix(
    const NekDouble lambda, const Array<OneD, Array<OneD, NekDouble>> &Advfield,
    bool IsLinearNSEquation)
{

    int nz;
    if (m_singleMode)
    {

        NekDouble lambda_imag;

        // load imaginary component of any potential shift
        // Probably should be called from DriverArpack but not yet
        // clear how to do this
        m_session->LoadParameter("imagShift", lambda_imag,
                                 NekConstants::kNekUnsetDouble);
        nz    = 1;
        m_mat = Array<OneD, CoupledSolverMatrices>(nz);

        ASSERTL1(m_npointsZ <= 2, "Only expected a maxmimum of two planes in "
                                  "single mode linear NS solver");

        if (m_zeroMode)
        {
            SetUpCoupledMatrix(lambda, Advfield, IsLinearNSEquation, 0,
                               m_mat[0], m_locToGloMap[0], lambda_imag);
        }
        else
        {
            NekDouble beta = 2 * M_PI / m_LhomZ;
            NekDouble lam  = lambda + m_kinvis * beta * beta;

            SetUpCoupledMatrix(lam, Advfield, IsLinearNSEquation, 1, m_mat[0],
                               m_locToGloMap[0], lambda_imag);
        }
    }
    else
    {
        int n;
        if (m_npointsZ > 1)
        {
            nz = m_npointsZ / 2;
        }
        else
        {
            nz = 1;
        }

        m_mat = Array<OneD, CoupledSolverMatrices>(nz);

        // mean mode or 2D mode.
        SetUpCoupledMatrix(lambda, Advfield, IsLinearNSEquation, 0, m_mat[0],
                           m_locToGloMap[0]);

        for (n = 1; n < nz; ++n)
        {
            NekDouble beta = 2 * M_PI * n / m_LhomZ;

            NekDouble lam = lambda + m_kinvis * beta * beta;

            SetUpCoupledMatrix(lam, Advfield, IsLinearNSEquation, n, m_mat[n],
                               m_locToGloMap[n]);
        }
    }
}

/**
 * Set up a coupled linearised Naviers-Stokes solve in the
 * following manner:
 *
 * Consider the linearised Navier-Stokes element matrix denoted as
 *
 * \f[ \left [ \begin{array}{ccc} A
 * & -D_{bnd}^T & B\\ -D_{bnd}& 0 & -D_{int}\\ \tilde{B}^T &
 * -D_{int}^T & C \end{array} \right ] \left [ \begin{array}{c} {\bf
 * v}_{bnd} \\ p\\ {\bf v}_{int} \end{array} \right ] = \left [
 * \begin{array}{c} {\bf f}_{bnd} \\ 0\\ {\bf f}_{int} \end{array}
 * \right ] \f]
 *
 * where \f${\bf v}_{bnd}, {\bf f}_{bnd}\f$ denote the degrees of
 * freedom of the elemental velocities on the boundary of the
 * element, \f${\bf v}_{int}, {\bf f}_{int}\f$ denote the degrees
 * of freedom of the elemental velocities on the interior of the
 * element and \f$p\f$ is the piecewise continuous pressure.  The
 * matrices have the interpretation
 *
 * \f[  A[n,m]  = (\nabla \phi^b_n, \nu \nabla
 * \phi^b_m) + (\phi^b_n,{\bf U \cdot \nabla} \phi^b_m) +
 * (\phi^b_n \nabla^T {\bf U} \phi^b_m), \f]
 *
 * \f[ B[n,m] = (\nabla \phi^b_n, \nu \nabla \phi^i_m) +
 * (\phi^b_n,{\bf U \cdot \nabla} \phi^i_m) + (\phi^b_n \nabla^T
 * {\bf U} \phi^i_m),\f]
 *
 * \f[\tilde{B}^T[n,m] = (\nabla \phi^i_n, \nu \nabla \phi^b_m) +
 * (\phi^i_n,{\bf U \cdot \nabla} \phi^b_m) + (\phi^i_n \nabla^T
 * {\bf U} \phi^b_m) \f]
 *
 * \f[ C[n,m] = (\nabla \phi^i_n, \nu \nabla
 * \phi^i_m) + (\phi^i_n,{\bf U \cdot \nabla} \phi^i_m) +
 * (\phi^i_n \nabla^T {\bf U} \phi^i_m),\f]
 *
 * \f[ D_{bnd}[n,m] = (\psi_m,\nabla \phi^b),\f]
 *
 * \f[ D_{int}[n,m] = (\psi_m,\nabla \phi^i) \f]
 *
 * where \f$\psi\f$ is the space of pressures typically at order
 * \f$P-2\f$ and \f$\phi\f$ is the velocity vector space of
 * polynomial order \f$P\f$. (Note the above definitions for the
 * transpose terms shoudl be interpreted with care since we have
 * used a tensor differential for the \f$\nabla^T \f$ terms)
 *
 * Note \f$B = \tilde{B}^T\f$ if just considering the stokes
 * operator and then \f$C\f$ is also symmetric. Also note that
 * \f$A,B\f$ and \f$C\f$ are block diagonal in the Oseen equation
 * when \f$\nabla^T {\bf U}\f$ are zero.
 *
 * Since \f$C\f$ is invertible we can premultiply the governing
 * elemental equation by the following matrix:
 *
 * \f[  \left [ \begin{array}{ccc} I & 0 &
 * -BC^{-1}\\ 0& I & D_{int}C^{-1}\\ 0 & 0 & I \end{array}
 * \right ] \left \{ \left [ \begin{array}{ccc} A & -D_{bnd}^T &
 * B\\ -D_{bnd}& 0 & -D_{int}\\ \tilde{B}^T & -D_{int}^T & C
 * \end{array} \right ] \left [ \begin{array}{c} {\bf v}_{bnd} \\
 * p\\ {\bf v_{int}} \end{array} \right ] = \left [
 * \begin{array}{c} {\bf f}_{bnd} \\ 0\\ {\bf f_{int}} \end{array}
 * \right ] \right \} \f]
 *
 *  which if we multiply out the matrix equation we obtain
 *
 * \f[ \left [ \begin{array}{ccc} A - B
 * C^{-1}\tilde{B}^T & -D_{bnd}^T +B C^{-1} D_{int}^T& 0\\
 * -D_{bnd}+D_{int} C^{-1} \tilde{B}^T & -D_{int} C^{-1}
 * D_{int}^T & 0\\ \tilde{B}^T & -D_{int}^T & C \end{array} \right ]
 * \left [ \begin{array}{c} {\bf v}_{bnd} \\ p\\ {\bf v_{int}}
 * \end{array} \right ] = \left [ \begin{array}{c} {\bf f}_{bnd}
 * -B C^{-1} {\bf f}_{int}\\ f_p = D_{int} C^{-1} {\bf
 * f}_{int}\\ {\bf f_{int}} \end{array} \right ] \f]
 *
 * In the above equation the \f${\bf v}_{int}\f$ degrees of freedom
 * are decoupled and so we need to solve for the \f${\bf v}_{bnd},
 * p\f$ degrees of freedom.  The final step is to perform a second
 * level of static condensation but where we will lump the mean
 * pressure mode (or a pressure degree of freedom containing a
 * mean component) with the velocity boundary degrees of
 * freedom. To do we define \f${\bf b} = [{\bf v}_{bnd}, p_0]\f$ where
 * \f$p_0\f$ is the mean pressure mode and \f$\hat{p}\f$ to be the
 * remainder of the pressure space.  We now repartition the top \f$2
 * \times 2\f$ block of matrices of previous matrix equation  as
 *
 * \f[ \left [ \begin{array}{cc} \hat{A} & \hat{B}\\ \hat{C} &
 * \hat{D} \end{array} \right ] \left [ \begin{array}{c} {\bf b}
 * \\ \hat{p} \end{array} \right ] = \left [ \begin{array}{c}
 * \hat{\bf f}_{bnd} \\ \hat{f}_p \end{array} \right ]
 * \label{eqn.linNS_fac2} \f]
 *
 * where
 *
 * \f[ \hat{A}_{ij} = \left [ \begin{array}{cc} A - B
 * C^{-1}\tilde{B}^T & [-D_{bnd}^T +B C^{-1} D_{int}^T]_{i0}\\
 * {[}-D_{bnd}+D_{int} C^{-1} \tilde{B}^T]_{0j} & -[D_{int}
 * C^{-1} D_{int}^T ]_{00} \end{array} \right ] \f]
 *
 * \f[ \hat{B}_{ij} = \left [ \begin{array}{c} [-D_{bnd}^T +B
 * C^{-1} D_{int}^T]_{i,j+1} \\ {[} -D_{int} C^{-1} D^T_{int}
 * ]_{0j}\end{array} \right ] \f]
 *
 * \f[ \hat{C}_{ij}  =  \left [\begin{array}{cc} -D_{bnd} +
 * D_{int} C^{-1} \tilde{B}^T, & {[} -D_{int} C^{-1} D^T_{int}
 * ]_{i+1,0}\end{array} \right ] \f]
 *
 * \f[ \hat{D}_{ij}  =  \left [\begin{array}{c} {[} -D_{int}
 * C^{-1} D^T_{int} ]_{i+1,j+1}\end{array} \right ] \f]
 *
 * and
 *
 * \f[ fh\_{bnd} = \left [ \begin{array}{c} {\bf
 * f}_{bnd} -B C^{-1} {\bf f}_{int}\\ {[}D_{int} C^{-1} {\bf
 * f}_{int}]_0 \end{array}\right ] \hspace{1cm} [fh\_p_{i} =
 * \left [ \begin{array}{c} {[}D_{int} C^{-1} {\bf f}_{iint}]_{i+1}
 * \end{array}\right ] \f]
 *
 * Since the \f$\hat{D}\f$ is decoupled and invertible we can now
 * statically condense the previous matrix equationto decouple
 * \f${\bf b}\f$ from \f$\hat{p}\f$ by solving the following system
 *
 * \f[ \left [ \begin{array}{cc} \hat{A} - \hat{B} \hat{D}^{-1}
 * \hat{C} & 0 \\ \hat{C} & \hat{D} \end{array} \right ] \left
 * [ \begin{array}{c} {\bf b} \\ \hat{p} \end{array} \right ] =
 * \left [ \begin{array}{c} \hat{\bf f}_{bnd} - \hat{B}
 * \hat{D}^{-1} \hat{f}_p\\ \hat{f}_p \end{array} \right ] \f]
 *
 * The matrix \f$\hat{A} - \hat{B} \hat{D}^{-1} \hat{C}\f$ has
 * to be globally assembled and solved iteratively or
 * directly. One we obtain the solution to \f${\bf b}\f$ we can use
 * the second row of equation fourth matrix equation to solve for
 * \f$\hat{p}\f$ and finally the last row of equation second
 * matrix equation to solve for \f${\bf v}_{int}\f$.
 *
 */

void CoupledLinearNS::SetUpCoupledMatrix(
    const NekDouble lambda, const Array<OneD, Array<OneD, NekDouble>> &Advfield,
    bool IsLinearNSEquation, const int HomogeneousMode,
    CoupledSolverMatrices &mat,
    CoupledLocalToGlobalC0ContMapSharedPtr &locToGloMap,
    const NekDouble lambda_imag)
{
    int n, i, j, k;
    int nel  = m_fields[m_velocity[0]]->GetNumElmts();
    int nvel = m_velocity.size();

    // if Advfield is defined can assume it is an Oseen or LinearNS equation
    bool AddAdvectionTerms =
        (Advfield == NullNekDoubleArrayOfArray) ? false : true;
    // bool AddAdvectionTerms = true; // Temporary debugging trip

    // call velocity space Static condensation and fill block
    // matrices.  Need to set this up differently for Oseen and
    // Lin NS.  Ideally should make block diagonal for Stokes and
    // Oseen problems.
    DNekScalMatSharedPtr loc_mat;
    StdRegions::StdExpansionSharedPtr locExp;
    NekDouble one = 1.0;
    int nint, nbndry;
    int rows, cols;
    NekDouble zero = 0.0;
    Array<OneD, unsigned int> bmap, imap;

    Array<OneD, unsigned int> nsize_bndry(nel);
    Array<OneD, unsigned int> nsize_bndry_p1(nel);
    Array<OneD, unsigned int> nsize_int(nel);
    Array<OneD, unsigned int> nsize_p(nel);
    Array<OneD, unsigned int> nsize_p_m1(nel);

    int nz_loc;

    if (HomogeneousMode) // Homogeneous mode flag
    {
        nz_loc = 2;
    }
    else
    {
        if (m_singleMode)
        {
            nz_loc = 2;
        }
        else
        {
            nz_loc = 1;
        }
    }

    // Set up block matrix sizes -
    for (n = 0; n < nel; ++n)
    {
        nsize_bndry[n] = nvel *
                         m_fields[m_velocity[0]]->GetExp(n)->NumBndryCoeffs() *
                         nz_loc;
        nsize_bndry_p1[n] = nsize_bndry[n] + nz_loc;
        nsize_int[n] =
            (nvel * m_fields[m_velocity[0]]->GetExp(n)->GetNcoeffs() * nz_loc -
             nsize_bndry[n]);
        nsize_p[n]    = m_pressure->GetExp(n)->GetNcoeffs() * nz_loc;
        nsize_p_m1[n] = nsize_p[n] - nz_loc;
    }

    MatrixStorage blkmatStorage = eDIAGONAL;
    DNekScalBlkMatSharedPtr pAh =
        MemoryManager<DNekScalBlkMat>::AllocateSharedPtr(
            nsize_bndry_p1, nsize_bndry_p1, blkmatStorage);
    mat.m_BCinv = MemoryManager<DNekScalBlkMat>::AllocateSharedPtr(
        nsize_bndry, nsize_int, blkmatStorage);
    mat.m_Btilde = MemoryManager<DNekScalBlkMat>::AllocateSharedPtr(
        nsize_bndry, nsize_int, blkmatStorage);
    mat.m_Cinv = MemoryManager<DNekScalBlkMat>::AllocateSharedPtr(
        nsize_int, nsize_int, blkmatStorage);

    mat.m_D_bnd = MemoryManager<DNekScalBlkMat>::AllocateSharedPtr(
        nsize_p, nsize_bndry, blkmatStorage);

    mat.m_D_int = MemoryManager<DNekScalBlkMat>::AllocateSharedPtr(
        nsize_p, nsize_int, blkmatStorage);

    // Final level static condensation matrices.
    DNekScalBlkMatSharedPtr pBh =
        MemoryManager<DNekScalBlkMat>::AllocateSharedPtr(
            nsize_bndry_p1, nsize_p_m1, blkmatStorage);
    DNekScalBlkMatSharedPtr pCh =
        MemoryManager<DNekScalBlkMat>::AllocateSharedPtr(
            nsize_p_m1, nsize_bndry_p1, blkmatStorage);
    DNekScalBlkMatSharedPtr pDh =
        MemoryManager<DNekScalBlkMat>::AllocateSharedPtr(nsize_p_m1, nsize_p_m1,
                                                         blkmatStorage);

    LibUtilities::Timer timer;
    timer.Start();

    for (n = 0; n < nel; ++n)
    {
        nbndry = nsize_bndry[n];
        nint   = nsize_int[n];
        k      = nsize_bndry_p1[n];
        DNekMatSharedPtr Ah =
            MemoryManager<DNekMat>::AllocateSharedPtr(k, k, zero);
        Array<OneD, NekDouble> Ah_data = Ah->GetPtr();
        int AhRows                     = k;
        DNekMatSharedPtr B =
            MemoryManager<DNekMat>::AllocateSharedPtr(nbndry, nint, zero);
        Array<OneD, NekDouble> B_data = B->GetPtr();
        DNekMatSharedPtr C =
            MemoryManager<DNekMat>::AllocateSharedPtr(nbndry, nint, zero);
        Array<OneD, NekDouble> C_data = C->GetPtr();
        DNekMatSharedPtr D =
            MemoryManager<DNekMat>::AllocateSharedPtr(nint, nint, zero);
        Array<OneD, NekDouble> D_data = D->GetPtr();

        DNekMatSharedPtr Dbnd = MemoryManager<DNekMat>::AllocateSharedPtr(
            nsize_p[n], nsize_bndry[n], zero);
        DNekMatSharedPtr Dint = MemoryManager<DNekMat>::AllocateSharedPtr(
            nsize_p[n], nsize_int[n], zero);

        locExp = m_fields[m_velocity[0]]->GetExp(n);
        locExp->GetBoundaryMap(bmap);
        locExp->GetInteriorMap(imap);
        StdRegions::ConstFactorMap factors;
        factors[StdRegions::eFactorLambda] = lambda / m_kinvis;
        LocalRegions::MatrixKey helmkey(
            StdRegions::eHelmholtz, locExp->DetShapeType(), *locExp, factors);

        int ncoeffs = m_fields[m_velocity[0]]->GetExp(n)->GetNcoeffs();
        int nphys   = m_fields[m_velocity[0]]->GetExp(n)->GetTotPoints();
        int nbmap   = bmap.size();
        int nimap   = imap.size();

        Array<OneD, NekDouble> coeffs(ncoeffs);
        Array<OneD, NekDouble> phys(nphys);
        int psize  = m_pressure->GetExp(n)->GetNcoeffs();
        int pqsize = m_pressure->GetExp(n)->GetTotPoints();

        Array<OneD, NekDouble> deriv(pqsize);
        Array<OneD, NekDouble> pcoeffs(psize);

        if (AddAdvectionTerms == false) // use static condensed managed matrices
        {
            // construct velocity matrices using statically
            // condensed elemental matrices and then construct
            // pressure matrix systems
            DNekScalBlkMatSharedPtr CondMat;
            CondMat = locExp->GetLocStaticCondMatrix(helmkey);

            for (k = 0; k < nvel * nz_loc; ++k)
            {
                DNekScalMat &SubBlock = *CondMat->GetBlock(0, 0);
                rows                  = SubBlock.GetRows();
                cols                  = SubBlock.GetColumns();
                for (i = 0; i < rows; ++i)
                {
                    for (j = 0; j < cols; ++j)
                    {
                        (*Ah)(i + k * rows, j + k * cols) =
                            m_kinvis * SubBlock(i, j);
                    }
                }
            }

            for (k = 0; k < nvel * nz_loc; ++k)
            {
                DNekScalMat &SubBlock  = *CondMat->GetBlock(0, 1);
                DNekScalMat &SubBlock1 = *CondMat->GetBlock(1, 0);
                rows                   = SubBlock.GetRows();
                cols                   = SubBlock.GetColumns();
                for (i = 0; i < rows; ++i)
                {
                    for (j = 0; j < cols; ++j)
                    {
                        (*B)(i + k * rows, j + k * cols) = SubBlock(i, j);
                        (*C)(i + k * rows, j + k * cols) =
                            m_kinvis * SubBlock1(j, i);
                    }
                }
            }

            for (k = 0; k < nvel * nz_loc; ++k)
            {
                DNekScalMat &SubBlock = *CondMat->GetBlock(1, 1);
                NekDouble inv_kinvis  = 1.0 / m_kinvis;
                rows                  = SubBlock.GetRows();
                cols                  = SubBlock.GetColumns();
                for (i = 0; i < rows; ++i)
                {
                    for (j = 0; j < cols; ++j)
                    {
                        (*D)(i + k * rows, j + k * cols) =
                            inv_kinvis * SubBlock(i, j);
                    }
                }
            }

            // Loop over pressure space and construct boundary block matrices.
            for (i = 0; i < bmap.size(); ++i)
            {
                // Fill element with mode
                Vmath::Zero(ncoeffs, coeffs, 1);
                coeffs[bmap[i]] = 1.0;
                m_fields[m_velocity[0]]->GetExp(n)->BwdTrans(coeffs, phys);

                // Differentiation & Inner product wrt base.
                for (j = 0; j < nvel; ++j)
                {
                    if ((nz_loc == 2) && (j == 2)) // handle d/dz derivative
                    {
                        NekDouble beta = -2 * M_PI * HomogeneousMode / m_LhomZ;

                        Vmath::Smul(
                            m_fields[m_velocity[0]]->GetExp(n)->GetTotPoints(),
                            beta, phys, 1, deriv, 1);

                        m_pressure->GetExp(n)->IProductWRTBase(deriv, pcoeffs);

                        Blas::Dcopy(psize, &(pcoeffs)[0], 1,
                                    Dbnd->GetRawPtr() +
                                        ((nz_loc * j + 1) * bmap.size() + i) *
                                            nsize_p[n],
                                    1);

                        Vmath::Neg(psize, pcoeffs, 1);
                        Blas::Dcopy(psize, &(pcoeffs)[0], 1,
                                    Dbnd->GetRawPtr() +
                                        ((nz_loc * j) * bmap.size() + i) *
                                            nsize_p[n] +
                                        psize,
                                    1);
                    }
                    else
                    {
                        if (j < 2) // required for mean mode of homogeneous
                                   // expansion
                        {
                            locExp->PhysDeriv(MultiRegions::DirCartesianMap[j],
                                              phys, deriv);
                            m_pressure->GetExp(n)->IProductWRTBase(deriv,
                                                                   pcoeffs);
                            // copy into column major storage.
                            for (k = 0; k < nz_loc; ++k)
                            {
                                Blas::Dcopy(
                                    psize, &(pcoeffs)[0], 1,
                                    Dbnd->GetRawPtr() +
                                        ((nz_loc * j + k) * bmap.size() + i) *
                                            nsize_p[n] +
                                        k * psize,
                                    1);
                            }
                        }
                    }
                }
            }

            for (i = 0; i < imap.size(); ++i)
            {
                // Fill element with mode
                Vmath::Zero(ncoeffs, coeffs, 1);
                coeffs[imap[i]] = 1.0;
                m_fields[m_velocity[0]]->GetExp(n)->BwdTrans(coeffs, phys);

                // Differentiation & Inner product wrt base.
                for (j = 0; j < nvel; ++j)
                {
                    if ((nz_loc == 2) && (j == 2)) // handle d/dz derivative
                    {
                        NekDouble beta = -2 * M_PI * HomogeneousMode / m_LhomZ;

                        Vmath::Smul(
                            m_fields[m_velocity[0]]->GetExp(n)->GetTotPoints(),
                            beta, phys, 1, deriv, 1);

                        m_pressure->GetExp(n)->IProductWRTBase(deriv, pcoeffs);

                        Blas::Dcopy(psize, &(pcoeffs)[0], 1,
                                    Dint->GetRawPtr() +
                                        ((nz_loc * j + 1) * imap.size() + i) *
                                            nsize_p[n],
                                    1);

                        Vmath::Neg(psize, pcoeffs, 1);
                        Blas::Dcopy(psize, &(pcoeffs)[0], 1,
                                    Dint->GetRawPtr() +
                                        ((nz_loc * j) * imap.size() + i) *
                                            nsize_p[n] +
                                        psize,
                                    1);
                    }
                    else
                    {
                        if (j < 2) // required for mean mode of homogeneous
                                   // expansion
                        {
                            // m_fields[m_velocity[0]]->GetExp(n)->PhysDeriv(j,phys,
                            // deriv);
                            locExp->PhysDeriv(MultiRegions::DirCartesianMap[j],
                                              phys, deriv);

                            m_pressure->GetExp(n)->IProductWRTBase(deriv,
                                                                   pcoeffs);

                            // copy into column major storage.
                            for (k = 0; k < nz_loc; ++k)
                            {
                                Blas::Dcopy(
                                    psize, &(pcoeffs)[0], 1,
                                    Dint->GetRawPtr() +
                                        ((nz_loc * j + k) * imap.size() + i) *
                                            nsize_p[n] +
                                        k * psize,
                                    1);
                            }
                        }
                    }
                }
            }
        }
        else
        {
            // construct velocity matrices and pressure systems at
            // the same time resusing differential of velocity
            // space

            DNekScalMat &HelmMat =
                *(locExp->as<LocalRegions::Expansion>()->GetLocMatrix(helmkey));
            DNekScalMatSharedPtr MassMat;

            Array<OneD, const NekDouble> HelmMat_data =
                HelmMat.GetOwnedMatrix()->GetPtr();
            NekDouble HelmMatScale = HelmMat.Scale();
            int HelmMatRows        = HelmMat.GetRows();

            if ((lambda_imag != NekConstants::kNekUnsetDouble) && (nz_loc == 2))
            {
                LocalRegions::MatrixKey masskey(
                    StdRegions::eMass, locExp->DetShapeType(), *locExp);
                MassMat = locExp->as<LocalRegions::Expansion>()->GetLocMatrix(
                    masskey);
            }

            Array<OneD, NekDouble> Advtmp;
            Array<OneD, Array<OneD, NekDouble>> AdvDeriv(nvel * nvel);
            // Use ExpList phys array for temporaary storage
            Array<OneD, NekDouble> tmpphys = m_fields[0]->UpdatePhys();
            int phys_offset = m_fields[m_velocity[0]]->GetPhys_Offset(n);
            int nv;
            int npoints = locExp->GetTotPoints();

            // Calculate derivative of base flow
            if (IsLinearNSEquation)
            {
                int nv1;
                int cnt     = 0;
                AdvDeriv[0] = Array<OneD, NekDouble>(nvel * nvel * npoints);
                for (nv = 0; nv < nvel; ++nv)
                {
                    for (nv1 = 0; nv1 < nvel; ++nv1)
                    {
                        if (cnt < nvel * nvel - 1)
                        {
                            AdvDeriv[cnt + 1] = AdvDeriv[cnt] + npoints;
                            ++cnt;
                        }

                        if ((nv1 == 2) && (m_HomogeneousType == eHomogeneous1D))
                        {
                            Vmath::Zero(npoints, AdvDeriv[nv * nvel + nv1],
                                        1); // dU/dz = 0
                        }
                        else
                        {
                            locExp->PhysDeriv(
                                MultiRegions::DirCartesianMap[nv1],
                                Advfield[nv] + phys_offset,
                                AdvDeriv[nv * nvel + nv1]);
                        }
                    }
                }
            }

            for (i = 0; i < nbmap; ++i)
            {

                // Fill element with mode
                Vmath::Zero(ncoeffs, coeffs, 1);
                coeffs[bmap[i]] = 1.0;
                locExp->BwdTrans(coeffs, phys);

                for (k = 0; k < nvel * nz_loc; ++k)
                {
                    for (j = 0; j < nbmap; ++j)
                    {
                        //                            Ah_data[i+k*nbmap +
                        //                            (j+k*nbmap)*AhRows] +=
                        //                            m_kinvis*HelmMat(bmap[i],bmap[j]);
                        Ah_data[i + k * nbmap + (j + k * nbmap) * AhRows] +=
                            m_kinvis * HelmMatScale *
                            HelmMat_data[bmap[i] + HelmMatRows * bmap[j]];
                    }

                    for (j = 0; j < nimap; ++j)
                    {
                        B_data[i + k * nbmap + (j + k * nimap) * nbndry] +=
                            m_kinvis * HelmMatScale *
                            HelmMat_data[bmap[i] + HelmMatRows * imap[j]];
                    }
                }

                if ((lambda_imag != NekConstants::kNekUnsetDouble) &&
                    (nz_loc == 2))
                {
                    for (k = 0; k < nvel; ++k)
                    {
                        for (j = 0; j < nbmap; ++j)
                        {
                            Ah_data[i + 2 * k * nbmap +
                                    (j + (2 * k + 1) * nbmap) * AhRows] -=
                                lambda_imag * (*MassMat)(bmap[i], bmap[j]);
                        }

                        for (j = 0; j < nbmap; ++j)
                        {
                            Ah_data[i + (2 * k + 1) * nbmap +
                                    (j + 2 * k * nbmap) * AhRows] +=
                                lambda_imag * (*MassMat)(bmap[i], bmap[j]);
                        }

                        for (j = 0; j < nimap; ++j)
                        {
                            B_data[i + 2 * k * nbmap +
                                   (j + (2 * k + 1) * nimap) * nbndry] -=
                                lambda_imag * (*MassMat)(bmap[i], imap[j]);
                        }

                        for (j = 0; j < nimap; ++j)
                        {
                            B_data[i + (2 * k + 1) * nbmap +
                                   (j + 2 * k * nimap) * nbndry] +=
                                lambda_imag * (*MassMat)(bmap[i], imap[j]);
                        }
                    }
                }

                for (k = 0; k < nvel; ++k)
                {
                    if ((nz_loc == 2) && (k == 2)) // handle d/dz derivative
                    {
                        NekDouble beta = -2 * M_PI * HomogeneousMode / m_LhomZ;

                        // Real Component
                        Vmath::Smul(npoints, beta, phys, 1, deriv, 1);

                        m_pressure->GetExp(n)->IProductWRTBase(deriv, pcoeffs);
                        Blas::Dcopy(psize, &(pcoeffs)[0], 1,
                                    Dbnd->GetRawPtr() +
                                        ((nz_loc * k + 1) * bmap.size() + i) *
                                            nsize_p[n],
                                    1);

                        // Imaginary Component
                        Vmath::Neg(psize, pcoeffs, 1);
                        Blas::Dcopy(psize, &(pcoeffs)[0], 1,
                                    Dbnd->GetRawPtr() +
                                        ((nz_loc * k) * bmap.size() + i) *
                                            nsize_p[n] +
                                        psize,
                                    1);

                        // now do advection terms
                        Vmath::Vmul(npoints, Advtmp = Advfield[k] + phys_offset,
                                    1, deriv, 1, tmpphys, 1);

                        locExp->IProductWRTBase(tmpphys, coeffs);

                        // real contribution
                        for (nv = 0; nv < nvel; ++nv)
                        {
                            for (j = 0; j < nbmap; ++j)
                            {
                                Ah_data[j + 2 * nv * nbmap +
                                        (i + (2 * nv + 1) * nbmap) * AhRows] +=
                                    coeffs[bmap[j]];
                            }

                            for (j = 0; j < nimap; ++j)
                            {
                                C_data[i + (2 * nv + 1) * nbmap +
                                       (j + 2 * nv * nimap) * nbndry] +=
                                    coeffs[imap[j]];
                            }
                        }

                        Vmath::Neg(ncoeffs, coeffs, 1);
                        // imaginary contribution
                        for (nv = 0; nv < nvel; ++nv)
                        {
                            for (j = 0; j < nbmap; ++j)
                            {
                                Ah_data[j + (2 * nv + 1) * nbmap +
                                        (i + 2 * nv * nbmap) * AhRows] +=
                                    coeffs[bmap[j]];
                            }

                            for (j = 0; j < nimap; ++j)
                            {
                                C_data[i + 2 * nv * nbmap +
                                       (j + (2 * nv + 1) * nimap) * nbndry] +=
                                    coeffs[imap[j]];
                            }
                        }
                    }
                    else
                    {
                        if (k < 2)
                        {
                            locExp->PhysDeriv(MultiRegions::DirCartesianMap[k],
                                              phys, deriv);
                            Vmath::Vmul(npoints,
                                        Advtmp = Advfield[k] + phys_offset, 1,
                                        deriv, 1, tmpphys, 1);
                            locExp->IProductWRTBase(tmpphys, coeffs);

                            for (nv = 0; nv < nvel * nz_loc; ++nv)
                            {
                                for (j = 0; j < nbmap; ++j)
                                {
                                    Ah_data[j + nv * nbmap +
                                            (i + nv * nbmap) * AhRows] +=
                                        coeffs[bmap[j]];
                                }

                                for (j = 0; j < nimap; ++j)
                                {
                                    C_data[i + nv * nbmap +
                                           (j + nv * nimap) * nbndry] +=
                                        coeffs[imap[j]];
                                }
                            }

                            // copy into column major storage.
                            m_pressure->GetExp(n)->IProductWRTBase(deriv,
                                                                   pcoeffs);
                            for (j = 0; j < nz_loc; ++j)
                            {
                                Blas::Dcopy(
                                    psize, &(pcoeffs)[0], 1,
                                    Dbnd->GetRawPtr() +
                                        ((nz_loc * k + j) * bmap.size() + i) *
                                            nsize_p[n] +
                                        j * psize,
                                    1);
                            }
                        }
                    }

                    if (IsLinearNSEquation)
                    {
                        for (nv = 0; nv < nvel; ++nv)
                        {
                            // u' . Grad U terms
                            Vmath::Vmul(npoints, phys, 1,
                                        AdvDeriv[k * nvel + nv], 1, tmpphys, 1);
                            locExp->IProductWRTBase(tmpphys, coeffs);

                            for (int n1 = 0; n1 < nz_loc; ++n1)
                            {
                                for (j = 0; j < nbmap; ++j)
                                {
                                    Ah_data[j + (k * nz_loc + n1) * nbmap +
                                            (i + (nv * nz_loc + n1) * nbmap) *
                                                AhRows] += coeffs[bmap[j]];
                                }

                                for (j = 0; j < nimap; ++j)
                                {
                                    C_data[i + (nv * nz_loc + n1) * nbmap +
                                           (j + (k * nz_loc + n1) * nimap) *
                                               nbndry] += coeffs[imap[j]];
                                }
                            }
                        }
                    }
                }
            }

            for (i = 0; i < nimap; ++i)
            {
                // Fill element with mode
                Vmath::Zero(ncoeffs, coeffs, 1);
                coeffs[imap[i]] = 1.0;
                locExp->BwdTrans(coeffs, phys);

                for (k = 0; k < nvel * nz_loc; ++k)
                {
                    for (j = 0; j < nbmap; ++j) // C set up as transpose
                    {
                        C_data[j + k * nbmap + (i + k * nimap) * nbndry] +=
                            m_kinvis * HelmMatScale *
                            HelmMat_data[imap[i] + HelmMatRows * bmap[j]];
                    }

                    for (j = 0; j < nimap; ++j)
                    {
                        D_data[i + k * nimap + (j + k * nimap) * nint] +=
                            m_kinvis * HelmMatScale *
                            HelmMat_data[imap[i] + HelmMatRows * imap[j]];
                    }
                }

                if ((lambda_imag != NekConstants::kNekUnsetDouble) &&
                    (nz_loc == 2))
                {
                    for (k = 0; k < nvel; ++k)
                    {
                        for (j = 0; j < nbmap; ++j) // C set up as transpose
                        {
                            C_data[j + 2 * k * nbmap +
                                   (i + (2 * k + 1) * nimap) * nbndry] +=
                                lambda_imag * (*MassMat)(bmap[j], imap[i]);
                        }

                        for (j = 0; j < nbmap; ++j) // C set up as transpose
                        {
                            C_data[j + (2 * k + 1) * nbmap +
                                   (i + 2 * k * nimap) * nbndry] -=
                                lambda_imag * (*MassMat)(bmap[j], imap[i]);
                        }

                        for (j = 0; j < nimap; ++j)
                        {
                            D_data[i + 2 * k * nimap +
                                   (j + (2 * k + 1) * nimap) * nint] -=
                                lambda_imag * (*MassMat)(imap[i], imap[j]);
                        }

                        for (j = 0; j < nimap; ++j)
                        {
                            D_data[i + (2 * k + 1) * nimap +
                                   (j + 2 * k * nimap) * nint] +=
                                lambda_imag * (*MassMat)(imap[i], imap[j]);
                        }
                    }
                }

                for (k = 0; k < nvel; ++k)
                {
                    if ((nz_loc == 2) && (k == 2)) // handle d/dz derivative
                    {
                        NekDouble beta = -2 * M_PI * HomogeneousMode / m_LhomZ;

                        // Real Component
                        Vmath::Smul(npoints, beta, phys, 1, deriv, 1);
                        m_pressure->GetExp(n)->IProductWRTBase(deriv, pcoeffs);
                        Blas::Dcopy(psize, &(pcoeffs)[0], 1,
                                    Dint->GetRawPtr() +
                                        ((nz_loc * k + 1) * imap.size() + i) *
                                            nsize_p[n],
                                    1);
                        // Imaginary Component
                        Vmath::Neg(psize, pcoeffs, 1);
                        Blas::Dcopy(psize, &(pcoeffs)[0], 1,
                                    Dint->GetRawPtr() +
                                        ((nz_loc * k) * imap.size() + i) *
                                            nsize_p[n] +
                                        psize,
                                    1);

                        // Advfield[k] *d/dx_k to all velocity
                        // components on diagonal
                        Vmath::Vmul(npoints, Advtmp = Advfield[k] + phys_offset,
                                    1, deriv, 1, tmpphys, 1);
                        locExp->IProductWRTBase(tmpphys, coeffs);

                        // Real Components
                        for (nv = 0; nv < nvel; ++nv)
                        {
                            for (j = 0; j < nbmap; ++j)
                            {
                                B_data[j + 2 * nv * nbmap +
                                       (i + (2 * nv + 1) * nimap) * nbndry] +=
                                    coeffs[bmap[j]];
                            }

                            for (j = 0; j < nimap; ++j)
                            {
                                D_data[j + 2 * nv * nimap +
                                       (i + (2 * nv + 1) * nimap) * nint] +=
                                    coeffs[imap[j]];
                            }
                        }
                        Vmath::Neg(ncoeffs, coeffs, 1);
                        // Imaginary
                        for (nv = 0; nv < nvel; ++nv)
                        {
                            for (j = 0; j < nbmap; ++j)
                            {
                                B_data[j + (2 * nv + 1) * nbmap +
                                       (i + 2 * nv * nimap) * nbndry] +=
                                    coeffs[bmap[j]];
                            }

                            for (j = 0; j < nimap; ++j)
                            {
                                D_data[j + (2 * nv + 1) * nimap +
                                       (i + 2 * nv * nimap) * nint] +=
                                    coeffs[imap[j]];
                            }
                        }
                    }
                    else
                    {
                        if (k < 2)
                        {
                            // Differentiation & Inner product wrt base.
                            // locExp->PhysDeriv(k,phys, deriv);
                            locExp->PhysDeriv(MultiRegions::DirCartesianMap[k],
                                              phys, deriv);
                            Vmath::Vmul(npoints,
                                        Advtmp = Advfield[k] + phys_offset, 1,
                                        deriv, 1, tmpphys, 1);
                            locExp->IProductWRTBase(tmpphys, coeffs);

                            for (nv = 0; nv < nvel * nz_loc; ++nv)
                            {
                                for (j = 0; j < nbmap; ++j)
                                {
                                    B_data[j + nv * nbmap +
                                           (i + nv * nimap) * nbndry] +=
                                        coeffs[bmap[j]];
                                }

                                for (j = 0; j < nimap; ++j)
                                {
                                    D_data[j + nv * nimap +
                                           (i + nv * nimap) * nint] +=
                                        coeffs[imap[j]];
                                }
                            }
                            // copy into column major storage.
                            m_pressure->GetExp(n)->IProductWRTBase(deriv,
                                                                   pcoeffs);
                            for (j = 0; j < nz_loc; ++j)
                            {
                                Blas::Dcopy(
                                    psize, &(pcoeffs)[0], 1,
                                    Dint->GetRawPtr() +
                                        ((nz_loc * k + j) * imap.size() + i) *
                                            nsize_p[n] +
                                        j * psize,
                                    1);
                            }
                        }
                    }

                    if (IsLinearNSEquation)
                    {
                        int n1;
                        for (nv = 0; nv < nvel; ++nv)
                        {
                            // u'.Grad U terms
                            Vmath::Vmul(npoints, phys, 1,
                                        AdvDeriv[k * nvel + nv], 1, tmpphys, 1);
                            locExp->IProductWRTBase(tmpphys, coeffs);

                            for (n1 = 0; n1 < nz_loc; ++n1)
                            {
                                for (j = 0; j < nbmap; ++j)
                                {
                                    B_data[j + (k * nz_loc + n1) * nbmap +
                                           (i + (nv * nz_loc + n1) * nimap) *
                                               nbndry] += coeffs[bmap[j]];
                                }

                                for (j = 0; j < nimap; ++j)
                                {
                                    D_data[j + (k * nz_loc + n1) * nimap +
                                           (i + (nv * nz_loc + n1) * nimap) *
                                               nint] += coeffs[imap[j]];
                                }
                            }
                        }
                    }
                }
            }

            D->Invert();
            (*B) = (*B) * (*D);

            // perform (*Ah) = (*Ah) - (*B)*(*C) but since size of
            // Ah is larger than (*B)*(*C) easier to call blas
            // directly
            Blas::Dgemm('N', 'T', B->GetRows(), C->GetRows(), B->GetColumns(),
                        -1.0, B->GetRawPtr(), B->GetRows(), C->GetRawPtr(),
                        C->GetRows(), 1.0, Ah->GetRawPtr(), Ah->GetRows());
        }

        mat.m_BCinv->SetBlock(
            n, n,
            loc_mat = MemoryManager<DNekScalMat>::AllocateSharedPtr(one, B));
        mat.m_Btilde->SetBlock(
            n, n,
            loc_mat = MemoryManager<DNekScalMat>::AllocateSharedPtr(one, C));
        mat.m_Cinv->SetBlock(
            n, n,
            loc_mat = MemoryManager<DNekScalMat>::AllocateSharedPtr(one, D));
        mat.m_D_bnd->SetBlock(
            n, n,
            loc_mat = MemoryManager<DNekScalMat>::AllocateSharedPtr(one, Dbnd));
        mat.m_D_int->SetBlock(
            n, n,
            loc_mat = MemoryManager<DNekScalMat>::AllocateSharedPtr(one, Dint));

        // Do matrix manipulations and get final set of block matries
        // reset boundary to put mean mode into boundary system.

        DNekMatSharedPtr Cinv, BCinv, Btilde;
        DNekMat DintCinvDTint, BCinvDTint_m_DTbnd, DintCinvBTtilde_m_Dbnd;

        Cinv   = D;
        BCinv  = B;
        Btilde = C;

        DintCinvDTint      = (*Dint) * (*Cinv) * Transpose(*Dint);
        BCinvDTint_m_DTbnd = (*BCinv) * Transpose(*Dint) - Transpose(*Dbnd);

        // This could be transpose of BCinvDint in some cases
        DintCinvBTtilde_m_Dbnd =
            (*Dint) * (*Cinv) * Transpose(*Btilde) - (*Dbnd);

        // Set up final set of matrices.
        DNekMatSharedPtr Bh = MemoryManager<DNekMat>::AllocateSharedPtr(
            nsize_bndry_p1[n], nsize_p_m1[n], zero);
        DNekMatSharedPtr Ch = MemoryManager<DNekMat>::AllocateSharedPtr(
            nsize_p_m1[n], nsize_bndry_p1[n], zero);
        DNekMatSharedPtr Dh = MemoryManager<DNekMat>::AllocateSharedPtr(
            nsize_p_m1[n], nsize_p_m1[n], zero);
        Array<OneD, NekDouble> Dh_data = Dh->GetPtr();

        // Copy matrices into final structures.
        int n1, n2;
        for (n1 = 0; n1 < nz_loc; ++n1)
        {
            for (i = 0; i < psize - 1; ++i)
            {
                for (n2 = 0; n2 < nz_loc; ++n2)
                {
                    for (j = 0; j < psize - 1; ++j)
                    {
                        //(*Dh)(i+n1*(psize-1),j+n2*(psize-1)) =
                        //-DintCinvDTint(i+1+n1*psize,j+1+n2*psize);
                        Dh_data[(i + n1 * (psize - 1)) +
                                (j + n2 * (psize - 1)) * Dh->GetRows()] =
                            -DintCinvDTint(i + 1 + n1 * psize,
                                           j + 1 + n2 * psize);
                    }
                }
            }
        }

        for (n1 = 0; n1 < nz_loc; ++n1)
        {
            for (i = 0; i < nsize_bndry_p1[n] - nz_loc; ++i)
            {
                (*Ah)(i, nsize_bndry_p1[n] - nz_loc + n1) =
                    BCinvDTint_m_DTbnd(i, n1 * psize);
                (*Ah)(nsize_bndry_p1[n] - nz_loc + n1, i) =
                    DintCinvBTtilde_m_Dbnd(n1 * psize, i);
            }
        }

        for (n1 = 0; n1 < nz_loc; ++n1)
        {
            for (n2 = 0; n2 < nz_loc; ++n2)
            {
                (*Ah)(nsize_bndry_p1[n] - nz_loc + n1,
                      nsize_bndry_p1[n] - nz_loc + n2) =
                    -DintCinvDTint(n1 * psize, n2 * psize);
            }
        }

        for (n1 = 0; n1 < nz_loc; ++n1)
        {
            for (j = 0; j < psize - 1; ++j)
            {
                for (i = 0; i < nsize_bndry_p1[n] - nz_loc; ++i)
                {
                    (*Bh)(i, j + n1 * (psize - 1)) =
                        BCinvDTint_m_DTbnd(i, j + 1 + n1 * psize);
                    (*Ch)(j + n1 * (psize - 1), i) =
                        DintCinvBTtilde_m_Dbnd(j + 1 + n1 * psize, i);
                }
            }
        }

        for (n1 = 0; n1 < nz_loc; ++n1)
        {
            for (n2 = 0; n2 < nz_loc; ++n2)
            {
                for (j = 0; j < psize - 1; ++j)
                {
                    (*Bh)(nsize_bndry_p1[n] - nz_loc + n1,
                          j + n2 * (psize - 1)) =
                        -DintCinvDTint(n1 * psize, j + 1 + n2 * psize);
                    (*Ch)(j + n2 * (psize - 1),
                          nsize_bndry_p1[n] - nz_loc + n1) =
                        -DintCinvDTint(j + 1 + n2 * psize, n1 * psize);
                }
            }
        }

        // Do static condensation
        Dh->Invert();
        (*Bh) = (*Bh) * (*Dh);
        //(*Ah) = (*Ah) - (*Bh)*(*Ch);
        Blas::Dgemm('N', 'N', Bh->GetRows(), Ch->GetColumns(), Bh->GetColumns(),
                    -1.0, Bh->GetRawPtr(), Bh->GetRows(), Ch->GetRawPtr(),
                    Ch->GetRows(), 1.0, Ah->GetRawPtr(), Ah->GetRows());

        // Set matrices for later inversion. Probably do not need to be
        // attached to class
        pAh->SetBlock(
            n, n,
            loc_mat = MemoryManager<DNekScalMat>::AllocateSharedPtr(one, Ah));
        pBh->SetBlock(
            n, n,
            loc_mat = MemoryManager<DNekScalMat>::AllocateSharedPtr(one, Bh));
        pCh->SetBlock(
            n, n,
            loc_mat = MemoryManager<DNekScalMat>::AllocateSharedPtr(one, Ch));
        pDh->SetBlock(
            n, n,
            loc_mat = MemoryManager<DNekScalMat>::AllocateSharedPtr(one, Dh));
    }
    timer.Stop();
    cout << "Matrix Setup Costs: " << timer.TimePerTest(1) << endl;

    timer.Start();
    // Set up global coupled boundary solver.
    // This is a key to define the solution matrix type
    // currently we are giving it a argument of eLInearAdvectionReaction
    // since this then makes the matrix storage of type eFull
    MultiRegions::GlobalLinSysKey key(StdRegions::eLinearAdvectionReaction,
                                      locToGloMap);
    mat.m_CoupledBndSys =
        MemoryManager<MultiRegions::GlobalLinSysDirectStaticCond>::
            AllocateSharedPtr(key, m_fields[0], pAh, pBh, pCh, pDh,
                              locToGloMap);
    mat.m_CoupledBndSys->Initialise(locToGloMap);
}

void CoupledLinearNS::v_GenerateSummary(SolverUtils::SummaryList &s)
{
    SolverUtils::AddSummaryItem(s, "Solver Type", "Coupled Linearised NS");
}

void CoupledLinearNS::v_DoInitialise(void)
{
    switch (m_equationType)
    {
        case eUnsteadyStokes:
        case eUnsteadyNavierStokes:
        {
            //                LibUtilities::TimeIntegrationMethod intMethod;
            //                std::string TimeIntStr =
            //                m_session->GetSolverInfo("TIMEINTEGRATIONMETHOD");
            //                int i;
            //                for(i = 0; i < (int)
            //                LibUtilities::SIZE_TimeIntegrationMethod; ++i)
            //                {
            //                    if(boost::iequals(LibUtilities::TimeIntegrationMethodMap[i],TimeIntStr))
            //                    {
            //                        intMethod =
            //                        (LibUtilities::TimeIntegrationMethod)i;
            //                        break;
            //                    }
            //                }
            //
            //                ASSERTL0(i != (int)
            //                LibUtilities::SIZE_TimeIntegrationMethod, "Invalid
            //                time integration type.");
            //
            //                m_integrationScheme =
            //                LibUtilities::GetTimeIntegrationWrapperFactory().CreateInstance(LibUtilities::TimeIntegrationMethodMap[intMethod]);

            // Could defind this from IncNavierStokes class?
            m_ode.DefineOdeRhs(&CoupledLinearNS::EvaluateAdvection, this);

            m_ode.DefineImplicitSolve(
                &CoupledLinearNS::SolveUnsteadyStokesSystem, this);

            // Set initial condition using time t=0

            SetInitialConditions(0.0);
        }
        case eSteadyStokes:
            SetUpCoupledMatrix(0.0);
            break;
        case eSteadyOseen:
        {
            Array<OneD, Array<OneD, NekDouble>> AdvField(m_velocity.size());
            for (int i = 0; i < m_velocity.size(); ++i)
            {
                AdvField[i] = Array<OneD, NekDouble>(
                    m_fields[m_velocity[i]]->GetTotPoints(), 0.0);
            }

            ASSERTL0(m_session->DefinesFunction("AdvectionVelocity"),
                     "Advection Velocity section must be defined in "
                     "session file.");

            std::vector<std::string> fieldStr;
            for (int i = 0; i < m_velocity.size(); ++i)
            {
                fieldStr.push_back(
                    m_boundaryConditions->GetVariable(m_velocity[i]));
            }
            GetFunction("AdvectionVelocity")->Evaluate(fieldStr, AdvField);

            SetUpCoupledMatrix(0.0, AdvField, false);
        }
        break;
        case eSteadyNavierStokes:
        {
            m_session->LoadParameter("KinvisMin", m_kinvisMin);
            m_session->LoadParameter("KinvisPercentage", m_KinvisPercentage);
            m_session->LoadParameter("Tolerence", m_tol);
            m_session->LoadParameter("MaxIteration", m_maxIt);
            m_session->LoadParameter("MatrixSetUpStep", m_MatrixSetUpStep);
            m_session->LoadParameter("Restart", m_Restart);

            DefineForcingTerm();

            if (m_Restart == 1)
            {
                ASSERTL0(m_session->DefinesFunction("Restart"),
                         "Restart section must be defined in session file.");

                Array<OneD, Array<OneD, NekDouble>> Restart(m_velocity.size());
                for (int i = 0; i < m_velocity.size(); ++i)
                {
                    Restart[i] = Array<OneD, NekDouble>(
                        m_fields[m_velocity[i]]->GetTotPoints(), 0.0);
                }
                std::vector<std::string> fieldStr;
                for (int i = 0; i < m_velocity.size(); ++i)
                {
                    fieldStr.push_back(
                        m_boundaryConditions->GetVariable(m_velocity[i]));
                }
                GetFunction("Restart")->Evaluate(fieldStr, Restart);

                for (int i = 0; i < m_velocity.size(); ++i)
                {
<<<<<<< HEAD
                    m_fields[m_velocity[i]]->FwdTrans_IterPerExp(
=======
                    m_fields[m_velocity[i]]->FwdTransLocalElmt(
>>>>>>> 0ebe208c
                        Restart[i], m_fields[m_velocity[i]]->UpdateCoeffs());
                }
                cout << "Saving the RESTART file for m_kinvis = " << m_kinvis
                     << " (<=> Re = " << 1 / m_kinvis << ")" << endl;
            }
            else // We solve the Stokes Problem
            {

                SetUpCoupledMatrix(0.0);
                m_initialStep = true;
                m_counter     = 1;
                // SolveLinearNS(m_ForcingTerm_Coeffs);
                Solve();
                m_initialStep = false;
                cout << "Saving the Stokes Flow for m_kinvis = " << m_kinvis
                     << " (<=> Re = " << 1 / m_kinvis << ")" << endl;
            }
        }
        break;
        case eSteadyLinearisedNS:
        {
            SetInitialConditions(0.0);

            Array<OneD, Array<OneD, NekDouble>> AdvField(m_velocity.size());
            for (int i = 0; i < m_velocity.size(); ++i)
            {
                AdvField[i] = Array<OneD, NekDouble>(
                    m_fields[m_velocity[i]]->GetTotPoints(), 0.0);
            }

            ASSERTL0(m_session->DefinesFunction("AdvectionVelocity"),
                     "Advection Velocity section must be defined in "
                     "session file.");

            std::vector<std::string> fieldStr;
            for (int i = 0; i < m_velocity.size(); ++i)
            {
                fieldStr.push_back(
                    m_boundaryConditions->GetVariable(m_velocity[i]));
            }
            GetFunction("AdvectionVelocity")->Evaluate(fieldStr, AdvField);

            SetUpCoupledMatrix(m_lambda, AdvField, true);
        }
        break;
        case eNoEquationType:
        default:
            ASSERTL0(false,
                     "Unknown or undefined equation type for CoupledLinearNS");
    }
}

void CoupledLinearNS::EvaluateAdvection(
    const Array<OneD, const Array<OneD, NekDouble>> &inarray,
    Array<OneD, Array<OneD, NekDouble>> &outarray, const NekDouble time)
{
    // evaluate convection terms
    EvaluateAdvectionTerms(inarray, outarray, time);

    for (auto &x : m_forcing)
    {
        x->Apply(m_fields, outarray, outarray, time);
    }
}

void CoupledLinearNS::SolveUnsteadyStokesSystem(
    const Array<OneD, const Array<OneD, NekDouble>> &inarray,
    Array<OneD, Array<OneD, NekDouble>> &outarray, const NekDouble time,
    const NekDouble aii_Dt)
{
    int i;
    Array<OneD, Array<OneD, NekDouble>> F(m_nConvectiveFields);
    NekDouble lambda = 1.0 / aii_Dt;
    static NekDouble lambda_store;
    Array<OneD, Array<OneD, NekDouble>> forcing(m_velocity.size());
    // Matrix solution
    if (fabs(lambda_store - lambda) > 1e-10)
    {
        SetUpCoupledMatrix(lambda);
        lambda_store = lambda;
    }

    // Forcing for advection solve
    for (i = 0; i < m_velocity.size(); ++i)
    {
        bool waveSpace = m_fields[m_velocity[i]]->GetWaveSpace();
        m_fields[m_velocity[i]]->SetWaveSpace(true);
        m_fields[m_velocity[i]]->IProductWRTBase(
            inarray[i], m_fields[m_velocity[i]]->UpdateCoeffs());
        m_fields[m_velocity[i]]->SetWaveSpace(waveSpace);
        Vmath::Smul(m_fields[m_velocity[i]]->GetNcoeffs(), lambda,
                    m_fields[m_velocity[i]]->GetCoeffs(), 1,
                    m_fields[m_velocity[i]]->UpdateCoeffs(), 1);
        forcing[i] = m_fields[m_velocity[i]]->GetCoeffs();
    }

    SolveLinearNS(forcing);

    for (i = 0; i < m_velocity.size(); ++i)
    {
        m_fields[m_velocity[i]]->BwdTrans(m_fields[m_velocity[i]]->GetCoeffs(),
                                          outarray[i]);
    }
}

void CoupledLinearNS::v_TransCoeffToPhys(void)
{
    int nfields = m_fields.size();
    for (int k = 0; k < nfields; ++k)
    {
        // Backward Transformation in physical space for time evolution
        m_fields[k]->BwdTrans(m_fields[k]->GetCoeffs(),
                              m_fields[k]->UpdatePhys());
    }
}

void CoupledLinearNS::v_TransPhysToCoeff(void)
{
    int nfields = m_fields.size();
    for (int k = 0; k < nfields; ++k)
    {
        // Forward Transformation in physical space for time evolution
<<<<<<< HEAD
        m_fields[k]->FwdTrans_IterPerExp(m_fields[k]->GetPhys(),
                                         m_fields[k]->UpdateCoeffs());
=======
        m_fields[k]->FwdTransLocalElmt(m_fields[k]->GetPhys(),
                                       m_fields[k]->UpdateCoeffs());
>>>>>>> 0ebe208c
    }
}

void CoupledLinearNS::v_DoSolve(void)
{
    switch (m_equationType)
    {
        case eUnsteadyStokes:
        case eUnsteadyNavierStokes:
            // AdvanceInTime(m_steps);
            UnsteadySystem::v_DoSolve();
            break;
        case eSteadyStokes:
        case eSteadyOseen:
        case eSteadyLinearisedNS:
        {
            Solve();
            break;
        }
        case eSteadyNavierStokes:
        {
            LibUtilities::Timer Generaltimer;
            Generaltimer.Start();

            int Check(0);

            // Saving the init datas
            Checkpoint_Output(Check);
            Check++;

            cout << "We execute INITIALLY SolveSteadyNavierStokes for m_kinvis "
                    "= "
                 << m_kinvis << " (<=> Re = " << 1 / m_kinvis << ")" << endl;
            SolveSteadyNavierStokes();

            while (m_kinvis > m_kinvisMin)
            {
                if (Check == 1)
                {
                    cout << "We execute SolveSteadyNavierStokes for m_kinvis = "
                         << m_kinvis << " (<=> Re = " << 1 / m_kinvis << ")"
                         << endl;
                    SolveSteadyNavierStokes();
                    Checkpoint_Output(Check);
                    Check++;
                }

                Continuation();

                if (m_kinvis > m_kinvisMin)
                {
                    cout << "We execute SolveSteadyNavierStokes for m_kinvis = "
                         << m_kinvis << " (<=> Re = " << 1 / m_kinvis << ")"
                         << endl;
                    SolveSteadyNavierStokes();
                    Checkpoint_Output(Check);
                    Check++;
                }
            }

            Generaltimer.Stop();
            cout << "\nThe total calculation time is : "
                 << Generaltimer.TimePerTest(1) / 60 << " minute(s). \n\n";

            break;
        }
        case eNoEquationType:
        default:
            ASSERTL0(false,
                     "Unknown or undefined equation type for CoupledLinearNS");
    }
}

/** Virtual function to define if operator in DoSolve is negated
 * with regard to the strong form. This is currently only used in
 * Arnoldi solves. For Coupledd solver this is true since Stokes
 * operator is set up as a LHS rather than RHS operation
 */
bool CoupledLinearNS::v_NegatedOp(void)
{
    return true;
}

void CoupledLinearNS::Solve(void)
{
    const unsigned int ncmpt = m_velocity.size();
    Array<OneD, Array<OneD, NekDouble>> forcing_phys(ncmpt);
    Array<OneD, Array<OneD, NekDouble>> forcing(ncmpt);

    for (int i = 0; i < ncmpt; ++i)
    {
        forcing_phys[i] =
            Array<OneD, NekDouble>(m_fields[m_velocity[0]]->GetNpoints(), 0.0);
        forcing[i] =
            Array<OneD, NekDouble>(m_fields[m_velocity[0]]->GetNcoeffs(), 0.0);
    }

    for (auto &x : m_forcing)
    {
        const NekDouble time = 0;
        x->Apply(m_fields, forcing_phys, forcing_phys, time);
    }
    for (unsigned int i = 0; i < ncmpt; ++i)
    {
        bool waveSpace = m_fields[m_velocity[i]]->GetWaveSpace();
        m_fields[i]->SetWaveSpace(true);
        m_fields[i]->IProductWRTBase(forcing_phys[i], forcing[i]);
        m_fields[i]->SetWaveSpace(waveSpace);
    }

    SolveLinearNS(forcing);
}

void CoupledLinearNS::DefineForcingTerm(void)
{
    m_ForcingTerm = Array<OneD, Array<OneD, NekDouble>>(m_velocity.size());
    m_ForcingTerm_Coeffs =
        Array<OneD, Array<OneD, NekDouble>>(m_velocity.size());

    for (int i = 0; i < m_velocity.size(); ++i)
    {
        m_ForcingTerm[i] = Array<OneD, NekDouble>(
            m_fields[m_velocity[i]]->GetTotPoints(), 0.0);
        m_ForcingTerm_Coeffs[i] =
            Array<OneD, NekDouble>(m_fields[m_velocity[i]]->GetNcoeffs(), 0.0);
    }

    if (m_session->DefinesFunction("ForcingTerm"))
    {
        std::vector<std::string> fieldStr;
        for (int i = 0; i < m_velocity.size(); ++i)
        {
            fieldStr.push_back(
                m_boundaryConditions->GetVariable(m_velocity[i]));
        }
        GetFunction("ForcingTerm")->Evaluate(fieldStr, m_ForcingTerm);
        for (int i = 0; i < m_velocity.size(); ++i)
        {
<<<<<<< HEAD
            m_fields[m_velocity[i]]->FwdTrans_IterPerExp(
                m_ForcingTerm[i], m_ForcingTerm_Coeffs[i]);
=======
            m_fields[m_velocity[i]]->FwdTransLocalElmt(m_ForcingTerm[i],
                                                       m_ForcingTerm_Coeffs[i]);
>>>>>>> 0ebe208c
        }
    }
    else
    {
        cout << "'ForcingTerm' section has not been defined in the input file "
                "=> forcing=0"
             << endl;
    }
}

void CoupledLinearNS::SolveSteadyNavierStokes(void)
{
    LibUtilities::Timer Newtontimer;
    Newtontimer.Start();

    Array<OneD, Array<OneD, NekDouble>> RHS_Coeffs(m_velocity.size());
    Array<OneD, Array<OneD, NekDouble>> RHS_Phys(m_velocity.size());
    Array<OneD, Array<OneD, NekDouble>> delta_velocity_Phys(m_velocity.size());
    Array<OneD, Array<OneD, NekDouble>> Velocity_Phys(m_velocity.size());
    Array<OneD, NekDouble> L2_norm(m_velocity.size(), 1.0);
    Array<OneD, NekDouble> Inf_norm(m_velocity.size(), 1.0);

    for (int i = 0; i < m_velocity.size(); ++i)
    {
        delta_velocity_Phys[i] = Array<OneD, NekDouble>(
            m_fields[m_velocity[i]]->GetTotPoints(), 1.0);
        Velocity_Phys[i] = Array<OneD, NekDouble>(
            m_fields[m_velocity[i]]->GetTotPoints(), 0.0);
    }

    m_counter = 1;

    L2Norm(delta_velocity_Phys, L2_norm);

    // while(max(Inf_norm[0], Inf_norm[1]) > m_tol)
    while (max(L2_norm[0], L2_norm[1]) > m_tol)
    {
        if (m_counter == 1)
        // At the first Newton step, we use the solution of the
        // Stokes problem (if Restart=0 in input file) Or the
        // solution of the .rst file (if Restart=1 in input
        // file)
        {
            for (int i = 0; i < m_velocity.size(); ++i)
            {
                RHS_Coeffs[i] = Array<OneD, NekDouble>(
                    m_fields[m_velocity[i]]->GetNcoeffs(), 0.0);
                RHS_Phys[i] = Array<OneD, NekDouble>(
                    m_fields[m_velocity[i]]->GetTotPoints(), 0.0);
            }

            for (int i = 0; i < m_velocity.size(); ++i)
            {
                m_fields[m_velocity[i]]->BwdTrans(
                    m_fields[m_velocity[i]]->GetCoeffs(), Velocity_Phys[i]);
            }

            m_initialStep = true;
            EvaluateNewtonRHS(Velocity_Phys, RHS_Coeffs);
            SetUpCoupledMatrix(0.0, Velocity_Phys, true);
            SolveLinearNS(RHS_Coeffs);
            m_initialStep = false;
        }
        if (m_counter > 1)
        {
            EvaluateNewtonRHS(Velocity_Phys, RHS_Coeffs);

            if (m_counter % m_MatrixSetUpStep ==
                0) // Setting Up the matrix is expensive. We do it at each
                   // "m_MatrixSetUpStep" step.
            {
                SetUpCoupledMatrix(0.0, Velocity_Phys, true);
            }
            SolveLinearNS(RHS_Coeffs);
        }

        for (int i = 0; i < m_velocity.size(); ++i)
        {
            m_fields[m_velocity[i]]->BwdTrans(RHS_Coeffs[i], RHS_Phys[i]);
            m_fields[m_velocity[i]]->BwdTrans(
                m_fields[m_velocity[i]]->GetCoeffs(), delta_velocity_Phys[i]);
        }

        for (int i = 0; i < m_velocity.size(); ++i)
        {
            Vmath::Vadd(Velocity_Phys[i].size(), Velocity_Phys[i], 1,
                        delta_velocity_Phys[i], 1, Velocity_Phys[i], 1);
        }

        // InfNorm(delta_velocity_Phys, Inf_norm);
        L2Norm(delta_velocity_Phys, L2_norm);

        if (max(Inf_norm[0], Inf_norm[1]) > 100)
        {
            cout << "\nThe Newton method has failed at m_kinvis = " << m_kinvis
                 << " (<=> Re = " << 1 / m_kinvis << ")" << endl;
            ASSERTL0(0, "The Newton method has failed... \n");
        }

        cout << "\n";
        m_counter++;
    }

    if (m_counter > 1) // We save u:=u+\delta u in u->Coeffs
    {
        for (int i = 0; i < m_velocity.size(); ++i)
        {
            m_fields[m_velocity[i]]->FwdTrans(
                Velocity_Phys[i], m_fields[m_velocity[i]]->UpdateCoeffs());
        }
    }

    Newtontimer.Stop();
    cout << "We have done " << m_counter - 1 << " iteration(s) in "
         << Newtontimer.TimePerTest(1) / 60 << " minute(s). \n\n";
}

void CoupledLinearNS::Continuation(void)
{
    Array<OneD, Array<OneD, NekDouble>> u_N(m_velocity.size());
    Array<OneD, Array<OneD, NekDouble>> tmp_RHS(m_velocity.size());
    Array<OneD, Array<OneD, NekDouble>> RHS(m_velocity.size());
    Array<OneD, Array<OneD, NekDouble>> u_star(m_velocity.size());

    cout << "We apply the continuation method: " << endl;

    for (int i = 0; i < m_velocity.size(); ++i)
    {
        u_N[i] = Array<OneD, NekDouble>(m_fields[m_velocity[i]]->GetTotPoints(),
                                        0.0);
        m_fields[m_velocity[i]]->BwdTrans(m_fields[m_velocity[i]]->GetCoeffs(),
                                          u_N[i]);

        RHS[i] = Array<OneD, NekDouble>(m_fields[m_velocity[i]]->GetTotPoints(),
                                        0.0);
        tmp_RHS[i] = Array<OneD, NekDouble>(
            m_fields[m_velocity[i]]->GetTotPoints(), 0.0);

        m_fields[m_velocity[i]]->PhysDeriv(i, u_N[i], tmp_RHS[i]);
        Vmath::Smul(tmp_RHS[i].size(), m_kinvis, tmp_RHS[i], 1, tmp_RHS[i], 1);

        bool waveSpace = m_fields[m_velocity[i]]->GetWaveSpace();
        m_fields[m_velocity[i]]->SetWaveSpace(true);
        m_fields[m_velocity[i]]->IProductWRTDerivBase(i, tmp_RHS[i], RHS[i]);
        m_fields[m_velocity[i]]->SetWaveSpace(waveSpace);
    }

    SetUpCoupledMatrix(0.0, u_N, true);
    SolveLinearNS(RHS);

    for (int i = 0; i < m_velocity.size(); ++i)
    {
        u_star[i] = Array<OneD, NekDouble>(
            m_fields[m_velocity[i]]->GetTotPoints(), 0.0);
        m_fields[m_velocity[i]]->BwdTrans(m_fields[m_velocity[i]]->GetCoeffs(),
                                          u_star[i]);

        // u_star(k+1) = u_N(k) + DeltaKinvis *  u_star(k)
        Vmath::Smul(u_star[i].size(), m_kinvis, u_star[i], 1, u_star[i], 1);
        Vmath::Vadd(u_star[i].size(), u_star[i], 1, u_N[i], 1, u_star[i], 1);

        m_fields[m_velocity[i]]->FwdTrans(
            u_star[i], m_fields[m_velocity[i]]->UpdateCoeffs());
    }

    m_kinvis -= m_kinvis * m_KinvisPercentage / 100;
}

void CoupledLinearNS::InfNorm(Array<OneD, Array<OneD, NekDouble>> &inarray,
                              Array<OneD, NekDouble> &outarray)
{
    for (int i = 0; i < m_velocity.size(); ++i)
    {
        outarray[i] = 0.0;
        for (int j = 0; j < inarray[i].size(); ++j)
        {
            if (inarray[i][j] > outarray[i])
            {
                outarray[i] = inarray[i][j];
            }
        }
        cout << "InfNorm[" << i << "] = " << outarray[i] << endl;
    }
}

void CoupledLinearNS::L2Norm(Array<OneD, Array<OneD, NekDouble>> &inarray,
                             Array<OneD, NekDouble> &outarray)
{
    for (int i = 0; i < m_velocity.size(); ++i)
    {
        outarray[i] = 0.0;
        for (int j = 0; j < inarray[i].size(); ++j)
        {
            outarray[i] += inarray[i][j] * inarray[i][j];
        }
        outarray[i] = sqrt(outarray[i]);
        cout << "L2Norm[" << i << "] = " << outarray[i] << endl;
    }
}

void CoupledLinearNS::EvaluateNewtonRHS(
    Array<OneD, Array<OneD, NekDouble>> &Velocity,
    Array<OneD, Array<OneD, NekDouble>> &outarray)
{
    Array<OneD, Array<OneD, NekDouble>> Eval_Adv(m_velocity.size());
    Array<OneD, Array<OneD, NekDouble>> tmp_DerVel(m_velocity.size());
    Array<OneD, Array<OneD, NekDouble>> AdvTerm(m_velocity.size());
    Array<OneD, Array<OneD, NekDouble>> ViscTerm(m_velocity.size());
    Array<OneD, Array<OneD, NekDouble>> Forc(m_velocity.size());

    for (int i = 0; i < m_velocity.size(); ++i)
    {
        Eval_Adv[i] = Array<OneD, NekDouble>(
            m_fields[m_velocity[i]]->GetTotPoints(), 0.0);
        tmp_DerVel[i] = Array<OneD, NekDouble>(
            m_fields[m_velocity[i]]->GetTotPoints(), 0.0);

        AdvTerm[i] = Array<OneD, NekDouble>(
            m_fields[m_velocity[i]]->GetTotPoints(), 0.0);
        ViscTerm[i] = Array<OneD, NekDouble>(
            m_fields[m_velocity[i]]->GetTotPoints(), 0.0);
        Forc[i] = Array<OneD, NekDouble>(
            m_fields[m_velocity[i]]->GetTotPoints(), 0.0);
        outarray[i] = Array<OneD, NekDouble>(
            m_fields[m_velocity[i]]->GetTotPoints(), 0.0);

        m_fields[m_velocity[i]]->PhysDeriv(i, Velocity[i], tmp_DerVel[i]);

        Vmath::Smul(tmp_DerVel[i].size(), m_kinvis, tmp_DerVel[i], 1,
                    tmp_DerVel[i], 1);
    }

    EvaluateAdvectionTerms(Velocity, Eval_Adv, m_time);

    for (int i = 0; i < m_velocity.size(); ++i)
    {
        bool waveSpace = m_fields[m_velocity[i]]->GetWaveSpace();
        m_fields[m_velocity[i]]->SetWaveSpace(true);
        m_fields[m_velocity[i]]->IProductWRTBase(Eval_Adv[i],
                                                 AdvTerm[i]); //(w, (u.grad)u)
        m_fields[m_velocity[i]]->IProductWRTDerivBase(
            i, tmp_DerVel[i], ViscTerm[i]); //(grad w, grad u)
        m_fields[m_velocity[i]]->IProductWRTBase(m_ForcingTerm[i],
                                                 Forc[i]); //(w, f)
        m_fields[m_velocity[i]]->SetWaveSpace(waveSpace);

        Vmath::Vsub(outarray[i].size(), outarray[i], 1, AdvTerm[i], 1,
                    outarray[i], 1);
        Vmath::Vsub(outarray[i].size(), outarray[i], 1, ViscTerm[i], 1,
                    outarray[i], 1);

        Vmath::Vadd(outarray[i].size(), outarray[i], 1, Forc[i], 1, outarray[i],
                    1);
    }
}

const SpatialDomains::ExpansionInfoMap &CoupledLinearNS::GenPressureExp(
    const SpatialDomains::ExpansionInfoMap &VelExp)
{
    int i;
    SpatialDomains::ExpansionInfoMapShPtr returnval;
    returnval =
        MemoryManager<SpatialDomains::ExpansionInfoMap>::AllocateSharedPtr();

    int nummodes;

    for (auto &expMapIter : VelExp)
    {
        LibUtilities::BasisKeyVector BasisVec;

        for (i = 0; i < expMapIter.second->m_basisKeyVector.size(); ++i)
        {
            LibUtilities::BasisKey B = expMapIter.second->m_basisKeyVector[i];
            nummodes                 = B.GetNumModes();
            ASSERTL0(nummodes > 3,
                     "Velocity polynomial space not sufficiently high (>= 4)");
            // Should probably set to be an orthogonal basis.
            LibUtilities::BasisKey newB(B.GetBasisType(), nummodes - 2,
                                        B.GetPointsKey());
            BasisVec.push_back(newB);
        }

        // Put new expansion into list.
        SpatialDomains::ExpansionInfoShPtr expansionElementShPtr =
            MemoryManager<SpatialDomains::ExpansionInfo>::AllocateSharedPtr(
                expMapIter.second->m_geomShPtr, BasisVec);
        (*returnval)[expMapIter.first] = expansionElementShPtr;
    }

    // Save expansion into graph.
    m_graph->SetExpansionInfo("p", returnval);

    return *returnval;
}

/**
 *  @param forcing A list of forcing functions for each velocity
 *  component
 *
 *  The routine involves two levels of static
 *  condensations. Initially we require a statically condensed
 *  forcing function which requires the following manipulation
 *
 * \f[ {F\_bnd} = {\bf f}_{bnd} -m\_B \,m\_Cinv\, {\bf f}_{int},
 * \hspace{1cm} F\_p = m\_D\_{int}\, m\_Cinv\, {\bf f}_{int} \f]
 *
 *  Where \f${\bf f}_{bnd}\f$ denote the forcing degrees of
 *  freedom of the elemental velocities on the boundary of the
 *  element, \f${\bf f}_{int}\f$ denote the forcing degrees of
 *  freedom of the elemental velocities on the interior of the
 *  element. (see detailed description for more details).
 *
 * This vector is further manipulated into
 *
 * \f[ Fh\_{bnd} = \left [ \begin{array}{c} f\_{bnd} -m\_B \,
 * m\_Cinv\, {\bf f}_{int}\\ \left [m\_D\_{int} \, m\_Cinv \,{\bf
 * f}_{int} \right]_0 \end{array}\right ] \hspace{1cm} [Fh\_p]_{i} =
 * \begin{array}{c} [m\_D\_{int} \, m\_Cinv \, {\bf
 * f}_{int}]_{i+1} \end{array} \f]
 *
 * where \f$-{[}m\_D\_{int}^T\, m\_Cinv \,{\bf f}_{int}]_0\f$
 * which is corresponds to the mean mode of the pressure degrees
 * of freedom and is now added to the boundary system and the
 * remainder of the block becomes the interior forcing for the
 * inner static condensation (see detailed description for more
 * details) which is set up in a GlobalLinSysDirectStaticCond
 * class.
 *
 * Finally we perform the final maniplation of the forcing to
 * using hte
 * \f[ Fh\_{bnd} = Fh\_{bnd} - m\_Bh \,m\_Chinv \, Fh\_p \f]
 *
 * We can now call the solver to the global coupled boundary
 * system (through the call to #m_CoupledBndSys->Solve) to obtain
 * the velocity boundary solution as the mean pressure solution,
 * i.e.
 *
 * \f[ {\cal A}^T(\hat{A} - \hat{C}^T \hat{D}^{-1} \hat{B} ){\cal
 * A} \, Bnd =  Fh\_{bnd} \f]
 *
 * Once we know the solution to the above the rest of the pressure
 * modes are recoverable thorugh
 *
 *  \f[ Ph = m\_Dhinv\, (Bnd  - m\_Ch^T \, Fh_{bnd}) \f]
 *
 * We can now unpack \f$ Fh\_{bnd} \f$ (last elemental mode) and
 * \f$ Ph \f$ into #m_pressure and \f$ F_p\f$ and \f$ Fh\_{bnd}\f$
 * into a closed pack list of boundary velocoity degrees of
 * freedom stored in \f$ F\_bnd\f$.
 *
 * Finally the interior velocity degrees of freedom are then
 * obtained through the relationship
 *
 *   \f[ F\_{int} = m\_Cinv\ ( F\_{int} + m\_D\_{int}^T\,
 *   F\_p - m\_Btilde^T\, Bnd) \f]
 *
 * We then unpack the solution back to the MultiRegion structures
 * #m_velocity and #m_pressure
 */
void CoupledLinearNS::SolveLinearNS(
    const Array<OneD, Array<OneD, NekDouble>> &forcing)
{
    int i, n;
    Array<OneD, MultiRegions::ExpListSharedPtr> vel_fields(m_velocity.size());
    Array<OneD, Array<OneD, NekDouble>> force(m_velocity.size());

    // Impose Dirichlet conditions on velocity fields
    for (i = 0; i < m_velocity.size(); ++i)
    {
        Vmath::Zero(m_fields[i]->GetNcoeffs(), m_fields[i]->UpdateCoeffs(), 1);
        m_fields[i]->ImposeDirichletConditions(m_fields[i]->UpdateCoeffs());
    }

    if (m_HomogeneousType == eHomogeneous1D)
    {
        int ncoeffsplane = m_fields[m_velocity[0]]->GetPlane(0)->GetNcoeffs();
        for (n = 0; n < m_npointsZ / 2; ++n)
        {
            // Get the a Fourier mode of velocity and forcing components.
            for (i = 0; i < m_velocity.size(); ++i)
            {
                vel_fields[i] = m_fields[m_velocity[i]]->GetPlane(2 * n);
                // Note this needs to correlate with how we pass forcing
                force[i] = forcing[i] + 2 * n * ncoeffsplane;
            }

            SolveLinearNS(force, vel_fields, m_pressure->GetPlane(2 * n), n);
        }
        for (i = 0; i < m_velocity.size(); ++i)
        {
            m_fields[m_velocity[i]]->SetPhysState(false);
        }
        m_pressure->SetPhysState(false);
    }
    else
    {
        for (i = 0; i < m_velocity.size(); ++i)
        {
            vel_fields[i] = m_fields[m_velocity[i]];
            // Note this needs to correlate with how we pass forcing
            force[i] = forcing[i];
        }
        SolveLinearNS(force, vel_fields, m_pressure);
    }
}

void CoupledLinearNS::SolveLinearNS(
    Array<OneD, Array<OneD, NekDouble>> &forcing,
    Array<OneD, MultiRegions::ExpListSharedPtr> &fields,
    MultiRegions::ExpListSharedPtr &pressure, const int mode)
{
    int i, j, k, n, cnt, cnt1;
    int nbnd, nint, offset;
    int nvel = m_velocity.size();
    int nel  = fields[0]->GetNumElmts();
    Array<OneD, unsigned int> bmap, imap;

    Array<OneD, NekDouble> f_bnd(m_mat[mode].m_BCinv->GetRows());
    NekVector<NekDouble> F_bnd(f_bnd.size(), f_bnd, eWrapper);
    Array<OneD, NekDouble> f_int(m_mat[mode].m_BCinv->GetColumns());
    NekVector<NekDouble> F_int(f_int.size(), f_int, eWrapper);

    int nz_loc;
    int nplanecoeffs =
        fields[m_velocity[0]]
            ->GetNcoeffs(); // this is fine since we pass the nplane coeff data.

    if (mode) // Homogeneous mode flag
    {
        nz_loc = 2;
    }
    else
    {
        if (m_singleMode)
        {
            nz_loc = 2;
        }
        else
        {
            nz_loc = 1;
            if (m_HomogeneousType == eHomogeneous1D)
            {
                Array<OneD, NekDouble> tmp;
                // Zero fields to set complex mode to zero;
                for (i = 0; i < fields.size(); ++i)
                {
                    Vmath::Zero(nplanecoeffs,
                                tmp = fields[i]->UpdateCoeffs() + nplanecoeffs,
                                1);
                }
                Vmath::Zero(2 * pressure->GetNcoeffs(),
                            pressure->UpdateCoeffs(), 1);
            }
        }
    }

    for (k = 0; k < nvel; ++k)
    {
        MultiRegions::ContFieldSharedPtr cfield =
            std::dynamic_pointer_cast<MultiRegions::ContField>(fields[k]);

        Array<OneD, NekDouble> sign =
            cfield->GetLocalToGlobalMap()->GetBndCondCoeffsToLocalCoeffsSign();
        const Array<OneD, const int> map =
            cfield->GetLocalToGlobalMap()->GetBndCondCoeffsToLocalCoeffsMap();

        // Add weak boundary conditions to forcing
        const Array<OneD, SpatialDomains::BoundaryConditionShPtr> bndConds =
            fields[k]->GetBndConditions();
        Array<OneD, const MultiRegions::ExpListSharedPtr> bndCondExp;

        if (m_HomogeneousType == eHomogeneous1D)
        {
            bndCondExp =
                m_fields[k]->GetPlane(2 * mode)->GetBndCondExpansions();
        }
        else
        {
            bndCondExp = m_fields[k]->GetBndCondExpansions();
        }

        for (n = 0; n < nz_loc; ++n)
        {
            int bndcnt = 0;
            for (i = 0; i < bndCondExp.size(); ++i)
            {
                const Array<OneD, const NekDouble> bndcoeffs =
                    bndCondExp[i]->GetCoeffs();

                cnt = 0;
                if (bndConds[i]->GetBoundaryConditionType() ==
                        SpatialDomains::eNeumann ||
                    bndConds[i]->GetBoundaryConditionType() ==
                        SpatialDomains::eRobin)
                {
                    if (m_locToGloMap[mode]->GetSignChange())
                    {
                        for (j = 0; j < (bndCondExp[i])->GetNcoeffs(); j++)
                        {
                            forcing[k][n * nplanecoeffs + map[bndcnt + j]] +=
                                sign[bndcnt + j] * bndcoeffs[j];
                        }
                    }
                    else
                    {
                        for (j = 0; j < (bndCondExp[i])->GetNcoeffs(); j++)
                        {
                            forcing[k][n * nplanecoeffs + map[bndcnt + j]] +=
                                bndcoeffs[j];
                        }
                    }
                }

                bndcnt += bndCondExp[i]->GetNcoeffs();
            }
        }
    }

    Array<OneD, NekDouble> bnd(m_locToGloMap[mode]->GetNumLocalCoeffs(), 0.0);

    // Construct f_bnd and f_int and fill in bnd from inarray
    // (with Dirichlet BCs imposed)
    int bndoffset = 0;
    cnt = cnt1 = 0;
    for (i = 0; i < nel; ++i) // loop over elements
    {
        fields[m_velocity[0]]->GetExp(i)->GetBoundaryMap(bmap);
        fields[m_velocity[0]]->GetExp(i)->GetInteriorMap(imap);
        nbnd   = bmap.size();
        nint   = imap.size();
        offset = fields[m_velocity[0]]->GetCoeff_Offset(i);

        for (j = 0; j < nvel; ++j) // loop over velocity fields
        {
            Array<OneD, NekDouble> incoeffs = fields[j]->UpdateCoeffs();

            for (n = 0; n < nz_loc; ++n)
            {
                for (k = 0; k < nbnd; ++k)
                {
                    f_bnd[cnt + k] =
                        forcing[j][n * nplanecoeffs + offset + bmap[k]];

                    bnd[bndoffset + (n + j * nz_loc) * nbnd + k] =
                        incoeffs[n * nplanecoeffs + offset + bmap[k]];
                }
                for (k = 0; k < nint; ++k)
                {
                    f_int[cnt1 + k] =
                        forcing[j][n * nplanecoeffs + offset + imap[k]];
                }

                cnt += nbnd;
                cnt1 += nint;
            }
        }
        bndoffset +=
            nvel * nz_loc * nbnd + nz_loc * (pressure->GetExp(i)->GetNcoeffs());
    }

    Array<OneD, NekDouble> f_p(m_mat[mode].m_D_int->GetRows());
    NekVector<NekDouble> F_p(f_p.size(), f_p, eWrapper);
    NekVector<NekDouble> F_p_tmp(m_mat[mode].m_Cinv->GetRows());

    // fbnd does not currently hold the pressure mean
    F_bnd   = F_bnd - (*m_mat[mode].m_BCinv) * F_int;
    F_p_tmp = (*m_mat[mode].m_Cinv) * F_int;
    F_p     = (*m_mat[mode].m_D_int) * F_p_tmp;

    // construct inner forcing
    Array<OneD, NekDouble> fh_bnd(m_locToGloMap[mode]->GetNumLocalCoeffs(),
                                  0.0);

    offset = cnt = 0;
    for (i = 0; i < nel; ++i)
    {
        nbnd = nz_loc * fields[0]->GetExp(i)->NumBndryCoeffs();

        for (j = 0; j < nvel; ++j)
        {
            for (k = 0; k < nbnd; ++k)
            {
                fh_bnd[offset + j * nbnd + k] = f_bnd[cnt + k];
            }
            cnt += nbnd;
        }

        nint = pressure->GetExp(i)->GetNcoeffs();
        offset += nvel * nbnd + nint * nz_loc;
    }

    offset = cnt1 = 0;
    for (i = 0; i < nel; ++i)
    {
        nbnd = nz_loc * fields[0]->GetExp(i)->NumBndryCoeffs();
        nint = pressure->GetExp(i)->GetNcoeffs();

        for (n = 0; n < nz_loc; ++n)
        {
            for (j = 0; j < nint; ++j)
            {
                fh_bnd[offset + nvel * nbnd + n * nint + j] = f_p[cnt1 + j];
            }
            cnt1 += nint;
        }
        offset += nvel * nbnd + nz_loc * nint;
    }
    m_mat[mode].m_CoupledBndSys->Solve(fh_bnd, bnd, m_locToGloMap[mode]);

    // unpack pressure and velocity boundary systems.
    offset = cnt                    = 0;
    int totpcoeffs                  = pressure->GetNcoeffs();
    Array<OneD, NekDouble> p_coeffs = pressure->UpdateCoeffs();
    for (i = 0; i < nel; ++i)
    {
        nbnd = nz_loc * fields[0]->GetExp(i)->NumBndryCoeffs();
        nint = pressure->GetExp(i)->GetNcoeffs();
        for (j = 0; j < nvel; ++j)
        {
            for (k = 0; k < nbnd; ++k)
            {
                f_bnd[cnt + k] = bnd[offset + j * nbnd + k];
            }
            cnt += nbnd;
        }
        offset += nvel * nbnd + nint * nz_loc;
    }

    pressure->SetPhysState(false);

    offset = cnt = cnt1 = 0;
    for (i = 0; i < nel; ++i)
    {
        nint = pressure->GetExp(i)->GetNcoeffs();
        nbnd = fields[0]->GetExp(i)->NumBndryCoeffs();
        cnt1 = pressure->GetCoeff_Offset(i);

        for (n = 0; n < nz_loc; ++n)
        {
            for (j = 0; j < nint; ++j)
            {
                p_coeffs[n * totpcoeffs + cnt1 + j] = f_p[cnt + j] =
                    bnd[offset + nvel * nz_loc * nbnd + n * nint + j];
            }
            cnt += nint;
        }
        offset += (nvel * nbnd + nint) * nz_loc;
    }

    // Back solve first level of static condensation for interior
    // velocity space and store in F_int
    F_int = F_int + Transpose(*m_mat[mode].m_D_int) * F_p -
            Transpose(*m_mat[mode].m_Btilde) * F_bnd;
    F_int = (*m_mat[mode].m_Cinv) * F_int;

    // Unpack solution from Bnd and F_int to v_coeffs
    cnt = cnt1 = 0;
    for (i = 0; i < nel; ++i) // loop over elements
    {
        fields[0]->GetExp(i)->GetBoundaryMap(bmap);
        fields[0]->GetExp(i)->GetInteriorMap(imap);
        nbnd   = bmap.size();
        nint   = imap.size();
        offset = fields[0]->GetCoeff_Offset(i);

        for (j = 0; j < nvel; ++j) // loop over velocity fields
        {
            for (n = 0; n < nz_loc; ++n)
            {
                for (k = 0; k < nbnd; ++k)
                {
                    fields[j]->SetCoeff(n * nplanecoeffs + offset + bmap[k],
                                        f_bnd[cnt + k]);
                }

                for (k = 0; k < nint; ++k)
                {
                    fields[j]->SetCoeff(n * nplanecoeffs + offset + imap[k],
                                        f_int[cnt1 + k]);
                }
                cnt += nbnd;
                cnt1 += nint;
            }
        }
    }

    for (j = 0; j < nvel; ++j)
    {
        fields[j]->SetPhysState(false);
    }
}

void CoupledLinearNS::v_Output(void)
{
    std::vector<Array<OneD, NekDouble>> fieldcoeffs(m_fields.size() + 1);
    std::vector<std::string> variables(m_fields.size() + 1);
    int i;

    for (i = 0; i < m_fields.size(); ++i)
    {
        fieldcoeffs[i] = m_fields[i]->UpdateCoeffs();
        variables[i]   = m_boundaryConditions->GetVariable(i);
    }

    fieldcoeffs[i] = Array<OneD, NekDouble>(m_fields[0]->GetNcoeffs());
    // project pressure field to velocity space
    if (m_singleMode == true)
    {
        Array<OneD, NekDouble> tmpfieldcoeffs(m_fields[0]->GetNcoeffs() / 2);
        m_pressure->GetPlane(0)->BwdTrans(
            m_pressure->GetPlane(0)->GetCoeffs(),
            m_pressure->GetPlane(0)->UpdatePhys());
        m_pressure->GetPlane(1)->BwdTrans(
            m_pressure->GetPlane(1)->GetCoeffs(),
            m_pressure->GetPlane(1)->UpdatePhys());
<<<<<<< HEAD
        m_fields[0]->GetPlane(0)->FwdTrans_IterPerExp(
            m_pressure->GetPlane(0)->GetPhys(), fieldcoeffs[i]);
        m_fields[0]->GetPlane(1)->FwdTrans_IterPerExp(
=======
        m_fields[0]->GetPlane(0)->FwdTransLocalElmt(
            m_pressure->GetPlane(0)->GetPhys(), fieldcoeffs[i]);
        m_fields[0]->GetPlane(1)->FwdTransLocalElmt(
>>>>>>> 0ebe208c
            m_pressure->GetPlane(1)->GetPhys(), tmpfieldcoeffs);
        for (int e = 0; e < m_fields[0]->GetNcoeffs() / 2; e++)
        {
            fieldcoeffs[i][e + m_fields[0]->GetNcoeffs() / 2] =
                tmpfieldcoeffs[e];
        }
    }
    else
    {
        m_pressure->BwdTrans(m_pressure->GetCoeffs(), m_pressure->UpdatePhys());
<<<<<<< HEAD
        m_fields[0]->FwdTrans_IterPerExp(m_pressure->GetPhys(), fieldcoeffs[i]);
=======
        m_fields[0]->FwdTransLocalElmt(m_pressure->GetPhys(), fieldcoeffs[i]);
>>>>>>> 0ebe208c
    }
    variables[i] = "p";

    std::string outname = m_sessionName + ".fld";

    WriteFld(outname, m_fields[0], fieldcoeffs, variables);
}

int CoupledLinearNS::v_GetForceDimension()
{
    return m_session->GetVariables().size();
}
} // namespace Nektar<|MERGE_RESOLUTION|>--- conflicted
+++ resolved
@@ -1454,11 +1454,7 @@
 
                 for (int i = 0; i < m_velocity.size(); ++i)
                 {
-<<<<<<< HEAD
-                    m_fields[m_velocity[i]]->FwdTrans_IterPerExp(
-=======
                     m_fields[m_velocity[i]]->FwdTransLocalElmt(
->>>>>>> 0ebe208c
                         Restart[i], m_fields[m_velocity[i]]->UpdateCoeffs());
                 }
                 cout << "Saving the RESTART file for m_kinvis = " << m_kinvis
@@ -1581,13 +1577,9 @@
     for (int k = 0; k < nfields; ++k)
     {
         // Forward Transformation in physical space for time evolution
-<<<<<<< HEAD
-        m_fields[k]->FwdTrans_IterPerExp(m_fields[k]->GetPhys(),
-                                         m_fields[k]->UpdateCoeffs());
-=======
+
         m_fields[k]->FwdTransLocalElmt(m_fields[k]->GetPhys(),
                                        m_fields[k]->UpdateCoeffs());
->>>>>>> 0ebe208c
     }
 }
 
@@ -1726,13 +1718,8 @@
         GetFunction("ForcingTerm")->Evaluate(fieldStr, m_ForcingTerm);
         for (int i = 0; i < m_velocity.size(); ++i)
         {
-<<<<<<< HEAD
-            m_fields[m_velocity[i]]->FwdTrans_IterPerExp(
-                m_ForcingTerm[i], m_ForcingTerm_Coeffs[i]);
-=======
             m_fields[m_velocity[i]]->FwdTransLocalElmt(m_ForcingTerm[i],
                                                        m_ForcingTerm_Coeffs[i]);
->>>>>>> 0ebe208c
         }
     }
     else
@@ -2448,15 +2435,9 @@
         m_pressure->GetPlane(1)->BwdTrans(
             m_pressure->GetPlane(1)->GetCoeffs(),
             m_pressure->GetPlane(1)->UpdatePhys());
-<<<<<<< HEAD
-        m_fields[0]->GetPlane(0)->FwdTrans_IterPerExp(
-            m_pressure->GetPlane(0)->GetPhys(), fieldcoeffs[i]);
-        m_fields[0]->GetPlane(1)->FwdTrans_IterPerExp(
-=======
         m_fields[0]->GetPlane(0)->FwdTransLocalElmt(
             m_pressure->GetPlane(0)->GetPhys(), fieldcoeffs[i]);
         m_fields[0]->GetPlane(1)->FwdTransLocalElmt(
->>>>>>> 0ebe208c
             m_pressure->GetPlane(1)->GetPhys(), tmpfieldcoeffs);
         for (int e = 0; e < m_fields[0]->GetNcoeffs() / 2; e++)
         {
@@ -2467,11 +2448,7 @@
     else
     {
         m_pressure->BwdTrans(m_pressure->GetCoeffs(), m_pressure->UpdatePhys());
-<<<<<<< HEAD
-        m_fields[0]->FwdTrans_IterPerExp(m_pressure->GetPhys(), fieldcoeffs[i]);
-=======
         m_fields[0]->FwdTransLocalElmt(m_pressure->GetPhys(), fieldcoeffs[i]);
->>>>>>> 0ebe208c
     }
     variables[i] = "p";
 
