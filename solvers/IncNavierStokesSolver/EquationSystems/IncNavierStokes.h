--- conflicted
+++ resolved
@@ -148,14 +148,6 @@
             return  m_velocity;
         }
 
-<<<<<<< HEAD
-
-        Array<OneD, NekDouble> GetElmtCFLVals(void);
-
-        NekDouble GetCFLEstimate(int &elmtid);
-
-=======
->>>>>>> 20f598c6
         void AddForcing(const SolverUtils::ForcingSharedPtr& pForce);
 
     protected:
@@ -227,14 +219,7 @@
         void SetWomersleyBoundary(const int fldid, const int bndid);
 
         /// Set Up Womersley details
-<<<<<<< HEAD
         void SetUpWomersley(const int fldid, const int bndid, std::string womstr);
-
-        /// evaluate steady state
-        bool CalcSteadyState(void);
-=======
-        void SetUpWomersley(const int bndid, std::string womstr);
->>>>>>> 20f598c6
 
         /// Womersley parameters if required
         std::map<int, std::map<int,WomersleyParamsSharedPtr> > m_womersleyParams;
