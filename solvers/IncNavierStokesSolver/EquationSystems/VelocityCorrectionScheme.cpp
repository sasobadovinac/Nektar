--- conflicted
+++ resolved
@@ -63,14 +63,9 @@
     void VelocityCorrectionScheme::v_InitObject()
     {
         int n;
-<<<<<<< HEAD
-        
-        UnsteadySystem::v_InitObject();
+        
+        IncNavierStokes::v_InitObject();
         m_explicitDiffusion = false;
-=======
-
-        IncNavierStokes::v_InitObject();
->>>>>>> 80f3182c
 
         // Set m_pressure to point to last field of m_fields;
         if (boost::iequals(m_session->GetVariable(m_fields.num_elements()-1), "p"))
@@ -110,16 +105,10 @@
         
         // Load parameters for Spectral Vanishing Viscosity
         m_session->MatchSolverInfo("SpectralVanishingViscosity","True",m_useSpecVanVisc,false);
-<<<<<<< HEAD
-        m_session->LoadParameter("SVVCutoffRatio", m_sVVCutoffRatio, 0.75);
-        m_session->LoadParameter("SVVDiffCoeff",   m_sVVDiffCoeff,   0.1 );
-            
-=======
         m_session->LoadParameter("SVVCutoffRatio",m_sVVCutoffRatio,0.75);
-        m_session->LoadParameter("SVVDiffCoeff",m_sVVDiffCoeff,0.1);
+        m_session->LoadParameter("SVVDiffCoeff",  m_sVVDiffCoeff,  0.1);
         m_session->MatchSolverInfo("SPECTRALHPDEALIASING","True",m_specHP_dealiasing,false);
 
->>>>>>> 80f3182c
         // Needs to be set outside of next if so that it is turned off by default
         m_session->MatchSolverInfo("SpectralVanishingViscosityHomo1D","True",m_useHomo1DSpecVanVisc,false);
 
