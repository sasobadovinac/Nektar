--- conflicted
+++ resolved
@@ -109,29 +109,26 @@
         SetUpExtrapolation();
         SetUpSVV();
 
-        if(m_session->DefinesSolverInfo("GJPStabilisation"))
-        {
-            // check to see if it is explicity turned off
-            m_session->MatchSolverInfo("GJPStabilisation", "False",
-                                       m_useGJPStabilisation, false);
-
-            // if GJPStabilisation set to False bool will be true and
-            // if not false so negate/revese bool 
-            m_useGJPStabilisation = !m_useGJPStabilisation;
-
-            m_session->MatchSolverInfo("GJPNormalVelocity", "True",
-                                       m_useGJPNormalVel, false);
-
-            if(m_useGJPNormalVel)
-            {
-                ASSERTL0(boost::iequals(m_session->GetSolverInfo
-                                        ("GJPStabilisation"),"Explicit"),
-                         "Can only specify GJPNormalVelocity with"
-                         " GJPStabilisation set to Explicit currently");
-            }
-            
-            m_session->LoadParameter("GJPJumpScale", m_GJPJumpScale, 1.0);
-        }
+        // check to see if it is explicity turned off
+        m_session->MatchSolverInfo("GJPStabilisation", "False",
+                                   m_useGJPStabilisation, true);
+        
+        // if GJPStabilisation set to False bool will be true and
+        // if not false so negate/revese bool 
+        m_useGJPStabilisation = !m_useGJPStabilisation;
+        
+        m_session->MatchSolverInfo("GJPNormalVelocity", "True",
+                                   m_useGJPNormalVel, false);
+        
+        if(m_useGJPNormalVel)
+        {
+            ASSERTL0(boost::iequals(m_session->GetSolverInfo
+                                    ("GJPStabilisation"),"Explicit"),
+                     "Can only specify GJPNormalVelocity with"
+                     " GJPStabilisation set to Explicit currently");
+        }
+        
+        m_session->LoadParameter("GJPJumpScale", m_GJPJumpScale, 1.0);
 
         
         m_session->MatchSolverInfo("SmoothAdvection", "True",
@@ -393,19 +390,11 @@
         Array<OneD, const SpatialDomains::BoundaryConditionShPtr>
             PBndConds = m_pressure->GetBndConditions();
         Array<OneD, MultiRegions::ExpListSharedPtr>
-<<<<<<< HEAD
             PBndExp = m_pressure->GetBndCondExpansions();
         for(int n = 0; n < PBndConds.size(); ++n)
         {
             if(PBndConds[n]->GetBoundaryConditionType() ==
                SpatialDomains::eNeumann)
-=======
-           PBndExp = m_pressure->GetBndCondExpansions();
-        for(int n = 0; n < PBndConds.size(); ++n)
-        {
-           if(PBndConds[n]->GetBoundaryConditionType() ==
-             SpatialDomains::eNeumann)
->>>>>>> 16b24426
             {
                 Vmath::Zero(PBndExp[n]->GetNcoeffs(),
                             PBndExp[n]->UpdateCoeffs(),1);
