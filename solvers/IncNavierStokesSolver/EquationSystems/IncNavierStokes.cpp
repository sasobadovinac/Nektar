--- conflicted
+++ resolved
@@ -367,14 +367,7 @@
         {
             for(n = 0; n < m_fields[i]->GetBndConditions().num_elements(); ++n)
             {    
-<<<<<<< HEAD
-                if(m_fields[i]->GetBndConditions()[n]->GetUserDefined() ==
-                   SpatialDomains::eTimeDependent)
-=======
-                if(m_fields[i]->GetBndConditions()[n]->IsTimeDependent()  ||
-                   m_fields[i]->GetBndConditions()[n]->GetUserDefined() ==
-                   "MovingBody")
->>>>>>> 2383841b
+                if(m_fields[i]->GetBndConditions()[n]->IsTimeDependent())
                 {
                     varName = m_session->GetVariable(i);
                     m_fields[i]->EvaluateBoundaryConditions(time, varName);
