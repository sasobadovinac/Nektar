--- conflicted
+++ resolved
@@ -54,10 +54,7 @@
      * \param
      */
     IncNavierStokes::IncNavierStokes(const LibUtilities::SessionReaderSharedPtr& pSession):
-<<<<<<< HEAD
-=======
         UnsteadySystem(pSession),
->>>>>>> 91daf310
         AdvectionSystem(pSession),
         m_subSteppingScheme(false),
         m_SmoothAdvection(false),
@@ -67,17 +64,8 @@
 
     void IncNavierStokes::v_InitObject()
     {
-<<<<<<< HEAD
-        if (m_session->GetSolverInfo("Driver") == "SteadyState" &&
-	    m_session->GetTag("AdvectiveType") == "Linearised")
-        {
-            AdvectionSystem::v_InitObject();
-        }
-        
-=======
         AdvectionSystem::v_InitObject();
 
->>>>>>> 91daf310
         int i,j;
         int numfields = m_fields.num_elements();
         std::string velids[] = {"u","v","w"};
