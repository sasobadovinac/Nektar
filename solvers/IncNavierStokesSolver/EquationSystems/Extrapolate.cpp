--- conflicted
+++ resolved
@@ -1203,27 +1203,9 @@
                     m_npointsZ = m_session->GetParameter("HomModesZ");
                 }
 
-<<<<<<< HEAD
-                Array<OneD, int> coeff_count(m_PBndConds.num_elements(),0);
-                Array<OneD, int> coeffPlaneOffset(m_PBndConds.num_elements(),0);
-                
-                cnt = 0;
-                for(int n = 0 ; n < m_PBndConds.num_elements(); ++n)
-                {
-                    coeffPlaneOffset[n] = cnt;
-                    if(boost::iequals(m_PBndConds[n]->GetUserDefined(),"H"))
-                    {
-                        cnt += m_PBndExp[n]->GetNcoeffs();
-                    }
-                }
-
-                cnt = 0;
-                for(int k = 0; k < num_planes; k++)
-=======
                 int coeff_count = 0;
 
                 for(n = 0, j= 0, cnt = 0; n < m_PBndConds.num_elements(); ++n)
->>>>>>> 373aa860
                 {
                     exp_size = m_PBndExp[n]->GetExpSize();
                     exp_size_per_plane = exp_size/num_planes;
@@ -1241,17 +1223,10 @@
                                 m_HBCdata[j].m_physOffset = m_fields[pindex]->GetPhys_Offset(m_HBCdata[j].m_globalElmtID);
                                 m_HBCdata[j].m_bndElmtID = i+k*exp_size_per_plane;       
                                 m_HBCdata[j].m_elmtTraceID = m_pressureBCtoTraceID[cnt];      
-<<<<<<< HEAD
-                                m_HBCdata[j].m_bndryID = n;
-                                m_HBCdata[j].m_coeffOffset = coeffPlaneOffset[n] + coeff_count[n];
-                                coeff_count[n] += elmt->GetEdgeNcoeffs(m_HBCdata[j].m_elmtTraceID);
-                                
-=======
                                 m_HBCdata[j].m_bndryElmtID = n;
                                 m_HBCdata[j].m_coeffOffset = coeff_count;
                                 coeff_count += elmt->GetEdgeNcoeffs(m_HBCdata[j].m_elmtTraceID);
     
->>>>>>> 373aa860
                                 if(m_SingleMode)
                                 {
                                     m_wavenumber[j]      = -2*M_PI/m_LhomZ;       
