--- conflicted
+++ resolved
@@ -21,17 +21,10 @@
 %
 \section{Convert .fld / .chk files into Paraview, VisIt or Tecplot format}
 \label{s:utilities:fieldconvert:sub:convert}
-<<<<<<< HEAD
-To convert the \nekpp output binary files (.chk and .fld) into a format
-which can be read by two common visualisation softwares: Paraview
-(.vtu format) or Tecplot (.dat format) the user can run the following
-commands:
-=======
 To convert the \nekpp output binary files (.chk and .fld) into a
 format which can be read by two common visualisation softwares:
 Paraview (.vtu format), VisIt (.vtu format) or Tecplot (.dat format)
 the user can run the following commands:
->>>>>>> 2c66d998
 %
 \begin{itemize}
 \item Paraview or VisIt (.vtu format)
@@ -174,15 +167,9 @@
 is the associated session file, \inltt{file2.fld} is the .fld file which
 is summed to \inltt{file1.fld} and finally \inltt{file3.fld} is the output
 which contain the sum of the two .fld files.
-<<<<<<< HEAD
-\inltt{file3.fld} can be processed in a similar way as described
-in section \ref{s:utilities:fieldconvert:sub:convert} to visualise
-it either in Tecplot or in Paraview the result.
-=======
 \inltt{file3.fld} can be processed in a similar way as described 
 in section \ref{s:utilities:fieldconvert:sub:convert} to visualise 
 the result either in Tecplot, Paraview or VisIt.
->>>>>>> 2c66d998
 %
 %
 %
@@ -256,15 +243,9 @@
 FieldConvert  test-b0.xml test-b0.fld test-b0.dat
 \end{lstlisting}
 %
-<<<<<<< HEAD
-This will obviously generate a Tecplot output if a .dat file
-is specified as last argument. A .vtu extension will produce
-a Paraview output.
-=======
 This will obviously generate a Tecplot output if a .dat file 
 is specified as last argument. A .vtu extension will produce 
 a Paraview or VisIt output.
->>>>>>> 2c66d998
 %
 %
 %
@@ -560,13 +541,6 @@
 
 \subsection{Print L2 and LInf norms: \textit{printfldnorms} module}
 
-<<<<<<< HEAD
-\begin{lstlisting}[style=BashInputStyle]
-FieldConvert -m printfldnorms test.xml test.fld
-\end{lstlisting}
-
-This module does not create an output file. The L2 and LInf norms for each field variable is printed to the stdout.
-=======
 \begin{lstlisting}[style=BashInputStyle] 
 FieldConvert -m printfldnorms test.xml test.fld out.stdout
 \end{lstlisting}
@@ -574,8 +548,6 @@
 This module does not create an output file which is reinforced by the
 out.stdout option. The L2 and LInf norms for each field variable are
 then printed to the stdout.
->>>>>>> 2c66d998
-
 %
 %
 %
@@ -723,15 +695,6 @@
 \begin{lstlisting}[style=BashInputStyle]
 mpirun -np <nprocs> FieldConvert test.xml test.fld test.dat
 \end{lstlisting}
-<<<<<<< HEAD
-replacing \inltt{<nprocs>} with the number of processors.
-This will produce multiple \inltt{.dat} files of the form \inltt{test\_P0.dat},
-\inltt{test\_P1.dat}, \inltt{test\_P2.dat}. Similarly the VTK files can be
-processed in this manner as can the vorticity option. In the case of
-the vorticity option a directory called \inltt{test\_vort.fld} (or the specified
-output name) will be produced with the standard parallel field files placed
-within the directory.
-=======
 or
 \begin{lstlisting}[style=BashInputStyle]
 mpirun -np <nprocs> FieldConvert test.xml test.fld test.vtu
@@ -747,7 +710,6 @@
 when producing a .fld file a directory called \inltt{test.fld} (or the
 specified output name) will be produced with the standard parallel
 field files placed within the directory.
->>>>>>> 2c66d998
 %
 %
 %
@@ -775,17 +737,10 @@
 done
 \end{lstlisting}
 
-<<<<<<< HEAD
-This will create a directory called \inltt{file2.fld} and put the different
-parallel partitions into files with names
-\inltt{P0000000.fld, P0000001.fld, ?., P0000009.fld}. This is nearly a complete
-parallel field file but the Info.xml file which contains the information about
-=======
 This will create a directory called \inltt{file2.fld} and put the different 
 parallel partitions into files with names 
 \inltt{P0000000.fld, P0000001.fld, .., P0000009.fld}. This is nearly a complete
 parallel field file but the Info.xml file which contains the information about 
->>>>>>> 2c66d998
 which elements are in each partitioned file \inltt{P000000X.fld}. So to generate
 this Info.xml file you need to call
 \begin{lstlisting}[style=BashInputStyle]
