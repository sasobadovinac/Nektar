\chapter{MeshConvert}
\label{s:utilities:meshconvert}

\newcommand{\mc}{\texttt{MeshConvert}\xspace}
\newcommand{\gmsh}{\texttt{Gmsh}\xspace}

\mc is a utility bundled with \nekpp which has two purposes:
\begin{itemize}
  \item allow foreign mesh file formats to be converted into \nekpp's XML
  format;
  \item aide in the generation of high-order meshes through a series of supplied
  processing modules.
\end{itemize}

There is also some limited support for other output formats. We begin by running
through a basic example to show how a mesh can be converted from the widely-used
mesh-generator \gmsh to the XML file format.

\section{Exporting a mesh from \gmsh}

To demonstrate how \mc works, we will define a simple channel-like 3D geometry.
First, we must define the \gmsh geometry to be used. The \gmsh definition is
given below, and is visualised in figure~\ref{fig:util:mc:gmsh-example}.

\begin{lstlisting}[style=XmlStyle]
Point(1) = {-1, 0, 0, 1.0};
Point(2) = {-0.3, 0, 0, 1.0};
Line(3) = {1, 2};
s[] = Extrude {0, 0, 7} {
  Line{3}; Layers{5}; Recombine;
};
v[] = Extrude {{0, 0, 1}, {0, 0, 0}, Pi} {
  Surface{s[1]}; Layers{10}; Recombine;
};
\end{lstlisting}

Whilst a full tutorial on \gmsh is far beyond the scope of this document, note
the use of the \texttt{Recombine} argument. This allows us to generate a
structured hexahedral mesh; remove the first \texttt{Recombine} to generate a
prismatic mesh and both occurances to generate a tetrahedral mesh. Increasing
the \texttt{Layers} numbers refines the mesh in the radial and azimuthal
direction respectively.

\section{Defining physical surfaces and volumes}

\begin{figure}
  \begin{center}
    \includegraphics[width=0.4\textwidth]{img/mc-example-gmsh}
    \includegraphics[width=0.4\textwidth]{img/mc-example-mesh}
  \end{center}
  \caption{Geometry definition in Gmsh (left) and resulting high-order mesh
    visualised in ParaView (right).}
  \label{fig:util:mc:gmsh-example}
\end{figure}

In order for us to use the mesh, we need to define the physical surfaces which
correspond to the inflow, outflow and walls so that we can set appropriate
boundary conditions. The numbering resulting from the extrusions in this case is
not straightforward. In the graphical interface, select \inlsh{Geometry >
  Physical Groups > Add > Surface}, and then hover over each of the surfaces
which are shown by the dashed gray lines. The numbering will be revealed in the
toolbar underneath the geometry as a ruled surface. In this case:
%
\begin{itemize}
\item \textbf{Walls:} surfaces 7, 8, 28, 29.
\item \textbf{Inflow:} surface 16.
\item \textbf{Outflow:} surface 24.
\end{itemize}
%
We also need to define the physical volumes, which can be done in a similar
fashion. For this example, there is only one volume having ID 1. Adding these
groups to the end of the \texttt{.geo} file is very straightforward:

\begin{lstlisting}[style=XmlStyle]
Physical Volume(0) = {1};
Physical Surface(1)= {7,8,28,29};
Physical Surface(2) = {16};
Physical Surface(3) = {24};
\end{lstlisting}
Either choose the option \inlsh{File->Save Mesh} or, assuming this is saved in
a file named \inlsh{test.geo}, run the command
\begin{lstlisting}[style=BashInputStyle]
gmsh -3 test.geo
\end{lstlisting}
which will produce the resulting MSH file \inlsh{test.msh}. One can generate a
high-order mesh by specifying the order on the command line, for example
\begin{lstlisting}[style=BashInputStyle]
gmsh -3 -order 6 test.geo
\end{lstlisting}
will generate a sixth-order mesh. Note that you will need to use a current
version of \gmsh in order to do this, most likely from subversion.

\section{Converting the MSH to Nektar++ format}
Assuming that you have compiled \nekpp according to the compilation
instructions, run the command
%
\begin{lstlisting}[style=BashInputStyle]
MeshConvert test.msh test.xml
\end{lstlisting}
%
to generate the XML file.
%
\begin{notebox}
  This file contains only the geometry definition (and a default
  \inltt{EXPANSIONS} definition). In order to use this mesh, a
  \inltt{CONDITIONS} section must be supplied detailing the solver and
  parameters to use.
\end{notebox}
%
To validate the mesh visually, we can use a utility such as Paraview or
VisIt. To do this, run the command
%
\begin{lstlisting}[style=BashInputStyle]
XmlToVtk test.xml
\end{lstlisting}
%
which generates an unstructured VTK file \inlsh{test.vtu}.

It is possible that, when the high-order information was inserted into the mesh
by \gmsh, invalid elements are generated which self intersect. In this case, the
Jacobian of the mapping defining the curvature will have negative regions, which
will generate warnings such as:
\begin{lstlisting}[style=BashInputStyle]
Warning: Level 0 assertion violation
3D deformed Jacobian not positive (element ID = 48) (first vertex ID = 105)
\end{lstlisting}
This tells you the element ID that is invalid, and the ID of the first vertex of
the element. Whilst a resulting simulation may run, the results may not be valid
because of this problem, or excessively large amounts of time may be needed to
solve the resulting linear system.

\section{MeshConvert modules}

\mc is designed to provide a pipeline approach to mesh generation. To do this,
we break up tasks into three different types. Each task is called a
\emph{module} and a chain of modules specifies the pipeline.
%
\begin{itemize}
  \item \textbf{Input} modules read meshes in a variety of formats;
  \item \textbf{Processing} modules modify meshes to aide in generation processes;
  \item \textbf{Output} modules write meshes in a variety of formats.
\end{itemize}
%
The figure below depicts how these might be coupled together to form a pipeline:
%
\begin{figure}
  \begin{center}
    \begin{tikzpicture}[node distance=90pt]
      \tikzstyle{rect}=[line width=1.6pt,rounded corners=4pt,inner sep=6pt]
      \node[rect,top color=blue!40,bottom color=blue!20,draw=blue!50!black] (A) {Input};
      \node[rect,top color=red!40,bottom color=red!20,draw=red!50!black,right of=A] (B) {Process 1};
      \node[rect,top color=red!40,bottom color=red!20,draw=red!50!black,right of=B] (C) {Process 2};
      \node[rect,top color=green!40,bottom color=green!20,draw=green!50!black,right of=C] (D) {Output};

      \draw[-latex,thick] (A) -- (B);
      \draw[-latex,thick] (B) -- (C);
      \draw[-latex,thick] (C) -- (D);
    \end{tikzpicture}
  \end{center}
  \caption{Illustrative pipeline of the \mc process.}
  \label{fig:util:mc:pipeline}
\end{figure}
%
On the command line, we would define this as:
%
\begin{lstlisting}[style=BashInputStyle]
  MeshConvert -m process1 -m process2 input.msh output.xml
\end{lstlisting}
%
Process modules can also have parameters passed to them, that can take
arguments, or not.
%
\begin{lstlisting}[style=BashInputStyle]
  MeshConvert -m process1:p1=123:booleanparam input.msh output.xml
\end{lstlisting}
%
To list all available modules use the \inltt{-l} command line argument:
%
\begin{lstlisting}[style=BashInputStyle]
  Available classes:
    Input: dat:
      Reads Tecplot polyhedron ascii format converted from Star CCM (.dat).
  ...
\end{lstlisting}
%
and then to see the options for a particular module, use the \inltt{-p} command
line argument:
%
\begin{lstlisting}[style=BashInputStyle]
  Options for module detect:
          vol: Tag identifying surface to process.
\end{lstlisting}
%
\begin{notebox}
  Module names change when you use the \inltt{-p} option. Input modules should
  be preceded by \inltt{in:}, processing modules by \inltt{proc:} and output
  modules by \inltt{out:}.
\end{notebox}

\subsection{Input modules}

Input and output modules use file extension names to determine the correct
module to use. Not every module is capable of reading high-order information,
where it exists. The table below indicates support currently implemented.

\begin{center}
  \begin{tabularx}{\linewidth}{llcX}
    \toprule
    \textbf{Format} & \textbf{Extension} & \textbf{High-order} & \textbf{Notes}\\
    \midrule
    Gmsh & \texttt{msh} & \cmark & Only reads nodes, elements and physical groups (which are mapped to composites).\\
    Nektar & \texttt{rea} & \cmark & Reads elements, fluid boundary conditions. Most curve types are unsupported: high-order information must be defined in an accompanying .hsf file. \\
    Nektar++ & \texttt{xml} & \cmark & Fully supported. \\
    PLY & \texttt{ply} & \xmark & Reads only the ASCII format.. \\
    Semtex & \texttt{sem} & \cmark & Reads elements and boundary conditions. In order to read high-order information, run \inltt{meshpr session.sem > session.msh} and place in the same directory as the session file.\\
    Star-CCM+ & \texttt{dat} & \xmark & Star outputs plt file which currently needs to be coverted to ascii using Tecplot. Reads mesh only, only support for quads and triangles (2D) and hexes, prisms, tetrahedra (3D).\\
    Star-CCM+ & \texttt{ccm} & \xmark & Reads start ccm format. Reads mesh only, only support for quads and triangles (2D) and hexes, prisms, tetrahedra (3D). Requires NEKTAR\_USE\_CCM option to be activated in cmake and then requires ccmio library to be compiled by user.  \\
    VTK & \texttt{vtk} & \xmark & Experimental support. Only ASCII triangular data is supported. \\
    \bottomrule
  \end{tabularx}
\end{center}

Note that you can override the module used on the command line. For example,
\texttt{Semtex} session files rarely have extensions. So for a session called
\inltt{pipe-3d} we can convert this using the syntax
%
\begin{lstlisting}[style=BashInputStyle]
MeshConvert pipe-3d:sem pipe-3d.xml
\end{lstlisting}

Typically, mesh generators allow physical surfaces and volumes to contain many
element types; for example a cube could be constructed from a mixture of hexes
and prisms. In \nekpp, a composite can only contain a single element
type. Whilst the converter will attempt to preserve the numbering of composites
from the original mesh type, sometimes a renumbering will occur when a domain
contains many element types. For example, for a domain with the tag \inltt{150}
containing quadrilaterals and triangles, the Gmsh reader will print a
notification along the lines of:

\begin{lstlisting}[style=BashInputStyle]
Multiple elements in composite detected; remapped:
- Tag 150 => 150 (Triangle), 151 (Quadrilateral)
\end{lstlisting}

The resulting file therefore has two composites of IDs \inltt{150} and
\inltt{151} respectively, containing the triangular and quadrilateral elements
of the original mesh.

\subsection{Output modules}

The following output formats are supported:

\begin{center}
  \begin{tabularx}{\linewidth}{llcX}
    \toprule
    \textbf{Format} & \textbf{Extension} & \textbf{High-order} & \textbf{Notes}\\
    \midrule
    Gmsh & \texttt{msh} & \cmark & Curvature output is highly experimental.\\
    Nektar++ & \texttt{xml} & \cmark & Most functionality supported. \\
    VTK & \texttt{vtk} & \xmark & Experimental. Only ASCII triangular data is supported. \\
    \bottomrule
  \end{tabularx}
\end{center}

Note that for both \gmsh and \texttt{VTK}, it is highly likely that you will
need to experiment with the source code in order to successfully generate
meshes since robustness is not guaranteed.

In the rest of these subsections, we discuss the various processing modules
available within \mc.

\subsection{Negative Jacobian detection}

To detect elements with negative Jacobian determinant, use the \inltt{jac}
module:
%
\begin{lstlisting}[style=BashInputStyle]
MeshConvert -m jac Mesh.xml output.xml
\end{lstlisting}
%
To get a detailed list of elements which have negative Jacobians, one may use
the \inltt{list} option:
%
\begin{lstlisting}[style=BashInputStyle]
MeshConvert -m jac:list Mesh.xml output.xml
\end{lstlisting}
%
and to extract the elements for the purposes of visualisation within the domain,
use the \inltt{extract} boolean parameter:
%
\begin{lstlisting}[style=BashInputStyle]
MeshConvert -m jac:extract Mesh.xml MeshWithNegativeElements.xml
\end{lstlisting}

To turn off curvature associated with negative jacobians one can try to use the \inltt{removecurveifsingular} boolean parameter:
\begin{lstlisting}[style=BashInputStyle]
MeshConvert -m jac:removecurveifsingular  Mesh.xml output.xml
\end{lstlisting}
This option will remove the high order curvature on prismatic faces
with singular jacobians. This does not guarantee a non-singular mesh
since it is possible for neighbouring element then to have singular
jacobians. Multiple calls to the module might help with this scenario.

\subsection{Spherigon patches}

Where high-order information is not available (e.g. when using meshes from
imaging software), various techniques can be used to apply a smoothing to the
high-order element. In \mc we use \emph{spherigons}, a kind of patch used in the
computer graphics community used for efficiently smoothing polygon surfaces.

Spherigons work through the use of surface normals, where in this sense
`surface' refers to the underlying geometry. If we have either the exact or
approximate surface normal at each given vertex, spherigon patches approximate
the edges connecting two vertices by arcs of a circle. In \mc we can either
approximate the surface normals from the linear elements which connect to each
vertex (this is done by default), or supply a file which gives the surface
normals.

To apply spherigon patches on two connected surfaces 11 and 12 use the following
command:
%
\begin{lstlisting}[style=BashInputStyle]
MeshConvert -m spherigon:surf=11,12 \
    MeshWithStraighEdges.xml MeshWithSpherigons.xml
\end{lstlisting}
%
If the two surfaces "11" and "12" are not connected, or connect at a sharp edge
which is $C^0$ continuous but not $C^1$ smooth, use two separate instances of
the spherigon module.
%
\begin{lstlisting}[style=BashInputStyle]
MeshConvert -m spherigon:surf=11 -m spherigon:surf=12 \
    MeshWithStraighEdges.xml MeshWithSpherigons.xml
\end{lstlisting}
%
This is to avoid the approximated surface normals being incorrect at the edge.

If you have a high-resolution mesh of the surfaces 11 and 12 in \inltt{ply}
format it can be used to improve the normal definition of the spherigons. Run:
\begin{lstlisting}[style=BashInputStyle]
MeshConvert -m spherigon:surf=11,12:usenormalfile=Surf_11-12_Mesh.ply \
    MeshWithStraighEdges.xml MeshWithSpherigons.xml
\end{lstlisting}

This can be useful, for example, when meshing the Leading edge of an
airfoil. Starting from a linear mesh (left figure) the spherigon patches curve
the surface elements producing leading edge closer to the underlying geometry:

\begin{figure}[!htbp]
  \begin{center}
    \includegraphics[width = 0.47 \textwidth]{img/noSphnoBL.jpg}
    \includegraphics[width = 0.47 \textwidth]{img/SphnoBL.jpg}
    \caption{(a) Leading edge without spherigons, (b) Leading edge with
      spherigons}
  \end{center}
\end{figure}

\subsection{Periodic boundary condition alignment}

When using periodic boundary conditions, the order of the elements within the
boundary composite determines which element edges are periodic with the
corresponding boundary composite.

To counteract this issue, \mc has a periodic alignment module which attempts to
identify pairs of mutually periodic edges. Given two surfaces \inltt{surf1} and
\inltt{surf2}, which for example correspond to the physical surface IDs
specified in \gmsh, and an axis which defines the periodicity direction, the
following command attempts to reorder the composites:
%
\begin{lstlisting}[style=BashInputStyle]
MeshConvert -m peralign:surf1=11:surf2=12:dir=y \
    -m peralign:surf1=13:surf2=14:dir=z Mesh.xml Mesh_aligned.xml
\end{lstlisting}
%
Here the surfaces with IDs 11 and 12 will be aligned normal to the $y$-axis and
the surfaces 13 and 14 will be aligned normal to the $z$-axis.

Note that this command cannot perform magic -- it assumes that any given edge or
face lying on the surface is periodic with another face on the opposing surface,
that there are the same number of elements on both surfaces, and the
corresponding edge or face is the same size and shape but translated along the
appropriate axis.

In 3D, where prismatic or tetrahedral elements are connected to one or both of
the surfaces, additional logic is needed to guarantee connectivity in the XML
file. In this case we append the \inltt{orient} parameter:
%
\begin{lstlisting}[style=BashInputStyle]
MeshConvert -m peralign:surf1=11:surf2=12:dir=y:orient input.dat output.xml
\end{lstlisting}

\begin{notebox}
  One of the present shortcomings of \inltt{orient} is that it throws away all
  high-order information and works only on the linear element. This can be
  gotten around if you are just doing e.g. spherigon patches by running this
  \inltt{peralign} module before the \inltt{spherigon} module.
\end{notebox}

\subsection{Boundary layer splitting}

Often it is the case that one can generate a coarse boundary layer grid of a
mesh. \mc has a method for splitting prismatic and hexahedral elements into
finer elements based on the work presented in~\cite{MoHaPeSh14}
and~\cite{MoHaPeSh14b}. You must have a prismatic mesh that is $O$-type -- that
is, you can modify the boundary layer without modifying the rest of the mesh.

Given $n$ layers, and a ratio $r$ which defines the relative heights of elements
in different layers, the method works by defining a geometric progression of
points
\[
x_k = x_{k-1} + ar^k, \quad a = \frac{2(1-r)}{1 - r^{n+1}}
\]
in the standard segment $[-1,1]$. These are then projected into the coarse
elements to construct a sequence of increasingly refined elements, as depicted
in figure~\ref{fig:util:mc:split}.

\begin{figure}
  \begin{center}
    \begin{tikzpicture}
      \node[above right] at (0,0){%
        \includegraphics{img/stdprism_split}};
      \node[above right] at (6,0){%
        \includegraphics[width=5cm]{img/prism_split}};
      \draw[-latex,thick,bend left] (4.5,3.75) to[bend left]
      node[midway,above] {$\chi^e(\mathbf{\xi})$} (8.5,3.75);
    \end{tikzpicture}
  \end{center}
  \caption{Splitting $\Omega_{\text{st}}$ and applying the mapping $\chi^e$ to
    obtain a high-order layer of prisms from the macro-element.}
  \label{fig:util:mc:split}
\end{figure}

To split a prism boundary layer on surface 11 into 3 layers with a growth rate
of 2 and 7 integration points per element use the following command:
\begin{lstlisting}[style=BashInputStyle]
  MeshConvert -m bl:surf=11:layers=3:r=2:nq=7 MeshWithOnePrismLayer.xml \
        MeshWith3PrismsLayers.xml
\end{lstlisting}
%
\begin{figure}[!htbp]
  \begin{center}
    \includegraphics[width = 0.47 \textwidth]{img/SphnoBL.jpg}
    \includegraphics[width = 0.47 \textwidth]{img/SphBL.jpg}
    \caption{(a) LE with Spherigons but only one prism layer for resolving the
      boundary layer, (b) LE with Spherigons with 3 growing layers of prisms for
      better resolving the boundary layer.}
  \end{center}
\end{figure}

\begin{notebox}
  You can also use an expression in terms of coordinates $(x,y,z)$ for $r$ to
  make the ratio spatially varying; e.g. \inltt{r=sin(x)}. In this case the
  function should be sufficiently smooth to prevent the elements
  self-intersecting.
\end{notebox}

\subsection{High-order cylinder generation}

Generating accurate high-order curved geometries in \gmsh is quite challenging.
This module processes an existing linear cylindrical mesh, with axis aligned
with the $z$-coordinate axis, to generate accurate high-order curvature
information along the edges.

\begin{lstlisting}[style=BashInputStyle]
MeshConvert -m cyl:surf=2:r=1.0:N=5 LinearCylinder.xml HighOrderCylinder.xml
\end{lstlisting}

The module parameters are:

\begin{itemize}
  \item \inlsh{surf}: Surface on which to apply curvature. This should be the
  outer surface of the cylinder.
  \item \inlsh{r}: Radius of the cylinder.
  \item \inlsh{N}: Number of high-order points along each element edge.
\end{itemize}

\begin{notebox}
  The module could also be used to apply curvature along the interior of a
  hollow cylinder. However, there are no checks to ensure the resulting elements
  are not self-intersecting.
\end{notebox}

\subsection{Surface extraction}

Often one wants to visualise a particular surface of a 3D mesh. \mc supports
extraction of two-dimensional surfaces which can be converted using
\inltt{XmlToVtk} or similar programs for visualisation purposes, or combined
with \inltt{FieldConvert} in order to extract the value of a 3D field on a given
surface.

To extract a surface use the command:

\begin{lstlisting}[style=BashInputStyle]
  MeshConvert -m extract:surf=12,3,4 volume-mesh.xml surface-mesh.xml
\end{lstlisting}

where the integers are surface IDs to be extracted.

<<<<<<< HEAD
\subsection{Linearisation}

The ability to remove all the high-order information in a mesh can be useful
at times.

To do this in MeshConvert use the command:

\begin{lstlisting}[style=BashInputStyle]
  MeshConvert -m linear high-order-mesh.xml linear-mesh.xml
\end{lstlisting}

The output will contain only the linear mesh information, all curved information
is removed.
=======
\subsection{Extracting interface between tetrahedra and prismatic elements}

When the mesh is three-dimensional and comprised of a prismatic boundary layer
with tetrahedra in the interior of the domain, this module extracts the
prismatic elements only, and constructs a boundary region for the interface
between the tetrahedra and prisms. This is useful in, for example, the study of
aortic flows, where the prismatic boundary layer can be extracted and refined to
study unsteady advection-diffusion problems on a more refined grid inside the
boundary layer.

To use this module you therefore use the command:

\begin{lstlisting}[style=BashInputStyle]
  MeshConvert -m extracttetprisminterface input.xml output.xml
\end{lstlisting}

There are no configuration options for this module, as it is highly specific to
a certain class of meshes.
>>>>>>> 5177e572

\subsection{Boundary identification}

Some mesh formats lack the ability to identify boundaries of the domain they
discretise. \mc has a rudimentary boundary identification routine for conformal
meshes, which will create a composite of edges (2D) or faces (3D) which are
connected to precisely one element. This can be done using the \inltt{detect}
module:

\begin{lstlisting}[style=BashInputStyle]
  MeshConvert -m detect volume.xml volumeWithBoundaryComposite.xml
\end{lstlisting}

\subsection{Scalar function curvature}

This module imposes curvature on a surface given a scalar function
$z=f(x,y)$. For example, if on surface 1 we wish to apply a surface defined by a
Gaussian $z = \exp[-(x^2+y^2)]$ using 7 quadrature points in each direction, we
may issue the command

\begin{lstlisting}[style=BashInputStyle]
  MeshConvert -m scalar:surf=1:nq=7:scalar=exp\(x*x+y*y\) mesh.xml deformed.xml
\end{lstlisting}

\begin{notebox}
  This module makes no attempt to apply the curvature to the interior of the
  domain. Elements must therefore be coarse in order to prevent
  self-intersection. If a boundary layer is required, one option is to use this
  module in combination with the splitting module described earlier.
\end{notebox}

%%% Local Variables:
%%% mode: latex
%%% TeX-master: "../user-guide"
%%% End:<|MERGE_RESOLUTION|>--- conflicted
+++ resolved
@@ -496,7 +496,6 @@
 
 where the integers are surface IDs to be extracted.
 
-<<<<<<< HEAD
 \subsection{Linearisation}
 
 The ability to remove all the high-order information in a mesh can be useful
@@ -510,7 +509,7 @@
 
 The output will contain only the linear mesh information, all curved information
 is removed.
-=======
+
 \subsection{Extracting interface between tetrahedra and prismatic elements}
 
 When the mesh is three-dimensional and comprised of a prismatic boundary layer
@@ -529,7 +528,6 @@
 
 There are no configuration options for this module, as it is highly specific to
 a certain class of meshes.
->>>>>>> 5177e572
 
 \subsection{Boundary identification}
 
